<?xml version="1.0" encoding="UTF-8"?>
<project xmlns="http://maven.apache.org/POM/4.0.0"
  xmlns:xsi="http://www.w3.org/2001/XMLSchema-instance"
  xsi:schemaLocation="http://maven.apache.org/POM/4.0.0 http://maven.apache.org/xsd/maven-4.0.0.xsd">
  <parent>
    <artifactId>openapi-generator-project</artifactId>
    <groupId>org.openapitools</groupId>
    <!-- RELEASE_VERSION -->
<<<<<<< HEAD
    <version>5.4.0-SNAPSHOT</version>
=======
    <version>6.0.0-SNAPSHOT</version>
>>>>>>> 80082c73
    <!-- /RELEASE_VERSION -->
    <relativePath>../..</relativePath>
  </parent>
  <modelVersion>4.0.0</modelVersion>

  <artifactId>openapi-generator-core</artifactId>
  <name>openapi-generator-core</name>
  <url>https://github.com/openapitools/openapi-generator</url>

  <build>
    <plugins>
      <plugin>
        <groupId>org.apache.maven.plugins</groupId>
        <artifactId>maven-checkstyle-plugin</artifactId>
        <configuration>
          <configLocation>${project.parent.basedir}${file.separator}google_checkstyle.xml</configLocation>
        </configuration>
      </plugin>
    </plugins>
  </build>

  <dependencies>
    <dependency>
      <groupId>com.google.guava</groupId>
      <artifactId>guava</artifactId>
      <version>${guava.version}</version>
    </dependency>
    <dependency>
      <groupId>org.slf4j</groupId>
      <artifactId>slf4j-api</artifactId>
      <version>${slf4j.version}</version>
    </dependency>
    <dependency>
      <groupId>org.testng</groupId>
      <artifactId>testng</artifactId>
      <version>${testng.version}</version>
      <scope>test</scope>
    </dependency>
  </dependencies>

  <profiles>
    <profile>
      <id>static-analysis</id>
      <build>
        <plugins>
          <plugin>
            <groupId>com.github.spotbugs</groupId>
            <artifactId>spotbugs-maven-plugin</artifactId>
            <configuration>
              <excludeFilterFile>${project.parent.basedir}${file.separator}spotbugs-exclude.xml</excludeFilterFile>
            </configuration>
          </plugin>
          <plugin>
            <groupId>org.apache.maven.plugins</groupId>
            <artifactId>maven-pmd-plugin</artifactId>
          </plugin>
          <plugin>
            <groupId>se.bjurr.violations</groupId>
            <artifactId>violations-maven-plugin</artifactId>
          </plugin>
        </plugins>
      </build>
    </profile>
  </profiles>
</project><|MERGE_RESOLUTION|>--- conflicted
+++ resolved
@@ -6,11 +6,7 @@
     <artifactId>openapi-generator-project</artifactId>
     <groupId>org.openapitools</groupId>
     <!-- RELEASE_VERSION -->
-<<<<<<< HEAD
-    <version>5.4.0-SNAPSHOT</version>
-=======
     <version>6.0.0-SNAPSHOT</version>
->>>>>>> 80082c73
     <!-- /RELEASE_VERSION -->
     <relativePath>../..</relativePath>
   </parent>
