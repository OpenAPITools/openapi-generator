--- conflicted
+++ resolved
@@ -6,11 +6,7 @@
     <artifactId>openapi-generator-project</artifactId>
     <groupId>org.openapitools</groupId>
     <!-- RELEASE_VERSION -->
-<<<<<<< HEAD
-    <version>5.3.1</version>
-=======
     <version>5.4.0-SNAPSHOT</version>
->>>>>>> 676da0e7
     <!-- /RELEASE_VERSION -->
     <relativePath>../..</relativePath>
   </parent>
