--- conflicted
+++ resolved
@@ -33,11 +33,8 @@
                 .put(CodegenConstants.OPTIONAL_PROJECT_GUID, PACKAGE_GUID_VALUE)
                 .put(CodegenConstants.DOTNET_FRAMEWORK, "4.x")
                 .put(CodegenConstants.OPTIONAL_EMIT_DEFAULT_VALUES, "true")
-<<<<<<< HEAD
                 .put(CodegenConstants.HIDE_GENERATION_TIMESTAMP, "true")
-=======
                 .put(CodegenConstants.GENERATE_PROPERTY_CHANGED, "true")
->>>>>>> f746a93d
                 .build();
     }
 
