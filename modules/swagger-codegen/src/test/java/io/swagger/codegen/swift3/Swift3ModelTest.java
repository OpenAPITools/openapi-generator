package io.swagger.codegen.swift3;

import io.swagger.codegen.CodegenModel;
import io.swagger.codegen.CodegenProperty;
import io.swagger.codegen.DefaultCodegen;
import io.swagger.codegen.languages.Swift3Codegen;
import io.swagger.models.Model;
import io.swagger.models.ModelImpl;
import io.swagger.models.properties.*;
import org.testng.Assert;
import org.testng.annotations.Test;

@SuppressWarnings("static-method")
public class Swift3ModelTest {

    @Test(description = "convert a simple java model")
    public void simpleModelTest() {
        final Model model = new ModelImpl()
                .description("a sample model")
                .property("id", new LongProperty())
                .property("name", new StringProperty())
                .property("createdAt", new DateTimeProperty())
                .property("binary", new BinaryProperty())
                .property("byte", new ByteArrayProperty())
                .property("uuid", new UUIDProperty())
                .property("dateOfBirth", new DateProperty())
                .required("id")
                .required("name")
                .discriminator("test");
        final DefaultCodegen codegen = new Swift3Codegen();
        final CodegenModel cm = codegen.fromModel("sample", model);

        Assert.assertEquals(cm.name, "sample");
        Assert.assertEquals(cm.classname, "Sample");
        Assert.assertEquals(cm.description, "a sample model");
        Assert.assertEquals(cm.vars.size(), 7);
        Assert.assertEquals(cm.discriminator,"test");

        final CodegenProperty property1 = cm.vars.get(0);
        Assert.assertEquals(property1.baseName, "id");
        Assert.assertEquals(property1.datatype, "Int64");
        Assert.assertEquals(property1.name, "id");
        Assert.assertNull(property1.defaultValue);
        Assert.assertEquals(property1.baseType, "Int64");
        Assert.assertTrue(property1.hasMore);
        Assert.assertTrue(property1.required);
        Assert.assertTrue(property1.isPrimitiveType);
        Assert.assertTrue(property1.isNotContainer);

        final CodegenProperty property2 = cm.vars.get(1);
        Assert.assertEquals(property2.baseName, "name");
        Assert.assertEquals(property2.datatype, "String");
        Assert.assertEquals(property2.name, "name");
        Assert.assertNull(property2.defaultValue);
        Assert.assertEquals(property2.baseType, "String");
        Assert.assertTrue(property2.hasMore);
        Assert.assertTrue(property2.required);
        Assert.assertTrue(property2.isPrimitiveType);
        Assert.assertTrue(property2.isNotContainer);

        final CodegenProperty property3 = cm.vars.get(2);
        Assert.assertEquals(property3.baseName, "createdAt");
        Assert.assertEquals(property3.datatype, "Date");
        Assert.assertEquals(property3.name, "createdAt");
        Assert.assertNull(property3.defaultValue);
        Assert.assertEquals(property3.baseType, "Date");
        Assert.assertTrue(property3.hasMore);
        Assert.assertFalse(property3.required);
        Assert.assertTrue(property3.isNotContainer);

        final CodegenProperty property4 = cm.vars.get(3);
        Assert.assertEquals(property4.baseName, "binary");
        Assert.assertEquals(property4.datatype, "Data");
        Assert.assertEquals(property4.name, "binary");
        Assert.assertNull(property4.defaultValue);
        Assert.assertEquals(property4.baseType, "Data");
        Assert.assertTrue(property4.hasMore);
        Assert.assertFalse(property4.required);
        Assert.assertTrue(property4.isNotContainer);

        final CodegenProperty property5 = cm.vars.get(4);
        Assert.assertEquals(property5.baseName, "byte");
        Assert.assertEquals(property5.datatype, "Data");
        Assert.assertEquals(property5.name, "byte");
        Assert.assertNull(property5.defaultValue);
        Assert.assertEquals(property5.baseType, "Data");
        Assert.assertTrue(property5.hasMore);
        Assert.assertFalse(property5.required);
        Assert.assertTrue(property5.isNotContainer);

        final CodegenProperty property6 = cm.vars.get(5);
        Assert.assertEquals(property6.baseName, "uuid");
        Assert.assertEquals(property6.datatype, "UUID");
        Assert.assertEquals(property6.name, "uuid");
        Assert.assertNull(property6.defaultValue);
        Assert.assertEquals(property6.baseType, "UUID");
<<<<<<< HEAD
        Assert.assertTrue(property6.hasMore);
        Assert.assertNull(property6.required);
=======
        Assert.assertFalse(property6.hasMore);
        Assert.assertFalse(property6.required);
>>>>>>> 42a04916
        Assert.assertTrue(property6.isNotContainer);

        final CodegenProperty property7 = cm.vars.get(6);
        Assert.assertEquals(property7.baseName, "dateOfBirth");
        Assert.assertEquals(property7.datatype, "ISOFullDate");
        Assert.assertEquals(property7.name, "dateOfBirth");
        Assert.assertNull(property7.defaultValue);
        Assert.assertEquals(property7.baseType, "ISOFullDate");
        Assert.assertNull(property7.hasMore);
        Assert.assertNull(property7.required);
        Assert.assertTrue(property7.isNotContainer);
    }

}<|MERGE_RESOLUTION|>--- conflicted
+++ resolved
@@ -94,13 +94,8 @@
         Assert.assertEquals(property6.name, "uuid");
         Assert.assertNull(property6.defaultValue);
         Assert.assertEquals(property6.baseType, "UUID");
-<<<<<<< HEAD
         Assert.assertTrue(property6.hasMore);
-        Assert.assertNull(property6.required);
-=======
-        Assert.assertFalse(property6.hasMore);
         Assert.assertFalse(property6.required);
->>>>>>> 42a04916
         Assert.assertTrue(property6.isNotContainer);
 
         final CodegenProperty property7 = cm.vars.get(6);
@@ -109,8 +104,8 @@
         Assert.assertEquals(property7.name, "dateOfBirth");
         Assert.assertNull(property7.defaultValue);
         Assert.assertEquals(property7.baseType, "ISOFullDate");
-        Assert.assertNull(property7.hasMore);
-        Assert.assertNull(property7.required);
+        Assert.assertFalse(property7.hasMore);
+        Assert.assertFalse(property7.required);
         Assert.assertTrue(property7.isNotContainer);
     }
 
