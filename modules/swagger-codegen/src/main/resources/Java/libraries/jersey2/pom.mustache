--- conflicted
+++ resolved
@@ -222,9 +222,6 @@
       <artifactId>jackson-databind</artifactId>
       <version>${jackson-version}</version>
     </dependency>
-<<<<<<< HEAD
-    {{#joda}}
-=======
     {{#withXml}}
 
     <!-- XML processing: JAXB -->
@@ -235,8 +232,7 @@
     </dependency>
 
     {{/withXml}}
-    {{#java8}}
->>>>>>> ada35e13
+    {{#joda}}
     <dependency>
       <groupId>com.fasterxml.jackson.datatype</groupId>
       <artifactId>jackson-datatype-joda</artifactId>
