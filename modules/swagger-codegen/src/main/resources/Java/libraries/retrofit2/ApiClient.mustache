package {{invokerPackage}};

import com.google.gson.Gson;
import com.google.gson.JsonParseException;
import okhttp3.Interceptor;
import okhttp3.OkHttpClient;
import okhttp3.RequestBody;
import okhttp3.ResponseBody;
import org.apache.oltu.oauth2.client.request.OAuthClientRequest.AuthenticationRequestBuilder;
import org.apache.oltu.oauth2.client.request.OAuthClientRequest.TokenRequestBuilder;
{{#joda}}
import org.joda.time.format.DateTimeFormatter;
{{/joda}}
{{#threetenbp}}
import org.threeten.bp.format.DateTimeFormatter;
{{/threetenbp}}
import retrofit2.Converter;
import retrofit2.Retrofit;
{{#useRxJava}}
import retrofit2.adapter.rxjava.RxJavaCallAdapterFactory;
{{/useRxJava}}
{{#useRxJava2}}
import com.jakewharton.retrofit2.adapter.rxjava2.RxJava2CallAdapterFactory;
{{/useRxJava2}}
import retrofit2.converter.gson.GsonConverterFactory;
import retrofit2.converter.scalars.ScalarsConverterFactory;
<<<<<<< HEAD
=======

import com.google.gson.Gson;
import com.google.gson.GsonBuilder;
import com.google.gson.JsonParseException;
import com.google.gson.TypeAdapter;
import com.google.gson.stream.JsonReader;
import com.google.gson.stream.JsonWriter;
import okhttp3.Interceptor;
import okhttp3.OkHttpClient;
import okhttp3.RequestBody;
import okhttp3.ResponseBody;

>>>>>>> ab9f5fa0
import {{invokerPackage}}.auth.HttpBasicAuth;
import {{invokerPackage}}.auth.ApiKeyAuth;
import {{invokerPackage}}.auth.OAuth;
import {{invokerPackage}}.auth.OAuth.AccessTokenListener;
import {{invokerPackage}}.auth.OAuthFlow;

<<<<<<< HEAD
import java.io.IOException;
import java.lang.annotation.Annotation;
import java.lang.reflect.Type;
import java.text.DateFormat;
{{#java8}}
import java.time.format.DateTimeFormatter;
{{/java8}}
import java.util.LinkedHashMap;
import java.util.Map;

public class ApiClient {

    private Map<String, Interceptor> apiAuthorizations;
    private OkHttpClient.Builder okBuilder;
    private Retrofit.Builder adapterBuilder;
    private JSON json;

    public ApiClient() {
        apiAuthorizations = new LinkedHashMap<String, Interceptor>();
        createDefaultAdapter();
    }

    public ApiClient(String[] authNames) {
        this();
        for(String authName : authNames) {
            {{#hasAuthMethods}}
            Interceptor auth;
            {{#authMethods}}if ("{{name}}".equals(authName)) {
            {{#isBasic}}
                auth = new HttpBasicAuth();
            {{/isBasic}}
            {{#isApiKey}}
                auth = new ApiKeyAuth({{#isKeyInHeader}}"header"{{/isKeyInHeader}}{{^isKeyInHeader}}"query"{{/isKeyInHeader}}, "{{keyParamName}}");
            {{/isApiKey}}
            {{#isOAuth}}
                auth = new OAuth(OAuthFlow.{{flow}}, "{{authorizationUrl}}", "{{tokenUrl}}", "{{#scopes}}{{scope}}{{#hasMore}}, {{/hasMore}}{{/scopes}}");
            {{/isOAuth}}
            } else {{/authMethods}}{
                throw new RuntimeException("auth name \"" + authName + "\" not found in available auth names");
            }
            addAuthorization(authName, auth);
            {{/hasAuthMethods}}
            {{^hasAuthMethods}}
            throw new RuntimeException("auth name \"" + authName + "\" not found in available auth names");
            {{/hasAuthMethods}}
        }
    }

    /**
     * Basic constructor for single auth name
     * @param authName Authentication name
     */
    public ApiClient(String authName) {
        this(new String[]{authName});
    }

    /**
     * Helper constructor for single api key
     * @param authName Authentication name
     * @param apiKey API key
     */
    public ApiClient(String authName, String apiKey) {
        this(authName);
        this.setApiKey(apiKey);
    }

    /**
     * Helper constructor for single basic auth or password oauth2
     * @param authName Authentication name
     * @param username Username
     * @param password Password
     */
    public ApiClient(String authName, String username, String password) {
        this(authName);
        this.setCredentials(username,  password);
    }

    /**
     * Helper constructor for single password oauth2
     * @param authName Authentication name
     * @param clientId Client ID
     * @param secret Client Secret
     * @param username Username
     * @param password Password
     */
    public ApiClient(String authName, String clientId, String secret, String username, String password) {
        this(authName);
        this.getTokenEndPoint()
                .setClientId(clientId)
                .setClientSecret(secret)
                .setUsername(username)
                .setPassword(password);
    }

    public void createDefaultAdapter() {
        json = new JSON();
        okBuilder = new OkHttpClient.Builder();

        String baseUrl = "{{{basePath}}}";
        if(!baseUrl.endsWith("/"))
        	baseUrl = baseUrl + "/";

        adapterBuilder = new Retrofit
                .Builder()
                .baseUrl(baseUrl)
                {{#useRxJava}}
                .addCallAdapterFactory(RxJavaCallAdapterFactory.create())
                {{/useRxJava}}{{#useRxJava2}}
                .addCallAdapterFactory(RxJava2CallAdapterFactory.create())
                {{/useRxJava2}}
                .addConverterFactory(ScalarsConverterFactory.create())
                .addConverterFactory(GsonCustomConverterFactory.create(json.getGson()));
    }

    public <S> S createService(Class<S> serviceClass) {
        return adapterBuilder
            .client(okBuilder.build())
            .build()
            .create(serviceClass);

    }

    public ApiClient setDateFormat(DateFormat dateFormat) {
        this.json.setDateFormat(dateFormat);
        return this;
    }

    public ApiClient setSqlDateFormat(DateFormat dateFormat) {
        this.json.setSqlDateFormat(dateFormat);
        return this;
    }

    {{#joda}}
    public ApiClient setDateTimeFormat(DateTimeFormatter dateFormat) {
        this.json.setDateTimeFormat(dateFormat);
        return this;
    }

    public ApiClient setLocalDateFormat(DateTimeFormatter dateFormat) {
        this.json.setLocalDateFormat(dateFormat);
        return this;
    }

    {{/joda}}
    {{#jsr310}}
    public ApiClient setOffsetDateTimeFormat(DateTimeFormatter dateFormat) {
        this.json.setOffsetDateTimeFormat(dateFormat);
        return this;
    }

    public ApiClient setLocalDateFormat(DateTimeFormatter dateFormat) {
        this.json.setLocalDateFormat(dateFormat);
        return this;
    }

    {{/jsr310}}

    /**
     * Helper method to configure the first api key found
     * @param apiKey API key
     * @return ApiClient
     */
    public ApiClient setApiKey(String apiKey) {
        for(Interceptor apiAuthorization : apiAuthorizations.values()) {
            if (apiAuthorization instanceof ApiKeyAuth) {
                ApiKeyAuth keyAuth = (ApiKeyAuth) apiAuthorization;
                keyAuth.setApiKey(apiKey);
                return this;
            }
        }
        return this;
    }

    /**
     * Helper method to configure the username/password for basic auth or password oauth
     * @param username Username
     * @param password Password
     * @return ApiClient
     */
    public ApiClient setCredentials(String username, String password) {
        for(Interceptor apiAuthorization : apiAuthorizations.values()) {
            if (apiAuthorization instanceof HttpBasicAuth) {
                HttpBasicAuth basicAuth = (HttpBasicAuth) apiAuthorization;
                basicAuth.setCredentials(username, password);
                return this;
            }
            if (apiAuthorization instanceof OAuth) {
                OAuth oauth = (OAuth) apiAuthorization;
                oauth.getTokenRequestBuilder().setUsername(username).setPassword(password);
                return this;
            }
        }
        return this;
    }

    /**
     * Helper method to configure the token endpoint of the first oauth found in the apiAuthorizations (there should be only one)
     * @return Token request builder
     */
    public TokenRequestBuilder getTokenEndPoint() {
        for(Interceptor apiAuthorization : apiAuthorizations.values()) {
            if (apiAuthorization instanceof OAuth) {
                OAuth oauth = (OAuth) apiAuthorization;
                return oauth.getTokenRequestBuilder();
            }
        }
        return null;
    }

    /**
     * Helper method to configure authorization endpoint of the first oauth found in the apiAuthorizations (there should be only one)
     * @return Authentication request builder
     */
    public AuthenticationRequestBuilder getAuthorizationEndPoint() {
        for(Interceptor apiAuthorization : apiAuthorizations.values()) {
            if (apiAuthorization instanceof OAuth) {
                OAuth oauth = (OAuth) apiAuthorization;
                return oauth.getAuthenticationRequestBuilder();
            }
        }
        return null;
    }

    /**
     * Helper method to pre-set the oauth access token of the first oauth found in the apiAuthorizations (there should be only one)
     * @param accessToken Access token
     * @return ApiClient
     */
    public ApiClient setAccessToken(String accessToken) {
        for(Interceptor apiAuthorization : apiAuthorizations.values()) {
            if (apiAuthorization instanceof OAuth) {
                OAuth oauth = (OAuth) apiAuthorization;
                oauth.setAccessToken(accessToken);
                return this;
            }
        }
        return this;
    }

    /**
     * Helper method to configure the oauth accessCode/implicit flow parameters
     * @param clientId Client ID
     * @param clientSecret Client secret
     * @param redirectURI Redirect URI
     * @return ApiClient
     */
    public ApiClient configureAuthorizationFlow(String clientId, String clientSecret, String redirectURI) {
        for(Interceptor apiAuthorization : apiAuthorizations.values()) {
            if (apiAuthorization instanceof OAuth) {
                OAuth oauth = (OAuth) apiAuthorization;
                oauth.getTokenRequestBuilder()
                        .setClientId(clientId)
                        .setClientSecret(clientSecret)
                        .setRedirectURI(redirectURI);
                oauth.getAuthenticationRequestBuilder()
                        .setClientId(clientId)
                        .setRedirectURI(redirectURI);
                return this;
            }
        }
        return this;
    }

    /**
     * Configures a listener which is notified when a new access token is received.
     * @param accessTokenListener Access token listener
     * @return ApiClient
     */
    public ApiClient registerAccessTokenListener(AccessTokenListener accessTokenListener) {
        for(Interceptor apiAuthorization : apiAuthorizations.values()) {
            if (apiAuthorization instanceof OAuth) {
                OAuth oauth = (OAuth) apiAuthorization;
                oauth.registerAccessTokenListener(accessTokenListener);
                return this;
            }
        }
        return this;
    }

    /**
     * Adds an authorization to be used by the client
     * @param authName Authentication name
     * @param authorization Authorization interceptor
     * @return ApiClient
     */
    public ApiClient addAuthorization(String authName, Interceptor authorization) {
        if (apiAuthorizations.containsKey(authName)) {
            throw new RuntimeException("auth name \"" + authName + "\" already in api authorizations");
        }
        apiAuthorizations.put(authName, authorization);
        okBuilder.addInterceptor(authorization);
        return this;
    }

    public Map<String, Interceptor> getApiAuthorizations() {
        return apiAuthorizations;
    }

    public ApiClient setApiAuthorizations(Map<String, Interceptor> apiAuthorizations) {
        this.apiAuthorizations = apiAuthorizations;
        return this;
    }

    public Retrofit.Builder getAdapterBuilder() {
        return adapterBuilder;
    }

    public ApiClient setAdapterBuilder(Retrofit.Builder adapterBuilder) {
        this.adapterBuilder = adapterBuilder;
        return this;
    }

    public OkHttpClient.Builder getOkBuilder() {
        return okBuilder;
    }

    public void addAuthsToOkBuilder(OkHttpClient.Builder okBuilder) {
        for(Interceptor apiAuthorization : apiAuthorizations.values()) {
            okBuilder.addInterceptor(apiAuthorization);
        }
    }

    /**
     * Clones the okBuilder given in parameter, adds the auth interceptors and uses it to configure the Retrofit
     * @param okClient An instance of OK HTTP client
     */
    public void configureFromOkclient(OkHttpClient okClient) {
        this.okBuilder = okClient.newBuilder();
        addAuthsToOkBuilder(this.okBuilder);
    }
=======
public class ApiClient {

  private Map<String, Interceptor> apiAuthorizations;
  private OkHttpClient.Builder okBuilder;
  private Retrofit.Builder adapterBuilder;

  public ApiClient() {
    apiAuthorizations = new LinkedHashMap<String, Interceptor>();
    createDefaultAdapter();
  }

  public ApiClient(String[] authNames) {
    this();
    for(String authName : authNames) {
      {{#hasAuthMethods}}
      Interceptor auth;
      {{#authMethods}}if ("{{name}}".equals(authName)) {
      {{#isBasic}}
        auth = new HttpBasicAuth();
      {{/isBasic}}
      {{#isApiKey}}
        auth = new ApiKeyAuth({{#isKeyInHeader}}"header"{{/isKeyInHeader}}{{^isKeyInHeader}}"query"{{/isKeyInHeader}}, "{{keyParamName}}");
      {{/isApiKey}}
      {{#isOAuth}}
        auth = new OAuth(OAuthFlow.{{flow}}, "{{authorizationUrl}}", "{{tokenUrl}}", "{{#scopes}}{{scope}}{{#hasMore}}, {{/hasMore}}{{/scopes}}");
      {{/isOAuth}}
      } else {{/authMethods}}{
        throw new RuntimeException("auth name \"" + authName + "\" not found in available auth names");
      }
      addAuthorization(authName, auth);
      {{/hasAuthMethods}}
      {{^hasAuthMethods}}
      throw new RuntimeException("auth name \"" + authName + "\" not found in available auth names");
      {{/hasAuthMethods}}
    }
  }

  /**
   * Basic constructor for single auth name
   * @param authName Authentication name
   */
  public ApiClient(String authName) {
    this(new String[]{authName});
  }

  /**
   * Helper constructor for single api key
   * @param authName Authentication name
   * @param apiKey API key
   */
  public ApiClient(String authName, String apiKey) {
    this(authName);
    this.setApiKey(apiKey);
  }

  /**
   * Helper constructor for single basic auth or password oauth2
   * @param authName Authentication name
   * @param username Username
   * @param password Password
   */
  public ApiClient(String authName, String username, String password) {
    this(authName);
    this.setCredentials(username,  password);
  }

  /**
   * Helper constructor for single password oauth2
   * @param authName Authentication name
   * @param clientId Client ID
   * @param secret Client Secret
   * @param username Username
   * @param password Password
   */
  public ApiClient(String authName, String clientId, String secret, String username, String password) {
    this(authName);
    this.getTokenEndPoint()
      .setClientId(clientId)
      .setClientSecret(secret)
      .setUsername(username)
      .setPassword(password);
  }

  public void createDefaultAdapter() {
    Gson gson = new GsonBuilder()
      .setDateFormat("yyyy-MM-dd'T'HH:mm:ss.SSSZ")
      {{^java8}}
      .registerTypeAdapter(DateTime.class, new DateTimeTypeAdapter())
      {{/java8}}
      {{#java8}}
      .registerTypeAdapter(OffsetDateTime.class, new OffsetDateTimeTypeAdapter())
      {{/java8}}
      .registerTypeAdapter(LocalDate.class, new LocalDateTypeAdapter())
      .create();

    okBuilder = new OkHttpClient.Builder();

    String baseUrl = "{{{basePath}}}";
    if(!baseUrl.endsWith("/"))
      baseUrl = baseUrl + "/";

    adapterBuilder = new Retrofit
      .Builder()
      .baseUrl(baseUrl)
      {{#useRxJava}}
      .addCallAdapterFactory(RxJavaCallAdapterFactory.create())
      {{/useRxJava}}
      {{#useRxJava2}}
      .addCallAdapterFactory(RxJava2CallAdapterFactory.create())
      {{/useRxJava2}}
      .addConverterFactory(ScalarsConverterFactory.create())
      .addConverterFactory(GsonCustomConverterFactory.create(gson));
  }

  public <S> S createService(Class<S> serviceClass) {
    return adapterBuilder
      .client(okBuilder.build())
      .build()
      .create(serviceClass);

  }

  /**
   * Helper method to configure the first api key found
   * @param apiKey API key
   */
  private void setApiKey(String apiKey) {
    for(Interceptor apiAuthorization : apiAuthorizations.values()) {
      if (apiAuthorization instanceof ApiKeyAuth) {
        ApiKeyAuth keyAuth = (ApiKeyAuth) apiAuthorization;
        keyAuth.setApiKey(apiKey);
        return;
      }
    }
  }

  /**
   * Helper method to configure the username/password for basic auth or password oauth
   * @param username Username
   * @param password Password
   */
  private void setCredentials(String username, String password) {
    for(Interceptor apiAuthorization : apiAuthorizations.values()) {
      if (apiAuthorization instanceof HttpBasicAuth) {
        HttpBasicAuth basicAuth = (HttpBasicAuth) apiAuthorization;
        basicAuth.setCredentials(username, password);
        return;
      }
      if (apiAuthorization instanceof OAuth) {
        OAuth oauth = (OAuth) apiAuthorization;
        oauth.getTokenRequestBuilder().setUsername(username).setPassword(password);
        return;
      }
    }
  }

  /**
   * Helper method to configure the token endpoint of the first oauth found in the apiAuthorizations (there should be only one)
   * @return Token request builder
   */
  public TokenRequestBuilder getTokenEndPoint() {
    for(Interceptor apiAuthorization : apiAuthorizations.values()) {
      if (apiAuthorization instanceof OAuth) {
        OAuth oauth = (OAuth) apiAuthorization;
        return oauth.getTokenRequestBuilder();
      }
    }
    return null;
  }

  /**
   * Helper method to configure authorization endpoint of the first oauth found in the apiAuthorizations (there should be only one)
   * @return Authentication request builder
   */
  public AuthenticationRequestBuilder getAuthorizationEndPoint() {
    for(Interceptor apiAuthorization : apiAuthorizations.values()) {
      if (apiAuthorization instanceof OAuth) {
        OAuth oauth = (OAuth) apiAuthorization;
        return oauth.getAuthenticationRequestBuilder();
      }
    }
    return null;
  }

  /**
   * Helper method to pre-set the oauth access token of the first oauth found in the apiAuthorizations (there should be only one)
   * @param accessToken Access token
   */
  public void setAccessToken(String accessToken) {
    for(Interceptor apiAuthorization : apiAuthorizations.values()) {
      if (apiAuthorization instanceof OAuth) {
        OAuth oauth = (OAuth) apiAuthorization;
        oauth.setAccessToken(accessToken);
        return;
      }
    }
  }

  /**
   * Helper method to configure the oauth accessCode/implicit flow parameters
   * @param clientId Client ID
   * @param clientSecret Client secret
   * @param redirectURI Redirect URI
   */
  public void configureAuthorizationFlow(String clientId, String clientSecret, String redirectURI) {
    for(Interceptor apiAuthorization : apiAuthorizations.values()) {
      if (apiAuthorization instanceof OAuth) {
        OAuth oauth = (OAuth) apiAuthorization;
        oauth.getTokenRequestBuilder()
          .setClientId(clientId)
          .setClientSecret(clientSecret)
          .setRedirectURI(redirectURI);
        oauth.getAuthenticationRequestBuilder()
          .setClientId(clientId)
          .setRedirectURI(redirectURI);
        return;
      }
    }
  }

  /**
   * Configures a listener which is notified when a new access token is received.
   * @param accessTokenListener Access token listener
   */
  public void registerAccessTokenListener(AccessTokenListener accessTokenListener) {
    for(Interceptor apiAuthorization : apiAuthorizations.values()) {
      if (apiAuthorization instanceof OAuth) {
        OAuth oauth = (OAuth) apiAuthorization;
        oauth.registerAccessTokenListener(accessTokenListener);
        return;
      }
    }
  }

  /**
   * Adds an authorization to be used by the client
   * @param authName Authentication name
   * @param authorization Authorization interceptor
   */
  public void addAuthorization(String authName, Interceptor authorization) {
    if (apiAuthorizations.containsKey(authName)) {
      throw new RuntimeException("auth name \"" + authName + "\" already in api authorizations");
    }
    apiAuthorizations.put(authName, authorization);
    okBuilder.addInterceptor(authorization);
  }

  public Map<String, Interceptor> getApiAuthorizations() {
    return apiAuthorizations;
  }

  public void setApiAuthorizations(Map<String, Interceptor> apiAuthorizations) {
    this.apiAuthorizations = apiAuthorizations;
  }

  public Retrofit.Builder getAdapterBuilder() {
    return adapterBuilder;
  }

  public void setAdapterBuilder(Retrofit.Builder adapterBuilder) {
    this.adapterBuilder = adapterBuilder;
  }

  public OkHttpClient.Builder getOkBuilder() {
    return okBuilder;
  }

  public void addAuthsToOkBuilder(OkHttpClient.Builder okBuilder) {
    for(Interceptor apiAuthorization : apiAuthorizations.values()) {
      okBuilder.addInterceptor(apiAuthorization);
    }
  }

  /**
   * Clones the okBuilder given in parameter, adds the auth interceptors and uses it to configure the Retrofit
   * @param okClient An instance of OK HTTP client
   */
  public void configureFromOkclient(OkHttpClient okClient) {
    this.okBuilder = okClient.newBuilder();
    addAuthsToOkBuilder(this.okBuilder);
  }
>>>>>>> ab9f5fa0
}

/**
 * This wrapper is to take care of this case:
 * when the deserialization fails due to JsonParseException and the
 * expected type is String, then just return the body string.
 */
class GsonResponseBodyConverterToString<T> implements Converter<ResponseBody, T> {

  private final Gson gson;
  private final Type type;

  GsonResponseBodyConverterToString(Gson gson, Type type) {
    this.gson = gson;
    this.type = type;
  }

  @Override public T convert(ResponseBody value) throws IOException {
    String returned = value.string();
    try {
      return gson.fromJson(returned, type);
    }
    catch (JsonParseException e) {
      return (T) returned;
    }
<<<<<<< HEAD
}
=======
  }
}

class GsonCustomConverterFactory extends Converter.Factory {

  private final Gson gson;
  private final GsonConverterFactory gsonConverterFactory;

  public static GsonCustomConverterFactory create(Gson gson) {
    return new GsonCustomConverterFactory(gson);
  }

  private GsonCustomConverterFactory(Gson gson) {
    if (gson == null)
      throw new NullPointerException("gson == null");
    this.gson = gson;
    this.gsonConverterFactory = GsonConverterFactory.create(gson);
  }

  @Override
  public Converter<ResponseBody, ?> responseBodyConverter(Type type, Annotation[] annotations, Retrofit retrofit) {
    if (type.equals(String.class))
      return new GsonResponseBodyConverterToString<Object>(gson, type);
    else
      return gsonConverterFactory.responseBodyConverter(type, annotations, retrofit);
  }

  @Override
  public Converter<?, RequestBody> requestBodyConverter(Type type, Annotation[] parameterAnnotations, Annotation[] methodAnnotations, Retrofit retrofit) {
    return gsonConverterFactory.requestBodyConverter(type, parameterAnnotations, methodAnnotations, retrofit);
  }
}

{{^java8}}
/**
 * Gson TypeAdapter for Joda DateTime type
 */
class DateTimeTypeAdapter extends TypeAdapter<DateTime> {

  private final DateTimeFormatter parseFormatter = ISODateTimeFormat.dateOptionalTimeParser();
  private final DateTimeFormatter printFormatter = ISODateTimeFormat.dateTime();

  @Override
  public void write(JsonWriter out, DateTime date) throws IOException {
    if (date == null) {
        out.nullValue();
    } else {
        out.value(printFormatter.print(date));
    }
  }

  @Override
  public DateTime read(JsonReader in) throws IOException {
    switch (in.peek()) {
      case NULL:
        in.nextNull();
        return null;
      default:
        String date = in.nextString();
        return parseFormatter.parseDateTime(date);
    }
  }
}

/**
 * Gson TypeAdapter for Joda LocalDate type
 */
class LocalDateTypeAdapter extends TypeAdapter<LocalDate> {

  private final DateTimeFormatter formatter = ISODateTimeFormat.date();

  @Override
  public void write(JsonWriter out, LocalDate date) throws IOException {
    if (date == null) {
      out.nullValue();
    } else {
      out.value(formatter.print(date));
    }
  }

  @Override
  public LocalDate read(JsonReader in) throws IOException {
    switch (in.peek()) {
      case NULL:
        in.nextNull();
        return null;
      default:
        String date = in.nextString();
        return formatter.parseLocalDate(date);
    }
  }
}
{{/java8}}
{{#java8}}
/**
 * Gson TypeAdapter for jsr310 OffsetDateTime type
 */
class OffsetDateTimeTypeAdapter extends TypeAdapter<OffsetDateTime> {

  private final DateTimeFormatter formatter = DateTimeFormatter.ISO_OFFSET_DATE_TIME;

  @Override
  public void write(JsonWriter out, OffsetDateTime date) throws IOException {
    if (date == null) {
      out.nullValue();
    } else {
      out.value(formatter.format(date));
    }
  }

  @Override
  public OffsetDateTime read(JsonReader in) throws IOException {
    switch (in.peek()) {
      case NULL:
        in.nextNull();
        return null;
      default:
        String date = in.nextString();
        if (date.endsWith("+0000")) {
            date = date.substring(0, date.length()-5) + "Z";
        }
        return OffsetDateTime.parse(date, formatter);
    }
  }
}

/**
 * Gson TypeAdapter for jsr310 LocalDate type
 */
class LocalDateTypeAdapter extends TypeAdapter<LocalDate> {

  private final DateTimeFormatter formatter = DateTimeFormatter.ISO_LOCAL_DATE;

  @Override
  public void write(JsonWriter out, LocalDate date) throws IOException {
    if (date == null) {
      out.nullValue();
    } else {
      out.value(formatter.format(date));
    }
  }

  @Override
  public LocalDate read(JsonReader in) throws IOException {
    switch (in.peek()) {
      case NULL:
        in.nextNull();
        return null;
      default:
        String date = in.nextString();
        return LocalDate.parse(date, formatter);
    }
  }
}
{{/java8}}
>>>>>>> ab9f5fa0
<|MERGE_RESOLUTION|>--- conflicted
+++ resolved
@@ -24,28 +24,12 @@
 {{/useRxJava2}}
 import retrofit2.converter.gson.GsonConverterFactory;
 import retrofit2.converter.scalars.ScalarsConverterFactory;
-<<<<<<< HEAD
-=======
-
-import com.google.gson.Gson;
-import com.google.gson.GsonBuilder;
-import com.google.gson.JsonParseException;
-import com.google.gson.TypeAdapter;
-import com.google.gson.stream.JsonReader;
-import com.google.gson.stream.JsonWriter;
-import okhttp3.Interceptor;
-import okhttp3.OkHttpClient;
-import okhttp3.RequestBody;
-import okhttp3.ResponseBody;
-
->>>>>>> ab9f5fa0
 import {{invokerPackage}}.auth.HttpBasicAuth;
 import {{invokerPackage}}.auth.ApiKeyAuth;
 import {{invokerPackage}}.auth.OAuth;
 import {{invokerPackage}}.auth.OAuth.AccessTokenListener;
 import {{invokerPackage}}.auth.OAuthFlow;
 
-<<<<<<< HEAD
 import java.io.IOException;
 import java.lang.annotation.Annotation;
 import java.lang.reflect.Type;
@@ -58,330 +42,10 @@
 
 public class ApiClient {
 
-    private Map<String, Interceptor> apiAuthorizations;
-    private OkHttpClient.Builder okBuilder;
-    private Retrofit.Builder adapterBuilder;
-    private JSON json;
-
-    public ApiClient() {
-        apiAuthorizations = new LinkedHashMap<String, Interceptor>();
-        createDefaultAdapter();
-    }
-
-    public ApiClient(String[] authNames) {
-        this();
-        for(String authName : authNames) {
-            {{#hasAuthMethods}}
-            Interceptor auth;
-            {{#authMethods}}if ("{{name}}".equals(authName)) {
-            {{#isBasic}}
-                auth = new HttpBasicAuth();
-            {{/isBasic}}
-            {{#isApiKey}}
-                auth = new ApiKeyAuth({{#isKeyInHeader}}"header"{{/isKeyInHeader}}{{^isKeyInHeader}}"query"{{/isKeyInHeader}}, "{{keyParamName}}");
-            {{/isApiKey}}
-            {{#isOAuth}}
-                auth = new OAuth(OAuthFlow.{{flow}}, "{{authorizationUrl}}", "{{tokenUrl}}", "{{#scopes}}{{scope}}{{#hasMore}}, {{/hasMore}}{{/scopes}}");
-            {{/isOAuth}}
-            } else {{/authMethods}}{
-                throw new RuntimeException("auth name \"" + authName + "\" not found in available auth names");
-            }
-            addAuthorization(authName, auth);
-            {{/hasAuthMethods}}
-            {{^hasAuthMethods}}
-            throw new RuntimeException("auth name \"" + authName + "\" not found in available auth names");
-            {{/hasAuthMethods}}
-        }
-    }
-
-    /**
-     * Basic constructor for single auth name
-     * @param authName Authentication name
-     */
-    public ApiClient(String authName) {
-        this(new String[]{authName});
-    }
-
-    /**
-     * Helper constructor for single api key
-     * @param authName Authentication name
-     * @param apiKey API key
-     */
-    public ApiClient(String authName, String apiKey) {
-        this(authName);
-        this.setApiKey(apiKey);
-    }
-
-    /**
-     * Helper constructor for single basic auth or password oauth2
-     * @param authName Authentication name
-     * @param username Username
-     * @param password Password
-     */
-    public ApiClient(String authName, String username, String password) {
-        this(authName);
-        this.setCredentials(username,  password);
-    }
-
-    /**
-     * Helper constructor for single password oauth2
-     * @param authName Authentication name
-     * @param clientId Client ID
-     * @param secret Client Secret
-     * @param username Username
-     * @param password Password
-     */
-    public ApiClient(String authName, String clientId, String secret, String username, String password) {
-        this(authName);
-        this.getTokenEndPoint()
-                .setClientId(clientId)
-                .setClientSecret(secret)
-                .setUsername(username)
-                .setPassword(password);
-    }
-
-    public void createDefaultAdapter() {
-        json = new JSON();
-        okBuilder = new OkHttpClient.Builder();
-
-        String baseUrl = "{{{basePath}}}";
-        if(!baseUrl.endsWith("/"))
-        	baseUrl = baseUrl + "/";
-
-        adapterBuilder = new Retrofit
-                .Builder()
-                .baseUrl(baseUrl)
-                {{#useRxJava}}
-                .addCallAdapterFactory(RxJavaCallAdapterFactory.create())
-                {{/useRxJava}}{{#useRxJava2}}
-                .addCallAdapterFactory(RxJava2CallAdapterFactory.create())
-                {{/useRxJava2}}
-                .addConverterFactory(ScalarsConverterFactory.create())
-                .addConverterFactory(GsonCustomConverterFactory.create(json.getGson()));
-    }
-
-    public <S> S createService(Class<S> serviceClass) {
-        return adapterBuilder
-            .client(okBuilder.build())
-            .build()
-            .create(serviceClass);
-
-    }
-
-    public ApiClient setDateFormat(DateFormat dateFormat) {
-        this.json.setDateFormat(dateFormat);
-        return this;
-    }
-
-    public ApiClient setSqlDateFormat(DateFormat dateFormat) {
-        this.json.setSqlDateFormat(dateFormat);
-        return this;
-    }
-
-    {{#joda}}
-    public ApiClient setDateTimeFormat(DateTimeFormatter dateFormat) {
-        this.json.setDateTimeFormat(dateFormat);
-        return this;
-    }
-
-    public ApiClient setLocalDateFormat(DateTimeFormatter dateFormat) {
-        this.json.setLocalDateFormat(dateFormat);
-        return this;
-    }
-
-    {{/joda}}
-    {{#jsr310}}
-    public ApiClient setOffsetDateTimeFormat(DateTimeFormatter dateFormat) {
-        this.json.setOffsetDateTimeFormat(dateFormat);
-        return this;
-    }
-
-    public ApiClient setLocalDateFormat(DateTimeFormatter dateFormat) {
-        this.json.setLocalDateFormat(dateFormat);
-        return this;
-    }
-
-    {{/jsr310}}
-
-    /**
-     * Helper method to configure the first api key found
-     * @param apiKey API key
-     * @return ApiClient
-     */
-    public ApiClient setApiKey(String apiKey) {
-        for(Interceptor apiAuthorization : apiAuthorizations.values()) {
-            if (apiAuthorization instanceof ApiKeyAuth) {
-                ApiKeyAuth keyAuth = (ApiKeyAuth) apiAuthorization;
-                keyAuth.setApiKey(apiKey);
-                return this;
-            }
-        }
-        return this;
-    }
-
-    /**
-     * Helper method to configure the username/password for basic auth or password oauth
-     * @param username Username
-     * @param password Password
-     * @return ApiClient
-     */
-    public ApiClient setCredentials(String username, String password) {
-        for(Interceptor apiAuthorization : apiAuthorizations.values()) {
-            if (apiAuthorization instanceof HttpBasicAuth) {
-                HttpBasicAuth basicAuth = (HttpBasicAuth) apiAuthorization;
-                basicAuth.setCredentials(username, password);
-                return this;
-            }
-            if (apiAuthorization instanceof OAuth) {
-                OAuth oauth = (OAuth) apiAuthorization;
-                oauth.getTokenRequestBuilder().setUsername(username).setPassword(password);
-                return this;
-            }
-        }
-        return this;
-    }
-
-    /**
-     * Helper method to configure the token endpoint of the first oauth found in the apiAuthorizations (there should be only one)
-     * @return Token request builder
-     */
-    public TokenRequestBuilder getTokenEndPoint() {
-        for(Interceptor apiAuthorization : apiAuthorizations.values()) {
-            if (apiAuthorization instanceof OAuth) {
-                OAuth oauth = (OAuth) apiAuthorization;
-                return oauth.getTokenRequestBuilder();
-            }
-        }
-        return null;
-    }
-
-    /**
-     * Helper method to configure authorization endpoint of the first oauth found in the apiAuthorizations (there should be only one)
-     * @return Authentication request builder
-     */
-    public AuthenticationRequestBuilder getAuthorizationEndPoint() {
-        for(Interceptor apiAuthorization : apiAuthorizations.values()) {
-            if (apiAuthorization instanceof OAuth) {
-                OAuth oauth = (OAuth) apiAuthorization;
-                return oauth.getAuthenticationRequestBuilder();
-            }
-        }
-        return null;
-    }
-
-    /**
-     * Helper method to pre-set the oauth access token of the first oauth found in the apiAuthorizations (there should be only one)
-     * @param accessToken Access token
-     * @return ApiClient
-     */
-    public ApiClient setAccessToken(String accessToken) {
-        for(Interceptor apiAuthorization : apiAuthorizations.values()) {
-            if (apiAuthorization instanceof OAuth) {
-                OAuth oauth = (OAuth) apiAuthorization;
-                oauth.setAccessToken(accessToken);
-                return this;
-            }
-        }
-        return this;
-    }
-
-    /**
-     * Helper method to configure the oauth accessCode/implicit flow parameters
-     * @param clientId Client ID
-     * @param clientSecret Client secret
-     * @param redirectURI Redirect URI
-     * @return ApiClient
-     */
-    public ApiClient configureAuthorizationFlow(String clientId, String clientSecret, String redirectURI) {
-        for(Interceptor apiAuthorization : apiAuthorizations.values()) {
-            if (apiAuthorization instanceof OAuth) {
-                OAuth oauth = (OAuth) apiAuthorization;
-                oauth.getTokenRequestBuilder()
-                        .setClientId(clientId)
-                        .setClientSecret(clientSecret)
-                        .setRedirectURI(redirectURI);
-                oauth.getAuthenticationRequestBuilder()
-                        .setClientId(clientId)
-                        .setRedirectURI(redirectURI);
-                return this;
-            }
-        }
-        return this;
-    }
-
-    /**
-     * Configures a listener which is notified when a new access token is received.
-     * @param accessTokenListener Access token listener
-     * @return ApiClient
-     */
-    public ApiClient registerAccessTokenListener(AccessTokenListener accessTokenListener) {
-        for(Interceptor apiAuthorization : apiAuthorizations.values()) {
-            if (apiAuthorization instanceof OAuth) {
-                OAuth oauth = (OAuth) apiAuthorization;
-                oauth.registerAccessTokenListener(accessTokenListener);
-                return this;
-            }
-        }
-        return this;
-    }
-
-    /**
-     * Adds an authorization to be used by the client
-     * @param authName Authentication name
-     * @param authorization Authorization interceptor
-     * @return ApiClient
-     */
-    public ApiClient addAuthorization(String authName, Interceptor authorization) {
-        if (apiAuthorizations.containsKey(authName)) {
-            throw new RuntimeException("auth name \"" + authName + "\" already in api authorizations");
-        }
-        apiAuthorizations.put(authName, authorization);
-        okBuilder.addInterceptor(authorization);
-        return this;
-    }
-
-    public Map<String, Interceptor> getApiAuthorizations() {
-        return apiAuthorizations;
-    }
-
-    public ApiClient setApiAuthorizations(Map<String, Interceptor> apiAuthorizations) {
-        this.apiAuthorizations = apiAuthorizations;
-        return this;
-    }
-
-    public Retrofit.Builder getAdapterBuilder() {
-        return adapterBuilder;
-    }
-
-    public ApiClient setAdapterBuilder(Retrofit.Builder adapterBuilder) {
-        this.adapterBuilder = adapterBuilder;
-        return this;
-    }
-
-    public OkHttpClient.Builder getOkBuilder() {
-        return okBuilder;
-    }
-
-    public void addAuthsToOkBuilder(OkHttpClient.Builder okBuilder) {
-        for(Interceptor apiAuthorization : apiAuthorizations.values()) {
-            okBuilder.addInterceptor(apiAuthorization);
-        }
-    }
-
-    /**
-     * Clones the okBuilder given in parameter, adds the auth interceptors and uses it to configure the Retrofit
-     * @param okClient An instance of OK HTTP client
-     */
-    public void configureFromOkclient(OkHttpClient okClient) {
-        this.okBuilder = okClient.newBuilder();
-        addAuthsToOkBuilder(this.okBuilder);
-    }
-=======
-public class ApiClient {
-
   private Map<String, Interceptor> apiAuthorizations;
   private OkHttpClient.Builder okBuilder;
   private Retrofit.Builder adapterBuilder;
+  private JSON json;
 
   public ApiClient() {
     apiAuthorizations = new LinkedHashMap<String, Interceptor>();
@@ -394,18 +58,19 @@
       {{#hasAuthMethods}}
       Interceptor auth;
       {{#authMethods}}if ("{{name}}".equals(authName)) {
-      {{#isBasic}}
+        {{#isBasic}}
         auth = new HttpBasicAuth();
-      {{/isBasic}}
-      {{#isApiKey}}
+        {{/isBasic}}
+        {{#isApiKey}}
         auth = new ApiKeyAuth({{#isKeyInHeader}}"header"{{/isKeyInHeader}}{{^isKeyInHeader}}"query"{{/isKeyInHeader}}, "{{keyParamName}}");
-      {{/isApiKey}}
-      {{#isOAuth}}
+        {{/isApiKey}}
+        {{#isOAuth}}
         auth = new OAuth(OAuthFlow.{{flow}}, "{{authorizationUrl}}", "{{tokenUrl}}", "{{#scopes}}{{scope}}{{#hasMore}}, {{/hasMore}}{{/scopes}}");
-      {{/isOAuth}}
+        {{/isOAuth}}
       } else {{/authMethods}}{
         throw new RuntimeException("auth name \"" + authName + "\" not found in available auth names");
       }
+
       addAuthorization(authName, auth);
       {{/hasAuthMethods}}
       {{^hasAuthMethods}}
@@ -461,21 +126,11 @@
   }
 
   public void createDefaultAdapter() {
-    Gson gson = new GsonBuilder()
-      .setDateFormat("yyyy-MM-dd'T'HH:mm:ss.SSSZ")
-      {{^java8}}
-      .registerTypeAdapter(DateTime.class, new DateTimeTypeAdapter())
-      {{/java8}}
-      {{#java8}}
-      .registerTypeAdapter(OffsetDateTime.class, new OffsetDateTimeTypeAdapter())
-      {{/java8}}
-      .registerTypeAdapter(LocalDate.class, new LocalDateTypeAdapter())
-      .create();
-
+    json = new JSON();
     okBuilder = new OkHttpClient.Builder();
 
     String baseUrl = "{{{basePath}}}";
-    if(!baseUrl.endsWith("/"))
+    if (!baseUrl.endsWith("/"))
       baseUrl = baseUrl + "/";
 
     adapterBuilder = new Retrofit
@@ -483,12 +138,11 @@
       .baseUrl(baseUrl)
       {{#useRxJava}}
       .addCallAdapterFactory(RxJavaCallAdapterFactory.create())
-      {{/useRxJava}}
-      {{#useRxJava2}}
+      {{/useRxJava}}{{#useRxJava2}}
       .addCallAdapterFactory(RxJava2CallAdapterFactory.create())
       {{/useRxJava2}}
       .addConverterFactory(ScalarsConverterFactory.create())
-      .addConverterFactory(GsonCustomConverterFactory.create(gson));
+      .addConverterFactory(GsonCustomConverterFactory.create(json.getGson()));
   }
 
   public <S> S createService(Class<S> serviceClass) {
@@ -496,41 +150,79 @@
       .client(okBuilder.build())
       .build()
       .create(serviceClass);
-
-  }
+  }
+
+  public ApiClient setDateFormat(DateFormat dateFormat) {
+    this.json.setDateFormat(dateFormat);
+    return this;
+  }
+
+  public ApiClient setSqlDateFormat(DateFormat dateFormat) {
+    this.json.setSqlDateFormat(dateFormat);
+    return this;
+  }
+
+  {{#joda}}
+  public ApiClient setDateTimeFormat(DateTimeFormatter dateFormat) {
+    this.json.setDateTimeFormat(dateFormat);
+    return this;
+  }
+
+  public ApiClient setLocalDateFormat(DateTimeFormatter dateFormat) {
+    this.json.setLocalDateFormat(dateFormat);
+    return this;
+  }
+
+  {{/joda}}
+  {{#jsr310}}
+  public ApiClient setOffsetDateTimeFormat(DateTimeFormatter dateFormat) {
+    this.json.setOffsetDateTimeFormat(dateFormat);
+    return this;
+  }
+
+  public ApiClient setLocalDateFormat(DateTimeFormatter dateFormat) {
+    this.json.setLocalDateFormat(dateFormat);
+    return this;
+  }
+
+  {{/jsr310}}
 
   /**
    * Helper method to configure the first api key found
    * @param apiKey API key
-   */
-  private void setApiKey(String apiKey) {
+   * @return ApiClient
+   */
+  public ApiClient setApiKey(String apiKey) {
     for(Interceptor apiAuthorization : apiAuthorizations.values()) {
       if (apiAuthorization instanceof ApiKeyAuth) {
         ApiKeyAuth keyAuth = (ApiKeyAuth) apiAuthorization;
         keyAuth.setApiKey(apiKey);
-        return;
-      }
-    }
+        return this;
+      }
+    }
+    return this;
   }
 
   /**
    * Helper method to configure the username/password for basic auth or password oauth
    * @param username Username
    * @param password Password
-   */
-  private void setCredentials(String username, String password) {
+   * @return ApiClient
+   */
+  public ApiClient setCredentials(String username, String password) {
     for(Interceptor apiAuthorization : apiAuthorizations.values()) {
       if (apiAuthorization instanceof HttpBasicAuth) {
         HttpBasicAuth basicAuth = (HttpBasicAuth) apiAuthorization;
         basicAuth.setCredentials(username, password);
-        return;
+        return this;
       }
       if (apiAuthorization instanceof OAuth) {
         OAuth oauth = (OAuth) apiAuthorization;
         oauth.getTokenRequestBuilder().setUsername(username).setPassword(password);
-        return;
-      }
-    }
+        return this;
+      }
+    }
+    return this;
   }
 
   /**
@@ -564,15 +256,17 @@
   /**
    * Helper method to pre-set the oauth access token of the first oauth found in the apiAuthorizations (there should be only one)
    * @param accessToken Access token
-   */
-  public void setAccessToken(String accessToken) {
+   * @return ApiClient
+   */
+  public ApiClient setAccessToken(String accessToken) {
     for(Interceptor apiAuthorization : apiAuthorizations.values()) {
       if (apiAuthorization instanceof OAuth) {
         OAuth oauth = (OAuth) apiAuthorization;
         oauth.setAccessToken(accessToken);
-        return;
-      }
-    }
+        return this;
+      }
+    }
+    return this;
   }
 
   /**
@@ -580,8 +274,9 @@
    * @param clientId Client ID
    * @param clientSecret Client secret
    * @param redirectURI Redirect URI
-   */
-  public void configureAuthorizationFlow(String clientId, String clientSecret, String redirectURI) {
+   * @return ApiClient
+   */
+  public ApiClient configureAuthorizationFlow(String clientId, String clientSecret, String redirectURI) {
     for(Interceptor apiAuthorization : apiAuthorizations.values()) {
       if (apiAuthorization instanceof OAuth) {
         OAuth oauth = (OAuth) apiAuthorization;
@@ -592,52 +287,59 @@
         oauth.getAuthenticationRequestBuilder()
           .setClientId(clientId)
           .setRedirectURI(redirectURI);
-        return;
-      }
-    }
+        return this;
+      }
+    }
+    return this;
   }
 
   /**
    * Configures a listener which is notified when a new access token is received.
    * @param accessTokenListener Access token listener
-   */
-  public void registerAccessTokenListener(AccessTokenListener accessTokenListener) {
+   * @return ApiClient
+   */
+  public ApiClient registerAccessTokenListener(AccessTokenListener accessTokenListener) {
     for(Interceptor apiAuthorization : apiAuthorizations.values()) {
       if (apiAuthorization instanceof OAuth) {
         OAuth oauth = (OAuth) apiAuthorization;
         oauth.registerAccessTokenListener(accessTokenListener);
-        return;
-      }
-    }
+        return this;
+      }
+    }
+    return this;
   }
 
   /**
    * Adds an authorization to be used by the client
    * @param authName Authentication name
    * @param authorization Authorization interceptor
-   */
-  public void addAuthorization(String authName, Interceptor authorization) {
+   * @return ApiClient
+   */
+  public ApiClient addAuthorization(String authName, Interceptor authorization) {
     if (apiAuthorizations.containsKey(authName)) {
       throw new RuntimeException("auth name \"" + authName + "\" already in api authorizations");
     }
     apiAuthorizations.put(authName, authorization);
     okBuilder.addInterceptor(authorization);
+    return this;
   }
 
   public Map<String, Interceptor> getApiAuthorizations() {
     return apiAuthorizations;
   }
 
-  public void setApiAuthorizations(Map<String, Interceptor> apiAuthorizations) {
+  public ApiClient setApiAuthorizations(Map<String, Interceptor> apiAuthorizations) {
     this.apiAuthorizations = apiAuthorizations;
+    return this;
   }
 
   public Retrofit.Builder getAdapterBuilder() {
     return adapterBuilder;
   }
 
-  public void setAdapterBuilder(Retrofit.Builder adapterBuilder) {
+  public ApiClient setAdapterBuilder(Retrofit.Builder adapterBuilder) {
     this.adapterBuilder = adapterBuilder;
+    return this;
   }
 
   public OkHttpClient.Builder getOkBuilder() {
@@ -658,7 +360,6 @@
     this.okBuilder = okClient.newBuilder();
     addAuthsToOkBuilder(this.okBuilder);
   }
->>>>>>> ab9f5fa0
 }
 
 /**
@@ -667,7 +368,6 @@
  * expected type is String, then just return the body string.
  */
 class GsonResponseBodyConverterToString<T> implements Converter<ResponseBody, T> {
-
   private final Gson gson;
   private final Type type;
 
@@ -684,14 +384,11 @@
     catch (JsonParseException e) {
       return (T) returned;
     }
-<<<<<<< HEAD
+  }
 }
-=======
-  }
-}
-
-class GsonCustomConverterFactory extends Converter.Factory {
-
+
+class GsonCustomConverterFactory extends Converter.Factory
+{
   private final Gson gson;
   private final GsonConverterFactory gsonConverterFactory;
 
@@ -718,128 +415,4 @@
   public Converter<?, RequestBody> requestBodyConverter(Type type, Annotation[] parameterAnnotations, Annotation[] methodAnnotations, Retrofit retrofit) {
     return gsonConverterFactory.requestBodyConverter(type, parameterAnnotations, methodAnnotations, retrofit);
   }
-}
-
-{{^java8}}
-/**
- * Gson TypeAdapter for Joda DateTime type
- */
-class DateTimeTypeAdapter extends TypeAdapter<DateTime> {
-
-  private final DateTimeFormatter parseFormatter = ISODateTimeFormat.dateOptionalTimeParser();
-  private final DateTimeFormatter printFormatter = ISODateTimeFormat.dateTime();
-
-  @Override
-  public void write(JsonWriter out, DateTime date) throws IOException {
-    if (date == null) {
-        out.nullValue();
-    } else {
-        out.value(printFormatter.print(date));
-    }
-  }
-
-  @Override
-  public DateTime read(JsonReader in) throws IOException {
-    switch (in.peek()) {
-      case NULL:
-        in.nextNull();
-        return null;
-      default:
-        String date = in.nextString();
-        return parseFormatter.parseDateTime(date);
-    }
-  }
-}
-
-/**
- * Gson TypeAdapter for Joda LocalDate type
- */
-class LocalDateTypeAdapter extends TypeAdapter<LocalDate> {
-
-  private final DateTimeFormatter formatter = ISODateTimeFormat.date();
-
-  @Override
-  public void write(JsonWriter out, LocalDate date) throws IOException {
-    if (date == null) {
-      out.nullValue();
-    } else {
-      out.value(formatter.print(date));
-    }
-  }
-
-  @Override
-  public LocalDate read(JsonReader in) throws IOException {
-    switch (in.peek()) {
-      case NULL:
-        in.nextNull();
-        return null;
-      default:
-        String date = in.nextString();
-        return formatter.parseLocalDate(date);
-    }
-  }
-}
-{{/java8}}
-{{#java8}}
-/**
- * Gson TypeAdapter for jsr310 OffsetDateTime type
- */
-class OffsetDateTimeTypeAdapter extends TypeAdapter<OffsetDateTime> {
-
-  private final DateTimeFormatter formatter = DateTimeFormatter.ISO_OFFSET_DATE_TIME;
-
-  @Override
-  public void write(JsonWriter out, OffsetDateTime date) throws IOException {
-    if (date == null) {
-      out.nullValue();
-    } else {
-      out.value(formatter.format(date));
-    }
-  }
-
-  @Override
-  public OffsetDateTime read(JsonReader in) throws IOException {
-    switch (in.peek()) {
-      case NULL:
-        in.nextNull();
-        return null;
-      default:
-        String date = in.nextString();
-        if (date.endsWith("+0000")) {
-            date = date.substring(0, date.length()-5) + "Z";
-        }
-        return OffsetDateTime.parse(date, formatter);
-    }
-  }
-}
-
-/**
- * Gson TypeAdapter for jsr310 LocalDate type
- */
-class LocalDateTypeAdapter extends TypeAdapter<LocalDate> {
-
-  private final DateTimeFormatter formatter = DateTimeFormatter.ISO_LOCAL_DATE;
-
-  @Override
-  public void write(JsonWriter out, LocalDate date) throws IOException {
-    if (date == null) {
-      out.nullValue();
-    } else {
-      out.value(formatter.format(date));
-    }
-  }
-
-  @Override
-  public LocalDate read(JsonReader in) throws IOException {
-    switch (in.peek()) {
-      case NULL:
-        in.nextNull();
-        return null;
-      default:
-        String date = in.nextString();
-        return LocalDate.parse(date, formatter);
-    }
-  }
-}
-{{/java8}}
->>>>>>> ab9f5fa0
+}