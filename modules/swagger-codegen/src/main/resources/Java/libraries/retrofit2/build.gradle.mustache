apply plugin: 'idea'
apply plugin: 'eclipse'

group = '{{groupId}}'
version = '{{artifactVersion}}'

buildscript {
    repositories {
        jcenter()
    }
    dependencies {
        classpath 'com.android.tools.build:gradle:1.5.+'
        classpath 'com.github.dcendents:android-maven-gradle-plugin:1.3'
    }
}

repositories {
    jcenter()
}


if(hasProperty('target') && target == 'android') {

	apply plugin: 'com.android.library'
	apply plugin: 'com.github.dcendents.android-maven'

	android {
	    compileSdkVersion 23
	    buildToolsVersion '23.0.2'
	    defaultConfig {
	        minSdkVersion 14
	        targetSdkVersion 23
	    }
	    compileOptions {
	        sourceCompatibility JavaVersion.VERSION_1_7
	        targetCompatibility JavaVersion.VERSION_1_7
	    }

	    // Rename the aar correctly
	    libraryVariants.all { variant ->
	        variant.outputs.each { output ->
	            def outputFile = output.outputFile
	            if (outputFile != null && outputFile.name.endsWith('.aar')) {
	                def fileName = "${project.name}-${variant.baseName}-${version}.aar"
	                output.outputFile = new File(outputFile.parent, fileName)
	            }
	        }
	    }

      dependencies {
          provided 'javax.annotation:jsr250-api:1.0'
      }
	}

	afterEvaluate {
	    android.libraryVariants.all { variant ->
	        def task = project.tasks.create "jar${variant.name.capitalize()}", Jar
	        task.description = "Create jar artifact for ${variant.name}"
	        task.dependsOn variant.javaCompile
	        task.from variant.javaCompile.destinationDir
	        task.destinationDir = project.file("${project.buildDir}/outputs/jar")
	        task.archiveName = "${project.name}-${variant.baseName}-${version}.jar"
	        artifacts.add('archives', task);
	    }
	}

	task sourcesJar(type: Jar) {
	    from android.sourceSets.main.java.srcDirs
	    classifier = 'sources'
	}

	artifacts {
	    archives sourcesJar
	}

} else {

	apply plugin: 'java'
	apply plugin: 'maven'

    sourceCompatibility = JavaVersion.VERSION_{{^java8}}1_7{{/java8}}{{#java8}}1_8{{/java8}}
    targetCompatibility = JavaVersion.VERSION_{{^java8}}1_7{{/java8}}{{#java8}}1_8{{/java8}}

	install {
	    repositories.mavenInstaller {
	        pom.artifactId = '{{artifactId}}'
	    }
	}

	task execute(type:JavaExec) {
	   main = System.getProperty('mainClass')
	   classpath = sourceSets.main.runtimeClasspath
	}
}

ext {
    oltu_version = "1.0.1"
    {{^usePlay24WS}}
    retrofit_version = "2.2.0"
    {{/usePlay24WS}}
    {{#usePlay24WS}}
    retrofit_version = "2.1.0"
    jackson_version = "2.7.5"
    play_version = "2.4.11"
    {{/usePlay24WS}}
    swagger_annotations_version = "1.5.12"
    junit_version = "4.12"
    {{#useRxJava}}
    rx_java_version = "1.2.9"
    {{/useRxJava}}
    {{#useRxJava2}}
    rx_java_version = "2.0.7"
    {{/useRxJava2}}
<<<<<<< HEAD
    {{#joda}}
    jodatime_version = "2.9.3"
    {{/joda}}
    {{#threetenbp}}
    threetenbp_version = "1.3.2"
    {{/threetenbp}}
=======
    {{^java8}}
    jodatime_version = "2.9.4"
    {{/java8}}
>>>>>>> e64d547d
}

dependencies {
    compile "com.squareup.retrofit2:retrofit:$retrofit_version"
    compile "com.squareup.retrofit2:converter-scalars:$retrofit_version"
    compile "com.squareup.retrofit2:converter-gson:$retrofit_version"
    {{#useRxJava}}
    compile "com.squareup.retrofit2:adapter-rxjava:$retrofit_version"
    compile "io.reactivex:rxjava:$rx_java_version"
    {{/useRxJava}}
    {{#useRxJava2}}
    compile "com.jakewharton.retrofit:retrofit2-rxjava2-adapter:1.0.0"
    compile "io.reactivex.rxjava2:rxjava:$rx_java_version"
    {{/useRxJava2}}
    compile "io.swagger:swagger-annotations:$swagger_annotations_version"
    compile "org.apache.oltu.oauth2:org.apache.oltu.oauth2.client:$oltu_version"
<<<<<<< HEAD
    {{#joda}}
    compile 'joda-time:joda-time:$jodatime_version'
    {{/joda}}
    {{#threetenbp}}
    compile 'org.threeten:threetenbp:$threetenbp_version'
    {{/threetenbp}}
=======
    {{^java8}}
    compile "joda-time:joda-time:$jodatime_version"
    {{/java8}}
    {{#usePlay24WS}}
    compile "com.typesafe.play:play-java-ws_2.11:$play_version"
    compile "com.squareup.retrofit2:converter-jackson:$retrofit_version"
    compile "com.fasterxml.jackson.core:jackson-core:$jackson_version"
    compile "com.fasterxml.jackson.core:jackson-annotations:$jackson_version"
    compile "com.fasterxml.jackson.datatype:jackson-datatype-{{^java8}}joda{{/java8}}{{#java8}}jsr310{{/java8}}:$jackson_version"
    {{/usePlay24WS}}
>>>>>>> e64d547d

    testCompile "junit:junit:$junit_version"
}<|MERGE_RESOLUTION|>--- conflicted
+++ resolved
@@ -111,18 +111,12 @@
     {{#useRxJava2}}
     rx_java_version = "2.0.7"
     {{/useRxJava2}}
-<<<<<<< HEAD
     {{#joda}}
-    jodatime_version = "2.9.3"
+    jodatime_version = "2.9.4"
     {{/joda}}
     {{#threetenbp}}
     threetenbp_version = "1.3.2"
     {{/threetenbp}}
-=======
-    {{^java8}}
-    jodatime_version = "2.9.4"
-    {{/java8}}
->>>>>>> e64d547d
 }
 
 dependencies {
@@ -139,17 +133,12 @@
     {{/useRxJava2}}
     compile "io.swagger:swagger-annotations:$swagger_annotations_version"
     compile "org.apache.oltu.oauth2:org.apache.oltu.oauth2.client:$oltu_version"
-<<<<<<< HEAD
     {{#joda}}
     compile 'joda-time:joda-time:$jodatime_version'
     {{/joda}}
     {{#threetenbp}}
     compile 'org.threeten:threetenbp:$threetenbp_version'
     {{/threetenbp}}
-=======
-    {{^java8}}
-    compile "joda-time:joda-time:$jodatime_version"
-    {{/java8}}
     {{#usePlay24WS}}
     compile "com.typesafe.play:play-java-ws_2.11:$play_version"
     compile "com.squareup.retrofit2:converter-jackson:$retrofit_version"
@@ -157,7 +146,6 @@
     compile "com.fasterxml.jackson.core:jackson-annotations:$jackson_version"
     compile "com.fasterxml.jackson.datatype:jackson-datatype-{{^java8}}joda{{/java8}}{{#java8}}jsr310{{/java8}}:$jackson_version"
     {{/usePlay24WS}}
->>>>>>> e64d547d
 
     testCompile "junit:junit:$junit_version"
 }