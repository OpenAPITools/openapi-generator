{{#apiInfo}}
{{#apis}}
{{#operations}}
<<<<<<< HEAD
export * from './{{ apiFilename }}';
=======
export * from './{{ classname }}';
import { {{ classname }} }  from './{{ classname }}';
>>>>>>> 282afa4f
{{/operations}}
{{/apis}}
export const APIS = [ {{#apis}}{{#operations}}{{ classname }}, {{/operations}}{{/apis}}];
{{/apiInfo}}<|MERGE_RESOLUTION|>--- conflicted
+++ resolved
@@ -1,12 +1,7 @@
 {{#apiInfo}}
 {{#apis}}
 {{#operations}}
-<<<<<<< HEAD
 export * from './{{ apiFilename }}';
-=======
-export * from './{{ classname }}';
-import { {{ classname }} }  from './{{ classname }}';
->>>>>>> 282afa4f
 {{/operations}}
 {{/apis}}
 export const APIS = [ {{#apis}}{{#operations}}{{ classname }}, {{/operations}}{{/apis}}];
