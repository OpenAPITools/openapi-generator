--- conflicted
+++ resolved
@@ -30,12 +30,7 @@
     s.public_header_files = '{{podName}}/**/*.h'
 {{#useCoreData}}    s.resources      = '{{podName}}/**/*.{xcdatamodeld,xcdatamodel}'{{/useCoreData}}
 
-<<<<<<< HEAD
     s.dependency 'AFNetworking', '~> 3.1'
-    s.dependency 'JSONModel', '~> 1.2'
-=======
-    s.dependency 'AFNetworking', '~> 3'
     s.dependency 'JSONModel', '~> 1.4'
->>>>>>> d5ced7df
     s.dependency 'ISO8601', '~> 0.5'
 end
