--- conflicted
+++ resolved
@@ -59,11 +59,7 @@
       return this.apiClient.callApi(
         '<&path>', '<httpMethod>',
         pathParams, queryParams, headerParams, formParams, postBody,
-<<<<<<< HEAD
-        authNames, contentTypes, accepts, returnType, callback
-=======
-        contentTypes, accepts, returnType<^usePromises>, callback</usePromises>
->>>>>>> 812ff2f2
+        authNames, contentTypes, accepts, returnType<^usePromises>, callback</usePromises>
       );
       <={{ }}=>
     }
