module {{moduleName}}
<<<<<<< HEAD
module Swagger
VERSION = "{{gemVersion}}"
end
=======
  module Swagger
    VERSION = "{{appVersion}}"
  end
>>>>>>> 53ecda5f
end<|MERGE_RESOLUTION|>--- conflicted
+++ resolved
@@ -1,11 +1,5 @@
 module {{moduleName}}
-<<<<<<< HEAD
-module Swagger
-VERSION = "{{gemVersion}}"
-end
-=======
   module Swagger
-    VERSION = "{{appVersion}}"
+    VERSION = "{{gemVersion}}"
   end
->>>>>>> 53ecda5f
 end