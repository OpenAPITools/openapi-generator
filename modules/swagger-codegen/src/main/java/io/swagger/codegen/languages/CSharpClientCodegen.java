package io.swagger.codegen.languages;

import com.google.common.collect.ImmutableMap;
import io.swagger.codegen.CodegenConstants;
import io.swagger.codegen.CodegenType;
import io.swagger.codegen.CodegenModel;
import io.swagger.codegen.SupportingFile;
import io.swagger.codegen.CodegenProperty;
import io.swagger.codegen.CodegenOperation;
import io.swagger.codegen.CliOption;
import io.swagger.models.Model;

import java.io.File;
import java.util.List;
import java.util.Map;
import java.util.Iterator;

import org.slf4j.Logger;
import org.slf4j.LoggerFactory;

public class CSharpClientCodegen extends AbstractCSharpCodegen {
    @SuppressWarnings({"unused", "hiding"})
    private static final Logger LOGGER = LoggerFactory.getLogger(CSharpClientCodegen.class);
    private static final String NET45 = "v4.5";
    private static final String NET35 = "v3.5";
    private static final String UWP = "uwp";
    private static final String DATA_TYPE_WITH_ENUM_EXTENSION = "plainDatatypeWithEnum";

    protected String packageGuid = "{" + java.util.UUID.randomUUID().toString().toUpperCase() + "}";
    protected String clientPackage = "IO.Swagger.Client";
    protected String localVariablePrefix = "";
    protected String apiDocPath = "docs/";
    protected String modelDocPath = "docs/";

    protected String targetFramework = NET45;
    protected String targetFrameworkNuget = "net45";
    protected boolean supportsAsync = Boolean.TRUE;
    protected boolean supportsUWP = Boolean.FALSE;
<<<<<<< HEAD
    protected boolean generatePropertyChanged = Boolean.FALSE;
=======
    protected Map<Character, String> regexModifiers;
>>>>>>> 29e7655b


    protected final Map<String, String> frameworks;

    public CSharpClientCodegen() {
        super();
        modelTemplateFiles.put("model.mustache", ".cs");
        apiTemplateFiles.put("api.mustache", ".cs");

        modelTestTemplateFiles.put("model_test.mustache", ".cs");
        apiTestTemplateFiles.put("api_test.mustache", ".cs");

        modelDocTemplateFiles.put("model_doc.mustache", ".md");
        apiDocTemplateFiles.put("api_doc.mustache", ".md");

        cliOptions.clear();

        // CLI options
        addOption(CodegenConstants.PACKAGE_NAME,
                "C# package name (convention: Title.Case).",
                this.packageName);

        addOption(CodegenConstants.PACKAGE_VERSION,
                "C# package version.",
                this.packageVersion);

        addOption(CodegenConstants.SOURCE_FOLDER,
                CodegenConstants.SOURCE_FOLDER_DESC,
                sourceFolder);

        addOption(CodegenConstants.OPTIONAL_PROJECT_GUID,
                CodegenConstants.OPTIONAL_PROJECT_GUID_DESC,
                null);

        CliOption framework = new CliOption(
                CodegenConstants.DOTNET_FRAMEWORK,
                CodegenConstants.DOTNET_FRAMEWORK_DESC
        );
        frameworks = new ImmutableMap.Builder<String, String>()
                .put(NET35, ".NET Framework 3.5 compatible")
                .put(NET45, ".NET Framework 4.5+ compatible")
                .put(UWP, "Universal Windows Platform - beta support")
                .build();
        framework.defaultValue(this.targetFramework);
        framework.setEnum(frameworks);
        cliOptions.add(framework);

        // CLI Switches
        addSwitch(CodegenConstants.HIDE_GENERATION_TIMESTAMP,
                CodegenConstants.HIDE_GENERATION_TIMESTAMP_DESC,
                this.hideGenerationTimestamp);

        addSwitch(CodegenConstants.SORT_PARAMS_BY_REQUIRED_FLAG,
                CodegenConstants.SORT_PARAMS_BY_REQUIRED_FLAG_DESC,
                this.sortParamsByRequiredFlag);

        addSwitch(CodegenConstants.USE_DATETIME_OFFSET,
                CodegenConstants.USE_DATETIME_OFFSET_DESC,
                this.useDateTimeOffsetFlag);

        addSwitch(CodegenConstants.USE_COLLECTION,
                CodegenConstants.USE_COLLECTION_DESC,
                this.useCollection);

        addSwitch(CodegenConstants.RETURN_ICOLLECTION,
                CodegenConstants.RETURN_ICOLLECTION_DESC,
                this.returnICollection);

        addSwitch(CodegenConstants.OPTIONAL_METHOD_ARGUMENT,
                "C# Optional method argument, e.g. void square(int x=10) (.net 4.0+ only).",
                this.optionalMethodArgumentFlag);

        addSwitch(CodegenConstants.OPTIONAL_ASSEMBLY_INFO,
                CodegenConstants.OPTIONAL_ASSEMBLY_INFO_DESC,
                this.optionalAssemblyInfoFlag);

        addSwitch(CodegenConstants.OPTIONAL_PROJECT_FILE,
                CodegenConstants.OPTIONAL_PROJECT_FILE_DESC,
                this.optionalProjectFileFlag);

        addSwitch(CodegenConstants.OPTIONAL_EMIT_DEFAULT_VALUES,
                CodegenConstants.OPTIONAL_EMIT_DEFAULT_VALUES_DESC,
                this.optionalEmitDefaultValue);

<<<<<<< HEAD
        addSwitch(CodegenConstants.GENERATE_PROPERTY_CHANGED,
                CodegenConstants.PACKAGE_DESCRIPTION_DESC,
                this.generatePropertyChanged);
=======
        regexModifiers = new HashMap<Character, String>();
        regexModifiers.put('i', "IgnoreCase");
        regexModifiers.put('m', "Multiline");
        regexModifiers.put('s', "Singleline");
        regexModifiers.put('x', "IgnorePatternWhitespace");
>>>>>>> 29e7655b
    }

    @Override
    public void processOpts() {
        super.processOpts();

        // default HIDE_GENERATION_TIMESTAMP to true
        if (!additionalProperties.containsKey(CodegenConstants.HIDE_GENERATION_TIMESTAMP)) {
            additionalProperties.put(CodegenConstants.HIDE_GENERATION_TIMESTAMP, Boolean.TRUE.toString());
        } else {
            additionalProperties.put(CodegenConstants.HIDE_GENERATION_TIMESTAMP,
                    Boolean.valueOf(additionalProperties().get(CodegenConstants.HIDE_GENERATION_TIMESTAMP).toString()));
        }

        Boolean excludeTests = false;
        if(additionalProperties.containsKey(CodegenConstants.EXCLUDE_TESTS)) {
            excludeTests = Boolean.valueOf(additionalProperties.get(CodegenConstants.EXCLUDE_TESTS).toString());
        }

        apiPackage = "Api";
        modelPackage = "Model";
        clientPackage = "Client";

        additionalProperties.put("clientPackage", clientPackage);

        additionalProperties.put("emitDefaultValue", optionalEmitDefaultValue);

        if (additionalProperties.containsKey(CodegenConstants.DOTNET_FRAMEWORK)) {
            setTargetFramework((String) additionalProperties.get(CodegenConstants.DOTNET_FRAMEWORK));
        } else {
            // Ensure default is set.
            setTargetFramework(NET45);
            additionalProperties.put("targetFramework", this.targetFramework);
        }

        if (NET35.equals(this.targetFramework)) {
            setTargetFrameworkNuget("net35");
            setSupportsAsync(Boolean.FALSE);
            if(additionalProperties.containsKey("supportsAsync")){
                additionalProperties.remove("supportsAsync");
            }
        } else if (UWP.equals(this.targetFramework)){
            setTargetFrameworkNuget("uwp");
            setSupportsAsync(Boolean.TRUE);
            setSupportsUWP(Boolean.TRUE);
            additionalProperties.put("supportsAsync", this.supportsUWP);
            additionalProperties.put("supportsUWP", this.supportsAsync);

        } else {
            setTargetFrameworkNuget("net45");
            setSupportsAsync(Boolean.TRUE);
            additionalProperties.put("supportsAsync", this.supportsAsync);
        }

        if(additionalProperties.containsKey(CodegenConstants.GENERATE_PROPERTY_CHANGED)) {
            if(NET35.equals(targetFramework)) {
                LOGGER.warn(CodegenConstants.GENERATE_PROPERTY_CHANGED + " is only supported by generated code for .NET 4+.");
            } else {
                setGeneratePropertyChanged(Boolean.valueOf(additionalProperties.get(CodegenConstants.GENERATE_PROPERTY_CHANGED).toString()));
            }
        }

        additionalProperties.put("targetFrameworkNuget", this.targetFrameworkNuget);

        if (additionalProperties.containsKey(CodegenConstants.OPTIONAL_PROJECT_FILE)) {
            setOptionalProjectFileFlag(Boolean.valueOf(
                    additionalProperties.get(CodegenConstants.OPTIONAL_PROJECT_FILE).toString()));
        }

        if (additionalProperties.containsKey(CodegenConstants.OPTIONAL_PROJECT_GUID)) {
            setPackageGuid((String) additionalProperties.get(CodegenConstants.OPTIONAL_PROJECT_GUID));
        }
        additionalProperties.put("packageGuid", packageGuid);

        if (additionalProperties.containsKey(CodegenConstants.OPTIONAL_METHOD_ARGUMENT)) {
            setOptionalMethodArgumentFlag(Boolean.valueOf(additionalProperties
                    .get(CodegenConstants.OPTIONAL_METHOD_ARGUMENT).toString()));
        }
        additionalProperties.put("optionalMethodArgument", optionalMethodArgumentFlag);

        if (additionalProperties.containsKey(CodegenConstants.OPTIONAL_ASSEMBLY_INFO)) {
            setOptionalAssemblyInfoFlag(Boolean.valueOf(additionalProperties
                    .get(CodegenConstants.OPTIONAL_ASSEMBLY_INFO).toString()));
        }

        final String testPackageName = testPackageName();
        String packageFolder = sourceFolder + File.separator + packageName;
        String clientPackageDir = packageFolder + File.separator + clientPackage;
        String testPackageFolder = testFolder + File.separator + testPackageName;

        additionalProperties.put("testPackageName", testPackageName);

        //Compute the relative path to the bin directory where the external assemblies live
        //This is necessary to properly generate the project file
        int packageDepth = packageFolder.length() - packageFolder.replace(java.io.File.separator, "").length();
        String binRelativePath = "..\\";
        for (int i = 0; i < packageDepth; i = i + 1)
            binRelativePath += "..\\";
        binRelativePath += "vendor";
        additionalProperties.put("binRelativePath", binRelativePath);

        supportingFiles.add(new SupportingFile("IApiAccessor.mustache",
                clientPackageDir, "IApiAccessor.cs"));
        supportingFiles.add(new SupportingFile("Configuration.mustache",
                clientPackageDir, "Configuration.cs"));
        supportingFiles.add(new SupportingFile("ApiClient.mustache",
                clientPackageDir, "ApiClient.cs"));
        supportingFiles.add(new SupportingFile("ApiException.mustache",
                clientPackageDir, "ApiException.cs"));
        supportingFiles.add(new SupportingFile("ApiResponse.mustache",
                clientPackageDir, "ApiResponse.cs"));
        supportingFiles.add(new SupportingFile("ExceptionFactory.mustache",
                clientPackageDir, "ExceptionFactory.cs"));

        supportingFiles.add(new SupportingFile("compile.mustache", "", "build.bat"));
        supportingFiles.add(new SupportingFile("compile-mono.sh.mustache", "", "build.sh"));
        // shell script to run the nunit test
        supportingFiles.add(new SupportingFile("mono_nunit_test.mustache", "", "mono_nunit_test.sh"));

        // copy package.config to nuget's standard location for project-level installs
        supportingFiles.add(new SupportingFile("packages.config.mustache", packageFolder + File.separator, "packages.config"));
        // .travis.yml for travis-ci.org CI
        supportingFiles.add(new SupportingFile("travis.mustache", "", ".travis.yml"));

        if(Boolean.FALSE.equals(excludeTests)) {
            supportingFiles.add(new SupportingFile("packages_test.config.mustache", testPackageFolder + File.separator, "packages.config"));
        }

        if(Boolean.TRUE.equals(generatePropertyChanged)) {
            supportingFiles.add(new SupportingFile("FodyWeavers.xml", packageFolder, "FodyWeavers.xml"));
        }

        supportingFiles.add(new SupportingFile("README.mustache", "", "README.md"));
        supportingFiles.add(new SupportingFile("git_push.sh.mustache", "", "git_push.sh"));
        supportingFiles.add(new SupportingFile("gitignore.mustache", "", ".gitignore"));
        // apache v2 license
        // UPDATE (20160612) no longer needed as the Apache v2 LICENSE is added globally
        //supportingFiles.add(new SupportingFile("LICENSE", "", "LICENSE"));

        if (optionalAssemblyInfoFlag) {
            supportingFiles.add(new SupportingFile("AssemblyInfo.mustache", packageFolder + File.separator + "Properties", "AssemblyInfo.cs"));
        }
        if (optionalProjectFileFlag) {
            supportingFiles.add(new SupportingFile("Solution.mustache", "", packageName + ".sln"));
            supportingFiles.add(new SupportingFile("Project.mustache", packageFolder, packageName + ".csproj"));

            if(Boolean.FALSE.equals(excludeTests)) {
                supportingFiles.add(new SupportingFile("TestProject.mustache", testPackageFolder, testPackageName + ".csproj"));
            }
        }

        additionalProperties.put("apiDocPath", apiDocPath);
        additionalProperties.put("modelDocPath", modelDocPath);
    }

    @Override
    public Map<String, Object> postProcessOperations(Map<String, Object> objs) {
        super.postProcessOperations(objs);
        if (objs != null) {
            Map<String, Object> operations = (Map<String, Object>) objs.get("operations");
            if (operations != null) {
                List<CodegenOperation> ops = (List<CodegenOperation>) operations.get("operation");
                for (CodegenOperation operation : ops) {
                    if (operation.returnType != null) {
                        operation.returnContainer = operation.returnType;
                        if (this.returnICollection && (
                                operation.returnType.startsWith("List") ||
                                        operation.returnType.startsWith("Collection"))) {
                            // NOTE: ICollection works for both List<T> and Collection<T>
                            int genericStart = operation.returnType.indexOf("<");
                            if (genericStart > 0) {
                                operation.returnType = "ICollection" + operation.returnType.substring(genericStart);
                            }
                        }
                    }
                }
            }
        }

        return objs;
    }

    @Override
    public CodegenType getTag() {
        return CodegenType.CLIENT;
    }

    @Override
    public String getName() {
        return "csharp";
    }

    @Override
    public String getHelp() {
        return "Generates a CSharp client library.";
    }

    public void setOptionalAssemblyInfoFlag(boolean flag) {
        this.optionalAssemblyInfoFlag = flag;
    }

    @Override
    public CodegenModel fromModel(String name, Model model, Map<String, Model> allDefinitions) {
        CodegenModel codegenModel = super.fromModel(name, model, allDefinitions);
        if (allDefinitions != null && codegenModel != null && codegenModel.parent != null && codegenModel.hasEnums) {
            final Model parentModel = allDefinitions.get(toModelName(codegenModel.parent));
            final CodegenModel parentCodegenModel = super.fromModel(codegenModel.parent, parentModel);
            codegenModel = this.reconcileInlineEnums(codegenModel, parentCodegenModel);
        }

        return codegenModel;
    }

    public void setOptionalProjectFileFlag(boolean flag) {
        this.optionalProjectFileFlag = flag;
    }

    public void setPackageGuid(String packageGuid) {
        this.packageGuid = packageGuid;
    }

    @Override
    public Map<String, Object> postProcessModels(Map<String, Object> objMap) {
    	return super.postProcessModels(objMap);
    }

    @Override
    public void postProcessParameter(CodegenParameter parameter) {
        postProcessPattern(parameter.pattern, parameter.vendorExtensions);
        super.postProcessParameter(parameter);
    }

    @Override
    public void postProcessModelProperty(CodegenModel model, CodegenProperty property) {
        postProcessPattern(property.pattern, property.vendorExtensions);
        super.postProcessModelProperty(model, property);
    }


    /*
    * The swagger pattern spec follows the Perl convention and style of modifiers. .NET
    * does not support this syntax directly so we need to convert the pattern to a .NET compatible
    * format and apply modifiers in a compatible way.
    * See https://msdn.microsoft.com/en-us/library/yd1hzczs(v=vs.110).aspx for .NET options.
    * See https://github.com/swagger-api/swagger-codegen/pull/2794 for Python's initial implementation from which this is copied.
    */
    public void postProcessPattern(String pattern, Map<String, Object> vendorExtensions) {
        if(pattern != null) {
            int i = pattern.lastIndexOf('/');

            //Must follow Perl /pattern/modifiers convention
            if(pattern.charAt(0) != '/' || i < 2) {
                throw new IllegalArgumentException("Pattern must follow the Perl "
                        + "/pattern/modifiers convention. "+pattern+" is not valid.");
            }

            String regex = pattern.substring(1, i).replace("'", "\'");
            List<String> modifiers = new ArrayList<String>();

            // perl requires an explicit modifier to be culture specific and .NET is the reverse.
            modifiers.add("CultureInvariant");

            for(char c : pattern.substring(i).toCharArray()) {
                if(regexModifiers.containsKey(c)) {
                    String modifier = regexModifiers.get(c);
                    modifiers.add(modifier);
                } else if (c == 'l') {
                    modifiers.remove("CultureInvariant");
                }
            }

            vendorExtensions.put("x-regex", regex);
            vendorExtensions.put("x-modifiers", modifiers);
        }
    }

    public void setTargetFramework(String dotnetFramework) {
        if(!frameworks.containsKey(dotnetFramework)){
            LOGGER.warn("Invalid .NET framework version, defaulting to " + this.targetFramework);
        } else {
            this.targetFramework = dotnetFramework;
        }
        LOGGER.info("Generating code for .NET Framework " + this.targetFramework);
    }

    private CodegenModel reconcileInlineEnums(CodegenModel codegenModel, CodegenModel parentCodegenModel) {
        // This generator uses inline classes to define enums, which breaks when
        // dealing with models that have subTypes. To clean this up, we will analyze
        // the parent and child models, look for enums that match, and remove
        // them from the child models and leave them in the parent.
        // Because the child models extend the parents, the enums will be available via the parent.

        // Only bother with reconciliation if the parent model has enums.
        if (parentCodegenModel.hasEnums) {

            // Get the properties for the parent and child models
            final List<CodegenProperty> parentModelCodegenProperties = parentCodegenModel.vars;
            List<CodegenProperty> codegenProperties = codegenModel.vars;

            // Iterate over all of the parent model properties
            boolean removedChildEnum = false;
            for (CodegenProperty parentModelCodegenPropery : parentModelCodegenProperties) {
                // Look for enums
                if (parentModelCodegenPropery.isEnum) {
                    // Now that we have found an enum in the parent class,
                    // and search the child class for the same enum.
                    Iterator<CodegenProperty> iterator = codegenProperties.iterator();
                    while (iterator.hasNext()) {
                        CodegenProperty codegenProperty = iterator.next();
                        if (codegenProperty.isEnum && codegenProperty.equals(parentModelCodegenPropery)) {
                            // We found an enum in the child class that is
                            // a duplicate of the one in the parent, so remove it.
                            iterator.remove();
                            removedChildEnum = true;
                        }
                    }
                }
            }

            if(removedChildEnum) {
                // If we removed an entry from this model's vars, we need to ensure hasMore is updated
                int count = 0, numVars = codegenProperties.size();
                for(CodegenProperty codegenProperty : codegenProperties) {
                    count += 1;
                    codegenProperty.hasMore = (count < numVars) ? true : null;
                }
                codegenModel.vars = codegenProperties;
            }
        }

        return codegenModel;
    }

    @Override
    public String toEnumValue(String value, String datatype) {
        if ("int?".equalsIgnoreCase(datatype) || "long?".equalsIgnoreCase(datatype) ||
            "double?".equalsIgnoreCase(datatype) || "float?".equalsIgnoreCase(datatype)) {
            return value;
        } else {
            return "\"" + escapeText(value) + "\"";
        }
    }

    @Override
    public String toEnumVarName(String value, String datatype) {
        // for symbol, e.g. $, #
        if (getSymbolName(value) != null) {
            return camelize(getSymbolName(value));
        }

        // number
        if ("int?".equals(datatype) || "long?".equals(datatype) || 
            "double?".equals(datatype) || "float?".equals(datatype)) {
            String varName = "NUMBER_" + value;
            varName = varName.replaceAll("-", "MINUS_");
            varName = varName.replaceAll("\\+", "PLUS_");
            varName = varName.replaceAll("\\.", "_DOT_");
            return varName;
        }

        // string
        String var = value.replaceAll("_", " ");
        //var = WordUtils.capitalizeFully(var);
        var = camelize(var);
        var = var.replaceAll("\\W+", "");

        if (var.matches("\\d.*")) {
            return "_" + var;
        } else {
            return var;
        }
    }


    public void setPackageName(String packageName) {
        this.packageName = packageName;
    }

    public void setPackageVersion(String packageVersion) {
        this.packageVersion = packageVersion;
    }

    public void setTargetFrameworkNuget(String targetFrameworkNuget) {
        this.targetFrameworkNuget = targetFrameworkNuget;
    }

    public void setSupportsAsync(Boolean supportsAsync){
        this.supportsAsync = supportsAsync;
    }

    public void setSupportsUWP(Boolean supportsUWP){
        this.supportsUWP = supportsUWP;
    }

    public void setGeneratePropertyChanged(final Boolean generatePropertyChanged){
        this.generatePropertyChanged = generatePropertyChanged;
    }

    @Override
    public String toModelDocFilename(String name) {
        return toModelFilename(name);
    }

    @Override
    public String apiDocFileFolder() {
        return (outputFolder + "/" + apiDocPath).replace('/', File.separatorChar);
    }

    @Override
    public String modelDocFileFolder() {
        return (outputFolder + "/" + modelDocPath).replace('/', File.separatorChar);
    }

    @Override
    public String apiTestFileFolder() {
        return outputFolder + File.separator + testFolder + File.separator + testPackageName() + File.separator + apiPackage();
    }

    @Override
    public String modelTestFileFolder() {
        return outputFolder + File.separator + testFolder + File.separator + testPackageName() + File.separator + modelPackage();
    }
}<|MERGE_RESOLUTION|>--- conflicted
+++ resolved
@@ -36,13 +36,8 @@
     protected String targetFrameworkNuget = "net45";
     protected boolean supportsAsync = Boolean.TRUE;
     protected boolean supportsUWP = Boolean.FALSE;
-<<<<<<< HEAD
     protected boolean generatePropertyChanged = Boolean.FALSE;
-=======
     protected Map<Character, String> regexModifiers;
->>>>>>> 29e7655b
-
-
     protected final Map<String, String> frameworks;
 
     public CSharpClientCodegen() {
@@ -125,17 +120,15 @@
                 CodegenConstants.OPTIONAL_EMIT_DEFAULT_VALUES_DESC,
                 this.optionalEmitDefaultValue);
 
-<<<<<<< HEAD
         addSwitch(CodegenConstants.GENERATE_PROPERTY_CHANGED,
                 CodegenConstants.PACKAGE_DESCRIPTION_DESC,
                 this.generatePropertyChanged);
-=======
+
         regexModifiers = new HashMap<Character, String>();
         regexModifiers.put('i', "IgnoreCase");
         regexModifiers.put('m', "Multiline");
         regexModifiers.put('s', "Singleline");
         regexModifiers.put('x', "IgnorePatternWhitespace");
->>>>>>> 29e7655b
     }
 
     @Override
