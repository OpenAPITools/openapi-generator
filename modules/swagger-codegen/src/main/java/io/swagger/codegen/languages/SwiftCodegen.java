package io.swagger.codegen.languages;

import com.google.common.base.Predicate;

import com.google.common.collect.Iterators;
import com.google.common.collect.Lists;
import io.swagger.codegen.*;
import io.swagger.models.Swagger;
import io.swagger.models.Model;
import io.swagger.models.Operation;
import io.swagger.models.parameters.HeaderParameter;
import io.swagger.models.parameters.Parameter;
import io.swagger.models.properties.ArrayProperty;
import io.swagger.models.properties.MapProperty;
import io.swagger.models.properties.Property;
import org.apache.commons.lang3.ArrayUtils;
import org.apache.commons.lang3.StringUtils;
import org.apache.commons.lang3.text.WordUtils;

import javax.annotation.Nullable;
import java.util.*;
import java.io.File;
import java.util.regex.Matcher;
import java.util.regex.Pattern;

public class SwiftCodegen extends DefaultCodegen implements CodegenConfig {
    public static final String PROJECT_NAME = "projectName";
    public static final String RESPONSE_AS = "responseAs";
    public static final String UNWRAP_REQUIRED = "unwrapRequired";
    public static final String POD_SOURCE = "podSource";
    public static final String POD_AUTHORS = "podAuthors";
    public static final String POD_SOCIAL_MEDIA_URL = "podSocialMediaURL";
    public static final String POD_DOCSET_URL = "podDocsetURL";
    public static final String POD_LICENSE = "podLicense";
    public static final String POD_HOMEPAGE = "podHomepage";
    public static final String POD_SUMMARY = "podSummary";
    public static final String POD_DESCRIPTION = "podDescription";
    public static final String POD_SCREENSHOTS = "podScreenshots";
    public static final String POD_DOCUMENTATION_URL = "podDocumentationURL";
    public static final String SWIFT_USE_API_NAMESPACE = "swiftUseApiNamespace";
    protected static final String LIBRARY_PROMISE_KIT = "PromiseKit";
    protected static final String[] RESPONSE_LIBRARIES = { LIBRARY_PROMISE_KIT };
    protected String projectName = "SwaggerClient";
    protected boolean unwrapRequired;
    protected boolean swiftUseApiNamespace;
    protected String[] responseAs = new String[0];
    protected String sourceFolder = "Classes" + File.separator + "Swaggers";
    private static final Pattern PATH_PARAM_PATTERN = Pattern.compile("\\{[a-zA-Z_]+\\}");

    @Override
    public CodegenType getTag() {
        return CodegenType.CLIENT;
    }

    @Override
    public String getName() {
        return "swift";
    }

    @Override
    public String getHelp() {
        return "Generates a swift client library.";
    }

    public SwiftCodegen() {
        super();
        outputFolder = "generated-code" + File.separator + "swift";
        modelTemplateFiles.put("model.mustache", ".swift");
        apiTemplateFiles.put("api.mustache", ".swift");
        embeddedTemplateDir = templateDir = "swift";
        apiPackage = File.separator + "APIs";
        modelPackage = File.separator + "Models";

        languageSpecificPrimitives = new HashSet<String>(
                Arrays.asList(
                    "Int",
                    "Int32",
                    "Int64",
                    "Float",
                    "Double",
                    "Bool",
                    "Void",
                    "String",
                    "Character",
                    "AnyObject")
                );
        defaultIncludes = new HashSet<String>(
                Arrays.asList(
                    "NSDate",
                    "NSURL", // for file
                    "Array",
                    "Dictionary",
                    "Set",
                    "Any",
                    "Empty",
                    "AnyObject")
                );
        reservedWords = new HashSet<String>(
                Arrays.asList(
                    "Int", "Int32", "Int64", "Int64", "Float", "Double", "Bool", "Void", "String", "Character", "AnyObject",
                    "class", "Class", "break", "as", "associativity", "deinit", "case", "dynamicType", "convenience", "enum", "continue",
                    "false", "dynamic", "extension", "default", "is", "didSet", "func", "do", "nil", "final", "import", "else",
                    "self", "get", "init", "fallthrough", "Self", "infix", "internal", "for", "super", "inout", "let", "if",
                    "true", "lazy", "operator", "in", "COLUMN", "left", "private", "return", "FILE", "mutating", "protocol",
                    "switch", "FUNCTION", "none", "public", "where", "LINE", "nonmutating", "static", "while", "optional",
                    "struct", "override", "subscript", "postfix", "typealias", "precedence", "var", "prefix", "Protocol",
                    "required", "right", "set", "Type", "unowned", "weak")
                );

        typeMapping = new HashMap<String, String>();
        typeMapping.put("array", "Array");
        typeMapping.put("List", "Array");
        typeMapping.put("map", "Dictionary");
        typeMapping.put("date", "NSDate");
        typeMapping.put("Date", "NSDate");
        typeMapping.put("DateTime", "NSDate");
        typeMapping.put("boolean", "Bool");
        typeMapping.put("string", "String");
        typeMapping.put("char", "Character");
        typeMapping.put("short", "Int");
        typeMapping.put("int", "Int32");
        typeMapping.put("long", "Int64");
        typeMapping.put("integer", "Int32");
        typeMapping.put("Integer", "Int32");
        typeMapping.put("float", "Float");
        typeMapping.put("number", "Double");
        typeMapping.put("double", "Double");
        typeMapping.put("object", "AnyObject");
        typeMapping.put("file", "NSURL");
        //TODO binary should be mapped to byte array
        // mapped to String as a workaround
        typeMapping.put("binary", "String");
        typeMapping.put("ByteArray", "String");

        importMapping = new HashMap<String, String>();

        cliOptions.add(new CliOption(PROJECT_NAME, "Project name in Xcode"));
        cliOptions.add(new CliOption(RESPONSE_AS, "Optionally use libraries to manage response.  Currently " +
                    StringUtils.join(RESPONSE_LIBRARIES, ", ") + " are available."));
        cliOptions.add(new CliOption(UNWRAP_REQUIRED, "Treat 'required' properties in response as non-optional " +
                    "(which would crash the app if api returns null as opposed to required option specified in json schema"));
        cliOptions.add(new CliOption(POD_SOURCE, "Source information used for Podspec"));
        cliOptions.add(new CliOption(CodegenConstants.POD_VERSION, "Version used for Podspec"));
        cliOptions.add(new CliOption(POD_AUTHORS, "Authors used for Podspec"));
        cliOptions.add(new CliOption(POD_SOCIAL_MEDIA_URL, "Social Media URL used for Podspec"));
        cliOptions.add(new CliOption(POD_DOCSET_URL, "Docset URL used for Podspec"));
        cliOptions.add(new CliOption(POD_LICENSE, "License used for Podspec"));
        cliOptions.add(new CliOption(POD_HOMEPAGE, "Homepage used for Podspec"));
        cliOptions.add(new CliOption(POD_SUMMARY, "Summary used for Podspec"));
        cliOptions.add(new CliOption(POD_DESCRIPTION, "Description used for Podspec"));
        cliOptions.add(new CliOption(POD_SCREENSHOTS, "Screenshots used for Podspec"));
        cliOptions.add(new CliOption(POD_DOCUMENTATION_URL, "Documentation URL used for Podspec"));
        cliOptions.add(new CliOption(SWIFT_USE_API_NAMESPACE, "Flag to make all the API classes inner-class of {{projectName}}API"));
    }

    @Override
    public void processOpts() {
        super.processOpts();

        // Setup project name
        if (additionalProperties.containsKey(PROJECT_NAME)) {
            setProjectName((String) additionalProperties.get(PROJECT_NAME));
        } else {
            additionalProperties.put(PROJECT_NAME, projectName);
        }
        sourceFolder = projectName + File.separator + sourceFolder;

        // Setup unwrapRequired option, which makes all the properties with "required" non-optional
        if (additionalProperties.containsKey(UNWRAP_REQUIRED)) {
            setUnwrapRequired(Boolean.parseBoolean(String.valueOf(additionalProperties.get(UNWRAP_REQUIRED))));
        }
        additionalProperties.put(UNWRAP_REQUIRED, unwrapRequired);

        // Setup unwrapRequired option, which makes all the properties with "required" non-optional
        if (additionalProperties.containsKey(RESPONSE_AS)) {
            Object responseAsObject = additionalProperties.get(RESPONSE_AS);
            if (responseAsObject instanceof String) {
                setResponseAs(((String)responseAsObject).split(","));
            } else {
                setResponseAs((String[]) responseAsObject);
            }
        }
        additionalProperties.put(RESPONSE_AS, responseAs);
        if (ArrayUtils.contains(responseAs, LIBRARY_PROMISE_KIT)) {
            additionalProperties.put("usePromiseKit", true);
        }

        // Setup swiftUseApiNamespace option, which makes all the API classes inner-class of {{projectName}}API
        if (additionalProperties.containsKey(SWIFT_USE_API_NAMESPACE)) {
            swiftUseApiNamespace = Boolean.parseBoolean(String.valueOf(additionalProperties.get(SWIFT_USE_API_NAMESPACE)));
        }
        additionalProperties.put(SWIFT_USE_API_NAMESPACE, swiftUseApiNamespace);

        supportingFiles.add(new SupportingFile("Podspec.mustache", "", projectName + ".podspec"));
        supportingFiles.add(new SupportingFile("Cartfile.mustache", "", "Cartfile"));
        supportingFiles.add(new SupportingFile("APIHelper.mustache", sourceFolder, "APIHelper.swift"));
        supportingFiles.add(new SupportingFile("AlamofireImplementations.mustache", sourceFolder,
                    "AlamofireImplementations.swift"));
        supportingFiles.add(new SupportingFile("Extensions.mustache", sourceFolder, "Extensions.swift"));
        supportingFiles.add(new SupportingFile("Models.mustache", sourceFolder, "Models.swift"));
        supportingFiles.add(new SupportingFile("APIs.mustache", sourceFolder, "APIs.swift"));
        supportingFiles.add(new SupportingFile("git_push.sh.mustache", "", "git_push.sh"));
        supportingFiles.add(new SupportingFile("gitignore.mustache", "", ".gitignore"));

    }

    @Override
    protected boolean isReservedWord(String word) {
        return word != null && reservedWords.contains(word); //don't lowercase as super does
    }

    @Override
    public String escapeReservedWord(String name) {
        return "_" + name;  // add an underscore to the name
    }

    @Override
    public String modelFileFolder() {
        return outputFolder + File.separator + sourceFolder + modelPackage().replace('.', File.separatorChar);
    }

    @Override
    public String apiFileFolder() {
        return outputFolder + File.separator + sourceFolder + apiPackage().replace('.', File.separatorChar);
    }

    @Override
    public String getTypeDeclaration(Property p) {
        if (p instanceof ArrayProperty) {
            ArrayProperty ap = (ArrayProperty) p;
            Property inner = ap.getItems();
            return "[" + getTypeDeclaration(inner) + "]";
        } else if (p instanceof MapProperty) {
            MapProperty mp = (MapProperty) p;
            Property inner = mp.getAdditionalProperties();
            return "[String:" + getTypeDeclaration(inner) + "]";
        }
        return super.getTypeDeclaration(p);
    }

    @Override
    public String getSwaggerType(Property p) {
        String swaggerType = super.getSwaggerType(p);
        String type = null;
        if (typeMapping.containsKey(swaggerType)) {
            type = typeMapping.get(swaggerType);
            if (languageSpecificPrimitives.contains(type) || defaultIncludes.contains(type))
                return type;
        } else
            type = swaggerType;
        return toModelName(type);
    }

    /**
     * Output the proper model name (capitalized)
     *
     * @param name the name of the model
     * @return capitalized model name
     */
    @Override
    public String toModelName(String name) {
        name = sanitizeName(name);  // FIXME parameter should not be assigned. Also declare it as "final"

        if (!StringUtils.isEmpty(modelNameSuffix)) { // set model suffix
            name = name + "_" + modelNameSuffix;
        }

        if (!StringUtils.isEmpty(modelNamePrefix)) { // set model prefix
            name = modelNamePrefix + "_" + name;
        }

        // camelize the model name
        // phone_number => PhoneNumber
        name = camelize(name);

        // model name cannot use reserved keyword, e.g. return
        if (isReservedWord(name)) {
            String modelName = "Model" + name;
            LOGGER.warn(name + " (reserved word) cannot be used as model name. Renamed to " + modelName);
            return modelName;
        }

        // model name starts with number
        if (name.matches("^\\d.*")) {
            String modelName = "Model" + name; // e.g. 200Response => Model200Response (after camelize)
            LOGGER.warn(name + " (model name starts with number) cannot be used as model name. Renamed to " + modelName);
            return modelName;
        }

        return name;
    }

    /**
     * Return the capitalized file name of the model
     *
     * @param name the model name
     * @return the file name of the model
     */
    @Override
    public String toModelFilename(String name) {
        // should be the same as the model name
        return toModelName(name);
    }

    @Override
    public String toDefaultValue(Property p) {
        // nil
        return null;
    }

    @Override
    public String toInstantiationType(Property p) {
        if (p instanceof MapProperty) {
            MapProperty ap = (MapProperty) p;
            String inner = getSwaggerType(ap.getAdditionalProperties());
            return "[String:" + inner + "]";
        } else if (p instanceof ArrayProperty) {
            ArrayProperty ap = (ArrayProperty) p;
            String inner = getSwaggerType(ap.getItems());
            return "[" + inner + "]";
        }
        return null;
    }

    @Override
    public CodegenProperty fromProperty(String name, Property p) {
        CodegenProperty codegenProperty = super.fromProperty(name, p);
        if (codegenProperty.isEnum) {
            List<Map<String, String>> swiftEnums = new ArrayList<Map<String, String>>();
            List<String> values = (List<String>) codegenProperty.allowableValues.get("values");
            for (String value : values) {
                Map<String, String> map = new HashMap<String, String>();
                map.put("enum", toSwiftyEnumName(value));
                map.put("raw", value);
                swiftEnums.add(map);
            }
            codegenProperty.allowableValues.put("values", swiftEnums);
            codegenProperty.datatypeWithEnum = toEnumName(codegenProperty);
            //codegenProperty.datatypeWithEnum =
            //    StringUtils.left(codegenProperty.datatypeWithEnum, codegenProperty.datatypeWithEnum.length() - "Enum".length());
 
            // Ensure that the enum type doesn't match a reserved word or
            // the variable name doesn't match the generated enum type or the
            // Swift compiler will generate an error
<<<<<<< HEAD
            if (isReservedWord(codegenProperty.datatypeWithEnum) || name.equals(codegenProperty.datatypeWithEnum)) {
                codegenProperty.datatypeWithEnum = codegenProperty.datatypeWithEnum + "Enum";
=======
            if (isReservedWord(codegenProperty.datatypeWithEnum) ||
		toVarName(name).equals(codegenProperty.datatypeWithEnum)) {
                codegenProperty.datatypeWithEnum = escapeReservedWord(codegenProperty.datatypeWithEnum);
>>>>>>> b9bbbc6c
            }
        }
        return codegenProperty;
    }

    @SuppressWarnings("static-method")
    public String toSwiftyEnumName(String value) {
        // Prevent from breaking properly cased identifier
        if (value.matches("[A-Z][a-z0-9]+[a-zA-Z0-9]*")) {
            return value;
        }
        char[] separators = {'-', '_', ' ', ':'};
        return WordUtils.capitalizeFully(StringUtils.lowerCase(value), separators).replaceAll("[-_  :]", "");
    }


    @Override
    public String toApiName(String name) {
        if(name.length() == 0)
            return "DefaultAPI";
        return initialCaps(name) + "API";
    }

    @Override
    public String toOperationId(String operationId) {
        operationId = camelize(sanitizeName(operationId), true); 

        // throw exception if method name is empty. This should not happen but keep the check just in case
        if (StringUtils.isEmpty(operationId)) {
            throw new RuntimeException("Empty method name (operationId) not allowed");
        }

        // method name cannot use reserved keyword, e.g. return
        if (isReservedWord(operationId)) {
            String newOperationId = camelize(("call_" + operationId), true);
            LOGGER.warn(operationId + " (reserved word) cannot be used as method name. Renamed to " + newOperationId);
            return newOperationId;
        }

        return operationId;
    }

    @Override
    public String toVarName(String name) {
        // sanitize name
        name = sanitizeName(name);

        // if it's all uppper case, do nothing
        if (name.matches("^[A-Z_]*$")) {
            return name;
        }

        // camelize the variable name
        // pet_id => petId
        name = camelize(name, true);

        // for reserved word or word starting with number, append _
        if (isReservedWord(name) || name.matches("^\\d.*")) {
            name = escapeReservedWord(name);
        }

        return name;
    }

    @Override
    public String toParamName(String name) {
        // sanitize name
        name = sanitizeName(name);

        // replace - with _ e.g. created-at => created_at
        name = name.replaceAll("-", "_");

        // if it's all uppper case, do nothing
        if (name.matches("^[A-Z_]*$")) {
            return name;
        }

        // camelize(lower) the variable name
        // pet_id => petId
        name = camelize(name, true);

        // for reserved word or word starting with number, append _
        if (isReservedWord(name) || name.matches("^\\d.*")) {
            name = escapeReservedWord(name);
        }

        return name;
    }

    @Override
    public CodegenOperation fromOperation(String path, String httpMethod, Operation operation, Map<String, Model> definitions, Swagger swagger) {
        path = normalizePath(path); // FIXME: a parameter should not be assigned. Also declare the methods parameters as 'final'.
        List<Parameter> parameters = operation.getParameters();
        parameters = Lists.newArrayList(Iterators.filter(parameters.iterator(), new Predicate<Parameter>() {
            @Override
            public boolean apply(@Nullable Parameter parameter) {
                return !(parameter instanceof HeaderParameter);
            }
        }));
        operation.setParameters(parameters);
        return super.fromOperation(path, httpMethod, operation, definitions, swagger);
    }

    private static String normalizePath(String path) {
        StringBuilder builder = new StringBuilder();

        int cursor = 0;
        Matcher matcher = PATH_PARAM_PATTERN.matcher(path);
        boolean found = matcher.find();
        while (found) {
            String stringBeforeMatch = path.substring(cursor, matcher.start());
            builder.append(stringBeforeMatch);

            String group = matcher.group().substring(1, matcher.group().length() - 1);
            group = camelize(group, true);
            builder
                .append("{")
                .append(group)
                .append("}");

            cursor = matcher.end();
            found = matcher.find();
        }

        String stringAfterMatch = path.substring(cursor);
        builder.append(stringAfterMatch);

        return builder.toString();
    }

    public void setProjectName(String projectName) {
        this.projectName = projectName;
    }

    public void setUnwrapRequired(boolean unwrapRequired) {
        this.unwrapRequired = unwrapRequired;
    }

    public void setResponseAs(String[] responseAs) {
        this.responseAs = responseAs;
    }

    @Override
    public String toEnumValue(String value, String datatype) {
        if ("int".equals(datatype) || "double".equals(datatype) || "float".equals(datatype)) {
            return value;
        } else {
            return "\'" + escapeText(value) + "\'";
        }
    }

    @Override
    public String toEnumDefaultValue(String value, String datatype) {
        return datatype + "_" + value;
    }

    @Override
    public String toEnumVarName(String name, String datatype) {
        // TODO: this code is probably useless, because the var name is computed from the value in map.put("enum", toSwiftyEnumName(value));
        // number
        if ("int".equals(datatype) || "double".equals(datatype) || "float".equals(datatype)) {
            String varName = new String(name);
            varName = varName.replaceAll("-", "MINUS_");
            varName = varName.replaceAll("\\+", "PLUS_");
            varName = varName.replaceAll("\\.", "_DOT_");
            return varName;
        }

        // string
        String enumName = sanitizeName(underscore(name).toUpperCase());
        enumName = enumName.replaceFirst("^_", "");
        enumName = enumName.replaceFirst("_$", "");

        if (enumName.matches("\\d.*")) { // starts with number
            return "_" + enumName;
        } else {
            return enumName;
        }
    }

    @Override
    public String toEnumName(CodegenProperty property) {
        String enumName = toModelName(property.name);

        // TODO: toModelName already does something for names starting with number, so this code is probably never called
        if (enumName.matches("\\d.*")) { // starts with number
            return "_" + enumName;
        } else {
            return enumName;
        }
    }

    @Override
    public Map<String, Object> postProcessModels(Map<String, Object> objs) {
        // process enum in models
        return postProcessModelsEnum(objs);
    }

}<|MERGE_RESOLUTION|>--- conflicted
+++ resolved
@@ -342,14 +342,8 @@
             // Ensure that the enum type doesn't match a reserved word or
             // the variable name doesn't match the generated enum type or the
             // Swift compiler will generate an error
-<<<<<<< HEAD
-            if (isReservedWord(codegenProperty.datatypeWithEnum) || name.equals(codegenProperty.datatypeWithEnum)) {
+            if (isReservedWord(codegenProperty.datatypeWithEnum) || toVarName(name).equals(codegenProperty.datatypeWithEnum)) {
                 codegenProperty.datatypeWithEnum = codegenProperty.datatypeWithEnum + "Enum";
-=======
-            if (isReservedWord(codegenProperty.datatypeWithEnum) ||
-		toVarName(name).equals(codegenProperty.datatypeWithEnum)) {
-                codegenProperty.datatypeWithEnum = escapeReservedWord(codegenProperty.datatypeWithEnum);
->>>>>>> b9bbbc6c
             }
         }
         return codegenProperty;
