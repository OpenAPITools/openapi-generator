package io.swagger.codegen.languages;

import org.apache.commons.lang3.StringUtils;

import java.io.File;
import java.util.Arrays;
import java.util.HashMap;
import java.util.HashSet;
import java.util.List;
import java.util.Map;
import java.util.TreeSet;

import io.swagger.codegen.CliOption;
import io.swagger.codegen.CodegenConfig;
import io.swagger.codegen.CodegenConstants;
import io.swagger.codegen.CodegenModel;
import io.swagger.codegen.CodegenProperty;
import io.swagger.codegen.CodegenType;
import io.swagger.codegen.DefaultCodegen;
import io.swagger.models.properties.ArrayProperty;
import io.swagger.models.properties.FileProperty;
import io.swagger.models.properties.MapProperty;
import io.swagger.models.properties.Property;

public abstract class AbstractTypeScriptClientCodegen extends DefaultCodegen implements CodegenConfig {

    protected String modelPropertyNaming= "camelCase";
    protected Boolean supportsES6 = true;
    protected HashSet<String> languageGenericTypes;

    public AbstractTypeScriptClientCodegen() {
        super();

        // clear import mapping (from default generator) as TS does not use it
        // at the moment
        importMapping.clear();

        supportsInheritance = true;
        setReservedWordsLowerCase(Arrays.asList(
                // local variable names used in API methods (endpoints)
                "varLocalPath", "queryParameters", "headerParams", "formParams", "useFormData", "varLocalDeferred",
                "requestOptions",
                // Typescript reserved words
                "abstract", "await", "boolean", "break", "byte", "case", "catch", "char", "class", "const", "continue", "debugger", "default", "delete", "do", "double", "else", "enum", "export", "extends", "false", "final", "finally", "float", "for", "function", "goto", "if", "implements", "import", "in", "instanceof", "int", "interface", "let", "long", "native", "new", "null", "package", "private", "protected", "public", "return", "short", "static", "super", "switch", "synchronized", "this", "throw", "transient", "true", "try", "typeof", "var", "void", "volatile", "while", "with", "yield"));

        languageSpecificPrimitives = new HashSet<>(Arrays.asList(
                "string",
                "String",
                "boolean",
                "Boolean",
                "Double",
                "Integer",
                "Long",
                "Float",
                "Object",
                "Array",
                "Date",
                "number",
                "any",
                "File",
                "Error",
                "Map"
                ));

        languageGenericTypes = new HashSet<String>(Arrays.asList(
                "Array"
        ));

        instantiationTypes.put("array", "Array");

        typeMapping = new HashMap<String, String>();
        typeMapping.put("Array", "Array");
        typeMapping.put("array", "Array");
        typeMapping.put("List", "Array");
        typeMapping.put("boolean", "boolean");
        typeMapping.put("string", "string");
        typeMapping.put("int", "number");
        typeMapping.put("float", "number");
        typeMapping.put("number", "number");
        typeMapping.put("long", "number");
        typeMapping.put("short", "number");
        typeMapping.put("char", "string");
        typeMapping.put("double", "number");
        typeMapping.put("object", "any");
        typeMapping.put("integer", "number");
        typeMapping.put("Map", "any");
        typeMapping.put("DateTime", "Date");
        //TODO binary should be mapped to byte array
        // mapped to String as a workaround
        typeMapping.put("binary", "string");
        typeMapping.put("ByteArray", "string");
        typeMapping.put("UUID", "string");
        typeMapping.put("File", "any");
        typeMapping.put("Error", "Error");

        cliOptions.add(new CliOption(CodegenConstants.MODEL_PROPERTY_NAMING, CodegenConstants.MODEL_PROPERTY_NAMING_DESC).defaultValue("camelCase"));
        cliOptions.add(new CliOption(CodegenConstants.SUPPORTS_ES6, CodegenConstants.SUPPORTS_ES6_DESC).defaultValue("false"));

    }

    @Override
    public void processOpts() {
        super.processOpts();

        if (additionalProperties.containsKey(CodegenConstants.MODEL_PROPERTY_NAMING)) {
            setModelPropertyNaming((String) additionalProperties.get(CodegenConstants.MODEL_PROPERTY_NAMING));
        }

        if (additionalProperties.containsKey(CodegenConstants.SUPPORTS_ES6)) {
            setSupportsES6(Boolean.valueOf(additionalProperties.get(CodegenConstants.SUPPORTS_ES6).toString()));
            additionalProperties.put("supportsES6", getSupportsES6());
        }
    }

    @Override
    public CodegenType getTag() {
        return CodegenType.CLIENT;
    }

    @Override
<<<<<<< HEAD
    public CodegenType getTag() {
        return CodegenType.CLIENT;
    }

    @Override
    public String escapeReservedWord(String name) {
=======
    public String escapeReservedWord(String name) {           
        if(this.reservedWordsMappings().containsKey(name)) {
            return this.reservedWordsMappings().get(name);
        }
>>>>>>> 93a63dbd
        return "_" + name;
    }

    @Override
    public String apiFileFolder() {
        return outputFolder + "/" + apiPackage().replace('.', File.separatorChar);
    }

    @Override
    public String modelFileFolder() {
        return outputFolder + "/" + modelPackage().replace('.', File.separatorChar);
    }

    @Override
    public String toParamName(String name) {
        // replace - with _ e.g. created-at => created_at
        name = name.replaceAll("-", "_"); // FIXME: a parameter should not be assigned. Also declare the methods parameters as 'final'.

        // if it's all uppper case, do nothing
        if (name.matches("^[A-Z_]*$"))
            return name;

        // camelize the variable name
        // pet_id => petId
        name = camelize(name, true);

        // for reserved word or word starting with number, append _
        if (isReservedWord(name) || name.matches("^\\d.*"))
            name = escapeReservedWord(name);

        return name;
    }

    @Override
    public String toVarName(String name) {
<<<<<<< HEAD
            // should be the same as variable name
            return getNameUsingModelPropertyNaming(name);
=======
        // should be the same as variable name
        return getNameUsingModelPropertyNaming(name);
>>>>>>> 93a63dbd
    }

    @Override
    public String toModelName(String name) {
        name = sanitizeName(name); // FIXME: a parameter should not be assigned. Also declare the methods parameters as 'final'.

        if (!StringUtils.isEmpty(modelNamePrefix)) {
            name = modelNamePrefix + "_" + name;
        }

        if (!StringUtils.isEmpty(modelNameSuffix)) {
            name = name + "_" + modelNameSuffix;
        }

        // model name cannot use reserved keyword, e.g. return
        if (isReservedWord(name)) {
            String modelName = camelize("model_" + name);
            LOGGER.warn(name + " (reserved word) cannot be used as model name. Renamed to " + modelName);
            return modelName;
        }

        // model name starts with number
        if (name.matches("^\\d.*")) {
            String modelName = camelize("model_" + name); // e.g. 200Response => Model200Response (after camelize)
            LOGGER.warn(name + " (model name starts with number) cannot be used as model name. Renamed to " + modelName);
            return modelName;
        }

        if (languageSpecificPrimitives.contains(name)) {
            String modelName = camelize("model_" + name);
            LOGGER.warn(name + " (model name matches existing language type) cannot be used as a model name. Renamed to " + modelName);
            return modelName;
        }
        // camelize the model name
        // phone_number => PhoneNumber
        return camelize(name);
    }

        // camelize the model name
        // phone_number => PhoneNumber
        return camelize(name);
    }

    @Override
    public String toModelFilename(String name) {
        // should be the same as the model name
        return toModelName(name);
    }

    @Override
    public String getTypeDeclaration(Property p) {
        if (p instanceof ArrayProperty) {
            ArrayProperty ap = (ArrayProperty) p;
            Property inner = ap.getItems();
            return getSwaggerType(p) + "<" + getTypeDeclaration(inner) + ">";
        } else if (p instanceof MapProperty) {
            MapProperty mp = (MapProperty) p;
            Property inner = mp.getAdditionalProperties();
            return "{ [key: string]: "+ getTypeDeclaration(inner) + "; }";
        } else if (p instanceof FileProperty) {
            return "any";
        }
        return super.getTypeDeclaration(p);
    }

    @Override
    public String getSwaggerType(Property p) {
        String swaggerType = super.getSwaggerType(p);
        String type = null;
        if (typeMapping.containsKey(swaggerType)) {
            type = typeMapping.get(swaggerType);
            if (languageSpecificPrimitives.contains(type))
                return type;
        } else
            type = swaggerType;
        return toModelName(type);
    }

    @Override
    public String toOperationId(String operationId) {
        // throw exception if method name is empty
        if (StringUtils.isEmpty(operationId)) {
            throw new RuntimeException("Empty method name (operationId) not allowed");
        }

        // method name cannot use reserved keyword, e.g. return
        // append _ at the beginning, e.g. _return
        if (isReservedWord(operationId)) {
            return escapeReservedWord(camelize(sanitizeName(operationId), true));
        }

        return camelize(sanitizeName(operationId), true);
    }

    public void setModelPropertyNaming(String naming) {
        if ("original".equals(naming) || "camelCase".equals(naming) ||
            "PascalCase".equals(naming) || "snake_case".equals(naming)) {
            this.modelPropertyNaming = naming;
        } else {
            throw new IllegalArgumentException("Invalid model property naming '" +
                                               naming + "'. Must be 'original', 'camelCase', " +
                                               "'PascalCase' or 'snake_case'");
        }
    }

    public String getModelPropertyNaming() {
        return this.modelPropertyNaming;
    }

    public String getNameUsingModelPropertyNaming(String name) {
        switch (CodegenConstants.MODEL_PROPERTY_NAMING_TYPE.valueOf(getModelPropertyNaming())) {
            case original:    return name;
            case camelCase:   return camelize(name, true);
            case PascalCase:  return camelize(name);
            case snake_case:  return underscore(name);
            default:          throw new IllegalArgumentException("Invalid model property naming '" +
                                                                 name + "'. Must be 'original', 'camelCase', " +
                                                                 "'PascalCase' or 'snake_case'");
        }

    }

    @Override
    public String toEnumValue(String value, String datatype) {
        if ("number".equals(datatype)) {
            return value;
        } else {
            return "\'" + escapeText(value) + "\'";
        }
    }

    @Override
    public String toEnumDefaultValue(String value, String datatype) {
        return datatype + "_" + value;
    }

    @Override
    public String toEnumVarName(String name, String datatype) {
        if (name.length() == 0) {
            return "Empty";
        }

        // for symbol, e.g. $, #
        if (getSymbolName(name) != null) {
            return camelize(getSymbolName(name));
        }

        // number
        if ("number".equals(datatype)) {
            String varName = "NUMBER_" + name;

            varName = varName.replaceAll("-", "MINUS_");
            varName = varName.replaceAll("\\+", "PLUS_");
            varName = varName.replaceAll("\\.", "_DOT_");
            return varName;
        }

        // string
        String enumName = sanitizeName(name);
        enumName = enumName.replaceFirst("^_", "");
        enumName = enumName.replaceFirst("_$", "");

        // camelize the enum variable name
        // ref: https://basarat.gitbooks.io/typescript/content/docs/enums.html
        enumName = camelize(enumName);

        if (enumName.matches("\\d.*")) { // starts with number
            return "_" + enumName;
        } else {
            return enumName;
        }
    }

    @Override
    public String toEnumName(CodegenProperty property) {
        String enumName = toModelName(property.name) + "Enum";

        if (enumName.matches("\\d.*")) { // starts with number
            return "_" + enumName;
        } else {
            return enumName;
        }
    }

    @Override
    public Map<String, Object> postProcessModels(Map<String, Object> objs) {
        // process enum in models
        List<Object> models = (List<Object>) postProcessModelsEnum(objs).get("models");
        for (Object _mo : models) {
            Map<String, Object> mo = (Map<String, Object>) _mo;
            CodegenModel cm = (CodegenModel) mo.get("model");
            cm.imports = new TreeSet(cm.imports);
            for (CodegenProperty var : cm.vars) {
                // name enum with model name, e.g. StatuEnum => Pet.StatusEnum
                if (Boolean.TRUE.equals(var.isEnum)) {
                    var.datatypeWithEnum = var.datatypeWithEnum.replace(var.enumName, cm.classname + "." + var.enumName);
                }
            }
        } 

        return objs;
    }

    public void setSupportsES6(Boolean value) {
        supportsES6 = value;
    }

    public Boolean getSupportsES6() {
        return supportsES6;
    }

    @Override
    public String escapeQuotationMark(String input) {
        // remove ', " to avoid code injection
        return input.replace("\"", "").replace("'", "");
    }

    @Override
    public String escapeUnsafeCharacters(String input) {
        return input.replace("*/", "*_/").replace("/*", "/_*");
    }
}<|MERGE_RESOLUTION|>--- conflicted
+++ resolved
@@ -118,19 +118,10 @@
     }
 
     @Override
-<<<<<<< HEAD
-    public CodegenType getTag() {
-        return CodegenType.CLIENT;
-    }
-
-    @Override
     public String escapeReservedWord(String name) {
-=======
-    public String escapeReservedWord(String name) {           
         if(this.reservedWordsMappings().containsKey(name)) {
             return this.reservedWordsMappings().get(name);
         }
->>>>>>> 93a63dbd
         return "_" + name;
     }
 
@@ -166,13 +157,8 @@
 
     @Override
     public String toVarName(String name) {
-<<<<<<< HEAD
-            // should be the same as variable name
-            return getNameUsingModelPropertyNaming(name);
-=======
         // should be the same as variable name
         return getNameUsingModelPropertyNaming(name);
->>>>>>> 93a63dbd
     }
 
     @Override
@@ -206,10 +192,6 @@
             LOGGER.warn(name + " (model name matches existing language type) cannot be used as a model name. Renamed to " + modelName);
             return modelName;
         }
-        // camelize the model name
-        // phone_number => PhoneNumber
-        return camelize(name);
-    }
 
         // camelize the model name
         // phone_number => PhoneNumber
