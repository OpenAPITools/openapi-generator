package io.swagger.codegen.languages;

import java.io.File;
import java.util.Arrays;
import java.util.HashMap;
import java.util.HashSet;
import java.util.Iterator;
import java.util.List;
import java.util.ListIterator;
import java.util.Map;
import java.util.regex.Pattern;

import com.github.jknack.handlebars.Handlebars;
import io.swagger.codegen.languages.helpers.ExtensionHelper;
import io.swagger.codegen.languages.helpers.JavaHelper;
import io.swagger.codegen.languages.helpers.NoneExtensionHelper;
import io.swagger.codegen.utils.ModelUtils;
import io.swagger.oas.models.OpenAPI;
import io.swagger.oas.models.Operation;
import io.swagger.oas.models.PathItem;
import io.swagger.oas.models.media.ArraySchema;
import io.swagger.oas.models.media.IntegerSchema;
import io.swagger.oas.models.media.MapSchema;
import io.swagger.oas.models.media.NumberSchema;
import io.swagger.oas.models.media.Schema;
import io.swagger.oas.models.media.StringSchema;
import io.swagger.oas.models.responses.ApiResponse;
import io.swagger.parser.v3.util.SchemaTypeUtil;
import org.apache.commons.lang3.BooleanUtils;
import org.apache.commons.lang3.StringUtils;

import org.slf4j.Logger;
import org.slf4j.LoggerFactory;

import com.google.common.base.Strings;

import io.swagger.codegen.CliOption;
import io.swagger.codegen.CodegenConfig;
import io.swagger.codegen.CodegenConstants;
import io.swagger.codegen.CodegenModel;
import io.swagger.codegen.CodegenOperation;
import io.swagger.codegen.CodegenParameter;
import io.swagger.codegen.CodegenProperty;
import io.swagger.codegen.DefaultCodegen;
<<<<<<< HEAD

import static io.swagger.codegen.CodegenConstants.HAS_ENUMS_EXT_NAME;
import static io.swagger.codegen.CodegenConstants.IS_ENUM_EXT_NAME;
import static io.swagger.codegen.languages.helpers.ExtensionHelper.getBooleanValue;
=======
import io.swagger.models.Model;
import io.swagger.models.Operation;
import io.swagger.models.Path;
import io.swagger.models.Swagger;
import io.swagger.models.parameters.BodyParameter;
import io.swagger.models.parameters.FormParameter;
import io.swagger.models.parameters.Parameter;
import io.swagger.models.properties.ArrayProperty;
import io.swagger.models.properties.BooleanProperty;
import io.swagger.models.properties.DoubleProperty;
import io.swagger.models.properties.FloatProperty;
import io.swagger.models.properties.IntegerProperty;
import io.swagger.models.properties.LongProperty;
import io.swagger.models.properties.MapProperty;
import io.swagger.models.properties.Property;
import io.swagger.models.properties.StringProperty;
>>>>>>> ec708260


public abstract class AbstractJavaCodegen extends DefaultCodegen implements CodegenConfig {

    static Logger LOGGER = LoggerFactory.getLogger(AbstractJavaCodegen.class);
    public static final String FULL_JAVA_UTIL = "fullJavaUtil";
    public static final String DEFAULT_LIBRARY = "<default>";
    public static final String DATE_LIBRARY = "dateLibrary";
    public static final String JAVA8_MODE = "java8";
    public static final String WITH_XML = "withXml";
    public static final String SUPPORT_JAVA6 = "supportJava6";

    protected String dateLibrary = "threetenbp";
    protected boolean java8Mode = false;
    protected boolean withXml = false;
    protected String invokerPackage = "io.swagger";
    protected String groupId = "io.swagger";
    protected String artifactId = "swagger-java";
    protected String artifactVersion = "1.0.0";
    protected String artifactUrl = "https://github.com/swagger-api/swagger-codegen";
    protected String artifactDescription = "Swagger Java";
    protected String developerName = "Swagger";
    protected String developerEmail = "apiteam@swagger.io";
    protected String developerOrganization = "Swagger";
    protected String developerOrganizationUrl = "http://swagger.io";
    protected String scmConnection = "scm:git:git@github.com:swagger-api/swagger-codegen.git";
    protected String scmDeveloperConnection = "scm:git:git@github.com:swagger-api/swagger-codegen.git";
    protected String scmUrl = "https://github.com/swagger-api/swagger-codegen";
    protected String licenseName = "Unlicense";
    protected String licenseUrl = "http://unlicense.org";
    protected String projectFolder = "src" + File.separator + "main";
    protected String projectTestFolder = "src" + File.separator + "test";
    protected String sourceFolder = projectFolder + File.separator + "java";
    protected String testFolder = projectTestFolder + File.separator + "java";
    protected String localVariablePrefix = "";
    protected boolean fullJavaUtil;
    protected String javaUtilPrefix = "";
    protected Boolean serializableModel = false;
    protected boolean serializeBigDecimalAsString = false;
    protected boolean hideGenerationTimestamp = false;
    protected String apiDocPath = "docs/";
    protected String modelDocPath = "docs/";
    protected boolean supportJava6= false;

    public AbstractJavaCodegen() {
        super();
        supportsInheritance = true;

        setReservedWordsLowerCase(
            Arrays.asList(
                // used as internal variables, can collide with parameter names
                "localVarPath", "localVarQueryParams", "localVarCollectionQueryParams",
                "localVarHeaderParams", "localVarFormParams", "localVarPostBody",
                "localVarAccepts", "localVarAccept", "localVarContentTypes",
                "localVarContentType", "localVarAuthNames", "localReturnType",
                "ApiClient", "ApiException", "ApiResponse", "Configuration", "StringUtil",

                // language reserved words
                "abstract", "continue", "for", "new", "switch", "assert",
                "default", "if", "package", "synchronized", "boolean", "do", "goto", "private",
                "this", "break", "double", "implements", "protected", "throw", "byte", "else",
                "import", "public", "throws", "case", "enum", "instanceof", "return", "transient",
                "catch", "extends", "int", "short", "try", "char", "final", "interface", "static",
                "void", "class", "finally", "long", "strictfp", "volatile", "const", "float",
                "native", "super", "while", "null")
        );

        languageSpecificPrimitives = new HashSet<String>(
                Arrays.asList(
                        "String",
                        "boolean",
                        "Boolean",
                        "Double",
                        "Integer",
                        "Long",
                        "Float",
                        "Object",
                        "byte[]")
        );
        instantiationTypes.put("array", "ArrayList");
        instantiationTypes.put("map", "HashMap");
        typeMapping.put("date", "Date");
        typeMapping.put("file", "File");

        cliOptions.add(new CliOption(CodegenConstants.MODEL_PACKAGE, CodegenConstants.MODEL_PACKAGE_DESC));
        cliOptions.add(new CliOption(CodegenConstants.API_PACKAGE, CodegenConstants.API_PACKAGE_DESC));
        cliOptions.add(new CliOption(CodegenConstants.INVOKER_PACKAGE, CodegenConstants.INVOKER_PACKAGE_DESC));
        cliOptions.add(new CliOption(CodegenConstants.GROUP_ID, CodegenConstants.GROUP_ID_DESC));
        cliOptions.add(new CliOption(CodegenConstants.ARTIFACT_ID, CodegenConstants.ARTIFACT_ID_DESC));
        cliOptions.add(new CliOption(CodegenConstants.ARTIFACT_VERSION, CodegenConstants.ARTIFACT_VERSION_DESC));
        cliOptions.add(new CliOption(CodegenConstants.ARTIFACT_URL, CodegenConstants.ARTIFACT_URL_DESC));
        cliOptions.add(new CliOption(CodegenConstants.ARTIFACT_DESCRIPTION, CodegenConstants.ARTIFACT_DESCRIPTION_DESC));
        cliOptions.add(new CliOption(CodegenConstants.SCM_CONNECTION, CodegenConstants.SCM_CONNECTION_DESC));
        cliOptions.add(new CliOption(CodegenConstants.SCM_DEVELOPER_CONNECTION, CodegenConstants.SCM_DEVELOPER_CONNECTION_DESC));
        cliOptions.add(new CliOption(CodegenConstants.SCM_URL, CodegenConstants.SCM_URL_DESC));
        cliOptions.add(new CliOption(CodegenConstants.DEVELOPER_NAME, CodegenConstants.DEVELOPER_NAME_DESC));
        cliOptions.add(new CliOption(CodegenConstants.DEVELOPER_EMAIL, CodegenConstants.DEVELOPER_EMAIL_DESC));
        cliOptions.add(new CliOption(CodegenConstants.DEVELOPER_ORGANIZATION, CodegenConstants.DEVELOPER_ORGANIZATION_DESC));
        cliOptions.add(new CliOption(CodegenConstants.DEVELOPER_ORGANIZATION_URL, CodegenConstants.DEVELOPER_ORGANIZATION_URL_DESC));
        cliOptions.add(new CliOption(CodegenConstants.LICENSE_NAME, CodegenConstants.LICENSE_NAME_DESC));
        cliOptions.add(new CliOption(CodegenConstants.LICENSE_URL, CodegenConstants.LICENSE_URL_DESC));
        cliOptions.add(new CliOption(CodegenConstants.SOURCE_FOLDER, CodegenConstants.SOURCE_FOLDER_DESC));
        cliOptions.add(new CliOption(CodegenConstants.LOCAL_VARIABLE_PREFIX, CodegenConstants.LOCAL_VARIABLE_PREFIX_DESC));
        cliOptions.add(CliOption.newBoolean(CodegenConstants.SERIALIZABLE_MODEL, CodegenConstants.SERIALIZABLE_MODEL_DESC));
        cliOptions.add(CliOption.newBoolean(CodegenConstants.SERIALIZE_BIG_DECIMAL_AS_STRING, CodegenConstants
                .SERIALIZE_BIG_DECIMAL_AS_STRING_DESC));
        cliOptions.add(CliOption.newBoolean(FULL_JAVA_UTIL, "whether to use fully qualified name for classes under java.util. This option only works for Java API client"));
        cliOptions.add(new CliOption("hideGenerationTimestamp", "hides the timestamp when files were generated"));
        cliOptions.add(CliOption.newBoolean(WITH_XML, "whether to include support for application/xml content type and include XML annotations in the model (works with libraries that provide support for JSON and XML)"));

        CliOption dateLibrary = new CliOption(DATE_LIBRARY, "Option. Date library to use");
        Map<String, String> dateOptions = new HashMap<String, String>();
        dateOptions.put("java8", "Java 8 native JSR310 (preferred for jdk 1.8+) - note: this also sets \"" + JAVA8_MODE + "\" to true");
        dateOptions.put("threetenbp", "Backport of JSR310 (preferred for jdk < 1.8)");
        dateOptions.put("java8-localdatetime", "Java 8 using LocalDateTime (for legacy app only)");
        dateOptions.put("joda", "Joda (for legacy app only)");
        dateOptions.put("legacy", "Legacy java.util.Date (if you really have a good reason not to use threetenbp");
        dateLibrary.setEnum(dateOptions);
        cliOptions.add(dateLibrary);

        CliOption java8Mode = new CliOption(JAVA8_MODE, "Option. Use Java8 classes instead of third party equivalents");
        Map<String, String> java8ModeOptions = new HashMap<String, String>();
        java8ModeOptions.put("true", "Use Java 8 classes such as Base64");
        java8ModeOptions.put("false", "Various third party libraries as needed");
        java8Mode.setEnum(java8ModeOptions);
        cliOptions.add(java8Mode);

    }

    @Override
    public void processOpts() {
        super.processOpts();

        final String extension = resolveExtension();
        modelTemplateFiles.put(String.format("model%s", extension), ".java");
        apiTemplateFiles.put(String.format("api%s", extension), ".java");
        apiTestTemplateFiles.put(String.format("api_test%s", extension), ".java");
        modelDocTemplateFiles.put(String.format("model_doc%s", extension), ".md");
        apiDocTemplateFiles.put(String.format("api_doc%s", extension), ".md");

        if (additionalProperties.containsKey(SUPPORT_JAVA6)) {
            this.setSupportJava6(Boolean.valueOf(additionalProperties.get(SUPPORT_JAVA6).toString()));
        }
        additionalProperties.put(SUPPORT_JAVA6, supportJava6);


        if (additionalProperties.containsKey(CodegenConstants.INVOKER_PACKAGE)) {
            this.setInvokerPackage((String) additionalProperties.get(CodegenConstants.INVOKER_PACKAGE));
        } else if (additionalProperties.containsKey(CodegenConstants.API_PACKAGE)) {
            // guess from api package
            String derviedInvokerPackage = deriveInvokerPackageName((String)additionalProperties.get(CodegenConstants.API_PACKAGE));
            this.additionalProperties.put(CodegenConstants.INVOKER_PACKAGE, derviedInvokerPackage);
            this.setInvokerPackage((String) additionalProperties.get(CodegenConstants.INVOKER_PACKAGE));
            LOGGER.info("Invoker Package Name, originally not set, is now dervied from api package name: " + derviedInvokerPackage);
        } else if (additionalProperties.containsKey(CodegenConstants.MODEL_PACKAGE)) {
            // guess from model package
            String derviedInvokerPackage = deriveInvokerPackageName((String)additionalProperties.get(CodegenConstants.MODEL_PACKAGE));
            this.additionalProperties.put(CodegenConstants.INVOKER_PACKAGE, derviedInvokerPackage);
            this.setInvokerPackage((String) additionalProperties.get(CodegenConstants.INVOKER_PACKAGE));
            LOGGER.info("Invoker Package Name, originally not set, is now dervied from model package name: " + derviedInvokerPackage);
        } else {
            //not set, use default to be passed to template
            additionalProperties.put(CodegenConstants.INVOKER_PACKAGE, invokerPackage);
        }

        if (additionalProperties.containsKey(CodegenConstants.GROUP_ID)) {
            this.setGroupId((String) additionalProperties.get(CodegenConstants.GROUP_ID));
        } else {
            //not set, use to be passed to template
            additionalProperties.put(CodegenConstants.GROUP_ID, groupId);
        }

        if (additionalProperties.containsKey(CodegenConstants.ARTIFACT_ID)) {
            this.setArtifactId((String) additionalProperties.get(CodegenConstants.ARTIFACT_ID));
        } else {
            //not set, use to be passed to template
            additionalProperties.put(CodegenConstants.ARTIFACT_ID, artifactId);
        }

        if (additionalProperties.containsKey(CodegenConstants.ARTIFACT_VERSION)) {
            this.setArtifactVersion((String) additionalProperties.get(CodegenConstants.ARTIFACT_VERSION));
        } else {
            //not set, use to be passed to template
            additionalProperties.put(CodegenConstants.ARTIFACT_VERSION, artifactVersion);
        }

        if (additionalProperties.containsKey(CodegenConstants.ARTIFACT_URL)) {
            this.setArtifactUrl((String) additionalProperties.get(CodegenConstants.ARTIFACT_URL));
        } else {
            additionalProperties.put(CodegenConstants.ARTIFACT_URL, artifactUrl);
        }

        if (additionalProperties.containsKey(CodegenConstants.ARTIFACT_DESCRIPTION)) {
            this.setArtifactDescription((String) additionalProperties.get(CodegenConstants.ARTIFACT_DESCRIPTION));
        } else {
            additionalProperties.put(CodegenConstants.ARTIFACT_DESCRIPTION, artifactDescription);
        }

        if (additionalProperties.containsKey(CodegenConstants.SCM_CONNECTION)) {
            this.setScmConnection((String) additionalProperties.get(CodegenConstants.SCM_CONNECTION));
        } else {
            additionalProperties.put(CodegenConstants.SCM_CONNECTION, scmConnection);
        }

        if (additionalProperties.containsKey(CodegenConstants.SCM_DEVELOPER_CONNECTION)) {
            this.setScmDeveloperConnection((String) additionalProperties.get(CodegenConstants.SCM_DEVELOPER_CONNECTION));
        } else {
            additionalProperties.put(CodegenConstants.SCM_DEVELOPER_CONNECTION, scmDeveloperConnection);
        }

        if (additionalProperties.containsKey(CodegenConstants.SCM_URL)) {
            this.setScmUrl((String) additionalProperties.get(CodegenConstants.SCM_URL));
        } else {
            additionalProperties.put(CodegenConstants.SCM_URL, scmUrl);
        }

        if (additionalProperties.containsKey(CodegenConstants.DEVELOPER_NAME)) {
            this.setDeveloperName((String) additionalProperties.get(CodegenConstants.DEVELOPER_NAME));
        } else {
            additionalProperties.put(CodegenConstants.DEVELOPER_NAME, developerName);
        }

        if (additionalProperties.containsKey(CodegenConstants.DEVELOPER_EMAIL)) {
            this.setDeveloperEmail((String) additionalProperties.get(CodegenConstants.DEVELOPER_EMAIL));
        } else {
            additionalProperties.put(CodegenConstants.DEVELOPER_EMAIL, developerEmail);
        }

        if (additionalProperties.containsKey(CodegenConstants.DEVELOPER_ORGANIZATION)) {
            this.setDeveloperOrganization((String) additionalProperties.get(CodegenConstants.DEVELOPER_ORGANIZATION));
        } else {
            additionalProperties.put(CodegenConstants.DEVELOPER_ORGANIZATION, developerOrganization);
        }

        if (additionalProperties.containsKey(CodegenConstants.DEVELOPER_ORGANIZATION_URL)) {
            this.setDeveloperOrganizationUrl((String) additionalProperties.get(CodegenConstants.DEVELOPER_ORGANIZATION_URL));
        } else {
            additionalProperties.put(CodegenConstants.DEVELOPER_ORGANIZATION_URL, developerOrganizationUrl);
        }

        if (additionalProperties.containsKey(CodegenConstants.LICENSE_NAME)) {
            this.setLicenseName((String) additionalProperties.get(CodegenConstants.LICENSE_NAME));
        } else {
            additionalProperties.put(CodegenConstants.LICENSE_NAME, licenseName);
        }

        if (additionalProperties.containsKey(CodegenConstants.LICENSE_URL)) {
            this.setLicenseUrl((String) additionalProperties.get(CodegenConstants.LICENSE_URL));
        } else {
            additionalProperties.put(CodegenConstants.LICENSE_URL, licenseUrl);
        }

        if (additionalProperties.containsKey(CodegenConstants.SOURCE_FOLDER)) {
            this.setSourceFolder((String) additionalProperties.get(CodegenConstants.SOURCE_FOLDER));
        }

        if (additionalProperties.containsKey(CodegenConstants.LOCAL_VARIABLE_PREFIX)) {
            this.setLocalVariablePrefix((String) additionalProperties.get(CodegenConstants.LOCAL_VARIABLE_PREFIX));
        }

        if (additionalProperties.containsKey(CodegenConstants.SERIALIZABLE_MODEL)) {
            this.setSerializableModel(Boolean.valueOf(additionalProperties.get(CodegenConstants.SERIALIZABLE_MODEL).toString()));
        }

        if (additionalProperties.containsKey(CodegenConstants.LIBRARY)) {
            this.setLibrary((String) additionalProperties.get(CodegenConstants.LIBRARY));
        }

        if(additionalProperties.containsKey(CodegenConstants.SERIALIZE_BIG_DECIMAL_AS_STRING)) {
            this.setSerializeBigDecimalAsString(Boolean.valueOf(additionalProperties.get(CodegenConstants.SERIALIZE_BIG_DECIMAL_AS_STRING).toString()));
        }

        // need to put back serializableModel (boolean) into additionalProperties as value in additionalProperties is string
        additionalProperties.put(CodegenConstants.SERIALIZABLE_MODEL, serializableModel);

        if (additionalProperties.containsKey(FULL_JAVA_UTIL)) {
            this.setFullJavaUtil(Boolean.valueOf(additionalProperties.get(FULL_JAVA_UTIL).toString()));
        }

        if (fullJavaUtil) {
            javaUtilPrefix = "java.util.";
        }
        additionalProperties.put(FULL_JAVA_UTIL, fullJavaUtil);
        additionalProperties.put("javaUtilPrefix", javaUtilPrefix);

        if (additionalProperties.containsKey(WITH_XML)) {
            this.setWithXml(Boolean.valueOf(additionalProperties.get(WITH_XML).toString()));
        }
        additionalProperties.put(WITH_XML, withXml);

        // make api and model doc path available in mustache template
        additionalProperties.put("apiDocPath", apiDocPath);
        additionalProperties.put("modelDocPath", modelDocPath);

        importMapping.put("List", "java.util.List");

        if (fullJavaUtil) {
            typeMapping.put("array", "java.util.List");
            typeMapping.put("map", "java.util.Map");
            typeMapping.put("DateTime", "java.util.Date");
            typeMapping.put("UUID", "java.util.UUID");
            typeMapping.remove("List");
            importMapping.remove("Date");
            importMapping.remove("Map");
            importMapping.remove("HashMap");
            importMapping.remove("Array");
            importMapping.remove("ArrayList");
            importMapping.remove("List");
            importMapping.remove("Set");
            importMapping.remove("DateTime");
            importMapping.remove("UUID");
            instantiationTypes.put("array", "java.util.ArrayList");
            instantiationTypes.put("map", "java.util.HashMap");
        }

        this.sanitizeConfig();

        // optional jackson mappings for BigDecimal support
        importMapping.put("ToStringSerializer", "com.fasterxml.jackson.databind.ser.std.ToStringSerializer");
        importMapping.put("JsonSerialize", "com.fasterxml.jackson.databind.annotation.JsonSerialize");

        // imports for pojos
        importMapping.put("ApiModelProperty", "io.swagger.annotations.ApiModelProperty");
        importMapping.put("ApiModel", "io.swagger.annotations.ApiModel");
        importMapping.put("JsonProperty", "com.fasterxml.jackson.annotation.JsonProperty");
        importMapping.put("JsonSubTypes", "com.fasterxml.jackson.annotation.JsonSubTypes");
        importMapping.put("JsonTypeInfo", "com.fasterxml.jackson.annotation.JsonTypeInfo");
        importMapping.put("JsonCreator", "com.fasterxml.jackson.annotation.JsonCreator");
        importMapping.put("JsonValue", "com.fasterxml.jackson.annotation.JsonValue");
        importMapping.put("SerializedName", "com.google.gson.annotations.SerializedName");
        importMapping.put("TypeAdapter", "com.google.gson.TypeAdapter");
        importMapping.put("JsonAdapter", "com.google.gson.annotations.JsonAdapter");
        importMapping.put("JsonReader", "com.google.gson.stream.JsonReader");
        importMapping.put("JsonWriter", "com.google.gson.stream.JsonWriter");
        importMapping.put("IOException", "java.io.IOException");
        importMapping.put("Objects", "java.util.Objects");
        importMapping.put("StringUtil", invokerPackage + ".StringUtil");
        // import JsonCreator if JsonProperty is imported
        // used later in recursive import in postProcessingModels
        importMapping.put("com.fasterxml.jackson.annotation.JsonProperty", "com.fasterxml.jackson.annotation.JsonCreator");

        if(additionalProperties.containsKey(JAVA8_MODE)) {
            setJava8Mode(Boolean.parseBoolean(additionalProperties.get(JAVA8_MODE).toString()));
            if ( java8Mode ) {
                additionalProperties.put("java8", "true");
            }
        }

        if(additionalProperties.containsKey(WITH_XML)) {
            setWithXml(Boolean.parseBoolean(additionalProperties.get(WITH_XML).toString()));
            if ( withXml ) {
                additionalProperties.put(WITH_XML, "true");
            }
        }

        if (additionalProperties.containsKey(DATE_LIBRARY)) {
            setDateLibrary(additionalProperties.get("dateLibrary").toString());
        }

        if ("threetenbp".equals(dateLibrary)) {
            additionalProperties.put("threetenbp", "true");
            additionalProperties.put("jsr310", "true");
            typeMapping.put("date", "LocalDate");
            typeMapping.put("DateTime", "OffsetDateTime");
            importMapping.put("LocalDate", "org.threeten.bp.LocalDate");
            importMapping.put("OffsetDateTime", "org.threeten.bp.OffsetDateTime");
        } else if ("joda".equals(dateLibrary)) {
            additionalProperties.put("joda", "true");
            typeMapping.put("date", "LocalDate");
            typeMapping.put("DateTime", "DateTime");
            importMapping.put("LocalDate", "org.joda.time.LocalDate");
            importMapping.put("DateTime", "org.joda.time.DateTime");
        } else if (dateLibrary.startsWith("java8")) {
            additionalProperties.put("java8", "true");
            additionalProperties.put("jsr310", "true");
            typeMapping.put("date", "LocalDate");
            importMapping.put("LocalDate", "java.time.LocalDate");
            if ("java8-localdatetime".equals(dateLibrary)) {
                typeMapping.put("DateTime", "LocalDateTime");
                importMapping.put("LocalDateTime", "java.time.LocalDateTime");
            } else {
                typeMapping.put("DateTime", "OffsetDateTime");
                importMapping.put("OffsetDateTime", "java.time.OffsetDateTime");
            }
        } else if (dateLibrary.equals("legacy")) {
            additionalProperties.put("legacyDates", "true");
        }
    }

    private void sanitizeConfig() {
        // Sanitize any config options here. We also have to update the additionalProperties because
        // the whole additionalProperties object is injected into the main object passed to the mustache layer

        this.setApiPackage(sanitizePackageName(apiPackage));
        if (additionalProperties.containsKey(CodegenConstants.API_PACKAGE)) {
            this.additionalProperties.put(CodegenConstants.API_PACKAGE, apiPackage);
        }

        this.setModelPackage(sanitizePackageName(modelPackage));
        if (additionalProperties.containsKey(CodegenConstants.MODEL_PACKAGE)) {
            this.additionalProperties.put(CodegenConstants.MODEL_PACKAGE, modelPackage);
        }

        this.setInvokerPackage(sanitizePackageName(invokerPackage));
        if (additionalProperties.containsKey(CodegenConstants.INVOKER_PACKAGE)) {
            this.additionalProperties.put(CodegenConstants.INVOKER_PACKAGE, invokerPackage);
        }
    }

    @Override
    public String escapeReservedWord(String name) {
        if(this.reservedWordsMappings().containsKey(name)) {
            return this.reservedWordsMappings().get(name);
        }
        return "_" + name;
    }

    @Override
    public String apiFileFolder() {
        return outputFolder + "/" + sourceFolder + "/" + apiPackage().replace('.', '/');
    }

    @Override
    public String apiTestFileFolder() {
        return outputFolder + "/" + testFolder + "/" + apiPackage().replace('.', '/');
    }

    @Override
    public String modelFileFolder() {
        return outputFolder + "/" + sourceFolder + "/" + modelPackage().replace('.', '/');
    }

    @Override
    public String apiDocFileFolder() {
        return (outputFolder + "/" + apiDocPath).replace('/', File.separatorChar);
    }

    @Override
    public String modelDocFileFolder() {
        return (outputFolder + "/" + modelDocPath).replace('/', File.separatorChar);
    }

    @Override
    public String toApiDocFilename(String name) {
        return toApiName(name);
    }

    @Override
    public String toModelDocFilename(String name) {
        return toModelName(name);
    }

    @Override
    public String toApiTestFilename(String name) {
        return toApiName(name) + "Test";
    }

    @Override
    public String toApiName(String name) {
        if (name.length() == 0) {
            return "DefaultApi";
        }
        return camelize(name) + "Api";
    }

    @Override
    public String toApiFilename(String name) {
        return toApiName(name);
    }

    @Override
    public String toVarName(String name) {
        // sanitize name
        name = sanitizeName(name); // FIXME: a parameter should not be assigned. Also declare the methods parameters as 'final'.

        if (name.toLowerCase().matches("^_*class$")) {
            return "propertyClass";
        }

        if("_".equals(name)) {
          name = "_u";
        }

        // if it's all uppper case, do nothing
        if (name.matches("^[A-Z_]*$")) {
            return name;
        }

        if(startsWithTwoUppercaseLetters(name)){
            name = name.substring(0, 2).toLowerCase() + name.substring(2);
        }

        // camelize (lower first character) the variable name
        // pet_id => petId
        name = camelize(name, true);

        // for reserved word or word starting with number, append _
        if (isReservedWord(name) || name.matches("^\\d.*")) {
            name = escapeReservedWord(name);
        }

        return name;
    }

    private boolean startsWithTwoUppercaseLetters(String name) {
        boolean startsWithTwoUppercaseLetters = false;
        if(name.length() > 1) {
            startsWithTwoUppercaseLetters = name.substring(0, 2).equals(name.substring(0, 2).toUpperCase());
        }
        return startsWithTwoUppercaseLetters;
    }

    @Override
    public String toParamName(String name) {
        // to avoid conflicts with 'callback' parameter for async call
        if ("callback".equals(name)) {
            return "paramCallback";
        }

        // should be the same as variable name
        return toVarName(name);
    }

    @Override
    public String toModelName(final String name) {
        // We need to check if import-mapping has a different model for this class, so we use it
        // instead of the auto-generated one.
        if (importMapping.containsKey(name)) {
            return importMapping.get(name);
        }

        final String sanitizedName = sanitizeName(name);

        String nameWithPrefixSuffix = sanitizedName;
        if (!StringUtils.isEmpty(modelNamePrefix)) {
            // add '_' so that model name can be camelized correctly
            nameWithPrefixSuffix = modelNamePrefix + "_" + nameWithPrefixSuffix;
        }

        if (!StringUtils.isEmpty(modelNameSuffix)) {
            // add '_' so that model name can be camelized correctly
            nameWithPrefixSuffix = nameWithPrefixSuffix + "_" + modelNameSuffix;
        }

        // camelize the model name
        // phone_number => PhoneNumber
        final String camelizedName = camelize(nameWithPrefixSuffix);

        // model name cannot use reserved keyword, e.g. return
        if (isReservedWord(camelizedName)) {
            final String modelName = "Model" + camelizedName;
            LOGGER.warn(camelizedName + " (reserved word) cannot be used as model name. Renamed to " + modelName);
            return modelName;
        }

        // model name starts with number
        if (camelizedName.matches("^\\d.*")) {
            final String modelName = "Model" + camelizedName; // e.g. 200Response => Model200Response (after camelize)
            LOGGER.warn(name + " (model name starts with number) cannot be used as model name. Renamed to " + modelName);
            return modelName;
        }

        return camelizedName;
    }

    @Override
    public String toModelFilename(String name) {
        // should be the same as the model name
        return toModelName(name);
    }

    @Override
    public String getTypeDeclaration(Schema propertySchema) {
        if (propertySchema instanceof ArraySchema) {
            ArraySchema arraySchema = (ArraySchema) propertySchema;
            Schema inner = arraySchema.getItems();
            if (inner == null) {
                LOGGER.warn(arraySchema.getName() + "(array property) does not have a proper inner type defined");
                // TODO maybe better defaulting to StringProperty than returning null
                return null;
            }
            return String.format("%s<%s>", getSchemaType(propertySchema), getTypeDeclaration(inner));
            // return getSwaggerType(propertySchema) + "<" + getTypeDeclaration(inner) + ">";
        } else if (propertySchema instanceof MapSchema || propertySchema.getAdditionalProperties() != null) {
            Schema inner = propertySchema.getAdditionalProperties();
            if (inner == null) {
                LOGGER.warn(propertySchema.getName() + "(map property) does not have a proper inner type defined");
                // TODO maybe better defaulting to StringProperty than returning null
                return null;
            }
            return getSchemaType(propertySchema) + "<String, " + getTypeDeclaration(inner) + ">";
        }
        return super.getTypeDeclaration(propertySchema);
    }

    @Override
    public String getAlias(String name) {
        if (typeAliases != null && typeAliases.containsKey(name)) {
            return typeAliases.get(name);
        }
        return name;
    }

    @Override
    public String toDefaultValue(Schema schema) {
        if (schema instanceof ArraySchema) {
            final ArraySchema arraySchema = (ArraySchema) schema;
            final String pattern;
            if (fullJavaUtil) {
                pattern = "new java.util.ArrayList<%s>()";
            } else {
                pattern = "new ArrayList<%s>()";
            }
            if (arraySchema.getItems() == null) {
                return null;
            }

            String typeDeclaration = getTypeDeclaration(arraySchema.getItems());
            Object java8obj = additionalProperties.get("java8");
            if (java8obj != null) {
                Boolean java8 = Boolean.valueOf(java8obj.toString());
                if (java8 != null && java8) {
                    typeDeclaration = "";
                }
            }

            return String.format(pattern, typeDeclaration);
        } else if (schema instanceof MapSchema) {
            final String pattern;
            if (fullJavaUtil) {
                pattern = "new java.util.HashMap<%s>()";
            } else {
                pattern = "new HashMap<%s>()";
            }
            if (schema.getAdditionalProperties() == null) {
                return null;
            }

            String typeDeclaration = String.format("String, %s", getTypeDeclaration(schema.getAdditionalProperties()));
            Object java8obj = additionalProperties.get("java8");
            if (java8obj != null) {
                Boolean java8 = Boolean.valueOf(java8obj.toString());
                if (java8 != null && java8) {
                    typeDeclaration = "";
                }
            }

            return String.format(pattern, typeDeclaration);
        } else if (schema instanceof IntegerSchema) {
            if (schema.getDefault() != null && SchemaTypeUtil.INTEGER64_FORMAT.equals(schema.getFormat())) {
                return String.format("%sl", schema.getDefault().toString());
            }
        } else if (schema instanceof NumberSchema) {
            if (schema.getDefault() != null) {
                if (schema.getDefault() != null && SchemaTypeUtil.FLOAT_FORMAT.equals(schema.getFormat())) {
                    return String.format("%sf", schema.getDefault().toString());
                } else if (schema.getDefault() != null && SchemaTypeUtil.DOUBLE_FORMAT.equals(schema.getFormat())) {
                    return String.format("%sd", schema.getDefault().toString());
                }
            }
        } else if (schema instanceof StringSchema) {
            if (schema.getDefault() != null) {
                String _default = schema.getDefault().toString();
                if (schema.getEnum() == null) {
                    return String.format("\"%s\"", escapeText(_default));
                } else {
                    // convert to enum var name later in postProcessModels
                    return _default;
                }
            }
        }
        return super.toDefaultValue(schema);
    }

    @Override
    public void setParameterExampleValue(CodegenParameter p) {
        String example;

        if (p.defaultValue == null) {
            example = p.example;
        } else {
            example = p.defaultValue;
        }

        String type = p.baseType;
        if (type == null) {
            type = p.dataType;
        }

        if ("String".equals(type)) {
            if (example == null) {
                example = p.paramName + "_example";
            }
            example = "\"" + escapeText(example) + "\"";
        } else if ("Integer".equals(type) || "Short".equals(type)) {
            if (example == null) {
                example = "56";
            }
        } else if ("Long".equals(type)) {
            if (example == null) {
                example = "56";
            }
            example = example + "L";
        } else if ("Float".equals(type)) {
            if (example == null) {
                example = "3.4";
            }
            example = example + "F";
        } else if ("Double".equals(type)) {
            example = "3.4";
            example = example + "D";
        } else if ("Boolean".equals(type)) {
            if (example == null) {
                example = "true";
            }
        } else if ("File".equals(type)) {
            if (example == null) {
                example = "/path/to/file";
            }
            example = "new File(\"" + escapeText(example) + "\")";
        } else if ("Date".equals(type)) {
            example = "new Date()";
        } else if (!languageSpecificPrimitives.contains(type)) {
            // type is a model class, e.g. User
            example = "new " + type + "()";
        }

        if (example == null) {
            example = "null";
        } else if (getBooleanValue(p, CodegenConstants.IS_LIST_CONTAINER_EXT_NAME)) {
            example = "Arrays.asList(" + example + ")";
        } else if (getBooleanValue(p, CodegenConstants.IS_MAP_CONTAINER_EXT_NAME)) {
            example = "new HashMap()";
        }

        p.example = example;
    }

    @Override
    public String toExampleValue(Schema schemaProperty) {
        if(schemaProperty.getExample() != null) {
            return escapeText(schemaProperty.getExample().toString());
        } else {
            return super.toExampleValue(schemaProperty);
        }
    }

    @Override
    public String getSchemaType(Schema schema) {
        String swaggerType = super.getSchemaType(schema);

        swaggerType = getAlias(swaggerType);

        // don't apply renaming on types from the typeMapping
        if (typeMapping.containsKey(swaggerType)) {
            return typeMapping.get(swaggerType);
        }

        if (null == swaggerType) {
            if (schema.getName() != null) {
                LOGGER.error("No Type defined for Property " + schema.getName());
            } else {
                // LOGGER.error("No Type defined.", new Exception());
            }
        }
        return toModelName(swaggerType);
    }

    @Override
    public String toOperationId(String operationId) {
        // throw exception if method name is empty
        if (StringUtils.isEmpty(operationId)) {
            throw new RuntimeException("Empty method/operation name (operationId) not allowed");
        }

        operationId = camelize(sanitizeName(operationId), true);

        // method name cannot use reserved keyword, e.g. return
        if (isReservedWord(operationId)) {
            String newOperationId = camelize("call_" + operationId, true);
            LOGGER.warn(operationId + " (reserved word) cannot be used as method name. Renamed to " + newOperationId);
            return newOperationId;
        }

        return operationId;
    }

    @Override
    public CodegenModel fromModel(String name, Schema schema, Map<String, Schema> allSchemas) {
        CodegenModel codegenModel = super.fromModel(name, schema, allSchemas);
        if(codegenModel.description != null) {
            codegenModel.imports.add("ApiModel");
        }
        if (codegenModel.discriminator != null && additionalProperties.containsKey("jackson")) {
            codegenModel.imports.add("JsonSubTypes");
            codegenModel.imports.add("JsonTypeInfo");
        }
        boolean hasEnums = getBooleanValue(codegenModel, HAS_ENUMS_EXT_NAME);
        if (allSchemas != null && codegenModel.parentSchema != null && hasEnums) {
            final Schema parentModel = allSchemas.get(codegenModel.parentSchema);
            final CodegenModel parentCodegenModel = super.fromModel(codegenModel.parent, parentModel);
            codegenModel = AbstractJavaCodegen.reconcileInlineEnums(codegenModel, parentCodegenModel);
        }
        return codegenModel;
    }

    @Override
    public void postProcessModelProperty(CodegenModel model, CodegenProperty property) {
        if(serializeBigDecimalAsString) {
            if (property.baseType.equals("BigDecimal")) {
                // we serialize BigDecimal as `string` to avoid precision loss
                property.vendorExtensions.put("extraAnnotation", "@JsonSerialize(using = ToStringSerializer.class)");

                // this requires some more imports to be added for this model...
                model.imports.add("ToStringSerializer");
                model.imports.add("JsonSerialize");
            }
        }

        if (!fullJavaUtil) {
            if ("array".equals(property.containerType)) {
                model.imports.add("ArrayList");
            } else if ("map".equals(property.containerType)) {
                model.imports.add("HashMap");
            }
        }

        boolean isEnum = getBooleanValue(model, IS_ENUM_EXT_NAME);
        if(!BooleanUtils.toBoolean(isEnum)) {
            // needed by all pojos, but not enums
            model.imports.add("ApiModelProperty");
            model.imports.add("ApiModel");
        }
    }

    @Override
    public void postProcessParameter(CodegenParameter parameter) { }

    @Override
    public Map<String, Object> postProcessModels(Map<String, Object> objs) {
        // recursively add import for mapping one type to multiple imports
        List<Map<String, String>> recursiveImports = (List<Map<String, String>>) objs.get("imports");
        if (recursiveImports == null)
            return objs;

        ListIterator<Map<String, String>> listIterator = recursiveImports.listIterator();
        while (listIterator.hasNext()) {
            String _import = listIterator.next().get("import");
            // if the import package happens to be found in the importMapping (key)
            // add the corresponding import package to the list
            if (importMapping.containsKey(_import)) {
                Map<String, String> newImportMap= new HashMap<String, String>();
                newImportMap.put("import", importMapping.get(_import));
                listIterator.add(newImportMap);
            }
        }

        return postProcessModelsEnum(objs);
    }

    @Override
    public Map<String, Object> postProcessOperations(Map<String, Object> objs) {
        // Remove imports of List, ArrayList, Map and HashMap as they are
        // imported in the template already.
        List<Map<String, String>> imports = (List<Map<String, String>>) objs.get("imports");
        Pattern pattern = Pattern.compile("java\\.util\\.(List|ArrayList|Map|HashMap)");
        for (Iterator<Map<String, String>> itr = imports.iterator(); itr.hasNext();) {
            String _import = itr.next().get("import");
            if (pattern.matcher(_import).matches()) {
              itr.remove();
            }
        }
        return objs;
    }

    @Override
    public void preprocessOpenAPI(OpenAPI openAPI) {
        if (openAPI == null || openAPI.getPaths() == null){
            return;
        }
<<<<<<< HEAD
        for (String pathname : openAPI.getPaths().keySet()) {
            PathItem pathItem = openAPI.getPaths().get(pathname);

            final Operation[] operations = ModelUtils.createOperationArray(pathItem);

            for (Operation operation : operations) {
                if (operation == null) {
                    continue;
                }
                //only add content-Type if its no a GET-Method
                if (!operation.equals(pathItem.getGet())) {
                    String contentType = getContentType(operation.getRequestBody());
                    if (StringUtils.isBlank(contentType)) {
                        contentType = DEFAULT_CONTENT_TYPE;
                    }
                    operation.addExtension("x-contentType", contentType);
=======
        for (String pathname : swagger.getPaths().keySet()) {
            Path path = swagger.getPath(pathname);
            if (path.getOperations() == null){
                continue;
            }
            for (Operation operation : path.getOperations()) {
                boolean hasFormParameters = false;
                boolean hasBodyParameters = false;
                for (Parameter parameter : operation.getParameters()) {
                    if (parameter instanceof FormParameter) {
                        hasFormParameters = true;
                    }
                    if (parameter instanceof BodyParameter) {
                        hasBodyParameters = true;
                    }
                }
                if (hasBodyParameters || hasFormParameters){
                    String defaultContentType = hasFormParameters ? "application/x-www-form-urlencoded" : "application/json";
                    String contentType =  operation.getConsumes() == null || operation.getConsumes().isEmpty() ? defaultContentType : operation.getConsumes().get(0);
                    operation.setVendorExtension("x-contentType", contentType);
>>>>>>> ec708260
                }
                String accepts = getAccept(operation);
                operation.addExtension("x-accepts", accepts);
            }
        }
    }

    private static String getAccept(Operation operation) {
        String accepts = null;
        if (operation != null && operation.getResponses() != null && !operation.getResponses().isEmpty()) {
            StringBuilder mediaTypeBuilder = new StringBuilder();

            responseLoop:
            for (ApiResponse response : operation.getResponses().values()) {
                if(response.getContent() == null || response.getContent().isEmpty()) {
                    continue;
                }

                mediaTypeLoop:
                for (String mediaTypeKey : response.getContent().keySet()) {
                    if (DEFAULT_CONTENT_TYPE.equalsIgnoreCase(mediaTypeKey)) {
                        accepts = DEFAULT_CONTENT_TYPE;
                        break responseLoop;
                    } else {
                        if (mediaTypeBuilder.length() > 0) {
                            mediaTypeBuilder.append(",");
                        }
                        mediaTypeBuilder.append(mediaTypeKey);
                    }
                }
            }
            if (accepts == null) {
                accepts = mediaTypeBuilder.toString();
            }
        } else {
            accepts = DEFAULT_CONTENT_TYPE;
        }
        return accepts;
    }

    @Override
    protected boolean needToImport(String type) {
        return super.needToImport(type) && type.indexOf(".") < 0;
    }
/*
    @Override
    public String findCommonPrefixOfVars(List<String> vars) {
        String prefix = StringUtils.getCommonPrefix(vars.toArray(new String[vars.size()]));
        // exclude trailing characters that should be part of a valid variable
        // e.g. ["status-on", "status-off"] => "status-" (not "status-o")
        return prefix.replaceAll("[a-zA-Z0-9]+\\z", "");
    }
*/

    @Override
    public String toEnumName(CodegenProperty property) {
        return sanitizeName(camelize(property.name)) + "Enum";
    }

    @Override
    public String toEnumVarName(String value, String datatype) {
        if (value.length() == 0) {
            return "EMPTY";
        }

        // for symbol, e.g. $, #
        if (getSymbolName(value) != null) {
            return getSymbolName(value).toUpperCase();
        }

        // number
        if ("Integer".equals(datatype) || "Long".equals(datatype) ||
            "Float".equals(datatype) || "Double".equals(datatype)) {
            String varName = "NUMBER_" + value;
            varName = varName.replaceAll("-", "MINUS_");
            varName = varName.replaceAll("\\+", "PLUS_");
            varName = varName.replaceAll("\\.", "_DOT_");
            return varName;
        }

        // string
        String var = value.replaceAll("\\W+", "_").toUpperCase();
        if (var.matches("\\d.*")) {
            return "_" + var;
        } else {
            return var;
        }
    }

    @Override
    public String toEnumValue(String value, String datatype) {
        if ("Integer".equals(datatype) || "Double".equals(datatype)) {
            return value;
        } else if ("Long".equals(datatype)) {
            // add l to number, e.g. 2048 => 2048l
            return value + "l";
        } else if ("Float".equals(datatype)) {
            // add f to number, e.g. 3.14 => 3.14f
            return value + "f";
        } else {
            return "\"" + escapeText(value) + "\"";
        }
    }

    @Override
    public CodegenOperation fromOperation(String path, String httpMethod, Operation operation, Map<String, Schema> schemas, OpenAPI openAPI) {
        CodegenOperation op = super.fromOperation(path, httpMethod, operation, schemas, openAPI);
        op.path = sanitizePath(op.path);
        return op;
    }

    private static CodegenModel reconcileInlineEnums(CodegenModel codegenModel, CodegenModel parentCodegenModel) {
        // This generator uses inline classes to define enums, which breaks when
        // dealing with models that have subTypes. To clean this up, we will analyze
        // the parent and child models, look for enums that match, and remove
        // them from the child models and leave them in the parent.
        // Because the child models extend the parents, the enums will be available via the parent.

        // Only bother with reconciliation if the parent model has enums.
        boolean hasEnums = getBooleanValue(parentCodegenModel, HAS_ENUMS_EXT_NAME);
        if  (!hasEnums) {
            return codegenModel;
        }

        // Get the properties for the parent and child models
        final List<CodegenProperty> parentModelCodegenProperties = parentCodegenModel.vars;
        List<CodegenProperty> codegenProperties = codegenModel.vars;

        // Iterate over all of the parent model properties
        boolean removedChildEnum = false;
        for (CodegenProperty parentModelCodegenPropery : parentModelCodegenProperties) {
            // Look for enums
            boolean isEnum = getBooleanValue(parentModelCodegenPropery, IS_ENUM_EXT_NAME);
            if (isEnum) {
                // Now that we have found an enum in the parent class,
                // and search the child class for the same enum.
                Iterator<CodegenProperty> iterator = codegenProperties.iterator();
                while (iterator.hasNext()) {
                    CodegenProperty codegenProperty = iterator.next();
                    isEnum = getBooleanValue(codegenProperty, IS_ENUM_EXT_NAME);
                    if (isEnum && codegenProperty.equals(parentModelCodegenPropery)) {
                        // We found an enum in the child class that is
                        // a duplicate of the one in the parent, so remove it.
                        iterator.remove();
                        removedChildEnum = true;
                    }
                }
            }
        }

        if(removedChildEnum) {
            // If we removed an entry from this model's vars, we need to ensure hasMore is updated
            int count = 0, numVars = codegenProperties.size();
            for(CodegenProperty codegenProperty : codegenProperties) {
                count += 1;
                codegenProperty.getVendorExtensions().put(CodegenConstants.HAS_MORE_EXT_NAME, (count < numVars) ? true : false);
            }
            codegenModel.vars = codegenProperties;
        }
        return codegenModel;
    }

    private static String sanitizePackageName(String packageName) {
        packageName = packageName.trim(); // FIXME: a parameter should not be assigned. Also declare the methods parameters as 'final'.
        packageName = packageName.replaceAll("[^a-zA-Z0-9_\\.]", "_");
        if(Strings.isNullOrEmpty(packageName)) {
            return "invalidPackageName";
        }
        return packageName;
    }

    public void setInvokerPackage(String invokerPackage) {
        this.invokerPackage = invokerPackage;
    }

    public void setGroupId(String groupId) {
        this.groupId = groupId;
    }

    public void setArtifactId(String artifactId) {
        this.artifactId = artifactId;
    }

    public void setArtifactVersion(String artifactVersion) {
        this.artifactVersion = artifactVersion;
    }

    public void setArtifactUrl(String artifactUrl) {
        this.artifactUrl = artifactUrl;
    }

    public void setArtifactDescription(String artifactDescription) {
        this.artifactDescription = artifactDescription;
    }

    public void setScmConnection(String scmConnection) {
        this.scmConnection = scmConnection;
    }

    public void setScmDeveloperConnection(String scmDeveloperConnection) {
        this.scmDeveloperConnection = scmDeveloperConnection;
    }

    public void setScmUrl(String scmUrl) {
        this.scmUrl = scmUrl;
    }

    public void setDeveloperName(String developerName) {
        this.developerName = developerName;
    }

    public void setDeveloperEmail(String developerEmail) {
        this.developerEmail = developerEmail;
    }

    public void setDeveloperOrganization(String developerOrganization) {
        this.developerOrganization = developerOrganization;
    }

    public void setDeveloperOrganizationUrl(String developerOrganizationUrl) {
        this.developerOrganizationUrl = developerOrganizationUrl;
    }

    public void setLicenseName(String licenseName) {
        this.licenseName = licenseName;
    }

    public void setLicenseUrl(String licenseUrl) {
        this.licenseUrl = licenseUrl;
    }

    public void setSourceFolder(String sourceFolder) {
        this.sourceFolder = sourceFolder;
    }

    public void setTestFolder(String testFolder) {
        this.testFolder = testFolder;
    }

    public void setLocalVariablePrefix(String localVariablePrefix) {
        this.localVariablePrefix = localVariablePrefix;
    }

    public void setSerializeBigDecimalAsString(boolean s) {
        this.serializeBigDecimalAsString = s;
    }

    public void setSerializableModel(Boolean serializableModel) {
        this.serializableModel = serializableModel;
    }

    private String sanitizePath(String p) {
        //prefer replace a ", instead of a fuLL URL encode for readability
        return p.replaceAll("\"", "%22");
    }

    public void setFullJavaUtil(boolean fullJavaUtil) {
        this.fullJavaUtil = fullJavaUtil;
    }

    public void setWithXml(boolean withXml) {
        this.withXml = withXml;
    }

    public void setDateLibrary(String library) {
        this.dateLibrary = library;
    }

    public void setJava8Mode(boolean enabled) {
        this.java8Mode = enabled;
    }

    @Override
    public String escapeQuotationMark(String input) {
        // remove " to avoid code injection
        return input.replace("\"", "");
    }

    @Override
    public String escapeUnsafeCharacters(String input) {
        return input.replace("*/", "*_/").replace("/*", "/_*");
    }

    /*
     * Derive invoker package name based on the input
     * e.g. foo.bar.model => foo.bar
     *
     * @param input API package/model name
     * @return Derived invoker package name based on API package/model name
     */
    private String deriveInvokerPackageName(String input) {
        String[] parts = input.split(Pattern.quote(".")); // Split on period.

        StringBuilder sb = new StringBuilder();
        String delim = "";
        for (String p : Arrays.copyOf(parts, parts.length-1)) {
            sb.append(delim).append(p);
            delim = ".";
        }
        return sb.toString();
    }

    public void setSupportJava6(boolean value) {
        this.supportJava6 = value;
    }

    public String toRegularExpression(String pattern) {
        return escapeText(pattern);
    }

    public boolean convertPropertyToBoolean(String propertyKey) {
        boolean booleanValue = false;
        if (additionalProperties.containsKey(propertyKey)) {
            booleanValue = Boolean.valueOf(additionalProperties.get(propertyKey).toString());
        }

       return booleanValue;
    }

    public void writePropertyBack(String propertyKey, boolean value) {
        additionalProperties.put(propertyKey, value);
    }

    /**
     * Output the Getter name for boolean property, e.g. isActive
     *
     * @param name the name of the property
     * @return getter name based on naming convention
     */
    public String toBooleanGetter(String name) {
        return "is" + getterAndSetterCapitalize(name);
    }

    @Override
    public String sanitizeTag(String tag) {
        tag = camelize(underscore(sanitizeName(tag)));

        // tag starts with numbers
        if (tag.matches("^\\d.*")) {
            tag = "Class" + tag;
        }
        return tag;
    }

    @Override
    public void addHandlebarHelpers(Handlebars handlebars) {
        super.addHandlebarHelpers(handlebars);
        handlebars.registerHelpers(new JavaHelper());
    }

}<|MERGE_RESOLUTION|>--- conflicted
+++ resolved
@@ -42,29 +42,10 @@
 import io.swagger.codegen.CodegenParameter;
 import io.swagger.codegen.CodegenProperty;
 import io.swagger.codegen.DefaultCodegen;
-<<<<<<< HEAD
 
 import static io.swagger.codegen.CodegenConstants.HAS_ENUMS_EXT_NAME;
 import static io.swagger.codegen.CodegenConstants.IS_ENUM_EXT_NAME;
 import static io.swagger.codegen.languages.helpers.ExtensionHelper.getBooleanValue;
-=======
-import io.swagger.models.Model;
-import io.swagger.models.Operation;
-import io.swagger.models.Path;
-import io.swagger.models.Swagger;
-import io.swagger.models.parameters.BodyParameter;
-import io.swagger.models.parameters.FormParameter;
-import io.swagger.models.parameters.Parameter;
-import io.swagger.models.properties.ArrayProperty;
-import io.swagger.models.properties.BooleanProperty;
-import io.swagger.models.properties.DoubleProperty;
-import io.swagger.models.properties.FloatProperty;
-import io.swagger.models.properties.IntegerProperty;
-import io.swagger.models.properties.LongProperty;
-import io.swagger.models.properties.MapProperty;
-import io.swagger.models.properties.Property;
-import io.swagger.models.properties.StringProperty;
->>>>>>> ec708260
 
 
 public abstract class AbstractJavaCodegen extends DefaultCodegen implements CodegenConfig {
@@ -945,13 +926,10 @@
         if (openAPI == null || openAPI.getPaths() == null){
             return;
         }
-<<<<<<< HEAD
         for (String pathname : openAPI.getPaths().keySet()) {
             PathItem pathItem = openAPI.getPaths().get(pathname);
 
-            final Operation[] operations = ModelUtils.createOperationArray(pathItem);
-
-            for (Operation operation : operations) {
+            for (Operation operation : pathItem.readOperations()) {
                 if (operation == null) {
                     continue;
                 }
@@ -962,28 +940,6 @@
                         contentType = DEFAULT_CONTENT_TYPE;
                     }
                     operation.addExtension("x-contentType", contentType);
-=======
-        for (String pathname : swagger.getPaths().keySet()) {
-            Path path = swagger.getPath(pathname);
-            if (path.getOperations() == null){
-                continue;
-            }
-            for (Operation operation : path.getOperations()) {
-                boolean hasFormParameters = false;
-                boolean hasBodyParameters = false;
-                for (Parameter parameter : operation.getParameters()) {
-                    if (parameter instanceof FormParameter) {
-                        hasFormParameters = true;
-                    }
-                    if (parameter instanceof BodyParameter) {
-                        hasBodyParameters = true;
-                    }
-                }
-                if (hasBodyParameters || hasFormParameters){
-                    String defaultContentType = hasFormParameters ? "application/x-www-form-urlencoded" : "application/json";
-                    String contentType =  operation.getConsumes() == null || operation.getConsumes().isEmpty() ? defaultContentType : operation.getConsumes().get(0);
-                    operation.setVendorExtension("x-contentType", contentType);
->>>>>>> ec708260
                 }
                 String accepts = getAccept(operation);
                 operation.addExtension("x-accepts", accepts);
