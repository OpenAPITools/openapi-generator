package io.swagger.codegen.languages;

import java.io.File;
import java.util.Arrays;
import java.util.HashMap;
import java.util.HashSet;
import java.util.Iterator;
import java.util.List;
import java.util.ListIterator;
import java.util.Map;
import java.util.regex.Pattern;

import org.apache.commons.lang3.BooleanUtils;
import org.apache.commons.lang3.StringUtils;

import com.google.common.base.Strings;

import io.swagger.codegen.CliOption;
import io.swagger.codegen.CodegenConfig;
import io.swagger.codegen.CodegenConstants;
import io.swagger.codegen.CodegenModel;
import io.swagger.codegen.CodegenOperation;
import io.swagger.codegen.CodegenParameter;
import io.swagger.codegen.CodegenProperty;
import io.swagger.codegen.DefaultCodegen;
import io.swagger.models.Model;
import io.swagger.models.Operation;
import io.swagger.models.Path;
import io.swagger.models.Swagger;
import io.swagger.models.parameters.FormParameter;
import io.swagger.models.parameters.Parameter;
import io.swagger.models.properties.ArrayProperty;
import io.swagger.models.properties.BooleanProperty;
import io.swagger.models.properties.DoubleProperty;
import io.swagger.models.properties.FloatProperty;
import io.swagger.models.properties.IntegerProperty;
import io.swagger.models.properties.LongProperty;
import io.swagger.models.properties.MapProperty;
import io.swagger.models.properties.Property;
import io.swagger.models.properties.StringProperty;


public abstract class AbstractJavaCodegen extends DefaultCodegen implements CodegenConfig {

    public static final String FULL_JAVA_UTIL = "fullJavaUtil";
    public static final String DEFAULT_LIBRARY = "<default>";
    public static final String DATE_LIBRARY = "dateLibrary";
    public static final String SUPPORT_JAVA6 = "supportJava6";

    protected String dateLibrary = "threetenbp";
    protected String invokerPackage = "io.swagger";
    protected String groupId = "io.swagger";
    protected String artifactId = "swagger-java";
    protected String artifactVersion = "1.0.0";
    protected String licenseName = "Unlicense";
    protected String licenseUrl = "http://unlicense.org";
    protected String projectFolder = "src" + File.separator + "main";
    protected String projectTestFolder = "src" + File.separator + "test";
    protected String sourceFolder = projectFolder + File.separator + "java";
    protected String testFolder = projectTestFolder + File.separator + "java";
    protected String localVariablePrefix = "";
    protected boolean fullJavaUtil;
    protected String javaUtilPrefix = "";
    protected Boolean serializableModel = false;
    protected boolean serializeBigDecimalAsString = false;
    protected boolean hideGenerationTimestamp = false;
    protected String apiDocPath = "docs/";
    protected String modelDocPath = "docs/";
    protected boolean supportJava6= false;

    public AbstractJavaCodegen() {
        super();
        supportsInheritance = true;
        modelTemplateFiles.put("model.mustache", ".java");
        apiTemplateFiles.put("api.mustache", ".java");
        apiTestTemplateFiles.put("api_test.mustache", ".java");
        modelDocTemplateFiles.put("model_doc.mustache", ".md");
        apiDocTemplateFiles.put("api_doc.mustache", ".md");

        setReservedWordsLowerCase(
            Arrays.asList(
                // used as internal variables, can collide with parameter names
                "localVarPath", "localVarQueryParams", "localVarHeaderParams", "localVarFormParams",
                "localVarPostBody", "localVarAccepts", "localVarAccept", "localVarContentTypes",
                "localVarContentType", "localVarAuthNames", "localReturnType",
                "ApiClient", "ApiException", "ApiResponse", "Configuration", "StringUtil",

                // language reserved words
                "abstract", "continue", "for", "new", "switch", "assert",
                "default", "if", "package", "synchronized", "boolean", "do", "goto", "private",
                "this", "break", "double", "implements", "protected", "throw", "byte", "else",
                "import", "public", "throws", "case", "enum", "instanceof", "return", "transient",
                "catch", "extends", "int", "short", "try", "char", "final", "interface", "static",
                "void", "class", "finally", "long", "strictfp", "volatile", "const", "float",
                "native", "super", "while")
        );

        languageSpecificPrimitives = new HashSet<String>(
                Arrays.asList(
                        "String",
                        "boolean",
                        "Boolean",
                        "Double",
                        "Integer",
                        "Long",
                        "Float",
                        "Object",
                        "byte[]")
        );
        instantiationTypes.put("array", "ArrayList");
        instantiationTypes.put("map", "HashMap");
        typeMapping.put("date", "Date");
        typeMapping.put("file", "File");

        cliOptions.add(new CliOption(CodegenConstants.MODEL_PACKAGE, CodegenConstants.MODEL_PACKAGE_DESC));
        cliOptions.add(new CliOption(CodegenConstants.API_PACKAGE, CodegenConstants.API_PACKAGE_DESC));
        cliOptions.add(new CliOption(CodegenConstants.INVOKER_PACKAGE, CodegenConstants.INVOKER_PACKAGE_DESC));
        cliOptions.add(new CliOption(CodegenConstants.GROUP_ID, CodegenConstants.GROUP_ID_DESC));
        cliOptions.add(new CliOption(CodegenConstants.ARTIFACT_ID, CodegenConstants.ARTIFACT_ID_DESC));
        cliOptions.add(new CliOption(CodegenConstants.ARTIFACT_VERSION, CodegenConstants.ARTIFACT_VERSION_DESC));
        cliOptions.add(new CliOption(CodegenConstants.LICENSE_NAME, CodegenConstants.LICENSE_NAME_DESC));
        cliOptions.add(new CliOption(CodegenConstants.LICENSE_URL, CodegenConstants.LICENSE_URL_DESC));
        cliOptions.add(new CliOption(CodegenConstants.SOURCE_FOLDER, CodegenConstants.SOURCE_FOLDER_DESC));
        cliOptions.add(new CliOption(CodegenConstants.LOCAL_VARIABLE_PREFIX, CodegenConstants.LOCAL_VARIABLE_PREFIX_DESC));
        cliOptions.add(CliOption.newBoolean(CodegenConstants.SERIALIZABLE_MODEL, CodegenConstants.SERIALIZABLE_MODEL_DESC));
        cliOptions.add(CliOption.newBoolean(CodegenConstants.SERIALIZE_BIG_DECIMAL_AS_STRING, CodegenConstants
                .SERIALIZE_BIG_DECIMAL_AS_STRING_DESC));
        cliOptions.add(CliOption.newBoolean(FULL_JAVA_UTIL, "whether to use fully qualified name for classes under java.util. This option only works for Java API client"));
        cliOptions.add(new CliOption("hideGenerationTimestamp", "hides the timestamp when files were generated"));

        CliOption dateLibrary = new CliOption(DATE_LIBRARY, "Option. Date library to use");
        Map<String, String> dateOptions = new HashMap<String, String>();
        dateOptions.put("java8", "Java 8 native JSR310 (preferred for jdk 1.8+)");
        dateOptions.put("threetenbp", "Backport of JSR310 (preferred for jdk < 1.8)");
        dateOptions.put("java8-localdatetime", "Java 8 using LocalDateTime (for legacy app only)");
        dateOptions.put("joda", "Joda (for legacy app only)");
        dateOptions.put("legacy", "Legacy java.util.Date (if you really have a good reason not to use threetenbp");
        dateLibrary.setEnum(dateOptions);

        cliOptions.add(dateLibrary);

    }

    @Override
    public void processOpts() {
        super.processOpts();

        if (additionalProperties.containsKey(SUPPORT_JAVA6)) {
            this.setSupportJava6(Boolean.valueOf(additionalProperties.get(SUPPORT_JAVA6).toString()));
        }
        additionalProperties.put(SUPPORT_JAVA6, supportJava6);


        if (additionalProperties.containsKey(CodegenConstants.INVOKER_PACKAGE)) {
            this.setInvokerPackage((String) additionalProperties.get(CodegenConstants.INVOKER_PACKAGE));
        } else if (additionalProperties.containsKey(CodegenConstants.API_PACKAGE)) {
            // guess from api package
            String derviedInvokerPackage = deriveInvokerPackageName((String)additionalProperties.get(CodegenConstants.API_PACKAGE));
            this.additionalProperties.put(CodegenConstants.INVOKER_PACKAGE, derviedInvokerPackage);
            this.setInvokerPackage((String) additionalProperties.get(CodegenConstants.INVOKER_PACKAGE));
            LOGGER.info("Invoker Package Name, originally not set, is now dervied from api package name: " + derviedInvokerPackage);
        } else if (additionalProperties.containsKey(CodegenConstants.MODEL_PACKAGE)) {
            // guess from model package
            String derviedInvokerPackage = deriveInvokerPackageName((String)additionalProperties.get(CodegenConstants.MODEL_PACKAGE));
            this.additionalProperties.put(CodegenConstants.INVOKER_PACKAGE, derviedInvokerPackage);
            this.setInvokerPackage((String) additionalProperties.get(CodegenConstants.INVOKER_PACKAGE));
            LOGGER.info("Invoker Package Name, originally not set, is now dervied from model package name: " + derviedInvokerPackage);
        } else {
            //not set, use default to be passed to template
            additionalProperties.put(CodegenConstants.INVOKER_PACKAGE, invokerPackage);
        }

        if (additionalProperties.containsKey(CodegenConstants.GROUP_ID)) {
            this.setGroupId((String) additionalProperties.get(CodegenConstants.GROUP_ID));
        } else {
            //not set, use to be passed to template
            additionalProperties.put(CodegenConstants.GROUP_ID, groupId);
        }

        if (additionalProperties.containsKey(CodegenConstants.ARTIFACT_ID)) {
            this.setArtifactId((String) additionalProperties.get(CodegenConstants.ARTIFACT_ID));
        } else {
            //not set, use to be passed to template
            additionalProperties.put(CodegenConstants.ARTIFACT_ID, artifactId);
        }

        if (additionalProperties.containsKey(CodegenConstants.ARTIFACT_VERSION)) {
            this.setArtifactVersion((String) additionalProperties.get(CodegenConstants.ARTIFACT_VERSION));
        } else {
            //not set, use to be passed to template
            additionalProperties.put(CodegenConstants.ARTIFACT_VERSION, artifactVersion);
        }

        if (additionalProperties.containsKey(CodegenConstants.LICENSE_NAME)) {
            this.setLicenseName((String) additionalProperties.get(CodegenConstants.LICENSE_NAME));
        } else {
            additionalProperties.put(CodegenConstants.LICENSE_NAME, licenseName);
        }

        if (additionalProperties.containsKey(CodegenConstants.LICENSE_URL)) {
            this.setLicenseUrl((String) additionalProperties.get(CodegenConstants.LICENSE_URL));
        } else {
            additionalProperties.put(CodegenConstants.LICENSE_URL, licenseUrl);
        }

        if (additionalProperties.containsKey(CodegenConstants.SOURCE_FOLDER)) {
            this.setSourceFolder((String) additionalProperties.get(CodegenConstants.SOURCE_FOLDER));
        }

        if (additionalProperties.containsKey(CodegenConstants.LOCAL_VARIABLE_PREFIX)) {
            this.setLocalVariablePrefix((String) additionalProperties.get(CodegenConstants.LOCAL_VARIABLE_PREFIX));
        }

        if (additionalProperties.containsKey(CodegenConstants.SERIALIZABLE_MODEL)) {
            this.setSerializableModel(Boolean.valueOf(additionalProperties.get(CodegenConstants.SERIALIZABLE_MODEL).toString()));
        }

        if (additionalProperties.containsKey(CodegenConstants.LIBRARY)) {
            this.setLibrary((String) additionalProperties.get(CodegenConstants.LIBRARY));
        }

        if(additionalProperties.containsKey(CodegenConstants.SERIALIZE_BIG_DECIMAL_AS_STRING)) {
            this.setSerializeBigDecimalAsString(Boolean.valueOf(additionalProperties.get(CodegenConstants.SERIALIZE_BIG_DECIMAL_AS_STRING).toString()));
        }

        // need to put back serializableModel (boolean) into additionalProperties as value in additionalProperties is string
        additionalProperties.put(CodegenConstants.SERIALIZABLE_MODEL, serializableModel);

        if (additionalProperties.containsKey(FULL_JAVA_UTIL)) {
            this.setFullJavaUtil(Boolean.valueOf(additionalProperties.get(FULL_JAVA_UTIL).toString()));
        }

        if (fullJavaUtil) {
            javaUtilPrefix = "java.util.";
        }
        additionalProperties.put(FULL_JAVA_UTIL, fullJavaUtil);
        additionalProperties.put("javaUtilPrefix", javaUtilPrefix);

        // make api and model doc path available in mustache template
        additionalProperties.put("apiDocPath", apiDocPath);
        additionalProperties.put("modelDocPath", modelDocPath);

        importMapping.put("List", "java.util.List");

        if (fullJavaUtil) {
            typeMapping.put("array", "java.util.List");
            typeMapping.put("map", "java.util.Map");
            typeMapping.put("DateTime", "java.util.Date");
            typeMapping.remove("List");
            importMapping.remove("Date");
            importMapping.remove("Map");
            importMapping.remove("HashMap");
            importMapping.remove("Array");
            importMapping.remove("ArrayList");
            importMapping.remove("List");
            importMapping.remove("Set");
            importMapping.remove("DateTime");
            instantiationTypes.put("array", "java.util.ArrayList");
            instantiationTypes.put("map", "java.util.HashMap");
        }

        this.sanitizeConfig();

        // optional jackson mappings for BigDecimal support
        importMapping.put("ToStringSerializer", "com.fasterxml.jackson.databind.ser.std.ToStringSerializer");
        importMapping.put("JsonSerialize", "com.fasterxml.jackson.databind.annotation.JsonSerialize");

        // imports for pojos
        importMapping.put("ApiModelProperty", "io.swagger.annotations.ApiModelProperty");
        importMapping.put("ApiModel", "io.swagger.annotations.ApiModel");
        importMapping.put("JsonProperty", "com.fasterxml.jackson.annotation.JsonProperty");
        importMapping.put("JsonSubTypes", "com.fasterxml.jackson.annotation.JsonSubTypes");
        importMapping.put("JsonTypeInfo", "com.fasterxml.jackson.annotation.JsonTypeInfo");
        importMapping.put("JsonCreator", "com.fasterxml.jackson.annotation.JsonCreator");
        importMapping.put("JsonValue", "com.fasterxml.jackson.annotation.JsonValue");
        importMapping.put("SerializedName", "com.google.gson.annotations.SerializedName");
        importMapping.put("Objects", "java.util.Objects");
        importMapping.put("StringUtil", invokerPackage + ".StringUtil");
        // import JsonCreator if JsonProperty is imported
        // used later in recursive import in postProcessingModels
        importMapping.put("com.fasterxml.jackson.annotation.JsonProperty", "com.fasterxml.jackson.annotation.JsonCreator");

        if (additionalProperties.containsKey(DATE_LIBRARY)) {
            setDateLibrary(additionalProperties.get("dateLibrary").toString());
        }

        if ("threetenbp".equals(dateLibrary)) {
            additionalProperties.put("threetenbp", "true");
            additionalProperties.put("jsr310", "true");
            typeMapping.put("date", "LocalDate");
            typeMapping.put("DateTime", "OffsetDateTime");
            importMapping.put("LocalDate", "org.threeten.bp.LocalDate");
            importMapping.put("OffsetDateTime", "org.threeten.bp.OffsetDateTime");
        } else if ("joda".equals(dateLibrary)) {
            additionalProperties.put("joda", "true");
            typeMapping.put("date", "LocalDate");
            typeMapping.put("DateTime", "DateTime");
            importMapping.put("LocalDate", "org.joda.time.LocalDate");
            importMapping.put("DateTime", "org.joda.time.DateTime");
        } else if (dateLibrary.startsWith("java8")) {
            additionalProperties.put("java8", "true");
            additionalProperties.put("jsr310", "true");
            typeMapping.put("date", "LocalDate");
            importMapping.put("LocalDate", "java.time.LocalDate");
            if ("java8-localdatetime".equals(dateLibrary)) {
                typeMapping.put("DateTime", "LocalDateTime");
                importMapping.put("LocalDateTime", "java.time.LocalDateTime");
            } else {
                typeMapping.put("DateTime", "OffsetDateTime");
                importMapping.put("OffsetDateTime", "java.time.OffsetDateTime");
            }
        } else if (dateLibrary.equals("legacy")) {
            additionalProperties.put("legacyDates", "true");
        }
    }

    private void sanitizeConfig() {
        // Sanitize any config options here. We also have to update the additionalProperties because
        // the whole additionalProperties object is injected into the main object passed to the mustache layer

        this.setApiPackage(sanitizePackageName(apiPackage));
        if (additionalProperties.containsKey(CodegenConstants.API_PACKAGE)) {
            this.additionalProperties.put(CodegenConstants.API_PACKAGE, apiPackage);
        }

        this.setModelPackage(sanitizePackageName(modelPackage));
        if (additionalProperties.containsKey(CodegenConstants.MODEL_PACKAGE)) {
            this.additionalProperties.put(CodegenConstants.MODEL_PACKAGE, modelPackage);
        }

        this.setInvokerPackage(sanitizePackageName(invokerPackage));
        if (additionalProperties.containsKey(CodegenConstants.INVOKER_PACKAGE)) {
            this.additionalProperties.put(CodegenConstants.INVOKER_PACKAGE, invokerPackage);
        }
    }

    @Override
    public String escapeReservedWord(String name) {
        return "_" + name;
    }

    @Override
    public String apiFileFolder() {
        return outputFolder + "/" + sourceFolder + "/" + apiPackage().replace('.', '/');
    }

    @Override
    public String apiTestFileFolder() {
        return outputFolder + "/" + testFolder + "/" + apiPackage().replace('.', '/');
    }

    @Override
    public String modelFileFolder() {
        return outputFolder + "/" + sourceFolder + "/" + modelPackage().replace('.', '/');
    }

    @Override
    public String apiDocFileFolder() {
        return (outputFolder + "/" + apiDocPath).replace('/', File.separatorChar);
    }

    @Override
    public String modelDocFileFolder() {
        return (outputFolder + "/" + modelDocPath).replace('/', File.separatorChar);
    }

    @Override
    public String toApiDocFilename(String name) {
        return toApiName(name);
    }

    @Override
    public String toModelDocFilename(String name) {
        return toModelName(name);
    }

    @Override
    public String toApiTestFilename(String name) {
        return toApiName(name) + "Test";
    }

    @Override
    public String toVarName(String name) {
        // sanitize name
        name = sanitizeName(name); // FIXME: a parameter should not be assigned. Also declare the methods parameters as 'final'.

        if (name.toLowerCase().matches("^_*class$")) {
            return "propertyClass";
        }

        if("_".equals(name)) {
          name = "_u";
        }

        // if it's all uppper case, do nothing
        if (name.matches("^[A-Z_]*$")) {
            return name;
        }

        if(startsWithTwoUppercaseLetters(name)){
            name = name.substring(0, 2).toLowerCase() + name.substring(2);
        }

        // camelize (lower first character) the variable name
        // pet_id => petId
        name = camelize(name, true);

        // for reserved word or word starting with number, append _
        if (isReservedWord(name) || name.matches("^\\d.*")) {
            name = escapeReservedWord(name);
        }

        return name;
    }

    private boolean startsWithTwoUppercaseLetters(String name) {
        boolean startsWithTwoUppercaseLetters = false;
        if(name.length() > 1) {
            startsWithTwoUppercaseLetters = name.substring(0, 2).equals(name.substring(0, 2).toUpperCase());
        }
        return startsWithTwoUppercaseLetters;
    }

    @Override
    public String toParamName(String name) {
        // to avoid conflicts with 'callback' parameter for async call
        if ("callback".equals(name)) {
            return "paramCallback";
        }

        // should be the same as variable name
        return toVarName(name);
    }

    @Override
    public String toModelName(final String name) {
        final String sanitizedName = sanitizeName(modelNamePrefix + name + modelNameSuffix);

        // camelize the model name
        // phone_number => PhoneNumber
        final String camelizedName = camelize(sanitizedName);

        // model name cannot use reserved keyword, e.g. return
        if (isReservedWord(camelizedName)) {
            final String modelName = "Model" + camelizedName;
            LOGGER.warn(camelizedName + " (reserved word) cannot be used as model name. Renamed to " + modelName);
            return modelName;
        }

        // model name starts with number
        if (name.matches("^\\d.*")) {
            final String modelName = "Model" + camelizedName; // e.g. 200Response => Model200Response (after camelize)
            LOGGER.warn(name + " (model name starts with number) cannot be used as model name. Renamed to " + modelName);
            return modelName;
        }

        return camelizedName;
    }

    @Override
    public String toModelFilename(String name) {
        // should be the same as the model name
        return toModelName(name);
    }

    @Override
    public String getTypeDeclaration(Property p) {
        if (p instanceof ArrayProperty) {
            ArrayProperty ap = (ArrayProperty) p;
            Property inner = ap.getItems();
            if (inner == null) {
                LOGGER.warn(ap.getName() + "(array property) does not have a proper inner type defined");
                // TODO maybe better defaulting to StringProperty than returning null
                return null;
            }
            return getSwaggerType(p) + "<" + getTypeDeclaration(inner) + ">";
        } else if (p instanceof MapProperty) {
            MapProperty mp = (MapProperty) p;
            Property inner = mp.getAdditionalProperties();
            if (inner == null) {
                LOGGER.warn(mp.getName() + "(map property) does not have a proper inner type defined");
                // TODO maybe better defaulting to StringProperty than returning null
                return null;
            }
            return getSwaggerType(p) + "<String, " + getTypeDeclaration(inner) + ">";
        }
        return super.getTypeDeclaration(p);
    }

    @Override
    public String toDefaultValue(Property p) {
        if (p instanceof ArrayProperty) {
            final ArrayProperty ap = (ArrayProperty) p;
            final String pattern;
            if (fullJavaUtil) {
                pattern = "new java.util.ArrayList<%s>()";
            } else {
                pattern = "new ArrayList<%s>()";
            }
            if (ap.getItems() == null) {
                return null;
            }
            return String.format(pattern, getTypeDeclaration(ap.getItems()));
        } else if (p instanceof MapProperty) {
            final MapProperty ap = (MapProperty) p;
            final String pattern;
            if (fullJavaUtil) {
                pattern = "new java.util.HashMap<String, %s>()";
            } else {
                pattern = "new HashMap<String, %s>()";
            }
            if (ap.getAdditionalProperties() == null) {
                return null;
            }
            return String.format(pattern, getTypeDeclaration(ap.getAdditionalProperties()));
        } else if (p instanceof IntegerProperty) {
            IntegerProperty dp = (IntegerProperty) p;
            if (dp.getDefault() != null) {
                return dp.getDefault().toString();
            }
            return "null";
        } else if (p instanceof LongProperty) {
            LongProperty dp = (LongProperty) p;
            if (dp.getDefault() != null) {
                return dp.getDefault().toString()+"l";
            }
           return "null";
        } else if (p instanceof DoubleProperty) {
            DoubleProperty dp = (DoubleProperty) p;
            if (dp.getDefault() != null) {
                return dp.getDefault().toString() + "d";
            }
            return "null";
        } else if (p instanceof FloatProperty) {
            FloatProperty dp = (FloatProperty) p;
            if (dp.getDefault() != null) {
                return dp.getDefault().toString() + "f";
            }
            return "null";
        } else if (p instanceof BooleanProperty) {
            BooleanProperty bp = (BooleanProperty) p;
            if (bp.getDefault() != null) {
                return bp.getDefault().toString();
            }
            return "null";
        } else if (p instanceof StringProperty) {
            StringProperty sp = (StringProperty) p;
            if (sp.getDefault() != null) {
                String _default = sp.getDefault();
                if (sp.getEnum() == null) {
                    return "\"" + escapeText(_default) + "\"";
                } else {
                    // convert to enum var name later in postProcessModels
                    return _default;
                }
            }
            return "null";
        }
        return super.toDefaultValue(p);
    }

    @Override
    public void setParameterExampleValue(CodegenParameter p) {
        String example;

        if (p.defaultValue == null) {
            example = p.example;
        } else {
            example = p.defaultValue;
        }

        String type = p.baseType;
        if (type == null) {
            type = p.dataType;
        }

        if ("String".equals(type)) {
            if (example == null) {
                example = p.paramName + "_example";
            }
            example = "\"" + escapeText(example) + "\"";
        } else if ("Integer".equals(type) || "Short".equals(type)) {
            if (example == null) {
                example = "56";
            }
        } else if ("Long".equals(type)) {
            if (example == null) {
                example = "56";
            }
            example = example + "L";
        } else if ("Float".equals(type)) {
            if (example == null) {
                example = "3.4";
            }
            example = example + "F";
        } else if ("Double".equals(type)) {
            example = "3.4";
            example = example + "D";
        } else if ("Boolean".equals(type)) {
            if (example == null) {
                example = "true";
            }
        } else if ("File".equals(type)) {
            if (example == null) {
                example = "/path/to/file";
            }
            example = "new File(\"" + escapeText(example) + "\")";
        } else if ("Date".equals(type)) {
            example = "new Date()";
        } else if (!languageSpecificPrimitives.contains(type)) {
            // type is a model class, e.g. User
            example = "new " + type + "()";
        }

        if (example == null) {
            example = "null";
        } else if (Boolean.TRUE.equals(p.isListContainer)) {
            example = "Arrays.asList(" + example + ")";
        } else if (Boolean.TRUE.equals(p.isMapContainer)) {
            example = "new HashMap()";
        }

        p.example = example;
    }

    @Override
    public String getSwaggerType(Property p) {
        String swaggerType = super.getSwaggerType(p);

        // don't apply renaming on types from the typeMapping
        if (typeMapping.containsKey(swaggerType)) {
            return typeMapping.get(swaggerType);
        }

        if (null == swaggerType) {
            LOGGER.error("No Type defined for Property " + p);
        }
        return toModelName(swaggerType);
    }

    @Override
    public String toOperationId(String operationId) {
        // throw exception if method name is empty
        if (StringUtils.isEmpty(operationId)) {
            throw new RuntimeException("Empty method/operation name (operationId) not allowed");
        }

        operationId = camelize(sanitizeName(operationId), true);

        // method name cannot use reserved keyword, e.g. return
        if (isReservedWord(operationId)) {
            String newOperationId = camelize("call_" + operationId, true);
            LOGGER.warn(operationId + " (reserved word) cannot be used as method name. Renamed to " + newOperationId);
            return newOperationId;
        }

        return operationId;
    }

    @Override
    public CodegenModel fromModel(String name, Model model, Map<String, Model> allDefinitions) {
        CodegenModel codegenModel = super.fromModel(name, model, allDefinitions);
        if(codegenModel.description != null) {
            codegenModel.imports.add("ApiModel");
        }
        if (codegenModel.discriminator != null && additionalProperties.containsKey("jackson")) {
            codegenModel.imports.add("JsonSubTypes");
            codegenModel.imports.add("JsonTypeInfo");
        }
        if (allDefinitions != null && codegenModel.parentSchema != null && codegenModel.hasEnums) {
            final Model parentModel = allDefinitions.get(codegenModel.parentSchema);
            final CodegenModel parentCodegenModel = super.fromModel(codegenModel.parent, parentModel);
            codegenModel = AbstractJavaCodegen.reconcileInlineEnums(codegenModel, parentCodegenModel);
        }
        return codegenModel;
    }

    @Override
    public void postProcessModelProperty(CodegenModel model, CodegenProperty property) {
        if(serializeBigDecimalAsString) {
            if (property.baseType.equals("BigDecimal")) {
                // we serialize BigDecimal as `string` to avoid precision loss
                property.vendorExtensions.put("extraAnnotation", "@JsonSerialize(using = ToStringSerializer.class)");

                // this requires some more imports to be added for this model...
                model.imports.add("ToStringSerializer");
                model.imports.add("JsonSerialize");
            }
        }

        if ("array".equals(property.containerType)) {
          model.imports.add("ArrayList");
        } else if ("map".equals(property.containerType)) {
          model.imports.add("HashMap");
        }

        if(!BooleanUtils.toBoolean(model.isEnum)) {
            // needed by all pojos, but not enums
            model.imports.add("ApiModelProperty");
            model.imports.add("ApiModel");
        }
    }

    @Override
    public void postProcessParameter(CodegenParameter parameter) { }

    @Override
    public Map<String, Object> postProcessModels(Map<String, Object> objs) {
        // recursively add import for mapping one type to multiple imports
        List<Map<String, String>> recursiveImports = (List<Map<String, String>>) objs.get("imports");
        if (recursiveImports == null)
            return objs;

        ListIterator<Map<String, String>> listIterator = recursiveImports.listIterator();
        while (listIterator.hasNext()) {
            String _import = listIterator.next().get("import");
            // if the import package happens to be found in the importMapping (key)
            // add the corresponding import package to the list
            if (importMapping.containsKey(_import)) {
                Map<String, String> newImportMap= new HashMap<String, String>();
                newImportMap.put("import", importMapping.get(_import));
                listIterator.add(newImportMap);
            }
        }

        return postProcessModelsEnum(objs);
    }

    @Override
    public Map<String, Object> postProcessOperations(Map<String, Object> objs) {
        // Remove imports of List, ArrayList, Map and HashMap as they are
        // imported in the template already.
        List<Map<String, String>> imports = (List<Map<String, String>>) objs.get("imports");
        Pattern pattern = Pattern.compile("java\\.util\\.(List|ArrayList|Map|HashMap)");
        for (Iterator<Map<String, String>> itr = imports.iterator(); itr.hasNext();) {
            String _import = itr.next().get("import");
            if (pattern.matcher(_import).matches()) {
              itr.remove();
            }
        }
        return objs;
    }

    @Override
    public void preprocessSwagger(Swagger swagger) {
        if (swagger == null || swagger.getPaths() == null){
            return;
        }
        for (String pathname : swagger.getPaths().keySet()) {
            Path path = swagger.getPath(pathname);
            if (path.getOperations() == null){
                continue;
            }
            for (Operation operation : path.getOperations()) {
                boolean hasFormParameters = false;
                for (Parameter parameter : operation.getParameters()) {
                    if (parameter instanceof FormParameter) {
                        hasFormParameters = true;
                    }
                }
                String defaultContentType = hasFormParameters ? "application/x-www-form-urlencoded" : "application/json";
                String contentType = operation.getConsumes() == null || operation.getConsumes().isEmpty()
                        ? defaultContentType : operation.getConsumes().get(0);
                String accepts = getAccept(operation);
                operation.setVendorExtension("x-contentType", contentType);
                operation.setVendorExtension("x-accepts", accepts);
            }
        }
    }

    private static String getAccept(Operation operation) {
        String accepts = null;
        String defaultContentType = "application/json";
        if (operation.getProduces() != null && !operation.getProduces().isEmpty()) {
            StringBuilder sb = new StringBuilder();
            for (String produces : operation.getProduces()) {
                if (defaultContentType.equalsIgnoreCase(produces)) {
                    accepts = defaultContentType;
                    break;
                } else {
                    if (sb.length() > 0) {
                        sb.append(",");
                    }
                    sb.append(produces);
                }
            }
            if (accepts == null) {
                accepts = sb.toString();
            }
        } else {
            accepts = defaultContentType;
        }

        return accepts;
    }

    @Override
    protected boolean needToImport(String type) {
        return super.needToImport(type) && type.indexOf(".") < 0;
    }
/*
    @Override
    public String findCommonPrefixOfVars(List<String> vars) {
        String prefix = StringUtils.getCommonPrefix(vars.toArray(new String[vars.size()]));
        // exclude trailing characters that should be part of a valid variable
        // e.g. ["status-on", "status-off"] => "status-" (not "status-o")
        return prefix.replaceAll("[a-zA-Z0-9]+\\z", "");
    }
*/

    @Override
    public String toEnumName(CodegenProperty property) {
        return sanitizeName(camelize(property.name)) + "Enum";
    }

    @Override
    public String toEnumVarName(String value, String datatype) {
        // for symbol, e.g. $, #
        if (getSymbolName(value) != null) {
            return getSymbolName(value).toUpperCase();
        }

        // number
        if ("Integer".equals(datatype) || "Long".equals(datatype) ||
            "Float".equals(datatype) || "Double".equals(datatype)) {
            String varName = "NUMBER_" + value;
            varName = varName.replaceAll("-", "MINUS_");
            varName = varName.replaceAll("\\+", "PLUS_");
            varName = varName.replaceAll("\\.", "_DOT_");
            return varName;
        }

        // string
        String var = value.replaceAll("\\W+", "_").toUpperCase();
        if (var.matches("\\d.*")) {
            return "_" + var;
        } else {
            return var;
        }
    }

    @Override
    public String toEnumValue(String value, String datatype) {
        if ("Integer".equals(datatype) || "Long".equals(datatype) ||
            "Float".equals(datatype) || "Double".equals(datatype)) {
            return value;
        } else {
            return "\"" + escapeText(value) + "\"";
        }
    }

    @Override
    public CodegenOperation fromOperation(String path, String httpMethod, Operation operation, Map<String, Model> definitions, Swagger swagger) {
        CodegenOperation op = super.fromOperation(path, httpMethod, operation, definitions, swagger);
        op.path = sanitizePath(op.path);
<<<<<<< HEAD

=======
>>>>>>> 42a04916
        return op;
    }

    private static CodegenModel reconcileInlineEnums(CodegenModel codegenModel, CodegenModel parentCodegenModel) {
        // This generator uses inline classes to define enums, which breaks when
        // dealing with models that have subTypes. To clean this up, we will analyze
        // the parent and child models, look for enums that match, and remove
        // them from the child models and leave them in the parent.
        // Because the child models extend the parents, the enums will be available via the parent.

        // Only bother with reconciliation if the parent model has enums.
        if  (!parentCodegenModel.hasEnums) {
            return codegenModel;
        }

        // Get the properties for the parent and child models
        final List<CodegenProperty> parentModelCodegenProperties = parentCodegenModel.vars;
        List<CodegenProperty> codegenProperties = codegenModel.vars;

        // Iterate over all of the parent model properties
        boolean removedChildEnum = false;
        for (CodegenProperty parentModelCodegenPropery : parentModelCodegenProperties) {
            // Look for enums
            if (parentModelCodegenPropery.isEnum) {
                // Now that we have found an enum in the parent class,
                // and search the child class for the same enum.
                Iterator<CodegenProperty> iterator = codegenProperties.iterator();
                while (iterator.hasNext()) {
                    CodegenProperty codegenProperty = iterator.next();
                    if (codegenProperty.isEnum && codegenProperty.equals(parentModelCodegenPropery)) {
                        // We found an enum in the child class that is
                        // a duplicate of the one in the parent, so remove it.
                        iterator.remove();
                        removedChildEnum = true;
                    }
                }
            }
        }

        if(removedChildEnum) {
            // If we removed an entry from this model's vars, we need to ensure hasMore is updated
            int count = 0, numVars = codegenProperties.size();
            for(CodegenProperty codegenProperty : codegenProperties) {
                count += 1;
                codegenProperty.hasMore = (count < numVars) ? true : false;
            }
            codegenModel.vars = codegenProperties;
        }
        return codegenModel;
    }

    private static String sanitizePackageName(String packageName) {
        packageName = packageName.trim(); // FIXME: a parameter should not be assigned. Also declare the methods parameters as 'final'.
        packageName = packageName.replaceAll("[^a-zA-Z0-9_\\.]", "_");
        if(Strings.isNullOrEmpty(packageName)) {
            return "invalidPackageName";
        }
        return packageName;
    }

    public void setInvokerPackage(String invokerPackage) {
        this.invokerPackage = invokerPackage;
    }

    public void setGroupId(String groupId) {
        this.groupId = groupId;
    }

    public void setArtifactId(String artifactId) {
        this.artifactId = artifactId;
    }

    public void setArtifactVersion(String artifactVersion) {
        this.artifactVersion = artifactVersion;
    }

    public void setLicenseName(String licenseName) {
        this.licenseName = licenseName;
    }

    public void setLicenseUrl(String licenseUrl) {
        this.licenseUrl = licenseUrl;
    }

    public void setSourceFolder(String sourceFolder) {
        this.sourceFolder = sourceFolder;
    }

    public void setTestFolder(String testFolder) {
        this.testFolder = testFolder;
    }

    public void setLocalVariablePrefix(String localVariablePrefix) {
        this.localVariablePrefix = localVariablePrefix;
    }

    public void setSerializeBigDecimalAsString(boolean s) {
        this.serializeBigDecimalAsString = s;
    }

    public void setSerializableModel(Boolean serializableModel) {
        this.serializableModel = serializableModel;
    }

    private String sanitizePath(String p) {
        //prefer replace a ", instead of a fuLL URL encode for readability
        return p.replaceAll("\"", "%22");
    }

    public void setFullJavaUtil(boolean fullJavaUtil) {
        this.fullJavaUtil = fullJavaUtil;
    }

    public void setDateLibrary(String library) {
        this.dateLibrary = library;
    }

    @Override
    public String escapeQuotationMark(String input) {
        // remove " to avoid code injection
        return input.replace("\"", "");
    }

    @Override
    public String escapeUnsafeCharacters(String input) {
        return input.replace("*/", "*_/").replace("/*", "/_*");
    }

    /*
     * Derive invoker package name based on the input
     * e.g. foo.bar.model => foo.bar
     *
     * @param input API package/model name
     * @return Derived invoker package name based on API package/model name
     */
    private String deriveInvokerPackageName(String input) {
        String[] parts = input.split(Pattern.quote(".")); // Split on period.

        StringBuilder sb = new StringBuilder();
        String delim = "";
        for (String p : Arrays.copyOf(parts, parts.length-1)) {
            sb.append(delim).append(p);
            delim = ".";
        }
        return sb.toString();
    }

    public void setSupportJava6(boolean value) {
        this.supportJava6 = value;
    }

    public String toRegularExpression(String pattern) {
        return escapeText(pattern);
    }

}<|MERGE_RESOLUTION|>--- conflicted
+++ resolved
@@ -853,10 +853,6 @@
     public CodegenOperation fromOperation(String path, String httpMethod, Operation operation, Map<String, Model> definitions, Swagger swagger) {
         CodegenOperation op = super.fromOperation(path, httpMethod, operation, definitions, swagger);
         op.path = sanitizePath(op.path);
-<<<<<<< HEAD
-
-=======
->>>>>>> 42a04916
         return op;
     }
 
