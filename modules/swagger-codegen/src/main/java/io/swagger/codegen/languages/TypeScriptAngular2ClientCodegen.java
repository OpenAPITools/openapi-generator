--- conflicted
+++ resolved
@@ -320,7 +320,6 @@
         this.npmRepository = npmRepository;
     }
 
-<<<<<<< HEAD
     private String getApiFilenameFromClassname(String classname) {
         String name = classname.substring(0, classname.length() - "Service".length());
         return toApiFilename(name);
@@ -329,9 +328,9 @@
     private String getModelnameFromModelFilename(String filename) {
         String name = filename.substring((modelPackage() + "/").length());
         return camelize(name);
-=======
+    }
+
     public void setOpaqueToken() {
         this.injectionToken = "OpaqueToken";
->>>>>>> 3b298e2c
     }
 }