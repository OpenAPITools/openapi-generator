--- conflicted
+++ resolved
@@ -1,18 +1,12 @@
 package io.swagger.codegen.languages;
 
 import io.swagger.codegen.*;
-<<<<<<< HEAD
-=======
-import io.swagger.models.Model;
-import io.swagger.models.Operation;
-import io.swagger.models.Swagger;
-import io.swagger.models.properties.*;
->>>>>>> a8053e9a
-
+
+import java.io.File;
+import java.io.IOException;
 import java.util.*;
 import java.util.regex.Pattern;
 
-<<<<<<< HEAD
 import io.swagger.oas.models.OpenAPI;
 import io.swagger.oas.models.Operation;
 import io.swagger.oas.models.media.ArraySchema;
@@ -21,11 +15,9 @@
 import io.swagger.oas.models.media.Schema;
 import io.swagger.oas.models.media.StringSchema;
 import io.swagger.oas.models.security.SecurityScheme;
+import io.swagger.util.Json;
 import org.apache.commons.io.FileUtils;
 
-=======
-import io.swagger.models.auth.SecuritySchemeDefinition;
->>>>>>> a8053e9a
 import io.swagger.codegen.CliOption;
 import io.swagger.codegen.CodegenConstants;
 import io.swagger.codegen.CodegenModel;
@@ -460,7 +452,6 @@
         additionalProperties.put("configType", apiName + "Config");
         additionalProperties.put("openApiVersion", openAPI.getOpenapi());
 
-<<<<<<< HEAD
         //copy input swagger to output folder
         try {
             String swaggerJson = Json.pretty(openAPI);
@@ -472,16 +463,12 @@
         super.preprocessOpenAPI(openAPI);
     }
 
-=======
-        super.preprocessSwagger(swagger);
-    }
-
     @Override
     public Map<String, Object> postProcessSupportingFileData(Map<String, Object> objs) {
-        Swagger swagger = (Swagger)objs.get("swagger");
-        if(swagger != null) {
+        OpenAPI openAPI = (OpenAPI)objs.get("openapi");
+        if(openAPI != null) {
             try {
-                objs.put("swagger-yaml", Yaml.mapper().writeValueAsString(swagger));
+                objs.put("swagger-yaml", Yaml.mapper().writeValueAsString(openAPI));
             } catch (JsonProcessingException e) {
                 LOGGER.error(e.getMessage(), e);
             }
@@ -489,8 +476,6 @@
         return super.postProcessSupportingFileData(objs);
     }
 
-
->>>>>>> a8053e9a
     @Override
     public String getTypeDeclaration(Schema propertySchema) {
         if (propertySchema instanceof ArraySchema) {
@@ -504,7 +489,6 @@
     }
 
     @Override
-<<<<<<< HEAD
     public String getSchemaType(Schema propertySchema) {
         String schemaType = super.getSchemaType(propertySchema);
         String type = null;
@@ -512,15 +496,7 @@
             return typeMapping.get(schemaType);
         } else if (languageSpecificPrimitives.contains(type)) {
             return type;
-        } else if (schemaType == "object") {
-=======
-    public String getSwaggerType(Property p) {
-        String swaggerType = super.getSwaggerType(p);
-
-        if (typeMapping.containsKey(swaggerType)) {
-            return typeMapping.get(swaggerType);
-        } else if (swaggerType == "object") {
->>>>>>> a8053e9a
+        } else if (schemaType.equals("object")) {
             return "A.Value";
         } else {
             return toModelName(schemaType);
@@ -594,14 +570,8 @@
 
         return op;
     }
-<<<<<<< HEAD
     
     public List<CodegenSecurity> fromSecurity(Map<String, SecurityScheme> schemes) {
-=======
-
-    @Override
-    public List<CodegenSecurity> fromSecurity(Map<String, SecuritySchemeDefinition> schemes) {
->>>>>>> a8053e9a
         List<CodegenSecurity> secs = super.fromSecurity(schemes);
         for(CodegenSecurity sec : secs) {
            String prefix = "";
@@ -696,10 +666,6 @@
         for (CodegenProperty prop : model.vars) {
             prop.name = toVarName(prefix, prop.name);
         }
-<<<<<<< HEAD
-=======
-
->>>>>>> a8053e9a
         return model;
     }
 
@@ -1071,16 +1037,11 @@
                     return "True";
                 }
             }
-<<<<<<< HEAD
         } else if (propertySchema.getDefault() != null) {
             if (propertySchema.getDefault() != null) {
                 return propertySchema.getDefault().toString();
             }
         }
-        return null;
-=======
-        }
-
         return null;
     }
 
@@ -1222,7 +1183,6 @@
         } else {
             return "\"" + escapeText(value) + "\"";
         }
->>>>>>> a8053e9a
     }
 
     // override with any special text escaping logic
