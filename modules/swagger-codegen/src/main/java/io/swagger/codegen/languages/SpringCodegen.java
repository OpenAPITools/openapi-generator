package io.swagger.codegen.languages;

import io.swagger.codegen.*;
<<<<<<< HEAD
=======
import io.swagger.codegen.languages.features.BeanValidationFeatures;
>>>>>>> 282afa4f
import io.swagger.models.Operation;
import io.swagger.models.Path;
import io.swagger.models.Swagger;

import java.io.File;
import java.util.*;

<<<<<<< HEAD
public class SpringCodegen extends AbstractJavaCodegen {
=======
public class SpringCodegen extends AbstractJavaCodegen implements BeanValidationFeatures {
>>>>>>> 282afa4f
    public static final String DEFAULT_LIBRARY = "spring-boot";
    public static final String TITLE = "title";
    public static final String CONFIG_PACKAGE = "configPackage";
    public static final String BASE_PACKAGE = "basePackage";
    public static final String INTERFACE_ONLY = "interfaceOnly";
<<<<<<< HEAD
=======
    public static final String DELEGATE_PATTERN = "delegatePattern";
>>>>>>> 282afa4f
    public static final String SINGLE_CONTENT_TYPES = "singleContentTypes";
    public static final String JAVA_8 = "java8";
    public static final String ASYNC = "async";
    public static final String RESPONSE_WRAPPER = "responseWrapper";
<<<<<<< HEAD
=======
    public static final String USE_TAGS = "useTags";
>>>>>>> 282afa4f
    public static final String SPRING_MVC_LIBRARY = "spring-mvc";
    public static final String SPRING_CLOUD_LIBRARY = "spring-cloud";

    protected String title = "swagger-petstore";
    protected String configPackage = "io.swagger.configuration";
    protected String basePackage = "io.swagger";
    protected boolean interfaceOnly = false;
<<<<<<< HEAD
=======
    protected boolean delegatePattern = false;
>>>>>>> 282afa4f
    protected boolean singleContentTypes = false;
    protected boolean java8 = false;
    protected boolean async = false;
    protected String responseWrapper = "";
<<<<<<< HEAD
=======
    protected boolean useTags = false;
	protected boolean useBeanValidation = true;
>>>>>>> 282afa4f

    public SpringCodegen() {
        super();
        outputFolder = "generated-code/javaSpring";
        apiTestTemplateFiles.clear(); // TODO: add test template
        embeddedTemplateDir = templateDir = "JavaSpring";
        apiPackage = "io.swagger.api";
        modelPackage = "io.swagger.model";
        invokerPackage = "io.swagger.api";
        artifactId = "swagger-spring";

        additionalProperties.put(CONFIG_PACKAGE, configPackage);
        additionalProperties.put(BASE_PACKAGE, basePackage);

        // spring uses the jackson lib
        additionalProperties.put("jackson", "true");

        cliOptions.add(new CliOption(TITLE, "server title name or client service name"));
        cliOptions.add(new CliOption(CONFIG_PACKAGE, "configuration package for generated code"));
        cliOptions.add(new CliOption(BASE_PACKAGE, "base package for generated code"));
        cliOptions.add(CliOption.newBoolean(INTERFACE_ONLY, "Whether to generate only API interface stubs without the server files."));
<<<<<<< HEAD
=======
        cliOptions.add(CliOption.newBoolean(DELEGATE_PATTERN, "Whether to generate the server files using the delegate pattern"));
>>>>>>> 282afa4f
        cliOptions.add(CliOption.newBoolean(SINGLE_CONTENT_TYPES, "Whether to select only one produces/consumes content-type by operation."));
        cliOptions.add(CliOption.newBoolean(JAVA_8, "use java8 default interface"));
        cliOptions.add(CliOption.newBoolean(ASYNC, "use async Callable controllers"));
        cliOptions.add(new CliOption(RESPONSE_WRAPPER, "wrap the responses in given type (Future,Callable,CompletableFuture,ListenableFuture,DeferredResult,HystrixCommand,RxObservable,RxSingle or fully qualified type)"));
<<<<<<< HEAD
=======
        cliOptions.add(CliOption.newBoolean(USE_TAGS, "use tags for creating interface and controller classnames"));
        cliOptions.add(CliOption.newBoolean(USE_BEANVALIDATION, "Use BeanValidation API annotations"));
>>>>>>> 282afa4f

        supportedLibraries.put(DEFAULT_LIBRARY, "Spring-boot Server application using the SpringFox integration.");
        supportedLibraries.put(SPRING_MVC_LIBRARY, "Spring-MVC Server application using the SpringFox integration.");
        supportedLibraries.put(SPRING_CLOUD_LIBRARY, "Spring-Cloud-Feign client with Spring-Boot auto-configured settings.");
        setLibrary(DEFAULT_LIBRARY);

        CliOption library = new CliOption(CodegenConstants.LIBRARY, "library template (sub-template) to use");
        library.setDefault(DEFAULT_LIBRARY);
        library.setEnum(supportedLibraries);
        library.setDefault(DEFAULT_LIBRARY);
        cliOptions.add(library);
    }

    @Override
    public CodegenType getTag() {
        return CodegenType.SERVER;
    }

    @Override
    public String getName() {
        return "spring";
    }

    @Override
    public String getHelp() {
        return "Generates a Java SpringBoot Server application using the SpringFox integration.";
    }

    @Override
    public void processOpts() {
<<<<<<< HEAD

        // Process java8 option before common java ones to change the default dateLibrary to java8.
        if (additionalProperties.containsKey(JAVA_8)) {
            this.setJava8(Boolean.valueOf(additionalProperties.get(JAVA_8).toString()));
        }
        if (this.java8) {
            additionalProperties.put("javaVersion", "1.8");
            additionalProperties.put("jdk8", "true");
            if (!additionalProperties.containsKey(DATE_LIBRARY)) {
                setDateLibrary("java8");
            }
        }

=======
>>>>>>> 282afa4f
        super.processOpts();

        // clear model and api doc template as this codegen
        // does not support auto-generated markdown doc at the moment
        //TODO: add doc templates
        modelDocTemplateFiles.remove("model_doc.mustache");
        apiDocTemplateFiles.remove("api_doc.mustache");

        if (additionalProperties.containsKey(TITLE)) {
            this.setTitle((String) additionalProperties.get(TITLE));
        }

        if (additionalProperties.containsKey(CONFIG_PACKAGE)) {
            this.setConfigPackage((String) additionalProperties.get(CONFIG_PACKAGE));
        }

        if (additionalProperties.containsKey(BASE_PACKAGE)) {
            this.setBasePackage((String) additionalProperties.get(BASE_PACKAGE));
        }

        if (additionalProperties.containsKey(INTERFACE_ONLY)) {
            this.setInterfaceOnly(Boolean.valueOf(additionalProperties.get(INTERFACE_ONLY).toString()));
        }

<<<<<<< HEAD
=======
        if (additionalProperties.containsKey(DELEGATE_PATTERN)) {
            this.setDelegatePattern(Boolean.valueOf(additionalProperties.get(DELEGATE_PATTERN).toString()));
        }

>>>>>>> 282afa4f
        if (additionalProperties.containsKey(SINGLE_CONTENT_TYPES)) {
            this.setSingleContentTypes(Boolean.valueOf(additionalProperties.get(SINGLE_CONTENT_TYPES).toString()));
        }

<<<<<<< HEAD
=======
        if (additionalProperties.containsKey(JAVA_8)) {
            this.setJava8(Boolean.valueOf(additionalProperties.get(JAVA_8).toString()));
        }

>>>>>>> 282afa4f
        if (additionalProperties.containsKey(ASYNC)) {
            this.setAsync(Boolean.valueOf(additionalProperties.get(ASYNC).toString()));
        }

        if (additionalProperties.containsKey(RESPONSE_WRAPPER)) {
            this.setResponseWrapper((String) additionalProperties.get(RESPONSE_WRAPPER));
        }

<<<<<<< HEAD
        supportingFiles.add(new SupportingFile("pom.mustache", "", "pom.xml"));
        supportingFiles.add(new SupportingFile("README.mustache", "", "README.md"));

=======
        if (additionalProperties.containsKey(USE_TAGS)) {
            this.setUseTags(Boolean.valueOf(additionalProperties.get(USE_TAGS).toString()));
        }
        
        if (additionalProperties.containsKey(USE_BEANVALIDATION)) {
            this.setUseBeanValidation(convertPropertyToBoolean(USE_BEANVALIDATION));
        }

        if (useBeanValidation) {
            writePropertyBack(USE_BEANVALIDATION, useBeanValidation);
        }

        supportingFiles.add(new SupportingFile("pom.mustache", "", "pom.xml"));
        supportingFiles.add(new SupportingFile("README.mustache", "", "README.md"));

        if (this.interfaceOnly && this.delegatePattern) {
            throw new IllegalArgumentException(
                    String.format("Can not generate code with `%s` and `%s` both true.", DELEGATE_PATTERN, INTERFACE_ONLY));
        }

>>>>>>> 282afa4f
        if (!this.interfaceOnly) {
            if (library.equals(DEFAULT_LIBRARY)) {
                supportingFiles.add(new SupportingFile("homeController.mustache",
                        (sourceFolder + File.separator + configPackage).replace(".", java.io.File.separator), "HomeController.java"));
                supportingFiles.add(new SupportingFile("swagger2SpringBoot.mustache",
                        (sourceFolder + File.separator + basePackage).replace(".", java.io.File.separator), "Swagger2SpringBoot.java"));
                supportingFiles.add(new SupportingFile("RFC3339DateFormat.mustache",
                        (sourceFolder + File.separator + basePackage).replace(".", java.io.File.separator), "RFC3339DateFormat.java"));
                supportingFiles.add(new SupportingFile("application.mustache",
                        ("src.main.resources").replace(".", java.io.File.separator), "application.properties"));
            }
            if (library.equals(SPRING_MVC_LIBRARY)) {
                supportingFiles.add(new SupportingFile("webApplication.mustache",
                        (sourceFolder + File.separator + configPackage).replace(".", java.io.File.separator), "WebApplication.java"));
                supportingFiles.add(new SupportingFile("webMvcConfiguration.mustache",
                        (sourceFolder + File.separator + configPackage).replace(".", java.io.File.separator), "WebMvcConfiguration.java"));
                supportingFiles.add(new SupportingFile("swaggerUiConfiguration.mustache",
                        (sourceFolder + File.separator + configPackage).replace(".", java.io.File.separator), "SwaggerUiConfiguration.java"));
                supportingFiles.add(new SupportingFile("RFC3339DateFormat.mustache",
                        (sourceFolder + File.separator + configPackage).replace(".", java.io.File.separator), "RFC3339DateFormat.java"));
                supportingFiles.add(new SupportingFile("application.properties",
                        ("src.main.resources").replace(".", java.io.File.separator), "swagger.properties"));
            }
            if (library.equals(SPRING_CLOUD_LIBRARY)) {
                supportingFiles.add(new SupportingFile("apiKeyRequestInterceptor.mustache",
                        (sourceFolder + File.separator + configPackage).replace(".", java.io.File.separator), "ApiKeyRequestInterceptor.java"));
                supportingFiles.add(new SupportingFile("clientConfiguration.mustache",
                        (sourceFolder + File.separator + configPackage).replace(".", java.io.File.separator), "ClientConfiguration.java"));
                apiTemplateFiles.put("apiClient.mustache", "Client.java");
                if (!additionalProperties.containsKey(SINGLE_CONTENT_TYPES)) {
                    additionalProperties.put(SINGLE_CONTENT_TYPES, "true");
                    this.setSingleContentTypes(true);

                }

            } else {
                apiTemplateFiles.put("apiController.mustache", "Controller.java");
                supportingFiles.add(new SupportingFile("apiException.mustache",
                        (sourceFolder + File.separator + apiPackage).replace(".", java.io.File.separator), "ApiException.java"));
                supportingFiles.add(new SupportingFile("apiResponseMessage.mustache",
                        (sourceFolder + File.separator + apiPackage).replace(".", java.io.File.separator), "ApiResponseMessage.java"));
                supportingFiles.add(new SupportingFile("notFoundException.mustache",
                        (sourceFolder + File.separator + apiPackage).replace(".", java.io.File.separator), "NotFoundException.java"));
                supportingFiles.add(new SupportingFile("apiOriginFilter.mustache",
                        (sourceFolder + File.separator + apiPackage).replace(".", java.io.File.separator), "ApiOriginFilter.java"));
                supportingFiles.add(new SupportingFile("swaggerDocumentationConfig.mustache",
                        (sourceFolder + File.separator + configPackage).replace(".", java.io.File.separator), "SwaggerDocumentationConfig.java"));
            }
        }

<<<<<<< HEAD
        if ("threetenbp".equals(dateLibrary)) {
            supportingFiles.add(new SupportingFile("customInstantDeserializer.mustache",
                    (sourceFolder + File.separator + configPackage).replace(".", java.io.File.separator), "CustomInstantDeserializer.java"));
            if (library.equals(DEFAULT_LIBRARY) || library.equals(SPRING_CLOUD_LIBRARY)) {
                supportingFiles.add(new SupportingFile("jacksonConfiguration.mustache",
                        (sourceFolder + File.separator + configPackage).replace(".", java.io.File.separator), "JacksonConfiguration.java"));
            }
=======
        if (!this.delegatePattern && this.java8) {
            additionalProperties.put("jdk8-no-delegate", true);
        }


        if (this.delegatePattern) {
            additionalProperties.put("isDelegate", "true");
            apiTemplateFiles.put("apiDelegate.mustache", "Delegate.java");
>>>>>>> 282afa4f
        }

        if (this.java8) {
            additionalProperties.put("javaVersion", "1.8");
            additionalProperties.put("jdk8", "true");
            if (this.async) {
                additionalProperties.put(RESPONSE_WRAPPER, "CompletableFuture");
            }
            typeMapping.put("date", "LocalDate");
            typeMapping.put("DateTime", "OffsetDateTime");
            importMapping.put("LocalDate", "java.time.LocalDate");
            importMapping.put("OffsetDateTime", "java.time.OffsetDateTime");
        } else if (this.async) {
            additionalProperties.put(RESPONSE_WRAPPER, "Callable");
        }

        // Some well-known Spring or Spring-Cloud response wrappers
        switch (this.responseWrapper) {
            case "Future":
            case "Callable":
            case "CompletableFuture":
                additionalProperties.put(RESPONSE_WRAPPER, "java.util.concurrent" + this.responseWrapper);
                break;
            case "ListenableFuture":
                additionalProperties.put(RESPONSE_WRAPPER, "org.springframework.util.concurrent.ListenableFuture");
                break;
            case "DeferredResult":
                additionalProperties.put(RESPONSE_WRAPPER, "org.springframework.web.context.request.DeferredResult");
                break;
            case "HystrixCommand":
                additionalProperties.put(RESPONSE_WRAPPER, "com.netflix.hystrix.HystrixCommand");
                break;
            case "RxObservable":
                additionalProperties.put(RESPONSE_WRAPPER, "rx.Observable");
                break;
            case "RxSingle":
                additionalProperties.put(RESPONSE_WRAPPER, "rx.Single");
                break;
            default:
                break;
        }

    }

    @Override
    public void addOperationToGroup(String tag, String resourcePath, Operation operation, CodegenOperation co, Map<String, List<CodegenOperation>> operations) {
<<<<<<< HEAD
        if(library.equals(DEFAULT_LIBRARY) || library.equals(SPRING_MVC_LIBRARY)) {
=======
        if((library.equals(DEFAULT_LIBRARY) || library.equals(SPRING_MVC_LIBRARY)) && !useTags) {
>>>>>>> 282afa4f
            String basePath = resourcePath;
            if (basePath.startsWith("/")) {
                basePath = basePath.substring(1);
            }
            int pos = basePath.indexOf("/");
            if (pos > 0) {
                basePath = basePath.substring(0, pos);
            }

            if (basePath.equals("")) {
                basePath = "default";
            } else {
                co.subresourceOperation = !co.path.isEmpty();
            }
            List<CodegenOperation> opList = operations.get(basePath);
            if (opList == null) {
                opList = new ArrayList<CodegenOperation>();
                operations.put(basePath, opList);
            }
            opList.add(co);
            co.baseName = basePath;
        } else {
            super.addOperationToGroup(tag, resourcePath, operation, co, operations);
        }
    }

    @Override
    public void preprocessSwagger(Swagger swagger) {
        super.preprocessSwagger(swagger);
        if ("/".equals(swagger.getBasePath())) {
            swagger.setBasePath("");
        }

        if(!additionalProperties.containsKey(TITLE)) {
            // From the title, compute a reasonable name for the package and the API
            String title = swagger.getInfo().getTitle();

            // Drop any API suffix
            if (title != null) {
                title = title.trim().replace(" ", "-");
                if (title.toUpperCase().endsWith("API")) {
                    title = title.substring(0, title.length() - 3);
                }

                this.title = camelize(sanitizeName(title), true);
            }
            additionalProperties.put(TITLE, this.title);
        }

        String host = swagger.getHost();
        String port = "8080";
        if (host != null) {
            String[] parts = host.split(":");
            if (parts.length > 1) {
                port = parts[1];
            }
        }

        this.additionalProperties.put("serverPort", port);
        if (swagger.getPaths() != null) {
            for (String pathname : swagger.getPaths().keySet()) {
                Path path = swagger.getPath(pathname);
                if (path.getOperations() != null) {
                    for (Operation operation : path.getOperations()) {
                        if (operation.getTags() != null) {
                            List<Map<String, String>> tags = new ArrayList<Map<String, String>>();
                            for (String tag : operation.getTags()) {
                                Map<String, String> value = new HashMap<String, String>();
                                value.put("tag", tag);
                                value.put("hasMore", "true");
                                tags.add(value);
                            }
                            if (tags.size() > 0) {
                                tags.get(tags.size() - 1).remove("hasMore");
                            }
                            if (operation.getTags().size() > 0) {
                                String tag = operation.getTags().get(0);
                                operation.setTags(Arrays.asList(tag));
                            }
                            operation.setVendorExtension("x-tags", tags);
                        }
                    }
                }
            }
        }
    }

    @Override
    public Map<String, Object> postProcessOperations(Map<String, Object> objs) {
        Map<String, Object> operations = (Map<String, Object>) objs.get("operations");
        if (operations != null) {
            List<CodegenOperation> ops = (List<CodegenOperation>) operations.get("operation");
            for (CodegenOperation operation : ops) {
                List<CodegenResponse> responses = operation.responses;
                if (responses != null) {
                    for (CodegenResponse resp : responses) {
                        if ("0".equals(resp.code)) {
                            resp.code = "200";
                        }
                    }
                }

                if (operation.returnType == null) {
                    operation.returnType = "Void";
                } else if (operation.returnType.startsWith("List")) {
                    String rt = operation.returnType;
                    int end = rt.lastIndexOf(">");
                    if (end > 0) {
                        operation.returnType = rt.substring("List<".length(), end).trim();
                        operation.returnContainer = "List";
                    }
                } else if (operation.returnType.startsWith("Map")) {
                    String rt = operation.returnType;
                    int end = rt.lastIndexOf(">");
                    if (end > 0) {
                        operation.returnType = rt.substring("Map<".length(), end).split(",")[1].trim();
                        operation.returnContainer = "Map";
                    }
                } else if (operation.returnType.startsWith("Set")) {
                    String rt = operation.returnType;
                    int end = rt.lastIndexOf(">");
                    if (end > 0) {
                        operation.returnType = rt.substring("Set<".length(), end).trim();
                        operation.returnContainer = "Set";
                    }
                }
            }
        }

        return objs;
    }

    @Override
    public Map<String, Object> postProcessSupportingFileData(Map<String, Object> objs) {
        if(library.equals(SPRING_CLOUD_LIBRARY)) {
            List<CodegenSecurity> authMethods = (List<CodegenSecurity>) objs.get("authMethods");
            if (authMethods != null) {
                for (CodegenSecurity authMethod : authMethods) {
                    authMethod.name = camelize(sanitizeName(authMethod.name), true);
                }
            }
        }
        return objs;
    }

    @Override
    public String toApiName(String name) {
        if (name.length() == 0) {
            return "DefaultApi";
        }
        name = sanitizeName(name);
        return camelize(name) + "Api";
    }

    public void setTitle(String title) {
        this.title = title;
    }

    public void setConfigPackage(String configPackage) {
        this.configPackage = configPackage;
    }

    public void setBasePackage(String configPackage) {
        this.basePackage = configPackage;
    }

    public void setInterfaceOnly(boolean interfaceOnly) { this.interfaceOnly = interfaceOnly; }

<<<<<<< HEAD
=======
    public void setDelegatePattern(boolean delegatePattern) { this.delegatePattern = delegatePattern; }

>>>>>>> 282afa4f
    public void setSingleContentTypes(boolean singleContentTypes) {
        this.singleContentTypes = singleContentTypes;
    }

    public void setJava8(boolean java8) { this.java8 = java8; }

    public void setAsync(boolean async) { this.async = async; }

    public void setResponseWrapper(String responseWrapper) { this.responseWrapper = responseWrapper; }

<<<<<<< HEAD
=======
    public void setUseTags(boolean useTags) {
        this.useTags = useTags;
    }

>>>>>>> 282afa4f
    @Override
    public void postProcessModelProperty(CodegenModel model, CodegenProperty property) {
        super.postProcessModelProperty(model, property);

        if ("null".equals(property.example)) {
            property.example = null;
        }

        //Add imports for Jackson
        if (!Boolean.TRUE.equals(model.isEnum)) {
            model.imports.add("JsonProperty");

            if (Boolean.TRUE.equals(model.hasEnums)) {
                model.imports.add("JsonValue");
            }
        } else { // enum class
            //Needed imports for Jackson's JsonCreator
            if (additionalProperties.containsKey("jackson")) {
                model.imports.add("JsonCreator");
            }
        }
    }

    @Override
    public Map<String, Object> postProcessModelsEnum(Map<String, Object> objs) {
        objs = super.postProcessModelsEnum(objs);

        //Add imports for Jackson
        List<Map<String, String>> imports = (List<Map<String, String>>)objs.get("imports");
        List<Object> models = (List<Object>) objs.get("models");
        for (Object _mo : models) {
            Map<String, Object> mo = (Map<String, Object>) _mo;
            CodegenModel cm = (CodegenModel) mo.get("model");
            // for enum model
            if (Boolean.TRUE.equals(cm.isEnum) && cm.allowableValues != null) {
                cm.imports.add(importMapping.get("JsonValue"));
                Map<String, String> item = new HashMap<String, String>();
                item.put("import", importMapping.get("JsonValue"));
                imports.add(item);
            }
        }

        return objs;
    }
<<<<<<< HEAD
=======
    
    public void setUseBeanValidation(boolean useBeanValidation) {
        this.useBeanValidation = useBeanValidation;
    }
>>>>>>> 282afa4f

}<|MERGE_RESOLUTION|>--- conflicted
+++ resolved
@@ -1,10 +1,7 @@
 package io.swagger.codegen.languages;
 
 import io.swagger.codegen.*;
-<<<<<<< HEAD
-=======
 import io.swagger.codegen.languages.features.BeanValidationFeatures;
->>>>>>> 282afa4f
 import io.swagger.models.Operation;
 import io.swagger.models.Path;
 import io.swagger.models.Swagger;
@@ -12,28 +9,18 @@
 import java.io.File;
 import java.util.*;
 
-<<<<<<< HEAD
-public class SpringCodegen extends AbstractJavaCodegen {
-=======
 public class SpringCodegen extends AbstractJavaCodegen implements BeanValidationFeatures {
->>>>>>> 282afa4f
     public static final String DEFAULT_LIBRARY = "spring-boot";
     public static final String TITLE = "title";
     public static final String CONFIG_PACKAGE = "configPackage";
     public static final String BASE_PACKAGE = "basePackage";
     public static final String INTERFACE_ONLY = "interfaceOnly";
-<<<<<<< HEAD
-=======
     public static final String DELEGATE_PATTERN = "delegatePattern";
->>>>>>> 282afa4f
     public static final String SINGLE_CONTENT_TYPES = "singleContentTypes";
     public static final String JAVA_8 = "java8";
     public static final String ASYNC = "async";
     public static final String RESPONSE_WRAPPER = "responseWrapper";
-<<<<<<< HEAD
-=======
     public static final String USE_TAGS = "useTags";
->>>>>>> 282afa4f
     public static final String SPRING_MVC_LIBRARY = "spring-mvc";
     public static final String SPRING_CLOUD_LIBRARY = "spring-cloud";
 
@@ -41,19 +28,13 @@
     protected String configPackage = "io.swagger.configuration";
     protected String basePackage = "io.swagger";
     protected boolean interfaceOnly = false;
-<<<<<<< HEAD
-=======
     protected boolean delegatePattern = false;
->>>>>>> 282afa4f
     protected boolean singleContentTypes = false;
     protected boolean java8 = false;
     protected boolean async = false;
     protected String responseWrapper = "";
-<<<<<<< HEAD
-=======
     protected boolean useTags = false;
 	protected boolean useBeanValidation = true;
->>>>>>> 282afa4f
 
     public SpringCodegen() {
         super();
@@ -75,19 +56,13 @@
         cliOptions.add(new CliOption(CONFIG_PACKAGE, "configuration package for generated code"));
         cliOptions.add(new CliOption(BASE_PACKAGE, "base package for generated code"));
         cliOptions.add(CliOption.newBoolean(INTERFACE_ONLY, "Whether to generate only API interface stubs without the server files."));
-<<<<<<< HEAD
-=======
         cliOptions.add(CliOption.newBoolean(DELEGATE_PATTERN, "Whether to generate the server files using the delegate pattern"));
->>>>>>> 282afa4f
         cliOptions.add(CliOption.newBoolean(SINGLE_CONTENT_TYPES, "Whether to select only one produces/consumes content-type by operation."));
         cliOptions.add(CliOption.newBoolean(JAVA_8, "use java8 default interface"));
         cliOptions.add(CliOption.newBoolean(ASYNC, "use async Callable controllers"));
         cliOptions.add(new CliOption(RESPONSE_WRAPPER, "wrap the responses in given type (Future,Callable,CompletableFuture,ListenableFuture,DeferredResult,HystrixCommand,RxObservable,RxSingle or fully qualified type)"));
-<<<<<<< HEAD
-=======
         cliOptions.add(CliOption.newBoolean(USE_TAGS, "use tags for creating interface and controller classnames"));
         cliOptions.add(CliOption.newBoolean(USE_BEANVALIDATION, "Use BeanValidation API annotations"));
->>>>>>> 282afa4f
 
         supportedLibraries.put(DEFAULT_LIBRARY, "Spring-boot Server application using the SpringFox integration.");
         supportedLibraries.put(SPRING_MVC_LIBRARY, "Spring-MVC Server application using the SpringFox integration.");
@@ -118,7 +93,6 @@
 
     @Override
     public void processOpts() {
-<<<<<<< HEAD
 
         // Process java8 option before common java ones to change the default dateLibrary to java8.
         if (additionalProperties.containsKey(JAVA_8)) {
@@ -132,8 +106,6 @@
             }
         }
 
-=======
->>>>>>> 282afa4f
         super.processOpts();
 
         // clear model and api doc template as this codegen
@@ -158,24 +130,18 @@
             this.setInterfaceOnly(Boolean.valueOf(additionalProperties.get(INTERFACE_ONLY).toString()));
         }
 
-<<<<<<< HEAD
-=======
         if (additionalProperties.containsKey(DELEGATE_PATTERN)) {
             this.setDelegatePattern(Boolean.valueOf(additionalProperties.get(DELEGATE_PATTERN).toString()));
         }
 
->>>>>>> 282afa4f
         if (additionalProperties.containsKey(SINGLE_CONTENT_TYPES)) {
             this.setSingleContentTypes(Boolean.valueOf(additionalProperties.get(SINGLE_CONTENT_TYPES).toString()));
         }
 
-<<<<<<< HEAD
-=======
         if (additionalProperties.containsKey(JAVA_8)) {
             this.setJava8(Boolean.valueOf(additionalProperties.get(JAVA_8).toString()));
         }
 
->>>>>>> 282afa4f
         if (additionalProperties.containsKey(ASYNC)) {
             this.setAsync(Boolean.valueOf(additionalProperties.get(ASYNC).toString()));
         }
@@ -184,11 +150,6 @@
             this.setResponseWrapper((String) additionalProperties.get(RESPONSE_WRAPPER));
         }
 
-<<<<<<< HEAD
-        supportingFiles.add(new SupportingFile("pom.mustache", "", "pom.xml"));
-        supportingFiles.add(new SupportingFile("README.mustache", "", "README.md"));
-
-=======
         if (additionalProperties.containsKey(USE_TAGS)) {
             this.setUseTags(Boolean.valueOf(additionalProperties.get(USE_TAGS).toString()));
         }
@@ -209,7 +170,6 @@
                     String.format("Can not generate code with `%s` and `%s` both true.", DELEGATE_PATTERN, INTERFACE_ONLY));
         }
 
->>>>>>> 282afa4f
         if (!this.interfaceOnly) {
             if (library.equals(DEFAULT_LIBRARY)) {
                 supportingFiles.add(new SupportingFile("homeController.mustache",
@@ -260,7 +220,6 @@
             }
         }
 
-<<<<<<< HEAD
         if ("threetenbp".equals(dateLibrary)) {
             supportingFiles.add(new SupportingFile("customInstantDeserializer.mustache",
                     (sourceFolder + File.separator + configPackage).replace(".", java.io.File.separator), "CustomInstantDeserializer.java"));
@@ -268,7 +227,8 @@
                 supportingFiles.add(new SupportingFile("jacksonConfiguration.mustache",
                         (sourceFolder + File.separator + configPackage).replace(".", java.io.File.separator), "JacksonConfiguration.java"));
             }
-=======
+        }
+        
         if (!this.delegatePattern && this.java8) {
             additionalProperties.put("jdk8-no-delegate", true);
         }
@@ -277,7 +237,6 @@
         if (this.delegatePattern) {
             additionalProperties.put("isDelegate", "true");
             apiTemplateFiles.put("apiDelegate.mustache", "Delegate.java");
->>>>>>> 282afa4f
         }
 
         if (this.java8) {
@@ -324,11 +283,7 @@
 
     @Override
     public void addOperationToGroup(String tag, String resourcePath, Operation operation, CodegenOperation co, Map<String, List<CodegenOperation>> operations) {
-<<<<<<< HEAD
-        if(library.equals(DEFAULT_LIBRARY) || library.equals(SPRING_MVC_LIBRARY)) {
-=======
         if((library.equals(DEFAULT_LIBRARY) || library.equals(SPRING_MVC_LIBRARY)) && !useTags) {
->>>>>>> 282afa4f
             String basePath = resourcePath;
             if (basePath.startsWith("/")) {
                 basePath = basePath.substring(1);
@@ -497,11 +452,8 @@
 
     public void setInterfaceOnly(boolean interfaceOnly) { this.interfaceOnly = interfaceOnly; }
 
-<<<<<<< HEAD
-=======
     public void setDelegatePattern(boolean delegatePattern) { this.delegatePattern = delegatePattern; }
 
->>>>>>> 282afa4f
     public void setSingleContentTypes(boolean singleContentTypes) {
         this.singleContentTypes = singleContentTypes;
     }
@@ -512,13 +464,10 @@
 
     public void setResponseWrapper(String responseWrapper) { this.responseWrapper = responseWrapper; }
 
-<<<<<<< HEAD
-=======
     public void setUseTags(boolean useTags) {
         this.useTags = useTags;
     }
 
->>>>>>> 282afa4f
     @Override
     public void postProcessModelProperty(CodegenModel model, CodegenProperty property) {
         super.postProcessModelProperty(model, property);
@@ -563,12 +512,9 @@
 
         return objs;
     }
-<<<<<<< HEAD
-=======
     
     public void setUseBeanValidation(boolean useBeanValidation) {
         this.useBeanValidation = useBeanValidation;
     }
->>>>>>> 282afa4f
 
 }