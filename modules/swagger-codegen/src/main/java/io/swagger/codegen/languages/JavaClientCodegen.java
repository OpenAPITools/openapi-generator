--- conflicted
+++ resolved
@@ -202,14 +202,10 @@
             supportingFiles.add(new SupportingFile("auth/OAuthOkHttpClient.mustache", authFolder, "OAuthOkHttpClient.java"));
             supportingFiles.add(new SupportingFile("CollectionFormats.mustache", invokerFolder, "CollectionFormats.java"));
             additionalProperties.put("gson", "true");
-<<<<<<< HEAD
             if ("retrofit2".equals(getLibrary())) {
                 supportingFiles.add(new SupportingFile("JSON.mustache", invokerFolder, "JSON.java"));
             }
-        } else if("jersey2".equals(getLibrary())) {
-=======
         } else if ("jersey2".equals(getLibrary()) || "resteasy".equals(getLibrary()))  {
->>>>>>> ec298f27
             supportingFiles.add(new SupportingFile("JSON.mustache", invokerFolder, "JSON.java"));
             additionalProperties.put("jackson", "true");
         } else if("jersey1".equals(getLibrary())) {
