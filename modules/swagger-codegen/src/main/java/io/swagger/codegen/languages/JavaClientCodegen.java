--- conflicted
+++ resolved
@@ -179,15 +179,6 @@
             supportingFiles.add(new SupportingFile("StringUtil" + extension, invokerFolder, "StringUtil.java"));
         }
 
-<<<<<<< HEAD
-        supportingFiles.add(new SupportingFile("auth/HttpBasicAuth" + extension, authFolder, "HttpBasicAuth.java"));
-        supportingFiles.add(new SupportingFile("auth/ApiKeyAuth" + extension, authFolder, "ApiKeyAuth.java"));
-        supportingFiles.add(new SupportingFile("auth/OAuth" + extension, authFolder, "OAuth.java"));
-        supportingFiles.add(new SupportingFile("auth/OAuthFlow" + extension, authFolder, "OAuthFlow.java"));
-        supportingFiles.add(new SupportingFile( "gradlew" + extension, "", "gradlew") );
-        supportingFiles.add(new SupportingFile( "gradlew.bat" + extension, "", "gradlew.bat") );
-        supportingFiles.add(new SupportingFile( "gradle-wrapper.properties" + extension,
-=======
         // google-api-client doesn't use the Swagger auth, because it uses Google Credential directly (HttpRequestInitializer)
         if (!"google-api-client".equals(getLibrary())) {
             supportingFiles.add(new SupportingFile("auth/HttpBasicAuth.mustache", authFolder, "HttpBasicAuth.java"));
@@ -198,7 +189,6 @@
         supportingFiles.add(new SupportingFile( "gradlew.mustache", "", "gradlew") );
         supportingFiles.add(new SupportingFile( "gradlew.bat.mustache", "", "gradlew.bat") );
         supportingFiles.add(new SupportingFile( "gradle-wrapper.properties.mustache",
->>>>>>> a8053e9a
                 gradleWrapperPackage.replace( ".", File.separator ), "gradle-wrapper.properties") );
         supportingFiles.add(new SupportingFile( "gradle-wrapper.jar",
                 gradleWrapperPackage.replace( ".", File.separator ), "gradle-wrapper.jar") );
@@ -216,19 +206,11 @@
             apiDocTemplateFiles.remove("api_doc" + extension);
         }
 
-<<<<<<< HEAD
-        if (!("feign".equals(getLibrary()) || "resttemplate".equals(getLibrary()) || usesAnyRetrofitLibrary())) {
-            supportingFiles.add(new SupportingFile("apiException" + extension, invokerFolder, "ApiException.java"));
-            supportingFiles.add(new SupportingFile("Configuration" + extension, invokerFolder, "Configuration.java"));
-            supportingFiles.add(new SupportingFile("Pair" + extension, invokerFolder, "Pair.java"));
-            supportingFiles.add(new SupportingFile("auth/Authentication" + extension, authFolder, "Authentication.java"));
-=======
         if (!("feign".equals(getLibrary()) || "resttemplate".equals(getLibrary()) || usesAnyRetrofitLibrary() || "google-api-client".equals(getLibrary()))) {
             supportingFiles.add(new SupportingFile("apiException.mustache", invokerFolder, "ApiException.java"));
             supportingFiles.add(new SupportingFile("Configuration.mustache", invokerFolder, "Configuration.java"));
             supportingFiles.add(new SupportingFile("Pair.mustache", invokerFolder, "Pair.java"));
             supportingFiles.add(new SupportingFile("auth/Authentication.mustache", authFolder, "Authentication.java"));
->>>>>>> a8053e9a
         }
 
         if ("feign".equals(getLibrary())) {
@@ -265,17 +247,12 @@
             setJava8Mode(true);
             additionalProperties.put("java8", "true");
             additionalProperties.put("jackson", "true");
-<<<<<<< HEAD
-            apiTemplateFiles.put("apiImpl" + extension, "Impl.java");
-            apiTemplateFiles.put("rxApiImpl" + extension, ".java");
-            supportingFiles.remove(new SupportingFile("manifest" + extension, projectFolder, "AndroidManifest.xml"));
-=======
+
             apiTemplateFiles.put("apiImpl.mustache", "Impl.java");
             apiTemplateFiles.put("rxApiImpl.mustache", ".java");
             supportingFiles.remove(new SupportingFile("manifest.mustache", projectFolder, "AndroidManifest.xml"));
         } else if ("google-api-client".equals(getLibrary())) {
             additionalProperties.put("jackson", "true");
->>>>>>> a8053e9a
         } else {
             LOGGER.error("Unknown library option (-l/--library): " + getLibrary());
         }
