package com.wordnik.swagger.codegen;

import java.io.File;
import java.util.ArrayList;
import java.util.Arrays;
import java.util.HashMap;
import java.util.HashSet;
import java.util.Iterator;
import java.util.List;
import java.util.Map;
import java.util.Set;
import java.util.regex.Matcher;
import java.util.regex.Pattern;

import org.apache.commons.lang.StringUtils;
import org.slf4j.Logger;
import org.slf4j.LoggerFactory;

import com.wordnik.swagger.codegen.examples.ExampleGenerator;
import com.wordnik.swagger.models.ArrayModel;
import com.wordnik.swagger.models.Model;
import com.wordnik.swagger.models.ModelImpl;
import com.wordnik.swagger.models.Operation;
import com.wordnik.swagger.models.RefModel;
import com.wordnik.swagger.models.Response;
import com.wordnik.swagger.models.Swagger;
import com.wordnik.swagger.models.auth.ApiKeyAuthDefinition;
import com.wordnik.swagger.models.auth.BasicAuthDefinition;
import com.wordnik.swagger.models.auth.In;
import com.wordnik.swagger.models.auth.SecuritySchemeDefinition;
import com.wordnik.swagger.models.parameters.BodyParameter;
import com.wordnik.swagger.models.parameters.CookieParameter;
import com.wordnik.swagger.models.parameters.FormParameter;
import com.wordnik.swagger.models.parameters.HeaderParameter;
import com.wordnik.swagger.models.parameters.Parameter;
import com.wordnik.swagger.models.parameters.PathParameter;
import com.wordnik.swagger.models.parameters.QueryParameter;
import com.wordnik.swagger.models.parameters.SerializableParameter;
import com.wordnik.swagger.models.properties.AbstractNumericProperty;
import com.wordnik.swagger.models.properties.ArrayProperty;
import com.wordnik.swagger.models.properties.BooleanProperty;
import com.wordnik.swagger.models.properties.DateProperty;
import com.wordnik.swagger.models.properties.DateTimeProperty;
import com.wordnik.swagger.models.properties.DecimalProperty;
import com.wordnik.swagger.models.properties.DoubleProperty;
import com.wordnik.swagger.models.properties.FloatProperty;
import com.wordnik.swagger.models.properties.IntegerProperty;
import com.wordnik.swagger.models.properties.LongProperty;
import com.wordnik.swagger.models.properties.MapProperty;
import com.wordnik.swagger.models.properties.Property;
import com.wordnik.swagger.models.properties.PropertyBuilder;
import com.wordnik.swagger.models.properties.RefProperty;
import com.wordnik.swagger.models.properties.StringProperty;
import com.wordnik.swagger.util.Json;

public class DefaultCodegen {
  Logger LOGGER = LoggerFactory.getLogger(DefaultCodegen.class);

  protected String outputFolder = "";
  protected Set<String> defaultIncludes = new HashSet<String>();
  protected Map<String, String> typeMapping = new HashMap<String, String>();
  protected Map<String, String> instantiationTypes = new HashMap<String, String>();
  protected Set<String> reservedWords = new HashSet<String>();
  protected Set<String> languageSpecificPrimitives = new HashSet<String>();
  protected Map<String, String> importMapping = new HashMap<String, String>();
  protected String modelPackage = "", apiPackage = "", fileSuffix;
  protected Map<String, String> apiTemplateFiles = new HashMap<String, String>();
  protected Map<String, String> modelTemplateFiles = new HashMap<String, String>();
  protected String templateDir;
  protected Map<String, Object> additionalProperties = new HashMap<String, Object>();
  protected List<SupportingFile> supportingFiles = new ArrayList<SupportingFile>();

  public void processOpts(){
    if(additionalProperties.containsKey("templateDir")) {
      this.setTemplateDir((String)additionalProperties.get("templateDir"));
    }
  }

  // override with any special post-processing
  public Map<String, Object> postProcessModels(Map<String, Object> objs) {
    return objs;
  }

  // override with any special post-processing
  public Map<String, Object> postProcessOperations(Map<String, Object> objs) {
    return objs;
  }

  // override with any special post-processing
  public Map<String, Object> postProcessSupportingFileData(Map<String, Object> objs) {
    return objs;
  }

  // override with any special handling of the entire swagger spec
  public void processSwagger(Swagger swagger) {}
  
  // override with any special text escaping logic
  public String escapeText(String input) {
    if(input != null) {
      String output = input.replaceAll("\n", "\\\\n");
      output = output.replace("\"", "\\\"");
      return output;
    }
    return input;
  }

  public Set<String> defaultIncludes() {
    return defaultIncludes;
  }
  public Map<String, String> typeMapping() {
    return typeMapping;
  }
  public Map<String, String> instantiationTypes() {
    return instantiationTypes;
  }
  public Set<String> reservedWords() {
    return reservedWords;
  }
  public Set<String> languageSpecificPrimitives() {
    return languageSpecificPrimitives;
  }
  public Map<String, String> importMapping() {
    return importMapping;
  }
  public String modelPackage() {
    return modelPackage;
  }
  public String apiPackage() {
    return apiPackage;
  }
  public String fileSuffix() {
    return fileSuffix;
  }
  public String templateDir() {
    return templateDir;
  }
  public Map<String, String> apiTemplateFiles() {
    return apiTemplateFiles;
  }
  public Map<String, String> modelTemplateFiles() {
    return modelTemplateFiles;
  }

  public String apiFileFolder() {
    return outputFolder + "/" + apiPackage().replace('.', File.separatorChar);
  }

  public String modelFileFolder() {
    return outputFolder + "/" + modelPackage().replace('.', File.separatorChar);
  }

  public Map<String, Object> additionalProperties() {
    return additionalProperties;
  }
  public List<SupportingFile> supportingFiles() {
    return supportingFiles;
  }
  public String outputFolder() {
    return outputFolder;
  }

  public void setOutputDir(String dir) {
    this.outputFolder = dir;
  }
  public String getOutputDir() {
    return outputFolder();
  }

  public void setTemplateDir(String templateDir) {
    this.templateDir = templateDir;
  }

  public String toApiFilename(String name) {
    return toApiName(name);
  }

  public String toApiVarName(String name) {
    return snakeCase(name);
  }

  public String toModelFilename(String name) {
    return initialCaps(name);
  }

  public String toOperationId(String operationId) { return operationId; }

  public String toVarName(String name) {
    if(reservedWords.contains(name))
      return escapeReservedWord(name);
    else
      return name;
  }

  public String toParamName(String name) {
    if(reservedWords.contains(name)) {
      return escapeReservedWord(name);
    }
    return name;
  }

  public String toEnumName(CodegenProperty property) {
    return StringUtils.capitalize(property.name) + "Enum";
  }

  public String escapeReservedWord(String name) {
    throw new RuntimeException("reserved word " + name + " not allowed");
  }

  public String toModelImport(String name) {
    if("".equals(modelPackage()))
      return name;
    else
      return modelPackage() + "." + name;
  }

  public String toApiImport(String name) {
    return apiPackage() + "." + name;
  }

  public DefaultCodegen() {
    defaultIncludes = new HashSet<String>(
      Arrays.asList("double",
        "int",
        "long",
        "short",
        "char",
        "float",
        "String",
        "boolean",
        "Boolean",
        "Double",
        "Void",
        "Integer",
        "Long",
        "Float")
      );

    typeMapping = new HashMap<String, String>();
    typeMapping.put("array", "List");
    typeMapping.put("map", "Map");
    typeMapping.put("List", "List");
    typeMapping.put("boolean", "Boolean");
    typeMapping.put("string", "String");
    typeMapping.put("int", "Integer");
    typeMapping.put("float", "Float");
    typeMapping.put("number", "BigDecimal");
    typeMapping.put("DateTime", "Date");
    typeMapping.put("long", "Long");
    typeMapping.put("short", "Short");
    typeMapping.put("char", "String");
    typeMapping.put("double", "Double");
    typeMapping.put("object", "Object");
    typeMapping.put("integer", "Integer");

    instantiationTypes = new HashMap<String, String>();

    reservedWords = new HashSet<String>();

    importMapping = new HashMap<String, String>();
    importMapping.put("BigDecimal", "java.math.BigDecimal");
    importMapping.put("UUID", "java.util.UUID");
    importMapping.put("File", "java.io.File");
    importMapping.put("Date", "java.util.Date");
    importMapping.put("Timestamp", "java.sql.Timestamp");
    importMapping.put("Map", "java.util.Map");
    importMapping.put("HashMap", "java.util.HashMap");
    importMapping.put("Array", "java.util.List");
    importMapping.put("ArrayList", "java.util.ArrayList");
    importMapping.put("List", "java.util.*");
    importMapping.put("Set", "java.util.*");
    importMapping.put("DateTime", "org.joda.time.*");
    importMapping.put("LocalDateTime", "org.joda.time.*");
    importMapping.put("LocalDate", "org.joda.time.*");
    importMapping.put("LocalTime", "org.joda.time.*");
  }


  public String generateExamplePath(String path, Operation operation) {
    StringBuilder sb = new StringBuilder();
    sb.append(path);

    if(operation.getParameters() != null) {
      int count = 0;

      for(Parameter param : operation.getParameters()) {
        if(param instanceof QueryParameter) {
          StringBuilder paramPart = new StringBuilder();
          QueryParameter qp = (QueryParameter) param;

          if(count == 0)
            paramPart.append("?");
          else
            paramPart.append(",");
          count += 1;
          if(!param.getRequired())
            paramPart.append("[");
          paramPart.append(param.getName()).append("=");
          paramPart.append("{");
          if(qp.getCollectionFormat() != null) {
            paramPart.append(param.getName() + "1");
            if("csv".equals(qp.getCollectionFormat()))
              paramPart.append(",");
            else if("pipes".equals(qp.getCollectionFormat()))
              paramPart.append("|");
            else if("tsv".equals(qp.getCollectionFormat()))
              paramPart.append("\t");
            else if("multi".equals(qp.getCollectionFormat())) {
              paramPart.append("&").append(param.getName()).append("=");
              paramPart.append(param.getName() + "2");
            }
          }
          else {
            paramPart.append(param.getName());
          }
          paramPart.append("}");
          if(!param.getRequired())
            paramPart.append("]");
          sb.append(paramPart.toString());
        }
      }
    }

    return sb.toString();
  }

  public String toInstantiationType(Property p) {
    if (p instanceof MapProperty) {
      MapProperty ap = (MapProperty) p;
      String inner = getSwaggerType(ap.getAdditionalProperties());
      return instantiationTypes.get("map") + "<String, " + inner + ">";
    }
    else if (p instanceof ArrayProperty) {
      ArrayProperty ap = (ArrayProperty) p;
      String inner = getSwaggerType(ap.getItems());
      return instantiationTypes.get("array") + "<" + inner + ">";
    }
    else
      return null;
  }

  public String toDefaultValue(Property p) {
    if(p instanceof StringProperty)
      return "null";
    else if (p instanceof BooleanProperty)
      return "null";
    else if(p instanceof DateProperty)
      return "null";
    else if(p instanceof DateTimeProperty)
      return "null";
    else if (p instanceof DoubleProperty) {
      DoubleProperty dp = (DoubleProperty) p;
      if(dp.getDefault() != null) {
        return dp.getDefault().toString();
      }
      return "null";
    }
    else if (p instanceof FloatProperty) {
      FloatProperty dp = (FloatProperty) p;
      if(dp.getDefault() != null) {
        return dp.getDefault().toString();
      }
      return "null";
    }
    else if (p instanceof IntegerProperty) {
      IntegerProperty dp = (IntegerProperty) p;
      if(dp.getDefault() != null) {
        return dp.getDefault().toString();
      }
      return "null";
    }
    else if (p instanceof LongProperty) {
      LongProperty dp = (LongProperty) p;
      if(dp.getDefault() != null) {
        return dp.getDefault().toString();
      }
      return "null";
    }
    else if (p instanceof MapProperty) {
      MapProperty ap = (MapProperty) p;
      String inner = getSwaggerType(ap.getAdditionalProperties());
      return "new HashMap<String, " + inner + ">() ";
    }
    else if (p instanceof ArrayProperty) {
      ArrayProperty ap = (ArrayProperty) p;
      String inner = getSwaggerType(ap.getItems());
      return "new ArrayList<" + inner + ">() ";
    }
    else
      return "null";
  }

  /**
   * returns the swagger type for the property
   **/
  public String getSwaggerType(Property p) {
    String datatype = null;
    if(p instanceof StringProperty)
      datatype = "string";
    else if (p instanceof BooleanProperty)
      datatype = "boolean";
    else if(p instanceof DateProperty)
      datatype = "date";
    else if(p instanceof DateTimeProperty)
      datatype = "DateTime";
    else if (p instanceof DoubleProperty)
      datatype = "double";
    else if (p instanceof FloatProperty)
      datatype = "float";
    else if (p instanceof IntegerProperty)
      datatype = "integer";
    else if (p instanceof LongProperty)
      datatype = "long";
    else if (p instanceof MapProperty)
      datatype = "map";
    else if (p instanceof DecimalProperty)
      datatype = "number";
    else if (p instanceof RefProperty) {
      RefProperty r = (RefProperty)p;
      datatype = r.get$ref();
      if(datatype.indexOf("#/definitions/") == 0)
        datatype = datatype.substring("#/definitions/".length());
    }
    else {
      if(p != null) datatype = p.getType();
    }
    return datatype;
  }

  public String snakeCase(String name) {
      return (name.length() > 0) ? (Character.toLowerCase(name.charAt(0)) + name.substring(1)) : "";
  }

  public String initialCaps(String name) {
    return StringUtils.capitalize(name);
  }

  public String getTypeDeclaration(String name) {
    return name;
  }

  public String getTypeDeclaration(Property p) {
    String swaggerType = getSwaggerType(p);
    if(typeMapping.containsKey(swaggerType))
      return typeMapping.get(swaggerType);
    return swaggerType;
  }

  public String toApiName(String name) {
    if(name.length() == 0)
      return "DefaultApi";
    return initialCaps(name) + "Api";
  }

  public String toModelName(String name) {
    return initialCaps(name);
  }

  public CodegenModel fromModel(String name, Model model) {
    CodegenModel m = CodegenModelFactory.newInstance(CodegenModelType.MODEL);
    if(reservedWords.contains(name))
      m.name = escapeReservedWord(name);
    else
      m.name = name;
    m.description = escapeText(model.getDescription());
    m.classname = toModelName(name);
    m.classVarName = toVarName(name);
    m.modelJson = Json.pretty(model);
    m.externalDocs = model.getExternalDocs();
    int count = 0;
    if(model instanceof ArrayModel) {
      ArrayModel am = (ArrayModel) model;
      ArrayProperty arrayProperty = new ArrayProperty(am.getItems());
      CodegenProperty cp = fromProperty(name, arrayProperty);
      if(cp.complexType != null && !defaultIncludes.contains(cp.complexType))
        m.imports.add(cp.complexType);
      m.parent = toInstantiationType(arrayProperty);
      String containerType = cp.containerType;
      if(instantiationTypes.containsKey(containerType))
        m.imports.add(instantiationTypes.get(containerType));
      if(typeMapping.containsKey(containerType)) {
        containerType = typeMapping.get(containerType);
        cp.containerType = containerType;
        m.imports.add(containerType);
      }
    }
    else if (model instanceof RefModel) {
      // TODO
    }
    else {
      ModelImpl impl = (ModelImpl) model;
      if(impl.getAdditionalProperties() != null) {
        MapProperty mapProperty = new MapProperty(impl.getAdditionalProperties());
        CodegenProperty cp = fromProperty(name, mapProperty);
        if(cp.complexType != null && !defaultIncludes.contains(cp.complexType))
          m.imports.add(cp.complexType);
        m.parent = toInstantiationType(mapProperty);
        String containerType = cp.containerType;
        if(instantiationTypes.containsKey(containerType))
          m.imports.add(instantiationTypes.get(containerType));
        if(typeMapping.containsKey(containerType)) {
          containerType = typeMapping.get(containerType);
          cp.containerType = containerType;
          m.imports.add(containerType);
        }
      }
      if(impl.getProperties() != null && impl.getProperties().size() > 0) {
        m.hasVars = true;
        m.hasEnums = false;
        for(String key: impl.getProperties().keySet()) {
          Property prop = impl.getProperties().get(key);

          if(prop == null) {
            LOGGER.warn("null property for " + key);
          }
          else {
            CodegenProperty cp;
            try{
              cp = fromProperty(key, prop);
            }
            catch(Exception e) {
              System.out.println("failed to process model " + name);
              throw new RuntimeException(e);
            }
            cp.required = null;
            if(impl.getRequired() != null) {
              for(String req : impl.getRequired()) {
                if(key.equals(req))
                  cp.required = true;
              }
            }
            if(cp.complexType != null && !defaultIncludes.contains(cp.complexType)) {
              m.imports.add(cp.complexType);
            }
            m.vars.add(cp);
            count += 1;
            if (cp.isEnum)
              m.hasEnums = true;
            if(count != impl.getProperties().keySet().size())
              cp.hasMore = new Boolean(true);
            if(cp.isContainer != null) {
              String arrayImport = typeMapping.get("array");
              if(arrayImport != null &&
                !languageSpecificPrimitives.contains(arrayImport) && 
                !defaultIncludes.contains(arrayImport))
                m.imports.add(arrayImport);
            }

            if(cp.complexType != null &&
              !languageSpecificPrimitives.contains(cp.complexType) && 
              !defaultIncludes.contains(cp.complexType))
              m.imports.add(cp.complexType);

            if(cp.baseType != null &&
              !languageSpecificPrimitives.contains(cp.baseType) && 
              !defaultIncludes.contains(cp.baseType))
              m.imports.add(cp.baseType);
          }
        }
      }
      else {
        m.emptyVars = true;
      }
    }
    return m;
  }

  public String getterAndSetterCapitalize(String name) {
    if (name == null || name.length() == 0) {
      return name;
    }

    return camelize(toVarName(name));

  }

  public CodegenProperty fromProperty(String name, Property p) {
    if(p == null) {
      LOGGER.error("unexpected missing property for name " + null);
      return null;
    }
    CodegenProperty property = CodegenModelFactory.newInstance(CodegenModelType.PROPERTY);

    property.name = toVarName(name);
    property.baseName = name;
    property.description = escapeText(p.getDescription());
    property.getter = "get" + getterAndSetterCapitalize(name);
    property.setter = "set" + getterAndSetterCapitalize(name);
    property.example = p.getExample();
    property.defaultValue = toDefaultValue(p);
    property.jsonSchema = Json.pretty(p);

    String type = getSwaggerType(p);
    if(p instanceof AbstractNumericProperty) {
      AbstractNumericProperty np = (AbstractNumericProperty) p;
      property.minimum = np.getMinimum();
      property.maximum = np.getMaximum();
      property.exclusiveMinimum = np.getExclusiveMinimum();
      property.exclusiveMaximum = np.getExclusiveMaximum();

      // legacy support
      Map<String, Object> allowableValues = new HashMap<String, Object>();
      if(np.getMinimum() != null)
        allowableValues.put("min", np.getMinimum());
      if(np.getMaximum() != null)
        allowableValues.put("max", np.getMaximum());
      property.allowableValues = allowableValues;
    }

    if(p instanceof StringProperty) {
      StringProperty sp = (StringProperty) p;
      property.maxLength = sp.getMaxLength();
      property.minLength = sp.getMinLength();
      property.pattern = sp.getPattern();
      if(sp.getEnum() != null) {
        List<String> _enum = sp.getEnum();
        property._enum = _enum;
        property.isEnum = true;

        // legacy support
        Map<String, Object> allowableValues = new HashMap<String, Object>();
        allowableValues.put("values", _enum);
        property.allowableValues = allowableValues;
      }
    }

    property.datatype = getTypeDeclaration(p);

    // this can cause issues for clients which don't support enums
    if(property.isEnum)
      property.datatypeWithEnum = toEnumName(property);
    else
      property.datatypeWithEnum = property.datatype;

    property.baseType = getSwaggerType(p);

    if(p instanceof ArrayProperty) {
      property.isContainer = true;
      property.containerType = "array";
      ArrayProperty ap = (ArrayProperty) p;
      CodegenProperty cp = fromProperty("inner", ap.getItems());
      if(cp == null) {
        LOGGER.warn("skipping invalid property " + Json.pretty(p));
      }
      else {
        property.baseType = getSwaggerType(p);
        if(!languageSpecificPrimitives.contains(cp.baseType))
          property.complexType = cp.baseType;
        else
          property.isPrimitiveType = true;
      }
    }
    else if(p instanceof MapProperty) {
      property.isContainer = true;
      property.containerType = "map";
      MapProperty ap = (MapProperty) p;
      CodegenProperty cp = fromProperty("inner", ap.getAdditionalProperties());

      property.baseType = getSwaggerType(p);
      if(!languageSpecificPrimitives.contains(cp.baseType))
        property.complexType = cp.baseType;
      else
        property.isPrimitiveType = true;
    }
    else {
        setNonArrayMapProperty(property, type);
    }
    return property;
  }

  protected void setNonArrayMapProperty(CodegenProperty property, String type) {
    property.isNotContainer = true;
      if(languageSpecificPrimitives().contains(type))
        property.isPrimitiveType = true;
      else
        property.complexType = property.baseType;
    }

  private Response findMethodResponse(Map<String, Response> responses) {

    String code = null;
    for(String responseCode : responses.keySet()) {
      if (responseCode.startsWith("2") || responseCode.equals("default")) {
        if (code == null || code.compareTo(responseCode) > 0) {
          code = responseCode;
        }
      }
    }
    if (code == null)
      return null;
    return responses.get(code);
  }

  public CodegenOperation fromOperation(String path, String httpMethod, Operation operation, Map<String, Model> definitions) {
    CodegenOperation op = CodegenModelFactory.newInstance(CodegenModelType.OPERATION);
    Set<String> imports = new HashSet<String>();

    String operationId = operation.getOperationId();
    if(operationId == null) {
      String tmpPath = path;
      tmpPath = tmpPath.replaceAll("\\{", "");
      tmpPath = tmpPath.replaceAll("\\}", "");
      String[] parts = (tmpPath + "/" + httpMethod).split("/");
      StringBuilder builder = new StringBuilder();
      if("/".equals(tmpPath)) {
        // must be root tmpPath
        builder.append("root");
      }
      for(int i = 0; i < parts.length; i++) {
        String part = parts[i];
        if(part.length() > 0) {
          if(builder.toString().length() == 0)
            part = Character.toLowerCase(part.charAt(0)) + part.substring(1);
          else
            part = initialCaps(part);
          builder.append(part);
        }
      }
      operationId = builder.toString();
      LOGGER.warn("generated operationId " + operationId);
    }
    op.path = path;
    op.operationId = toOperationId(operationId);
    op.summary = escapeText(operation.getSummary());
    op.notes = escapeText(operation.getDescription());
    op.tags = operation.getTags();

    if(operation.getConsumes() != null && operation.getConsumes().size() > 0) {
      List<Map<String, String>> c = new ArrayList<Map<String, String>>();
      int count = 0;
      for(String key: operation.getConsumes()) {
        Map<String, String> mediaType = new HashMap<String, String>();
        mediaType.put("mediaType", key);
        if (count < operation.getConsumes().size())
          mediaType.put("hasMore", "true");
        else
          mediaType.put("hasMore", null);
        count += 1;
        c.add(mediaType);
      }
      op.consumes = c;
      op.hasConsumes = true;
    }

    if(operation.getProduces() != null && operation.getProduces().size() > 0) {
      List<Map<String, String>> c = new ArrayList<Map<String, String>>();
      int count = 0;
      for(String key: operation.getProduces()) {
        Map<String, String> mediaType = new HashMap<String, String>();
        mediaType.put("mediaType", key);
        count += 1;
        if (count < operation.getProduces().size())
          mediaType.put("hasMore", "true");
        else
          mediaType.put("hasMore", null);
        c.add(mediaType);
      }
      op.produces = c;
      op.hasProduces = true;
    }

    if (operation.getResponses() != null && !operation.getResponses().isEmpty()) {
      Response methodResponse = findMethodResponse(operation.getResponses());

      for (Map.Entry<String, Response> entry : operation.getResponses().entrySet()) {
        Response response = entry.getValue();
        CodegenResponse r = fromResponse(entry.getKey(), response);
        r.hasMore = true;
        if(r.baseType != null &&
            !defaultIncludes.contains(r.baseType) &&
            !languageSpecificPrimitives.contains(r.baseType))
          imports.add(r.baseType);
        r.isDefault = response == methodResponse;
        op.responses.add(r);
      }
      op.responses.get(op.responses.size() - 1).hasMore = false;

    if(methodResponse != null) {
      if (methodResponse.getSchema() != null) {
        CodegenProperty cm = fromProperty("response", methodResponse.getSchema());

        Property responseProperty = methodResponse.getSchema();

        if(responseProperty instanceof ArrayProperty) {
          ArrayProperty ap = (ArrayProperty) responseProperty;
          CodegenProperty innerProperty = fromProperty("response", ap.getItems());
          op.returnBaseType = innerProperty.baseType;
        }
        else {
          if(cm.complexType != null)
            op.returnBaseType = cm.complexType;
          else
            op.returnBaseType = cm.baseType;
        }
        op.examples = new ExampleGenerator(definitions).generate(methodResponse.getExamples(), operation.getProduces(), responseProperty);
        op.defaultResponse = toDefaultValue(responseProperty);
        op.returnType = cm.datatype;
        if(cm.isContainer != null) {
          op.returnContainer = cm.containerType;
          if("map".equals(cm.containerType))
            op.isMapContainer = Boolean.TRUE;
          else if ("list".equalsIgnoreCase(cm.containerType))
            op.isListContainer = Boolean.TRUE;
          else if ("array".equalsIgnoreCase(cm.containerType))
            op.isListContainer = Boolean.TRUE;
        }
        else
          op.returnSimpleType = true;
        if (languageSpecificPrimitives().contains(op.returnBaseType) || op.returnBaseType == null)
          op.returnTypeIsPrimitive = true;
      }
      addHeaders(methodResponse, op.responseHeaders);
    }
    }

    List<Parameter> parameters = operation.getParameters();
    CodegenParameter bodyParam = null;
    List<CodegenParameter> allParams = new ArrayList<CodegenParameter>();
    List<CodegenParameter> bodyParams = new ArrayList<CodegenParameter>();
    List<CodegenParameter> pathParams = new ArrayList<CodegenParameter>();
    List<CodegenParameter> queryParams = new ArrayList<CodegenParameter>();
    List<CodegenParameter> headerParams = new ArrayList<CodegenParameter>();
    List<CodegenParameter> cookieParams = new ArrayList<CodegenParameter>();
    List<CodegenParameter> formParams = new ArrayList<CodegenParameter>();

    if(parameters != null) {
      for(Parameter param : parameters) {
        CodegenParameter p = fromParameter(param, imports);
        allParams.add(p);
        if(param instanceof QueryParameter) {
          p.isQueryParam = new Boolean(true);
          queryParams.add(p.copy());
        }
        else if(param instanceof PathParameter) {
          p.required = true;
          p.isPathParam = new Boolean(true);
          pathParams.add(p.copy());
        }
        else if(param instanceof HeaderParameter) {
          p.isHeaderParam = new Boolean(true);
          headerParams.add(p.copy());
        }
        else if(param instanceof CookieParameter) {
          p.isCookieParam = new Boolean(true);
          cookieParams.add(p.copy());
        }
        else if(param instanceof BodyParameter) {
          p.isBodyParam = new Boolean(true);
          bodyParam = p;
          bodyParams.add(p.copy());
        }
        else if(param instanceof FormParameter) {
          if("file".equalsIgnoreCase(((FormParameter)param).getType()))
            p.isFile = true;
          else
            p.notFile = true;
          p.isFormParam = new Boolean(true);
          formParams.add(p.copy());
        }
      }
    }
    for(String i: imports) {
      if(!defaultIncludes.contains(i) && !languageSpecificPrimitives.contains(i)){
        op.imports.add(i);
      }
    }
    op.bodyParam = bodyParam;
    op.httpMethod = httpMethod.toUpperCase();
    op.allParams = addHasMore(allParams);
    op.bodyParams = addHasMore(bodyParams);
    op.pathParams = addHasMore(pathParams);
    op.queryParams = addHasMore(queryParams);
    op.headerParams = addHasMore(headerParams);
    // op.cookieParams = cookieParams;
    op.formParams = addHasMore(formParams);
    // legacy support
    op.nickname = op.operationId;


    if(op.allParams.size() > 0) 
      op.hasParams = true;
    op.externalDocs = operation.getExternalDocs();

    return op;
  }

  public CodegenResponse fromResponse(String responseCode, Response response) {
    CodegenResponse r = CodegenModelFactory.newInstance(CodegenModelType.RESPONSE);
    if("default".equals(responseCode))
      r.code = "0";
    else
      r.code = responseCode;
    r.message = response.getDescription();
    r.schema = response.getSchema();
    r.examples = toExamples(response.getExamples());
    r.jsonSchema = Json.pretty(response);
    addHeaders(response, r.headers);

    if (r.schema != null) {
      Property responseProperty = response.getSchema();
      responseProperty.setRequired(true);
      CodegenProperty cm = fromProperty("response", responseProperty);

      if(responseProperty instanceof ArrayProperty) {
        ArrayProperty ap = (ArrayProperty) responseProperty;
        CodegenProperty innerProperty = fromProperty("response", ap.getItems());
        r.baseType = innerProperty.baseType;
      }
      else {
        if(cm.complexType != null)
          r.baseType = cm.complexType;
        else
          r.baseType = cm.baseType;
      }
      r.dataType = cm.datatype;
      if(cm.isContainer != null) {
        r.simpleType = false;
        r.containerType = cm.containerType;
        r.isMapContainer = "map".equals(cm.containerType);
        r.isListContainer = "list".equals(cm.containerType);
      }
      else
        r.simpleType  = true;
      r.primitiveType = (r.baseType == null ||languageSpecificPrimitives().contains(r.baseType));
    }
    if (r.baseType == null) {
      r.isMapContainer = false;
      r.isListContainer = false;
      r.primitiveType = true;
      r.simpleType = true;
    }
    return r;
  }

  public CodegenParameter fromParameter(Parameter param, Set<String> imports) {
    CodegenParameter p = CodegenModelFactory.newInstance(CodegenModelType.PARAMETER);
    p.baseName = param.getName();
    p.description = escapeText(param.getDescription());
    if(param.getRequired())
      p.required = param.getRequired();
    p.jsonSchema = Json.pretty(param);

    if(param instanceof SerializableParameter) {
      SerializableParameter qp = (SerializableParameter) param;
      Property property = null;
      String collectionFormat = null;
      if("array".equals(qp.getType())) {
        Property inner = qp.getItems();
        if(inner == null) {
          LOGGER.warn("warning!  No inner type supplied for array parameter \"" + qp.getName() + "\", using String");
          inner = new StringProperty().description("//TODO automatically added by swagger-codegen");
        }
        property = new ArrayProperty(inner);
        collectionFormat = qp.getCollectionFormat();
        CodegenProperty pr = fromProperty("inner", inner);
        p.baseType = pr.datatype;
        p.isContainer = true;
        imports.add(pr.baseType);
      }
      else if("object".equals(qp.getType())) {
        Property inner = qp.getItems();
        if(inner == null) {
          LOGGER.warn("warning!  No inner type supplied for map parameter \"" + qp.getName() + "\", using String");
          inner = new StringProperty().description("//TODO automatically added by swagger-codegen");
        }
        property = new MapProperty(inner);
        collectionFormat = qp.getCollectionFormat();
        CodegenProperty pr = fromProperty("inner", inner);
        p.baseType = pr.datatype;
        imports.add(pr.baseType);
      }
      else
        property = PropertyBuilder.build(qp.getType(), qp.getFormat(), null);
      if(property == null) {
        LOGGER.warn("warning!  Property type \"" + qp.getType() + "\" not found for parameter \"" + param.getName() + "\", using String");
        property = new StringProperty().description("//TODO automatically added by swagger-codegen.  Type was " + qp.getType() + " but not supported");
      }
      property.setRequired(param.getRequired());
      CodegenProperty model = fromProperty(qp.getName(), property);
      p.collectionFormat = collectionFormat;
      p.dataType = model.datatype;
      p.paramName = toParamName(qp.getName());

      if(model.complexType != null) {
        imports.add(model.complexType);
      }
    }
    else {
      BodyParameter bp = (BodyParameter) param;
      Model model = bp.getSchema();

      if(model instanceof ModelImpl) {
        ModelImpl impl = (ModelImpl) model;
        CodegenModel cm = fromModel(bp.getName(), impl);
        if(cm.emptyVars != null && cm.emptyVars == false) {
          p.dataType = getTypeDeclaration(cm.classname);
          imports.add(p.dataType);
        }
        else {
          // TODO: missing format, so this will not always work
          Property prop = PropertyBuilder.build(impl.getType(), null, null);
          prop.setRequired(bp.getRequired());
          CodegenProperty cp = fromProperty("property", prop);
          if(cp != null) {
            p.dataType = cp.datatype;
          }
        }
      }
      else if(model instanceof ArrayModel) {
        // to use the built-in model parsing, we unwrap the ArrayModel
        // and get a single property from it
        ArrayModel impl = (ArrayModel) model;
        CodegenModel cm = fromModel(bp.getName(), impl);
        // get the single property
        ArrayProperty ap = new ArrayProperty().items(impl.getItems());
        ap.setRequired(param.getRequired());
        CodegenProperty cp = fromProperty("inner", ap);
        if(cp.complexType != null) {
          imports.add(cp.complexType);
        }
        imports.add(cp.baseType);
        p.dataType = cp.datatype;
        p.isContainer = true;
      }
      else{
        Model sub = bp.getSchema();
        if(sub instanceof RefModel) {
          String name = ((RefModel)sub).getSimpleRef();
          if(typeMapping.containsKey(name))
            name = typeMapping.get(name);
          else {
            name = toModelName(name);
            if(defaultIncludes.contains(name)) {
              imports.add(name);
            }
            imports.add(name);
            name = getTypeDeclaration(name);
          }
          p.dataType = name;
        }
      }
      p.paramName = toParamName(bp.getName());
    }
    return p;
  }

  public List<CodegenSecurity> fromSecurity(Map<String, SecuritySchemeDefinition> schemes) {
    if(schemes == null)
      return null;

    List<CodegenSecurity> secs = new ArrayList<CodegenSecurity>(schemes.size());
    for (Iterator<Map.Entry<String, SecuritySchemeDefinition>> it = schemes.entrySet().iterator(); it.hasNext();) {
      final Map.Entry<String, SecuritySchemeDefinition> entry = it.next();
      final SecuritySchemeDefinition schemeDefinition = entry.getValue();

      CodegenSecurity sec = CodegenModelFactory.newInstance(CodegenModelType.SECURITY);
      sec.name = entry.getKey();
      sec.type = schemeDefinition.getType();

      if (schemeDefinition instanceof ApiKeyAuthDefinition) {
        final ApiKeyAuthDefinition apiKeyDefinition = (ApiKeyAuthDefinition) schemeDefinition;
        sec.isBasic = sec.isOAuth = false;
        sec.isApiKey = true;
        sec.keyParamName = apiKeyDefinition.getName();
        sec.isKeyInHeader = apiKeyDefinition.getIn() == In.HEADER;
        sec.isKeyInQuery = !sec.isKeyInHeader;
      } else {
        sec.isKeyInHeader = sec.isKeyInQuery = sec.isApiKey = false;
        sec.isBasic = schemeDefinition instanceof BasicAuthDefinition;
        sec.isOAuth = !sec.isBasic;
      }

      sec.hasMore = it.hasNext();
      secs.add(sec);
    }
    return secs;
  }

<<<<<<< HEAD
  protected List<Map<String, String>> toExamples(Map<String, Object> examples) {
    if(examples == null)
      return null;

    List<Map<String, String>> output = new ArrayList<Map<String, String>>();
    for(String key: examples.keySet()) {
      String value = String.valueOf(examples.get(key));
=======
  protected List<Map<String, Object>> toExamples(Map<String, Object> examples) {
    if(examples == null)
      return null;

    final List<Map<String, Object>> output = new ArrayList<Map<String, Object>>(examples.size());
    for(Map.Entry<String, Object> entry : examples.entrySet()) {
>>>>>>> 9a361746

      final Map<String, Object> kv = new HashMap<String, Object>();
      kv.put("contentType", entry.getKey());
      kv.put("example", entry.getValue());
      output.add(kv);
    }
    return output;
  }

  private void addHeaders(Response response, List<CodegenProperty> target) {
    if (response.getHeaders() != null) {
      for (Map.Entry<String, Property> headers : response.getHeaders().entrySet()) {
        target.add(fromProperty(headers.getKey(), headers.getValue()));
      }
    }
  }

  private List<CodegenParameter> addHasMore(List<CodegenParameter> objs) {
    if(objs != null) {
      for(int i = 0; i < objs.size(); i++) {
        if(i > 0)
          objs.get(i).secondaryParam = new Boolean(true);
        if(i < objs.size() - 1)
          objs.get(i).hasMore = new Boolean(true);
      }
    }
    return objs;
  }

  private Map<String, Object> addHasMore(Map<String, Object> objs) {
    if(objs != null) {
      for(int i = 0; i < objs.size() - 1; i++) {
        if(i > 0)
          objs.put("secondaryParam", new Boolean(true));
        if(i < objs.size() - 1)
          objs.put("hasMore", true);
      }
    }
    return objs;
  }


  public void addOperationToGroup(String tag, String resourcePath, Operation operation, CodegenOperation co, Map<String, List<CodegenOperation>> operations) {
    List<CodegenOperation> opList = operations.get(tag);
    if(opList == null) {
      opList = new ArrayList<CodegenOperation>();
      operations.put(tag, opList);
    }
    opList.add(co);
    co.baseName = tag;    
  }

  /* underscore and camelize are copied from Twitter elephant bird
   * https://github.com/twitter/elephant-bird/blob/master/core/src/main/java/com/twitter/elephantbird/util/Strings.java
   */

  /**
   * Underscore the given word.
   * @param word The word
   * @return The underscored version of the word
   */
  public static String underscore(String word) {
    String firstPattern = "([A-Z]+)([A-Z][a-z])";
    String secondPattern = "([a-z\\d])([A-Z])";
    String replacementPattern = "$1_$2";
    // Replace package separator with slash.
    word = word.replaceAll("\\.", "/");
    // Replace $ with two underscores for inner classes.
    word = word.replaceAll("\\$", "__");
    // Replace capital letter with _ plus lowercase letter.
    word = word.replaceAll(firstPattern, replacementPattern);
    word = word.replaceAll(secondPattern, replacementPattern);
    word = word.replace('-', '_');
    word = word.toLowerCase();
    return word;
  }

  public static String camelize(String word) {
    return camelize(word, false);
  }

  public static String camelize(String word, boolean lowercaseFirstLetter) {
    // Replace all slashes with dots (package separator)
    Pattern p = Pattern.compile("\\/(.?)");
    Matcher m = p.matcher(word);
    while (m.find()) {
      word = m.replaceFirst("." + m.group(1)/*.toUpperCase()*/);
      m = p.matcher(word);
    }

    // case out dots
    String[] parts = word.split("\\.");
    StringBuilder f = new StringBuilder();
    for(String z : parts) {
      if(z.length() > 0)
        f.append(Character.toUpperCase(z.charAt(0))).append(z.substring(1));
    }
    word = f.toString();

    m = p.matcher(word);
    while (m.find()) {
      word = m.replaceFirst("" + Character.toUpperCase(m.group(1).charAt(0)) + m.group(1).substring(1)/*.toUpperCase()*/);
      m = p.matcher(word);
    }

    // Uppercase the class name.
    p = Pattern.compile("(\\.?)(\\w)([^\\.]*)$");
    m = p.matcher(word);
    if (m.find()) {
      String rep = m.group(1) + m.group(2).toUpperCase() + m.group(3);
      rep = rep.replaceAll("\\$", "\\\\\\$");
      word = m.replaceAll(rep);
    }

    // Replace two underscores with $ to support inner classes.
    p = Pattern.compile("(__)(.)");
    m = p.matcher(word);
    while (m.find()) {
      word = m.replaceFirst("\\$" + m.group(2).toUpperCase());
      m = p.matcher(word);
    }

    // Remove all underscores
    p = Pattern.compile("(_)(.)");
    m = p.matcher(word);
    while (m.find()) {
      word = m.replaceFirst(m.group(2).toUpperCase());
      m = p.matcher(word);
    }

    if (lowercaseFirstLetter) {
      word = word.substring(0, 1).toLowerCase() + word.substring(1);
    }

    return word;
  }


}<|MERGE_RESOLUTION|>--- conflicted
+++ resolved
@@ -1075,23 +1075,12 @@
     return secs;
   }
 
-<<<<<<< HEAD
-  protected List<Map<String, String>> toExamples(Map<String, Object> examples) {
-    if(examples == null)
-      return null;
-
-    List<Map<String, String>> output = new ArrayList<Map<String, String>>();
-    for(String key: examples.keySet()) {
-      String value = String.valueOf(examples.get(key));
-=======
   protected List<Map<String, Object>> toExamples(Map<String, Object> examples) {
     if(examples == null)
       return null;
 
     final List<Map<String, Object>> output = new ArrayList<Map<String, Object>>(examples.size());
     for(Map.Entry<String, Object> entry : examples.entrySet()) {
->>>>>>> 9a361746
-
       final Map<String, Object> kv = new HashMap<String, Object>();
       kv.put("contentType", entry.getKey());
       kv.put("example", entry.getValue());
