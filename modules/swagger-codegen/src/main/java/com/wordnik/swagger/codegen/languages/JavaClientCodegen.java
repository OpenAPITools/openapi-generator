--- conflicted
+++ resolved
@@ -45,27 +45,6 @@
         "native", "super", "while")
     );
 
-<<<<<<< HEAD
-    additionalProperties.put("invokerPackage", invokerPackage);
-    additionalProperties.put("groupId", groupId);
-    additionalProperties.put("artifactId", artifactId);
-    additionalProperties.put("artifactVersion", artifactVersion);
-
-    final String invokerFolder = (sourceFolder + File.separator + invokerPackage).replace(".", java.io.File.separator);
-    final String authFolder = (sourceFolder + File.separator + invokerPackage + ".auth").replace(".", java.io.File.separator);
-
-    supportingFiles.add(new SupportingFile("pom.mustache", "", "pom.xml"));
-    supportingFiles.add(new SupportingFile("apiInvoker.mustache", invokerFolder, "ApiInvoker.java"));
-    supportingFiles.add(new SupportingFile("JsonUtil.mustache", invokerFolder, "JsonUtil.java"));
-    supportingFiles.add(new SupportingFile("apiException.mustache", invokerFolder, "ApiException.java"));
-    supportingFiles.add(new SupportingFile("configuration.mustache", invokerFolder, "Configuration.java"));
-    supportingFiles.add(new SupportingFile("auth/Authentication.mustache", authFolder, "Authentication.java"));
-    supportingFiles.add(new SupportingFile("auth/HttpBasicAuth.mustache", authFolder, "HttpBasicAuth.java"));
-    supportingFiles.add(new SupportingFile("auth/ApiKeyAuth.mustache", authFolder, "ApiKeyAuth.java"));
-    supportingFiles.add(new SupportingFile("auth/OAuth.mustache", authFolder, "OAuth.java"));
-
-=======
->>>>>>> 59ca8bd9
     languageSpecificPrimitives = new HashSet<String>(
       Arrays.asList(
         "String",
@@ -127,15 +106,18 @@
       this.setSourceFolder((String)additionalProperties.get("sourceFolder"));
     }
 
+    final String invokerFolder = (sourceFolder + File.separator + invokerPackage).replace(".", File.separator);
     supportingFiles.add(new SupportingFile("pom.mustache", "", "pom.xml"));
-    supportingFiles.add(new SupportingFile("ApiClient.mustache",
-      (sourceFolder + File.separator + invokerPackage).replace(".", java.io.File.separator), "ApiClient.java"));
-    supportingFiles.add(new SupportingFile("Configuration.mustache",
-      (sourceFolder + File.separator + invokerPackage).replace(".", java.io.File.separator), "Configuration.java"));
-    supportingFiles.add(new SupportingFile("JsonUtil.mustache",
-      (sourceFolder + File.separator + invokerPackage).replace(".", java.io.File.separator), "JsonUtil.java"));
-    supportingFiles.add(new SupportingFile("apiException.mustache",
-      (sourceFolder + File.separator + invokerPackage).replace(".", java.io.File.separator), "ApiException.java"));
+    supportingFiles.add(new SupportingFile("ApiClient.mustache", invokerFolder, "ApiClient.java"));
+    supportingFiles.add(new SupportingFile("JsonUtil.mustache", invokerFolder, "JsonUtil.java"));
+    supportingFiles.add(new SupportingFile("apiException.mustache", invokerFolder, "ApiException.java"));
+    supportingFiles.add(new SupportingFile("Configuration.mustache", invokerFolder, "Configuration.java"));
+
+    final String authFolder = (sourceFolder + File.separator + invokerPackage + ".auth").replace(".", File.separator);
+    supportingFiles.add(new SupportingFile("auth/Authentication.mustache", authFolder, "Authentication.java"));
+    supportingFiles.add(new SupportingFile("auth/HttpBasicAuth.mustache", authFolder, "HttpBasicAuth.java"));
+    supportingFiles.add(new SupportingFile("auth/ApiKeyAuth.mustache", authFolder, "ApiKeyAuth.java"));
+    supportingFiles.add(new SupportingFile("auth/OAuth.mustache", authFolder, "OAuth.java"));
   }
 
 
