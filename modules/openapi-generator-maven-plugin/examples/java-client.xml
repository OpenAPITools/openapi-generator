--- conflicted
+++ resolved
@@ -193,15 +193,9 @@
         <project.build.sourceEncoding>UTF-8</project.build.sourceEncoding>
         <swagger-annotations-version>2.2.16</swagger-annotations-version>
         <jersey-version>2.35</jersey-version>
-<<<<<<< HEAD
         <jackson-version>2.15.2</jackson-version>
         <jackson-databind-version>2.15.2</jackson-databind-version>
-        <jackson-databind-nullable-version>0.2.1</jackson-databind-nullable-version>
-=======
-        <jackson-version>2.13.0</jackson-version>
-        <jackson-databind-version>2.13.0</jackson-databind-version>
         <jackson-databind-nullable-version>0.2.6</jackson-databind-nullable-version>
->>>>>>> 5fb6fcf9
         <jakarta-annotation-version>1.3.5</jakarta-annotation-version>
         <junit-version>4.13.2</junit-version>
         <scribejava-apis-version>8.3.3</scribejava-apis-version>
