--- conflicted
+++ resolved
@@ -12,11 +12,7 @@
             <plugin>
                 <groupId>org.openapitools</groupId>
                 <artifactId>openapi-generator-maven-plugin</artifactId>
-<<<<<<< HEAD
-                <version>3.3.2</version>
-=======
                 <version>3.3.3</version>
->>>>>>> f8f7ffaa
                 <executions>
                     <execution>
                         <goals>
