<project xmlns="http://maven.apache.org/POM/4.0.0" xmlns:xsi="http://www.w3.org/2001/XMLSchema-instance"
		 xsi:schemaLocation="http://maven.apache.org/POM/4.0.0 http://maven.apache.org/maven-v4_0_0.xsd">
	<modelVersion>4.0.0</modelVersion>
	<groupId>org.openapitools</groupId>
	<artifactId>sample-project</artifactId>
	<packaging>jar</packaging>
	<version>1.0-SNAPSHOT</version>
	<name>sample-project</name>
	<url>https://maven.apache.org</url>

	<parent>
		<groupId>org.springframework.boot</groupId>
		<artifactId>spring-boot-starter-parent</artifactId>
		<version>2.2.1.RELEASE</version>
	</parent>
	<build>
		<plugins>
			<!-- activate the plugin -->
			<plugin>
				<groupId>org.openapitools</groupId>
				<artifactId>openapi-generator-maven-plugin</artifactId>
				<!-- RELEASE_VERSION -->
				<version>5.0.0-SNAPSHOT</version>
				<!-- /RELEASE_VERSION -->
				<executions>
					<execution>
						<id>spring-server</id>
						<goals>
							<goal>generate</goal>
						</goals>
						<configuration>
							<!-- specify the swagger yaml -->
							<inputSpec>${project.basedir}/swagger.yaml</inputSpec>

							<!-- target to generate java client code -->
							<generatorName>spring</generatorName>

							<!-- hint: if you want to generate java server code, e.g. based on Spring Boot,
								 you can use the following target: <generatorName>spring</generatorName> -->

							<!-- pass any necessary config options -->
							<configOptions>
								<serializableModel>true</serializableModel>
								<snapshotVersion>true</snapshotVersion>
							</configOptions>

						</configuration>
					</execution>

				</executions>
			</plugin>
			<plugin>
				<groupId>org.apache.maven.plugins</groupId>
				<artifactId>maven-compiler-plugin</artifactId>
				<version>3.8.1</version>
				<configuration>
					<source>1.8</source>
					<target>1.8</target>
					<proc>none</proc>
				</configuration>
			</plugin>
		</plugins>
		<pluginManagement>
		</pluginManagement>
	</build>
	<pluginRepositories>
		<pluginRepository>
			<id>sonatype-snapshots</id>
			<url>https://oss.sonatype.org/content/repositories/snapshots/</url>
		</pluginRepository>
	</pluginRepositories>
	<dependencies>
		<!-- dependencies are needed for the client being generated -->

		<dependency>
			<groupId>io.swagger.core.v3</groupId>
			<artifactId>swagger-annotations</artifactId>
			<version>${swagger-core-version}</version>
		</dependency>
		<dependency>
			<groupId>io.swagger.core.v3</groupId>
			<artifactId>swagger-models</artifactId>
			<version>${swagger-core-version}</version>
		</dependency>
		<!-- You can find the dependencies for the library configuation you chose by looking in JavaClientCodegen.
			 Then find the corresponding dependency on Maven Central, and set the versions in the property section below -->

		<dependency>
			<groupId>org.springframework.boot</groupId>
			<artifactId>spring-boot-starter-web</artifactId>
		</dependency>
<<<<<<< HEAD
=======

		<dependency>
			<groupId>org.springframework.data</groupId>
			<artifactId>spring-data-commons</artifactId>
		</dependency>
		<!--SpringFox dependencies -->
		<dependency>
			<groupId>io.springfox</groupId>
			<artifactId>springfox-swagger2</artifactId>
			<version>${springfox-version}</version>
		</dependency>
>>>>>>> c2005ca9
		<dependency>
			<groupId>org.springdoc</groupId>
			<artifactId>springdoc-openapi-ui</artifactId>
			<version>${springdoc-ui.version}</version>
		</dependency>
		<dependency>
			<groupId>javax.xml.bind</groupId>
			<artifactId>jaxb-api</artifactId>
			<version>2.2.11</version>
		</dependency>
		<dependency>
			<groupId>com.fasterxml.jackson.datatype</groupId>
			<artifactId>jackson-datatype-jsr310</artifactId>
		</dependency>
		<dependency>
			<groupId>org.openapitools</groupId>
			<artifactId>jackson-databind-nullable</artifactId>
			<version>0.1.0</version>
		</dependency>
		<!-- Bean Validation API support -->
		<dependency>
			<groupId>javax.validation</groupId>
			<artifactId>validation-api</artifactId>
		</dependency>
	</dependencies>

	<properties>
		<swagger-core-version>2.1.2</swagger-core-version>

		<spring-boot-starter-web.version>2.2.1.RELEASE</spring-boot-starter-web.version>
		<springdoc-ui.version>1.2.32</springdoc-ui.version>
	</properties>
</project><|MERGE_RESOLUTION|>--- conflicted
+++ resolved
@@ -89,20 +89,11 @@
 			<groupId>org.springframework.boot</groupId>
 			<artifactId>spring-boot-starter-web</artifactId>
 		</dependency>
-<<<<<<< HEAD
-=======
-
 		<dependency>
 			<groupId>org.springframework.data</groupId>
 			<artifactId>spring-data-commons</artifactId>
 		</dependency>
-		<!--SpringFox dependencies -->
-		<dependency>
-			<groupId>io.springfox</groupId>
-			<artifactId>springfox-swagger2</artifactId>
-			<version>${springfox-version}</version>
-		</dependency>
->>>>>>> c2005ca9
+		<!--SpringDoc dependencies -->
 		<dependency>
 			<groupId>org.springdoc</groupId>
 			<artifactId>springdoc-openapi-ui</artifactId>
