<project xmlns="http://maven.apache.org/POM/4.0.0" xmlns:xsi="http://www.w3.org/2001/XMLSchema-instance"
		 xsi:schemaLocation="http://maven.apache.org/POM/4.0.0 http://maven.apache.org/maven-v4_0_0.xsd">
	<modelVersion>4.0.0</modelVersion>
	<groupId>org.openapitools</groupId>
	<artifactId>sample-project</artifactId>
	<packaging>jar</packaging>
	<version>1.0-SNAPSHOT</version>
	<name>sample-project</name>
	<url>https://maven.apache.org</url>

	<build>
		<plugins>
			<!-- activate the plugin -->
			<plugin>
				<groupId>org.openapitools</groupId>
				<artifactId>openapi-generator-maven-plugin</artifactId>
				<!-- RELEASE_VERSION -->
<<<<<<< HEAD
				<version>6.0.0-SNAPSHOT</version>
=======
				<version>5.3.0-SNAPSHOT</version>
>>>>>>> a3f01254
				<!-- /RELEASE_VERSION -->
				<executions>
					<execution>
						<id>default</id>
						<goals>
							<goal>generate</goal>
						</goals>
						<configuration>
							<!-- specify the swagger yaml -->
							<inputSpec>${project.basedir}/swagger.yaml</inputSpec>

							<!-- target to generate java client code -->
							<generatorName>kotlin</generatorName>

							<!-- hint: if you want to generate java server code, e.g. based on Spring Boot,
								 you can use the following target: <generatorName>spring</generatorName> -->

							<!-- pass any necessary config options -->
							<configOptions>
								<serializableModel>true</serializableModel>
							</configOptions>

						</configuration>
					</execution>
					<execution>
						<id>kotlin</id>
						<phase>generate-sources</phase>
						<goals>
							<goal>generate</goal>
						</goals>
						<configuration>
							<!-- specify the swagger yaml -->
							<inputSpec>https://raw.githubusercontent.com/OpenAPITools/openapi-generator/master/modules/openapi-generator/src/test/resources/2_0/petstore.yaml
							</inputSpec>

							<!-- target to generate java client code -->
							<generatorName>kotlin</generatorName>

							<!-- hint: if you want to generate java server code, e.g. based on Spring Boot,
								 you can use the following target: <generatorName>spring</generatorName> -->

							<!-- pass any necessary config options -->
							<configOptions>
								<serializableModel>true</serializableModel>
							</configOptions>

							<output>${project.build.directory}/generated-sources/kotlin</output>
							<apiPackage>kotlintest.org.openapitools.client.api</apiPackage>
							<modelPackage>kotlintest.org.openapitools.client.model</modelPackage>
							<invokerPackage>kotlintest.org.openapitools.client</invokerPackage>
						</configuration>
					</execution>
				</executions>
			</plugin>
			<plugin>
				<groupId>org.apache.maven.plugins</groupId>
				<artifactId>maven-compiler-plugin</artifactId>
				<version>3.8.1</version>
				<configuration>
					<source>1.8</source>
					<target>1.8</target>
					<proc>none</proc>
				</configuration>
			</plugin>
			<plugin>
				<artifactId>kotlin-maven-plugin</artifactId>
				<groupId>org.jetbrains.kotlin</groupId>
				<configuration>
					<jvmTarget>${kotlinJvmTarget}</jvmTarget>
					<javacOptions/>
				</configuration>
				<executions>
					<execution>
						<id>compile</id>
						<goals>
							<goal>compile</goal>
						</goals>
						<configuration>
							<sourceDirs>
								<sourceDir>${project.build.directory}/generated-sources/kotlin/src/main/kotlin</sourceDir>
							</sourceDirs>
						</configuration>
					</execution>
				</executions>
			</plugin>
		</plugins>
		<pluginManagement>
			<plugins>
				<plugin>
					<artifactId>kotlin-maven-plugin</artifactId>
					<groupId>org.jetbrains.kotlin</groupId>
					<version>${kotlin.version}</version>
				</plugin>
			</plugins>
		</pluginManagement>
	</build>
	<pluginRepositories>
		<pluginRepository>
			<id>sonatype-snapshots</id>
			<url>https://oss.sonatype.org/content/repositories/snapshots/</url>
		</pluginRepository>
	</pluginRepositories>
	<dependencies>
		<!-- dependencies are needed for the client being generated -->

		<dependency>
			<groupId>io.swagger</groupId>
			<artifactId>swagger-annotations</artifactId>
			<version>${swagger-annotations-version}</version>
		</dependency>

		<!-- You can find the dependencies for the library configuration you chose by looking in JavaClientCodegen.
			 Then find the corresponding dependency on Maven Central, and set the versions in the property section below -->

		<!-- HTTP client: jersey-client -->
		<dependency>
			<groupId>org.glassfish.jersey.core</groupId>
			<artifactId>jersey-client</artifactId>
			<version>${jersey-version}</version>
		</dependency>
		<dependency>
			<groupId>org.glassfish.jersey.media</groupId>
			<artifactId>jersey-media-multipart</artifactId>
			<version>${jersey-version}</version>
		</dependency>
		<dependency>
			<groupId>org.glassfish.jersey.media</groupId>
			<artifactId>jersey-media-json-jackson</artifactId>
			<version>${jersey-version}</version>
		</dependency>

		<!-- @Nullable annotation -->
		<dependency>
			<groupId>com.google.code.findbugs</groupId>
			<artifactId>jsr305</artifactId>
			<version>3.0.2</version>
		</dependency>

		<!-- JSON processing: jackson -->
		<dependency>
			<groupId>com.fasterxml.jackson.jaxrs</groupId>
			<artifactId>jackson-jaxrs-base</artifactId>
			<version>${jackson-version}</version>
		</dependency>
		<dependency>
			<groupId>com.fasterxml.jackson.core</groupId>
			<artifactId>jackson-core</artifactId>
			<version>${jackson-version}</version>
		</dependency>
		<dependency>
			<groupId>com.fasterxml.jackson.core</groupId>
			<artifactId>jackson-annotations</artifactId>
			<version>${jackson-version}</version>
		</dependency>
		<dependency>
			<groupId>com.fasterxml.jackson.core</groupId>
			<artifactId>jackson-databind</artifactId>
			<version>${jackson-version}</version>
		</dependency>
		<dependency>
			<groupId>com.fasterxml.jackson.jaxrs</groupId>
			<artifactId>jackson-jaxrs-json-provider</artifactId>
			<version>${jackson-version}</version>
		</dependency>
		<dependency>
			<groupId>org.openapitools</groupId>
			<artifactId>jackson-databind-nullable</artifactId>
			<version>${jackson-databind-nullable-version}</version>
		</dependency>

		<!-- Joda time: if you use it -->
		<dependency>
			<groupId>com.fasterxml.jackson.datatype</groupId>
			<artifactId>jackson-datatype-joda</artifactId>
			<version>${jackson-version}</version>
		</dependency>
		<dependency>
			<groupId>joda-time</groupId>
			<artifactId>joda-time</artifactId>
			<version>${jodatime-version}</version>
		</dependency>

		<!-- Base64 encoding that works in both JVM and Android -->
		<dependency>
			<groupId>com.brsanthu</groupId>
			<artifactId>migbase64</artifactId>
			<version>${migbase64.version}</version>
		</dependency>
		<dependency>
			<groupId>com.squareup.moshi</groupId>
			<artifactId>moshi-kotlin</artifactId>
			<version>${moshi-kotlin.version}</version>
		</dependency>
		<dependency>
			<groupId>com.squareup.moshi</groupId>
			<artifactId>moshi-adapters</artifactId>
			<version>${moshi-kotlin.version}</version>
		</dependency>
		<dependency>
			<groupId>com.squareup.okhttp3</groupId>
			<artifactId>okhttp</artifactId>
			<version>4.2.2</version>
		</dependency>

		<!-- kotlin-stdlib for lowercase, uppercase, etc -->
		<dependency>
			<groupId>org.jetbrains.kotlin</groupId>
			<artifactId>kotlin-stdlib</artifactId>
			<version>${kotlin.version}</version>
		</dependency>
	</dependencies>

	<properties>
		<swagger-annotations-version>1.5.8</swagger-annotations-version>
		<jersey-version>2.27</jersey-version>
		<jackson-version>2.9.10</jackson-version>
		<jackson-databind-nullable-version>0.2.0</jackson-databind-nullable-version>
		<jodatime-version>2.7</jodatime-version>
		<maven-plugin-version>1.0.0</maven-plugin-version>
		<junit-version>4.8.1</junit-version>
		<kotlin.version>1.5.10</kotlin.version>
		<kotlinJvmTarget>1.8</kotlinJvmTarget>
		<moshi-kotlin.version>1.12.0</moshi-kotlin.version>
		<migbase64.version>2.2</migbase64.version>
	</properties>
</project><|MERGE_RESOLUTION|>--- conflicted
+++ resolved
@@ -15,11 +15,7 @@
 				<groupId>org.openapitools</groupId>
 				<artifactId>openapi-generator-maven-plugin</artifactId>
 				<!-- RELEASE_VERSION -->
-<<<<<<< HEAD
 				<version>6.0.0-SNAPSHOT</version>
-=======
-				<version>5.3.0-SNAPSHOT</version>
->>>>>>> a3f01254
 				<!-- /RELEASE_VERSION -->
 				<executions>
 					<execution>
