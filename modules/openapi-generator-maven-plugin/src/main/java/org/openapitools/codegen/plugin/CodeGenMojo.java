/*
 * Copyright 2018 OpenAPI-Generator Contributors (https://openapi-generator.tech)
 * Copyright 2018 SmartBear Software
 *
 * Licensed under the Apache License, Version 2.0 (the "License");
 * you may not use this file except in compliance with the License.
 * You may obtain a copy of the License at
 *
 *     https://www.apache.org/licenses/LICENSE-2.0
 *
 * Unless required by applicable law or agreed to in writing, software
 * distributed under the License is distributed on an "AS IS" BASIS,
 * WITHOUT WARRANTIES OR CONDITIONS OF ANY KIND, either express or implied.
 * See the License for the specific language governing permissions and
 * limitations under the License.
 */

package org.openapitools.codegen.plugin;

import com.google.common.hash.Hashing;
import com.google.common.io.Files;
import io.swagger.parser.OpenAPIParser;
import io.swagger.v3.core.util.Json;
import io.swagger.v3.core.util.Yaml;
import io.swagger.v3.parser.OpenAPIResolver;
import io.swagger.v3.parser.OpenAPIV3Parser;
import io.swagger.v3.parser.core.models.AuthorizationValue;
import io.swagger.v3.parser.core.models.ParseOptions;
import lombok.Setter;
import org.apache.commons.io.FileUtils;
import org.apache.commons.io.FilenameUtils;
import org.apache.commons.lang3.StringUtils;
import org.apache.maven.plugin.AbstractMojo;
import org.apache.maven.plugin.MojoExecution;
import org.apache.maven.plugin.MojoExecutionException;
import org.apache.maven.plugins.annotations.Component;
import org.apache.maven.plugins.annotations.LifecyclePhase;
import org.apache.maven.plugins.annotations.Mojo;
import org.apache.maven.plugins.annotations.Parameter;
import org.apache.maven.project.MavenProject;
import org.apache.maven.project.MavenProjectHelper;
import org.openapitools.codegen.*;
import org.openapitools.codegen.auth.AuthParser;
import org.openapitools.codegen.config.CodegenConfigurator;
import org.openapitools.codegen.config.GlobalSettings;
import org.openapitools.codegen.config.MergedSpecBuilder;
import org.slf4j.Logger;
import org.slf4j.LoggerFactory;
import org.sonatype.plexus.build.incremental.BuildContext;
import org.sonatype.plexus.build.incremental.DefaultBuildContext;

import java.io.File;
import java.io.IOException;
import java.net.MalformedURLException;
import java.net.URI;
import java.net.URISyntaxException;
import java.net.URL;
import java.nio.charset.StandardCharsets;
import java.nio.file.Path;
import java.text.MessageFormat;
import java.util.*;

import static org.apache.commons.lang3.StringUtils.isNotEmpty;
import static org.openapitools.codegen.config.CodegenConfiguratorUtils.*;

/**
 * Goal which generates client/server code from a OpenAPI json/yaml definition.
 */
@SuppressWarnings({"unused", "MismatchedQueryAndUpdateOfCollection"})
@Mojo(name = "generate", defaultPhase = LifecyclePhase.GENERATE_SOURCES, threadSafe = true)
public class CodeGenMojo extends AbstractMojo {

    private final Logger LOGGER = LoggerFactory.getLogger(CodeGenMojo.class);

    /**
     * The build context is only avail when running from within eclipse.
     * It is used to update the eclipse-m2e-layer when the plugin is executed inside the IDE.
     */
    @Setter
    @Component
    private BuildContext buildContext = new DefaultBuildContext();

    @Parameter(name = "verbose", defaultValue = "false")
    private boolean verbose;

    /**
     * The name of the generator to use.
     */
    @Parameter(name = "generatorName", property = "openapi.generator.maven.plugin.generatorName")
    private String generatorName;

    /**
     * Location of the output directory.
     */
    @Parameter(name = "output", property = "openapi.generator.maven.plugin.output")
    private File output;

    @Parameter(name = "cleanupOutput", property = "openapi.generator.maven.plugin.cleanupOutput", defaultValue = "false")
    private boolean cleanupOutput;

    /**
     * Location of the OpenAPI spec, as URL or file.
     */
    @Parameter(name = "inputSpec", property = "openapi.generator.maven.plugin.inputSpec")
    protected String inputSpec;

    /**
     * Local root folder with spec files
     */
    @Parameter(name = "inputSpecRootDirectory", property = "openapi.generator.maven.plugin.inputSpecRootDirectory")
    protected String inputSpecRootDirectory;

    /**
     * Name of the file that will contain all merged specs
     */
    @Parameter(name = "mergedFileName", property = "openapi.generator.maven.plugin.mergedFileName", defaultValue = "_merged_spec")
    private String mergedFileName;

    /**
     * Git host, e.g. gitlab.com.
     */
    @Parameter(name = "gitHost", property = "openapi.generator.maven.plugin.gitHost")
    private String gitHost;

    /**
     * Git user ID, e.g. swagger-api.
     */
    @Parameter(name = "gitUserId", property = "openapi.generator.maven.plugin.gitUserId")
    private String gitUserId;

    /**
     * Git repo ID, e.g. openapi-generator.
     */
    @Parameter(name = "gitRepoId", property = "openapi.generator.maven.plugin.gitRepoId")
    private String gitRepoId;

    /**
     * The path to the collapsed single-file representation of the OpenAPI spec.
     */
    @Parameter(name = "collapsedSpec", property = "openapi.generator.maven.plugin.collapsedSpec")
    private String collapsedSpec;

    /**
     * Includes the collapsed spec in the Maven artifacts.
     */
    @Parameter(name = "includeCollapsedSpecInArtifacts", property = "openapi.generator.maven.plugin.publishCollapsedSpec", defaultValue = "false")
    private boolean includeCollapsedSpecInArtifacts;

    /**
     * Folder containing the template files.
     */
    @Parameter(name = "templateDirectory", property = "openapi.generator.maven.plugin.templateDirectory")
    private File templateDirectory;

    /**
     * Resource path containing template files.
     */
    @Parameter(name = "templateResourcePath", property = "openapi.generator.maven.plugin.templateResourcePath")
    private String templateResourcePath;

    /**
     * The name of templating engine to use, "mustache" (default) or "handlebars" (beta)
     */
    @Parameter(name = "engine", defaultValue = "mustache", property = "openapi.generator.maven.plugin.engine")
    private String engine;

    /**
     * Adds authorization headers when fetching the swagger definitions remotely. " Pass in a
     * URL-encoded string of name:header with a comma separating multiple values
     */
    @Parameter(name = "auth", property = "openapi.generator.maven.plugin.auth")
    private String auth;

    /**
     * Path to separate json configuration file.
     */
    @Parameter(name = "configurationFile", property = "openapi.generator.maven.plugin.configurationFile")
    private String configurationFile;

    /**
     * Specifies if the existing files should be overwritten during the generation.
     */
    @Parameter(name = "skipOverwrite", property = "openapi.generator.maven.plugin.skipOverwrite")
    private Boolean skipOverwrite;

    /**
     * The package to use for generated api objects/classes
     */
    @Parameter(name = "apiPackage", property = "openapi.generator.maven.plugin.apiPackage")
    private String apiPackage;

    /**
     * The package to use for generated model objects/classes
     */
    @Parameter(name = "modelPackage", property = "openapi.generator.maven.plugin.modelPackage")
    private String modelPackage;

    /**
     * The package to use for the generated invoker objects
     */
    @Parameter(name = "invokerPackage", property = "openapi.generator.maven.plugin.invokerPackage")
    private String invokerPackage;

    /**
     * The default package to use for the generated objects
     */
    @Parameter(name = "packageName", property = "openapi.generator.maven.plugin.packageName")
    private String packageName;

    /**
     * groupId in generated pom.xml
     */
    @Parameter(name = "groupId", property = "openapi.generator.maven.plugin.groupId")
    private String groupId;

    /**
     * artifactId in generated pom.xml
     */
    @Parameter(name = "artifactId", property = "openapi.generator.maven.plugin.artifactId")
    private String artifactId;

    /**
     * artifact version in generated pom.xml
     */
    @Parameter(name = "artifactVersion", property = "openapi.generator.maven.plugin.artifactVersion")
    private String artifactVersion;

    /**
     * Sets the library
     */
    @Parameter(name = "library", property = "openapi.generator.maven.plugin.library")
    private String library;

    /**
     * Sets the prefix for model enums and classes
     */
    @Parameter(name = "modelNamePrefix", property = "openapi.generator.maven.plugin.modelNamePrefix")
    private String modelNamePrefix;

    /**
     * Sets the suffix for model enums and classes
     */
    @Parameter(name = "modelNameSuffix", property = "openapi.generator.maven.plugin.modelNameSuffix")
    private String modelNameSuffix;

    /**
     * Sets the suffix for api classes
     */
    @Parameter(name = "apiNameSuffix", property = "openapi.generator.maven.plugin.apiNameSuffix")
    private String apiNameSuffix;

    /**
     * Sets an optional ignoreFileOverride path
     */
    @Parameter(name = "ignoreFileOverride", property = "openapi.generator.maven.plugin.ignoreFileOverride")
    private String ignoreFileOverride;

    /**
     * Sets custom User-Agent header value
     */
    @Parameter(name = "httpUserAgent", property = "openapi.generator.maven.plugin.httpUserAgent")
    private String httpUserAgent;

    /**
     * To remove operationId prefix (e.g. user_getName => getName)
     */
    @Parameter(name = "removeOperationIdPrefix", property = "openapi.generator.maven.plugin.removeOperationIdPrefix")
    private Boolean removeOperationIdPrefix;

    /**
     * To skip examples defined in the operation
     */
    @Parameter(name = "skipOperationExample", property = "openapi.generator.maven.plugin.skipOperationExample")
    private Boolean skipOperationExample;

    /**
     * To write all log messages (not just errors) to STDOUT
     */
    @Parameter(name = "logToStderr", property = "openapi.generator.maven.plugin.logToStderr")
    private Boolean logToStderr;

    /**
     * To file post-processing hook
     */
    @Parameter(name = "enablePostProcessFile", property = "openapi.generator.maven.plugin.enablePostProcessFile")
    private Boolean enablePostProcessFile;

    /**
     * To skip spec validation
     */
    @Parameter(name = "skipValidateSpec", property = "openapi.generator.maven.plugin.skipValidateSpec")
    private Boolean skipValidateSpec;

    /**
     * To treat a document strictly against the spec.
     */
    @Parameter(name = "strictSpec", property = "openapi.generator.maven.plugin.strictSpec")
    private Boolean strictSpec;

    /**
     * To generate alias (array, map) as model
     */
    @Parameter(name = "generateAliasAsModel", property = "openapi.generator.maven.plugin.generateAliasAsModel")
    private Boolean generateAliasAsModel;

    /**
     * A map of language-specific parameters as passed with the -c option to the command line
     */
    @Parameter(name = "configOptions")
    private Map<?, ?> configOptions;

    /**
     * A map of types and the types they should be instantiated as
     */
    @Parameter(name = "instantiationTypes", property = "openapi.generator.maven.plugin.instantiationTypes")
    private List<String> instantiationTypes;

    /**
     * A map of classes and the import that should be used for that class
     */
    @Parameter(name = "importMappings", property = "openapi.generator.maven.plugin.importMappings")
    private List<String> importMappings;

    /**
     * A map of scheme and the new one
     */
    @Parameter(name = "schemaMappings", property = "openapi.generator.maven.plugin.schemaMappings")
    private List<String> schemaMappings;

    /**
     * A map of inline scheme names and the new names
     */
    @Parameter(name = "inlineSchemaNameMappings", property = "openapi.generator.maven.plugin.inlineSchemaNameMappings")
    private List<String> inlineSchemaNameMappings;

    /**
     * A map of inline scheme option and the value
     */
    @Parameter(name = "inlineSchemaOptions", property = "openapi.generator.maven.plugin.inlineSchemaOptions")
    private List<String> inlineSchemaOptions;

    /**
     * A map of property names and the new names
     */
    @Parameter(name = "nameMappings", property = "openapi.generator.maven.plugin.nameMappings")
    private List<String> nameMappings;

    /**
     * A map of parameter names and the new names
     */
    @Parameter(name = "parameterNameMappings", property = "openapi.generator.maven.plugin.parameterNameMappings")
    private List<String> parameterNameMappings;

    /**
     * A map of model names and the new names
     */
    @Parameter(name = "modelNameMappings", property = "openapi.generator.maven.plugin.modelNameMappings")
    private List<String> modelNameMappings;

    /**
     * A map of enum names and the new names
     */
    @Parameter(name = "enumNameMappings", property = "openapi.generator.maven.plugin.enumNameMappings")
    private List<String> enumNameMappings;

    /**
     * A map of operation id names and the new names
     */
    @Parameter(name = "operationIdNameMappings", property = "openapi.generator.maven.plugin.operationIdNameMappings")
    private List<String> operationIdNameMappings;

    /**
     * A set of rules for OpenAPI normalizer
     */
    @Parameter(name = "openapiNormalizer", property = "openapi.generator.maven.plugin.openapiNormalizer")
    private List<String> openapiNormalizer;

    /**
     * A map of swagger spec types and the generated code types to use for them
     */
    @Parameter(name = "typeMappings", property = "openapi.generator.maven.plugin.typeMappings")
    private List<String> typeMappings;

    /**
     * A map of additional language specific primitive types
     */
    @Parameter(name = "languageSpecificPrimitives", property = "openapi.generator.maven.plugin.languageSpecificPrimitives")
    private List<String> languageSpecificPrimitives;

    /**
     * A list of openapi-generator-ignore entries
     */
    @Parameter(name = "openapiGeneratorIgnoreList", property = "openapi.generator.maven.plugin.openapiGeneratorIgnoreList")
    private List<String> openapiGeneratorIgnoreList;

    /**
     * A map of additional properties that can be referenced by the mustache templates
     */
    @Parameter(name = "additionalProperties", property = "openapi.generator.maven.plugin.additionalProperties")
    private List<String> additionalProperties;

    /**
     * A map of server variable overrides for specs that support server URL templating
     */
    @Parameter(name = "serverVariableOverrides", property = "openapi.generator.maven.plugin.serverVariableOverrides")
    private List<String> serverVariableOverrides;

    /**
     * A map of reserved names and how they should be escaped
     */
    @Parameter(name = "reservedWordsMappings", property = "openapi.generator.maven.plugin.reservedWordsMappings")
    private List<String> reservedWordsMappings;

    /**
     * Generate the apis
     */
    @Parameter(name = "generateApis", property = "openapi.generator.maven.plugin.generateApis")
    private Boolean generateApis = true;

    /**
     * A comma separated list of apis to generate. All apis is the default.
     */
    @Parameter(name = "apisToGenerate", property = "openapi.generator.maven.plugin.apisToGenerate")
    private String apisToGenerate = "";

    /**
     * Generate the models
     */
    @Parameter(name = "generateModels", property = "openapi.generator.maven.plugin.generateModels")
    private Boolean generateModels = true;

    /**
     * Generate the models recursively if models should generate selectively (see modelsToGenerate) and all dependent models are to generate
     */
    @Parameter(name = "generateRecursiveDependentModels", property = "openapi.generator.maven.plugin.generateRecursiveDependentModels")
    private Boolean generateRecursiveDependentModels = false;

    /**
     * A comma separated list of models to generate. All models is the default.
     */
    @Parameter(name = "modelsToGenerate", property = "openapi.generator.maven.plugin.modelsToGenerate")
    private String modelsToGenerate = "";

    /**
     * Generate the supporting files
     */
    @Parameter(name = "generateSupportingFiles", property = "openapi.generator.maven.plugin.generateSupportingFiles")
    private Boolean generateSupportingFiles = true;

    /**
     * A comma separated list of models to generate. All models is the default.
     */
    @Parameter(name = "supportingFilesToGenerate", property = "openapi.generator.maven.plugin.supportingFilesToGenerate")
    private String supportingFilesToGenerate = "";

    /**
     * Generate the model tests
     */
    @Parameter(name = "generateModelTests", property = "openapi.generator.maven.plugin.generateModelTests")
    private Boolean generateModelTests = true;

    /**
     * Generate the model documentation
     */
    @Parameter(name = "generateModelDocumentation", property = "openapi.generator.maven.plugin.generateModelDocumentation")
    private Boolean generateModelDocumentation = true;

    /**
     * Generate the api tests
     */
    @Parameter(name = "generateApiTests", property = "openapi.generator.maven.plugin.generateApiTests")
    private Boolean generateApiTests = true;

    /**
     * Generate the api documentation
     */
    @Parameter(name = "generateApiDocumentation", property = "openapi.generator.maven.plugin.generateApiDocumentation")
    private Boolean generateApiDocumentation = true;

    /**
     * Skip the execution.
     */
    @Parameter(name = "skip", property = "codegen.skip", defaultValue = "false")
    private Boolean skip;

    /**
     * Skip the execution if the source file is older than the output folder.
     */
    @Parameter(name = "skipIfSpecIsUnchanged", property = "codegen.skipIfSpecIsUnchanged", defaultValue = "false")
    private Boolean skipIfSpecIsUnchanged;

    /**
     * Add the output directory to the project as a source root, so that the generated java types
     * are compiled and included in the project artifact. Mutually exclusive with {@link #addTestCompileSourceRoot}.
     */
    @Parameter(defaultValue = "true", property = "openapi.generator.maven.plugin.addCompileSourceRoot")
    private boolean addCompileSourceRoot = true;

    /**
     * Add the output directory to the project as a test source root, so that the generated java types
     * are compiled only for the test classpath of the project. Mutually exclusive with {@link #addCompileSourceRoot}.
     */
    @Parameter(defaultValue = "false", property = "openapi.generator.maven.plugin.addTestCompileSourceRoot")
    private boolean addTestCompileSourceRoot = false;

    @Parameter(defaultValue = "false", property = "openapi.generator.maven.plugin.dryRun")
    private Boolean dryRun = false;

    // TODO: Rename to global properties in version 5.1
    @Parameter
    protected Map<String, String> environmentVariables = new HashMap<>();

    @Parameter
    protected Map<String, String> globalProperties = new HashMap<>();

    @Parameter(property = "codegen.configHelp")
    private boolean configHelp = false;

    /**
     * The Maven project context.
     */
    @Parameter(defaultValue = "${project}", required = true, readonly = true)
    MavenProject mavenProject;

    /**
     * Maven ProjectHelper used to manage build artifacts.
     */
    @Component
    MavenProjectHelper mavenProjectHelper;

    @Parameter(defaultValue = "${mojoExecution}", readonly = true)
    private MojoExecution mojo;

    /**
     * The project being built.
     */
    @Parameter(readonly = true, required = true, defaultValue = "${project}")
    private MavenProject project;

    @Override
    public void execute() throws MojoExecutionException {
        if (StringUtils.isBlank(inputSpec) && StringUtils.isBlank(inputSpecRootDirectory)) {
            LOGGER.error("inputSpec or inputSpecRootDirectory must be specified");
            throw new MojoExecutionException("inputSpec or inputSpecRootDirectory must be specified");
        }

        if (StringUtils.isNotBlank(inputSpecRootDirectory)) {
            inputSpec = new MergedSpecBuilder(inputSpecRootDirectory, mergedFileName)
                    .buildMergedSpec();
            LOGGER.info("Merge input spec would be used - {}", inputSpec);
        }

        File inputSpecFile = new File(inputSpec);

        if (output == null) {
            output = new File(project.getBuild().getDirectory(),
                    LifecyclePhase.GENERATE_TEST_SOURCES.id().equals(mojo.getLifecyclePhase()) ?
                            "generated-test-sources/openapi" : "generated-sources/openapi");
        }

        if (collapsedSpec != null) {
            final var collapsedSpecPath = createCollapsedSpec();
            if (includeCollapsedSpecInArtifacts) {
                mavenProjectHelper.attachArtifact(
                        mavenProject,
                        collapsedSpecPath.toString().toLowerCase(Locale.ROOT).endsWith(".json") ? "json" : "yaml",
                        collapsedSpec,
                        collapsedSpecPath.toFile());
            }
        }

        addCompileSourceRootIfConfigured();

        try {
            if (Boolean.TRUE.equals(skip)) {
                getLog().info("Code generation is skipped.");
                return;
            }

            if (buildContext != null && inputSpec != null) {
                if (buildContext.isIncremental() &&
                        inputSpecFile.exists() &&
                        !buildContext.hasDelta(inputSpecFile)) {
                    getLog().info(
                            "Code generation is skipped in delta-build because source-json was not modified.");
                    return;
                }
            }

            if (Boolean.TRUE.equals(skipIfSpecIsUnchanged)) {
                final File storedInputSpecHashFile = getHashFile(inputSpecFile);
                if (storedInputSpecHashFile.exists()) {
                    String storedInputSpecHash = Files.asCharSource(storedInputSpecHashFile, StandardCharsets.UTF_8).read();
                    if (storedInputSpecHash.equals(calculateInputSpecHash(inputSpec))) {
                        getLog().info("Code generation is skipped because input was unchanged");
                        return;
                    }
                }
            }

            if (cleanupOutput) {
                try {
                    FileUtils.deleteDirectory(output);
                    LOGGER.info("Previous run output is removed from {}", output);
                } catch (IOException e) {
                    LOGGER.warn("Failed to clean up output directory {}", output, e);
                }
            }

            // attempt to read from config file
            CodegenConfigurator configurator = CodegenConfigurator.fromFile(configurationFile);

            // if a config file wasn't specified, or we were unable to read it
            if (configurator == null) {
                configurator = new CodegenConfigurator();
            }

            configurator.setVerbose(verbose);

            if (skipOverwrite != null) {
                configurator.setSkipOverwrite(skipOverwrite);
            }

            if (removeOperationIdPrefix != null) {
                configurator.setRemoveOperationIdPrefix(removeOperationIdPrefix);
            }

            if (skipOperationExample != null) {
                configurator.setSkipOperationExample(skipOperationExample);
            }

            if (isNotEmpty(inputSpec)) {
                configurator.setInputSpec(inputSpec);
            }

            if (isNotEmpty(gitHost)) {
                configurator.setGitHost(gitHost);
            }

            if (isNotEmpty(gitUserId)) {
                configurator.setGitUserId(gitUserId);
            }

            if (isNotEmpty(gitRepoId)) {
                configurator.setGitRepoId(gitRepoId);
            }

            if (isNotEmpty(ignoreFileOverride)) {
                configurator.setIgnoreFileOverride(ignoreFileOverride);
            }

            if (isNotEmpty(httpUserAgent)) {
                configurator.setHttpUserAgent(httpUserAgent);
            }

            if (skipValidateSpec != null) {
                configurator.setValidateSpec(!skipValidateSpec);
            }

            if (strictSpec != null) {
                configurator.setStrictSpecBehavior(strictSpec);
            }

            if (logToStderr != null) {
                configurator.setLogToStderr(logToStderr);
            }

            if (enablePostProcessFile != null) {
                configurator.setEnablePostProcessFile(enablePostProcessFile);
            }

            if (generateAliasAsModel != null) {
                configurator.setGenerateAliasAsModel(generateAliasAsModel);
            }

            if (isNotEmpty(generatorName)) {
                configurator.setGeneratorName(generatorName);
            } else {
                LOGGER.error("A generator name (generatorName) is required.");
                throw new MojoExecutionException("The generator requires 'generatorName'. Refer to documentation for a list of options.");
            }

            configurator.setOutputDir(output.getAbsolutePath());

            if (isNotEmpty(auth)) {
                configurator.setAuth(auth);
            }

            if (isNotEmpty(apiPackage)) {
                configurator.setApiPackage(apiPackage);
            }

            if (isNotEmpty(modelPackage)) {
                configurator.setModelPackage(modelPackage);
            }

            if (isNotEmpty(invokerPackage)) {
                configurator.setInvokerPackage(invokerPackage);
            }

            if (isNotEmpty(packageName)) {
                configurator.setPackageName(packageName);
            }

            if (isNotEmpty(groupId)) {
                configurator.setGroupId(groupId);
            }

            if (isNotEmpty(artifactId)) {
                configurator.setArtifactId(artifactId);
            }

            if (isNotEmpty(artifactVersion)) {
                configurator.setArtifactVersion(artifactVersion);
            }

            if (isNotEmpty(library)) {
                configurator.setLibrary(library);
            }

            if (isNotEmpty(modelNamePrefix)) {
                configurator.setModelNamePrefix(modelNamePrefix);
            }

            if (isNotEmpty(modelNameSuffix)) {
                configurator.setModelNameSuffix(modelNameSuffix);
            }

            if (isNotEmpty(apiNameSuffix)) {
                configurator.setApiNameSuffix(apiNameSuffix);
            }

            if (null != templateDirectory) {
                configurator.setTemplateDir(templateDirectory.getAbsolutePath());
            }

            if (StringUtils.isNotEmpty(templateResourcePath)) {
                if (null != templateDirectory) {
                    LOGGER.warn("Both templateDirectory and templateResourcePath were configured. templateResourcePath overwrites templateDirectory.");
                }
                configurator.setTemplateDir(templateResourcePath);
            }

            if (null != engine) {
                configurator.setTemplatingEngineName(engine);
            }

            // Set generation options
            if (null != generateApis && generateApis) {
                GlobalSettings.setProperty(CodegenConstants.APIS, apisToGenerate);
            } else {
                GlobalSettings.clearProperty(CodegenConstants.APIS);
            }

            if (null != generateModels && generateModels) {
                GlobalSettings.setProperty(CodegenConstants.MODELS, modelsToGenerate);
            } else {
                GlobalSettings.clearProperty(CodegenConstants.MODELS);
            }

            if (null != generateSupportingFiles && generateSupportingFiles) {
                GlobalSettings.setProperty(CodegenConstants.SUPPORTING_FILES, supportingFilesToGenerate);
            } else {
                GlobalSettings.clearProperty(CodegenConstants.SUPPORTING_FILES);
            }

            GlobalSettings.setProperty(CodegenConstants.MODEL_TESTS, generateModelTests.toString());
            GlobalSettings.setProperty(CodegenConstants.MODEL_DOCS, generateModelDocumentation.toString());
            GlobalSettings.setProperty(CodegenConstants.API_TESTS, generateApiTests.toString());
            GlobalSettings.setProperty(CodegenConstants.API_DOCS, generateApiDocumentation.toString());
            GlobalSettings.setProperty(CodegenConstants.GENERATE_RECURSIVE_DEPENDENT_MODELS, generateRecursiveDependentModels.toString());

            if (configOptions != null) {
                // Retained for backwards-compatibility with configOptions -> instantiation-types
                if (instantiationTypes == null && configOptions.containsKey("instantiation-types")) {
                    applyInstantiationTypesKvp(configOptions.get("instantiation-types").toString(),
                            configurator);
                }

                // Retained for backwards-compatibility with configOptions -> import-mappings
                if (importMappings == null && configOptions.containsKey("import-mappings")) {
                    applyImportMappingsKvp(configOptions.get("import-mappings").toString(),
                            configurator);
                }

                // Retained for backwards-compatibility with configOptions -> schema-mappings
                if (schemaMappings == null && configOptions.containsKey("schema-mappings")) {
                    applySchemaMappingsKvp(configOptions.get("schema-mappings").toString(),
                            configurator);
                }

                // Retained for backwards-compatibility with configOptions -> inline-schema-name-mappings
                if (inlineSchemaNameMappings == null && configOptions.containsKey("inline-schema-name-mappings")) {
                    applyInlineSchemaNameMappingsKvp(configOptions.get("inline-schema-name-mappings").toString(),
                            configurator);
                }

                // Retained for backwards-compatibility with configOptions -> inline-schema-options
                if (inlineSchemaOptions == null && configOptions.containsKey("inline-schema-options")) {
                    applyInlineSchemaOptionsKvp(configOptions.get("inline-schema-options").toString(),
                            configurator);
                }

                // Retained for backwards-compatibility with configOptions -> openapi-normalizer
                if (openapiNormalizer == null && configOptions.containsKey("openapi-normalizer")) {
                    applyOpenapiNormalizerKvp(configOptions.get("openapi-normalizer").toString(),
                            configurator);
                }

                // Retained for backwards-compatibility with configOptions -> type-mappings
                if (typeMappings == null && configOptions.containsKey("type-mappings")) {
                    applyTypeMappingsKvp(configOptions.get("type-mappings").toString(), configurator);
                }

                // Retained for backwards-compatibility with configOptions -> language-specific-primitives
                if (languageSpecificPrimitives == null && configOptions.containsKey("language-specific-primitives")) {
                    applyLanguageSpecificPrimitivesCsv(configOptions
                            .get("language-specific-primitives").toString(), configurator);
                }

                // Retained for backwards-compatibility with configOptions -> openapi-generator-ignore-list
                if (openapiGeneratorIgnoreList == null && configOptions.containsKey("openapi-generator-ignore-list")) {
                    applyOpenapiGeneratorIgnoreListCsv(configOptions
                            .get("openapi-generator-ignore-list").toString(), configurator);
                }

                // Retained for backwards-compatibility with configOptions -> additional-properties
                if (additionalProperties == null && configOptions.containsKey("additional-properties")) {
                    applyAdditionalPropertiesKvp(configOptions.get("additional-properties").toString(),
                            configurator);
                }

                if (serverVariableOverrides == null && configOptions.containsKey("server-variables")) {
                    applyServerVariablesKvp(configOptions.get("server-variables").toString(), configurator);
                }

                // Retained for backwards-compatibility with configOptions -> reserved-words-mappings
                if (reservedWordsMappings == null && configOptions.containsKey("reserved-words-mappings")) {
                    applyReservedWordsMappingsKvp(configOptions.get("reserved-words-mappings")
                            .toString(), configurator);
                }
            }

            // Apply Instantiation Types
            if (instantiationTypes != null && (configOptions == null || !configOptions.containsKey("instantiation-types"))) {
                applyInstantiationTypesKvpList(instantiationTypes, configurator);
            }

            // Apply Import Mappings
            if (importMappings != null && (configOptions == null || !configOptions.containsKey("import-mappings"))) {
                applyImportMappingsKvpList(importMappings, configurator);
            }

            // Apply Schema Mappings
            if (schemaMappings != null && (configOptions == null || !configOptions.containsKey("schema-mappings"))) {
                applySchemaMappingsKvpList(schemaMappings, configurator);
            }

            // Apply Inline Schema Name Mappings
            if (inlineSchemaNameMappings != null && (configOptions == null || !configOptions.containsKey("inline-schema-name-mappings"))) {
                applyInlineSchemaNameMappingsKvpList(inlineSchemaNameMappings, configurator);
            }

            // Apply Inline Schema Options
            if (inlineSchemaOptions != null && (configOptions == null || !configOptions.containsKey("inline-schema-options"))) {
                applyInlineSchemaOptionsKvpList(inlineSchemaOptions, configurator);
            }

            // Apply Name Mappings
            if (nameMappings != null && (configOptions == null || !configOptions.containsKey("name-mappings"))) {
                applyNameMappingsKvpList(nameMappings, configurator);
            }

            // Apply Parameter Name Mappings
            if (parameterNameMappings != null && (configOptions == null || !configOptions.containsKey("parameter-name-mappings"))) {
                applyParameterNameMappingsKvpList(parameterNameMappings, configurator);
            }

            // Apply Model Name Mappings
            if (modelNameMappings != null && (configOptions == null || !configOptions.containsKey("model-name-mappings"))) {
                applyModelNameMappingsKvpList(modelNameMappings, configurator);
            }

            // Apply Enum Name Mappings
            if (enumNameMappings != null && (configOptions == null || !configOptions.containsKey("enum-name-mappings"))) {
                applyEnumNameMappingsKvpList(enumNameMappings, configurator);
            }

            // Apply Operation ID Name Mappings
            if (operationIdNameMappings != null && (configOptions == null || !configOptions.containsKey("operation-id-name-mappings"))) {
                applyOperationIdNameMappingsKvpList(operationIdNameMappings, configurator);
            }

            // Apply OpenAPI normalizer rules
            if (openapiNormalizer != null && (configOptions == null || !configOptions.containsKey("openapi-normalizer"))) {
                applyOpenapiNormalizerKvpList(openapiNormalizer, configurator);
            }

            // Apply Type Mappings
            if (typeMappings != null && (configOptions == null || !configOptions.containsKey("type-mappings"))) {
                applyTypeMappingsKvpList(typeMappings, configurator);
            }

            // Apply Language Specific Primitives
            if (languageSpecificPrimitives != null
                    && (configOptions == null || !configOptions.containsKey("language-specific-primitives"))) {
                applyLanguageSpecificPrimitivesCsvList(languageSpecificPrimitives, configurator);
            }

            // Apply Language Specific Primitives
            if (openapiGeneratorIgnoreList != null
                    && (configOptions == null || !configOptions.containsKey("openapi-generator-ignore-list"))) {
                applyOpenapiGeneratorIgnoreListCsvList(openapiGeneratorIgnoreList, configurator);
            }

            // Apply Additional Properties
            if (additionalProperties != null && (configOptions == null || !configOptions.containsKey("additional-properties"))) {
                applyAdditionalPropertiesKvpList(additionalProperties, configurator);
            }

            if (serverVariableOverrides != null && (configOptions == null || !configOptions.containsKey("server-variables"))) {
                applyServerVariablesKvpList(serverVariableOverrides, configurator);
            }

            // Apply Reserved Words Mappings
            if (reservedWordsMappings != null && (configOptions == null || !configOptions.containsKey("reserved-words-mappings"))) {
                applyReservedWordsMappingsKvpList(reservedWordsMappings, configurator);
            }

            if (globalProperties == null) {
                globalProperties = new HashMap<>();
            }

            if (environmentVariables != null && environmentVariables.size() > 0) {
                globalProperties.putAll(environmentVariables);
                getLog().warn("environmentVariables is deprecated and will be removed in version 5.1. Use globalProperties instead.");
            }

            for (Map.Entry<String, String> globalPropertiesEntry : globalProperties.entrySet()) {
                String key = globalPropertiesEntry.getKey();
                String value = globalPropertiesEntry.getValue();
                if (value != null) {
                    configurator.addGlobalProperty(key, value);
                }
            }

            final ClientOptInput input = configurator.toClientOptInput();
            final CodegenConfig config = input.getConfig();

            if (configOptions != null) {
                for (CliOption langCliOption : config.cliOptions()) {
                    if (configOptions.containsKey(langCliOption.getOpt())) {
                        input.getConfig().additionalProperties()
                                .put(langCliOption.getOpt(), configOptions.get(langCliOption.getOpt()));
                    }
                }
            }

            if (configHelp) {
                for (CliOption langCliOption : config.cliOptions()) {
                    System.out.println("\t" + langCliOption.getOpt());
                    System.out.println("\t    "
                            + langCliOption.getOptionHelp().replaceAll("\n", "\n\t    "));
                    System.out.println();
                }
                return;
            }
            adjustAdditionalProperties(config);
            GlobalSettings.log();
            new DefaultGenerator(dryRun).opts(input).generate();

            if (buildContext != null) {
                buildContext.refresh(new File(getCompileSourceRoot()));
            }

            // Store a checksum of the input spec
            File storedInputSpecHashFile = getHashFile(inputSpecFile);
            if (storedInputSpecHashFile.getParent() != null && !new File(storedInputSpecHashFile.getParent()).exists()) {
                File parent = new File(storedInputSpecHashFile.getParent());
                if (!parent.mkdirs()) {
                    throw new RuntimeException("Failed to create the folder " + parent.getAbsolutePath() +
                            " to store the checksum of the input spec.");
                }
            }

            Files.asCharSink(storedInputSpecHashFile, StandardCharsets.UTF_8).write(calculateInputSpecHash(inputSpec));
        } catch (Exception e) {
            // Maven logs exceptions thrown by plugins only if invoked with -e
            // I find it annoying to jump through hoops to get basic diagnostic information,
            // so let's log it in any case:
            if (buildContext != null) {
                buildContext.addMessage(inputSpecFile, 0, 0, "unexpected error in Open-API generation", BuildContext.SEVERITY_WARNING, e);
            }
            getLog().error(e);
            throw new MojoExecutionException(
                    "Code generation failed. See above for the full exception.");
        }
    }

    /**
     * Calculate an SHA256 hash for the openapi specification.
     * If the specification is hosted on a remote resource it is downloaded first.
     *
     * @param inputSpec - Openapi specification input file. Can denote a URL or file path.
     * @return openapi specification hash
     */
    private String calculateInputSpecHash(String inputSpec) {
        final ParseOptions parseOptions = new ParseOptions();
        parseOptions.setResolve(true);

        final URL remoteUrl = inputSpecRemoteUrl();
        final List<AuthorizationValue> authorizationValues = AuthParser.parse(this.auth);

        return Hashing.sha256().hashBytes(
<<<<<<< HEAD
                new OpenAPIParser().readLocation(remoteUrl == null ? inputSpec : remoteUrl.toString(), null, parseOptions)
                        .getOpenAPI().toString().getBytes(StandardCharsets.UTF_8)
=======
            new OpenAPIParser().readLocation(remoteUrl == null ? inputSpec : remoteUrl.toString(), authorizationValues, parseOptions)
                .getOpenAPI().toString().getBytes(StandardCharsets.UTF_8)
>>>>>>> 3ad5303f
        ).toString();
    }

    /**
     * Try to parse inputSpec setting string into URL
     *
     * @return A valid URL or null if inputSpec is not a valid URL
     */
    private URL inputSpecRemoteUrl() {
        try {
            return new URI(FilenameUtils.separatorsToUnix(inputSpec)).toURL();
        } catch (URISyntaxException | MalformedURLException | IllegalArgumentException ignored) {
            return null;
        }
    }

    /**
     * Get specification hash file
     *
     * @param inputSpecFile - Openapi specification input file to calculate its hash.
     *                      Does not take into account if input spec is hosted on remote resource
     * @return a file with previously calculated hash
     */
    private File getHashFile(File inputSpecFile) {
        String name = inputSpecFile.getName();

        URL url = inputSpecRemoteUrl();
        if (inputSpecFile.exists() && url != null) {
            String[] segments = url.getPath().split("/");
            name = Files.getNameWithoutExtension(segments[segments.length - 1]);
        }

        return new File(output.getPath() + File.separatorChar + ".openapi-generator" + File.separatorChar + name + "-" + mojo.getExecutionId() + ".sha256");
    }

    private String getCompileSourceRoot() {
        final Object sourceFolderObject =
                configOptions == null ? null : configOptions
                        .get(CodegenConstants.SOURCE_FOLDER);
        final String sourceFolder = sourceFolderObject != null ? sourceFolderObject.toString() : "src/main/java";

        return output.getPath() + File.separatorChar + sourceFolder;
    }

    private void addCompileSourceRootIfConfigured() throws MojoExecutionException {
        if (addCompileSourceRoot) {
            if (addTestCompileSourceRoot) {
                throw new MojoExecutionException("Either 'addCompileSourceRoot' or 'addTestCompileSourceRoot' may be active, not both.");
            }
            project.addCompileSourceRoot(getCompileSourceRoot());
        } else if (addTestCompileSourceRoot) {
            project.addTestCompileSourceRoot(getCompileSourceRoot());
        }
    }

    /**
     * This method enables conversion of true/false strings in
     * config.additionalProperties (configuration/configOptions) to proper booleans.
     * This enables mustache files to handle the properties better.
     *
     * @param config
     */
    private void adjustAdditionalProperties(final CodegenConfig config) {
        Map<String, Object> configAdditionalProperties = config.additionalProperties();
        Set<String> keySet = configAdditionalProperties.keySet();
        for (String key : keySet) {
            Object value = configAdditionalProperties.get(key);
            if (value != null) {
                if (value instanceof String) {
                    String stringValue = (String) value;
                    if (stringValue.equalsIgnoreCase("true")) {
                        configAdditionalProperties.put(key, Boolean.TRUE);
                    } else if (stringValue.equalsIgnoreCase("false")) {
                        configAdditionalProperties.put(key, Boolean.FALSE);
                    }
                }
            } else {
                configAdditionalProperties.put(key, Boolean.FALSE);
            }
        }
    }

    private Path createCollapsedSpec() throws MojoExecutionException {
        // Merge the OpenAPI spec file.
        final var parseOptions = new ParseOptions();
        parseOptions.setResolve(true);
        final List<AuthorizationValue> authorizationValues = AuthParser.parse(this.auth);

        final var openApiMerged = new OpenAPIResolver(new OpenAPIV3Parser().readLocation(inputSpec, authorizationValues, parseOptions).getOpenAPI()).resolve();

        // Switch based on JSON or YAML.
        final var extension = inputSpec.toLowerCase(Locale.ROOT).endsWith(".json") ? ".json" : ".yaml";
        final var mapper = inputSpec.toLowerCase(Locale.ROOT).endsWith(".json") ? Json.mapper() : Yaml.mapper();

        // Write the merged spec to the output file.
        final var collapsedSpecPath = output.toPath().resolve(collapsedSpec + extension).toAbsolutePath();
        try {
            final var openApiString = mapper.writeValueAsString(openApiMerged);
            FileUtils.writeStringToFile(collapsedSpecPath.toFile(), openApiString, StandardCharsets.UTF_8);
        } catch (final IOException e) {
            throw new MojoExecutionException(new MessageFormat("Failed to write collapsed spec {0}", Locale.ROOT).format(collapsedSpecPath), e);
        }

        // Return the path to the collapsed spec file.
        return collapsedSpecPath;
    }
}<|MERGE_RESOLUTION|>--- conflicted
+++ resolved
@@ -1012,13 +1012,8 @@
         final List<AuthorizationValue> authorizationValues = AuthParser.parse(this.auth);
 
         return Hashing.sha256().hashBytes(
-<<<<<<< HEAD
-                new OpenAPIParser().readLocation(remoteUrl == null ? inputSpec : remoteUrl.toString(), null, parseOptions)
-                        .getOpenAPI().toString().getBytes(StandardCharsets.UTF_8)
-=======
             new OpenAPIParser().readLocation(remoteUrl == null ? inputSpec : remoteUrl.toString(), authorizationValues, parseOptions)
                 .getOpenAPI().toString().getBytes(StandardCharsets.UTF_8)
->>>>>>> 3ad5303f
         ).toString();
     }
 
