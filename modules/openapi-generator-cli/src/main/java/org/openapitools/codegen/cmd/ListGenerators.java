--- conflicted
+++ resolved
@@ -12,11 +12,8 @@
 import java.util.Arrays;
 import java.util.Comparator;
 import java.util.List;
-<<<<<<< HEAD
+import java.util.Locale;
 import java.util.stream.Collectors;
-=======
-import java.util.Locale;
->>>>>>> 6a47d49e
 
 // NOTE: List can later have subcommands such as list languages, list types, list frameworks, etc.
 @Command(name = "list", description = "Lists the available generators")
@@ -53,7 +50,7 @@
             appendForType(sb, null, "UNSPECIFIED", generators);
         }
 
-        System.out.printf(Locale.ROOT,"%s%n", sb.toString());
+        System.out.printf(Locale.ROOT, "%s%n", sb.toString());
     }
 
     private void appendForType(StringBuilder sb, CodegenType type, String typeName, List<CodegenConfig> generators) {
