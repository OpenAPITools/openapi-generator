/*
 * Copyright 2018 OpenAPI-Generator Contributors (https://openapi-generator.tech)
 * Copyright 2018 SmartBear Software
 *
 * Licensed under the Apache License, Version 2.0 (the "License");
 * you may not use this file except in compliance with the License.
 * You may obtain a copy of the License at
 *
 *     http://www.apache.org/licenses/LICENSE-2.0
 *
 * Unless required by applicable law or agreed to in writing, software
 * distributed under the License is distributed on an "AS IS" BASIS,
 * WITHOUT WARRANTIES OR CONDITIONS OF ANY KIND, either express or implied.
 * See the License for the specific language governing permissions and
 * limitations under the License.
 */

package org.openapitools.codegen.cmd;

import static org.apache.commons.lang3.StringUtils.isNotEmpty;
import static org.openapitools.codegen.config.CodegenConfiguratorUtils.applyAdditionalPropertiesKvpList;
import static org.openapitools.codegen.config.CodegenConfiguratorUtils.applyImportMappingsKvpList;
import static org.openapitools.codegen.config.CodegenConfiguratorUtils.applyInstantiationTypesKvpList;
import static org.openapitools.codegen.config.CodegenConfiguratorUtils.applyLanguageSpecificPrimitivesCsvList;
import static org.openapitools.codegen.config.CodegenConfiguratorUtils.applyReservedWordsMappingsKvpList;
import static org.openapitools.codegen.config.CodegenConfiguratorUtils.applySystemPropertiesKvpList;
import static org.openapitools.codegen.config.CodegenConfiguratorUtils.applyTypeMappingsKvpList;

import ch.qos.logback.classic.LoggerContext;
import ch.qos.logback.core.spi.FilterAttachable;
import io.airlift.airline.Command;
import io.airlift.airline.Option;
import java.io.File;
import java.util.ArrayList;
import java.util.List;
import java.util.stream.Stream;
import org.openapitools.codegen.ClientOptInput;
import org.openapitools.codegen.CodegenConstants;
import org.openapitools.codegen.DefaultGenerator;
import org.openapitools.codegen.GeneratorNotFoundException;
import org.openapitools.codegen.config.CodegenConfigurator;
import org.slf4j.Logger;
import org.slf4j.LoggerFactory;

/**
 * User: lanwen Date: 24.03.15 Time: 20:22
 */

@Command(name = "generate", description = "Generate code with the specified generator.")
public class Generate implements Runnable {

    // private static final Logger LOGGER = LoggerFactory.getLogger(Generate.class);

    @Option(name = {"-v", "--verbose"}, description = "verbose mode")
    private Boolean verbose;

    @Option(name = {"-g", "--generator-name"}, title = "generator name",
            description = "generator to use (see list command for list)")
    private String generatorName;

    @Option(name = {"-o", "--output"}, title = "output directory",
            description = "where to write the generated files (current dir by default)")
    private String output = "";

    @Option(name = {"-i", "--input-spec"}, title = "spec file", required = true,
            description = "location of the OpenAPI spec, as URL or file (required)")
    private String spec;

    @Option(name = {"-t", "--template-dir"}, title = "template directory",
            description = "folder containing the template files")
    private String templateDir;

    @Option(name = {"-e", "--engine"}, title = "templating engine",
        description = "templating engine: \"mustache\" (default) or \"handlebars\" (beta)")
    private String templatingEngine;

    @Option(
            name = {"-a", "--auth"},
            title = "authorization",
            description = "adds authorization headers when fetching the OpenAPI definitions remotely. "
                    + "Pass in a URL-encoded string of name:header with a comma separating multiple values")
    private String auth;

    @Option(
            name = {"-D"},
            title = "system properties",
            description = "sets specified system properties in "
                    + "the format of name=value,name=value (or multiple options, each with name=value)")
    private List<String> systemProperties = new ArrayList<>();

    @Option(
            name = {"-c", "--config"},
            title = "configuration file",
            description = "Path to configuration file configuration file. It can be json or yaml."
                    + "If file is json, the content should have the format {\"optionKey\":\"optionValue\", \"optionKey1\":\"optionValue1\"...}."
                    + "If file is yaml, the content should have the format optionKey: optionValue"
                    + "Supported options can be different for each language. Run config-help -g {generator name} command for language specific config options.")
    private String configFile;

    @Option(name = {"-s", "--skip-overwrite"}, title = "skip overwrite",
            description = "specifies if the existing files should be "
                    + "overwritten during the generation.")
    private Boolean skipOverwrite;


    @Option(name = {"--package-name"}, title = "package name",
            description = CodegenConstants.PACKAGE_NAME_DESC)
    private String packageName;

    @Option(name = {"--api-package"}, title = "api package",
            description = CodegenConstants.API_PACKAGE_DESC)
    private String apiPackage;

    @Option(name = {"--model-package"}, title = "model package",
            description = CodegenConstants.MODEL_PACKAGE_DESC)
    private String modelPackage;

    @Option(name = {"--model-name-prefix"}, title = "model name prefix",
            description = CodegenConstants.MODEL_NAME_PREFIX_DESC)
    private String modelNamePrefix;

    @Option(name = {"--model-name-suffix"}, title = "model name suffix",
            description = CodegenConstants.MODEL_NAME_SUFFIX_DESC)
    private String modelNameSuffix;

    @Option(
            name = {"--instantiation-types"},
            title = "instantiation types",
            description = "sets instantiation type mappings in the format of type=instantiatedType,type=instantiatedType."
                    + "For example (in Java): array=ArrayList,map=HashMap. In other words array types will get instantiated as ArrayList in generated code."
                    + " You can also have multiple occurrences of this option.")
    private List<String> instantiationTypes = new ArrayList<>();

    @Option(
            name = {"--type-mappings"},
            title = "type mappings",
            description = "sets mappings between OpenAPI spec types and generated code types "
                    + "in the format of OpenAPIType=generatedType,OpenAPIType=generatedType. For example: array=List,map=Map,string=String."
                    + " You can also have multiple occurrences of this option.")
    private List<String> typeMappings = new ArrayList<>();

    @Option(
            name = {"--additional-properties"},
            title = "additional properties",
            description = "sets additional properties that can be referenced by the mustache templates in the format of name=value,name=value."
                    + " You can also have multiple occurrences of this option.")
    private List<String> additionalProperties = new ArrayList<>();

    @Option(
            name = {"--language-specific-primitives"},
            title = "language specific primitives",
            description = "specifies additional language specific primitive types in the format of type1,type2,type3,type3. For example: String,boolean,Boolean,Double."
                    + " You can also have multiple occurrences of this option.")
    private List<String> languageSpecificPrimitives = new ArrayList<>();

    @Option(
            name = {"--import-mappings"},
            title = "import mappings",
            description = "specifies mappings between a given class and the import that should be used for that class in the format of type=import,type=import."
                    + " You can also have multiple occurrences of this option.")
    private List<String> importMappings = new ArrayList<>();

    @Option(name = {"--invoker-package"}, title = "invoker package",
            description = CodegenConstants.INVOKER_PACKAGE_DESC)
    private String invokerPackage;

    @Option(name = {"--group-id"}, title = "group id", description = CodegenConstants.GROUP_ID_DESC)
    private String groupId;

    @Option(name = {"--artifact-id"}, title = "artifact id",
            description = CodegenConstants.ARTIFACT_ID_DESC)
    private String artifactId;

    @Option(name = {"--artifact-version"}, title = "artifact version",
            description = CodegenConstants.ARTIFACT_VERSION_DESC)
    private String artifactVersion;

    @Option(name = {"--library"}, title = "library", description = CodegenConstants.LIBRARY_DESC)
    private String library;

    @Option(name = {"--git-user-id"}, title = "git user id",
            description = CodegenConstants.GIT_USER_ID_DESC)
    private String gitUserId;

    @Option(name = {"--git-repo-id"}, title = "git repo id",
            description = CodegenConstants.GIT_REPO_ID_DESC)
    private String gitRepoId;

    @Option(name = {"--release-note"}, title = "release note",
            description = CodegenConstants.RELEASE_NOTE_DESC)
    private String releaseNote;

    @Option(name = {"--http-user-agent"}, title = "http user agent",
            description = CodegenConstants.HTTP_USER_AGENT_DESC)
    private String httpUserAgent;

    @Option(
            name = {"--reserved-words-mappings"},
            title = "reserved word mappings",
            description = "specifies how a reserved name should be escaped to. Otherwise, the default _<name> is used. For example id=identifier."
                    + " You can also have multiple occurrences of this option.")
    private List<String> reservedWordsMappings = new ArrayList<>();

    @Option(name = {"--ignore-file-override"}, title = "ignore file override location",
            description = CodegenConstants.IGNORE_FILE_OVERRIDE_DESC)
    private String ignoreFileOverride;

    @Option(name = {"--remove-operation-id-prefix"}, title = "remove prefix of the operationId",
            description = CodegenConstants.REMOVE_OPERATION_ID_PREFIX_DESC)
    private Boolean removeOperationIdPrefix;

    @Option(name = {"--skip-validate-spec"},
            title = "skip spec validation",
            description = "Skips the default behavior of validating an input specification.")
    private Boolean skipValidateSpec;

    @Option(name = {"--log-to-stderr"},
            title = "Log to STDERR",
            description = "write all log messages (not just errors) to STDOUT."
                    + " Useful for piping the JSON output of debug options (e.g. `-DdebugOperations`) to an external parser directly while testing a generator.")
    private Boolean logToStderr;

    @Option(name = {"--enable-post-process-file"}, title = "enable post-process file", description = CodegenConstants.ENABLE_POST_PROCESS_FILE)
    private Boolean enablePostProcessFile;

    @Option(name = {"--generate-alias-as-model"}, title = "generate alias (array, map) as model", description = CodegenConstants.GENERATE_ALIAS_AS_MODEL_DESC)
    private Boolean generateAliasAsModel;

    @Option(name = {"--minimal-update"},
        title = "Minimal update",
        description = "Only write output files that have changed.")
    private Boolean minimalUpdate;

    @Override
    public void run() {
        if (logToStderr != null) {
            LoggerContext lc = (LoggerContext) LoggerFactory.getILoggerFactory();
            Stream.of(Logger.ROOT_LOGGER_NAME, "io.swagger", "org.openapitools")
                    .map(lc::getLogger)
                    .peek(logger -> logger.detachAppender("STDOUT"))
                    .reduce((logger, next) -> logger.getName().equals(Logger.ROOT_LOGGER_NAME) ? logger : next)
                    .map(root -> root.getAppender("STDERR"))
                    .ifPresent(FilterAttachable::clearAllFilters);
        }

        // attempt to read from config file
        CodegenConfigurator configurator = CodegenConfigurator.fromFile(configFile);

        // if a config file wasn't specified or we were unable to read it
        if (configurator == null) {
            // createa a fresh configurator
            configurator = new CodegenConfigurator();
        }

        // now override with any specified parameters
        if (skipValidateSpec != null) {
            configurator.setValidateSpec(false);
        }

        if (verbose != null) {
            configurator.setVerbose(verbose);
        }

        if (skipOverwrite != null) {
            configurator.setSkipOverwrite(skipOverwrite);
        }

        if (isNotEmpty(spec)) {
            if (!spec.matches("^http(s)?://.*") && !new File(spec).exists()) {
                System.err.println("[error] The spec file is not found: " + spec);
                System.err.println("[error] Check the path of the OpenAPI spec and try again.");
                System.exit(1);
            }
            configurator.setInputSpec(spec);
        }

        if (isNotEmpty(generatorName)) {
            configurator.setGeneratorName(generatorName);
        } else {
            System.err.println("[error] A generator name (--generator-name / -g) is required.");
            System.exit(1);
        }

        if (isNotEmpty(output)) {
            configurator.setOutputDir(output);
        }

        if (isNotEmpty(auth)) {
            configurator.setAuth(auth);
        }

        if (isNotEmpty(templateDir)) {
            configurator.setTemplateDir(templateDir);
        }

<<<<<<< HEAD
        if (isNotEmpty(packageName)) {
            configurator.setPackageName(packageName);
=======
        if (isNotEmpty(templatingEngine)) {
            configurator.setTemplatingEngineName(templatingEngine);
>>>>>>> d3f41816
        }

        if (isNotEmpty(apiPackage)) {
            configurator.setApiPackage(apiPackage);
        }

        if (isNotEmpty(modelPackage)) {
            configurator.setModelPackage(modelPackage);
        }

        if (isNotEmpty(modelNamePrefix)) {
            configurator.setModelNamePrefix(modelNamePrefix);
        }

        if (isNotEmpty(modelNameSuffix)) {
            configurator.setModelNameSuffix(modelNameSuffix);
        }

        if (isNotEmpty(invokerPackage)) {
            configurator.setInvokerPackage(invokerPackage);
        }

        if (isNotEmpty(groupId)) {
            configurator.setGroupId(groupId);
        }

        if (isNotEmpty(artifactId)) {
            configurator.setArtifactId(artifactId);
        }

        if (isNotEmpty(artifactVersion)) {
            configurator.setArtifactVersion(artifactVersion);
        }

        if (isNotEmpty(library)) {
            configurator.setLibrary(library);
        }

        if (isNotEmpty(gitUserId)) {
            configurator.setGitUserId(gitUserId);
        }

        if (isNotEmpty(gitRepoId)) {
            configurator.setGitRepoId(gitRepoId);
        }

        if (isNotEmpty(releaseNote)) {
            configurator.setReleaseNote(releaseNote);
        }

        if (isNotEmpty(httpUserAgent)) {
            configurator.setHttpUserAgent(httpUserAgent);
        }

        if (isNotEmpty(ignoreFileOverride)) {
            configurator.setIgnoreFileOverride(ignoreFileOverride);
        }

        if (removeOperationIdPrefix != null) {
            configurator.setRemoveOperationIdPrefix(removeOperationIdPrefix);
        }

        if (enablePostProcessFile != null) {
            configurator.setEnablePostProcessFile(enablePostProcessFile);
        }

        if (generateAliasAsModel != null) {
            configurator.setGenerateAliasAsModel(generateAliasAsModel);
        }
        if (minimalUpdate != null) {
            configurator.setEnableMinimalUpdate(minimalUpdate);
        }

        applySystemPropertiesKvpList(systemProperties, configurator);
        applyInstantiationTypesKvpList(instantiationTypes, configurator);
        applyImportMappingsKvpList(importMappings, configurator);
        applyTypeMappingsKvpList(typeMappings, configurator);
        applyAdditionalPropertiesKvpList(additionalProperties, configurator);
        applyLanguageSpecificPrimitivesCsvList(languageSpecificPrimitives, configurator);
        applyReservedWordsMappingsKvpList(reservedWordsMappings, configurator);

        try {
            final ClientOptInput clientOptInput = configurator.toClientOptInput();
            new DefaultGenerator().opts(clientOptInput).generate();
        } catch (GeneratorNotFoundException e) {
            System.err.println(e.getMessage());
            System.err.println("[error] Check the spelling of the generator's name and try again.");
            System.exit(1);
        }
    }
}<|MERGE_RESOLUTION|>--- conflicted
+++ resolved
@@ -293,13 +293,12 @@
             configurator.setTemplateDir(templateDir);
         }
 
-<<<<<<< HEAD
         if (isNotEmpty(packageName)) {
             configurator.setPackageName(packageName);
-=======
+        }
+
         if (isNotEmpty(templatingEngine)) {
             configurator.setTemplatingEngineName(templatingEngine);
->>>>>>> d3f41816
         }
 
         if (isNotEmpty(apiPackage)) {
