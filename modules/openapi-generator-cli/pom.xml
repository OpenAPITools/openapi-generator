--- conflicted
+++ resolved
@@ -3,11 +3,7 @@
     <parent>
         <groupId>org.openapitools</groupId>
         <artifactId>openapi-generator-project</artifactId>
-<<<<<<< HEAD
-        <version>3.3.3-SNAPSHOT</version>
-=======
         <version>3.3.3</version>
->>>>>>> 31d99287
         <relativePath>../..</relativePath>
     </parent>
     <modelVersion>4.0.0</modelVersion>
