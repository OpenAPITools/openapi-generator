--- conflicted
+++ resolved
@@ -4,11 +4,7 @@
         <groupId>org.openapitools</groupId>
         <artifactId>openapi-generator-project</artifactId>
         <!-- RELEASE_VERSION -->
-<<<<<<< HEAD
-        <version>7.2.0.fednot-SNAPSHOT</version>
-=======
         <version>7.3.0-SNAPSHOT</version>
->>>>>>> a7439e45
         <!-- /RELEASE_VERSION -->
         <relativePath>../..</relativePath>
     </parent>
