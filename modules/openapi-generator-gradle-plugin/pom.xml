--- conflicted
+++ resolved
@@ -4,11 +4,7 @@
         <groupId>org.openapitools</groupId>
         <artifactId>openapi-generator-project</artifactId>
         <!-- RELEASE_VERSION -->
-<<<<<<< HEAD
         <version>8.0.0-SNAPSHOT</version>
-=======
-        <version>7.8.0-SNAPSHOT</version>
->>>>>>> 131fd518
         <!-- /RELEASE_VERSION -->
         <relativePath>../../pom.xml</relativePath>
     </parent>
