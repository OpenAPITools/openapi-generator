<project xmlns:xsi="http://www.w3.org/2001/XMLSchema-instance" xmlns="http://maven.apache.org/POM/4.0.0"
         xsi:schemaLocation="http://maven.apache.org/POM/4.0.0 http://maven.apache.org/maven-v4_0_0.xsd">
    <parent>
        <groupId>org.openapitools</groupId>
        <artifactId>openapi-generator-project</artifactId>
<<<<<<< HEAD
        <!-- RELEASE_VERSION -->
        <version>4.0.2-SNAPSHOT</version>
        <!-- /RELEASE_VERSION -->
=======
        <version>4.0.3-SNAPSHOT</version>
>>>>>>> f6c738ed
        <relativePath>../..</relativePath>
    </parent>
    <modelVersion>4.0.0</modelVersion>

    <artifactId>openapi-generator-gradle-plugin-mvn-wrapper</artifactId>
    <packaging>pom</packaging>
    <name>openapi-generator-gradle-plugin (maven wrapper)</name>
    <description>This is a maven wrapper to call gradle during installation phase</description>

    <properties>
        <skipNexusStagingDeployMojo>true</skipNexusStagingDeployMojo>
        <gradleVersion>4.10.2</gradleVersion>
    </properties>

    <dependencies>
        <dependency>
            <groupId>org.openapitools</groupId>
            <artifactId>openapi-generator</artifactId>
            <version>${project.version}</version>
        </dependency>
    </dependencies>

    <build>
        <!-- NOTE: Consider this temporary, as a way to cleanly hook into our pipeline.
            We've discussed moving the entire project to gradle https://github.com/OpenAPITools/openapi-generator/issues/200, which would avoid this fitting. -->
        <pluginManagement>
            <plugins>
                <!-- 1) disable maven install. This wrapper is not needed. (gradle will install a jar and a pom into the local maven repo) -->
                <plugin>
                    <artifactId>maven-install-plugin</artifactId>
                    <configuration>
                        <skip>true</skip>
                    </configuration>
                </plugin>
                <!-- 3) disable maven deploy. This wrapper is not needed. -->
                <plugin>
                    <artifactId>maven-deploy-plugin</artifactId>
                    <configuration>
                        <skip>true</skip>
                    </configuration>
                </plugin>
            </plugins>
        </pluginManagement>

        <plugins>
            <!-- 2) run gradle -->
            <plugin>
                <groupId>org.fortasoft</groupId>
                <artifactId>gradle-maven-plugin</artifactId>
                <version>1.0.8</version>
                <configuration>
                    <gradleVersion>${gradleVersion}</gradleVersion>
                    <args>
                        <arg>-P openApiGeneratorVersion=${project.version}</arg>
                    </args>
                </configuration>
                <executions>
                    <execution>
                        <phase>install</phase>
                        <goals>
                            <!-- goal must be "invoke" -->
                            <goal>invoke</goal>
                        </goals>
                        <configuration>
                            <tasks>
                                <!-- calls "clean assemble install" -->
                                <task>clean</task>
                                <task>assemble</task>
                                <task>publishToMavenLocal</task>
                            </tasks>
                        </configuration>
                    </execution>
                </executions>
                <dependencies>
                    <dependency>
                        <groupId>org.gradle</groupId>
                        <artifactId>gradle-tooling-api</artifactId>
                        <version>${gradleVersion}</version>
                    </dependency>
                </dependencies>
            </plugin>
        </plugins>
    </build>

</project><|MERGE_RESOLUTION|>--- conflicted
+++ resolved
@@ -3,13 +3,9 @@
     <parent>
         <groupId>org.openapitools</groupId>
         <artifactId>openapi-generator-project</artifactId>
-<<<<<<< HEAD
         <!-- RELEASE_VERSION -->
-        <version>4.0.2-SNAPSHOT</version>
+        <version>4.0.3-SNAPSHOT</version>
         <!-- /RELEASE_VERSION -->
-=======
-        <version>4.0.3-SNAPSHOT</version>
->>>>>>> f6c738ed
         <relativePath>../..</relativePath>
     </parent>
     <modelVersion>4.0.0</modelVersion>
