--- conflicted
+++ resolved
@@ -17,9 +17,5 @@
 The samples can be tested against other versions of the plugin using the `openApiGeneratorVersion` property. For example:
 
 ```bash
-<<<<<<< HEAD
-gradle -PopenApiGeneratorVersion=3.3.2 openApiValidate
-=======
 gradle -PopenApiGeneratorVersion=3.3.3 openApiValidate
->>>>>>> f8f7ffaa
 ```