--- conflicted
+++ resolved
@@ -11,14 +11,11 @@
 gradle openApiMeta
 gradle openApiValidate
 gradle buildGoSdk
-<<<<<<< HEAD
 gradle generateGoWithInvalidSpec
-=======
 ```
 
 The samples can be tested against other versions of the plugin using the `openApiGeneratorVersion` property. For example:
 
 ```bash
 gradle -PopenApiGeneratorVersion=3.0.1-SNAPSHOT openApiValidate
->>>>>>> 0453e64f
 ```