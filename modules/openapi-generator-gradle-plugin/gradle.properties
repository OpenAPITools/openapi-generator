--- conflicted
+++ resolved
@@ -1,10 +1,6 @@
-<<<<<<< HEAD
+# RELEASE_VERSION
 openApiGeneratorVersion=4.1.0-SNAPSHOT
-=======
-# RELEASE_VERSION
-openApiGeneratorVersion=4.0.3-SNAPSHOT
 # /RELEASE_VERSION
->>>>>>> 01f991a0
 
 # BEGIN placeholders
 # these are just placeholders to allow contributors to build directly
