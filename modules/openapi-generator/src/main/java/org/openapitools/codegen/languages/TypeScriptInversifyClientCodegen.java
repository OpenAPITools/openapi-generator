/*
 * Copyright 2018 OpenAPI-Generator Contributors (https://openapi-generator.tech)
 * Copyright 2018 SmartBear Software
 *
 * Licensed under the Apache License, Version 2.0 (the "License");
 * you may not use this file except in compliance with the License.
 * You may obtain a copy of the License at
 *
 *     http://www.apache.org/licenses/LICENSE-2.0
 *
 * Unless required by applicable law or agreed to in writing, software
 * distributed under the License is distributed on an "AS IS" BASIS,
 * WITHOUT WARRANTIES OR CONDITIONS OF ANY KIND, either express or implied.
 * See the License for the specific language governing permissions and
 * limitations under the License.
 */

package org.openapitools.codegen.languages;

import io.swagger.v3.oas.models.media.BinarySchema;
import io.swagger.v3.oas.models.media.FileSchema;
import io.swagger.v3.oas.models.media.Schema;
import io.swagger.v3.parser.util.SchemaTypeUtil;
import org.openapitools.codegen.*;
import org.openapitools.codegen.utils.ModelUtils;
import org.openapitools.codegen.utils.StringUtils;

import java.io.File;
import java.text.SimpleDateFormat;
import java.util.*;

import static org.openapitools.codegen.utils.StringUtils.camelize;

public class TypeScriptInversifyClientCodegen extends AbstractTypeScriptClientCodegen {

    public static final String NPM_NAME = "npmName";
    public static final String NPM_VERSION = "npmVersion";
    public static final String NPM_REPOSITORY = "npmRepository";
    public static final String SNAPSHOT = "snapshot";
    public static final String WITH_INTERFACES = "withInterfaces";
    public static final String USE_PROMISE = "usePromise";
    public static final String TAGGED_UNIONS = "taggedUnions";

    protected String npmVersion = null;
    protected String npmName = null;
    protected String npmRepository = null;
    private boolean taggedUnions = false;

    public TypeScriptInversifyClientCodegen() {
        super();
        this.outputFolder = "generated-code/typescript-inversify";

        embeddedTemplateDir = templateDir = "typescript-inversify";
        modelTemplateFiles.put("model.mustache", ".ts");
        apiTemplateFiles.put("api.service.mustache", ".ts");
        languageSpecificPrimitives.add("Blob");
        typeMapping.put("file", "Blob");
        apiPackage = "api";
        modelPackage = "model";

        this.cliOptions.add(new CliOption(NPM_NAME, "The name under which you want to publish generated npm package"));
        this.cliOptions.add(new CliOption(NPM_VERSION, "The version of your npm package"));
        this.cliOptions.add(new CliOption(NPM_REPOSITORY,
                "Use this property to set an url your private npmRepo in the package.json"));
        this.cliOptions.add(new CliOption(SNAPSHOT,
                "When setting this property to true the version will be suffixed with -SNAPSHOT.yyyyMMddHHmm",
                SchemaTypeUtil.BOOLEAN_TYPE).defaultValue(Boolean.FALSE.toString()));
        this.cliOptions.add(new CliOption(WITH_INTERFACES,
                "Setting this property to true will generate interfaces next to the default class implementations.",
                SchemaTypeUtil.BOOLEAN_TYPE).defaultValue(Boolean.FALSE.toString()));
        this.cliOptions.add(new CliOption(USE_PROMISE,
                "Setting this property to use promise instead of observable inside every service.",
                SchemaTypeUtil.BOOLEAN_TYPE).defaultValue(Boolean.FALSE.toString()));
        this.cliOptions.add(new CliOption(TAGGED_UNIONS,
                "Use discriminators to create tagged unions instead of extending interfaces.",
                SchemaTypeUtil.BOOLEAN_TYPE).defaultValue(Boolean.FALSE.toString()));
    }

    @Override
    protected void addAdditionPropertiesToCodeGenModel(CodegenModel codegenModel, Schema schema) {
        codegenModel.additionalPropertiesType = getTypeDeclaration(ModelUtils.getAdditionalProperties(schema));
        addImport(codegenModel, codegenModel.additionalPropertiesType);
    }

    @Override
    public String getName() {
        return "typescript-inversify";
    }

    @Override
    public String getHelp() {
        return "Generates Typescript services using Inversify IOC";
    }

    @Override
    public void processOpts() {
        super.processOpts();
        // HttpClient
        supportingFiles.add(new SupportingFile("IHttpClient.mustache", getIndexDirectory(), "IHttpClient.ts"));
        supportingFiles.add(new SupportingFile("IAPIConfiguration.mustache", getIndexDirectory(), "IAPIConfiguration.ts"));
        supportingFiles.add(new SupportingFile("HttpClient.mustache", getIndexDirectory(), "HttpClient.ts"));
        supportingFiles.add(new SupportingFile("HttpResponse.mustache", getIndexDirectory(), "HttpResponse.ts"));
        supportingFiles.add(new SupportingFile("Headers.mustache", getIndexDirectory(), "Headers.ts"));

        supportingFiles.add(new SupportingFile("ApiServiceBinder.mustache", getIndexDirectory(), "ApiServiceBinder.ts"));
        supportingFiles.add(new SupportingFile("variables.mustache", getIndexDirectory(), "variables.ts"));

        if (additionalProperties.containsKey(NPM_NAME)) {
            addNpmPackageGeneration();
        }

        if (additionalProperties.containsKey(WITH_INTERFACES)) {
            boolean withInterfaces = Boolean.parseBoolean(additionalProperties.get(WITH_INTERFACES).toString());
            if (withInterfaces) {
                apiTemplateFiles.put("apiInterface.mustache", "Interface.ts");
            }
        }

        if (additionalProperties.containsKey(TAGGED_UNIONS)) {
            taggedUnions = Boolean.parseBoolean(additionalProperties.get(TAGGED_UNIONS).toString());
        }
    }

    private void addNpmPackageGeneration() {
        if (additionalProperties.containsKey(NPM_NAME)) {
            this.setNpmName(additionalProperties.get(NPM_NAME).toString());
        }

        if (additionalProperties.containsKey(NPM_VERSION)) {
            this.setNpmVersion(additionalProperties.get(NPM_VERSION).toString());
        }

        if (additionalProperties.containsKey(SNAPSHOT) && Boolean.valueOf(additionalProperties.get(SNAPSHOT).toString())) {
            if (npmVersion.toUpperCase(Locale.ROOT).matches("^.*-SNAPSHOT$")) {
                this.setNpmVersion(npmVersion + "." + SNAPSHOT_SUFFIX_FORMAT.format(new Date()));
            }
            else {
                this.setNpmVersion(npmVersion + "-SNAPSHOT." + SNAPSHOT_SUFFIX_FORMAT.format(new Date()));
            }
        }
        additionalProperties.put(NPM_VERSION, npmVersion);

        if (additionalProperties.containsKey(NPM_REPOSITORY)) {
            this.setNpmRepository(additionalProperties.get(NPM_REPOSITORY).toString());
        }

        //Files for building our lib
        supportingFiles.add(new SupportingFile("models.mustache", modelPackage().replace('.', File.separatorChar), "models.ts"));
        supportingFiles.add(new SupportingFile("apis.mustache", apiPackage().replace('.', File.separatorChar), "api.ts"));
        supportingFiles.add(new SupportingFile("index.mustache", getIndexDirectory(), "index.ts"));
        supportingFiles.add(new SupportingFile("gitignore", "", ".gitignore"));
        supportingFiles.add(new SupportingFile("git_push.sh.mustache", "", "git_push.sh"));
        supportingFiles.add(new SupportingFile("README.mustache", getIndexDirectory(), "README.md"));
        supportingFiles.add(new SupportingFile("package.mustache", getIndexDirectory(), "package.json"));
        supportingFiles.add(new SupportingFile("tsconfig.mustache", getIndexDirectory(), "tsconfig.json"));
    }

    private String getIndexDirectory() {
        String indexPackage = modelPackage.substring(0, Math.max(0, modelPackage.lastIndexOf('.')));
        return indexPackage.replace('.', File.separatorChar);
    }

    @Override
    public boolean isDataTypeFile(final String dataType) {
        return dataType != null && dataType.equals("Blob");
    }

    @Override
    public String getTypeDeclaration(Schema p) {
        if (p instanceof FileSchema || p instanceof BinarySchema) {
            return "Blob";
        } else {
            return super.getTypeDeclaration(p);
        }
    }


    @Override
    public String getSchemaType(Schema p) {
        String openAPIType = super.getSchemaType(p);
        if (isLanguagePrimitive(openAPIType) || isLanguageGenericType(openAPIType)) {
            return openAPIType;
        }
        applyLocalTypeMapping(openAPIType);
        return openAPIType;
    }

    private String applyLocalTypeMapping(String type) {
        if (typeMapping.containsKey(type)) {
            type = typeMapping.get(type);
        }
        return type;
    }

    private boolean isLanguagePrimitive(String type) {
        return languageSpecificPrimitives.contains(type);
    }

    private boolean isLanguageGenericType(String type) {
        for (String genericType : languageGenericTypes) {
            if (type.startsWith(genericType + "<")) {
                return true;
            }
        }
        return false;
    }

    @Override
    public void postProcessParameter(CodegenParameter parameter) {
        super.postProcessParameter(parameter);
        parameter.dataType = applyLocalTypeMapping(parameter.dataType);
    }

    @Override
    public Map<String, Object> postProcessOperationsWithModels(Map<String, Object> operations, List<Object> allModels) {
        Map<String, Object> objs = (Map<String, Object>) operations.get("operations");

        // Add filename information for api imports
        objs.put("apiFilename", getApiFilenameFromClassname(objs.get("classname").toString()));

        List<CodegenOperation> ops = (List<CodegenOperation>) objs.get("operation");
        for (CodegenOperation op : ops) {
            // Prep a string buffer where we're going to set up our new version of the string.
            StringBuilder pathBuffer = new StringBuilder();
            StringBuilder parameterName = new StringBuilder();
            int insideCurly = 0;

            op.httpMethod = op.httpMethod.toLowerCase(Locale.ROOT);

            // Iterate through existing string, one character at a time.
            for (int i = 0; i < op.path.length(); i++) {
                switch (op.path.charAt(i)) {
                    case '{':
                        // We entered curly braces, so track that.
                        insideCurly++;

                        // Add the more complicated component instead of just the brace.
                        pathBuffer.append("${encodeURIComponent(String(");
                        break;
                    case '}':
                        // We exited curly braces, so track that.
                        insideCurly--;

                        // Add the more complicated component instead of just the brace.
                        pathBuffer.append(toVarName(parameterName.toString()));
                        pathBuffer.append("))}");
                        parameterName.setLength(0);
                        break;
                    default:
                        if (insideCurly > 0) {
                            parameterName.append(op.path.charAt(i));
                        } else {
                            pathBuffer.append(op.path.charAt(i));
                        }
                        break;
                }
            }

            // Overwrite path to TypeScript template string, after applying everything we just did.
            op.path = pathBuffer.toString();
        }

        // Add additional filename information for model imports in the services
        List<Map<String, Object>> imports = (List<Map<String, Object>>) operations.get("imports");
        for (Map<String, Object> im : imports) {
            im.put("filename", im.get("import"));
            im.put("classname", getModelnameFromModelFilename(im.get("filename").toString()));
        }

        return operations;
    }

    @Override
    public Map<String, Object> postProcessModels(Map<String, Object> objs) {
        Map<String, Object> result = super.postProcessModels(objs);

        return postProcessModelsEnum(result);
    }

    @Override
    public Map<String, Object> postProcessAllModels(Map<String, Object> objs) {
        Map<String, Object> result = super.postProcessAllModels(objs);

        for (Map.Entry<String, Object> entry : result.entrySet()) {
            Map<String, Object> inner = (Map<String, Object>) entry.getValue();
            List<Map<String, Object>> models = (List<Map<String, Object>>) inner.get("models");
            for (Map<String, Object> mo : models) {
                CodegenModel cm = (CodegenModel) mo.get("model");
                if (taggedUnions) {
                    mo.put(TAGGED_UNIONS, true);
                    if (cm.discriminator != null && cm.children != null) {
                        for (CodegenModel child : cm.children) {
                            cm.imports.add(child.classname);
                        }
                    }
                    if (cm.parent != null) {
                        cm.imports.remove(cm.parent);
                    }
                }
                // Add additional filename information for imports
                mo.put("tsImports", toTsImports(cm, cm.imports));
            }
        }
        return result;
    }

    private List<Map<String, String>> toTsImports(CodegenModel cm, Set<String> imports) {
        List<Map<String, String>> tsImports = new ArrayList<>();
        for (String im : imports) {
            if (!im.equals(cm.classname)) {
                HashMap<String, String> tsImport = new HashMap<>();
                tsImport.put("classname", im);
                tsImport.put("filename", toModelFilename(im));
                tsImports.add(tsImport);
            }
        }
        return tsImports;
    }

    @Override
    public String toApiName(String name) {
        if (name.length() == 0) {
            return "DefaultService";
        }
<<<<<<< HEAD
        return camelize(name) + "Service";
=======
        return StringUtils.camelize(name) + "Service";
>>>>>>> d056df62
    }

    @Override
    public String toApiFilename(String name) {
        if (name.length() == 0) {
            return "default.service";
        }
        return camelize(name, true) + ".service";
    }

    @Override
    public String toApiImport(String name) {
        return apiPackage() + "/" + toApiFilename(name);
    }

    @Override
    public String toModelFilename(String name) {
        return camelize(toModelName(name), true);
    }

    @Override
    public String toModelImport(String name) {
        return modelPackage() + "/" + toModelFilename(name);
    }

    public String getNpmName() {
        return npmName;
    }

    public void setNpmName(String npmName) {
        this.npmName = npmName;
    }

    public String getNpmVersion() {
        return npmVersion;
    }

    public void setNpmVersion(String npmVersion) {
        this.npmVersion = npmVersion;
    }

    public String getNpmRepository() {
        return npmRepository;
    }

    public void setNpmRepository(String npmRepository) {
        this.npmRepository = npmRepository;
    }

    private String getApiFilenameFromClassname(String classname) {
        String name = classname.substring(0, classname.length() - "Service".length());
        return toApiFilename(name);
    }

    private String getModelnameFromModelFilename(String filename) {
        String name = filename.substring((modelPackage() + "/").length());
        return camelize(name);
    }

}<|MERGE_RESOLUTION|>--- conflicted
+++ resolved
@@ -322,11 +322,7 @@
         if (name.length() == 0) {
             return "DefaultService";
         }
-<<<<<<< HEAD
         return camelize(name) + "Service";
-=======
-        return StringUtils.camelize(name) + "Service";
->>>>>>> d056df62
     }
 
     @Override
