/*
 * Copyright 2018 OpenAPI-Generator Contributors (https://openapi-generator.tech)
 * Copyright 2018 SmartBear Software
 *
 * Licensed under the Apache License, Version 2.0 (the "License");
 * you may not use this file except in compliance with the License.
 * You may obtain a copy of the License at
 *
 *     https://www.apache.org/licenses/LICENSE-2.0
 *
 * Unless required by applicable law or agreed to in writing, software
 * distributed under the License is distributed on an "AS IS" BASIS,
 * WITHOUT WARRANTIES OR CONDITIONS OF ANY KIND, either express or implied.
 * See the License for the specific language governing permissions and
 * limitations under the License.
 */

package org.openapitools.codegen.languages;

import io.swagger.v3.oas.models.media.ArraySchema;
import io.swagger.v3.oas.models.media.Schema;
import org.apache.commons.io.FilenameUtils;
import org.apache.commons.lang3.ArrayUtils;
import org.apache.commons.lang3.StringUtils;
import org.apache.commons.lang3.text.WordUtils;
import org.openapitools.codegen.*;
import org.openapitools.codegen.meta.GeneratorMetadata;
import org.openapitools.codegen.meta.Stability;
import org.openapitools.codegen.utils.ModelUtils;
import org.slf4j.Logger;
import org.slf4j.LoggerFactory;

import java.io.File;
import java.io.IOException;
import java.util.*;
import java.util.regex.Matcher;
import java.util.regex.Pattern;
import java.time.OffsetDateTime;
import java.time.Instant;
import java.time.temporal.ChronoField;
import java.util.concurrent.TimeUnit;

import static org.openapitools.codegen.utils.StringUtils.camelize;

public class Swift5ClientCodegen extends DefaultCodegen implements CodegenConfig {
    private final Logger LOGGER = LoggerFactory.getLogger(Swift5ClientCodegen.class);

    public static final String PROJECT_NAME = "projectName";
    public static final String RESPONSE_AS = "responseAs";
    public static final String OBJC_COMPATIBLE = "objcCompatible";
    public static final String POD_SOURCE = "podSource";
    public static final String POD_AUTHORS = "podAuthors";
    public static final String POD_SOCIAL_MEDIA_URL = "podSocialMediaURL";
    public static final String POD_LICENSE = "podLicense";
    public static final String POD_HOMEPAGE = "podHomepage";
    public static final String POD_SUMMARY = "podSummary";
    public static final String POD_DESCRIPTION = "podDescription";
    public static final String POD_SCREENSHOTS = "podScreenshots";
    public static final String POD_DOCUMENTATION_URL = "podDocumentationURL";
    public static final String READONLY_PROPERTIES = "readonlyProperties";
    public static final String SWIFT_USE_API_NAMESPACE = "swiftUseApiNamespace";
    public static final String DEFAULT_POD_AUTHORS = "OpenAPI Generator";
    public static final String LENIENT_TYPE_CAST = "lenientTypeCast";
    public static final String USE_SPM_FILE_STRUCTURE = "useSPMFileStructure";
    public static final String SWIFT_PACKAGE_PATH = "swiftPackagePath";
    public static final String USE_BACKTICK_ESCAPES = "useBacktickEscapes";
<<<<<<< HEAD
    public static final String HASHABLE_STRUCT = "hashableStruct";
=======
    public static final String GENERATE_MODEL_ADDITIONAL_PROPERTIES = "generateModelAdditionalProperties";
>>>>>>> 97ddcc22
    protected static final String LIBRARY_ALAMOFIRE = "alamofire";
    protected static final String LIBRARY_URLSESSION = "urlsession";
    protected static final String RESPONSE_LIBRARY_PROMISE_KIT = "PromiseKit";
    protected static final String RESPONSE_LIBRARY_RX_SWIFT = "RxSwift";
    protected static final String RESPONSE_LIBRARY_RESULT = "Result";
    protected static final String RESPONSE_LIBRARY_COMBINE = "Combine";
    protected static final String[] RESPONSE_LIBRARIES = {RESPONSE_LIBRARY_PROMISE_KIT, RESPONSE_LIBRARY_RX_SWIFT, RESPONSE_LIBRARY_RESULT, RESPONSE_LIBRARY_COMBINE};
    protected String projectName = "OpenAPIClient";
    protected boolean nonPublicApi = false;
    protected boolean objcCompatible = false;
    protected boolean lenientTypeCast = false;
    protected boolean readonlyProperties = false;
    protected boolean swiftUseApiNamespace = false;
    protected boolean useSPMFileStructure = false;
    protected String swiftPackagePath = "Classes" + File.separator + "OpenAPIs";
    protected boolean useBacktickEscapes = false;
<<<<<<< HEAD
    protected boolean hashableStruct = true;
=======
    protected boolean generateModelAdditionalProperties = true;
>>>>>>> 97ddcc22
    protected String[] responseAs = new String[0];
    protected String sourceFolder = swiftPackagePath;
    protected HashSet objcReservedWords;
    protected String apiDocPath = "docs/";
    protected String modelDocPath = "docs/";

    /**
     * Constructor for the swift5 language codegen module.
     */
    public Swift5ClientCodegen() {
        super();

        generatorMetadata = GeneratorMetadata.newBuilder(generatorMetadata)
                .stability(Stability.BETA)
                .build();

        outputFolder = "generated-code" + File.separator + "swift";
        modelTemplateFiles.put("model.mustache", ".swift");
        apiTemplateFiles.put("api.mustache", ".swift");
        embeddedTemplateDir = templateDir = "swift5";
        apiPackage = File.separator + "APIs";
        modelPackage = File.separator + "Models";
        modelDocTemplateFiles.put("model_doc.mustache", ".md");
        apiDocTemplateFiles.put("api_doc.mustache", ".md");

        languageSpecificPrimitives = new HashSet<>(
                Arrays.asList(
                        "Int",
                        "Int32",
                        "Int64",
                        "Float",
                        "Double",
                        "Bool",
                        "Void",
                        "String",
                        "URL",
                        "Data",
                        "Date",
                        "Character",
                        "UUID",
                        "URL",
                        "AnyObject",
                        "Any",
                        "Decimal")
        );
        defaultIncludes = new HashSet<>(
                Arrays.asList(
                        "Data",
                        "Date",
                        "URL", // for file
                        "UUID",
                        "Array",
                        "Dictionary",
                        "Set",
                        "Any",
                        "Empty",
                        "AnyObject",
                        "Any",
                        "Decimal")
        );

        objcReservedWords = new HashSet<>(
                Arrays.asList(
                        // Added for Objective-C compatibility
                        "id", "description", "NSArray", "NSURL", "CGFloat", "NSSet", "NSString", "NSInteger", "NSUInteger",
                        "NSError", "NSDictionary",
                        // 'Property 'hash' with type 'String' cannot override a property with type 'Int' (when objcCompatible=true)
                        "hash",
                        // Cannot override with a stored property 'className'
                        "className"
                )
        );

        reservedWords = new HashSet<>(
                Arrays.asList(
                        // name used by swift client
                        "ErrorResponse", "Response",

                        // Swift keywords. This list is taken from here:
                        // https://developer.apple.com/library/content/documentation/Swift/Conceptual/Swift_Programming_Language/LexicalStructure.html#//apple_ref/doc/uid/TP40014097-CH30-ID410
                        //
                        // Keywords used in declarations
                        "associatedtype", "class", "deinit", "enum", "extension", "fileprivate", "func", "import", "init",
                        "inout", "internal", "let", "open", "operator", "private", "protocol", "public", "static", "struct",
                        "subscript", "typealias", "var",
                        // Keywords uses in statements
                        "break", "case", "continue", "default", "defer", "do", "else", "fallthrough", "for", "guard", "if",
                        "in", "repeat", "return", "switch", "where", "while",
                        // Keywords used in expressions and types
                        "as", "Any", "catch", "false", "is", "nil", "rethrows", "super", "self", "Self", "throw", "throws", "true", "try",
                        // Keywords used in patterns
                        "_",
                        // Keywords that begin with a number sign
                        "#available", "#colorLiteral", "#column", "#else", "#elseif", "#endif", "#file", "#fileLiteral", "#function", "#if",
                        "#imageLiteral", "#line", "#selector", "#sourceLocation",
                        // Keywords reserved in particular contexts
                        "associativity", "convenience", "dynamic", "didSet", "final", "get", "infix", "indirect", "lazy", "left",
                        "mutating", "none", "nonmutating", "optional", "override", "postfix", "precedence", "prefix", "Protocol",
                        "required", "right", "set", "Type", "unowned", "weak", "willSet",

                        //
                        // Swift Standard Library types
                        // https://developer.apple.com/documentation/swift
                        //
                        // Numbers and Basic Values
                        "Bool", "Int", "Double", "Float", "Range", "ClosedRange", "Error", "Optional",
                        // Special-Use Numeric Types
                        "UInt", "UInt8", "UInt16", "UInt32", "UInt64", "Int8", "Int16", "Int32", "Int64", "Float80", "Float32", "Float64",
                        // Strings and Text
                        "String", "Character", "Unicode", "StaticString",
                        // Collections
                        "Array", "Dictionary", "Set", "OptionSet", "CountableRange", "CountableClosedRange",

                        // The following are commonly-used Foundation types
                        "URL", "Data", "Codable", "Encodable", "Decodable",

                        // The following are other words we want to reserve
                        "Void", "AnyObject", "Class", "dynamicType", "COLUMN", "FILE", "FUNCTION", "LINE"
                )
        );

        typeMapping = new HashMap<>();
        typeMapping.put("array", "Array");
        typeMapping.put("map", "Dictionary");
        typeMapping.put("set", "Set");
        typeMapping.put("date", "Date");
        typeMapping.put("Date", "Date");
        typeMapping.put("DateTime", "Date");
        typeMapping.put("boolean", "Bool");
        typeMapping.put("string", "String");
        typeMapping.put("char", "Character");
        typeMapping.put("short", "Int");
        typeMapping.put("int", "Int");
        typeMapping.put("long", "Int64");
        typeMapping.put("integer", "Int");
        typeMapping.put("Integer", "Int");
        typeMapping.put("float", "Float");
        typeMapping.put("number", "Double");
        typeMapping.put("double", "Double");
        typeMapping.put("file", "URL");
        typeMapping.put("binary", "URL");
        typeMapping.put("ByteArray", "Data");
        typeMapping.put("UUID", "UUID");
        typeMapping.put("URI", "String");
        typeMapping.put("decimal", "Decimal");
        typeMapping.put("object", "AnyCodable");
        typeMapping.put("AnyType", "AnyCodable");

        importMapping = new HashMap<>();

        cliOptions.add(new CliOption(PROJECT_NAME, "Project name in Xcode"));
        cliOptions.add(new CliOption(RESPONSE_AS,
                "Optionally use libraries to manage response.  Currently "
                        + StringUtils.join(RESPONSE_LIBRARIES, ", ")
                        + " are available."));
        cliOptions.add(new CliOption(CodegenConstants.NON_PUBLIC_API,
                CodegenConstants.NON_PUBLIC_API_DESC
                        + "(default: false)"));
        cliOptions.add(new CliOption(OBJC_COMPATIBLE,
                "Add additional properties and methods for Objective-C "
                        + "compatibility (default: false)"));
        cliOptions.add(new CliOption(POD_SOURCE, "Source information used for Podspec"));
        cliOptions.add(new CliOption(CodegenConstants.POD_VERSION, "Version used for Podspec"));
        cliOptions.add(new CliOption(POD_AUTHORS, "Authors used for Podspec"));
        cliOptions.add(new CliOption(POD_SOCIAL_MEDIA_URL, "Social Media URL used for Podspec"));
        cliOptions.add(new CliOption(POD_LICENSE, "License used for Podspec"));
        cliOptions.add(new CliOption(POD_HOMEPAGE, "Homepage used for Podspec"));
        cliOptions.add(new CliOption(POD_SUMMARY, "Summary used for Podspec"));
        cliOptions.add(new CliOption(POD_DESCRIPTION, "Description used for Podspec"));
        cliOptions.add(new CliOption(POD_SCREENSHOTS, "Screenshots used for Podspec"));
        cliOptions.add(new CliOption(POD_DOCUMENTATION_URL,
                "Documentation URL used for Podspec"));
        cliOptions.add(new CliOption(READONLY_PROPERTIES, "Make properties "
                + "readonly (default: false)"));
        cliOptions.add(new CliOption(SWIFT_USE_API_NAMESPACE,
                "Flag to make all the API classes inner-class "
                        + "of {{projectName}}API"));
        cliOptions.add(new CliOption(CodegenConstants.HIDE_GENERATION_TIMESTAMP,
                CodegenConstants.HIDE_GENERATION_TIMESTAMP_DESC)
                .defaultValue(Boolean.TRUE.toString()));
        cliOptions.add(new CliOption(LENIENT_TYPE_CAST,
                "Accept and cast values for simple types (string->bool, "
                        + "string->int, int->string)")
                .defaultValue(Boolean.FALSE.toString()));
        cliOptions.add(new CliOption(USE_BACKTICK_ESCAPES,
                "Escape reserved words using backticks (default: false)")
                .defaultValue(Boolean.FALSE.toString()));
        cliOptions.add(new CliOption(GENERATE_MODEL_ADDITIONAL_PROPERTIES,
                "Generate model additional properties (default: true)")
                .defaultValue(Boolean.TRUE.toString()));

        cliOptions.add(new CliOption(CodegenConstants.API_NAME_PREFIX, CodegenConstants.API_NAME_PREFIX_DESC));
        cliOptions.add(new CliOption(USE_SPM_FILE_STRUCTURE, "Use SPM file structure"
                + " and set the source path to Sources" + File.separator + "{{projectName}} (default: false)."));
        cliOptions.add(new CliOption(SWIFT_PACKAGE_PATH, "Set a custom source path instead of "
                + projectName + File.separator + "Classes" + File.separator + "OpenAPIs" + "."));

        cliOptions.add(new CliOption(HASHABLE_STRUCT,
            "Make hashable struct models (default: true)")
            .defaultValue(Boolean.TRUE.toString()));

        supportedLibraries.put(LIBRARY_URLSESSION, "[DEFAULT] HTTP client: URLSession");
        supportedLibraries.put(LIBRARY_ALAMOFIRE, "HTTP client: Alamofire");

        CliOption libraryOption = new CliOption(CodegenConstants.LIBRARY, "Library template (sub-template) to use");
        libraryOption.setEnum(supportedLibraries);
        libraryOption.setDefault(LIBRARY_URLSESSION);
        cliOptions.add(libraryOption);
        setLibrary(LIBRARY_URLSESSION);
    }

    private static CodegenModel reconcileProperties(CodegenModel codegenModel,
                                                    CodegenModel parentCodegenModel) {
        // To support inheritance in this generator, we will analyze
        // the parent and child models, look for properties that match, and remove
        // them from the child models and leave them in the parent.
        // Because the child models extend the parents, the properties
        // will be available via the parent.

        // Get the properties for the parent and child models
        final List<CodegenProperty> parentModelCodegenProperties = parentCodegenModel.vars;
        List<CodegenProperty> codegenProperties = codegenModel.vars;
        codegenModel.allVars = new ArrayList<CodegenProperty>(codegenProperties);
        codegenModel.parentVars = parentCodegenModel.allVars;

        // Iterate over all of the parent model properties
        boolean removedChildProperty = false;

        for (CodegenProperty parentModelCodegenProperty : parentModelCodegenProperties) {
            // Now that we have found a prop in the parent class,
            // and search the child class for the same prop.
            Iterator<CodegenProperty> iterator = codegenProperties.iterator();
            while (iterator.hasNext()) {
                CodegenProperty codegenProperty = iterator.next();
                if (codegenProperty.baseName.equals(parentModelCodegenProperty.baseName)) {
                    // We found a property in the child class that is
                    // a duplicate of the one in the parent, so remove it.
                    iterator.remove();
                    removedChildProperty = true;
                }
            }
        }

        if (removedChildProperty) {
            codegenModel.vars = codegenProperties;
        }


        return codegenModel;
    }

    @Override
    public CodegenType getTag() {
        return CodegenType.CLIENT;
    }

    @Override
    public String getName() {
        return "swift5";
    }

    @Override
    public String getHelp() {
        return "Generates a Swift 5.x client library.";
    }

    @Override
    protected void addAdditionPropertiesToCodeGenModel(CodegenModel codegenModel,
                                                       Schema schema) {

        final Schema additionalProperties = getAdditionalProperties(schema);

        if (additionalProperties != null) {
            Schema inner = null;
            if (ModelUtils.isArraySchema(schema)) {
                ArraySchema ap = (ArraySchema) schema;
                inner = ap.getItems();
            } else if (ModelUtils.isMapSchema(schema)) {
                inner = getAdditionalProperties(schema);
            }

            codegenModel.additionalPropertiesType = inner != null ? getTypeDeclaration(inner) : getSchemaType(additionalProperties);
        }
    }

    @Override
    public void processOpts() {
        super.processOpts();

        if (StringUtils.isEmpty(System.getenv("SWIFT_POST_PROCESS_FILE"))) {
            LOGGER.info("Environment variable SWIFT_POST_PROCESS_FILE not defined so the Swift code may not be properly formatted. To define it, try 'export SWIFT_POST_PROCESS_FILE=/usr/local/bin/swiftformat' (Linux/Mac)");
            LOGGER.info("NOTE: To enable file post-processing, 'enablePostProcessFile' must be set to `true` (--enable-post-process-file for CLI).");
        }

        // Setup project name
        if (additionalProperties.containsKey(PROJECT_NAME)) {
            setProjectName((String) additionalProperties.get(PROJECT_NAME));
        } else {
            additionalProperties.put(PROJECT_NAME, projectName);
        }
        sourceFolder = projectName + File.separator + sourceFolder;

        // Setup nonPublicApi option, which generates code with reduced access
        // modifiers; allows embedding elsewhere without exposing non-public API calls
        // to consumers
        if (additionalProperties.containsKey(CodegenConstants.NON_PUBLIC_API)) {
            setNonPublicApi(convertPropertyToBooleanAndWriteBack(CodegenConstants.NON_PUBLIC_API));
        }
        additionalProperties.put(CodegenConstants.NON_PUBLIC_API, nonPublicApi);

        // Setup objcCompatible option, which adds additional properties
        // and methods for Objective-C compatibility
        if (additionalProperties.containsKey(OBJC_COMPATIBLE)) {
            setObjcCompatible(convertPropertyToBooleanAndWriteBack(OBJC_COMPATIBLE));
        }
        additionalProperties.put(OBJC_COMPATIBLE, objcCompatible);

        // add objc reserved words
        if (Boolean.TRUE.equals(objcCompatible)) {
            reservedWords.addAll(objcReservedWords);
        }

        if (additionalProperties.containsKey(RESPONSE_AS)) {
            Object responseAsObject = additionalProperties.get(RESPONSE_AS);
            if (responseAsObject instanceof String) {
                setResponseAs(((String) responseAsObject).split(","));
            } else {
                setResponseAs((String[]) responseAsObject);
            }
        }
        additionalProperties.put(RESPONSE_AS, responseAs);
        if (ArrayUtils.contains(responseAs, RESPONSE_LIBRARY_PROMISE_KIT)) {
            additionalProperties.put("usePromiseKit", true);
        }
        if (ArrayUtils.contains(responseAs, RESPONSE_LIBRARY_RX_SWIFT)) {
            additionalProperties.put("useRxSwift", true);
        }
        if (ArrayUtils.contains(responseAs, RESPONSE_LIBRARY_RESULT)) {
            additionalProperties.put("useResult", true);
        }
        if (ArrayUtils.contains(responseAs, RESPONSE_LIBRARY_COMBINE)) {
            additionalProperties.put("useCombine", true);
        }

        // Setup readonlyProperties option, which declares properties so they can only
        // be set at initialization
        if (additionalProperties.containsKey(READONLY_PROPERTIES)) {
            setReadonlyProperties(convertPropertyToBooleanAndWriteBack(READONLY_PROPERTIES));
        }
        additionalProperties.put(READONLY_PROPERTIES, readonlyProperties);

        // Setup swiftUseApiNamespace option, which makes all the API
        // classes inner-class of {{projectName}}API
        if (additionalProperties.containsKey(SWIFT_USE_API_NAMESPACE)) {
            setSwiftUseApiNamespace(convertPropertyToBooleanAndWriteBack(SWIFT_USE_API_NAMESPACE));
        }

        if (!additionalProperties.containsKey(POD_AUTHORS)) {
            additionalProperties.put(POD_AUTHORS, DEFAULT_POD_AUTHORS);
        }

        if (additionalProperties.containsKey(USE_SPM_FILE_STRUCTURE)) {
            setUseSPMFileStructure(convertPropertyToBooleanAndWriteBack(USE_SPM_FILE_STRUCTURE));
            sourceFolder = "Sources" + File.separator + projectName;
        }

        if (additionalProperties.containsKey(SWIFT_PACKAGE_PATH) && ((String)additionalProperties.get(SWIFT_PACKAGE_PATH)).length() > 0) {
            setSwiftPackagePath((String)additionalProperties.get(SWIFT_PACKAGE_PATH));
            sourceFolder = swiftPackagePath;
        }

        if (additionalProperties.containsKey(USE_BACKTICK_ESCAPES)) {
            setUseBacktickEscapes(convertPropertyToBooleanAndWriteBack(USE_BACKTICK_ESCAPES));
        }

<<<<<<< HEAD
        if (additionalProperties.containsKey(HASHABLE_STRUCT)) {
            setHashableStruct(convertPropertyToBooleanAndWriteBack(HASHABLE_STRUCT));
        }
        additionalProperties.put(HASHABLE_STRUCT, hashableStruct);
=======
        if (additionalProperties.containsKey(GENERATE_MODEL_ADDITIONAL_PROPERTIES)) {
            setGenerateModelAdditionalProperties(convertPropertyToBooleanAndWriteBack(GENERATE_MODEL_ADDITIONAL_PROPERTIES));
        }
        additionalProperties.put(GENERATE_MODEL_ADDITIONAL_PROPERTIES, generateModelAdditionalProperties);
>>>>>>> 97ddcc22

        setLenientTypeCast(convertPropertyToBooleanAndWriteBack(LENIENT_TYPE_CAST));

        // make api and model doc path available in mustache template
        additionalProperties.put("apiDocPath", apiDocPath);
        additionalProperties.put("modelDocPath", modelDocPath);

        supportingFiles.add(new SupportingFile("Podspec.mustache",
                "",
                projectName + ".podspec"));
        supportingFiles.add(new SupportingFile("Cartfile.mustache",
                "",
                "Cartfile"));
        supportingFiles.add(new SupportingFile("Package.swift.mustache",
                "",
                "Package.swift"));
        supportingFiles.add(new SupportingFile("APIHelper.mustache",
                sourceFolder,
                "APIHelper.swift"));
        supportingFiles.add(new SupportingFile("Configuration.mustache",
                sourceFolder,
                "Configuration.swift"));
        supportingFiles.add(new SupportingFile("Extensions.mustache",
                sourceFolder,
                "Extensions.swift"));
        supportingFiles.add(new SupportingFile("Models.mustache",
                sourceFolder,
                "Models.swift"));
        supportingFiles.add(new SupportingFile("APIs.mustache",
                sourceFolder,
                "APIs.swift"));
        supportingFiles.add(new SupportingFile("CodableHelper.mustache",
                sourceFolder,
                "CodableHelper.swift"));
        supportingFiles.add(new SupportingFile("OpenISO8601DateFormatter.mustache",
                sourceFolder,
                "OpenISO8601DateFormatter.swift"));
        supportingFiles.add(new SupportingFile("JSONDataEncoding.mustache",
                sourceFolder,
                "JSONDataEncoding.swift"));
        supportingFiles.add(new SupportingFile("JSONEncodingHelper.mustache",
                sourceFolder,
                "JSONEncodingHelper.swift"));
        supportingFiles.add(new SupportingFile("git_push.sh.mustache",
                "",
                "git_push.sh"));
        supportingFiles.add(new SupportingFile("SynchronizedDictionary.mustache",
                sourceFolder,
                "SynchronizedDictionary.swift"));
        supportingFiles.add(new SupportingFile("gitignore.mustache",
                "",
                ".gitignore"));
        supportingFiles.add(new SupportingFile("README.mustache",
                "",
                "README.md"));
        supportingFiles.add(new SupportingFile("XcodeGen.mustache",
                "",
                "project.yml"));

        switch (getLibrary()) {
            case LIBRARY_ALAMOFIRE:
                additionalProperties.put("useAlamofire", true);
                supportingFiles.add(new SupportingFile("AlamofireImplementations.mustache",
                        sourceFolder,
                        "AlamofireImplementations.swift"));
                break;
            case LIBRARY_URLSESSION:
                additionalProperties.put("useURLSession", true);
                supportingFiles.add(new SupportingFile("URLSessionImplementations.mustache",
                        sourceFolder,
                        "URLSessionImplementations.swift"));
                break;
            default:
                break;
        }

    }

    @Override
    protected boolean isReservedWord(String word) {
        return word != null && reservedWords.contains(word); //don't lowercase as super does
    }

    @Override
    public String escapeReservedWord(String name) {
        if (this.reservedWordsMappings().containsKey(name)) {
            return this.reservedWordsMappings().get(name);
        }
        return useBacktickEscapes && !objcCompatible ? "`" + name + "`" : "_" + name;
    }

    @Override
    public String modelFileFolder() {
        return outputFolder + File.separator + sourceFolder
                + modelPackage().replace('.', File.separatorChar);
    }

    @Override
    public String apiFileFolder() {
        return outputFolder + File.separator + sourceFolder
                + apiPackage().replace('.', File.separatorChar);
    }

    @Override
    public String getTypeDeclaration(Schema p) {
        if (ModelUtils.isArraySchema(p)) {
            ArraySchema ap = (ArraySchema) p;
            Schema inner = ap.getItems();
            return ModelUtils.isSet(p) ? "Set<" + getTypeDeclaration(inner) + ">" : "[" + getTypeDeclaration(inner) + "]";
        } else if (ModelUtils.isMapSchema(p)) {
            Schema inner = getAdditionalProperties(p);
            return "[String: " + getTypeDeclaration(inner) + "]";
        }
        return super.getTypeDeclaration(p);
    }

    @Override
    public String getSchemaType(Schema p) {
        String openAPIType = super.getSchemaType(p);
        String type;
        if (typeMapping.containsKey(openAPIType)) {
            type = typeMapping.get(openAPIType);
            if (languageSpecificPrimitives.contains(type) || defaultIncludes.contains(type)) {
                return type;
            }
        } else {
            type = openAPIType;
        }
        return toModelName(type);
    }

    @Override
    public boolean isDataTypeFile(String dataType) {
        return "URL".equals(dataType);
    }

    @Override
    public boolean isDataTypeBinary(final String dataType) {
        return "Data".equals(dataType);
    }

    /**
     * Output the proper model name (capitalized).
     *
     * @param name the name of the model
     * @return capitalized model name
     */
    @Override
    public String toModelName(String name) {
        // FIXME parameter should not be assigned. Also declare it as "final"
        name = sanitizeName(name);

        if (!StringUtils.isEmpty(modelNameSuffix)) { // set model suffix
            name = name + "_" + modelNameSuffix;
        }

        if (!StringUtils.isEmpty(modelNamePrefix)) { // set model prefix
            name = modelNamePrefix + "_" + name;
        }

        // camelize the model name
        // phone_number => PhoneNumber
        name = camelize(name);

        // model name cannot use reserved keyword, e.g. return
        if (isReservedWord(name)) {
            String modelName = "Model" + name;
            LOGGER.warn(name + " (reserved word) cannot be used as model name. Renamed to "
                    + modelName);
            return modelName;
        }

        // model name starts with number
        if (name.matches("^\\d.*")) {
            // e.g. 200Response => Model200Response (after camelize)
            String modelName = "Model" + name;
            LOGGER.warn(name
                    + " (model name starts with number) cannot be used as model name."
                    + " Renamed to " + modelName);
            return modelName;
        }

        return name;
    }

    /**
     * Return the capitalized file name of the model.
     *
     * @param name the model name
     * @return the file name of the model
     */
    @Override
    public String toModelFilename(String name) {
        // should be the same as the model name
        return toModelName(name);
    }

    @Override
    public String toDefaultValue(Schema p) {
        if (p.getEnum() != null && !p.getEnum().isEmpty()) {
            if (p.getDefault() != null) {
                if (ModelUtils.isStringSchema(p)) {
                    return "." + toEnumVarName(escapeText((String) p.getDefault()), p.getType());
                } else {
                    return "." + toEnumVarName(escapeText(p.getDefault().toString()), p.getType());
                }
            }
        }
        if (p.getDefault() != null) {
            if (ModelUtils.isIntegerSchema(p) || ModelUtils.isNumberSchema(p) || ModelUtils.isBooleanSchema(p)) {
                return p.getDefault().toString();
            } else if (ModelUtils.isDateTimeSchema(p)) {
                // Datetime time stamps in Swift are expressed as Seconds with Microsecond precision.
                // In Java, we need to be creative to get the Timestamp in Microseconds as a long.
                Instant instant = ((OffsetDateTime) p.getDefault()).toInstant();
                long epochMicro = TimeUnit.SECONDS.toMicros(instant.getEpochSecond()) + (instant.get(ChronoField.MICRO_OF_SECOND));
                return "Date(timeIntervalSince1970: " + String.valueOf(epochMicro) + ".0 / 1_000_000)";
            } else if (ModelUtils.isStringSchema(p)) {
                return "\"" + escapeText((String) p.getDefault()) + "\"";
            }
            // TODO: Handle more cases from `ModelUtils`, such as Date
        }
        return null;
    }

    @Override
    public String toInstantiationType(Schema p) {
        if (ModelUtils.isMapSchema(p)) {
            return getSchemaType(getAdditionalProperties(p));
        } else if (ModelUtils.isArraySchema(p)) {
            ArraySchema ap = (ArraySchema) p;
            String inner = getSchemaType(ap.getItems());
            return ModelUtils.isSet(p) ? "Set<" + inner + ">" : "[" + inner + "]";
        }
        return null;
    }

    @Override
    public String toApiName(String name) {
        if (name.length() == 0) {
            return "DefaultAPI";
        }
        return camelize(apiNamePrefix + "_" + name) + "API";
    }

    @Override
    public String apiDocFileFolder() {
        return (outputFolder + "/" + apiDocPath).replace("/", File.separator);
    }

    @Override
    public String modelDocFileFolder() {
        return (outputFolder + "/" + modelDocPath).replace("/", File.separator);
    }

    @Override
    public String toModelDocFilename(String name) {
        return toModelName(name);
    }

    @Override
    public String toApiDocFilename(String name) {
        return toApiName(name);
    }

    @Override
    public String toOperationId(String operationId) {
        operationId = camelize(sanitizeName(operationId), true);

        // Throw exception if method name is empty.
        // This should not happen but keep the check just in case
        if (StringUtils.isEmpty(operationId)) {
            throw new RuntimeException("Empty method name (operationId) not allowed");
        }

        // method name cannot use reserved keyword, e.g. return
        if (isReservedWord(operationId)) {
            String newOperationId = camelize(("call_" + operationId), true);
            LOGGER.warn(operationId + " (reserved word) cannot be used as method name."
                    + " Renamed to " + newOperationId);
            return newOperationId;
        }

        // operationId starts with a number
        if (operationId.matches("^\\d.*")) {
            LOGGER.warn(operationId + " (starting with a number) cannot be used as method name. Renamed to " + camelize(sanitizeName("call_" + operationId), true));
            operationId = camelize(sanitizeName("call_" + operationId), true);
        }


        return operationId;
    }

    @Override
    public String toVarName(String name) {
        // sanitize name
        name = sanitizeName(name);

        // if it's all uppper case, do nothing
        if (name.matches("^[A-Z_]*$")) {
            return name;
        }

        // camelize the variable name
        // pet_id => petId
        name = camelize(name, true);

        // for reserved words surround with `` or append _
        if (isReservedWord(name)) {
            name = escapeReservedWord(name);
        }

        // for words starting with number, append _
        if (name.matches("^\\d.*")) {
            name = "_" + name;
        }

        return name;
    }

    @Override
    public String toParamName(String name) {
        // sanitize name
        name = sanitizeName(name);

        // replace - with _ e.g. created-at => created_at
        name = name.replaceAll("-", "_");

        // if it's all uppper case, do nothing
        if (name.matches("^[A-Z_]*$")) {
            return name;
        }

        // camelize(lower) the variable name
        // pet_id => petId
        name = camelize(name, true);

        // for reserved words surround with ``
        if (isReservedWord(name)) {
            name = escapeReservedWord(name);
        }

        // for words starting with number, append _
        if (name.matches("^\\d.*")) {
            name = "_" + name;
        }

        return name;
    }

    @Override
    public CodegenModel fromModel(String name, Schema model) {
        Map<String, Schema> allDefinitions = ModelUtils.getSchemas(this.openAPI);
        CodegenModel codegenModel = super.fromModel(name, model);
        if (codegenModel.description != null) {
            codegenModel.imports.add("ApiModel");
        }
        if (allDefinitions != null) {
            String parentSchema = codegenModel.parentSchema;

            // multilevel inheritance: reconcile properties of all the parents
            while (parentSchema != null) {
                final Schema parentModel = allDefinitions.get(parentSchema);
                final CodegenModel parentCodegenModel = super.fromModel(codegenModel.parent,
                        parentModel);
                codegenModel = Swift5ClientCodegen.reconcileProperties(codegenModel, parentCodegenModel);

                // get the next parent
                parentSchema = parentCodegenModel.parentSchema;
            }
        }

        return codegenModel;
    }

    public void setProjectName(String projectName) {
        this.projectName = projectName;
    }

    public void setNonPublicApi(boolean nonPublicApi) {
        this.nonPublicApi = nonPublicApi;
    }

    public void setObjcCompatible(boolean objcCompatible) {
        this.objcCompatible = objcCompatible;
    }

    public void setLenientTypeCast(boolean lenientTypeCast) {
        this.lenientTypeCast = lenientTypeCast;
    }

    public void setReadonlyProperties(boolean readonlyProperties) {
        this.readonlyProperties = readonlyProperties;
    }

    public void setResponseAs(String[] responseAs) {
        this.responseAs = responseAs;
    }

    public void setSwiftUseApiNamespace(boolean swiftUseApiNamespace) {
        this.swiftUseApiNamespace = swiftUseApiNamespace;
    }

    public void setUseSPMFileStructure(boolean useSPMFileStructure) {
        this.useSPMFileStructure = useSPMFileStructure;
    }

    public void setSwiftPackagePath(String swiftPackagePath) {
        this.swiftPackagePath = swiftPackagePath;
    }

    public void setUseBacktickEscapes(boolean useBacktickEscapes) {
        this.useBacktickEscapes = useBacktickEscapes;
    }

<<<<<<< HEAD
    public void setHashableStruct(boolean hashableStruct) {
        this.hashableStruct = hashableStruct;
=======
    public void setGenerateModelAdditionalProperties(boolean generateModelAdditionalProperties) {
        this.generateModelAdditionalProperties = generateModelAdditionalProperties;
>>>>>>> 97ddcc22
    }

    @Override
    public String toEnumValue(String value, String datatype) {
        // for string, array of string
        if ("String".equals(datatype) || "[String]".equals(datatype) || "[String: String]".equals(datatype)) {
            return "\"" + String.valueOf(value) + "\"";
        } else {
            return String.valueOf(value);
        }
    }

    @Override
    public String toEnumDefaultValue(String value, String datatype) {
        return datatype + "_" + value;
    }

    @Override
    public String toEnumVarName(String name, String datatype) {
        if (name.length() == 0) {
            return "empty";
        }

        Pattern startWithNumberPattern = Pattern.compile("^\\d+");
        Matcher startWithNumberMatcher = startWithNumberPattern.matcher(name);
        if (startWithNumberMatcher.find()) {
            String startingNumbers = startWithNumberMatcher.group(0);
            String nameWithoutStartingNumbers = name.substring(startingNumbers.length());

            return "_" + startingNumbers + camelize(nameWithoutStartingNumbers, true);
        }

        // for symbol, e.g. $, #
        if (getSymbolName(name) != null) {
            return camelize(WordUtils.capitalizeFully(getSymbolName(name).toUpperCase(Locale.ROOT)), true);
        }

        // Camelize only when we have a structure defined below
        Boolean camelized = false;
        if (name.matches("[A-Z][a-z0-9]+[a-zA-Z0-9]*")) {
            name = camelize(name, true);
            camelized = true;
        }

        // Reserved Name
        String nameLowercase = StringUtils.lowerCase(name);
        if (isReservedWord(nameLowercase)) {
            return escapeReservedWord(nameLowercase);
        }

        // Check for numerical conversions
        if ("Int".equals(datatype) || "Int32".equals(datatype) || "Int64".equals(datatype)
                || "Float".equals(datatype) || "Double".equals(datatype)) {
            String varName = "number" + camelize(name);
            varName = varName.replaceAll("-", "minus");
            varName = varName.replaceAll("\\+", "plus");
            varName = varName.replaceAll("\\.", "dot");
            return varName;
        }

        // If we have already camelized the word, don't progress
        // any further
        if (camelized) {
            return name;
        }

        char[] separators = {'-', '_', ' ', ':', '(', ')'};
        return camelize(WordUtils.capitalizeFully(StringUtils.lowerCase(name), separators)
                        .replaceAll("[-_ :\\(\\)]", ""),
                true);
    }

    @Override
    public String toEnumName(CodegenProperty property) {
        String enumName = toModelName(property.name);

        // Ensure that the enum type doesn't match a reserved word or
        // the variable name doesn't match the generated enum type or the
        // Swift compiler will generate an error
        if (isReservedWord(property.datatypeWithEnum)
                || toVarName(property.name).equals(property.datatypeWithEnum)) {
            enumName = property.datatypeWithEnum + "Enum";
        }

        // TODO: toModelName already does something for names starting with number,
        // so this code is probably never called
        if (enumName.matches("\\d.*")) { // starts with number
            return "_" + enumName;
        } else {
            return enumName;
        }
    }

    @Override
    public Map<String, Object> postProcessModels(Map<String, Object> objs) {
        Map<String, Object> postProcessedModelsEnum = postProcessModelsEnum(objs);

        // We iterate through the list of models, and also iterate through each of the
        // properties for each model. For each property, if:
        //
        // CodegenProperty.name != CodegenProperty.baseName
        //
        // then we set
        //
        // CodegenProperty.vendorExtensions["x-codegen-escaped-property-name"] = true
        //
        // Also, if any property in the model has x-codegen-escaped-property-name=true, then we mark:
        //
        // CodegenModel.vendorExtensions["x-codegen-has-escaped-property-names"] = true
        //
        List<Object> models = (List<Object>) postProcessedModelsEnum.get("models");
        for (Object _mo : models) {
            Map<String, Object> mo = (Map<String, Object>) _mo;
            CodegenModel cm = (CodegenModel) mo.get("model");
            boolean modelHasPropertyWithEscapedName = false;
            for (CodegenProperty prop : cm.allVars) {
                if (!prop.name.equals(prop.baseName)) {
                    prop.vendorExtensions.put("x-codegen-escaped-property-name", true);
                    modelHasPropertyWithEscapedName = true;
                }
            }
            if (modelHasPropertyWithEscapedName) {
                cm.vendorExtensions.put("x-codegen-has-escaped-property-names", true);
            }
        }

        return postProcessedModelsEnum;
    }

    @Override
    public void postProcessModelProperty(CodegenModel model, CodegenProperty property) {
        super.postProcessModelProperty(model, property);

        boolean isSwiftScalarType = property.isInteger || property.isLong || property.isFloat
                || property.isDouble || property.isBoolean;
        if ((!property.required || property.isNullable) && isSwiftScalarType) {
            // Optional scalar types like Int?, Int64?, Float?, Double?, and Bool?
            // do not translate to Objective-C. So we want to flag those
            // properties in case we want to put special code in the templates
            // which provide Objective-C compatibility.
            property.vendorExtensions.put("x-swift-optional-scalar", true);
        }
    }

    @Override
    public String escapeQuotationMark(String input) {
        // remove " to avoid code injection
        return input.replace("\"", "");
    }

    @Override
    public String escapeUnsafeCharacters(String input) {
        return input.replace("*/", "*_/").replace("/*", "/_*");
    }

    @Override
    public void postProcessFile(File file, String fileType) {
        if (file == null) {
            return;
        }
        String swiftPostProcessFile = System.getenv("SWIFT_POST_PROCESS_FILE");
        if (StringUtils.isEmpty(swiftPostProcessFile)) {
            return; // skip if SWIFT_POST_PROCESS_FILE env variable is not defined
        }
        // only process files with swift extension
        if ("swift".equals(FilenameUtils.getExtension(file.toString()))) {
            String command = swiftPostProcessFile + " " + file.toString();
            try {
                Process p = Runtime.getRuntime().exec(command);
                int exitValue = p.waitFor();
                if (exitValue != 0) {
                    LOGGER.error("Error running the command ({}). Exit value: {}", command, exitValue);
                } else {
                    LOGGER.info("Successfully executed: " + command);
                }
            } catch (InterruptedException | IOException e) {
                LOGGER.error("Error running the command ({}). Exception: {}", command, e.getMessage());
                // Restore interrupted state
                Thread.currentThread().interrupt();
            }
        }
    }

    @Override
    public Map<String, Object> postProcessOperationsWithModels(Map<String, Object> objs, List<Object> allModels) {
        Map<String, Object> objectMap = (Map<String, Object>) objs.get("operations");

        HashMap<String, CodegenModel> modelMaps = new HashMap<String, CodegenModel>();
        for (Object o : allModels) {
            HashMap<String, Object> h = (HashMap<String, Object>) o;
            CodegenModel m = (CodegenModel) h.get("model");
            modelMaps.put(m.classname, m);
        }

        List<CodegenOperation> operations = (List<CodegenOperation>) objectMap.get("operation");
        for (CodegenOperation operation : operations) {
            for (CodegenParameter cp : operation.allParams) {
                cp.vendorExtensions.put("x-swift-example", constructExampleCode(cp, modelMaps, new HashSet<String>()));
            }
        }
        return objs;
    }

    public String constructExampleCode(CodegenParameter codegenParameter, HashMap<String, CodegenModel> modelMaps, Set<String> visitedModels) {
        if (codegenParameter.isArray) { // array
            return "[" + constructExampleCode(codegenParameter.items, modelMaps, visitedModels) + "]";
        } else if (codegenParameter.isMap) { // TODO: map, file type
            return "\"TODO\"";
        } else if (languageSpecificPrimitives.contains(codegenParameter.dataType)) { // primitive type
            if ("String".equals(codegenParameter.dataType) || "Character".equals(codegenParameter.dataType)) {
                if (StringUtils.isEmpty(codegenParameter.example)) {
                    return "\"" + codegenParameter.example + "\"";
                } else {
                    return "\"" + codegenParameter.paramName + "_example\"";
                }
            } else if ("Bool".equals(codegenParameter.dataType)) { // boolean
                if (Boolean.parseBoolean(codegenParameter.example)) {
                    return "true";
                } else {
                    return "false";
                }
            } else if ("URL".equals(codegenParameter.dataType)) { // URL
                return "URL(string: \"https://example.com\")!";
            } else if ("Date".equals(codegenParameter.dataType)) { // date
                return "Date()";
            } else { // numeric
                if (StringUtils.isEmpty(codegenParameter.example)) {
                    return codegenParameter.example;
                } else {
                    return "987";
                }
            }
        } else { // model
            // look up the model
            if (modelMaps.containsKey(codegenParameter.dataType)) {
                if (visitedModels.contains(codegenParameter.dataType)) {
                    // recursive/self-referencing model, simply return nil to avoid stackoverflow
                    return "nil";
                } else {
                    visitedModels.add(codegenParameter.dataType);
                    return constructExampleCode(modelMaps.get(codegenParameter.dataType), modelMaps, visitedModels);
                }
            } else {
                //LOGGER.error("Error in constructing examples. Failed to look up the model " + codegenParameter.dataType);
                return "TODO";
            }
        }
    }

    public String constructExampleCode(CodegenProperty codegenProperty, HashMap<String, CodegenModel> modelMaps, Set<String> visitedModels) {
        if (codegenProperty.isArray) { // array
            return "[" + constructExampleCode(codegenProperty.items, modelMaps, visitedModels) + "]";
        } else if (codegenProperty.isMap) { // TODO: map, file type
            return "\"TODO\"";
        } else if (languageSpecificPrimitives.contains(codegenProperty.dataType)) { // primitive type
            if ("String".equals(codegenProperty.dataType) || "Character".equals(codegenProperty.dataType)) {
                if (StringUtils.isEmpty(codegenProperty.example)) {
                    return "\"" + codegenProperty.example + "\"";
                } else {
                    return "\"" + codegenProperty.name + "_example\"";
                }
            } else if ("Bool".equals(codegenProperty.dataType)) { // boolean
                if (Boolean.parseBoolean(codegenProperty.example)) {
                    return "true";
                } else {
                    return "false";
                }
            } else if ("URL".equals(codegenProperty.dataType)) { // URL
                return "URL(string: \"https://example.com\")!";
            } else if ("Date".equals(codegenProperty.dataType)) { // date
                return "Date()";
            } else { // numeric
                if (StringUtils.isEmpty(codegenProperty.example)) {
                    return codegenProperty.example;
                } else {
                    return "123";
                }
            }
        } else {
            // look up the model
            if (modelMaps.containsKey(codegenProperty.dataType)) {
                if (visitedModels.contains(codegenProperty.dataType)) {
                    // recursive/self-referencing model, simply return nil to avoid stackoverflow
                    return "nil";
                } else {
                    visitedModels.add(codegenProperty.dataType);
                    return constructExampleCode(modelMaps.get(codegenProperty.dataType), modelMaps, visitedModels);
                }
            } else {
                //LOGGER.error("Error in constructing examples. Failed to look up the model " + codegenProperty.dataType);
                return "\"TODO\"";
            }
        }
    }

    public String constructExampleCode(CodegenModel codegenModel, HashMap<String, CodegenModel> modelMaps, Set<String> visitedModels) {
        String example;
        example = codegenModel.name + "(";
        List<String> propertyExamples = new ArrayList<>();
        for (CodegenProperty codegenProperty : codegenModel.vars) {
            propertyExamples.add(codegenProperty.name + ": " + constructExampleCode(codegenProperty, modelMaps, visitedModels));
        }
        example += StringUtils.join(propertyExamples, ", ");
        example += ")";
        return example;
    }

    @Override
    public void postProcess() {
        System.out.println("################################################################################");
        System.out.println("# Thanks for using OpenAPI Generator.                                          #");
        System.out.println("# Please consider donation to help us maintain this project \uD83D\uDE4F                 #");
        System.out.println("# https://opencollective.com/openapi_generator/donate                          #");
        System.out.println("#                                                                              #");
        System.out.println("# swift5 generator is contributed by Bruno Coelho (https://github.com/4brunu). #");
        System.out.println("# Please support his work directly via https://paypal.com/paypalme/4brunu \uD83D\uDE4F   #");
        System.out.println("################################################################################");
    }
}<|MERGE_RESOLUTION|>--- conflicted
+++ resolved
@@ -64,11 +64,8 @@
     public static final String USE_SPM_FILE_STRUCTURE = "useSPMFileStructure";
     public static final String SWIFT_PACKAGE_PATH = "swiftPackagePath";
     public static final String USE_BACKTICK_ESCAPES = "useBacktickEscapes";
-<<<<<<< HEAD
+    public static final String GENERATE_MODEL_ADDITIONAL_PROPERTIES = "generateModelAdditionalProperties";
     public static final String HASHABLE_STRUCT = "hashableStruct";
-=======
-    public static final String GENERATE_MODEL_ADDITIONAL_PROPERTIES = "generateModelAdditionalProperties";
->>>>>>> 97ddcc22
     protected static final String LIBRARY_ALAMOFIRE = "alamofire";
     protected static final String LIBRARY_URLSESSION = "urlsession";
     protected static final String RESPONSE_LIBRARY_PROMISE_KIT = "PromiseKit";
@@ -85,11 +82,8 @@
     protected boolean useSPMFileStructure = false;
     protected String swiftPackagePath = "Classes" + File.separator + "OpenAPIs";
     protected boolean useBacktickEscapes = false;
-<<<<<<< HEAD
+    protected boolean generateModelAdditionalProperties = true;
     protected boolean hashableStruct = true;
-=======
-    protected boolean generateModelAdditionalProperties = true;
->>>>>>> 97ddcc22
     protected String[] responseAs = new String[0];
     protected String sourceFolder = swiftPackagePath;
     protected HashSet objcReservedWords;
@@ -465,17 +459,15 @@
             setUseBacktickEscapes(convertPropertyToBooleanAndWriteBack(USE_BACKTICK_ESCAPES));
         }
 
-<<<<<<< HEAD
+        if (additionalProperties.containsKey(GENERATE_MODEL_ADDITIONAL_PROPERTIES)) {
+            setGenerateModelAdditionalProperties(convertPropertyToBooleanAndWriteBack(GENERATE_MODEL_ADDITIONAL_PROPERTIES));
+        }
+        additionalProperties.put(GENERATE_MODEL_ADDITIONAL_PROPERTIES, generateModelAdditionalProperties);
+
         if (additionalProperties.containsKey(HASHABLE_STRUCT)) {
             setHashableStruct(convertPropertyToBooleanAndWriteBack(HASHABLE_STRUCT));
         }
         additionalProperties.put(HASHABLE_STRUCT, hashableStruct);
-=======
-        if (additionalProperties.containsKey(GENERATE_MODEL_ADDITIONAL_PROPERTIES)) {
-            setGenerateModelAdditionalProperties(convertPropertyToBooleanAndWriteBack(GENERATE_MODEL_ADDITIONAL_PROPERTIES));
-        }
-        additionalProperties.put(GENERATE_MODEL_ADDITIONAL_PROPERTIES, generateModelAdditionalProperties);
->>>>>>> 97ddcc22
 
         setLenientTypeCast(convertPropertyToBooleanAndWriteBack(LENIENT_TYPE_CAST));
 
@@ -891,13 +883,12 @@
         this.useBacktickEscapes = useBacktickEscapes;
     }
 
-<<<<<<< HEAD
+    public void setGenerateModelAdditionalProperties(boolean generateModelAdditionalProperties) {
+        this.generateModelAdditionalProperties = generateModelAdditionalProperties;
+    }
+
     public void setHashableStruct(boolean hashableStruct) {
         this.hashableStruct = hashableStruct;
-=======
-    public void setGenerateModelAdditionalProperties(boolean generateModelAdditionalProperties) {
-        this.generateModelAdditionalProperties = generateModelAdditionalProperties;
->>>>>>> 97ddcc22
     }
 
     @Override
