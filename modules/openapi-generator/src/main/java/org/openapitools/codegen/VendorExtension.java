--- conflicted
+++ resolved
@@ -10,12 +10,8 @@
 public enum VendorExtension {
 
     X_IMPLEMENTS("x-implements", ExtensionLevel.MODEL, "Ability to specify interfaces that model must implements", "empty array"),
-<<<<<<< HEAD
-    X_SPRING_PAGINATED("x-spring-paginated", ExtensionLevel.OPERATION, "Add org.springframework.data.domain.Pageable to controller method. Can be used to handle page & size query parameters", "false"),
+    X_SPRING_PAGINATED("x-spring-paginated", ExtensionLevel.OPERATION, "Add `org.springframework.data.domain.Pageable` to controller method. Can be used to handle `page`, `size` and `sort` query parameters. If these query parameters are also specified in the operation spec, they will be removed from the controller method as their values can be obtained from the `Pageable` object.", "false"),
     X_SPRING_PROVIDE_ARGS("x-spring-provide-args", ExtensionLevel.OPERATION, "Allows adding additional hidden parameters in the API specification to allow access to content such as header values or properties", "empty array"),
-=======
-    X_SPRING_PAGINATED("x-spring-paginated", ExtensionLevel.OPERATION, "Add `org.springframework.data.domain.Pageable` to controller method. Can be used to handle `page`, `size` and `sort` query parameters. If these query parameters are also specified in the operation spec, they will be removed from the controller method as their values can be obtained from the `Pageable` object.", "false"),
->>>>>>> 9d3de9c3
     X_DISCRIMINATOR_VALUE("x-discriminator-value", ExtensionLevel.MODEL, "Used with model inheritance to specify value for discriminator that identifies current model", ""),
     X_SETTER_EXTRA_ANNOTATION("x-setter-extra-annotation", ExtensionLevel.FIELD, "Custom annotation that can be specified over java setter for specific field", "When field is array & uniqueItems, then this extension is used to add `@JsonDeserialize(as = LinkedHashSet.class)` over setter, otherwise no value"),
     X_WEBCLIENT_BLOCKING("x-webclient-blocking", ExtensionLevel.OPERATION, "Specifies if method for specific operation should be blocking or non-blocking(ex: return `Mono<T>/Flux<T>` or `return T/List<T>/Set<T>` & execute `.block()` inside generated method)", "false"),
