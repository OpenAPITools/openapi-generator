/*
 * Copyright 2018 OpenAPI-Generator Contributors (https://openapi-generator.tech)
 * Copyright 2018 SmartBear Software
 *
 * Licensed under the Apache License, Version 2.0 (the "License");
 * you may not use this file except in compliance with the License.
 * You may obtain a copy of the License at
 *
 *     http://www.apache.org/licenses/LICENSE-2.0
 *
 * Unless required by applicable law or agreed to in writing, software
 * distributed under the License is distributed on an "AS IS" BASIS,
 * WITHOUT WARRANTIES OR CONDITIONS OF ANY KIND, either express or implied.
 * See the License for the specific language governing permissions and
 * limitations under the License.
 */

package org.openapitools.codegen.languages;

import io.swagger.v3.oas.models.media.Schema;
import io.swagger.v3.parser.util.SchemaTypeUtil;
import org.openapitools.codegen.*;
import org.openapitools.codegen.utils.ModelUtils;
import org.openapitools.codegen.utils.SemVer;
import org.openapitools.codegen.utils.StringUtils;
import org.slf4j.Logger;
import org.slf4j.LoggerFactory;

import java.io.File;
import java.util.*;

import static org.openapitools.codegen.utils.StringUtils.*;

public class TypeScriptAngularClientCodegen extends AbstractTypeScriptClientCodegen {
    private static final Logger LOGGER = LoggerFactory.getLogger(TypeScriptAngularClientCodegen.class);

    private static String CLASS_NAME_SUFFIX_PATTERN = "^[a-zA-Z0-9]*$";
    private static String FILE_NAME_SUFFIX_PATTERN = "^[a-zA-Z0-9.-]*$";

    public static final String NPM_NAME = "npmName";
    public static final String NPM_VERSION = "npmVersion";
    public static final String NPM_REPOSITORY = "npmRepository";
    public static final String SNAPSHOT = "snapshot";
    public static final String WITH_INTERFACES = "withInterfaces";
    public static final String TAGGED_UNIONS = "taggedUnions";
    public static final String NG_VERSION = "ngVersion";
    public static final String PROVIDED_IN_ROOT = "providedInRoot";
    public static final String SERVICE_SUFFIX = "serviceSuffix";
    public static final String SERVICE_FILE_SUFFIX = "serviceFileSuffix";
    public static final String MODEL_SUFFIX = "modelSuffix";
    public static final String MODEL_FILE_SUFFIX = "modelFileSuffix";
    public static final String FILE_NAMING = "fileNaming";

    protected String npmName = null;
    protected String npmVersion = "1.0.0";
    protected String npmRepository = null;
    protected String serviceSuffix = "Service";
    protected String serviceFileSuffix = ".service";
    protected String modelSuffix = "";
    protected String modelFileSuffix = "";
    protected String fileNaming = "camelCase";

    private boolean taggedUnions = false;

    public TypeScriptAngularClientCodegen() {
        super();
        this.outputFolder = "generated-code/typescript-angular";

        embeddedTemplateDir = templateDir = "typescript-angular";
        modelTemplateFiles.put("model.mustache", ".ts");
        apiTemplateFiles.put("api.service.mustache", ".ts");
        languageSpecificPrimitives.add("Blob");
        typeMapping.put("file", "Blob");
        apiPackage = "api";
        modelPackage = "model";

        this.cliOptions.add(new CliOption(NPM_NAME, "The name under which you want to publish generated npm package." +
                " Required to generate a full angular package"));
        this.cliOptions.add(new CliOption(NPM_VERSION, "The version of your npm package. Default is '1.0.0'"));
        this.cliOptions.add(new CliOption(NPM_REPOSITORY,
                "Use this property to set an url your private npmRepo in the package.json"));
        this.cliOptions.add(new CliOption(SNAPSHOT,
                "When setting this property to true the version will be suffixed with -SNAPSHOT.yyyyMMddHHmm",
                SchemaTypeUtil.BOOLEAN_TYPE).defaultValue(Boolean.FALSE.toString()));
        this.cliOptions.add(new CliOption(WITH_INTERFACES,
                "Setting this property to true will generate interfaces next to the default class implementations.",
                SchemaTypeUtil.BOOLEAN_TYPE).defaultValue(Boolean.FALSE.toString()));
        this.cliOptions.add(new CliOption(TAGGED_UNIONS,
                "Use discriminators to create tagged unions instead of extending interfaces.",
                SchemaTypeUtil.BOOLEAN_TYPE).defaultValue(Boolean.FALSE.toString()));
        this.cliOptions.add(new CliOption(PROVIDED_IN_ROOT,
                "Use this property to provide Injectables in root (it is only valid in angular version greater or equal to 6.0.0).",
                SchemaTypeUtil.BOOLEAN_TYPE).defaultValue(Boolean.FALSE.toString()));
        this.cliOptions.add(new CliOption(NG_VERSION, "The version of Angular. Default is '7.0.0'"));
        this.cliOptions.add(new CliOption(SERVICE_SUFFIX, "The suffix of the generated service. Default is 'Service'."));
        this.cliOptions.add(new CliOption(SERVICE_FILE_SUFFIX, "The suffix of the file of the generated service (service<suffix>.ts). Default is '.service'."));
        this.cliOptions.add(new CliOption(MODEL_SUFFIX, "The suffix of the generated model. Default is ''."));
        this.cliOptions.add(new CliOption(MODEL_FILE_SUFFIX, "The suffix of the file of the generated model (model<suffix>.ts). Default is ''."));
        this.cliOptions.add(new CliOption(FILE_NAMING, "Naming convention for the output files: 'camelCase', 'kebab-case'. Default is 'camelCase'."));
    }

    @Override
    protected void addAdditionPropertiesToCodeGenModel(CodegenModel codegenModel, Schema schema) {
        codegenModel.additionalPropertiesType = getTypeDeclaration(ModelUtils.getAdditionalProperties(schema));
        addImport(codegenModel, codegenModel.additionalPropertiesType);
    }

    @Override
    public String getName() {
        return "typescript-angular";
    }

    @Override
    public String getHelp() {
        return "Generates a TypeScript Angular (2.x - 7.x) client library.";
    }

    @Override
    public void processOpts() {
        super.processOpts();
        supportingFiles.add(
                new SupportingFile("models.mustache", modelPackage().replace('.', File.separatorChar), "models.ts"));
        supportingFiles
                .add(new SupportingFile("apis.mustache", apiPackage().replace('.', File.separatorChar), "api.ts"));
        supportingFiles.add(new SupportingFile("index.mustache", getIndexDirectory(), "index.ts"));
        supportingFiles.add(new SupportingFile("api.module.mustache", getIndexDirectory(), "api.module.ts"));
        supportingFiles.add(new SupportingFile("configuration.mustache", getIndexDirectory(), "configuration.ts"));
        supportingFiles.add(new SupportingFile("variables.mustache", getIndexDirectory(), "variables.ts"));
        supportingFiles.add(new SupportingFile("encoder.mustache", getIndexDirectory(), "encoder.ts"));
        supportingFiles.add(new SupportingFile("gitignore", "", ".gitignore"));
        supportingFiles.add(new SupportingFile("git_push.sh.mustache", "", "git_push.sh"));
        supportingFiles.add(new SupportingFile("README.mustache", getIndexDirectory(), "README.md"));

        // determine NG version
        SemVer ngVersion;
        if (additionalProperties.containsKey(NG_VERSION)) {
            ngVersion = new SemVer(additionalProperties.get(NG_VERSION).toString());
        } else {
            ngVersion = new SemVer("7.0.0");
            LOGGER.info("generating code for Angular {} ...", ngVersion);
            LOGGER.info("  (you can select the angular version by setting the additionalProperty ngVersion)");
        }

        if (additionalProperties.containsKey(NPM_NAME)) {
            addNpmPackageGeneration(ngVersion);
        }

        if (additionalProperties.containsKey(WITH_INTERFACES)) {
            boolean withInterfaces = Boolean.parseBoolean(additionalProperties.get(WITH_INTERFACES).toString());
            if (withInterfaces) {
                apiTemplateFiles.put("apiInterface.mustache", "Interface.ts");
            }
        }

        if (additionalProperties.containsKey(TAGGED_UNIONS)) {
            taggedUnions = Boolean.parseBoolean(additionalProperties.get(TAGGED_UNIONS).toString());
        }

        if (ngVersion.atLeast("6.0.0")) {
            if (!additionalProperties.containsKey(PROVIDED_IN_ROOT)) {
                additionalProperties.put(PROVIDED_IN_ROOT, true);
            } else {
                additionalProperties.put(PROVIDED_IN_ROOT, Boolean.valueOf(
                        (String) additionalProperties.get(PROVIDED_IN_ROOT)));
            }
        } else {
            additionalProperties.put(PROVIDED_IN_ROOT, false);
        }

        additionalProperties.put(NG_VERSION, ngVersion);
        additionalProperties.put("injectionToken", ngVersion.atLeast("4.0.0") ? "InjectionToken" : "OpaqueToken");
        additionalProperties.put("injectionTokenTyped", ngVersion.atLeast("4.0.0"));
        additionalProperties.put("useHttpClient", ngVersion.atLeast("4.3.0"));
        additionalProperties.put("useRxJS6", ngVersion.atLeast("6.0.0"));
        if (!ngVersion.atLeast("4.3.0")) {
            supportingFiles.add(new SupportingFile("rxjs-operators.mustache", getIndexDirectory(), "rxjs-operators.ts"));
        }
        if (additionalProperties.containsKey(SERVICE_SUFFIX)) {
            serviceSuffix = additionalProperties.get(SERVICE_SUFFIX).toString();
            validateClassSuffixArgument("Service", serviceSuffix);
        }
        if (additionalProperties.containsKey(SERVICE_FILE_SUFFIX)) {
            serviceFileSuffix = additionalProperties.get(SERVICE_FILE_SUFFIX).toString();
            validateFileSuffixArgument("Service", serviceFileSuffix);
        }
        if (additionalProperties.containsKey(MODEL_SUFFIX)) {
            modelSuffix = additionalProperties.get(MODEL_SUFFIX).toString();
            validateClassSuffixArgument("Model", modelSuffix);
        }
        if (additionalProperties.containsKey(MODEL_FILE_SUFFIX)) {
            modelFileSuffix = additionalProperties.get(MODEL_FILE_SUFFIX).toString();
            validateFileSuffixArgument("Model", modelFileSuffix);
        }
        if (additionalProperties.containsKey(FILE_NAMING)) {
            this.setFileNaming(additionalProperties.get(FILE_NAMING).toString());
        }
    }

    private void addNpmPackageGeneration(SemVer ngVersion) {

        if (additionalProperties.containsKey(NPM_NAME)) {
            this.setNpmName(additionalProperties.get(NPM_NAME).toString());
        }

        if (additionalProperties.containsKey(NPM_VERSION)) {
            this.setNpmVersion(additionalProperties.get(NPM_VERSION).toString());
        } else if (this.getVersionFromApi() != null) {
            this.setNpmVersion(this.getVersionFromApi());
        }

        if (additionalProperties.containsKey(SNAPSHOT) && Boolean.valueOf(additionalProperties.get(SNAPSHOT).toString())) {
            if (npmVersion.toUpperCase(Locale.ROOT).matches("^.*-SNAPSHOT$")) {
                this.setNpmVersion(npmVersion + "." + SNAPSHOT_SUFFIX_FORMAT.format(new Date()));
            }
            else {
                this.setNpmVersion(npmVersion + "-SNAPSHOT." + SNAPSHOT_SUFFIX_FORMAT.format(new Date()));
            }
        }
        additionalProperties.put(NPM_VERSION, npmVersion);

        if (additionalProperties.containsKey(NPM_REPOSITORY)) {
            this.setNpmRepository(additionalProperties.get(NPM_REPOSITORY).toString());
        }

        // Set the typescript version compatible to the Angular version
        if (ngVersion.atLeast("7.0.0")) {
            // Angular v7 requires typescript ">=3.1.1 <3.2.0"
            additionalProperties.put("tsVersion", ">=3.1.1 <3.2.0");
        } else if (ngVersion.atLeast("6.0.0")) {
            additionalProperties.put("tsVersion", ">=2.7.2 and <2.10.0");
        } else if (ngVersion.atLeast("5.0.0")) {
            additionalProperties.put("tsVersion", ">=2.1.5 <2.7.0");
        } else {
            // Angular v2-v4 requires typescript ">=2.1.5 <2.8"
            additionalProperties.put("tsVersion", ">=2.1.5 <2.8.0");
        }

        // Set the rxJS version compatible to the Angular version
        if (ngVersion.atLeast("7.0.0")) {
            additionalProperties.put("rxjsVersion", "6.3.0");
        } else if (ngVersion.atLeast("6.0.0")) {
            additionalProperties.put("rxjsVersion", "6.1.0");
        } else {
            // Angular prior to v6
            additionalProperties.put("rxjsVersion", "5.4.0");
        }

        if (!ngVersion.atLeast("4.3.0")) {
            supportingFiles.add(new SupportingFile("rxjs-operators.mustache", getIndexDirectory(), "rxjs-operators.ts"));
        }

        // for Angular 2 AOT support we will use good-old ngc,
        // Angular Package format wasn't invented at this time and building was much more easier
        if (!ngVersion.atLeast("4.0.0")) {
            LOGGER.warn("Please update your legacy Angular " + ngVersion + " project to benefit from 'Angular Package Format' support.");
            additionalProperties.put("useNgPackagr", false);
        } else {
            additionalProperties.put("useNgPackagr", true);
            supportingFiles.add(new SupportingFile("ng-package.mustache", getIndexDirectory(), "ng-package.json"));
        }

        // Libraries generated with v1.x of ng-packagr will ship with AoT metadata in v3, which is intended for Angular v4.
        // Libraries generated with v2.x of ng-packagr will ship with AoT metadata in v4, which is intended for Angular v5 (and Angular v6).
        additionalProperties.put("useOldNgPackagr", !ngVersion.atLeast("5.0.0"));

        // Specific ng-packagr configuration
        if (ngVersion.atLeast("7.0.0")) {
            // compatible versions with typescript version
            additionalProperties.put("ngPackagrVersion", "4.4.5");
            additionalProperties.put("tsickleVersion", "0.34.0");
        } else if (ngVersion.atLeast("6.0.0")) {
            // compatible versions with typescript version
            additionalProperties.put("ngPackagrVersion", "3.0.6");
            additionalProperties.put("tsickleVersion", "0.32.1");
        } else if (ngVersion.atLeast("5.0.0")) {
            // compatible versions with typescript version
            additionalProperties.put("ngPackagrVersion", "2.4.5");
            additionalProperties.put("tsickleVersion", "0.27.5");
        } else {
            // Angular versions prior to v5
            additionalProperties.put("ngPackagrVersion", "1.6.0");
        }

        // set zone.js version
        if (ngVersion.atLeast("5.0.0")) {
            // compatible versions to Angular 5+
            additionalProperties.put("zonejsVersion", "0.8.26");
        } else {
            // Angular versions prior to v5
            additionalProperties.put("zonejsVersion", "0.7.6");
        }

        //Files for building our lib
        supportingFiles.add(new SupportingFile("package.mustache", getIndexDirectory(), "package.json"));
        supportingFiles.add(new SupportingFile("typings.mustache", getIndexDirectory(), "typings.json"));
        supportingFiles.add(new SupportingFile("tsconfig.mustache", getIndexDirectory(), "tsconfig.json"));
    }

    private String getIndexDirectory() {
        String indexPackage = modelPackage.substring(0, Math.max(0, modelPackage.lastIndexOf('.')));
        return indexPackage.replace('.', File.separatorChar);
    }

    @Override
    public boolean isDataTypeFile(final String dataType) {
        return dataType != null && dataType.equals("Blob");
    }

    @Override
    public String getTypeDeclaration(Schema p) {
        if (ModelUtils.isFileSchema(p)) {
            return "Blob";
        } else {
            return super.getTypeDeclaration(p);
        }
    }


    @Override
    public String getSchemaType(Schema p) {
        String openAPIType = super.getSchemaType(p);
        if (isLanguagePrimitive(openAPIType) || isLanguageGenericType(openAPIType)) {
            return openAPIType;
        }
        applyLocalTypeMapping(openAPIType);
        return openAPIType;
    }

    private String applyLocalTypeMapping(String type) {
        if (typeMapping.containsKey(type)) {
            type = typeMapping.get(type);
        }
        return type;
    }

    private boolean isLanguagePrimitive(String type) {
        return languageSpecificPrimitives.contains(type);
    }

    private boolean isLanguageGenericType(String type) {
        for (String genericType : languageGenericTypes) {
            if (type.startsWith(genericType + "<")) {
                return true;
            }
        }
        return false;
    }

    @Override
    public void postProcessParameter(CodegenParameter parameter) {
        super.postProcessParameter(parameter);
        parameter.dataType = applyLocalTypeMapping(parameter.dataType);
    }

    @Override
    public Map<String, Object> postProcessOperationsWithModels(Map<String, Object> operations, List<Object> allModels) {
        Map<String, Object> objs = (Map<String, Object>) operations.get("operations");

        // Add filename information for api imports
        objs.put("apiFilename", getApiFilenameFromClassname(objs.get("classname").toString()));

        List<CodegenOperation> ops = (List<CodegenOperation>) objs.get("operation");
        for (CodegenOperation op : ops) {
            if ((boolean) additionalProperties.get("useHttpClient")) {
                op.httpMethod = op.httpMethod.toLowerCase(Locale.ENGLISH);
            } else {
                // Convert httpMethod to Angular's RequestMethod enum
                // https://angular.io/docs/ts/latest/api/http/index/RequestMethod-enum.html
                switch (op.httpMethod) {
                    case "GET":
                        op.httpMethod = "RequestMethod.Get";
                        break;
                    case "POST":
                        op.httpMethod = "RequestMethod.Post";
                        break;
                    case "PUT":
                        op.httpMethod = "RequestMethod.Put";
                        break;
                    case "DELETE":
                        op.httpMethod = "RequestMethod.Delete";
                        break;
                    case "OPTIONS":
                        op.httpMethod = "RequestMethod.Options";
                        break;
                    case "HEAD":
                        op.httpMethod = "RequestMethod.Head";
                        break;
                    case "PATCH":
                        op.httpMethod = "RequestMethod.Patch";
                        break;
                    default:
                        throw new RuntimeException("Unknown HTTP Method " + op.httpMethod + " not allowed");
                }
            }

            // Prep a string buffer where we're going to set up our new version of the string.
            StringBuilder pathBuffer = new StringBuilder();
            StringBuilder parameterName = new StringBuilder();
            int insideCurly = 0;

            // Iterate through existing string, one character at a time.
            for (int i = 0; i < op.path.length(); i++) {
                switch (op.path.charAt(i)) {
                    case '{':
                        // We entered curly braces, so track that.
                        insideCurly++;

                        // Add the more complicated component instead of just the brace.
                        pathBuffer.append("${encodeURIComponent(String(");
                        break;
                    case '}':
                        // We exited curly braces, so track that.
                        insideCurly--;

                        // Add the more complicated component instead of just the brace.
                        CodegenParameter parameter = findPathParameterByName(op, parameterName.toString());
                        pathBuffer.append(toVarName(parameterName.toString()));
                        if (parameter != null && parameter.isDateTime) {
                            pathBuffer.append(".toISOString()");
                        }
                        pathBuffer.append("))}");
                        parameterName.setLength(0);
                        break;
                    default:
                        char nextChar = op.path.charAt(i);
                        if (insideCurly > 0) {
                            parameterName.append(nextChar);
                        } else {
                            pathBuffer.append(nextChar);
                        }
                        break;
                }
            }

            // Overwrite path to TypeScript template string, after applying everything we just did.
            op.path = pathBuffer.toString();
        }

        // Add additional filename information for model imports in the services
        List<Map<String, Object>> imports = (List<Map<String, Object>>) operations.get("imports");
        for (Map<String, Object> im : imports) {
            im.put("filename", im.get("import"));
            im.put("classname", im.get("classname"));
        }

        return operations;
    }

    /**
     * Finds and returns a path parameter of an operation by its name
     *
     * @param operation the operation
     * @param parameterName the name of the parameter
     * @return param
     */
    private CodegenParameter findPathParameterByName(CodegenOperation operation, String parameterName) {
        for (CodegenParameter param : operation.pathParams) {
            if (param.baseName.equals(parameterName)) {
                return param;
            }
        }
        return null;
    }

    @Override
    public Map<String, Object> postProcessModels(Map<String, Object> objs) {
        Map<String, Object> result = super.postProcessModels(objs);
        return postProcessModelsEnum(result);
    }

    @Override
    public Map<String, Object> postProcessAllModels(Map<String, Object> objs) {
        Map<String, Object> result = super.postProcessAllModels(objs);
        for (Map.Entry<String, Object> entry : result.entrySet()) {
            Map<String, Object> inner = (Map<String, Object>) entry.getValue();
            List<Map<String, Object>> models = (List<Map<String, Object>>) inner.get("models");
            for (Map<String, Object> mo : models) {
                CodegenModel cm = (CodegenModel) mo.get("model");
                if (taggedUnions) {
                    mo.put(TAGGED_UNIONS, true);
                    if (cm.discriminator != null && cm.children != null) {
                        for (CodegenModel child : cm.children) {
                            cm.imports.add(child.classname);
                        }
                    }
                    if (cm.parent != null) {
                        cm.imports.remove(cm.parent);
                    }
                }
                // Add additional filename information for imports
                mo.put("tsImports", toTsImports(cm, cm.imports));
            }
        }
        return result;
    }

    private List<Map<String, String>> toTsImports(CodegenModel cm, Set<String> imports) {
        List<Map<String, String>> tsImports = new ArrayList<>();
        for (String im : imports) {
            if (!im.equals(cm.classname)) {
                HashMap<String, String> tsImport = new HashMap<>();
                // TVG: This is used as class name in the import statements of the model file
                tsImport.put("classname", im);
                tsImport.put("filename", toModelFilename(removeModelSuffixIfNecessary(im)));
                tsImports.add(tsImport);
            }
        }
        return tsImports;
    }

    @Override
    public String toApiName(String name) {
        if (name.length() == 0) {
            return "DefaultService";
        }
<<<<<<< HEAD
        return camelize(name) + serviceSuffix;
=======
        return StringUtils.camelize(name) + serviceSuffix;
>>>>>>> d056df62
    }

    @Override
    public String toApiFilename(String name) {
        if (name.length() == 0) {
            return "default.service";
        }
        return this.convertUsingFileNamingConvention(name) + serviceFileSuffix;
    }

    @Override
    public String toApiImport(String name) {
        return apiPackage() + "/" + toApiFilename(name);
    }

    @Override
    public String toModelFilename(String name) {
        return this.convertUsingFileNamingConvention(this.sanitizeName(name)) + modelFileSuffix;
    }

    @Override
    public String toModelImport(String name) {
        return modelPackage() + "/" + toModelFilename(name);
    }

    public String getNpmName() {
        return npmName;
    }

    public void setNpmName(String npmName) {
        this.npmName = npmName;
    }

    public String getNpmVersion() {
        return npmVersion;
    }

    public void setNpmVersion(String npmVersion) {
        this.npmVersion = npmVersion;
    }

    public String getNpmRepository() {
        return npmRepository;
    }

    public void setNpmRepository(String npmRepository) {
        this.npmRepository = npmRepository;
    }

    private String getApiFilenameFromClassname(String classname) {
        String name = classname.substring(0, classname.length() - serviceSuffix.length());
        return toApiFilename(name);
    }

    /*
    private String getModelnameFromModelFilename(String filename) {
        String name = filename.substring((modelPackage() + "/").length());
        // Remove the file suffix and add the class suffix.
        // This is needed because the model file suffix might not be the same as
        // the model suffix.
        if (modelFileSuffix.length() > 0) {
            name = name.substring(0, name.length() - modelFileSuffix.length());
        }
        return camelize(name) + modelSuffix;
    }
    */

    @Override
    public String toModelName(String name) {
        String modelName = super.toModelName(name);
        if (modelSuffix.length() == 0 || modelName.endsWith(modelSuffix)) {
            return modelName;
        }
        return modelName + modelSuffix;
    }

    private String removeModelSuffixIfNecessary(String name) {
        if (modelSuffix.length() == 0 || !name.endsWith(modelSuffix)) {
            return name;
        }
        return name.substring(0, name.length() - modelSuffix.length());
    }

    /**
     * Validates that the given string value only contains '-', '.' and alpha numeric characters.
     * Throws an IllegalArgumentException, if the string contains any other characters.
     *
     * @param argument The name of the argument being validated. This is only used for displaying an error message.
     * @param value    The value that is being validated.
     */
    private void validateFileSuffixArgument(String argument, String value) {
        if (!value.matches(FILE_NAME_SUFFIX_PATTERN)) {
            throw new IllegalArgumentException(
                    String.format(Locale.ROOT, "%s file suffix only allows '.', '-' and alphanumeric characters.", argument)
            );
        }
    }

    /**
     * Validates that the given string value only contains alpha numeric characters.
     * Throws an IllegalArgumentException, if the string contains any other characters.
     *
     * @param argument The name of the argument being validated. This is only used for displaying an error message.
     * @param value    The value that is being validated.
     */
    private void validateClassSuffixArgument(String argument, String value) {
        if (!value.matches(CLASS_NAME_SUFFIX_PATTERN)) {
            throw new IllegalArgumentException(
                    String.format(Locale.ROOT, "%s class suffix only allows alphanumeric characters.", argument)
            );
        }
    }

    /**
     * Set the file naming type.
     *
     * @param fileNaming the file naming to use
     */
    private void setFileNaming(String fileNaming) {
        if ("camelCase".equals(fileNaming) || "kebab-case".equals(fileNaming)) {
            this.fileNaming = fileNaming;
        } else {
            throw new IllegalArgumentException("Invalid file naming '" +
                    fileNaming + "'. Must be 'camelCase' or 'kebab-case'");
        }
    }

    /**
     * Converts the original name according to the current <code>fileNaming</code> strategy.
     *
     * @param originalName the original name to transform
     * @return the transformed name
     */
    private String convertUsingFileNamingConvention(String originalName) {
        String name = this.removeModelSuffixIfNecessary(originalName);
        if ("kebab-case".equals(fileNaming)) {
            name = dashize(underscore(name));
        } else {
            name = camelize(name, true);
        }
        return name;
    }

    /**
     * Returns version from OpenAPI info.
     *
     * @return version
     */
    private String getVersionFromApi() {
        if (this.openAPI != null && this.openAPI.getInfo() != null) {
            return this.openAPI.getInfo().getVersion();
        } else {
            return null;
        }
    }
}<|MERGE_RESOLUTION|>--- conflicted
+++ resolved
@@ -513,11 +513,7 @@
         if (name.length() == 0) {
             return "DefaultService";
         }
-<<<<<<< HEAD
         return camelize(name) + serviceSuffix;
-=======
-        return StringUtils.camelize(name) + serviceSuffix;
->>>>>>> d056df62
     }
 
     @Override
