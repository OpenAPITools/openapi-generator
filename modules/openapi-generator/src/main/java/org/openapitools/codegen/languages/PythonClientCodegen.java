/*
 * Copyright 2018 OpenAPI-Generator Contributors (https://openapi-generator.tech)
 * Copyright 2018 SmartBear Software
 *
 * Licensed under the Apache License, Version 2.0 (the "License");
 * you may not use this file except in compliance with the License.
 * You may obtain a copy of the License at
 *
 *     https://www.apache.org/licenses/LICENSE-2.0
 *
 * Unless required by applicable law or agreed to in writing, software
 * distributed under the License is distributed on an "AS IS" BASIS,
 * WITHOUT WARRANTIES OR CONDITIONS OF ANY KIND, either express or implied.
 * See the License for the specific language governing permissions and
 * limitations under the License.
 */

package org.openapitools.codegen.languages;

import static org.openapitools.codegen.utils.StringUtils.escape;
import static org.openapitools.codegen.utils.StringUtils.underscore;

import io.swagger.v3.oas.models.media.ArraySchema;
import io.swagger.v3.oas.models.media.Schema;
import io.swagger.v3.oas.models.security.SecurityScheme;
import java.io.File;
import java.util.*;
import org.apache.commons.lang3.StringUtils;
import org.openapitools.codegen.*;
import org.openapitools.codegen.meta.GeneratorMetadata;
import org.openapitools.codegen.meta.Stability;
import org.openapitools.codegen.meta.features.*;
import org.openapitools.codegen.model.ModelMap;
import org.openapitools.codegen.model.ModelsMap;
import org.openapitools.codegen.model.OperationMap;
import org.openapitools.codegen.model.OperationsMap;
import org.openapitools.codegen.utils.ModelUtils;
import org.openapitools.codegen.utils.ProcessUtils;
import org.slf4j.Logger;
import org.slf4j.LoggerFactory;

public class PythonClientCodegen extends AbstractPythonCodegen implements CodegenConfig {
    private final Logger LOGGER = LoggerFactory.getLogger(PythonClientCodegen.class);

    public static final String PACKAGE_URL = "packageUrl";
    public static final String DEFAULT_LIBRARY = "urllib3";
    public static final String RECURSION_LIMIT = "recursionLimit";
    public static final String DATETIME_FORMAT = "datetimeFormat";
    public static final String DATE_FORMAT = "dateFormat";
    public static final String MAP_NUMBER_TO = "mapNumberTo";

    protected String packageUrl;
    protected String apiDocPath = "docs" + File.separator;
    protected String modelDocPath = "docs" + File.separator;
    protected boolean hasModelsToImport = Boolean.FALSE;
    protected boolean useOneOfDiscriminatorLookup =
            false; // use oneOf discriminator's mapping for model lookup
    protected String datetimeFormat = "%Y-%m-%dT%H:%M:%S.%f%z";
    protected String dateFormat = "%Y-%m-%d";
    protected String mapNumberTo = "Union[StrictFloat, StrictInt]";

    protected Map<Character, String> regexModifiers;

    private String testFolder;

    // map of set (model imports)
    private HashMap<String, HashSet<String>> circularImports = new HashMap<>();
    // map of codegen models
    private HashMap<String, CodegenModel> codegenModelMap = new HashMap<>();

    public PythonClientCodegen() {
        super();

        // force sortParamsByRequiredFlag to true to make the api method signature less complicated
        sortParamsByRequiredFlag = true;

<<<<<<< HEAD
        modifyFeatureSet(features -> features
                .includeDocumentationFeatures(DocumentationFeature.Readme)
                .wireFormatFeatures(EnumSet.of(WireFormatFeature.JSON, WireFormatFeature.XML, WireFormatFeature.Custom))
                .includeSecurityFeatures(SecurityFeature.SignatureAuth)
                .excludeGlobalFeatures(
                        GlobalFeature.XMLStructureDefinitions,
                        GlobalFeature.Callbacks,
                        GlobalFeature.LinkObjects,
                        GlobalFeature.ParameterStyling
                )
                .includeSchemaSupportFeatures(
                        SchemaSupportFeature.Polymorphism,
                        SchemaSupportFeature.allOf,
                        SchemaSupportFeature.oneOf,
                        SchemaSupportFeature.anyOf
                )
                .excludeParameterFeatures(
                        ParameterFeature.Cookie
                )
        );

        generatorMetadata = GeneratorMetadata.newBuilder(generatorMetadata)
                .stability(Stability.STABLE)
                .build();
=======
        modifyFeatureSet(
                features ->
                        features.includeDocumentationFeatures(DocumentationFeature.Readme)
                                .wireFormatFeatures(
                                        EnumSet.of(
                                                WireFormatFeature.JSON,
                                                WireFormatFeature.XML,
                                                WireFormatFeature.Custom))
                                .securityFeatures(
                                        EnumSet.of(
                                                SecurityFeature.BasicAuth,
                                                SecurityFeature.BearerToken,
                                                SecurityFeature.ApiKey,
                                                SecurityFeature.OAuth2_Implicit))
                                .excludeGlobalFeatures(
                                        GlobalFeature.XMLStructureDefinitions,
                                        GlobalFeature.Callbacks,
                                        GlobalFeature.LinkObjects,
                                        GlobalFeature.ParameterStyling)
                                .includeSchemaSupportFeatures(
                                        SchemaSupportFeature.Polymorphism,
                                        SchemaSupportFeature.allOf,
                                        SchemaSupportFeature.oneOf,
                                        SchemaSupportFeature.anyOf)
                                .excludeParameterFeatures(ParameterFeature.Cookie));

        generatorMetadata =
                GeneratorMetadata.newBuilder(generatorMetadata).stability(Stability.STABLE).build();
>>>>>>> cba7561d

        // clear import mapping (from default generator) as python does not use it
        // at the moment
        importMapping.clear();

        // override type mapping in abstract python codegen
        typeMapping.put("array", "List");
        typeMapping.put("set", "List");
        typeMapping.put("map", "Dict");
        typeMapping.put("decimal", "decimal.Decimal");
        typeMapping.put("file", "bytearray");
        typeMapping.put("binary", "bytearray");
        typeMapping.put("ByteArray", "bytearray");

        languageSpecificPrimitives.remove("file");
        languageSpecificPrimitives.add("decimal.Decimal");
        languageSpecificPrimitives.add("bytearray");
        languageSpecificPrimitives.add("none_type");

        supportsInheritance = true;
        modelPackage = "models";
        apiPackage = "api";
        outputFolder = "generated-code" + File.separatorChar + "python";

        modelTemplateFiles.put("model.mustache", ".py");
        apiTemplateFiles.put("api.mustache", ".py");

        modelTestTemplateFiles.put("model_test.mustache", ".py");
        apiTestTemplateFiles.put("api_test.mustache", ".py");

        embeddedTemplateDir = templateDir = "python";

        modelDocTemplateFiles.put("model_doc.mustache", ".md");
        apiDocTemplateFiles.put("api_doc.mustache", ".md");

        testFolder = "test";

        // default HIDE_GENERATION_TIMESTAMP to true
        hideGenerationTimestamp = Boolean.TRUE;

        // from https://docs.python.org/3/reference/lexical_analysis.html#keywords
        setReservedWordsLowerCase(
                Arrays.asList(
                        // pydantic keyword
                        "schema",
                        "base64",
                        "json",
                        "date",
                        // @property
                        "property",
                        // python reserved words
                        "and",
                        "del",
                        "from",
                        "not",
                        "while",
                        "as",
                        "elif",
                        "global",
                        "or",
                        "with",
                        "assert",
                        "else",
                        "if",
                        "pass",
                        "yield",
                        "break",
                        "except",
                        "import",
                        "print",
                        "class",
                        "exec",
                        "in",
                        "raise",
                        "continue",
                        "finally",
                        "is",
                        "return",
                        "def",
                        "for",
                        "lambda",
                        "try",
                        "self",
                        "nonlocal",
                        "None",
                        "True",
                        "False",
                        "async",
                        "await"));

        regexModifiers = new HashMap<Character, String>();
        regexModifiers.put('i', "IGNORECASE");
        regexModifiers.put('l', "LOCALE");
        regexModifiers.put('m', "MULTILINE");
        regexModifiers.put('s', "DOTALL");
        regexModifiers.put('u', "UNICODE");
        regexModifiers.put('x', "VERBOSE");

        cliOptions.clear();
        cliOptions.add(
                new CliOption(
                                CodegenConstants.PACKAGE_NAME,
                                "python package name (convention: snake_case).")
                        .defaultValue("openapi_client"));
        cliOptions.add(
                new CliOption(
                        CodegenConstants.PROJECT_NAME,
                        "python project name in setup.py (e.g. petstore-api)."));
        cliOptions.add(
                new CliOption(CodegenConstants.PACKAGE_VERSION, "python package version.")
                        .defaultValue("1.0.0"));
        cliOptions.add(new CliOption(PACKAGE_URL, "python package URL."));
        cliOptions.add(
                new CliOption(
                                CodegenConstants.HIDE_GENERATION_TIMESTAMP,
                                CodegenConstants.HIDE_GENERATION_TIMESTAMP_DESC)
                        .defaultValue(Boolean.TRUE.toString()));
        cliOptions.add(
                new CliOption(
                                CodegenConstants.SOURCECODEONLY_GENERATION,
                                CodegenConstants.SOURCECODEONLY_GENERATION_DESC)
                        .defaultValue(Boolean.FALSE.toString()));
        cliOptions.add(
                new CliOption(
                        RECURSION_LIMIT,
                        "Set the recursion limit. If not set, use the system default value."));
        cliOptions.add(
                new CliOption(
                                MAP_NUMBER_TO,
                                "Map number to Union[StrictFloat, StrictInt], StrictStr or float.")
                        .defaultValue("Union[StrictFloat, StrictInt]"));
        cliOptions.add(
                new CliOption(DATETIME_FORMAT, "datetime format for query parameters")
                        .defaultValue("%Y-%m-%dT%H:%M:%S%z"));
        cliOptions.add(
                new CliOption(DATE_FORMAT, "date format for query parameters")
                        .defaultValue("%Y-%m-%d"));

        supportedLibraries.put("urllib3", "urllib3-based client");
        supportedLibraries.put("asyncio", "asyncio-based client");
        supportedLibraries.put("tornado", "tornado-based client (deprecated)");
        CliOption libraryOption =
                new CliOption(
                        CodegenConstants.LIBRARY,
                        "library template (sub-template) to use: asyncio, tornado (deprecated), urllib3");
        libraryOption.setDefault(DEFAULT_LIBRARY);
        cliOptions.add(libraryOption);
        setLibrary(DEFAULT_LIBRARY);

        // option to change how we process + set the data in the 'additionalProperties' keyword.
        CliOption disallowAdditionalPropertiesIfNotPresentOpt =
                CliOption.newBoolean(
                                CodegenConstants.DISALLOW_ADDITIONAL_PROPERTIES_IF_NOT_PRESENT,
                                CodegenConstants.DISALLOW_ADDITIONAL_PROPERTIES_IF_NOT_PRESENT_DESC)
                        .defaultValue(Boolean.TRUE.toString());
        Map<String, String> disallowAdditionalPropertiesIfNotPresentOpts = new HashMap<>();
        disallowAdditionalPropertiesIfNotPresentOpts.put(
                "false",
                "The 'additionalProperties' implementation is compliant with the OAS and JSON schema specifications.");
        disallowAdditionalPropertiesIfNotPresentOpts.put(
                "true",
                "Keep the old (incorrect) behaviour that 'additionalProperties' is set to false by default.");
        disallowAdditionalPropertiesIfNotPresentOpt.setEnum(
                disallowAdditionalPropertiesIfNotPresentOpts);
        cliOptions.add(disallowAdditionalPropertiesIfNotPresentOpt);
        this.setDisallowAdditionalPropertiesIfNotPresent(true);
    }

    @Override
    public void processOpts() {
        this.setLegacyDiscriminatorBehavior(false);

        super.processOpts();

        // map to Dot instead of Period
        specialCharReplacements.put(".", "Dot");

        if (StringUtils.isEmpty(System.getenv("PYTHON_POST_PROCESS_FILE"))) {
            LOGGER.info(
                    "Environment variable PYTHON_POST_PROCESS_FILE not defined so the Python code may not be properly formatted. To define it, try 'export PYTHON_POST_PROCESS_FILE=\"/usr/local/bin/yapf -i\"' (Linux/Mac)");
            LOGGER.info(
                    "NOTE: To enable file post-processing, 'enablePostProcessFile' must be set to `true` (--enable-post-process-file for CLI).");
        }

        Boolean excludeTests = false;

        if (additionalProperties.containsKey(CodegenConstants.PACKAGE_NAME)) {
            setPackageName((String) additionalProperties.get(CodegenConstants.PACKAGE_NAME));
        }

        if (additionalProperties.containsKey(CodegenConstants.PROJECT_NAME)) {
            setProjectName((String) additionalProperties.get(CodegenConstants.PROJECT_NAME));
        } else {
            // default: set project based on package name
            // e.g. petstore_api (package name) => petstore-api (project name)
            setProjectName(packageName.replaceAll("_", "-"));
        }

        if (additionalProperties.containsKey(CodegenConstants.PACKAGE_VERSION)) {
            setPackageVersion((String) additionalProperties.get(CodegenConstants.PACKAGE_VERSION));
        }

        additionalProperties.put(CodegenConstants.PROJECT_NAME, projectName);
        additionalProperties.put(CodegenConstants.PACKAGE_NAME, packageName);
        additionalProperties.put(CodegenConstants.PACKAGE_VERSION, packageVersion);

        if (additionalProperties.containsKey(CodegenConstants.EXCLUDE_TESTS)) {
            excludeTests =
                    Boolean.valueOf(
                            additionalProperties.get(CodegenConstants.EXCLUDE_TESTS).toString());
        }

        Boolean generateSourceCodeOnly = false;
        if (additionalProperties.containsKey(CodegenConstants.SOURCECODEONLY_GENERATION)) {
            generateSourceCodeOnly =
                    Boolean.valueOf(
                            additionalProperties
                                    .get(CodegenConstants.SOURCECODEONLY_GENERATION)
                                    .toString());
        }

        if (generateSourceCodeOnly) {
            // tests in <package>/test
            testFolder = packagePath() + File.separatorChar + testFolder;
            // api/model docs in <package>/docs
            apiDocPath = packagePath() + File.separatorChar + apiDocPath;
            modelDocPath = packagePath() + File.separatorChar + modelDocPath;
        }
        // make api and model doc path available in mustache template
        additionalProperties.put("apiDocPath", apiDocPath);
        additionalProperties.put("modelDocPath", modelDocPath);

        if (additionalProperties.containsKey(PACKAGE_URL)) {
            setPackageUrl((String) additionalProperties.get(PACKAGE_URL));
        }

        // check to see if setRecursionLimit is set and whether it's an integer
        if (additionalProperties.containsKey(RECURSION_LIMIT)) {
            try {
                Integer.parseInt((String) additionalProperties.get(RECURSION_LIMIT));
            } catch (NumberFormatException | NullPointerException e) {
                throw new IllegalArgumentException("recursionLimit must be an integer, e.g. 2000.");
            }
        }

        if (additionalProperties.containsKey(CodegenConstants.USE_ONEOF_DISCRIMINATOR_LOOKUP)) {
            setUseOneOfDiscriminatorLookup(
                    convertPropertyToBooleanAndWriteBack(
                            CodegenConstants.USE_ONEOF_DISCRIMINATOR_LOOKUP));
        } else {
            additionalProperties.put(
                    CodegenConstants.USE_ONEOF_DISCRIMINATOR_LOOKUP, useOneOfDiscriminatorLookup);
        }

        if (additionalProperties.containsKey(MAP_NUMBER_TO)) {
            setMapNumberTo(String.valueOf(additionalProperties.get(MAP_NUMBER_TO)));
        }

        if (additionalProperties.containsKey(DATETIME_FORMAT)) {
            setDatetimeFormat((String) additionalProperties.get(DATETIME_FORMAT));
        } else {
            additionalProperties.put(DATETIME_FORMAT, datetimeFormat);
        }

        if (additionalProperties.containsKey(DATE_FORMAT)) {
            setDateFormat((String) additionalProperties.get(DATE_FORMAT));
        } else {
            additionalProperties.put(DATE_FORMAT, dateFormat);
        }

        String modelPath =
                packagePath() + File.separatorChar + modelPackage.replace('.', File.separatorChar);
        String apiPath =
                packagePath() + File.separatorChar + apiPackage.replace('.', File.separatorChar);

        String readmePath = "README.md";
        String readmeTemplate = "README.mustache";
        if (generateSourceCodeOnly) {
            readmePath = packagePath() + "_" + readmePath;
            readmeTemplate = "README_onlypackage.mustache";
        }
        supportingFiles.add(new SupportingFile(readmeTemplate, "", readmePath));

        if (!generateSourceCodeOnly) {
            supportingFiles.add(new SupportingFile("tox.mustache", "", "tox.ini"));
            supportingFiles.add(
                    new SupportingFile("test-requirements.mustache", "", "test-requirements.txt"));
            supportingFiles.add(
                    new SupportingFile("requirements.mustache", "", "requirements.txt"));
            supportingFiles.add(new SupportingFile("setup_cfg.mustache", "", "setup.cfg"));

            supportingFiles.add(new SupportingFile("git_push.sh.mustache", "", "git_push.sh"));
            supportingFiles.add(new SupportingFile("gitignore.mustache", "", ".gitignore"));
            supportingFiles.add(new SupportingFile("travis.mustache", "", ".travis.yml"));
            supportingFiles.add(
                    new SupportingFile(
                            "github-workflow.mustache", ".github/workflows", "python.yml"));
            supportingFiles.add(new SupportingFile("gitlab-ci.mustache", "", ".gitlab-ci.yml"));
            supportingFiles.add(new SupportingFile("setup.mustache", "", "setup.py"));
            supportingFiles.add(new SupportingFile("pyproject.mustache", "", "pyproject.toml"));
        }
        supportingFiles.add(
                new SupportingFile("configuration.mustache", packagePath(), "configuration.py"));
        supportingFiles.add(
                new SupportingFile("__init__package.mustache", packagePath(), "__init__.py"));
        supportingFiles.add(new SupportingFile("__init__model.mustache", modelPath, "__init__.py"));
        supportingFiles.add(new SupportingFile("__init__api.mustache", apiPath, "__init__.py"));
        // Generate the 'signing.py' module, but only if the 'HTTP signature' security scheme is
        // specified in the OAS.
        Map<String, SecurityScheme> securitySchemeMap =
                openAPI != null
                        ? (openAPI.getComponents() != null
                                ? openAPI.getComponents().getSecuritySchemes()
                                : null)
                        : null;
        List<CodegenSecurity> authMethods = fromSecurity(securitySchemeMap);
        if (ProcessUtils.hasHttpSignatureMethods(authMethods)) {
            supportingFiles.add(
                    new SupportingFile("signing.mustache", packagePath(), "signing.py"));
        }

        // If the package name consists of dots(openapi.client), then we need to create the
        // directory structure like openapi/client with __init__ files.
        String[] packageNameSplits = packageName.split("\\.");
        String currentPackagePath = "";
        for (int i = 0; i < packageNameSplits.length - 1; i++) {
            if (i > 0) {
                currentPackagePath = currentPackagePath + File.separatorChar;
            }
            currentPackagePath = currentPackagePath + packageNameSplits[i];
            supportingFiles.add(
                    new SupportingFile("__init__.mustache", currentPackagePath, "__init__.py"));
        }

        supportingFiles.add(
                new SupportingFile("exceptions.mustache", packagePath(), "exceptions.py"));

        if (Boolean.FALSE.equals(excludeTests)) {
            supportingFiles.add(new SupportingFile("__init__.mustache", testFolder, "__init__.py"));
        }

        supportingFiles.add(
                new SupportingFile("api_client.mustache", packagePath(), "api_client.py"));
        supportingFiles.add(
                new SupportingFile("api_response.mustache", packagePath(), "api_response.py"));

        if ("asyncio".equals(getLibrary())) {
            supportingFiles.add(
                    new SupportingFile("asyncio/rest.mustache", packagePath(), "rest.py"));
            additionalProperties.put("asyncio", "true");
        } else if ("tornado".equals(getLibrary())) {
            supportingFiles.add(
                    new SupportingFile("tornado/rest.mustache", packagePath(), "rest.py"));
            additionalProperties.put("tornado", "true");
        } else {
            supportingFiles.add(new SupportingFile("rest.mustache", packagePath(), "rest.py"));
        }

        modelPackage = this.packageName + "." + modelPackage;
        apiPackage = this.packageName + "." + apiPackage;
    }

    public void setUseOneOfDiscriminatorLookup(boolean useOneOfDiscriminatorLookup) {
        this.useOneOfDiscriminatorLookup = useOneOfDiscriminatorLookup;
    }

    public boolean getUseOneOfDiscriminatorLookup() {
        return this.useOneOfDiscriminatorLookup;
    }

    @Override
    public String toModelImport(String name) {
        String modelImport;
        if (StringUtils.startsWithAny(name, "import", "from")) {
            modelImport = name;
        } else {
            modelImport = "from ";
            if (!"".equals(modelPackage())) {
                modelImport += modelPackage() + ".";
            }
            modelImport += toModelFilename(name) + " import " + name;
        }
        return modelImport;
    }

    @Override
    public String getTypeDeclaration(Schema p) {
        if (ModelUtils.isArraySchema(p)) {
            ArraySchema ap = (ArraySchema) p;
            Schema inner = ap.getItems();
            return getSchemaType(p) + "[" + getTypeDeclaration(inner) + "]";
        } else if (ModelUtils.isMapSchema(p)) {
            Schema inner = getAdditionalProperties(p);

            return getSchemaType(p) + "[str, " + getTypeDeclaration(inner) + "]";
        }
        return super.getTypeDeclaration(p);
    }

    /*
     * Gets the pydantic type given a Codegen Parameter
     *
     * @param cp codegen parameter
     * @param typingImports typing imports
     * @param pydantic pydantic imports
     * @param datetimeImports datetime imports
     * @param modelImports model imports
     * @param exampleImports example imports
     * @param classname class name
     * @return pydantic type
     *
     */
    private String getPydanticType(
            CodegenParameter cp,
            Set<String> typingImports,
            Set<String> pydanticImports,
            Set<String> datetimeImports,
            Set<String> modelImports,
            Set<String> exampleImports,
            String classname) {
        if (cp == null) {
            // if codegen parameter (e.g. map/dict of undefined type) is null, default to string
            LOGGER.warn(
                    "Codegen property is null (e.g. map/dict of undefined type). Default to typing.Any.");
            typingImports.add("Any");
            return "Any";
        }

        if (cp.isArray) {
            String constraints = "";
            if (cp.maxItems != null) {
                constraints += String.format(Locale.ROOT, ", max_items=%d", cp.maxItems);
            }
            if (cp.minItems != null) {
                constraints += String.format(Locale.ROOT, ", min_items=%d", cp.minItems);
            }
            if (cp.getUniqueItems()) {
                constraints += ", unique_items=True";
            }
            pydanticImports.add("conlist");
            return String.format(
                    Locale.ROOT,
                    "conlist(%s%s)",
                    getPydanticType(
                            cp.items,
                            typingImports,
                            pydanticImports,
                            datetimeImports,
                            modelImports,
                            exampleImports,
                            classname),
                    constraints);
        } else if (cp.isMap) {
            typingImports.add("Dict");
            return String.format(
                    Locale.ROOT,
                    "Dict[str, %s]",
                    getPydanticType(
                            cp.items,
                            typingImports,
                            pydanticImports,
                            datetimeImports,
                            modelImports,
                            exampleImports,
                            classname));
        } else if (cp.isString) {
            if (cp.hasValidation) {
                List<String> fieldCustomization = new ArrayList<>();
                // e.g. constr(regex=r'/[a-z]/i', strict=True)
                fieldCustomization.add("strict=True");
                if (cp.getMaxLength() != null) {
                    fieldCustomization.add("max_length=" + cp.getMaxLength());
                }
                if (cp.getMinLength() != null) {
                    fieldCustomization.add("min_length=" + cp.getMinLength());
                }
                if (cp.getPattern() != null) {
                    pydanticImports.add("validator");
                    // use validator instead as regex doesn't support flags, e.g. IGNORECASE
                    // fieldCustomization.add(String.format(Locale.ROOT, "regex=r'%s'",
                    // cp.getPattern()));
                }
                pydanticImports.add("constr");
                return String.format(
                        Locale.ROOT, "constr(%s)", StringUtils.join(fieldCustomization, ", "));
            } else {
                if ("password".equals(cp.getFormat())) { // TDOO avoid using format, use `is`
                    // boolean flag instead
                    pydanticImports.add("SecretStr");
                    return "SecretStr";
                } else {
                    pydanticImports.add("StrictStr");
                    return "StrictStr";
                }
            }
        } else if (cp.isNumber || cp.isFloat || cp.isDouble) {
            if (cp.hasValidation) {
                List<String> fieldCustomization = new ArrayList<>();
                List<String> intFieldCustomization = new ArrayList<>();

                // e.g. confloat(ge=10, le=100, strict=True)
                if (cp.getMaximum() != null) {
                    if (cp.getExclusiveMaximum()) {
                        fieldCustomization.add("lt=" + cp.getMaximum());
                        intFieldCustomization.add(
                                "lt=" + Math.ceil(Double.valueOf(cp.getMaximum()))); // e.g. < 7.59
                        // becomes < 8
                    } else {
                        fieldCustomization.add("le=" + cp.getMaximum());
                        intFieldCustomization.add(
                                "le="
                                        + Math.floor(
                                                Double.valueOf(cp.getMaximum()))); // e.g. <= 7.59
                        // becomes <= 7
                    }
                }
                if (cp.getMinimum() != null) {
                    if (cp.getExclusiveMinimum()) {
                        fieldCustomization.add("gt=" + cp.getMinimum());
                        intFieldCustomization.add(
                                "gt=" + Math.floor(Double.valueOf(cp.getMinimum()))); // e.g. > 7.59
                        // becomes > 7
                    } else {
                        fieldCustomization.add("ge=" + cp.getMinimum());
                        intFieldCustomization.add(
                                "ge=" + Math.ceil(Double.valueOf(cp.getMinimum()))); // e.g. >= 7.59
                        // becomes >= 8
                    }
                }
                if (cp.getMultipleOf() != null) {
                    fieldCustomization.add("multiple_of=" + cp.getMultipleOf());
                }

                if ("Union[StrictFloat, StrictInt]".equals(mapNumberTo)) {
                    fieldCustomization.add("strict=True");
                    intFieldCustomization.add("strict=True");
                    pydanticImports.add("confloat");
                    pydanticImports.add("conint");
                    typingImports.add("Union");
                    return String.format(
                            Locale.ROOT,
                            "Union[%s(%s), %s(%s)]",
                            "confloat",
                            StringUtils.join(fieldCustomization, ", "),
                            "conint",
                            StringUtils.join(intFieldCustomization, ", "));
                } else if ("StrictFloat".equals(mapNumberTo)) {
                    fieldCustomization.add("strict=True");
                    pydanticImports.add("confloat");
                    return String.format(
                            Locale.ROOT,
                            "%s(%s)",
                            "confloat",
                            StringUtils.join(fieldCustomization, ", "));
                } else { // float
                    pydanticImports.add("confloat");
                    return String.format(
                            Locale.ROOT,
                            "%s(%s)",
                            "confloat",
                            StringUtils.join(fieldCustomization, ", "));
                }
            } else {
                if ("Union[StrictFloat, StrictInt]".equals(mapNumberTo)) {
                    typingImports.add("Union");
                    pydanticImports.add("StrictFloat");
                    pydanticImports.add("StrictInt");
                    return "Union[StrictFloat, StrictInt]";
                } else if ("StrictFloat".equals(mapNumberTo)) {
                    pydanticImports.add("StrictFloat");
                    return "StrictFloat";
                } else {
                    return "float";
                }
            }
        } else if (cp.isInteger || cp.isLong || cp.isShort || cp.isUnboundedInteger) {
            if (cp.hasValidation) {
                List<String> fieldCustomization = new ArrayList<>();
                // e.g. conint(ge=10, le=100, strict=True)
                fieldCustomization.add("strict=True");
                if (cp.getMaximum() != null) {
                    if (cp.getExclusiveMaximum()) {
                        fieldCustomization.add("lt=" + cp.getMaximum());
                    } else {
                        fieldCustomization.add("le=" + cp.getMaximum());
                    }
                }
                if (cp.getMinimum() != null) {
                    if (cp.getExclusiveMinimum()) {
                        fieldCustomization.add("gt=" + cp.getMinimum());
                    } else {
                        fieldCustomization.add("ge=" + cp.getMinimum());
                    }
                }
                if (cp.getMultipleOf() != null) {
                    fieldCustomization.add("multiple_of=" + cp.getMultipleOf());
                }

                pydanticImports.add("conint");
                return String.format(
                        Locale.ROOT,
                        "%s(%s)",
                        "conint",
                        StringUtils.join(fieldCustomization, ", "));
            } else {
                pydanticImports.add("StrictInt");
                return "StrictInt";
            }
        } else if (cp.isBinary || cp.isByteArray) {
            if (cp.hasValidation) {
                List<String> fieldCustomization = new ArrayList<>();
                // e.g. conbytes(min_length=2, max_length=10)
                fieldCustomization.add("strict=True");
                if (cp.getMinLength() != null) {
                    fieldCustomization.add("min_length=" + cp.getMinLength());
                }
                if (cp.getMaxLength() != null) {
                    fieldCustomization.add("max_length=" + cp.getMaxLength());
                }
                if (cp.getPattern() != null) {
                    pydanticImports.add("validator");
                    // use validator instead as regex doesn't support flags, e.g. IGNORECASE
                    // fieldCustomization.add(Locale.ROOT, String.format(Locale.ROOT, "regex=r'%s'",
                    // cp.getPattern()));
                }

                pydanticImports.add("conbytes");
                pydanticImports.add("constr");
                typingImports.add("Union");
                return String.format(
                        Locale.ROOT,
                        "Union[conbytes(%s), constr(%<s)]",
                        StringUtils.join(fieldCustomization, ", "));
            } else {
                // same as above which has validation
                pydanticImports.add("StrictBytes");
                pydanticImports.add("StrictStr");
                typingImports.add("Union");
                return "Union[StrictBytes, StrictStr]";
            }
        } else if (cp.isBoolean) {
            pydanticImports.add("StrictBool");
            return "StrictBool";
        } else if (cp.isDecimal) {
            if (cp.hasValidation) {
                List<String> fieldCustomization = new ArrayList<>();
                // e.g. condecimal(ge=10, le=100, strict=True)
                fieldCustomization.add("strict=True");
                if (cp.getMaximum() != null) {
                    if (cp.getExclusiveMaximum()) {
                        fieldCustomization.add("gt=" + cp.getMaximum());
                    } else {
                        fieldCustomization.add("ge=" + cp.getMaximum());
                    }
                }
                if (cp.getMinimum() != null) {
                    if (cp.getExclusiveMinimum()) {
                        fieldCustomization.add("lt=" + cp.getMinimum());
                    } else {
                        fieldCustomization.add("le=" + cp.getMinimum());
                    }
                }
                if (cp.getMultipleOf() != null) {
                    fieldCustomization.add("multiple_of=" + cp.getMultipleOf());
                }
                pydanticImports.add("condecimal");
                return String.format(
                        Locale.ROOT,
                        "%s(%s)",
                        "condecimal",
                        StringUtils.join(fieldCustomization, ", "));
            } else {
                pydanticImports.add("condecimal");
                return "condecimal()";
            }
        } else if (cp.getIsAnyType()) {
            typingImports.add("Any");
            return "Any";
        } else if (cp.isDate || cp.isDateTime) {
            if (cp.isDate) {
                datetimeImports.add("date");
            }
            if (cp.isDateTime) {
                datetimeImports.add("datetime");
            }

            return cp.dataType;
        } else if (cp.isUuid) {
            return cp.dataType;
        } else if (cp.isFreeFormObject) { // type: object
            typingImports.add("Dict");
            typingImports.add("Any");
            return "Dict[str, Any]";
        } else if (!cp.isPrimitiveType) {
            // add model prefix
            hasModelsToImport = true;
            modelImports.add(cp.dataType);
            exampleImports.add(cp.dataType);
            return cp.dataType;
        } else if (cp.getContent() != null) {
            LinkedHashMap<String, CodegenMediaType> contents = cp.getContent();
            for (String key : contents.keySet()) {
                CodegenMediaType cmt = contents.get(key);
                // TODO process the first one only at the moment
                if (cmt != null)
                    return getPydanticType(
                            cmt.getSchema(),
                            typingImports,
                            pydanticImports,
                            datetimeImports,
                            modelImports,
                            exampleImports,
                            classname);
            }
            throw new RuntimeException(
                    "Error! Failed to process getPydanticType when getting the content: " + cp);
        } else {
            throw new RuntimeException(
                    "Error! Codegen Parameter not yet supported in getPydanticType: " + cp);
        }
    }

    /*
     * Gets the pydantic type given a Codegen Property
     *
     * @param cp codegen property
     * @param typingImports typing imports
     * @param pydantic pydantic imports
     * @param datetimeImports datetime imports
     * @param modelImports model imports
     * @param exampleImports example imports
     * @param classname class name
     * @return pydantic type
     *
     */
    private String getPydanticType(
            CodegenProperty cp,
            Set<String> typingImports,
            Set<String> pydanticImports,
            Set<String> datetimeImports,
            Set<String> modelImports,
            Set<String> exampleImports,
            String classname) {
        if (cp == null) {
            // if codegen property (e.g. map/dict of undefined type) is null, default to string
            LOGGER.warn(
                    "Codegen property is null (e.g. map/dict of undefined type). Default to typing.Any.");
            typingImports.add("Any");
            return "Any";
        }

        if (cp.isEnum) {
            pydanticImports.add("validator");
        }

        /* comment out the following since Literal requires python 3.8
           also need to put cp.isEnum check after isArray, isMap check
        if (cp.isEnum) {
            // use Literal for inline enum
            typingImports.add("Literal");
            List<String> values = new ArrayList<>();
            List<Map<String, Object>> enumVars = (List<Map<String, Object>>) cp.allowableValues.get("enumVars");
            if (enumVars != null) {
                for (Map<String, Object> enumVar : enumVars) {
                    values.add((String) enumVar.get("value"));
                }
            }
            return String.format(Locale.ROOT, "%sEnum", cp.nameInCamelCase);
        } else*/
        if (cp.isArray) {
            String constraints = "";
            if (cp.maxItems != null) {
                constraints += String.format(Locale.ROOT, ", max_items=%d", cp.maxItems);
            }
            if (cp.minItems != null) {
                constraints += String.format(Locale.ROOT, ", min_items=%d", cp.minItems);
            }
            if (cp.getUniqueItems()) {
                constraints += ", unique_items=True";
            }
            pydanticImports.add("conlist");
            typingImports.add("List"); // for return type
            return String.format(
                    Locale.ROOT,
                    "conlist(%s%s)",
                    getPydanticType(
                            cp.items,
                            typingImports,
                            pydanticImports,
                            datetimeImports,
                            modelImports,
                            exampleImports,
                            classname),
                    constraints);
        } else if (cp.isMap) {
            typingImports.add("Dict");
            return String.format(
                    Locale.ROOT,
                    "Dict[str, %s]",
                    getPydanticType(
                            cp.items,
                            typingImports,
                            pydanticImports,
                            datetimeImports,
                            modelImports,
                            exampleImports,
                            classname));
        } else if (cp.isString) {
            if (cp.hasValidation) {
                List<String> fieldCustomization = new ArrayList<>();
                // e.g. constr(regex=r'/[a-z]/i', strict=True)
                fieldCustomization.add("strict=True");
                if (cp.getMaxLength() != null) {
                    fieldCustomization.add("max_length=" + cp.getMaxLength());
                }
                if (cp.getMinLength() != null) {
                    fieldCustomization.add("min_length=" + cp.getMinLength());
                }
                if (cp.getPattern() != null) {
                    pydanticImports.add("validator");
                    // use validator instead as regex doesn't support flags, e.g. IGNORECASE
                    // fieldCustomization.add(Locale.ROOT, String.format(Locale.ROOT, "regex=r'%s'",
                    // cp.getPattern()));
                }
                pydanticImports.add("constr");
                return String.format(
                        Locale.ROOT, "constr(%s)", StringUtils.join(fieldCustomization, ", "));
            } else {
                if ("password".equals(cp.getFormat())) { // TDOO avoid using format, use `is`
                    // boolean flag instead
                    pydanticImports.add("SecretStr");
                    return "SecretStr";
                } else {
                    pydanticImports.add("StrictStr");
                    return "StrictStr";
                }
            }
        } else if (cp.isNumber || cp.isFloat || cp.isDouble) {
            if (cp.hasValidation) {
                List<String> fieldCustomization = new ArrayList<>();
                List<String> intFieldCustomization = new ArrayList<>();

                // e.g. confloat(ge=10, le=100, strict=True)
                if (cp.getMaximum() != null) {
                    if (cp.getExclusiveMaximum()) {
                        fieldCustomization.add("lt=" + cp.getMaximum());
                        intFieldCustomization.add(
                                "lt=" + (int) Math.ceil(Double.valueOf(cp.getMaximum()))); // e.g. <
                        // 7.59 =>
                        // < 8
                    } else {
                        fieldCustomization.add("le=" + cp.getMaximum());
                        intFieldCustomization.add(
                                "le="
                                        + (int)
                                                Math.floor(
                                                        Double.valueOf(
                                                                cp.getMaximum()))); // e.g. <=
                        // 7.59 =>
                        // <= 7
                    }
                }
                if (cp.getMinimum() != null) {
                    if (cp.getExclusiveMinimum()) {
                        fieldCustomization.add("gt=" + cp.getMinimum());
                        intFieldCustomization.add(
                                "gt="
                                        + (int)
                                                Math.floor(
                                                        Double.valueOf(cp.getMinimum()))); // e.g. >
                        // 7.59 =>
                        // > 7
                    } else {
                        fieldCustomization.add("ge=" + cp.getMinimum());
                        intFieldCustomization.add(
                                "ge="
                                        + (int)
                                                Math.ceil(
                                                        Double.valueOf(
                                                                cp.getMinimum()))); // e.g. >=
                        // 7.59 =>
                        // >= 8
                    }
                }
                if (cp.getMultipleOf() != null) {
                    fieldCustomization.add("multiple_of=" + cp.getMultipleOf());
                }

                if ("Union[StrictFloat, StrictInt]".equals(mapNumberTo)) {
                    fieldCustomization.add("strict=True");
                    intFieldCustomization.add("strict=True");
                    pydanticImports.add("confloat");
                    pydanticImports.add("conint");
                    typingImports.add("Union");
                    return String.format(
                            Locale.ROOT,
                            "Union[%s(%s), %s(%s)]",
                            "confloat",
                            StringUtils.join(fieldCustomization, ", "),
                            "conint",
                            StringUtils.join(intFieldCustomization, ", "));
                } else if ("StrictFloat".equals(mapNumberTo)) {
                    fieldCustomization.add("strict=True");
                    pydanticImports.add("confloat");
                    return String.format(
                            Locale.ROOT,
                            "%s(%s)",
                            "confloat",
                            StringUtils.join(fieldCustomization, ", "));
                } else { // float
                    pydanticImports.add("confloat");
                    return String.format(
                            Locale.ROOT,
                            "%s(%s)",
                            "confloat",
                            StringUtils.join(fieldCustomization, ", "));
                }
            } else {
                if ("Union[StrictFloat, StrictInt]".equals(mapNumberTo)) {
                    typingImports.add("Union");
                    pydanticImports.add("StrictFloat");
                    pydanticImports.add("StrictInt");
                    return "Union[StrictFloat, StrictInt]";
                } else if ("StrictFloat".equals(mapNumberTo)) {
                    pydanticImports.add("StrictFloat");
                    return "StrictFloat";
                } else {
                    return "float";
                }
            }
        } else if (cp.isInteger || cp.isLong || cp.isShort || cp.isUnboundedInteger) {
            if (cp.hasValidation) {
                List<String> fieldCustomization = new ArrayList<>();
                // e.g. conint(ge=10, le=100, strict=True)
                fieldCustomization.add("strict=True");
                if (cp.getMaximum() != null) {
                    if (cp.getExclusiveMaximum()) {
                        fieldCustomization.add("lt=" + cp.getMaximum());
                    } else {
                        fieldCustomization.add("le=" + cp.getMaximum());
                    }
                }
                if (cp.getMinimum() != null) {
                    if (cp.getExclusiveMinimum()) {
                        fieldCustomization.add("gt=" + cp.getMinimum());
                    } else {
                        fieldCustomization.add("ge=" + cp.getMinimum());
                    }
                }
                if (cp.getMultipleOf() != null) {
                    fieldCustomization.add("multiple_of=" + cp.getMultipleOf());
                }

                pydanticImports.add("conint");
                return String.format(
                        Locale.ROOT,
                        "%s(%s)",
                        "conint",
                        StringUtils.join(fieldCustomization, ", "));
            } else {
                pydanticImports.add("StrictInt");
                return "StrictInt";
            }
        } else if (cp.isBinary || cp.isByteArray) {
            if (cp.hasValidation) {
                List<String> fieldCustomization = new ArrayList<>();
                // e.g. conbytes(min_length=2, max_length=10)
                fieldCustomization.add("strict=True");
                if (cp.getMinLength() != null) {
                    fieldCustomization.add("min_length=" + cp.getMinLength());
                }
                if (cp.getMaxLength() != null) {
                    fieldCustomization.add("max_length=" + cp.getMaxLength());
                }
                if (cp.getPattern() != null) {
                    pydanticImports.add("validator");
                    // use validator instead as regex doesn't support flags, e.g. IGNORECASE
                    // fieldCustomization.add(Locale.ROOT, String.format(Locale.ROOT, "regex=r'%s'",
                    // cp.getPattern()));
                }

                pydanticImports.add("conbytes");
                pydanticImports.add("constr");
                typingImports.add("Union");
                return String.format(
                        Locale.ROOT,
                        "Union[conbytes(%s), constr(%<s)]",
                        StringUtils.join(fieldCustomization, ", "));
            } else {
                // same as above which has validation
                pydanticImports.add("StrictBytes");
                pydanticImports.add("StrictStr");
                typingImports.add("Union");
                return "Union[StrictBytes, StrictStr]";
            }
        } else if (cp.isBoolean) {
            pydanticImports.add("StrictBool");
            return "StrictBool";
        } else if (cp.isDecimal) {
            if (cp.hasValidation) {
                List<String> fieldCustomization = new ArrayList<>();
                // e.g. condecimal(ge=10, le=100, strict=True)
                fieldCustomization.add("strict=True");
                if (cp.getMaximum() != null) {
                    if (cp.getExclusiveMaximum()) {
                        fieldCustomization.add("gt=" + cp.getMaximum());
                    } else {
                        fieldCustomization.add("ge=" + cp.getMaximum());
                    }
                }
                if (cp.getMinimum() != null) {
                    if (cp.getExclusiveMinimum()) {
                        fieldCustomization.add("lt=" + cp.getMinimum());
                    } else {
                        fieldCustomization.add("le=" + cp.getMinimum());
                    }
                }
                if (cp.getMultipleOf() != null) {
                    fieldCustomization.add("multiple_of=" + cp.getMultipleOf());
                }
                pydanticImports.add("condecimal");
                return String.format(
                        Locale.ROOT,
                        "%s(%s)",
                        "condecimal",
                        StringUtils.join(fieldCustomization, ", "));
            } else {
                pydanticImports.add("condecimal");
                return "condecimal()";
            }
        } else if (cp.getIsAnyType()) {
            typingImports.add("Any");
            return "Any";
        } else if (cp.isDate || cp.isDateTime) {
            if (cp.isDate) {
                datetimeImports.add("date");
            }
            if (cp.isDateTime) {
                datetimeImports.add("datetime");
            }
            return cp.dataType;
        } else if (cp.isUuid) {
            return cp.dataType;
        } else if (cp.isFreeFormObject) { // type: object
            typingImports.add("Dict");
            typingImports.add("Any");
            return "Dict[str, Any]";
        } else if (!cp.isPrimitiveType || cp.isModel) { // model
            // skip import if it's a circular reference
            if (classname == null) {
                // for parameter model, import directly
                hasModelsToImport = true;
                modelImports.add(cp.dataType);
                exampleImports.add(cp.dataType);
            } else {
                if (circularImports.containsKey(cp.dataType)) {
                    if (circularImports.get(cp.dataType).contains(classname)) {
                        // cp.dataType import map of set contains this model (classname), don't
                        // import
                        LOGGER.debug(
                                "Skipped importing {} in {} due to circular import.",
                                cp.dataType,
                                classname);
                    } else {
                        // not circular import, so ok to import it
                        hasModelsToImport = true;
                        modelImports.add(cp.dataType);
                        exampleImports.add(cp.dataType);
                    }
                } else {
                    LOGGER.error(
                            "Failed to look up {} from the imports (map of set) of models.",
                            cp.dataType);
                }
            }
            return cp.dataType;
        } else {
            throw new RuntimeException(
                    "Error! Codegen Property not yet supported in getPydanticType: " + cp);
        }
    }

    @Override
    public OperationsMap postProcessOperationsWithModels(
            OperationsMap objs, List<ModelMap> allModels) {
        hasModelsToImport = false;
        TreeSet<String> typingImports = new TreeSet<>();
        TreeSet<String> pydanticImports = new TreeSet<>();
        TreeSet<String> datetimeImports = new TreeSet<>();
        TreeSet<String> modelImports = new TreeSet<>();

        OperationMap objectMap = objs.getOperations();
        List<CodegenOperation> operations = objectMap.getOperation();
        for (CodegenOperation operation : operations) {
            TreeSet<String> exampleImports =
                    new TreeSet<>(); // import for each operation to be show in sample code
            List<CodegenParameter> params = operation.allParams;

            for (CodegenParameter param : params) {
                String typing =
                        getPydanticType(
                                param,
                                typingImports,
                                pydanticImports,
                                datetimeImports,
                                modelImports,
                                exampleImports,
                                null);
                List<String> fields = new ArrayList<>();
                String firstField = "";

                if (!param.required) { // optional
                    firstField = "None";
                    typing = "Optional[" + typing + "]";
                    typingImports.add("Optional");
                } else { // required
                    firstField = "...";
                    if (param.isNullable) {
                        typing = "Optional[" + typing + "]";
                        typingImports.add("Optional");
                    }
                }

                if (!StringUtils.isEmpty(param.description)) { // has description
                    fields.add(String.format(Locale.ROOT, "description=\"%s\"", param.description));
                }

                /* TODO support example
                if (!StringUtils.isEmpty(cp.getExample())) { // has example
                    fields.add(String.format(Locale.ROOT, "example=%s", cp.getExample()));
                }*/

                String fieldCustomization;
                if ("None".equals(firstField)) {
                    fieldCustomization = null;
                } else { // required field
                    fieldCustomization = firstField;
                }

                if (!fields.isEmpty()) {
                    if (fieldCustomization != null) {
                        fields.add(0, fieldCustomization);
                    }
                    pydanticImports.add("Field");
                    fieldCustomization =
                            String.format(Locale.ROOT, "Field(%s)", StringUtils.join(fields, ", "));
                } else {
                    fieldCustomization = "Field()";
                }

                if ("Field()".equals(fieldCustomization)) {
                    param.vendorExtensions.put("x-py-typing", typing);
                } else {
                    param.vendorExtensions.put(
                            "x-py-typing",
                            String.format(
                                    Locale.ROOT, "Annotated[%s, %s]", typing, fieldCustomization));
                }
            }

            // update typing import for operation return type
            if (!StringUtils.isEmpty(operation.returnType)) {
                String typing =
                        getPydanticType(
                                operation.returnProperty,
                                typingImports,
                                new TreeSet<>() /* skip pydantic import for return type */,
                                datetimeImports,
                                modelImports,
                                exampleImports,
                                null);
            }

            // add import for code samples
            // import models one by one
            if (!exampleImports.isEmpty()) {
                List<String> imports = new ArrayList<>();
                for (String exampleImport : exampleImports) {
                    imports.add(
                            "from "
                                    + packageName
                                    + ".models."
                                    + underscore(exampleImport)
                                    + " import "
                                    + exampleImport);
                }
                operation.vendorExtensions.put("x-py-example-import", imports);
            }
        }

        List<Map<String, String>> newImports = new ArrayList<>();

        // need datetime import
        if (!datetimeImports.isEmpty()) {
            Map<String, String> item = new HashMap<>();
            item.put(
                    "import",
                    String.format(
                            Locale.ROOT,
                            "from datetime import %s\n",
                            StringUtils.join(datetimeImports, ", ")));
            newImports.add(item);
        }

        // need pydantic imports
        if (!pydanticImports.isEmpty()) {
            Map<String, String> item = new HashMap<>();
            item.put(
                    "import",
                    String.format(
                            Locale.ROOT,
                            "from pydantic import %s\n",
                            StringUtils.join(pydanticImports, ", ")));
            newImports.add(item);
        }

        // need typing imports
        if (!typingImports.isEmpty()) {
            Map<String, String> item = new HashMap<>();
            item.put(
                    "import",
                    String.format(
                            Locale.ROOT,
                            "from typing import %s\n",
                            StringUtils.join(typingImports, ", ")));
            newImports.add(item);
        }

        // import models one by one
        if (!modelImports.isEmpty()) {
            for (String modelImport : modelImports) {
                Map<String, String> item = new HashMap<>();
                item.put(
                        "import",
                        "from "
                                + packageName
                                + ".models."
                                + underscore(modelImport)
                                + " import "
                                + modelImport);
                newImports.add(item);
            }
        }

        // reset imports with newImports
        objs.setImports(newImports);
        return objs;
    }

    @Override
    public Map<String, ModelsMap> postProcessAllModels(Map<String, ModelsMap> objs) {
        final Map<String, ModelsMap> processed = super.postProcessAllModels(objs);

        for (Map.Entry<String, ModelsMap> entry : objs.entrySet()) {
            // create hash map of codegen model
            CodegenModel cm = ModelUtils.getModelByName(entry.getKey(), objs);
            codegenModelMap.put(cm.classname, ModelUtils.getModelByName(entry.getKey(), objs));
        }

        // create circular import
        for (String m : codegenModelMap.keySet()) {
            createImportMapOfSet(m, codegenModelMap);
        }

        for (Map.Entry<String, ModelsMap> entry : processed.entrySet()) {
            entry.setValue(postProcessModelsMap(entry.getValue()));
        }

        return processed;
    }

    /**
     * Update circularImports with the model name (key) and its imports gathered recursively
     *
     * @param modelName model name
     * @param codegenModelMap a map of CodegenModel
     */
    void createImportMapOfSet(String modelName, Map<String, CodegenModel> codegenModelMap) {
        HashSet<String> imports = new HashSet<>();
        circularImports.put(modelName, imports);

        CodegenModel cm = codegenModelMap.get(modelName);

        if (cm == null) {
            LOGGER.warn("Failed to lookup model in createImportMapOfSet: " + modelName);
            return;
        }

        List<CodegenProperty> codegenProperties = null;
        if (cm.oneOf != null && !cm.oneOf.isEmpty()) { // oneOf
            codegenProperties = cm.getComposedSchemas().getOneOf();
        } else if (cm.anyOf != null && !cm.anyOf.isEmpty()) { // anyOF
            codegenProperties = cm.getComposedSchemas().getAnyOf();
        } else { // typical model
            codegenProperties = cm.vars;
        }

        for (CodegenProperty cp : codegenProperties) {
            String modelNameFromDataType = getModelNameFromDataType(cp);
            if (modelNameFromDataType != null) { // model
                imports.add(modelNameFromDataType); // update import
                // go through properties or sub-schemas of the model recursively to identify more
                // (model) import if any
                updateImportsFromCodegenModel(
                        modelNameFromDataType, codegenModelMap.get(modelNameFromDataType), imports);
            }
        }
    }

    /**
     * Update set of imports from codegen model recursivly
     *
     * @param modelName model name
     * @param cm codegen model
     * @param imports set of imports
     */
    public void updateImportsFromCodegenModel(
            String modelName, CodegenModel cm, Set<String> imports) {
        if (cm == null) {
            LOGGER.warn("Failed to lookup model in createImportMapOfSet " + modelName);
            return;
        }

        List<CodegenProperty> codegenProperties = null;
        if (cm.oneOf != null && !cm.oneOf.isEmpty()) { // oneOfValidationError
            codegenProperties = cm.getComposedSchemas().getOneOf();
        } else if (cm.anyOf != null && !cm.anyOf.isEmpty()) { // anyOF
            codegenProperties = cm.getComposedSchemas().getAnyOf();
        } else { // typical model
            codegenProperties = cm.vars;
        }

        for (CodegenProperty cp : codegenProperties) {
            String modelNameFromDataType = getModelNameFromDataType(cp);
            if (modelNameFromDataType != null) { // model
                if (modelName.equals(modelNameFromDataType)) { // self referencing
                    continue;
                } else if (imports.contains(modelNameFromDataType)) { // circular import
                    continue;
                } else {
                    imports.add(modelNameFromDataType); // update import
                    // go through properties of the model recursively to identify more (model)
                    // import if any
                    updateImportsFromCodegenModel(
                            modelNameFromDataType,
                            codegenModelMap.get(modelNameFromDataType),
                            imports);
                }
            }
        }
    }

    /**
     * Returns the model name (if any) from data type of codegen property. Returns null if it's not
     * a model.
     *
     * @param cp Codegen property
     * @return model name
     */
    private String getModelNameFromDataType(CodegenProperty cp) {
        if (cp.isArray) {
            return getModelNameFromDataType(cp.items);
        } else if (cp.isMap) {
            return getModelNameFromDataType(cp.items);
        } else if (!cp.isPrimitiveType || cp.isModel) {
            return cp.dataType;
        } else {
            return null;
        }
    }

    private ModelsMap postProcessModelsMap(ModelsMap objs) {
        // process enum in models
        objs = postProcessModelsEnum(objs);

        TreeSet<String> typingImports = new TreeSet<>();
        TreeSet<String> pydanticImports = new TreeSet<>();
        TreeSet<String> datetimeImports = new TreeSet<>();
        TreeSet<String> modelImports = new TreeSet<>();

        for (ModelMap m : objs.getModels()) {
            TreeSet<String> exampleImports = new TreeSet<>();
            List<String> readOnlyFields = new ArrayList<>();
            hasModelsToImport = false;
            int property_count = 1;
            typingImports.clear();
            pydanticImports.clear();
            datetimeImports.clear();

            CodegenModel model = m.getModel();

            // handle null type in oneOf
            if (model.getComposedSchemas() != null
                    && model.getComposedSchemas().getOneOf() != null
                    && !model.getComposedSchemas().getOneOf().isEmpty()) {
                int index = 0;
                List<CodegenProperty> oneOfs = model.getComposedSchemas().getOneOf();
                for (CodegenProperty oneOf : oneOfs) {
                    if ("none_type".equals(oneOf.dataType)) {
                        oneOfs.remove(index);
                        break; // return earlier assuming there's only 1 null type defined
                    }
                    index++;
                }
            }

            List<CodegenProperty> codegenProperties = null;
            if (!model.oneOf.isEmpty()) { // oneOfValidationError
                codegenProperties = model.getComposedSchemas().getOneOf();
                typingImports.add("Any");
                typingImports.add("List");
                pydanticImports.add("Field");
                pydanticImports.add("StrictStr");
                pydanticImports.add("ValidationError");
                pydanticImports.add("validator");
            } else if (!model.anyOf.isEmpty()) { // anyOF
                codegenProperties = model.getComposedSchemas().getAnyOf();
                pydanticImports.add("Field");
                pydanticImports.add("StrictStr");
                pydanticImports.add("ValidationError");
                pydanticImports.add("validator");
            } else { // typical model
                codegenProperties = model.vars;
            }

            // loop through properties/schemas to set up typing, pydantic
            for (CodegenProperty cp : codegenProperties) {
                String typing =
                        getPydanticType(
                                cp,
                                typingImports,
                                pydanticImports,
                                datetimeImports,
                                modelImports,
                                exampleImports,
                                model.classname);
                List<String> fields = new ArrayList<>();
                String firstField = "";

                // is readOnly?
                if (cp.isReadOnly) {
                    readOnlyFields.add(cp.name);
                }

                if (!cp.required) { // optional
                    firstField = "None";
                    typing = "Optional[" + typing + "]";
                    typingImports.add("Optional");
                } else { // required
                    firstField = "...";
                    if (cp.isNullable) {
                        typing = "Optional[" + typing + "]";
                        typingImports.add("Optional");
                    }
                }

                // field
                if (cp.baseName != null
                        && !cp.baseName.equals(cp.name)) { // base name not the same as name
                    fields.add(String.format(Locale.ROOT, "alias=\"%s\"", cp.baseName));
                }

                if (!StringUtils.isEmpty(cp.description)) { // has description
                    fields.add(String.format(Locale.ROOT, "description=\"%s\"", cp.description));
                }

                /* TODO review as example may break the build
                if (!StringUtils.isEmpty(cp.getExample())) { // has example
                    fields.add(String.format(Locale.ROOT, "example=%s", cp.getExample()));
                }*/

                String fieldCustomization;
                if ("None".equals(firstField)) {
                    if (cp.defaultValue == null) {
                        fieldCustomization = "None";
                    } else {
                        if (cp.isArray || cp.isMap) {
                            // TODO handle default value for array/map
                            fieldCustomization = "None";
                        } else {
                            fieldCustomization = cp.defaultValue;
                        }
                    }
                } else { // required field
                    fieldCustomization = firstField;
                }

                if (!fields.isEmpty()) {
                    fields.add(0, fieldCustomization);
                    pydanticImports.add("Field");
                    fieldCustomization =
                            String.format(Locale.ROOT, "Field(%s)", StringUtils.join(fields, ", "));
                }

                if ("...".equals(fieldCustomization)) {
                    // use Field() to avoid pylint warnings
                    pydanticImports.add("Field");
                    fieldCustomization = "Field(...)";
                }

                cp.vendorExtensions.put("x-py-typing", typing + " = " + fieldCustomization);

                // setup x-py-name for each oneOf/anyOf schema
                if (!model.oneOf.isEmpty()) { // oneOf
                    cp.vendorExtensions.put(
                            "x-py-name",
                            String.format(
                                    Locale.ROOT, "oneof_schema_%d_validator", property_count++));
                } else if (!model.anyOf.isEmpty()) { // anyOf
                    cp.vendorExtensions.put(
                            "x-py-name",
                            String.format(
                                    Locale.ROOT, "anyof_schema_%d_validator", property_count++));
                }
            }

            if (!model.isEnum) {
                pydanticImports.add("BaseModel");
            }

            // add parent model to import
            if (!StringUtils.isEmpty(model.parent)) {
                modelImports.add(model.parent);
            }

            // set enum type in extensions and update `name` in enumVars
            if (model.isEnum) {
                for (Map<String, Object> enumVars :
                        (List<Map<String, Object>>) model.getAllowableValues().get("enumVars")) {
                    if ((Boolean) enumVars.get("isString")) {
                        model.vendorExtensions.putIfAbsent("x-py-enum-type", "str");
                        // update `name`, e.g.
                        enumVars.put(
                                "name", toEnumVariableName((String) enumVars.get("value"), "str"));
                    } else {
                        model.vendorExtensions.putIfAbsent("x-py-enum-type", "int");
                        enumVars.put(
                                "name", toEnumVariableName((String) enumVars.get("value"), "int"));
                    }
                }
            }

            // set the extensions if the key is absent
            model.getVendorExtensions().putIfAbsent("x-py-typing-imports", typingImports);
            model.getVendorExtensions().putIfAbsent("x-py-pydantic-imports", pydanticImports);
            model.getVendorExtensions().putIfAbsent("x-py-datetime-imports", datetimeImports);
            model.getVendorExtensions().putIfAbsent("x-py-readonly", readOnlyFields);

            // import models one by one
            if (!modelImports.isEmpty()) {
                Set<String> modelsToImport = new TreeSet<>();
                for (String modelImport : modelImports) {
                    if (modelImport.equals(model.classname)) {
                        // skip self import
                        continue;
                    }
                    modelsToImport.add(
                            "from "
                                    + packageName
                                    + ".models."
                                    + underscore(modelImport)
                                    + " import "
                                    + modelImport);
                }

                model.getVendorExtensions().putIfAbsent("x-py-model-imports", modelsToImport);
            }
        }

        return objs;
    }

    @Override
    public void postProcessParameter(CodegenParameter parameter) {
        postProcessPattern(parameter.pattern, parameter.vendorExtensions);
    }

    @Override
    public void postProcessModelProperty(CodegenModel model, CodegenProperty property) {
        postProcessPattern(property.pattern, property.vendorExtensions);
    }

    /*
     * The OpenAPI pattern spec follows the Perl convention and style of modifiers. Python
     * does not support this in as natural a way so it needs to convert it. See
     * https://docs.python.org/2/howto/regex.html#compilation-flags for details.
     *
     * @param pattern (the String pattern to convert from python to Perl convention)
     * @param vendorExtensions (list of custom x-* properties for extra functionality-see https://swagger.io/docs/specification/openapi-extensions/)
     * @return void
     * @throws IllegalArgumentException if pattern does not follow the Perl /pattern/modifiers convention
     *
     * Includes fix for issue #6675
     */
    public void postProcessPattern(String pattern, Map<String, Object> vendorExtensions) {
        if (pattern != null) {
            int i = pattern.lastIndexOf('/');

            // TOOD update the check below follow python convention
            // Must follow Perl /pattern/modifiers convention
            if (pattern.charAt(0) != '/' || i < 2) {
                throw new IllegalArgumentException(
                        "Pattern must follow the Perl "
                                + "/pattern/modifiers convention. "
                                + pattern
                                + " is not valid.");
            }

            String regex = pattern.substring(1, i).replace("'", "\\'");
            List<String> modifiers = new ArrayList<String>();

            for (char c : pattern.substring(i).toCharArray()) {
                if (regexModifiers.containsKey(c)) {
                    String modifier = regexModifiers.get(c);
                    modifiers.add(modifier);
                }
            }

            vendorExtensions.put("x-regex", regex.replace("\"", "\\\""));
            vendorExtensions.put("x-pattern", pattern.replace("\"", "\\\""));
            vendorExtensions.put("x-modifiers", modifiers);
        }
    }

    @Override
    public CodegenType getTag() {
        return CodegenType.CLIENT;
    }

    @Override
    public String getName() {
        return "python";
    }

    @Override
    public String getHelp() {
        return "Generates a Python client library.";
    }

    @Override
    public String apiDocFileFolder() {
        return (outputFolder + File.separator + apiDocPath);
    }

    @Override
    public String modelDocFileFolder() {
        return (outputFolder + File.separator + modelDocPath);
    }

    @Override
    public String toModelDocFilename(String name) {
        return toModelName(name);
    }

    @Override
    public String toApiDocFilename(String name) {
        return toApiName(name);
    }

    @Override
    public String addRegularExpressionDelimiter(String pattern) {
        if (StringUtils.isEmpty(pattern)) {
            return pattern;
        }

        if (!pattern.matches("^/.*")) {
            // Perform a negative lookbehind on each `/` to ensure that it is escaped.
            return "/" + pattern.replaceAll("(?<!\\\\)\\/", "\\\\/") + "/";
        }

        return pattern;
    }

    @Override
    public String apiFileFolder() {
        return outputFolder + File.separatorChar + apiPackage().replace('.', File.separatorChar);
    }

    @Override
    public String modelFileFolder() {
        return outputFolder + File.separatorChar + modelPackage().replace('.', File.separatorChar);
    }

    @Override
    public String apiTestFileFolder() {
        return outputFolder + File.separatorChar + testFolder;
    }

    @Override
    public String modelTestFileFolder() {
        return outputFolder + File.separatorChar + testFolder;
    }

    public void setPackageUrl(String packageUrl) {
        this.packageUrl = packageUrl;
    }

    public String packagePath() {
        return packageName.replace('.', File.separatorChar);
    }

    /**
     * Generate Python package name from String `packageName`
     *
     * <p>(PEP 0008) Python packages should also have short, all-lowercase names, although the use
     * of underscores is discouraged.
     *
     * @param packageName Package name
     * @return Python package name that conforms to PEP 0008
     */
    @SuppressWarnings("static-method")
    public String generatePackageName(String packageName) {
        return underscore(packageName.replaceAll("[^\\w]+", ""));
    }

    @Override
    public String generatorLanguageVersion() {
        return "3.7+";
    }

    @Override
    protected void addAdditionPropertiesToCodeGenModel(CodegenModel codegenModel, Schema schema) {
        final Schema additionalProperties = getAdditionalProperties(schema);

        if (additionalProperties != null) {
            codegenModel.additionalPropertiesType = getSchemaType(additionalProperties);
        }
    }

    @Override
    public String toEnumVarName(String name, String datatype) {
        if ("int".equals(datatype) || "float".equals(datatype)) {
            return name;
        } else {
            return "\'" + name + "\'";
        }
    }

    public String toEnumVariableName(String name, String datatype) {
        if ("int".equals(datatype)) {
            return "NUMBER_" + name.replace("-", "MINUS_");
        }

        // remove quote e.g. 'abc' => abc
        name = name.substring(1, name.length() - 1);

        if (name.length() == 0) {
            return "EMPTY";
        }

        if (" ".equals(name)) {
            return "SPACE";
        }

        if ("_".equals(name)) {
            return "UNDERSCORE";
        }

        if (reservedWords.contains(name)) {
            name = name.toUpperCase(Locale.ROOT);
        } else if (((CharSequence) name)
                .chars()
                .anyMatch(
                        character ->
                                specialCharReplacements
                                        .keySet()
                                        .contains(String.valueOf((char) character)))) {
            name =
                    underscore(
                                    escape(
                                            name,
                                            specialCharReplacements,
                                            Collections.singletonList("_"),
                                            "_"))
                            .toUpperCase(Locale.ROOT);
        } else {
            name = name.toUpperCase(Locale.ROOT);
        }

        name = name.replace(" ", "_");
        name = name.replaceFirst("^_", "");
        name = name.replaceFirst("_$", "");

        if (name.matches("\\d.*")) {
            name = "ENUM_" + name.toUpperCase(Locale.ROOT);
        }

        return name;
    }

    @Override
    public String toEnumValue(String value, String datatype) {
        if ("int".equals(datatype) || "float".equals(datatype)) {
            return value;
        } else {
            return "\'" + escapeText(value) + "\'";
        }
    }

    @Override
    public String toEnumDefaultValue(String value, String datatype) {
        return value;
    }

    /**
     * checks if the data should be classified as "string" in enum e.g. double in C# needs to be
     * double-quoted (e.g. "2.8") by treating it as a string In the future, we may rename this
     * function to "isEnumString"
     *
     * @param dataType data type
     * @return true if it's a enum string
     */
    @Override
    public boolean isDataTypeString(String dataType) {
        return "str".equals(dataType);
    }

    @Override
    public String escapeReservedWord(String name) {
        if (this.reservedWordsMappings().containsKey(name)) {
            return this.reservedWordsMappings().get(name);
        }
        return "var_" + name;
    }

    public void setMapNumberTo(String mapNumberTo) {
        if ("Union[StrictFloat, StrictInt]".equals(mapNumberTo)
                || "StrictFloat".equals(mapNumberTo)
                || "float".equals(mapNumberTo)) {
            this.mapNumberTo = mapNumberTo;
        } else {
            throw new IllegalArgumentException(
                    "mapNumberTo value must be Union[StrictFloat, StrictInt], StrictStr or float");
        }
    }

    public void setDatetimeFormat(String datetimeFormat) {
        this.datetimeFormat = datetimeFormat;
    }

    public void setDateFormat(String dateFormat) {
        this.dateFormat = dateFormat;
    }

    @Override
    public ModelsMap postProcessModels(ModelsMap objs) {
        // process enum in models
        return postProcessModelsEnum(objs);
    }
}<|MERGE_RESOLUTION|>--- conflicted
+++ resolved
@@ -74,32 +74,6 @@
         // force sortParamsByRequiredFlag to true to make the api method signature less complicated
         sortParamsByRequiredFlag = true;
 
-<<<<<<< HEAD
-        modifyFeatureSet(features -> features
-                .includeDocumentationFeatures(DocumentationFeature.Readme)
-                .wireFormatFeatures(EnumSet.of(WireFormatFeature.JSON, WireFormatFeature.XML, WireFormatFeature.Custom))
-                .includeSecurityFeatures(SecurityFeature.SignatureAuth)
-                .excludeGlobalFeatures(
-                        GlobalFeature.XMLStructureDefinitions,
-                        GlobalFeature.Callbacks,
-                        GlobalFeature.LinkObjects,
-                        GlobalFeature.ParameterStyling
-                )
-                .includeSchemaSupportFeatures(
-                        SchemaSupportFeature.Polymorphism,
-                        SchemaSupportFeature.allOf,
-                        SchemaSupportFeature.oneOf,
-                        SchemaSupportFeature.anyOf
-                )
-                .excludeParameterFeatures(
-                        ParameterFeature.Cookie
-                )
-        );
-
-        generatorMetadata = GeneratorMetadata.newBuilder(generatorMetadata)
-                .stability(Stability.STABLE)
-                .build();
-=======
         modifyFeatureSet(
                 features ->
                         features.includeDocumentationFeatures(DocumentationFeature.Readme)
@@ -128,7 +102,6 @@
 
         generatorMetadata =
                 GeneratorMetadata.newBuilder(generatorMetadata).stability(Stability.STABLE).build();
->>>>>>> cba7561d
 
         // clear import mapping (from default generator) as python does not use it
         // at the moment
