--- conflicted
+++ resolved
@@ -107,11 +107,7 @@
         List<CodegenOperation> operationList = (List<CodegenOperation>) operations.get("operation");
         for (CodegenOperation op : operationList) {
             // Aurelia uses "asGet", "asPost", ... methods; change the method format
-<<<<<<< HEAD
             op.httpMethod = camelize(op.httpMethod.toLowerCase(Locale.ROOT));
-=======
-            op.httpMethod = StringUtils.camelize(op.httpMethod.toLowerCase(Locale.ROOT));
->>>>>>> d056df62
 
             // Collect models to be imported
             for (CodegenParameter param : op.allParams) {
