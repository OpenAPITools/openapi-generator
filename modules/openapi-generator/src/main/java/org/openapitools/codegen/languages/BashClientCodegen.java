/*
 * Copyright 2018 OpenAPI-Generator Contributors (https://openapi-generator.tech)
 * Copyright 2018 SmartBear Software
 *
 * Licensed under the Apache License, Version 2.0 (the "License");
 * you may not use this file except in compliance with the License.
 * You may obtain a copy of the License at
 *
 *     http://www.apache.org/licenses/LICENSE-2.0
 *
 * Unless required by applicable law or agreed to in writing, software
 * distributed under the License is distributed on an "AS IS" BASIS,
 * WITHOUT WARRANTIES OR CONDITIONS OF ANY KIND, either express or implied.
 * See the License for the specific language governing permissions and
 * limitations under the License.
 */

package org.openapitools.codegen.languages;

import com.fasterxml.jackson.core.JsonProcessingException;
import com.fasterxml.jackson.databind.ObjectMapper;
import com.fasterxml.jackson.databind.node.ObjectNode;
import io.swagger.v3.oas.models.OpenAPI;
import io.swagger.v3.oas.models.Operation;
import io.swagger.v3.oas.models.media.ArraySchema;
import io.swagger.v3.oas.models.media.Schema;
import io.swagger.v3.oas.models.parameters.Parameter;
import io.swagger.v3.oas.models.servers.Server;
import org.apache.commons.lang3.StringEscapeUtils;
import org.apache.commons.lang3.StringUtils;
import org.openapitools.codegen.*;
import org.openapitools.codegen.meta.features.*;
import org.openapitools.codegen.utils.ModelUtils;
import org.slf4j.Logger;
import org.slf4j.LoggerFactory;

import java.util.*;

import static org.openapitools.codegen.utils.StringUtils.*;

public class BashClientCodegen extends DefaultCodegen implements CodegenConfig {
    private static final Logger LOGGER = LoggerFactory.getLogger(BashClientCodegen.class);

    protected String apiVersion = "1.0.0";

    protected String curlOptions;
    protected boolean processMarkdown = false;
    protected String scriptName = "client.sh";
    protected boolean generateBashCompletion = false;
    protected boolean generateZshCompletion = false;
    protected String hostEnvironmentVariable;
    protected String basicAuthEnvironmentVariable;
    protected String apiKeyAuthEnvironmentVariable;
    protected String apiDocPath = "docs/";
    protected String modelDocPath = "docs/";

    protected static int emptyMethodNameCounter = 0;

    public static final String CURL_OPTIONS = "curlOptions";
    public static final String PROCESS_MARKDOWN = "processMarkdown";
    public static final String SCRIPT_NAME = "scriptName";
    public static final String
            GENERATE_BASH_COMPLETION = "generateBashCompletion";
    public static final String
            GENERATE_ZSH_COMPLETION = "generateZshCompletion";
    public static final String
            HOST_ENVIRONMENT_VARIABLE_NAME = "hostEnvironmentVariable";
    public static final String
            BASIC_AUTH_ENVIRONMENT_VARIABLE_NAME = "basicAuthEnvironmentVariable";
    public static final String
            APIKEY_AUTH_ENVIRONMENT_VARIABLE_NAME = "apiKeyAuthEnvironmentVariable";

    /**
     * Configures the type of generator.
     *
     * @return the CodegenType for this generator
     */
    public CodegenType getTag() {
        return CodegenType.CLIENT;
    }

    /**
     * Configures a friendly name for the generator.  This will be used by
     * the generator to select the library with the -g flag.
     *
     * @return the friendly name for the generator
     */
    public String getName() {
        return "bash";
    }

    /**
     * Returns human-friendly help for the generator.  Provide the consumer with
     * help tips, parameters here
     *
     * @return A string value for the help message
     */
    public String getHelp() {
        return "Generates a Bash client script based on cURL.";
    }

    public BashClientCodegen() {
        super();

<<<<<<< HEAD
        // TODO: Bash maintainer review
        featureSet = getFeatureSet().modify()
                .documentationFeatures(EnumSet.of(
                        DocumentationFeature.Readme
                ))
                .securityFeatures(EnumSet.of(
                        SecurityFeature.OAuth2_Implicit,
                        SecurityFeature.BasicAuth,
                        SecurityFeature.BearerToken,
                        SecurityFeature.ApiKey
                ))
                .includeParameterFeatures(
                        ParameterFeature.Cookie
                )
                .includeWireFormatFeatures(
                        WireFormatFeature.JSON,
                        WireFormatFeature.XML,
                        WireFormatFeature.Custom
                )
                .excludeSchemaSupportFeatures(
                        SchemaSupportFeature.Polymorphism,
                        SchemaSupportFeature.Union
                )
                .build();
=======
        setReservedWordsLowerCase(
                Arrays.asList(
                        "case",
                        "do",
                        "done",
                        "elif",
                        "else",
                        "esac",
                        "fi",
                        "for",
                        "function",
                        "if",
                        "in",
                        "select",
                        "then",
                        "until",
                        "while"
                )
        );
>>>>>>> 2a2c5c59

        /**
         * Set the output folder here
         */
        outputFolder = "generated-code/bash";

        /**
         * No model files.
         */
        modelTemplateFiles.clear();


        /**
         * No API files.
         */
        apiTemplateFiles.clear();


        /**
         * docs files.
         */
        modelDocTemplateFiles.put("model_doc.mustache", ".md");
        apiDocTemplateFiles.put("api_doc.mustache", ".md");


        /**
         * Templates location for client script and bash completion template.
         */
        embeddedTemplateDir = templateDir = "bash";


        /**
         * Allow the user to force the script to always include certain cURL
         * comamnds
         */
        cliOptions.add(CliOption.newString(CURL_OPTIONS, "Default cURL options"));
        cliOptions.add(CliOption.newBoolean(PROCESS_MARKDOWN,
                "Convert all Markdown Markup into terminal formatting"));
        cliOptions.add(CliOption.newString(SCRIPT_NAME,
                "The name of the script that will be generated " +
                        "(e.g. petstore-cli)"));
        cliOptions.add(CliOption.newBoolean(GENERATE_BASH_COMPLETION,
                "Whether to generate the Bash completion script"));
        cliOptions.add(CliOption.newBoolean(GENERATE_ZSH_COMPLETION,
                "Whether to generate the Zsh completion script"));
        cliOptions.add(CliOption.newString(HOST_ENVIRONMENT_VARIABLE_NAME,
                "Name of environment variable where host can be defined " +
                        "(e.g. PETSTORE_HOST='http://api.openapitools.org:8080')"));
        cliOptions.add(CliOption.newString(BASIC_AUTH_ENVIRONMENT_VARIABLE_NAME,
                "Name of environment variable where username and password "
                        +
                        "can be defined (e.g. PETSTORE_CREDS='username:password')"));
        cliOptions.add(CliOption.newBoolean(APIKEY_AUTH_ENVIRONMENT_VARIABLE_NAME,
                "Name of environment variable where API key "
                        +
                        "can be defined (e.g. PETSTORE_APIKEY='kjhasdGASDa5asdASD')"));

        /**
         * Bash reserved words.
         */
        reservedWords = new HashSet<String>(
                Arrays.asList(
                        "case",
                        "do",
                        "done",
                        "elif",
                        "else",
                        "esac",
                        "fi",
                        "for",
                        "function",
                        "if",
                        "in",
                        "select",
                        "then",
                        "time",
                        "until",
                        "while")
        );

        typeMapping.clear();
        typeMapping.put("array", "array");
        typeMapping.put("map", "map");
        typeMapping.put("List", "array");
        typeMapping.put("boolean", "boolean");
        typeMapping.put("string", "string");
        typeMapping.put("int", "integer");
        typeMapping.put("float", "float");
        typeMapping.put("number", "integer");
        typeMapping.put("date", "string");
        typeMapping.put("DateTime", "string");
        typeMapping.put("long", "integer");
        typeMapping.put("short", "integer");
        typeMapping.put("char", "string");
        typeMapping.put("double", "float");
        typeMapping.put("object", "map");
        typeMapping.put("integer", "integer");
        typeMapping.put("ByteArray", "string");
        typeMapping.put("file", "binary");
        typeMapping.put("binary", "binary");
        typeMapping.put("UUID", "string");
        typeMapping.put("URI", "string");

        /**
         * Additional Properties.  These values can be passed to the templates and
         * are available in models, apis, and supporting files.
         */
        additionalProperties.put("apiVersion", apiVersion);
        // make api and model doc path available in mustache template
        additionalProperties.put("apiDocPath", apiDocPath);
        additionalProperties.put("modelDocPath", modelDocPath);

        /**
         * Language Specific Primitives.  These types will not trigger imports by
         * the client generator
         */
        languageSpecificPrimitives.clear();
        languageSpecificPrimitives.add("array");
        languageSpecificPrimitives.add("map");
        languageSpecificPrimitives.add("boolean");
        languageSpecificPrimitives.add("integer");
        languageSpecificPrimitives.add("float");
        languageSpecificPrimitives.add("string");
        languageSpecificPrimitives.add("binary");
    }


    @Override
    public void processOpts() {
        super.processOpts();

        if (additionalProperties.containsKey(CURL_OPTIONS)) {
            setCurlOptions(additionalProperties.get(CURL_OPTIONS).toString());
            additionalProperties.put("x-codegen-curl-options", this.curlOptions);
        }

        if (additionalProperties.containsKey(PROCESS_MARKDOWN)) {
            setProcessMarkdown(convertPropertyToBooleanAndWriteBack(PROCESS_MARKDOWN));
        }

        if (additionalProperties.containsKey(GENERATE_BASH_COMPLETION)) {
            setGenerateBashCompletion(convertPropertyToBooleanAndWriteBack(GENERATE_BASH_COMPLETION));
        }

        if (additionalProperties.containsKey(GENERATE_ZSH_COMPLETION)) {
            setGenerateZshCompletion(convertPropertyToBooleanAndWriteBack(GENERATE_ZSH_COMPLETION));
        }

        if (additionalProperties.containsKey(SCRIPT_NAME)) {
            setScriptName(additionalProperties.get(SCRIPT_NAME).toString());
        }
        additionalProperties.put("x-codegen-script-name", scriptName);

        if (additionalProperties.containsKey(HOST_ENVIRONMENT_VARIABLE_NAME)) {
            setHostEnvironmentVariable(
                    additionalProperties.get(HOST_ENVIRONMENT_VARIABLE_NAME).toString());
            additionalProperties.put("x-codegen-host-env", hostEnvironmentVariable);
        }

        if (additionalProperties.containsKey(BASIC_AUTH_ENVIRONMENT_VARIABLE_NAME)) {
            setBasicAuthEnvironmentVariable(
                    additionalProperties.get(BASIC_AUTH_ENVIRONMENT_VARIABLE_NAME).toString());
            additionalProperties.put("x-codegen-basicauth-env", basicAuthEnvironmentVariable);
        }

        if (additionalProperties.containsKey(APIKEY_AUTH_ENVIRONMENT_VARIABLE_NAME)) {
            setApiKeyAuthEnvironmentVariable(
                    additionalProperties.get(APIKEY_AUTH_ENVIRONMENT_VARIABLE_NAME).toString());
            additionalProperties.put("x-codegen-apikey-env", apiKeyAuthEnvironmentVariable);
        }

        supportingFiles.add(new SupportingFile(
                "client.mustache", "", scriptName));
        supportingFiles.add(new SupportingFile(
                "bash-completion.mustache", "", scriptName + ".bash-completion"));
        supportingFiles.add(new SupportingFile(
                "zsh-completion.mustache", "", "_" + scriptName));
        supportingFiles.add(new SupportingFile(
                "README.mustache", "", "README.md"));
        supportingFiles.add(new SupportingFile(
                "Dockerfile.mustache", "", "Dockerfile"));
    }

    public void setCurlOptions(String curlOptions) {
        this.curlOptions = curlOptions;
    }

    public void setProcessMarkdown(boolean processMarkdown) {
        this.processMarkdown = processMarkdown;
    }

    public void setScriptName(String scriptName) {
        this.scriptName = scriptName;
    }

    public void setGenerateBashCompletion(boolean generateBashCompletion) {
        this.generateBashCompletion = generateBashCompletion;
    }

    public void setGenerateZshCompletion(boolean generateZshCompletion) {
        this.generateZshCompletion = generateZshCompletion;
    }

    public void setHostEnvironmentVariable(String hostEnvironmentVariable) {
        this.hostEnvironmentVariable = hostEnvironmentVariable;
    }

    public void setBasicAuthEnvironmentVariable(String
                                                        basicAuthEnvironmentVariable) {
        this.basicAuthEnvironmentVariable = basicAuthEnvironmentVariable;
    }

    public void setApiKeyAuthEnvironmentVariable(String
                                                         apiKeyAuthEnvironmentVariable) {
        this.apiKeyAuthEnvironmentVariable = apiKeyAuthEnvironmentVariable;
    }


    /**
     * Escapes a reserved word as defined in the `reservedWords` array. Handle
     * escaping those terms here. This logic is only called if a variable
     * matches the reserved words.
     *
     * @return the escaped term
     */
    @Override
    public String escapeReservedWord(String name) {
        return "_" + name;  // add an underscore to the name
    }

    /**
     * Location to write model files.  You can use the modelPackage() as defined
     * when the class is instantiated.
     */
    public String modelFileFolder() {
        return outputFolder;
    }

    /**
     * Location to write api files.  You can use the apiPackage() as defined when
     * the class is instantiated.
     */
    @Override
    public String apiFileFolder() {
        return outputFolder;
    }

    @Override
    public String apiDocFileFolder() {
        return (outputFolder + "/" + apiDocPath);
    }

    @Override
    public String modelDocFileFolder() {
        return (outputFolder + "/" + modelDocPath);
    }

    @Override
    public String toModelDocFilename(String name) {
        return toModelName(name);
    }

    @Override
    public String toApiDocFilename(String name) {
        return toApiName(name);
    }

    /**
     * Optional - type declaration. This is a String which is used by the
     * templates to instantiate your types. There is typically special handling
     * for different property types
     *
     * @return a string value used as the `dataType` field for model templates,
     * `returnType` for api templates
     */
    @Override
    public String getTypeDeclaration(Schema p) {
        if (ModelUtils.isArraySchema(p)) {
            ArraySchema ap = (ArraySchema) p;
            Schema inner = ap.getItems();
            return getSchemaType(p) + "[" + getTypeDeclaration(inner) + "]";
        } else if (ModelUtils.isMapSchema(p)) {
            Schema inner = ModelUtils.getAdditionalProperties(p);
            return getSchemaType(p) + "[String, " + getTypeDeclaration(inner) + "]";
        }
        return super.getTypeDeclaration(p);
    }

    /**
     * Optional - schema type conversion. This is used to map OpenAPI types in
     * a `Property` into either language specific types via `typeMapping` or into
     * complex models if there is not a mapping.
     *
     * @return a string value of the type or complex model for this property
     * @see io.swagger.v3.oas.models.media.Schema
     */
    @Override
    public String getSchemaType(Schema p) {
        String schemaType = super.getSchemaType(p);
        String type = null;
        if (typeMapping.containsKey(schemaType)) {
            type = typeMapping.get(schemaType);
            if (languageSpecificPrimitives.contains(type))
                return type;
        } else {
            type = schemaType;
        }
        return toModelName(type);
    }


    /**
     * Convert OpenAPI Parameter object to Codegen Parameter object
     *
     * @param imports set of imports for library/package/module
     * @param param   OpenAPI parameter object
     * @return Codegen Parameter object
     */
    @Override
    public CodegenParameter fromParameter(Parameter param, Set<String> imports) {

        CodegenParameter p = super.fromParameter(param, imports);

        if (p.isContainer) { // array or map
            /**
             * Currently it's not possible to specify in the codegen other collection
             * formats than 'multi'
             */
            if (!StringUtils.isEmpty(p.collectionFormat)) {
                if (Boolean.TRUE.equals(p.exclusiveMaximum)) {
                    p.vendorExtensions.put("x-codegen-collection-max-items",
                            p.maxItems);
                }

                if (Boolean.TRUE.equals(p.exclusiveMinimum)) {
                    p.vendorExtensions.put("x-codegen-collection-min-items",
                            p.minItems);
                }

                if ("multi".equals(p.collectionFormat) && Boolean.TRUE.equals(p.isQueryParam)) {
                    //'multi' is only supported for query parameters
                    p.vendorExtensions.put("x-codegen-collection-multi", true);
                } else if ("csv".equals(p.collectionFormat)) {
                    p.vendorExtensions.put("x-codegen-collection-csv", true);
                } else if ("ssv".equals(p.collectionFormat)) {
                    p.vendorExtensions.put("x-codegen-collection-ssv", true);
                } else if ("tsv".equals(p.collectionFormat)) {
                    p.vendorExtensions.put("x-codegen-collection-tsv", true);
                } else if ("pipes".equals(p.collectionFormat)) {
                    p.vendorExtensions.put("x-codegen-collection-pipes", true);
                } else {
                    LOGGER.warn("Unsupported collection format in Bash generator: " + p.collectionFormat);
                }
            }
        }

        return p;

    }

    /**
     * Override with any special text escaping logic
     */
    @SuppressWarnings("static-method")
    public String escapeText(String input) {
        if (input == null) {
            return input;
        }

        /**
         * Trim the input text always.
         */
        String result = input.trim();

        /**
         * remove standalone '\'
         *
         * replace " with \"
         * outter unescape to retain the original multi-byte characters
         */
        result = escapeUnsafeCharacters(
                StringEscapeUtils.unescapeJava(
                        StringEscapeUtils.escapeJava(result).replace("\\/", "/"))
                        .replace("\\", "\\\\")
                        .replace("\"", "\\\""));

        if (this.processMarkdown) {

            /**
             * Convert markdown strong **Bold text**  and __Bold text__
             * to bash bold control sequences (tput bold)
             */
            result = result.replaceAll("(?m)(^|\\s)\\*{2}([\\w\\d ]+)\\*{2}($|\\s)",
                    "\\$\\(tput bold\\) $2 \\$\\(tput sgr0\\)");

            result = result.replaceAll("(?m)(^|\\s)_{2}([\\w\\d ]+)_{2}($|\\s)",
                    "\\$\\(tput bold\\) $2 \\$\\(tput sgr0\\)");
            /**
             * Convert markdown *Italics text* and _Italics text_ to bash dim
             * control sequences (tput dim)
             */
            result = result.replaceAll("(?m)(^|\\s)\\*{1}([\\w\\d ]+)\\*{1}($|\\s)",
                    "\\$\\(tput dim\\) $2 \\$\\(tput sgr0\\)");

            result = result.replaceAll("(?m)(^|\\s)_{1}([\\w\\d ]+)_{1}($|\\s)",
                    "\\$\\(tput dim\\) $2 \\$\\(tput sgr0\\)");


            /**
             * Convert all markdown section 1 level headers with bold
             */
            result = result.replaceAll("(?m)^\\#\\s+(.+)$",
                    "\n\\$\\(tput bold\\)\\$\\(tput setaf 7\\)"
                            + "$1\\$\\(tput sgr0\\)");

            /**
             * Convert all markdown section 2 level headers with bold
             */
            result = result.replaceAll("(?m)^\\#\\#\\s+(.+)$",
                    "\n\\$\\(tput bold\\)\\$\\(tput setaf 7\\)"
                            + "$1\\$\\(tput sgr0\\)");

            /**
             * Convert all markdown section 3 level headers with bold
             */
            result = result.replaceAll("(?m)^\\#\\#\\#\\s+(.+)$",
                    "\n\\$\\(tput bold\\)\\$\\(tput setaf 7\\)"
                            + "$1\\$\\(tput sgr0\\)");

            /**
             * Convert all markdown code blocks into --- delimited sections
             */
            result = result.replaceAll("(?m)\\s*```.*$",
                    "\n---");

            result = result.replaceAll("(?m)\\s*\\'\\'\\'.*$",
                    "\n---");

            /**
             * Remove any trailing new line at the end of the string
             */
            result = result.replaceAll("\\s+$", "");
        }

        return result;
    }

    @Override
    public String escapeQuotationMark(String input) {
        return input;
    }

    /**
     * Override with any special text escaping logic to handle unsafe
     * characters so as to avoid code injection.
     *
     * @param input String to be cleaned up
     * @return string with unsafe characters removed or escaped
     */
    public String escapeUnsafeCharacters(String input) {

        /**
         * Replace backticks with normal single quotes.
         */
        String result = input.replaceAll("`", "'");

        return result;
    }


    @Override
    public CodegenOperation fromOperation(String path, String httpMethod,
                                          Operation operation, List<Server> servers) {
        Map<String, Schema> definitions = ModelUtils.getSchemas(this.openAPI);
        CodegenOperation op = super.fromOperation(path, httpMethod, operation, servers);

        /**
         * Check if the operation has a Bash codegen specific description
         * for help
         */
        if (op.vendorExtensions.containsKey("x-bash-codegen-description")) {
            String bash_description
                    = (String) op.vendorExtensions.get("x-bash-codegen-description");

            op.vendorExtensions.put("x-bash-codegen-description",
                    escapeText(bash_description));
        }

        /**
         * Check if operation has an 'x-code-samples' vendor extension with
         * Shell example
         */
        if (op.vendorExtensions.containsKey("x-code-samples")) {

            List codesamples = (List) op.vendorExtensions.get("x-code-samples");

            for (Object codesample : codesamples) {
                if (codesample instanceof ObjectNode) {
                    ObjectNode codesample_object = (ObjectNode) codesample;

                    if ((codesample_object.get("lang").asText()).equals("Shell")) {

                        op.vendorExtensions.put("x-bash-codegen-sample",
                                escapeUnsafeCharacters(
                                        codesample_object.get("source").asText()));

                    }
                }
            }
        }

        for (CodegenParameter p : op.bodyParams) {
            if (p.dataType != null && definitions.get(p.dataType) != null) {
                /**
                 * If the operation produces Json and has nonempty example
                 * try to reformat it.
                 */
                if (getConsumesInfo(this.openAPI, operation) != null
                        && getConsumesInfo(this.openAPI, operation).contains("application/json")
                        && definitions.get(p.dataType).getExample() != null) {

                    ObjectMapper mapper = new ObjectMapper();
                    try {
                        p.vendorExtensions.put(
                                "x-codegen-body-example",
                                mapper.writerWithDefaultPrettyPrinter().writeValueAsString(
                                        definitions.get(p.dataType).getExample()));
                    } catch (JsonProcessingException e) {
                        LOGGER.warn(e.getMessage(), e);
                    }
                } else {
                    /**
                     * Otherwise present whatever is provided as example
                     */
                    p.vendorExtensions.put(
                            "x-codegen-body-example",
                            definitions.get(p.dataType).getExample());
                }
            }
        }

        return op;

    }

    /**
     * Preprocess original properties from the OpenAPI definition where necessary.
     *
     * @param openAPI [description]
     */
    @Override
    public void preprocessOpenAPI(OpenAPI openAPI) {
        super.preprocessOpenAPI(openAPI);

      /* TODO need to revise the logic below
      if ("/".equals(openAPI.getServers())) {
          openAPI.setBasePath("");
      }
      */

      /* there should not be a need to get the vendor extension this way
      if(openAPI.getInfo() != null
         && openAPI.getInfo().getVendorExtensions()!=null) {
        String bash_codegen_app_description
          = (String)openAPI.getInfo().getVendorExtensions()
                                            .get("x-bash-codegen-description");

        if (bash_codegen_app_description != null) {
          bash_codegen_app_description
            = escapeText(bash_codegen_app_description);

          additionalProperties.put("x-bash-codegen-app-description",
            bash_codegen_app_description);

        }
      }*/
    }

    @Override
    public void setParameterExampleValue(CodegenParameter p) {
        String example;

        if (p.defaultValue == null) {
            example = p.example;
        } else {
            p.example = p.defaultValue;
            return;
        }

        String type = p.baseType;
        if (type == null) {
            type = p.dataType;
        }

        if ("string".equalsIgnoreCase(type)) {
            if (example == null) {
                example = p.paramName + "_example";
            }
            example = "'" + escapeText(example) + "'";
        } else if ("integer".equals(type)) {
            if (example == null) {
                example = "56";
            }
        } else if ("float".equalsIgnoreCase(type)) {
            if (example == null) {
                example = "3.4";
            }
        } else if ("boolean".equalsIgnoreCase(type)) {
            if (example == null) {
                example = "True";
            }
        } else if ("file".equalsIgnoreCase(type) || "binary".equalsIgnoreCase(type)) {
            if (example == null) {
                example = "BINARY_DATA_HERE";
            }
            example = "'" + escapeText(example) + "'";
        } else if ("date".equalsIgnoreCase(type)) {
            if (example == null) {
                example = "2013-10-20";
            }
            example = "'" + escapeText(example) + "'";
        } else if ("datetime".equalsIgnoreCase(type)) {
            if (example == null) {
                example = "2013-10-20T19:20:30+01:00";
            }
            example = "'" + escapeText(example) + "'";
        } else if (!languageSpecificPrimitives.contains(type)) {
            // type is a model class, e.g. User
            example = type;
        } else if ("array".equalsIgnoreCase(type) || "map".equalsIgnoreCase(type)) {
            // skip map/array as it will be handled below
        } else {
            LOGGER.warn("Type " + type + " not handled properly in setParameterExampleValue");
        }

        if (example == null) {
            example = "NULL";
        } else if (Boolean.TRUE.equals(p.isListContainer)) {
            example = "[" + example + "]";
        } else if (Boolean.TRUE.equals(p.isMapContainer)) {
            example = "{'key': " + example + "}";
        }

        p.example = example;
    }

    @Override
    public String toModelFilename(String name) {
        return camelize(name);
    }

    @Override
    public String toOperationId(String operationId) {
        // rename to empty_method_name_1 (e.g.) if method name is empty
        if (StringUtils.isEmpty(operationId)) {
            operationId = camelize("empty_method_name_" + emptyMethodNameCounter++, true);
            LOGGER.warn("Empty method name (operationId) found. Renamed to " + operationId);
            return operationId;
        }

        // method name cannot use reserved keyword, e.g. return
        if (isReservedWord(operationId)) {
            String newOperationId = underscore("call" + camelize(operationId));
            LOGGER.warn(operationId + " (reserved word) cannot be used as method name. Renamed to " + newOperationId);
            return newOperationId;
        }

        // operationId starts with a number
        if (operationId.matches("^\\d.*")) {
            LOGGER.warn(operationId + " (starting with a number) cannot be used as method name. Renamed to " + underscore(sanitizeName("call_" + operationId)));
            operationId = "call_" + operationId;
        }

        return camelize(sanitizeName(operationId), true);
    }

}<|MERGE_RESOLUTION|>--- conflicted
+++ resolved
@@ -102,7 +102,6 @@
     public BashClientCodegen() {
         super();
 
-<<<<<<< HEAD
         // TODO: Bash maintainer review
         featureSet = getFeatureSet().modify()
                 .documentationFeatures(EnumSet.of(
@@ -127,7 +126,7 @@
                         SchemaSupportFeature.Union
                 )
                 .build();
-=======
+
         setReservedWordsLowerCase(
                 Arrays.asList(
                         "case",
@@ -147,7 +146,6 @@
                         "while"
                 )
         );
->>>>>>> 2a2c5c59
 
         /**
          * Set the output folder here
