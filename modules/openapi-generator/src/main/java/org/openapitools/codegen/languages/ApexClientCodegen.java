--- conflicted
+++ resolved
@@ -17,21 +17,6 @@
 
 package org.openapitools.codegen.languages;
 
-<<<<<<< HEAD
-import io.swagger.v3.oas.models.OpenAPI;
-import io.swagger.v3.oas.models.Operation;
-import io.swagger.v3.oas.models.info.Info;
-import io.swagger.v3.oas.models.media.ArraySchema;
-import io.swagger.v3.oas.models.media.BooleanSchema;
-import io.swagger.v3.oas.models.media.ByteArraySchema;
-import io.swagger.v3.oas.models.media.EmailSchema;
-import io.swagger.v3.oas.models.media.FileSchema;
-import io.swagger.v3.oas.models.media.PasswordSchema;
-import io.swagger.v3.oas.models.media.Schema;
-import io.swagger.v3.oas.models.responses.ApiResponse;
-import org.apache.commons.lang3.StringUtils;
-=======
->>>>>>> 3f65d6c3
 import org.openapitools.codegen.CliOption;
 import org.openapitools.codegen.CodegenProperty;
 import org.openapitools.codegen.SupportingFile;
@@ -42,17 +27,7 @@
 import org.slf4j.Logger;
 import org.slf4j.LoggerFactory;
 import java.io.File;
-<<<<<<< HEAD
-import java.util.ArrayList;
-import java.util.Arrays;
-import java.util.HashMap;
-import java.util.HashSet;
-import java.util.List;
-import java.util.Locale;
-import java.util.Map;
-=======
 import java.util.*;
->>>>>>> 3f65d6c3
 
 public class ApexClientCodegen extends AbstractApexCodegen {
 
@@ -241,7 +216,8 @@
         String out = null;
         if (ModelUtils.isArraySchema(p)) {
             Schema inner = ((ArraySchema) p).getItems();
-            out = String.format(Locale.ROOT,
+            out = String.format(
+                    Locale.ROOT,
                     "new List<%s>()",
                     inner == null ? "Object" : getTypeDeclaration(inner)
             );
@@ -256,17 +232,11 @@
             String s = inner == null ? "Object" : getTypeDeclaration(inner);
             out = String.format(Locale.ROOT, "new Map<String, %s>()", s);
         } else if (ModelUtils.isStringSchema(p)) {
-<<<<<<< HEAD
-            String def = (String) p.getDefault();
-            if (def != null) {
-                out = p.getEnum() == null ? String.format(Locale.ROOT, "'%s'", escapeText(def)) : def;
-=======
             if (p.getDefault() != null) {
                 String def = p.getDefault().toString();
                 if (def != null) {
-                    out = p.getEnum() == null ? String.format("'%s'", escapeText(def)) : def;
+                    out = p.getEnum() == null ? String.format(Locale.ROOT, "'%s'", escapeText(def)) : def;
                 }
->>>>>>> 3f65d6c3
             }
         } else {
             out = super.toDefaultValue(p);
@@ -315,117 +285,6 @@
     }
 
     @Override
-<<<<<<< HEAD
-    public String escapeText(String input) {
-        if (input == null) {
-            return input;
-        }
-
-        return input.replace("'", "\\'").replace("\n", "\\n").replace("\r", "\\r");
-    }
-
-    @Override
-    public String toModelTestFilename(String name) {
-        return toModelName(name) + "Test";
-    }
-
-    @Override
-    public String toExampleValue(Schema p) {
-        if (p == null) {
-            return "";
-        }
-        Object obj = p.getExample();
-        String example = obj == null ? "" : obj.toString();
-        if (ModelUtils.isArraySchema(p)) { // array
-            example = "new " + getTypeDeclaration(p) + "{" + toExampleValue(
-                    ((ArraySchema) p).getItems()) + "}";
-        } else if (ModelUtils.isBooleanSchema(p)) {
-            example = String.valueOf(!"false".equals(example));
-        } else if (ModelUtils.isByteArraySchema(p)) { // byte array
-            if (example.isEmpty()) {
-                example = "VGhlIHF1aWNrIGJyb3duIGZveCBqdW1wZWQgb3ZlciB0aGUgbGF6eSBkb2cu";
-            }
-            ((ByteArraySchema) p).setExample(example);
-            example = "EncodingUtil.base64Decode('" + example + "')";
-        } else if (ModelUtils.isDateSchema(p)) { // date
-            if (example.matches("^\\d{4}(-\\d{2}){2}")) {
-                example = example.substring(0, 10).replaceAll("-0?", ", ");
-            } else if (example.isEmpty()) {
-                example = "2000, 1, 23";
-            } else {
-                LOGGER.warn(String.format(Locale.ROOT, "The example provided for property '%s' is not a valid RFC3339 date. Defaulting to '2000-01-23'. [%s]", p
-                        .getName(), example));
-                example = "2000, 1, 23";
-            }
-            example = "Date.newInstance(" + example + ")";
-        } else if (ModelUtils.isDateTimeSchema(p)) { // datetime
-            if (example.matches("^\\d{4}([-T:]\\d{2}){5}.+")) {
-                example = example.substring(0, 19).replaceAll("[-T:]0?", ", ");
-            } else if (example.isEmpty()) {
-                example = "2000, 1, 23, 4, 56, 7";
-            } else {
-                LOGGER.warn(String.format(Locale.ROOT, "The example provided for property '%s' is not a valid RFC3339 datetime. Defaulting to '2000-01-23T04-56-07Z'. [%s]", p
-                        .getName(), example));
-                example = "2000, 1, 23, 4, 56, 7";
-            }
-            example = "Datetime.newInstanceGmt(" + example + ")";
-        } else if (ModelUtils.isNumberSchema(p)) { // number
-            example = example.replaceAll("[^-0-9.]", "");
-            example = example.isEmpty() ? "1.3579" : example;
-        } else if (ModelUtils.isFileSchema(p)) { // file
-            if (example.isEmpty()) {
-                example = "VGhlIHF1aWNrIGJyb3duIGZveCBqdW1wZWQgb3ZlciB0aGUgbGF6eSBkb2cu";
-                ((FileSchema) p).setExample(example);
-            }
-            example = "EncodingUtil.base64Decode(" + example + ")";
-        } else if (ModelUtils.isEmailSchema(p)) { // email
-            if (example.isEmpty()) {
-                example = "example@example.com";
-                ((EmailSchema) p).setExample(example);
-            }
-            example = "'" + example + "'";
-        } else if (ModelUtils.isLongSchema(p)) { // long
-            example = example.isEmpty() ? "123456789L" : example + "L";
-        } else if (ModelUtils.isMapSchema(p)) { // map
-            example = "new " + getTypeDeclaration(p) + "{'key'=>" + toExampleValue(
-                    (Schema) p.getAdditionalProperties()) + "}";
-        } else if (ModelUtils.isObjectSchema(p)) { // object
-            example = example.isEmpty() ? "null" : example;
-        } else if (ModelUtils.isPasswordSchema(p)) { // password
-            example = example.isEmpty() ? "password123" : escapeText(example);
-            ((PasswordSchema) p).setExample(example);
-            example = "'" + example + "'";
-        } else if (!StringUtils.isEmpty(p.get$ref())) {
-            example = getTypeDeclaration(p) + ".getExample()";
-        } else if (ModelUtils.isUUIDSchema(p)) {
-            example = example.isEmpty()
-                    ? "'046b6c7f-0b8a-43b9-b35d-6489e6daee91'"
-                    : "'" + escapeText(example) + "'";
-        } else if (ModelUtils.isStringSchema(p)) { // string
-            List<String> enums = p.getEnum();
-            if (enums != null && example.isEmpty()) {
-                example = enums.get(0);
-                p.setExample(example);
-            } else if (example.isEmpty()) {
-                example = "aeiou";
-            } else {
-                example = escapeText(example);
-                p.setExample(example);
-            }
-            example = "'" + example + "'";
-        }
-
-        return example;
-    }
-
-    @Override
-    public String toApiName(String name) {
-        return camelize(classPrefix + super.toApiName(name));
-    }
-
-    @Override
-=======
->>>>>>> 3f65d6c3
     public void updateCodegenPropertyEnum(CodegenProperty var) {
         super.updateCodegenPropertyEnum(var);
         if (var.isEnum && var.example != null) {
