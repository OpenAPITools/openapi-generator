--- conflicted
+++ resolved
@@ -111,11 +111,7 @@
 
     @Override
     public void processOpts() {
-<<<<<<< HEAD
-        this.setDiscriminatorExplicitMappingVerbose(true);
-=======
         this.setLegacyDiscriminatorBehavior(false);
->>>>>>> e8f486ba
 
         super.processOpts();
 
