--- conflicted
+++ resolved
@@ -209,16 +209,9 @@
                 "Optionally use libraries to manage response.  Currently "
                         + StringUtils.join(RESPONSE_LIBRARIES, ", ")
                         + " are available."));
-<<<<<<< HEAD
-=======
         cliOptions.add(new CliOption(CodegenConstants.NON_PUBLIC_API,
                 CodegenConstants.NON_PUBLIC_API_DESC 
                         + "(default: false)"));
-        cliOptions.add(new CliOption(UNWRAP_REQUIRED,
-                "Treat 'required' properties in response as non-optional "
-                        + "(which would crash the app if api returns null as opposed "
-                        + "to required option specified in json schema"));
->>>>>>> 00abb478
         cliOptions.add(new CliOption(OBJC_COMPATIBLE,
                 "Add additional properties and methods for Objective-C "
                         + "compatibility (default: false)"));
@@ -336,8 +329,6 @@
         }
         sourceFolder = projectName + File.separator + sourceFolder;
 
-<<<<<<< HEAD
-=======
         // Setup nonPublicApi option, which generates code with reduced access
         // modifiers; allows embedding elsewhere without exposing non-public API calls
         // to consumers
@@ -346,14 +337,6 @@
         }
         additionalProperties.put(CodegenConstants.NON_PUBLIC_API, nonPublicApi);
 
-        // Setup unwrapRequired option, which makes all the
-        // properties with "required" non-optional
-        if (additionalProperties.containsKey(UNWRAP_REQUIRED)) {
-            setUnwrapRequired(convertPropertyToBooleanAndWriteBack(UNWRAP_REQUIRED));
-        }
-        additionalProperties.put(UNWRAP_REQUIRED, unwrapRequired);
-
->>>>>>> 00abb478
         // Setup objcCompatible option, which adds additional properties
         // and methods for Objective-C compatibility
         if (additionalProperties.containsKey(OBJC_COMPATIBLE)) {
@@ -744,17 +727,10 @@
         this.projectName = projectName;
     }
 
-<<<<<<< HEAD
-=======
     public void setNonPublicApi(boolean nonPublicApi) {
         this.nonPublicApi = nonPublicApi;
     }
 
-    public void setUnwrapRequired(boolean unwrapRequired) {
-        this.unwrapRequired = unwrapRequired;
-    }
-
->>>>>>> 00abb478
     public void setObjcCompatible(boolean objcCompatible) {
         this.objcCompatible = objcCompatible;
     }
