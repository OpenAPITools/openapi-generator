package org.openapitools.codegen.languages;

import io.swagger.v3.oas.models.media.Schema;
import org.openapitools.codegen.*;
import io.swagger.v3.oas.models.media.Schema;
import io.swagger.v3.parser.util.SchemaTypeUtil;
import org.openapitools.codegen.utils.ModelUtils;
import io.swagger.models.properties.ArrayProperty;
import io.swagger.models.properties.MapProperty;
import io.swagger.models.properties.Property;
import io.swagger.models.parameters.Parameter;

import java.io.File;
import java.util.*;

import org.slf4j.Logger;
import org.slf4j.LoggerFactory;

public class TinyCppClientCodegen extends AbstractCppCodegen implements CodegenConfig {
    public static final String PROJECT_NAME = "TinyClient";

    static final Logger LOGGER = LoggerFactory.getLogger(TinyCppClientCodegen.class);

<<<<<<< HEAD
    /**
     * Configures the type of generator.
     *
     * @return the CodegenType for this generator
     * @see org.openapitools.codegen.CodegenType
     */
=======

    public static final String MICROCONTROLLER = "controller";
    protected String controller = "esp32";


>>>>>>> 8fb8cee7
    public CodegenType getTag() {
        return CodegenType.CLIENT;
    }

    /**
     * Configures a friendly name for the generator. This will be used by the
     * generator to select the library with the -g flag.
     *
     * @return the friendly name for the generator
     */
    public String getName() {
        return "tiny-cpp";
    }

    /**
     * Returns human-friendly help for the generator. Provide the consumer with
     * help tips, parameters here
     *
     * @return A string value for the help message
     */
    public String getHelp() {
        return "Generates a Arduino rest client.";
    }

    public void addControllerToAdditionalProperties(){
        Map<String, String> supportedControllers = new HashMap<String, String>(){{
            put("esp32", "isESP32");
            put("esp8266", "isESP8266");
        }};
        if (supportedControllers.containsKey(controller)) {
            additionalProperties.put(supportedControllers.get(controller), true);
        }
        else {
            throw new UnsupportedOperationException(String.format("The specified controller: %s is not supported.\nSupported controllers are: %s", controller, supportedControllers.keySet().toString()));
        }
    }

    public TinyCppClientCodegen() {
        super();

        outputFolder = "generated-code" + File.separator + "tiny-cpp";
<<<<<<< HEAD

        modelTemplateFiles.put("model.mustache", ".md");
=======
        String libFolder = "lib";
        String sourceFolder = "src";
        embeddedTemplateDir = templateDir = "tiny-cpp-client";

        
        modelPackage = libFolder + File.separator + "Models";
>>>>>>> 8fb8cee7
        modelTemplateFiles.put("model-header.mustache", ".h");
        modelTemplateFiles.put("model-body.mustache", ".cpp");
        
        testPackage = libFolder + File.separator + "TestFiles";
        modelTestTemplateFiles.put("unit-test-model.mustache", ".cpp");

        
        apiPackage = libFolder + File.separator + "Apis";
        apiTemplateFiles.put("api.mustache", ".md");
<<<<<<< HEAD

        modelPackage = sourceFolder + File.separator + "models";
        modelTemplateFiles.put("model.mustache", ".h");

        apiPackage = sourceFolder + File.separator + "service";
        apiTemplateFiles.put("service/api-header.mustache".replace('/', File.separatorChar), ".h");

        apiTemplateFiles.put("service/api-body.mustache".replace('/', File.separatorChar), ".cpp");

        embeddedTemplateDir = templateDir = "tiny-cpp-client";

=======
        
        
>>>>>>> 8fb8cee7
        supportingFiles.add(new SupportingFile("README.mustache", "", "README.md"));
        supportingFiles.add(new SupportingFile("helpers-header.mustache", modelPackage, "Helpers.h"));
        supportingFiles.add(new SupportingFile("helpers-body.mustache", modelPackage, "Helpers.cpp"));
        
        // Example:
        supportingFiles.add(new SupportingFile("platformio.ini.mustache", "", "platformio.ini"));
        supportingFiles.add(new SupportingFile("main.mustache", sourceFolder, "main.cpp"));
        supportingFiles.add(new SupportingFile("run-tests.mustache", "test", "RunTests.cpp"));
        supportingFiles.add(new SupportingFile("unittest.mustache", "test_example", "unittest.cpp"));

        defaultIncludes = new HashSet<String>(
                Arrays.asList(
                        "bool",
                        "int",
                        "long",
                        "double",
                        "float")
        );
        languageSpecificPrimitives = new HashSet<String>(
                Arrays.asList(
                        "bool",
                        "int",
                        "long",
                        "double",
                        "float",
                        "std::string")
        );

<<<<<<< HEAD


=======
    
        
>>>>>>> 8fb8cee7
        super.typeMapping = new HashMap<String, String>();
        typeMapping.put("string", "std::string");
        typeMapping.put("integer", "int");
        typeMapping.put("boolean", "bool");
        typeMapping.put("array", "std::list");
        typeMapping.put("DateTime", "std::string");

<<<<<<< HEAD
        supportingFiles.add(new SupportingFile("service/Response.h.mustache", serviceFolder, "Response.h")); // TODO find right function for folder
        supportingFiles.add(new SupportingFile("service/AbstractService.h.mustache", serviceFolder, "AbstractService.h")); // TODO find right function for folder
        supportingFiles.add(new SupportingFile("service/AbstractService.cpp.mustache", serviceFolder, "AbstractService.cpp")); // TODO find right function for folder

        makeTypeMappings();

    }


    // FilePaths
    private static final String sourceFolder = "lib";
    private static final String serviceFolder = sourceFolder + File.separator + "service";

    // Types
    private static final String cpp_array_type = "std::list";

    private void makeTypeMappings() {
        typeMapping = new HashMap<>();

        typeMapping.put("string", "std::string");
        typeMapping.put("integer", "int");
        typeMapping.put("float", "float");
        typeMapping.put("long", "long");
        typeMapping.put("boolean", "bool");
        typeMapping.put("double", "double");
        typeMapping.put("array", cpp_array_type);
        typeMapping.put("number", "long");
        typeMapping.put("binary", "std::string");
        typeMapping.put("password", "std::string");
        typeMapping.put("file", "std::string");
        typeMapping.put("DateTime", "std::string");
        typeMapping.put("Date", "std::string");
        typeMapping.put("UUID", "std::string");
        typeMapping.put("URI", "std::string");
=======
        cliOptions.add(new CliOption(MICROCONTROLLER, "name of microcontroller (e.g esp32 or esp8266)").
                defaultValue("esp32"));
    }

    @Override
    public void processOpts() {
        super.processOpts();
        // Throw exception if http and esp8266
        
        // -- --additional-properties=controller=<controllername>
        if (additionalProperties.containsKey(MICROCONTROLLER)) {
             controller = additionalProperties.get(MICROCONTROLLER).toString();
        }

        addControllerToAdditionalProperties();
        
        LOGGER.info("Generator targeting the following microcontroller: {}", controller);
>>>>>>> 8fb8cee7
    }


    @Override
    public String toInstantiationType(Schema p) {
         if (ModelUtils.isArraySchema(p)) {
            return instantiationTypes.get("array");
        } else {
            return null;
        }
    }

    @Override
    public String getTypeDeclaration(String name) {
        if (languageSpecificPrimitives.contains(name)) {
            return name;
        } else {
            return name + "";
        }
    }

    @Override
    public String getTypeDeclaration(Schema p) {
        String openAPIType = getSchemaType(p);
        if (languageSpecificPrimitives.contains(openAPIType)) {
            return toModelName(openAPIType);
        } else {
            return openAPIType + "";
        }
    }


    @Override
    public String getSchemaType(Schema p) {
        String openAPIType = super.getSchemaType(p);
        String type = null;
        if (typeMapping.containsKey(openAPIType)) {
            type = typeMapping.get(openAPIType);
            if (languageSpecificPrimitives.contains(type)) {
                return toModelName(type);
            }
        } else {
            type = openAPIType;
        }
        return toModelName(type);
    }

    

    @Override
    public String toModelName(String type) {
        if (typeMapping.keySet().contains(type) ||
                typeMapping.values().contains(type) ||
                defaultIncludes.contains(type) ||
                languageSpecificPrimitives.contains(type)) {
            return type;
        } else {
            return Character.toUpperCase(type.charAt(0)) + type.substring(1);
        }
    }

    @Override
    public String toModelImport(String name) {
        if (name.equals("std::string")) {
            return "#include <string>";
        } else if (name.equals("std::list")) {
            return "#include <list>";
        }
        return "#include \"" + name + ".h\"";
    }

<<<<<<< HEAD
=======
    @Override
    public String toVarName(String name) {
        String paramName = name.replaceAll("[^a-zA-Z0-9_]", "");
        if (name.length() > 0 ) {
            paramName = Character.toLowerCase(paramName.charAt(0)) + paramName.substring(1);
        }
        if (isReservedWord(paramName)) {
            return escapeReservedWord(paramName);
        }
        return "" + paramName;
    }

    public String toDefaultValue(Schema p) {
        if (ModelUtils.isBooleanSchema(p)) {
            return "bool(false)";
        } else if (ModelUtils.isNumberSchema(p)) {
            return "float(0)";
        } else if (ModelUtils.isIntegerSchema(p)) {
            if (SchemaTypeUtil.INTEGER64_FORMAT.equals(p.getFormat())) {
                return "long(0)";
            }
            return "int(0)";
        } else if (ModelUtils.isArraySchema(p)) {
            return "std::list";
        } else if (!StringUtils.isEmpty(p.get$ref())) {
            return toModelName(ModelUtils.getSimpleRef(p.get$ref())) + "()";
        } else if (ModelUtils.isDateSchema(p) || ModelUtils.isDateTimeSchema(p)) {
            return "std::string()";
        } else if (ModelUtils.isStringSchema(p)) {
            return "std::string()";
        }
        return "null";
    }
    
>>>>>>> 8fb8cee7


}<|MERGE_RESOLUTION|>--- conflicted
+++ resolved
@@ -1,6 +1,5 @@
 package org.openapitools.codegen.languages;
 
-import io.swagger.v3.oas.models.media.Schema;
 import org.openapitools.codegen.*;
 import io.swagger.v3.oas.models.media.Schema;
 import io.swagger.v3.parser.util.SchemaTypeUtil;
@@ -13,6 +12,8 @@
 import java.io.File;
 import java.util.*;
 
+import org.apache.commons.lang3.StringUtils;
+
 import org.slf4j.Logger;
 import org.slf4j.LoggerFactory;
 
@@ -21,20 +22,17 @@
 
     static final Logger LOGGER = LoggerFactory.getLogger(TinyCppClientCodegen.class);
 
-<<<<<<< HEAD
     /**
      * Configures the type of generator.
      *
      * @return the CodegenType for this generator
      * @see org.openapitools.codegen.CodegenType
      */
-=======
 
     public static final String MICROCONTROLLER = "controller";
     protected String controller = "esp32";
 
 
->>>>>>> 8fb8cee7
     public CodegenType getTag() {
         return CodegenType.CLIENT;
     }
@@ -76,27 +74,23 @@
         super();
 
         outputFolder = "generated-code" + File.separator + "tiny-cpp";
-<<<<<<< HEAD
 
         modelTemplateFiles.put("model.mustache", ".md");
-=======
         String libFolder = "lib";
         String sourceFolder = "src";
         embeddedTemplateDir = templateDir = "tiny-cpp-client";
 
-        
+
         modelPackage = libFolder + File.separator + "Models";
->>>>>>> 8fb8cee7
         modelTemplateFiles.put("model-header.mustache", ".h");
         modelTemplateFiles.put("model-body.mustache", ".cpp");
-        
+
         testPackage = libFolder + File.separator + "TestFiles";
         modelTestTemplateFiles.put("unit-test-model.mustache", ".cpp");
 
-        
+
         apiPackage = libFolder + File.separator + "Apis";
         apiTemplateFiles.put("api.mustache", ".md");
-<<<<<<< HEAD
 
         modelPackage = sourceFolder + File.separator + "models";
         modelTemplateFiles.put("model.mustache", ".h");
@@ -108,14 +102,12 @@
 
         embeddedTemplateDir = templateDir = "tiny-cpp-client";
 
-=======
-        
-        
->>>>>>> 8fb8cee7
+
+
         supportingFiles.add(new SupportingFile("README.mustache", "", "README.md"));
         supportingFiles.add(new SupportingFile("helpers-header.mustache", modelPackage, "Helpers.h"));
         supportingFiles.add(new SupportingFile("helpers-body.mustache", modelPackage, "Helpers.cpp"));
-        
+
         // Example:
         supportingFiles.add(new SupportingFile("platformio.ini.mustache", "", "platformio.ini"));
         supportingFiles.add(new SupportingFile("main.mustache", sourceFolder, "main.cpp"));
@@ -140,13 +132,10 @@
                         "std::string")
         );
 
-<<<<<<< HEAD
-
-
-=======
     
-        
->>>>>>> 8fb8cee7
+
+
+
         super.typeMapping = new HashMap<String, String>();
         typeMapping.put("string", "std::string");
         typeMapping.put("integer", "int");
@@ -154,7 +143,9 @@
         typeMapping.put("array", "std::list");
         typeMapping.put("DateTime", "std::string");
 
-<<<<<<< HEAD
+        cliOptions.add(new CliOption(MICROCONTROLLER, "name of microcontroller (e.g esp32 or esp8266)").
+                defaultValue("esp32"));
+
         supportingFiles.add(new SupportingFile("service/Response.h.mustache", serviceFolder, "Response.h")); // TODO find right function for folder
         supportingFiles.add(new SupportingFile("service/AbstractService.h.mustache", serviceFolder, "AbstractService.h")); // TODO find right function for folder
         supportingFiles.add(new SupportingFile("service/AbstractService.cpp.mustache", serviceFolder, "AbstractService.cpp")); // TODO find right function for folder
@@ -189,25 +180,21 @@
         typeMapping.put("Date", "std::string");
         typeMapping.put("UUID", "std::string");
         typeMapping.put("URI", "std::string");
-=======
-        cliOptions.add(new CliOption(MICROCONTROLLER, "name of microcontroller (e.g esp32 or esp8266)").
-                defaultValue("esp32"));
     }
 
     @Override
     public void processOpts() {
         super.processOpts();
         // Throw exception if http and esp8266
-        
+
         // -- --additional-properties=controller=<controllername>
         if (additionalProperties.containsKey(MICROCONTROLLER)) {
              controller = additionalProperties.get(MICROCONTROLLER).toString();
         }
 
         addControllerToAdditionalProperties();
-        
+
         LOGGER.info("Generator targeting the following microcontroller: {}", controller);
->>>>>>> 8fb8cee7
     }
 
 
@@ -220,14 +207,6 @@
         }
     }
 
-    @Override
-    public String getTypeDeclaration(String name) {
-        if (languageSpecificPrimitives.contains(name)) {
-            return name;
-        } else {
-            return name + "";
-        }
-    }
 
     @Override
     public String getTypeDeclaration(Schema p) {
@@ -255,7 +234,7 @@
         return toModelName(type);
     }
 
-    
+
 
     @Override
     public String toModelName(String type) {
@@ -279,8 +258,6 @@
         return "#include \"" + name + ".h\"";
     }
 
-<<<<<<< HEAD
-=======
     @Override
     public String toVarName(String name) {
         String paramName = name.replaceAll("[^a-zA-Z0-9_]", "");
@@ -314,8 +291,8 @@
         }
         return "null";
     }
-    
->>>>>>> 8fb8cee7
+
+
 
 
 }