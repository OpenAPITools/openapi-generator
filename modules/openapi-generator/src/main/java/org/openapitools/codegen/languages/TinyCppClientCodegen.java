package org.openapitools.codegen.languages;

import io.swagger.v3.oas.models.media.Schema;
import org.openapitools.codegen.*;
<<<<<<< HEAD
=======
import io.swagger.v3.oas.models.media.Schema;
import org.openapitools.codegen.utils.ModelUtils;
import io.swagger.models.properties.ArrayProperty;
import io.swagger.models.properties.MapProperty;
import io.swagger.models.properties.Property;
import io.swagger.models.parameters.Parameter;
>>>>>>> 50d74511

import java.io.File;
import java.util.*;

import org.slf4j.Logger;
import org.slf4j.LoggerFactory;

public class TinyCppClientCodegen extends AbstractCppCodegen implements CodegenConfig {
    public static final String PROJECT_NAME = "TinyClient";

    static final Logger LOGGER = LoggerFactory.getLogger(TinyCppClientCodegen.class);

    /**
     * Configures the type of generator.
     *
     * @return the CodegenType for this generator
     * @see org.openapitools.codegen.CodegenType
     */
    public CodegenType getTag() {
        return CodegenType.CLIENT;
    }

    /**
     * Configures a friendly name for the generator. This will be used by the
     * generator to select the library with the -g flag.
     *
     * @return the friendly name for the generator
     */
    public String getName() {
        return "tiny-cpp";
    }

    /**
     * Returns human-friendly help for the generator. Provide the consumer with
     * help tips, parameters here
     *
     * @return A string value for the help message
     */
    public String getHelp() {
        return "Generates a Arduino rest client.";
    }



    public TinyCppClientCodegen() {
        super();
        HashMap<String, String> supportedControllers = new HashMap<String, String>(){{
            put("esp32", "isESP32");
            put("esp8266", "isESP8266");
        }};
        outputFolder = "generated-code" + File.separator + "tiny-cpp" + File.separator + sourceFolder;


        modelPackage = sourceFolder + File.separator + "models";
        modelTemplateFiles.put("model.mustache", ".h");

        apiPackage = sourceFolder + File.separator + "service";
        apiTemplateFiles.put("service/api-header.mustache".replace('/', File.separatorChar), ".h");
        apiTemplateFiles.put("service/api-body.mustache".replace('/', File.separatorChar), ".cpp");

<<<<<<< HEAD
=======
        outputFolder = "generated-code" + File.separator + "tiny-cpp";
        
        modelTemplateFiles.put("model.mustache", ".md");
        modelTemplateFiles.put("model-header.mustache", ".h");
        modelTemplateFiles.put("model-body.mustache", ".cpp");
        apiTemplateFiles.put("api.mustache", ".md");
>>>>>>> 50d74511
        embeddedTemplateDir = templateDir = "tiny-cpp-client";

        supportingFiles.add(new SupportingFile("README.mustache", "", "README.md"));
<<<<<<< HEAD
        supportingFiles.add(new SupportingFile("service/Response.h.mustache", serviceFolder, "Response.h")); // TODO find right function for folder
        supportingFiles.add(new SupportingFile("service/AbstractService.h.mustache", serviceFolder, "AbstractService.h")); // TODO find right function for folder
        supportingFiles.add(new SupportingFile("service/AbstractService.cpp.mustache", serviceFolder, "AbstractService.cpp")); // TODO find right function for folder

        makeTypeMappings();

    }

    @Override
    public String toModelName(String type) {
        if (typeMapping.keySet().contains(type) ||
                typeMapping.values().contains(type) ||
                importMapping.values().contains(type) ||
                defaultIncludes.contains(type) ||
                languageSpecificPrimitives.contains(type)) {
            return type;
        } else {
            return Character.toUpperCase(type.charAt(0)) + type.substring(1); // TODO HVad gør den her?
        }
    }
    @Override
    public String getTypeDeclaration(String str){
        return str;
    }

//    @Override
//    public String getTypeDeclaration(String name) {
//        if (languageSpecificPrimitives.contains(name)) {
//            return name;
//        } else {
//            return name + "";
//        }
//    }
//
//    @Override
//    public String getTypeDeclaration(Schema p) {
//        String openAPIType = getSchemaType(p);
//        if (languageSpecificPrimitives.contains(openAPIType)) {
//            return toModelName(openAPIType);
//        } else {
//            return openAPIType + "";
//        }
//    }


=======
        supportingFiles.add(new SupportingFile("helpers-header.mustache", "", "Helpers.h"));
        supportingFiles.add(new SupportingFile("helpers-body.mustache", "", "Helpers.cpp"));
        // TODO: Fill this out.

        defaultIncludes = new HashSet<String>(
                Arrays.asList(
                        "bool",
                        "int",
                        "long",
                        "double",
                        "float")
        );
        languageSpecificPrimitives = new HashSet<String>(
                Arrays.asList(
                        "bool",
                        "int",
                        "long",
                        "double",
                        "float",
                        "std::string")
        );

    

        super.typeMapping = new HashMap<String, String>();
        typeMapping.put("string", "std::string");
        typeMapping.put("integer", "int");
        typeMapping.put("boolean", "bool");
        typeMapping.put("array", "std::list");
        typeMapping.put("DateTime", "std::string");
        
    }


    @Override
    public String toInstantiationType(Schema p) {
        if (ModelUtils.isMapSchema(p)) {
            return instantiationTypes.get("map");
        } else if (ModelUtils.isArraySchema(p)) {
            return instantiationTypes.get("array");
        } else {
            return null;
        }
    }

    @Override
    public String getTypeDeclaration(String name) {
        if (languageSpecificPrimitives.contains(name)) {
            return name;
        } else {
            return name + "";
        }
    }

>>>>>>> 50d74511
    @Override
    public String getSchemaType(Schema p) {
        String openAPIType = super.getSchemaType(p);
        String type = null;
        if (typeMapping.containsKey(openAPIType)) {
            type = typeMapping.get(openAPIType);
            if (languageSpecificPrimitives.contains(type)) {
                return toModelName(type);
            }
        } else {
            type = openAPIType;
        }
        return toModelName(type);
    }

    @Override
<<<<<<< HEAD
    public String toModelImport(String name) {
        LOGGER.warn("TOMODEL name er: " + name);
        if (name.equals("std::string")) {
            return "#include <string>";
        } else if (name.equals(cpp_array_type)) {
            return "#include <list>";
        }
        return "#include \"" + name + ".h\"";
    }

    // FilePaths
    private static final String sourceFolder = "lib";
    private static final String serviceFolder = sourceFolder + File.separator + "service";

    // Types
    private static final String cpp_array_type = "std::list";

    private void makeTypeMappings() {
        typeMapping = new HashMap<>();

        typeMapping.put("string", "std::string");
        typeMapping.put("integer", "int");
        typeMapping.put("float", "float");
        typeMapping.put("long", "long");
        typeMapping.put("boolean", "bool");
        typeMapping.put("double", "double");
        typeMapping.put("array", cpp_array_type);
        typeMapping.put("number", "long");
        typeMapping.put("binary", "std::string");
        typeMapping.put("password", "std::string");
        typeMapping.put("file", "std::string");
        typeMapping.put("DateTime", "std::string");
        typeMapping.put("Date", "std::string");
        typeMapping.put("UUID", "std::string");
        typeMapping.put("URI", "std::string");
=======
    public String getTypeDeclaration(Schema p) {
        String openAPIType = getSchemaType(p);
        if (languageSpecificPrimitives.contains(openAPIType)) {
            return toModelName(openAPIType);
        } else {
            return openAPIType + "";
        }
    }

    @Override
    public String toModelName(String type) {
        if (typeMapping.keySet().contains(type) ||
                typeMapping.values().contains(type) ||
                defaultIncludes.contains(type) ||
                languageSpecificPrimitives.contains(type)) {
            return type;
        } else {
            return Character.toUpperCase(type.charAt(0)) + type.substring(1);
        }
>>>>>>> 50d74511
    }

    @Override
    public String toModelImport(String name) {
        if (name.equals("std::string")) {
            return "#include <string>";
        } else if (name.equals("std::map")) {
            return "#include <map>";
        } else if (name.equals("std::list")) {
            return "#include <list>";
        }
        return "#include \"" + name + ".h\"";
    }
    


}<|MERGE_RESOLUTION|>--- conflicted
+++ resolved
@@ -2,15 +2,12 @@
 
 import io.swagger.v3.oas.models.media.Schema;
 import org.openapitools.codegen.*;
-<<<<<<< HEAD
-=======
 import io.swagger.v3.oas.models.media.Schema;
 import org.openapitools.codegen.utils.ModelUtils;
 import io.swagger.models.properties.ArrayProperty;
 import io.swagger.models.properties.MapProperty;
 import io.swagger.models.properties.Property;
 import io.swagger.models.parameters.Parameter;
->>>>>>> 50d74511
 
 import java.io.File;
 import java.util.*;
@@ -53,83 +50,27 @@
         return "Generates a Arduino rest client.";
     }
 
-
-
     public TinyCppClientCodegen() {
         super();
-        HashMap<String, String> supportedControllers = new HashMap<String, String>(){{
-            put("esp32", "isESP32");
-            put("esp8266", "isESP8266");
-        }};
-        outputFolder = "generated-code" + File.separator + "tiny-cpp" + File.separator + sourceFolder;
-
-
-        modelPackage = sourceFolder + File.separator + "models";
-        modelTemplateFiles.put("model.mustache", ".h");
-
-        apiPackage = sourceFolder + File.separator + "service";
-        apiTemplateFiles.put("service/api-header.mustache".replace('/', File.separatorChar), ".h");
-        apiTemplateFiles.put("service/api-body.mustache".replace('/', File.separatorChar), ".cpp");
-
-<<<<<<< HEAD
-=======
+
         outputFolder = "generated-code" + File.separator + "tiny-cpp";
-        
+
         modelTemplateFiles.put("model.mustache", ".md");
         modelTemplateFiles.put("model-header.mustache", ".h");
         modelTemplateFiles.put("model-body.mustache", ".cpp");
         apiTemplateFiles.put("api.mustache", ".md");
->>>>>>> 50d74511
+
+        modelPackage = sourceFolder + File.separator + "models";
+        modelTemplateFiles.put("model.mustache", ".h");
+
+        apiPackage = sourceFolder + File.separator + "service";
+        apiTemplateFiles.put("service/api-header.mustache".replace('/', File.separatorChar), ".h");
+
+        apiTemplateFiles.put("service/api-body.mustache".replace('/', File.separatorChar), ".cpp");
+
         embeddedTemplateDir = templateDir = "tiny-cpp-client";
 
         supportingFiles.add(new SupportingFile("README.mustache", "", "README.md"));
-<<<<<<< HEAD
-        supportingFiles.add(new SupportingFile("service/Response.h.mustache", serviceFolder, "Response.h")); // TODO find right function for folder
-        supportingFiles.add(new SupportingFile("service/AbstractService.h.mustache", serviceFolder, "AbstractService.h")); // TODO find right function for folder
-        supportingFiles.add(new SupportingFile("service/AbstractService.cpp.mustache", serviceFolder, "AbstractService.cpp")); // TODO find right function for folder
-
-        makeTypeMappings();
-
-    }
-
-    @Override
-    public String toModelName(String type) {
-        if (typeMapping.keySet().contains(type) ||
-                typeMapping.values().contains(type) ||
-                importMapping.values().contains(type) ||
-                defaultIncludes.contains(type) ||
-                languageSpecificPrimitives.contains(type)) {
-            return type;
-        } else {
-            return Character.toUpperCase(type.charAt(0)) + type.substring(1); // TODO HVad gør den her?
-        }
-    }
-    @Override
-    public String getTypeDeclaration(String str){
-        return str;
-    }
-
-//    @Override
-//    public String getTypeDeclaration(String name) {
-//        if (languageSpecificPrimitives.contains(name)) {
-//            return name;
-//        } else {
-//            return name + "";
-//        }
-//    }
-//
-//    @Override
-//    public String getTypeDeclaration(Schema p) {
-//        String openAPIType = getSchemaType(p);
-//        if (languageSpecificPrimitives.contains(openAPIType)) {
-//            return toModelName(openAPIType);
-//        } else {
-//            return openAPIType + "";
-//        }
-//    }
-
-
-=======
         supportingFiles.add(new SupportingFile("helpers-header.mustache", "", "Helpers.h"));
         supportingFiles.add(new SupportingFile("helpers-body.mustache", "", "Helpers.cpp"));
         // TODO: Fill this out.
@@ -152,7 +93,7 @@
                         "std::string")
         );
 
-    
+
 
         super.typeMapping = new HashMap<String, String>();
         typeMapping.put("string", "std::string");
@@ -160,57 +101,15 @@
         typeMapping.put("boolean", "bool");
         typeMapping.put("array", "std::list");
         typeMapping.put("DateTime", "std::string");
-        
-    }
-
-
-    @Override
-    public String toInstantiationType(Schema p) {
-        if (ModelUtils.isMapSchema(p)) {
-            return instantiationTypes.get("map");
-        } else if (ModelUtils.isArraySchema(p)) {
-            return instantiationTypes.get("array");
-        } else {
-            return null;
-        }
-    }
-
-    @Override
-    public String getTypeDeclaration(String name) {
-        if (languageSpecificPrimitives.contains(name)) {
-            return name;
-        } else {
-            return name + "";
-        }
-    }
-
->>>>>>> 50d74511
-    @Override
-    public String getSchemaType(Schema p) {
-        String openAPIType = super.getSchemaType(p);
-        String type = null;
-        if (typeMapping.containsKey(openAPIType)) {
-            type = typeMapping.get(openAPIType);
-            if (languageSpecificPrimitives.contains(type)) {
-                return toModelName(type);
-            }
-        } else {
-            type = openAPIType;
-        }
-        return toModelName(type);
-    }
-
-    @Override
-<<<<<<< HEAD
-    public String toModelImport(String name) {
-        LOGGER.warn("TOMODEL name er: " + name);
-        if (name.equals("std::string")) {
-            return "#include <string>";
-        } else if (name.equals(cpp_array_type)) {
-            return "#include <list>";
-        }
-        return "#include \"" + name + ".h\"";
-    }
+
+        supportingFiles.add(new SupportingFile("service/Response.h.mustache", serviceFolder, "Response.h")); // TODO find right function for folder
+        supportingFiles.add(new SupportingFile("service/AbstractService.h.mustache", serviceFolder, "AbstractService.h")); // TODO find right function for folder
+        supportingFiles.add(new SupportingFile("service/AbstractService.cpp.mustache", serviceFolder, "AbstractService.cpp")); // TODO find right function for folder
+
+        makeTypeMappings();
+
+    }
+
 
     // FilePaths
     private static final String sourceFolder = "lib";
@@ -237,7 +136,45 @@
         typeMapping.put("Date", "std::string");
         typeMapping.put("UUID", "std::string");
         typeMapping.put("URI", "std::string");
-=======
+    }
+
+
+    @Override
+    public String toInstantiationType(Schema p) {
+        if (ModelUtils.isMapSchema(p)) {
+            return instantiationTypes.get("map");
+        } else if (ModelUtils.isArraySchema(p)) {
+            return instantiationTypes.get("array");
+        } else {
+            return null;
+        }
+    }
+
+    @Override
+    public String getTypeDeclaration(String name) {
+        if (languageSpecificPrimitives.contains(name)) {
+            return name;
+        } else {
+            return name + "";
+        }
+    }
+
+    @Override
+    public String getSchemaType(Schema p) {
+        String openAPIType = super.getSchemaType(p);
+        String type = null;
+        if (typeMapping.containsKey(openAPIType)) {
+            type = typeMapping.get(openAPIType);
+            if (languageSpecificPrimitives.contains(type)) {
+                return toModelName(type);
+            }
+        } else {
+            type = openAPIType;
+        }
+        return toModelName(type);
+    }
+
+    @Override
     public String getTypeDeclaration(Schema p) {
         String openAPIType = getSchemaType(p);
         if (languageSpecificPrimitives.contains(openAPIType)) {
@@ -257,7 +194,6 @@
         } else {
             return Character.toUpperCase(type.charAt(0)) + type.substring(1);
         }
->>>>>>> 50d74511
     }
 
     @Override
@@ -271,7 +207,7 @@
         }
         return "#include \"" + name + ".h\"";
     }
-    
+
 
 
 }