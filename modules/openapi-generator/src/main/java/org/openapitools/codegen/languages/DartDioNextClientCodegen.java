/*
 * Copyright 2021 OpenAPI-Generator Contributors (https://openapi-generator.tech)
 *
 * Licensed under the Apache License, Version 2.0 (the "License");
 * you may not use this file except in compliance with the License.
 * You may obtain a copy of the License at
 *
 *     https://www.apache.org/licenses/LICENSE-2.0
 *
 * Unless required by applicable law or agreed to in writing, software
 * distributed under the License is distributed on an "AS IS" BASIS,
 * WITHOUT WARRANTIES OR CONDITIONS OF ANY KIND, either express or implied.
 * See the License for the specific language governing permissions and
 * limitations under the License.
 */

package org.openapitools.codegen.languages;

import com.google.common.collect.Sets;
import io.swagger.v3.oas.models.media.Schema;
import org.apache.commons.lang3.StringUtils;
import org.openapitools.codegen.*;
import org.openapitools.codegen.meta.GeneratorMetadata;
import org.openapitools.codegen.meta.Stability;
import org.openapitools.codegen.meta.features.ClientModificationFeature;
import org.openapitools.codegen.utils.ModelUtils;
import org.openapitools.codegen.utils.ProcessUtils;
import org.slf4j.Logger;
import org.slf4j.LoggerFactory;

import java.io.File;
import java.util.*;
import java.util.stream.Collectors;

import static org.openapitools.codegen.utils.StringUtils.underscore;

public class DartDioNextClientCodegen extends AbstractDartCodegen {

    private static final Logger LOGGER = LoggerFactory.getLogger(DartDioNextClientCodegen.class);

    public static final String DATE_LIBRARY = "dateLibrary";
    public static final String DATE_LIBRARY_CORE = "core";
    public static final String DATE_LIBRARY_TIME_MACHINE = "timemachine";
    public static final String DATE_LIBRARY_DEFAULT = DATE_LIBRARY_CORE;

    public static final String SERIALIZATION_LIBRARY_BUILT_VALUE = "built_value";
    public static final String SERIALIZATION_LIBRARY_DEFAULT = SERIALIZATION_LIBRARY_BUILT_VALUE;

    private static final String DIO_IMPORT = "package:dio/dio.dart";
    private static final String CLIENT_NAME = "clientName";

    private String dateLibrary;

    private String clientName;

    public DartDioNextClientCodegen() {
        super();

        modifyFeatureSet(features -> features
                .includeClientModificationFeatures(
                        ClientModificationFeature.Authorizations,
                        ClientModificationFeature.UserAgent
                )
        );
        generatorMetadata = GeneratorMetadata.newBuilder()
                .stability(Stability.EXPERIMENTAL)
                .build();

        outputFolder = "generated-code/dart-dio-next";
        embeddedTemplateDir = "dart/libraries/dio";
        this.setTemplateDir(embeddedTemplateDir);

        apiPackage = "lib.src.api";
        modelPackage = "lib.src.model";

        supportedLibraries.put(SERIALIZATION_LIBRARY_BUILT_VALUE, "[DEFAULT] built_value");
        final CliOption serializationLibrary = CliOption.newString(CodegenConstants.SERIALIZATION_LIBRARY, "Specify serialization library");
        serializationLibrary.setEnum(supportedLibraries);
        serializationLibrary.setDefault(SERIALIZATION_LIBRARY_DEFAULT);
        cliOptions.add(serializationLibrary);

        final CliOption dateOption = CliOption.newString(DATE_LIBRARY, "Specify Date library");
        dateOption.setDefault(DATE_LIBRARY_DEFAULT);

        final Map<String, String> dateOptions = new HashMap<>();
        dateOptions.put(DATE_LIBRARY_CORE, "[DEFAULT] Dart core library (DateTime)");
        dateOptions.put(DATE_LIBRARY_TIME_MACHINE, "Time Machine is date and time library for Flutter, Web, and Server with support for timezones, calendars, cultures, formatting and parsing.");
        dateOption.setEnum(dateOptions);
        cliOptions.add(dateOption);
    }

    public String getDateLibrary() {
        return dateLibrary;
    }

    public void setDateLibrary(String library) {
        this.dateLibrary = library;
    }

    public String getClientName() {
        return clientName;
    }

    public void setClientName(String clientName) {
        this.clientName = clientName;
    }

    @Override
    public String getName() {
        return "dart-dio-next";
    }

    @Override
    public String getHelp() {
        return "Generates a Dart Dio client library with null-safety.";
    }

    @Override
    public void processOpts() {
        super.processOpts();

        if (StringUtils.isEmpty(System.getenv("DART_POST_PROCESS_FILE"))) {
            LOGGER.info("Environment variable DART_POST_PROCESS_FILE not defined so the Dart code may not be properly formatted. To define it, try `export DART_POST_PROCESS_FILE=\"/usr/local/bin/dartfmt -w\"` (Linux/Mac)");
            LOGGER.info("NOTE: To enable file post-processing, 'enablePostProcessFile' must be set to `true` (--enable-post-process-file for CLI).");
        }

        if (!additionalProperties.containsKey(CodegenConstants.SERIALIZATION_LIBRARY)) {
            additionalProperties.put(CodegenConstants.SERIALIZATION_LIBRARY, SERIALIZATION_LIBRARY_DEFAULT);
            LOGGER.debug("Serialization library not set, using default {}", SERIALIZATION_LIBRARY_DEFAULT);
        }
        setLibrary(additionalProperties.get(CodegenConstants.SERIALIZATION_LIBRARY).toString());

        if (!additionalProperties.containsKey(DATE_LIBRARY)) {
            additionalProperties.put(DATE_LIBRARY, DATE_LIBRARY_DEFAULT);
            LOGGER.debug("Date library not set, using default {}", DATE_LIBRARY_DEFAULT);
        }
        setDateLibrary(additionalProperties.get(DATE_LIBRARY).toString());

        if (!additionalProperties.containsKey(CLIENT_NAME)) {
            final String name = org.openapitools.codegen.utils.StringUtils.camelize(pubName);
            additionalProperties.put(CLIENT_NAME, name);
            LOGGER.debug("Client name not set, using default {}", DATE_LIBRARY_DEFAULT);
        }
        setClientName(additionalProperties.get(CLIENT_NAME).toString());

        supportingFiles.add(new SupportingFile("pubspec.mustache", "", "pubspec.yaml"));
        supportingFiles.add(new SupportingFile("analysis_options.mustache", "", "analysis_options.yaml"));
        supportingFiles.add(new SupportingFile("gitignore.mustache", "", ".gitignore"));
        supportingFiles.add(new SupportingFile("README.mustache", "", "README.md"));

        final String libFolder = sourceFolder + File.separator + "lib";
        supportingFiles.add(new SupportingFile("lib.mustache", libFolder, pubName + ".dart"));

        final String srcFolder = libFolder + File.separator + "src";
        supportingFiles.add(new SupportingFile("api_client.mustache", srcFolder, "api.dart"));
        supportingFiles.add(new SupportingFile("api_util.mustache", srcFolder, "api_util.dart"));

        final String authFolder = srcFolder + File.separator + "auth";
        supportingFiles.add(new SupportingFile("auth/api_key_auth.mustache", authFolder, "api_key_auth.dart"));
        supportingFiles.add(new SupportingFile("auth/basic_auth.mustache", authFolder, "basic_auth.dart"));
        supportingFiles.add(new SupportingFile("auth/oauth.mustache", authFolder, "oauth.dart"));
        supportingFiles.add(new SupportingFile("auth/auth.mustache", authFolder, "auth.dart"));

        configureSerializationLibrary(srcFolder);
        configureDateLibrary(srcFolder);
    }

    private void configureSerializationLibrary(String srcFolder) {
        switch (library) {
            default:
            case SERIALIZATION_LIBRARY_BUILT_VALUE:
                additionalProperties.put("useBuiltValue", "true");
                configureSerializationLibraryBuiltValue(srcFolder);
                break;
        }
    }

    private void configureSerializationLibraryBuiltValue(String srcFolder) {
        supportingFiles.add(new SupportingFile("serialization/built_value/serializers.mustache", srcFolder, "serializers.dart"));

        typeMapping.put("Array", "BuiltList");
        typeMapping.put("array", "BuiltList");
        typeMapping.put("List", "BuiltList");
        typeMapping.put("set", "BuiltSet");
        typeMapping.put("map", "BuiltMap");
        typeMapping.put("file", "Uint8List");
        typeMapping.put("binary", "Uint8List");
        typeMapping.put("object", "JsonObject");
        typeMapping.put("AnyType", "JsonObject");

        imports.put("BuiltList", "package:built_collection/built_collection.dart");
        imports.put("BuiltSet", "package:built_collection/built_collection.dart");
        imports.put("BuiltMap", "package:built_collection/built_collection.dart");
        imports.put("JsonObject", "package:built_value/json_object.dart");
        imports.put("Uint8List", "dart:typed_data");
        imports.put("MultipartFile", DIO_IMPORT);
    }

    private void configureDateLibrary(String srcFolder) {
        switch (dateLibrary) {
            case DATE_LIBRARY_TIME_MACHINE:
                additionalProperties.put("useDateLibTimeMachine", "true");
                typeMapping.put("date", "OffsetDate");
                typeMapping.put("Date", "OffsetDate");
                typeMapping.put("DateTime", "OffsetDateTime");
                typeMapping.put("datetime", "OffsetDateTime");
                imports.put("OffsetDate", "package:time_machine/time_machine.dart");
                imports.put("OffsetDateTime", "package:time_machine/time_machine.dart");
                if (SERIALIZATION_LIBRARY_BUILT_VALUE.equals(library)) {
                    supportingFiles.add(new SupportingFile("serialization/built_value/offset_date_serializer.mustache", srcFolder, "local_date_serializer.dart"));
                }
                break;
            default:
            case DATE_LIBRARY_CORE:
                additionalProperties.put("useDateLibCore", "true");
                if (SERIALIZATION_LIBRARY_BUILT_VALUE.equals(library)) {
                    typeMapping.put("date", "Date");
                    typeMapping.put("Date", "Date");
                    importMapping.put("Date", "package:" + pubName + "/src/model/date.dart");
                    supportingFiles.add(new SupportingFile("serialization/built_value/date.mustache", srcFolder + File.separator + "model", "date.dart"));
                    supportingFiles.add(new SupportingFile("serialization/built_value/date_serializer.mustache", srcFolder, "date_serializer.dart"));
                }
                break;
        }
    }

    @Override
    public String toDefaultValue(Schema schema) {
        if (schema.getDefault() != null) {
            if (SERIALIZATION_LIBRARY_BUILT_VALUE.equals(library)) {
                if (ModelUtils.isArraySchema(schema)) {
                    if (ModelUtils.isSet(schema)) {
                        return "SetBuilder()";
                    }
                    return "ListBuilder()";
                }
                if (ModelUtils.isMapSchema(schema)) {
                    return "MapBuilder()";
                }
            }
            if (ModelUtils.isDateSchema(schema) || ModelUtils.isDateTimeSchema(schema)) {
                // this is currently not supported and would create compile errors
                return null;
            }
            if (ModelUtils.isStringSchema(schema)) {
                return "'" + schema.getDefault().toString().replaceAll("'", "\\'") + "'";
            }
            return schema.getDefault().toString();
        }
        return null;
    }

    @Override
    public Map<String, Object> postProcessModels(Map<String, Object> objs) {
        objs = super.postProcessModels(objs);
        List<Object> models = (List<Object>) objs.get("models");
        ProcessUtils.addIndexToProperties(models, 1);

        for (Object _mo : models) {
            Map<String, Object> mo = (Map<String, Object>) _mo;
            CodegenModel cm = (CodegenModel) mo.get("model");
            cm.imports = rewriteImports(cm.imports, true);
            cm.vendorExtensions.put("x-has-vars", !cm.vars.isEmpty());
        }
        return objs;
    }

    @Override
    public void postProcessModelProperty(CodegenModel model, CodegenProperty property) {
        super.postProcessModelProperty(model, property);
        if (SERIALIZATION_LIBRARY_BUILT_VALUE.equals(library)) {
            if (property.isEnum) {
                // enums are generated with built_value and make use of BuiltSet
                model.imports.add("BuiltSet");
            }

            property.getVendorExtensions().put("x-built-value-serializer-type", createBuiltValueSerializerType(property));
        }
    }

    private String createBuiltValueSerializerType(CodegenProperty property) {
        final StringBuilder sb = new StringBuilder("const FullType(");
        if (property.isContainer) {
            appendBuiltValueCollection(sb, property);
        } else {
            sb.append(property.datatypeWithEnum);
        }
        sb.append(")");
        return sb.toString();
    }

    private void appendBuiltValueCollection(StringBuilder sb, CodegenProperty property) {
        sb.append(property.baseType);
        sb.append(", [FullType(");
        if (property.isMap) {
            // a map always has string keys
            sb.append("String), FullType(");
        }
        if (property.items.isContainer) {
            appendBuiltValueCollection(sb, property.items);
        } else {
            sb.append(property.items.datatypeWithEnum);
        }
        sb.append(")]");
    }

    @Override
    public Map<String, Object> postProcessOperationsWithModels(Map<String, Object> objs, List<Object> allModels) {
        super.postProcessOperationsWithModels(objs, allModels);
        Map<String, Object> operations = (Map<String, Object>) objs.get("operations");
        List<CodegenOperation> operationList = (List<CodegenOperation>) operations.get("operation");

        Set<Map<String, Object>> serializers = new HashSet<>();
        Set<String> resultImports = new HashSet<>();

        for (CodegenOperation op : operationList) {
<<<<<<< HEAD
            op.httpMethod = op.httpMethod.toLowerCase(Locale.ROOT);
            boolean isJson = true; //default to JSON
            boolean isForm = false;
            boolean isMultipart = false;
            if (op.consumes != null) {
                for (Map<String, String> consume : op.consumes) {
                    if (consume.containsKey("mediaType")) {
                        String type = consume.get("mediaType");
                        isJson = type.equalsIgnoreCase("application/json");
                        isForm = type.equalsIgnoreCase("application/x-www-form-urlencoded");
                        isMultipart = type.equalsIgnoreCase("multipart/form-data");
                        break;
                    }
                }
            }

            for (CodegenParameter param : op.allParams) {
                if (((op.isMultipart && param.isFormParam) || param.isBodyParam) && (param.isBinary || param.isFile)) {
=======
            for (CodegenParameter param : op.bodyParams) {
                if (param.baseType != null && param.baseType.equalsIgnoreCase("Uint8List") && op.isMultipart) {
>>>>>>> 6c401927
                    param.baseType = "MultipartFile";
                    param.dataType = "MultipartFile";
                    op.imports.add("MultipartFile");
                }
            }

            for (CodegenParameter param : op.bodyParams) {
                if (param.isContainer) {
                    final Map<String, Object> serializer = new HashMap<>();
                    serializer.put("isArray", param.isArray);
                    serializer.put("uniqueItems", param.uniqueItems);
                    serializer.put("isMap", param.isMap);
                    serializer.put("baseType", param.baseType);
                    serializers.add(serializer);
                }
            }

<<<<<<< HEAD
            op.vendorExtensions.put("x-is-json", isJson);
            op.vendorExtensions.put("x-is-form", isForm);
            op.vendorExtensions.put("x-is-multipart", isMultipart);

            if (op.allParams.stream().noneMatch(param -> param.dataType.equals("Uint8List"))) {
                // Remove unused imports after processing
                op.imports.remove("Uint8List");
            }

            resultImports.addAll(rewriteImports(op.imports, false));
=======
            resultImports.addAll(rewriteImports(op.imports));
>>>>>>> 6c401927
            if (op.getHasFormParams()) {
                resultImports.add("package:" + pubName + "/src/api_util.dart");
            }

            if (op.returnContainer != null) {
                final Map<String, Object> serializer = new HashMap<>();
                serializer.put("isArray", Objects.equals("array", op.returnContainer) || Objects.equals("set", op.returnContainer));
                serializer.put("uniqueItems", op.uniqueItems);
                serializer.put("isMap", Objects.equals("map", op.returnContainer));
                serializer.put("baseType", op.returnBaseType);
                serializers.add(serializer);
            }
        }

        objs.put("imports", resultImports.stream().sorted().collect(Collectors.toList()));
        objs.put("serializers", serializers);

        return objs;
    }

    private Set<String> rewriteImports(Set<String> originalImports, boolean isModel) {
        Set<String> resultImports = Sets.newHashSet();
        for (String modelImport : originalImports) {
            if (imports.containsKey(modelImport)) {
                String i = imports.get(modelImport);
                if (Objects.equals(i, DIO_IMPORT) && !isModel) {
                    // Don't add imports to operations that are already imported
                    continue;
                }
                resultImports.add(i);
            } else {
                resultImports.add("package:" + pubName + "/src/model/" + underscore(modelImport) + ".dart");
            }
        }
        return resultImports;
    }
}<|MERGE_RESOLUTION|>--- conflicted
+++ resolved
@@ -314,29 +314,8 @@
         Set<String> resultImports = new HashSet<>();
 
         for (CodegenOperation op : operationList) {
-<<<<<<< HEAD
-            op.httpMethod = op.httpMethod.toLowerCase(Locale.ROOT);
-            boolean isJson = true; //default to JSON
-            boolean isForm = false;
-            boolean isMultipart = false;
-            if (op.consumes != null) {
-                for (Map<String, String> consume : op.consumes) {
-                    if (consume.containsKey("mediaType")) {
-                        String type = consume.get("mediaType");
-                        isJson = type.equalsIgnoreCase("application/json");
-                        isForm = type.equalsIgnoreCase("application/x-www-form-urlencoded");
-                        isMultipart = type.equalsIgnoreCase("multipart/form-data");
-                        break;
-                    }
-                }
-            }
-
             for (CodegenParameter param : op.allParams) {
                 if (((op.isMultipart && param.isFormParam) || param.isBodyParam) && (param.isBinary || param.isFile)) {
-=======
-            for (CodegenParameter param : op.bodyParams) {
-                if (param.baseType != null && param.baseType.equalsIgnoreCase("Uint8List") && op.isMultipart) {
->>>>>>> 6c401927
                     param.baseType = "MultipartFile";
                     param.dataType = "MultipartFile";
                     op.imports.add("MultipartFile");
@@ -354,20 +333,12 @@
                 }
             }
 
-<<<<<<< HEAD
-            op.vendorExtensions.put("x-is-json", isJson);
-            op.vendorExtensions.put("x-is-form", isForm);
-            op.vendorExtensions.put("x-is-multipart", isMultipart);
-
             if (op.allParams.stream().noneMatch(param -> param.dataType.equals("Uint8List"))) {
                 // Remove unused imports after processing
                 op.imports.remove("Uint8List");
             }
 
             resultImports.addAll(rewriteImports(op.imports, false));
-=======
-            resultImports.addAll(rewriteImports(op.imports));
->>>>>>> 6c401927
             if (op.getHasFormParams()) {
                 resultImports.add("package:" + pubName + "/src/api_util.dart");
             }
