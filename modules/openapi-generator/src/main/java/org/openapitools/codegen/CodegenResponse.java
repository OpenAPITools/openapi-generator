/*
 * Copyright 2018 OpenAPI-Generator Contributors (https://openapi-generator.tech)
 * Copyright 2018 SmartBear Software
 *
 * Licensed under the Apache License, Version 2.0 (the "License");
 * you may not use this file except in compliance with the License.
 * You may obtain a copy of the License at
 *
 *     https://www.apache.org/licenses/LICENSE-2.0
 *
 * Unless required by applicable law or agreed to in writing, software
 * distributed under the License is distributed on an "AS IS" BASIS,
 * WITHOUT WARRANTIES OR CONDITIONS OF ANY KIND, either express or implied.
 * See the License for the specific language governing permissions and
 * limitations under the License.
 */

package org.openapitools.codegen;

import java.util.*;

public class CodegenResponse implements IJsonSchemaValidationProperties {
    public final List<CodegenProperty> headers = new ArrayList<CodegenProperty>();
    public String code;
    public boolean is1xx;
    public boolean is2xx;
    public boolean is3xx;
    public boolean is4xx;
    public boolean is5xx;
    public String message;
    public List<Map<String, Object>> examples;
    public String dataType;
    public String baseType;
    public String containerType;
    public boolean hasHeaders;
    public boolean isString;
    public boolean isNumeric;
    public boolean isInteger;
    public boolean isLong;
    public boolean isNumber;
    public boolean isFloat;
    public boolean isDouble;
    public boolean isDecimal;
    public boolean isByteArray;
    public boolean isBoolean;
    public boolean isDate;
    public boolean isDateTime;
    public boolean isUuid;
    public boolean isEmail;
    public boolean isModel;
    public boolean isFreeFormObject;
    public boolean isAnyType;
    public boolean isDefault;
    public boolean simpleType;
    public boolean primitiveType;
    public boolean isMap;
    public boolean isArray;
    public boolean isBinary = false;
    public boolean isFile = false;
    public Object schema;
    public String jsonSchema;
    public Map<String, Object> vendorExtensions = new HashMap<String, Object>();
    private Integer maxProperties;
    private Integer minProperties;
    private boolean uniqueItems;
    private Integer maxItems;
    private Integer minItems;
    private Integer maxLength;
    private Integer minLength;
    private boolean exclusiveMinimum;
    private boolean exclusiveMaximum;
    private String minimum;
    private String maximum;
    public String pattern;
    public Number multipleOf;
    public CodegenProperty items;
    public CodegenProperty additionalProperties;
    public List<CodegenProperty> vars = new ArrayList<CodegenProperty>(); // all properties (without parent's properties)
    public List<CodegenProperty> requiredVars = new ArrayList<CodegenProperty>();

    @Override
    public int hashCode() {
        return Objects.hash(headers, code, message, examples, dataType, baseType, containerType, hasHeaders,
                isString, isNumeric, isInteger, isLong, isNumber, isFloat, isDouble, isDecimal, isByteArray, isBoolean, isDate,
                isDateTime, isUuid, isEmail, isModel, isFreeFormObject, isAnyType, isDefault, simpleType, primitiveType,
                isMap, isArray, isBinary, isFile, schema, jsonSchema, vendorExtensions, items, additionalProperties,
                vars, requiredVars,
                getMaxProperties(), getMinProperties(), uniqueItems, getMaxItems(), getMinItems(), getMaxLength(),
                getMinLength(), exclusiveMinimum, exclusiveMaximum, getMinimum(), getMaximum(), getPattern(),
                is1xx, is2xx, is3xx, is4xx, is5xx);
    }

    @Override
    public boolean equals(Object o) {
        if (this == o) return true;
        if (!(o instanceof CodegenResponse)) return false;
        CodegenResponse that = (CodegenResponse) o;
        return hasHeaders == that.hasHeaders &&
                isString == that.isString &&
                isNumeric == that.isNumeric &&
                isInteger == that.isInteger &&
                isLong == that.isLong &&
                isNumber == that.isNumber &&
                isFloat == that.isFloat &&
                isDouble == that.isDouble &&
                isDecimal == that.isDecimal &&
                isByteArray == that.isByteArray &&
                isBoolean == that.isBoolean &&
                isDate == that.isDate &&
                isDateTime == that.isDateTime &&
                isUuid == that.isUuid &&
                isEmail == that.isEmail &&
                isModel == that.isModel &&
                isFreeFormObject == that.isFreeFormObject &&
                isAnyType == that.isAnyType &&
                isDefault == that.isDefault &&
                simpleType == that.simpleType &&
                primitiveType == that.primitiveType &&
                isMap == that.isMap &&
                isArray == that.isArray &&
                isBinary == that.isBinary &&
                isFile == that.isFile &&
                items == that.items &&
                additionalProperties == that.additionalProperties &&
<<<<<<< HEAD
                is1xx == that.is1xx &&
                is2xx == that.is2xx &&
                is3xx == that.is3xx &&
                is4xx == that.is4xx &&
                is5xx == that.is5xx &&
=======
                Objects.equals(vars, that.vars) &&
                Objects.equals(requiredVars, that.requiredVars) &&
>>>>>>> eceac6a6
                Objects.equals(headers, that.headers) &&
                Objects.equals(code, that.code) &&
                Objects.equals(message, that.message) &&
                Objects.equals(examples, that.examples) &&
                Objects.equals(dataType, that.dataType) &&
                Objects.equals(baseType, that.baseType) &&
                Objects.equals(containerType, that.containerType) &&
                Objects.equals(schema, that.schema) &&
                Objects.equals(jsonSchema, that.jsonSchema) &&
                Objects.equals(vendorExtensions, that.vendorExtensions) &&
                Objects.equals(getMaxProperties(), that.getMaxProperties()) &&
                Objects.equals(getMinProperties(), that.getMinProperties()) &&
                Objects.equals(uniqueItems, that.uniqueItems) &&
                Objects.equals(getMaxItems(), that.getMaxItems()) &&
                Objects.equals(getMinItems(), that.getMinItems()) &&
                Objects.equals(getMaxLength(), that.getMaxLength()) &&
                Objects.equals(getMinLength(), that.getMinLength()) &&
                Objects.equals(exclusiveMinimum, that.exclusiveMinimum) &&
                Objects.equals(exclusiveMaximum, that.exclusiveMaximum) &&
                Objects.equals(getMinimum(), that.getMinimum()) &&
                Objects.equals(getMaximum(), that.getMaximum()) &&
                Objects.equals(getPattern(), that.getPattern()) &&
                Objects.equals(getMultipleOf(), that.getMultipleOf());

    }

    @Override
    public String getPattern() {
        return pattern;
    }

    @Override
    public void setPattern(String pattern) {
        this.pattern = pattern;
    }

    @Override
    public String getMaximum() {
        return maximum;
    }

    @Override
    public void setMaximum(String maximum) {
        this.maximum = maximum;
    }

    @Override
    public String getMinimum() {
        return minimum;
    }

    @Override
    public void setMinimum(String minimum) {
        this.minimum = minimum;
    }

    @Override
    public boolean getExclusiveMaximum() {
        return exclusiveMaximum;
    }

    @Override
    public void setExclusiveMaximum(boolean exclusiveMaximum) {
        this.exclusiveMaximum = exclusiveMaximum;
    }

    @Override
    public boolean getExclusiveMinimum() {
        return exclusiveMinimum;
    }

    @Override
    public void setExclusiveMinimum(boolean exclusiveMinimum) {
        this.exclusiveMinimum = exclusiveMinimum;
    }

    @Override
    public Integer getMinLength() {
        return minLength;
    }

    @Override
    public void setMinLength(Integer minLength) {
        this.minLength = minLength;
    }

    @Override
    public Integer getMaxLength() {
        return maxLength;
    }

    @Override
    public void setMaxLength(Integer maxLength) {
        this.maxLength = maxLength;
    }

    @Override
    public Integer getMinItems() {
        return minItems;
    }

    @Override
    public void setMinItems(Integer minItems) {
        this.minItems = minItems;
    }

    @Override
    public Integer getMaxItems() {
        return maxItems;
    }

    @Override
    public void setMaxItems(Integer maxItems) {
        this.maxItems = maxItems;
    }

    @Override
    public boolean getUniqueItems() {
        return uniqueItems;
    }

    @Override
    public void setUniqueItems(boolean uniqueItems) {
        this.uniqueItems = uniqueItems;
    }

    @Override
    public Integer getMinProperties() {
        return minProperties;
    }

    @Override
    public void setMinProperties(Integer minProperties) {
        this.minProperties = minProperties;
    }

    @Override
    public Integer getMaxProperties() {
        return maxProperties;
    }

    @Override
    public void setMaxProperties(Integer maxProperties) {
        this.maxProperties = maxProperties;
    }

    @Override
    public Number getMultipleOf() {
        return multipleOf;
    }

    @Override
    public void setMultipleOf(Number multipleOf) {
        this.multipleOf = multipleOf;
    }

    @Override
    public CodegenProperty getItems() {
        return items;
    }

    @Override
    public void setItems(CodegenProperty items) {
        this.items = items;
    }

    @Override
    public boolean getIsModel() { return isModel; }

    @Override
    public boolean getIsArray() { return isArray; }

    @Override
    public void setIsArray(boolean isArray)  {
        this.isArray = isArray;
    }

    @Override
    public void setIsModel(boolean isModel)  {
        this.isModel = isModel;
    }

    @Override
    public boolean getIsDate() { return isDate; }

    @Override
    public void setIsDate(boolean isDate)   {
        this.isDate = isDate;
    }

    @Override
    public boolean getIsDateTime() { return isDateTime; }

    @Override
    public void setIsDateTime(boolean isDateTime)   {
        this.isDateTime = isDateTime;
    }

    @Override
    public boolean getIsMap() { return isMap; }

    @Override
    public void setIsMap(boolean isMap)  {
        this.isMap = isMap;
    }

    @Override
    public CodegenProperty getAdditionalProperties() { return additionalProperties; }

    @Override
    public void setAdditionalProperties(CodegenProperty additionalProperties)  {
        this.additionalProperties = additionalProperties;
    }

    @Override
    public List<CodegenProperty> getVars() {
        return vars;
    }

    @Override
    public void setVars(List<CodegenProperty> vars) {
        this.vars = vars;
    }

    @Override
    public List<CodegenProperty> getRequiredVars() {
        return requiredVars;
    }

    @Override
    public void setRequiredVars(List<CodegenProperty> requiredVars) {
        this.requiredVars = requiredVars;
    }

    @Override
    public String toString() {
        final StringBuilder sb = new StringBuilder("CodegenResponse{");
        sb.append("headers=").append(headers);
        sb.append(", code='").append(code).append('\'');
        sb.append(", is1xx='").append(is1xx).append('\'');
        sb.append(", is2xx='").append(is2xx).append('\'');
        sb.append(", is3xx='").append(is3xx).append('\'');
        sb.append(", is4xx='").append(is4xx).append('\'');
        sb.append(", is5xx='").append(is5xx).append('\'');
        sb.append(", message='").append(message).append('\'');
        sb.append(", examples=").append(examples);
        sb.append(", dataType='").append(dataType).append('\'');
        sb.append(", baseType='").append(baseType).append('\'');
        sb.append(", containerType='").append(containerType).append('\'');
        sb.append(", hasHeaders=").append(hasHeaders);
        sb.append(", isString=").append(isString);
        sb.append(", isNumeric=").append(isNumeric);
        sb.append(", isInteger=").append(isInteger);
        sb.append(", isLong=").append(isLong);
        sb.append(", isNumber=").append(isNumber);
        sb.append(", isFloat=").append(isFloat);
        sb.append(", isDouble=").append(isDouble);
        sb.append(", isDecimal=").append(isDecimal);
        sb.append(", isByteArray=").append(isByteArray);
        sb.append(", isBoolean=").append(isBoolean);
        sb.append(", isDate=").append(isDate);
        sb.append(", isDateTime=").append(isDateTime);
        sb.append(", isUuid=").append(isUuid);
        sb.append(", isEmail=").append(isEmail);
        sb.append(", isModel=").append(isModel);
        sb.append(", isFreeFormObject=").append(isFreeFormObject);
        sb.append(", isAnyType=").append(isAnyType);
        sb.append(", isDefault=").append(isDefault);
        sb.append(", simpleType=").append(simpleType);
        sb.append(", primitiveType=").append(primitiveType);
        sb.append(", isMap=").append(isMap);
        sb.append(", isArray=").append(isArray);
        sb.append(", isBinary=").append(isBinary);
        sb.append(", isFile=").append(isFile);
        sb.append(", schema=").append(schema);
        sb.append(", jsonSchema='").append(jsonSchema).append('\'');
        sb.append(", vendorExtensions=").append(vendorExtensions);
        sb.append(", maxProperties=").append(maxProperties);
        sb.append(", minProperties=").append(minProperties);
        sb.append(", uniqueItems=").append(uniqueItems);
        sb.append(", maxItems=").append(maxItems);
        sb.append(", minItems=").append(minItems);
        sb.append(", maxLength=").append(maxLength);
        sb.append(", minLength=").append(minLength);
        sb.append(", exclusiveMinimum=").append(exclusiveMinimum);
        sb.append(", exclusiveMaximum=").append(exclusiveMaximum);
        sb.append(", minimum='").append(minimum).append('\'');
        sb.append(", maximum='").append(maximum).append('\'');
        sb.append(", pattern='").append(pattern).append('\'');
        sb.append(", multipleOf='").append(multipleOf).append('\'');
        sb.append(", items='").append(items).append('\'');
        sb.append(", additionalProperties='").append(additionalProperties).append('\'');
        sb.append(", vars='").append(vars).append('\'');
        sb.append(", requiredVars='").append(requiredVars).append('\'');
        sb.append('}');
        return sb.toString();
    }

    // this is used in templates. Do not remove it.
    @SuppressWarnings("unused")
    public boolean isWildcard() {
        return "0".equals(code) || "default".equals(code);
    }

    /*
     * Boolean value indicating whether the status code is a range
     *
     * @return True if the status code is a range (e.g. 2XX)
     */
    public boolean isRange() {
        if (code != null && code.length() == 3 && "XX".equalsIgnoreCase(code.substring(1)))
            return true;
        return false;
    }
}<|MERGE_RESOLUTION|>--- conflicted
+++ resolved
@@ -122,16 +122,13 @@
                 isFile == that.isFile &&
                 items == that.items &&
                 additionalProperties == that.additionalProperties &&
-<<<<<<< HEAD
                 is1xx == that.is1xx &&
                 is2xx == that.is2xx &&
                 is3xx == that.is3xx &&
                 is4xx == that.is4xx &&
                 is5xx == that.is5xx &&
-=======
                 Objects.equals(vars, that.vars) &&
                 Objects.equals(requiredVars, that.requiredVars) &&
->>>>>>> eceac6a6
                 Objects.equals(headers, that.headers) &&
                 Objects.equals(code, that.code) &&
                 Objects.equals(message, that.message) &&
