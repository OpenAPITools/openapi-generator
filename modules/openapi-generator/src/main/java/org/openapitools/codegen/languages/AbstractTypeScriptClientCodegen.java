--- conflicted
+++ resolved
@@ -260,29 +260,6 @@
     public AbstractTypeScriptClientCodegen() {
         super();
 
-<<<<<<< HEAD
-        modifyFeatureSet(features -> features
-                .includeDocumentationFeatures(DocumentationFeature.Readme)
-                .wireFormatFeatures(EnumSet.of(WireFormatFeature.JSON, WireFormatFeature.XML))
-                .securityFeatures(EnumSet.of(
-                        SecurityFeature.ApiKey,
-                        SecurityFeature.BasicAuth,
-                        SecurityFeature.OAuth2_Implicit
-                ))
-                .excludeGlobalFeatures(
-                        GlobalFeature.XMLStructureDefinitions,
-                        GlobalFeature.Callbacks,
-                        GlobalFeature.LinkObjects,
-                        GlobalFeature.ParameterStyling
-                )
-                .includeSchemaSupportFeatures(
-                        SchemaSupportFeature.Polymorphism
-                )
-                .includeClientModificationFeatures(
-                        ClientModificationFeature.BasePath
-                )
-        );
-=======
         modifyFeatureSet(
                 features ->
                         features.includeDocumentationFeatures(DocumentationFeature.Readme)
@@ -297,7 +274,6 @@
                                 .includeSchemaSupportFeatures(SchemaSupportFeature.Polymorphism)
                                 .includeClientModificationFeatures(
                                         ClientModificationFeature.BasePath));
->>>>>>> cba7561d
 
         // clear import mapping (from default generator) as TS does not use it
         // at the moment
