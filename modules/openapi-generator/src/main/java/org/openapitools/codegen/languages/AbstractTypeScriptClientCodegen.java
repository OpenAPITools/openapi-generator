--- conflicted
+++ resolved
@@ -164,11 +164,8 @@
         typeMapping.put("URI", "string");
         typeMapping.put("Error", "Error");
 
-<<<<<<< HEAD
         cliOptions.add(new CliOption(CodegenConstants.ENUM_NAME_SUFFIX, ENUM_NAME_SUFFIX_DESC_CUSTOMIZED).defaultValue(this.enumSuffix));
-=======
         cliOptions.add(new CliOption(CodegenConstants.ENUM_PROPERTY_NAMING, CodegenConstants.ENUM_PROPERTY_NAMING_DESC).defaultValue(this.enumPropertyNaming.name()));
->>>>>>> f0d92bb0
         cliOptions.add(new CliOption(CodegenConstants.MODEL_PROPERTY_NAMING, CodegenConstants.MODEL_PROPERTY_NAMING_DESC).defaultValue(this.modelPropertyNaming));
         cliOptions.add(new CliOption(CodegenConstants.SUPPORTS_ES6, CodegenConstants.SUPPORTS_ES6_DESC).defaultValue(String.valueOf(this.getSupportsES6())));
         this.cliOptions.add(new CliOption(NPM_NAME, "The name under which you want to publish generated npm package." +
@@ -191,13 +188,11 @@
             LOGGER.info("Warning: Environment variable 'TS_POST_PROCESS_FILE' is set but file post-processing is not enabled. To enable file post-processing, 'enablePostProcessFile' must be set to `true` (--enable-post-process-file for CLI).");
         }
 
-<<<<<<< HEAD
         if (additionalProperties.containsKey(CodegenConstants.ENUM_NAME_SUFFIX)) {
             enumSuffix = additionalProperties.get(CodegenConstants.ENUM_NAME_SUFFIX).toString();
-=======
+        }
         if (additionalProperties.containsKey(CodegenConstants.ENUM_PROPERTY_NAMING)) {
             setEnumPropertyNaming((String) additionalProperties.get(CodegenConstants.ENUM_PROPERTY_NAMING));
->>>>>>> f0d92bb0
         }
 
         if (additionalProperties.containsKey(CodegenConstants.MODEL_PROPERTY_NAMING)) {
@@ -212,14 +207,11 @@
         if (additionalProperties.containsKey(NPM_NAME)) {
             this.setNpmName(additionalProperties.get(NPM_NAME).toString());
         }
-<<<<<<< HEAD
 
         if (enumSuffix.equals(ENUM_NAME_SUFFIX_V4_COMPAT)) {
             isEnumSuffixV4Compat = true;
             enumSuffix = modelNameSuffix + "Enum";
         }
-=======
->>>>>>> f0d92bb0
     }
 
     @Override
