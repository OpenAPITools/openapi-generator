--- conflicted
+++ resolved
@@ -45,10 +45,6 @@
 
     @Override
     public void execute(Template.Fragment fragment, Writer writer) throws IOException {
-<<<<<<< HEAD
-
-=======
->>>>>>> a2177570
         String[] parts = fragment.execute().split(this.delimiter);
 
         writer.write(Arrays.stream(parts).findFirst().orElse(""));
