/*
 * Copyright 2018 OpenAPI-Generator Contributors (https://openapi-generator.tech)
 *
 * Licensed under the Apache License, Version 2.0 (the "License");
 * you may not use this file except in compliance with the License.
 * You may obtain a copy of the License at
 *
 *     https://www.apache.org/licenses/LICENSE-2.0
 *
 * Unless required by applicable law or agreed to in writing, software
 * distributed under the License is distributed on an "AS IS" BASIS,
 * WITHOUT WARRANTIES OR CONDITIONS OF ANY KIND, either express or implied.
 * See the License for the specific language governing permissions and
 * limitations under the License.
 */

package org.openapitools.codegen.languages;

import com.google.common.collect.ImmutableMap;
import com.samskivert.mustache.Mustache;
import io.swagger.v3.oas.models.media.ArraySchema;
import io.swagger.v3.oas.models.media.ComposedSchema;
import io.swagger.v3.oas.models.media.Schema;
import io.swagger.v3.oas.models.Operation;
import io.swagger.v3.oas.models.servers.Server;
import org.mozilla.javascript.optimizer.Codegen;
import org.openapitools.codegen.*;
import org.openapitools.codegen.meta.features.*;
import org.openapitools.codegen.model.ModelMap;
import org.openapitools.codegen.model.ModelsMap;
import org.openapitools.codegen.utils.ModelUtils;
import org.openapitools.codegen.utils.ProcessUtils;
import org.slf4j.Logger;
import org.slf4j.LoggerFactory;

import java.io.File;
import java.util.*;
import java.util.concurrent.atomic.AtomicReference;
import java.util.function.Consumer;
import java.util.stream.Collectors;
import java.util.ArrayList;
import java.util.Comparator;
import java.util.List;

import static org.apache.commons.lang3.StringUtils.isEmpty;
import static org.openapitools.codegen.utils.CamelizeOption.LOWERCASE_FIRST_LETTER;
import static org.openapitools.codegen.utils.StringUtils.camelize;
import static org.openapitools.codegen.utils.StringUtils.underscore;

@SuppressWarnings("Duplicates")
public class CSharpClientCodegen extends AbstractCSharpCodegen {
    protected String apiName = "Api";

    // Defines the sdk option for targeted frameworks, which differs from targetFramework and targetFrameworkNuget
    protected static final String MCS_NET_VERSION_KEY = "x-mcs-sdk";
    protected static final String SUPPORTS_UWP = "supportsUWP";
    protected static final String SUPPORTS_RETRY = "supportsRetry";

    protected static final String NET_STANDARD = "netStandard";

    // HTTP libraries
    protected static final String RESTSHARP = "restsharp";
    protected static final String HTTPCLIENT = "httpclient";
    protected static final String GENERICHOST = "generichost";
    protected static final String UNITY_WEB_REQUEST = "unityWebRequest";

    // Project Variable, determined from target framework. Not intended to be user-settable.
    protected static final String TARGET_FRAMEWORK_IDENTIFIER = "targetFrameworkIdentifier";
    // Project Variable, determined from target framework. Not intended to be user-settable.
    protected static final String TARGET_FRAMEWORK_VERSION = "targetFrameworkVersion";

    protected static final String NET_STANDARD_14_OR_LATER = "netstandard14OrLater";
    protected static final String NET_STANDARD_15_OR_LATER = "netstandard15OrLater";
    protected static final String NET_STANDARD_16_OR_LATER = "netstandard16OrLater";
    protected static final String NET_STANDARD_20_OR_LATER = "netstandard20OrLater";
    protected static final String NET_STANDARD_21_OR_LATER = "netstandard21OrLater";
    protected static final String NET_47_OR_LATER = "net47OrLater";
    protected static final String NET_48_OR_LATER = "net48OrLater";
    protected static final String NET_60_OR_LATER = "net60OrLater";
    protected static final String NET_70_OR_LATER = "net70OrLater";

    @SuppressWarnings("hiding")
    private final Logger LOGGER = LoggerFactory.getLogger(CSharpClientCodegen.class);
    private static final List<FrameworkStrategy> frameworkStrategies = Arrays.asList(
            FrameworkStrategy.NETSTANDARD_1_3,
            FrameworkStrategy.NETSTANDARD_1_4,
            FrameworkStrategy.NETSTANDARD_1_5,
            FrameworkStrategy.NETSTANDARD_1_6,
            FrameworkStrategy.NETSTANDARD_2_0,
            FrameworkStrategy.NETSTANDARD_2_1,
            FrameworkStrategy.NETFRAMEWORK_4_7,
            FrameworkStrategy.NETFRAMEWORK_4_8,
            FrameworkStrategy.NET_6_0,
            FrameworkStrategy.NET_7_0
    );
    private static FrameworkStrategy defaultFramework = FrameworkStrategy.NETSTANDARD_2_0;
    protected final Map<String, String> frameworks;
    protected String packageGuid = "{" + java.util.UUID.randomUUID().toString().toUpperCase(Locale.ROOT) + "}";
    protected String clientPackage = "Client";
    protected String authFolder = "Auth";
    protected String apiDocPath = "docs" + File.separator;
    protected String modelDocPath = "docs" + File.separator;

    // Defines TargetFrameworkVersion in csproj files
    protected String targetFramework = defaultFramework.name;
    protected String testTargetFramework = defaultFramework.testTargetFramework;

    // Defines nuget identifiers for target framework
    protected String targetFrameworkNuget = targetFramework;

    protected boolean supportsRetry = Boolean.TRUE;
    protected boolean supportsAsync = Boolean.TRUE;
    protected boolean netStandard = Boolean.FALSE;
    protected boolean supportsFileParameters = Boolean.TRUE;

    protected boolean validatable = Boolean.TRUE;
    protected Map<Character, String> regexModifiers;
    // By default, generated code is considered public
    protected boolean nonPublicApi = Boolean.FALSE;

    protected boolean caseInsensitiveResponseHeaders = Boolean.FALSE;
    protected String releaseNote = "Minor update";
    protected String licenseId;
    protected String packageTags;
    protected boolean useOneOfDiscriminatorLookup = false; // use oneOf discriminator's mapping for model lookup

    protected boolean needsCustomHttpMethod = false;
    protected boolean needsUriBuilder = false;

    public CSharpClientCodegen() {
        super();

        modifyFeatureSet(features -> features
                .includeDocumentationFeatures(DocumentationFeature.Readme)
                .securityFeatures(EnumSet.of(
                        SecurityFeature.OAuth2_Implicit,
                        SecurityFeature.OAuth2_ClientCredentials,
                        SecurityFeature.BasicAuth,
                        SecurityFeature.BearerToken,
                        SecurityFeature.ApiKey,
                        SecurityFeature.SignatureAuth
                ))
                .excludeGlobalFeatures(
                        GlobalFeature.XMLStructureDefinitions,
                        GlobalFeature.Callbacks,
                        GlobalFeature.LinkObjects,
                        GlobalFeature.ParameterStyling
                )
                .includeSchemaSupportFeatures(
                        SchemaSupportFeature.Polymorphism
                )
                .includeParameterFeatures(
                        ParameterFeature.Cookie
                )
                .includeClientModificationFeatures(
                        ClientModificationFeature.BasePath,
                        ClientModificationFeature.UserAgent
                )
        );

        setSupportNullable(Boolean.TRUE);
        hideGenerationTimestamp = Boolean.TRUE;
        supportsInheritance = true;
        modelTemplateFiles.put("model.mustache", ".cs");
        apiTemplateFiles.put("api.mustache", ".cs");
        modelDocTemplateFiles.put("model_doc.mustache", ".md");
        apiDocTemplateFiles.put("api_doc.mustache", ".md");
        embeddedTemplateDir = templateDir = "csharp";

        cliOptions.clear();

        // CLI options
        addOption(CodegenConstants.PACKAGE_NAME,
                "C# package name (convention: Title.Case).",
                this.packageName);

        addOption(CodegenConstants.API_NAME,
                "Must be a valid C# class name. Only used in Generic Host library. Default: " + this.apiName,
                this.apiName);

        addOption(CodegenConstants.PACKAGE_VERSION,
                "C# package version.",
                this.packageVersion);

        addOption(CodegenConstants.SOURCE_FOLDER,
                CodegenConstants.SOURCE_FOLDER_DESC,
                sourceFolder);

        addOption(CodegenConstants.OPTIONAL_PROJECT_GUID,
                CodegenConstants.OPTIONAL_PROJECT_GUID_DESC,
                null);

        addOption(CodegenConstants.INTERFACE_PREFIX,
                CodegenConstants.INTERFACE_PREFIX_DESC,
                interfacePrefix);

        addOption(CodegenConstants.LICENSE_ID,
                CodegenConstants.LICENSE_ID_DESC,
                this.licenseId);

        addOption(CodegenConstants.RELEASE_NOTE,
                CodegenConstants.RELEASE_NOTE_DESC,
                this.releaseNote);

        addOption(CodegenConstants.PACKAGE_TAGS,
                CodegenConstants.PACKAGE_TAGS_DESC,
                this.packageTags);

        addOption(DATE_FORMAT,
                "The default Date format (only `generichost` library supports this option).",
                this.dateFormat);

        addOption(DATETIME_FORMAT,
                "The default DateTime format (only `generichost` library supports this option).",
                this.dateTimeFormat);

        addOption("zeroBasedEnums",
                "Enumerations with string values will start from 0 when true, 1 when false. If not set, enumerations with string values will start from 0 if the first value is 'unknown', case insensitive.",
                null);

        CliOption framework = new CliOption(
                CodegenConstants.DOTNET_FRAMEWORK,
                CodegenConstants.DOTNET_FRAMEWORK_DESC
        );

        CliOption disallowAdditionalPropertiesIfNotPresentOpt = CliOption.newBoolean(
                CodegenConstants.DISALLOW_ADDITIONAL_PROPERTIES_IF_NOT_PRESENT,
                CodegenConstants.DISALLOW_ADDITIONAL_PROPERTIES_IF_NOT_PRESENT_DESC).defaultValue(Boolean.TRUE.toString());
        Map<String, String> disallowAdditionalPropertiesIfNotPresentOpts = new HashMap<>();
        disallowAdditionalPropertiesIfNotPresentOpts.put("false",
                "The 'additionalProperties' implementation is compliant with the OAS and JSON schema specifications.");
        disallowAdditionalPropertiesIfNotPresentOpts.put("true",
                "Keep the old (incorrect) behaviour that 'additionalProperties' is set to false by default.");
        disallowAdditionalPropertiesIfNotPresentOpt.setEnum(disallowAdditionalPropertiesIfNotPresentOpts);
        cliOptions.add(disallowAdditionalPropertiesIfNotPresentOpt);
        this.setDisallowAdditionalPropertiesIfNotPresent(true);

        ImmutableMap.Builder<String, String> frameworkBuilder = new ImmutableMap.Builder<>();
        for (FrameworkStrategy frameworkStrategy : frameworkStrategies) {
            frameworkBuilder.put(frameworkStrategy.name, frameworkStrategy.description);
        }

        frameworks = frameworkBuilder.build();

        framework.defaultValue(this.targetFramework);
        framework.setEnum(frameworks);
        cliOptions.add(framework);

        CliOption modelPropertyNaming = new CliOption(CodegenConstants.MODEL_PROPERTY_NAMING, CodegenConstants.MODEL_PROPERTY_NAMING_DESC);
        cliOptions.add(modelPropertyNaming.defaultValue("PascalCase"));

        // CLI Switches
        addSwitch(CodegenConstants.NULLABLE_REFERENCE_TYPES,
                CodegenConstants.NULLABLE_REFERENCE_TYPES_DESC + " Starting in .NET 6.0 the default is true.",
                this.nullReferenceTypesFlag);

        addSwitch(CodegenConstants.HIDE_GENERATION_TIMESTAMP,
                CodegenConstants.HIDE_GENERATION_TIMESTAMP_DESC,
                this.hideGenerationTimestamp);

        addSwitch(CodegenConstants.USE_DATETIME_OFFSET,
                CodegenConstants.USE_DATETIME_OFFSET_DESC,
                this.useDateTimeOffsetFlag);

        addSwitch(CodegenConstants.USE_COLLECTION,
                CodegenConstants.USE_COLLECTION_DESC,
                this.useCollection);

        addSwitch(CodegenConstants.RETURN_ICOLLECTION,
                CodegenConstants.RETURN_ICOLLECTION_DESC,
                this.returnICollection);

        addSwitch(CodegenConstants.OPTIONAL_METHOD_ARGUMENT,
                "C# Optional method argument, e.g. void square(int x=10) (.net 4.0+ only).",
                this.optionalMethodArgumentFlag);

        addSwitch(CodegenConstants.OPTIONAL_ASSEMBLY_INFO,
                CodegenConstants.OPTIONAL_ASSEMBLY_INFO_DESC,
                this.optionalAssemblyInfoFlag);

        addSwitch(CodegenConstants.OPTIONAL_EMIT_DEFAULT_VALUES,
                CodegenConstants.OPTIONAL_EMIT_DEFAULT_VALUES_DESC,
                this.optionalEmitDefaultValuesFlag);

        addSwitch(CodegenConstants.OPTIONAL_CONDITIONAL_SERIALIZATION,
                CodegenConstants.OPTIONAL_CONDITIONAL_SERIALIZATION_DESC,
                this.conditionalSerialization);

        addSwitch(CodegenConstants.OPTIONAL_PROJECT_FILE,
                CodegenConstants.OPTIONAL_PROJECT_FILE_DESC,
                this.optionalProjectFileFlag);

        // NOTE: This will reduce visibility of all public members in templates. Users can use InternalsVisibleTo
        // https://msdn.microsoft.com/en-us/library/system.runtime.compilerservices.internalsvisibletoattribute(v=vs.110).aspx
        // to expose to shared code if the generated code is not embedded into another project. Otherwise, users of codegen
        // should rely on default public visibility.
        addSwitch(CodegenConstants.NON_PUBLIC_API,
                CodegenConstants.NON_PUBLIC_API_DESC,
                this.nonPublicApi);

        addSwitch(CodegenConstants.ALLOW_UNICODE_IDENTIFIERS,
                CodegenConstants.ALLOW_UNICODE_IDENTIFIERS_DESC,
                this.allowUnicodeIdentifiers);

        addSwitch(CodegenConstants.NETCORE_PROJECT_FILE,
                CodegenConstants.NETCORE_PROJECT_FILE_DESC,
                this.netCoreProjectFileFlag);

        addSwitch(CodegenConstants.VALIDATABLE,
                CodegenConstants.VALIDATABLE_DESC,
                this.validatable);

        addSwitch(CodegenConstants.USE_ONEOF_DISCRIMINATOR_LOOKUP,
                CodegenConstants.USE_ONEOF_DISCRIMINATOR_LOOKUP_DESC,
                this.useOneOfDiscriminatorLookup);

        addSwitch(CodegenConstants.CASE_INSENSITIVE_RESPONSE_HEADERS,
                CodegenConstants.CASE_INSENSITIVE_RESPONSE_HEADERS_DESC,
                this.caseInsensitiveResponseHeaders);

        regexModifiers = new HashMap<>();
        regexModifiers.put('i', "IgnoreCase");
        regexModifiers.put('m', "Multiline");
        regexModifiers.put('s', "Singleline");
        regexModifiers.put('x', "IgnorePatternWhitespace");

        supportedLibraries.put(GENERICHOST, "HttpClient with Generic Host dependency injection (https://docs.microsoft.com/en-us/dotnet/core/extensions/generic-host) "
                + "(Experimental. Subject to breaking changes without notice.)");
        supportedLibraries.put(HTTPCLIENT, "HttpClient (https://docs.microsoft.com/en-us/dotnet/api/system.net.http.httpclient) "
                + "(Experimental. Subject to breaking changes without notice.)");
        supportedLibraries.put(UNITY_WEB_REQUEST, "UnityWebRequest (...) "
                + "(Experimental. Subject to breaking changes without notice.)");
        supportedLibraries.put(RESTSHARP, "RestSharp (https://github.com/restsharp/RestSharp)");

        CliOption libraryOption = new CliOption(CodegenConstants.LIBRARY, "HTTP library template (sub-template) to use");
        libraryOption.setEnum(supportedLibraries);
        // set RESTSHARP as the default
        libraryOption.setDefault(RESTSHARP);
        cliOptions.add(libraryOption);
        setLibrary(RESTSHARP);
    }

    @Deprecated
    @Override
    protected Set<String> getNullableTypes() {
        return GENERICHOST.equals(getLibrary())
            ? super.getNullableTypes()
            : new HashSet<>(Arrays.asList("decimal", "bool", "int", "uint", "long", "ulong", "float", "double", "DateTime", "DateTimeOffset", "Guid"));
    }

    @Override
    protected Set<String> getValueTypes() {
        return GENERICHOST.equals(getLibrary())
            ? super.getValueTypes()
            : new HashSet<>(Arrays.asList("decimal", "bool", "int", "uint", "long", "ulong", "float", "double"));
    }

    @Override
    protected void setTypeMapping() {
        typeMapping = new HashMap<>();
        // mapped non-nullable type without ?
        typeMapping = new HashMap<String, String>();
        typeMapping.put("string", "string");
        typeMapping.put("binary", "byte[]");
        typeMapping.put("ByteArray", "byte[]");
        typeMapping.put("boolean", "bool");
        typeMapping.put("integer", "int");
        typeMapping.put("long", "long");
        typeMapping.put("UnsignedInteger", "uint");
        typeMapping.put("UnsignedLong", "ulong");
        typeMapping.put("float", "float");
        typeMapping.put("double", "double");
        typeMapping.put("number", "decimal");
        typeMapping.put("decimal", "decimal");
        typeMapping.put("DateTime", "DateTime");
        typeMapping.put("date", "DateTime");
        typeMapping.put("file", "System.IO.Stream");
        typeMapping.put("array", "List");
        typeMapping.put("list", "List");
        typeMapping.put("map", "Dictionary");
        typeMapping.put("object", "Object");
        typeMapping.put("UUID", "Guid");
        typeMapping.put("URI", "string");
        typeMapping.put("AnyType", "Object");

        if (HTTPCLIENT.equals(getLibrary())) {
            typeMapping.put("file", "FileParameter");
        }
    }

    @Override
    protected void updateCodegenParameterEnum(CodegenParameter parameter, CodegenModel model) {
        if (GENERICHOST.equals(getLibrary())) {
            super.updateCodegenParameterEnum(parameter, model);
            return;
        }

        super.updateCodegenParameterEnumLegacy(parameter, model);

        if (!parameter.required && parameter.vendorExtensions.get("x-csharp-value-type") != null) { //optional
            parameter.dataType = parameter.dataType + "?";
        }
    }

    @Override
    public String apiDocFileFolder() {
        if (GENERICHOST.equals(getLibrary())) {
            return (outputFolder + "/" + apiDocPath + File.separatorChar + "apis").replace('/', File.separatorChar);
        } else {
            return (outputFolder + "/" + apiDocPath).replace('/', File.separatorChar);
        }
    }

    @Override
    public String apiTestFileFolder() {
        return outputFolder + File.separator + testFolder + File.separator + testPackageName() + File.separator + apiPackage();
    }

    @Override
    public CodegenModel fromModel(String name, Schema model) {
        Map<String, Schema> allDefinitions = ModelUtils.getSchemas(this.openAPI);
        CodegenModel codegenModel = super.fromModel(name, model);
        if (allDefinitions != null && codegenModel != null && codegenModel.parent != null) {
            final Schema parentModel = allDefinitions.get(toModelName(codegenModel.parent));
            if (parentModel != null) {
                final CodegenModel parentCodegenModel = super.fromModel(codegenModel.parent, parentModel);
                if (codegenModel.hasEnums) {
                    codegenModel = this.reconcileInlineEnums(codegenModel, parentCodegenModel);
                }

                Map<String, CodegenProperty> propertyHash = new HashMap<>(codegenModel.vars.size());
                for (final CodegenProperty property : codegenModel.vars) {
                    propertyHash.put(property.name, property);
                }

                for (final CodegenProperty property : codegenModel.readWriteVars) {
                    if (property.defaultValue == null && parentCodegenModel.discriminator != null && property.name.equals(parentCodegenModel.discriminator.getPropertyName())) {
                        property.defaultValue = "\"" + name + "\"";
                    }
                }

                CodegenProperty last = null;
                for (final CodegenProperty property : parentCodegenModel.vars) {
                    // helper list of parentVars simplifies templating
                    if (!propertyHash.containsKey(property.name)) {
                        final CodegenProperty parentVar = property.clone();
                        parentVar.isInherited = true;
                        last = parentVar;
                        LOGGER.debug("adding parent variable {}", property.name);
                        codegenModel.parentVars.add(parentVar);
                    }
                }
            }
        }

        // Cleanup possible duplicates. Currently, readWriteVars can contain the same property twice. May or may not be isolated to C#.
        if (codegenModel != null && codegenModel.readWriteVars != null && codegenModel.readWriteVars.size() > 1) {
            int length = codegenModel.readWriteVars.size() - 1;
            for (int i = length; i > (length / 2); i--) {
                final CodegenProperty codegenProperty = codegenModel.readWriteVars.get(i);
                // If the property at current index is found earlier in the list, remove this last instance.
                if (codegenModel.readWriteVars.indexOf(codegenProperty) < i) {
                    codegenModel.readWriteVars.remove(i);
                }
            }
        }

        // avoid breaking changes
        if (GENERICHOST.equals(getLibrary())) {

            Collections.sort(codegenModel.vars, propertyComparatorByName);
            Collections.sort(codegenModel.allVars, propertyComparatorByName);
            Collections.sort(codegenModel.requiredVars, propertyComparatorByName);
            Collections.sort(codegenModel.optionalVars, propertyComparatorByName);
            Collections.sort(codegenModel.readOnlyVars, propertyComparatorByName);
            Collections.sort(codegenModel.readWriteVars, propertyComparatorByName);
            Collections.sort(codegenModel.parentVars, propertyComparatorByName);

            Comparator<CodegenProperty> comparator = propertyComparatorByNullable.thenComparing(propertyComparatorByDefaultValue);
            Collections.sort(codegenModel.vars, comparator);
            Collections.sort(codegenModel.allVars, comparator);
            Collections.sort(codegenModel.requiredVars, comparator);
            Collections.sort(codegenModel.optionalVars, comparator);
            Collections.sort(codegenModel.readOnlyVars, comparator);
            Collections.sort(codegenModel.readWriteVars, comparator);
            Collections.sort(codegenModel.parentVars, comparator);
        }

        return codegenModel;
    }

    public static Comparator<CodegenProperty> propertyComparatorByName = new Comparator<CodegenProperty>() {
        @Override
        public int compare(CodegenProperty one, CodegenProperty another) {
            return one.name.compareTo(another.name);
        }
    };

    public static Comparator<CodegenProperty> propertyComparatorByDefaultValue = new Comparator<CodegenProperty>() {
        @Override
        public int compare(CodegenProperty one, CodegenProperty another) {
            if ((one.defaultValue == null) == (another.defaultValue == null))
                return 0;
            else if (one.defaultValue == null)
                return -1;
            else
                return 1;
        }
    };

    public static Comparator<CodegenProperty> propertyComparatorByNullable = new Comparator<CodegenProperty>() {
        @Override
        public int compare(CodegenProperty one, CodegenProperty another) {
            if (one.isNullable == another.isNullable)
                return 0;
            else if (Boolean.FALSE.equals(one.isNullable))
                return -1;
            else
                return 1;
        }
    };

    public static Comparator<CodegenParameter> parameterComparatorByDataType = new Comparator<CodegenParameter>() {
        @Override
        public int compare(CodegenParameter one, CodegenParameter another) {
            return one.dataType.compareTo(another.dataType);
        }
    };

    public static Comparator<CodegenParameter> parameterComparatorByDefaultValue = new Comparator<CodegenParameter>() {
        @Override
        public int compare(CodegenParameter one, CodegenParameter another) {
            if ((one.defaultValue == null) == (another.defaultValue == null))
                return 0;
            else if (one.defaultValue == null)
                return -1;
            else
                return 1;
        }
    };

    public static Comparator<CodegenParameter> parameterComparatorByRequired = new Comparator<CodegenParameter>() {
        @Override
        public int compare(CodegenParameter one, CodegenParameter another) {
            if (one.required == another.required)
                return 0;
            else if (Boolean.TRUE.equals(one.required))
                return -1;
            else
                return 1;
        }
    };

    @Override
    public String getHelp() {
        return "Generates a C# client library (.NET Standard, .NET Core).";
    }

    public String getModelPropertyNaming() {
        return this.modelPropertyNaming;
    }

    public void setModelPropertyNaming(String naming) {
        if ("original".equals(naming) || "camelCase".equals(naming) ||
                "PascalCase".equals(naming) || "snake_case".equals(naming)) {
            this.modelPropertyNaming = naming;
        } else {
            throw new IllegalArgumentException("Invalid model property naming '" +
                    naming + "'. Must be 'original', 'camelCase', " +
                    "'PascalCase' or 'snake_case'");
        }
    }

    @Override
    public String getName() {
        return "csharp";
    }

    public String getNameUsingModelPropertyNaming(String name) {
        switch (CodegenConstants.MODEL_PROPERTY_NAMING_TYPE.valueOf(getModelPropertyNaming())) {
            case original:
                return name;
            case camelCase:
                return camelize(name, LOWERCASE_FIRST_LETTER);
            case PascalCase:
                return camelize(name);
            case snake_case:
                return underscore(name);
            default:
                throw new IllegalArgumentException("Invalid model property naming '" +
                        name + "'. Must be 'original', 'camelCase', " +
                        "'PascalCase' or 'snake_case'");
        }
    }

    @Override
    public String getNullableType(Schema p, String type) {
        if (GENERICHOST.equals(getLibrary())) {
            return super.getNullableType(p, type);
        }

        if (languageSpecificPrimitives.contains(type)) {
            if (isSupportNullable() && ModelUtils.isNullable(p) && this.getNullableTypes().contains(type)) {
                return type + "?";
            } else {
                return type;
            }
        } else {
            return null;
        }
    }

    @Override
    public CodegenType getTag() {
        return CodegenType.CLIENT;
    }

    public boolean isNonPublicApi() {
        return nonPublicApi;
    }

    public void setNonPublicApi(final boolean nonPublicApi) {
        this.nonPublicApi = nonPublicApi;
    }

    @Override
    public String modelDocFileFolder() {
        if (GENERICHOST.equals(getLibrary())) {
            return (outputFolder + "/" + modelDocPath + File.separator + "models").replace('/', File.separatorChar);
        } else {
            return (outputFolder + "/" + modelDocPath).replace('/', File.separatorChar);
        }
    }

    @Override
    public String modelTestFileFolder() {
        return outputFolder + File.separator + testFolder + File.separator + testPackageName() + File.separator + modelPackage();
    }

    @Override
    public void postProcessModelProperty(CodegenModel model, CodegenProperty property) {
        postProcessPattern(property.pattern, property.vendorExtensions);
        postProcessEmitDefaultValue(property.vendorExtensions);

        super.postProcessModelProperty(model, property);
    }

    @Override
    public void postProcessParameter(CodegenParameter parameter) {
        postProcessPattern(parameter.pattern, parameter.vendorExtensions);
        postProcessEmitDefaultValue(parameter.vendorExtensions);

        if (!GENERICHOST.equals(getLibrary()) && !parameter.dataType.endsWith("?") && !parameter.required && (nullReferenceTypesFlag || this.getNullableTypes().contains(parameter.dataType))) {
            parameter.dataType = parameter.dataType + "?";
        }

        super.postProcessParameter(parameter);
    }

    /*
     * The pattern spec follows the Perl convention and style of modifiers. .NET
     * does not support this syntax directly so we need to convert the pattern to a .NET compatible
     * format and apply modifiers in a compatible way.
     * See https://msdn.microsoft.com/en-us/library/yd1hzczs(v=vs.110).aspx for .NET options.
     */
    public void postProcessPattern(String pattern, Map<String, Object> vendorExtensions) {
        if (pattern != null) {
            int i = pattern.lastIndexOf('/');

            //Must follow Perl /pattern/modifiers convention
            if (pattern.charAt(0) != '/' || i < 2) {
                throw new IllegalArgumentException("Pattern must follow the Perl "
                        + "/pattern/modifiers convention. " + pattern + " is not valid.");
            }

            String regex = pattern.substring(1, i).replace("'", "\'").replace("\"", "\"\"");
            List<String> modifiers = new ArrayList<String>();

            // perl requires an explicit modifier to be culture specific and .NET is the reverse.
            modifiers.add("CultureInvariant");

            for (char c : pattern.substring(i).toCharArray()) {
                if (regexModifiers.containsKey(c)) {
                    String modifier = regexModifiers.get(c);
                    modifiers.add(modifier);
                } else if (c == 'l') {
                    modifiers.remove("CultureInvariant");
                }
            }

            vendorExtensions.put("x-regex", regex);
            vendorExtensions.put("x-modifiers", modifiers);
        }
    }

    public void postProcessEmitDefaultValue(Map<String, Object> vendorExtensions) {
        vendorExtensions.put("x-emit-default-value", optionalEmitDefaultValuesFlag);
    }

    @Override
    public Mustache.Compiler processCompiler(Mustache.Compiler compiler) {
        // To avoid unexpected behaviors when options are passed programmatically such as { "supportsAsync": "" }
        return super.processCompiler(compiler).emptyStringIsFalse(true);
    }

    @Override
    public void processOpts() {
        this.setLegacyDiscriminatorBehavior(false);

        super.processOpts();

        /*
         * NOTE: When supporting boolean additionalProperties, you should read the value and write it back as a boolean.
         * This avoids oddities where additionalProperties contains "false" rather than false, which will cause the
         * templating engine to behave unexpectedly.
         *
         * Use the pattern:
         *     if (additionalProperties.containsKey(prop)) convertPropertyToBooleanAndWriteBack(prop);
         */

        if (additionalProperties.containsKey(CodegenConstants.DISALLOW_ADDITIONAL_PROPERTIES_IF_NOT_PRESENT)) {
            this.setDisallowAdditionalPropertiesIfNotPresent(Boolean.parseBoolean(additionalProperties
                    .get(CodegenConstants.DISALLOW_ADDITIONAL_PROPERTIES_IF_NOT_PRESENT).toString()));
        }

        if (additionalProperties.containsKey(CodegenConstants.OPTIONAL_EMIT_DEFAULT_VALUES)) {
            setOptionalEmitDefaultValuesFlag(convertPropertyToBooleanAndWriteBack(CodegenConstants.OPTIONAL_EMIT_DEFAULT_VALUES));
        } else {
            additionalProperties.put(CodegenConstants.OPTIONAL_EMIT_DEFAULT_VALUES, optionalEmitDefaultValuesFlag);
        }

        if (additionalProperties.containsKey(CodegenConstants.OPTIONAL_CONDITIONAL_SERIALIZATION)) {
            setConditionalSerialization(convertPropertyToBooleanAndWriteBack(CodegenConstants.OPTIONAL_CONDITIONAL_SERIALIZATION));
        } else {
            additionalProperties.put(CodegenConstants.OPTIONAL_CONDITIONAL_SERIALIZATION, conditionalSerialization);
        }

        if (additionalProperties.containsKey(CodegenConstants.MODEL_PROPERTY_NAMING)) {
            setModelPropertyNaming((String) additionalProperties.get(CodegenConstants.MODEL_PROPERTY_NAMING));
        }

        if (additionalProperties.containsKey((CodegenConstants.LICENSE_ID))) {
            setLicenseId((String) additionalProperties.get(CodegenConstants.LICENSE_ID));
        }

        if (additionalProperties.containsKey(CodegenConstants.API_NAME)) {
            setApiName((String) additionalProperties.get(CodegenConstants.API_NAME));
        } else {
            additionalProperties.put(CodegenConstants.API_NAME, apiName);
        }

        if (isEmpty(apiPackage)) {
            setApiPackage("Api");
        }
        if (isEmpty(modelPackage)) {
            setModelPackage("Model");
        }

        if (GENERICHOST.equals(getLibrary())) {
            setLibrary(GENERICHOST);
            additionalProperties.put("useGenericHost", true);
            // all c# libraries should be doing this, but we only do it here to avoid breaking changes
            this.setSortModelPropertiesByRequiredFlag(true);
        } else if (RESTSHARP.equals(getLibrary())) {
            additionalProperties.put("useRestSharp", true);
            needsCustomHttpMethod = true;
        } else if (HTTPCLIENT.equals(getLibrary())) {
            setLibrary(HTTPCLIENT);
            additionalProperties.put("useHttpClient", true);
            needsUriBuilder = true;
        } else if (UNITY_WEB_REQUEST.equals(getLibrary())) {
            setLibrary(UNITY_WEB_REQUEST);
            additionalProperties.put("useUnityWebRequest", true);
            needsUriBuilder = true;
        } else {
            throw new RuntimeException("Invalid HTTP library " + getLibrary() + ". Only restsharp, httpclient, and generichost are supported.");
        }

        String inputFramework = (String) additionalProperties.getOrDefault(CodegenConstants.DOTNET_FRAMEWORK, defaultFramework.name);
        String[] frameworks;
        List<FrameworkStrategy> strategies = new ArrayList<>();

        if (inputFramework.contains(";")) {
            // multiple target framework
            frameworks = inputFramework.split(";");
            additionalProperties.put("multiTarget", true);
        } else {
            // just a single value
            frameworks = new String[]{inputFramework};
        }

        for (String framework : frameworks) {
            boolean strategyMatched = false;
            for (FrameworkStrategy frameworkStrategy : frameworkStrategies) {
                if (framework.equals(frameworkStrategy.name)) {
                    strategies.add(frameworkStrategy);
                    strategyMatched = true;
                }

                if (frameworkStrategy != FrameworkStrategy.NETSTANDARD_2_0 && "restsharp".equals(getLibrary())) {
                    LOGGER.warn("If using built-in templates, RestSharp only supports netstandard 2.0 or later.");
                }
            }

            if (!strategyMatched) {
                // throws exception if the input targetFramework is invalid
                throw new IllegalArgumentException("The input (" + inputFramework + ") contains Invalid .NET framework version: " +
                        framework + ". List of supported versions: " +
                        frameworkStrategies.stream()
                                .map(p -> p.name)
                                .collect(Collectors.joining(", ")));
            }
        }

        configureAdditionalPropertiesForFrameworks(additionalProperties, strategies);
        setTargetFrameworkNuget(strategies);
        setTargetFramework(strategies);
        setTestTargetFramework(strategies);

        setSupportsAsync(Boolean.TRUE);
        setNetStandard(strategies.stream().anyMatch(p -> Boolean.TRUE.equals(p.isNetStandard)));

        if (!netStandard) {
            setNetCoreProjectFileFlag(true);

            if (!additionalProperties.containsKey(CodegenConstants.NULLABLE_REFERENCE_TYPES) && !strategies.stream().anyMatch(s ->
                    s.equals(FrameworkStrategy.NETFRAMEWORK_4_8) ||
                            s.equals(FrameworkStrategy.NETFRAMEWORK_4_7))) {
                // starting in .net 6.0, NRT is enabled by default. If not specified, lets enable NRT to match the framework's default
                setNullableReferenceTypes(true);
            }
        }

        final AtomicReference<Boolean> excludeTests = new AtomicReference<>();
        syncBooleanProperty(additionalProperties, CodegenConstants.EXCLUDE_TESTS, excludeTests::set, false);

        syncStringProperty(additionalProperties, "clientPackage", this::setClientPackage, clientPackage);

        syncStringProperty(additionalProperties, CodegenConstants.API_PACKAGE, this::setApiPackage, apiPackage);
        syncStringProperty(additionalProperties, CodegenConstants.MODEL_PACKAGE, this::setModelPackage, modelPackage);
        syncStringProperty(additionalProperties, CodegenConstants.OPTIONAL_PROJECT_GUID, this::setPackageGuid, packageGuid);
        syncStringProperty(additionalProperties, "targetFrameworkNuget", this::setTargetFrameworkNuget, this.targetFrameworkNuget);
        syncStringProperty(additionalProperties, "testTargetFramework", this::setTestTargetFramework, this.testTargetFramework);

        syncBooleanProperty(additionalProperties, "netStandard", this::setNetStandard, this.netStandard);

        syncBooleanProperty(additionalProperties, CodegenConstants.VALIDATABLE, this::setValidatable, this.validatable);
        syncBooleanProperty(additionalProperties, CodegenConstants.SUPPORTS_ASYNC, this::setSupportsAsync, this.supportsAsync);
        syncBooleanProperty(additionalProperties, SUPPORTS_RETRY, this::setSupportsRetry, this.supportsRetry);
        syncBooleanProperty(additionalProperties, CodegenConstants.OPTIONAL_METHOD_ARGUMENT, this::setOptionalMethodArgumentFlag, optionalMethodArgumentFlag);
        syncBooleanProperty(additionalProperties, CodegenConstants.NON_PUBLIC_API, this::setNonPublicApi, isNonPublicApi());
        syncBooleanProperty(additionalProperties, CodegenConstants.USE_ONEOF_DISCRIMINATOR_LOOKUP, this::setUseOneOfDiscriminatorLookup, this.useOneOfDiscriminatorLookup);
        syncBooleanProperty(additionalProperties, "supportsFileParameters", this::setSupportsFileParameters, this.supportsFileParameters);

        final String testPackageName = testPackageName();
        String packageFolder = sourceFolder + File.separator + packageName;
        String clientPackageDir = packageFolder + File.separator + clientPackage;
        String modelPackageDir = packageFolder + File.separator + modelPackage;
        String authPackageDir = clientPackageDir + File.separator + authFolder;
        String testPackageFolder = testFolder + File.separator + testPackageName;

        additionalProperties.put("testPackageName", testPackageName);

        //Compute the relative path to the bin directory where the external assemblies live
        //This is necessary to properly generate the project file
        int packageDepth = packageFolder.length() - packageFolder.replace(java.io.File.separator, "").length();
        String binRelativePath = "..\\";
        for (int i = 0; i < packageDepth; i = i + 1) {
            binRelativePath += "..\\";
        }
        binRelativePath += "vendor";
        additionalProperties.put("binRelativePath", binRelativePath);

        // Only write out test related files if excludeTests is unset or explicitly set to false (see start of this method)
        if (Boolean.FALSE.equals(excludeTests.get())) {
            modelTestTemplateFiles.put("model_test.mustache", ".cs");
            apiTestTemplateFiles.put("api_test.mustache", ".cs");
        }

        if (HTTPCLIENT.equals(getLibrary())) {
            supportingFiles.add(new SupportingFile("FileParameter.mustache", clientPackageDir, "FileParameter.cs"));
            addSupportingFiles(clientPackageDir, packageFolder, excludeTests, testPackageFolder, testPackageName, modelPackageDir, authPackageDir);
            additionalProperties.put("apiDocPath", apiDocPath);
            additionalProperties.put("modelDocPath", modelDocPath);
        } else if (GENERICHOST.equals(getLibrary())) {
            addGenericHostSupportingFiles(clientPackageDir, packageFolder, excludeTests, testPackageFolder, testPackageName, modelPackageDir);
            additionalProperties.put("apiDocPath", apiDocPath + File.separatorChar + "apis");
            additionalProperties.put("modelDocPath", modelDocPath + File.separatorChar + "models");
        } else if (UNITY_WEB_REQUEST.equals(getLibrary())) {
            additionalProperties.put(CodegenConstants.VALIDATABLE, false);
            setValidatable(false);
            setSupportsRetry(false);
            setSupportsAsync(true);
            // Some consoles and tvOS do not support either Application.persistentDataPath or will refuse to
            // compile/link if you even reference GetTempPath as well.
            additionalProperties.put("supportsFileParameters", false);
            setSupportsFileParameters(false);

            addSupportingFiles(clientPackageDir, packageFolder, excludeTests, testPackageFolder, testPackageName, modelPackageDir, authPackageDir);

            supportingFiles.add(new SupportingFile("ConnectionException.mustache", clientPackageDir, "ConnectionException.cs"));
            supportingFiles.add(new SupportingFile("UnexpectedResponseException.mustache", clientPackageDir, "UnexpectedResponseException.cs"));
        } else { //restsharp
            addSupportingFiles(clientPackageDir, packageFolder, excludeTests, testPackageFolder, testPackageName, modelPackageDir, authPackageDir);
            additionalProperties.put("apiDocPath", apiDocPath);
            additionalProperties.put("modelDocPath", modelDocPath);

            if (ProcessUtils.hasOAuthMethods(openAPI)) {
                supportingFiles.add(new SupportingFile("auth/OAuthAuthenticator.mustache", authPackageDir, "OAuthAuthenticator.cs"));
                supportingFiles.add(new SupportingFile("auth/TokenResponse.mustache", authPackageDir, "TokenResponse.cs"));
                supportingFiles.add(new SupportingFile("auth/OAuthFlow.mustache", authPackageDir, "OAuthFlow.cs"));
            }
        }

        // include the spec in the output
        supportingFiles.add(new SupportingFile("openapi.mustache", "api", "openapi.yaml"));

        this.setTypeMapping();
    }

    public void setClientPackage(String clientPackage) {
        this.clientPackage = clientPackage;
    }

    @Override
    public CodegenOperation fromOperation(String path,
                                          String httpMethod,
                                          Operation operation,
                                          List<Server> servers) {
        CodegenOperation op = super.fromOperation(path, httpMethod, operation, servers);

        if (!GENERICHOST.equals(getLibrary())) {
            return op;
        }

        Collections.sort(op.allParams, parameterComparatorByDataType);
        Collections.sort(op.bodyParams, parameterComparatorByDataType);
        Collections.sort(op.pathParams, parameterComparatorByDataType);
        Collections.sort(op.queryParams, parameterComparatorByDataType);
        Collections.sort(op.headerParams, parameterComparatorByDataType);
        Collections.sort(op.implicitHeadersParams, parameterComparatorByDataType);
        Collections.sort(op.formParams, parameterComparatorByDataType);
        Collections.sort(op.cookieParams, parameterComparatorByDataType);
        Collections.sort(op.requiredParams, parameterComparatorByDataType);
        Collections.sort(op.optionalParams, parameterComparatorByDataType);
        Collections.sort(op.notNullableParams, parameterComparatorByDataType);

        Comparator<CodegenParameter> comparator = parameterComparatorByRequired.thenComparing(parameterComparatorByDefaultValue);
        Collections.sort(op.allParams, comparator);
        Collections.sort(op.bodyParams, comparator);
        Collections.sort(op.pathParams, comparator);
        Collections.sort(op.queryParams, comparator);
        Collections.sort(op.headerParams, comparator);
        Collections.sort(op.implicitHeadersParams, comparator);
        Collections.sort(op.formParams, comparator);
        Collections.sort(op.cookieParams, comparator);
        Collections.sort(op.requiredParams, comparator);
        Collections.sort(op.optionalParams, comparator);
        Collections.sort(op.notNullableParams, comparator);

        return op;
    }

    public void addSupportingFiles(final String clientPackageDir, final String packageFolder,
                                   final AtomicReference<Boolean> excludeTests, final String testPackageFolder, final String testPackageName, final String modelPackageDir, final String authPackageDir) {
        supportingFiles.add(new SupportingFile("IApiAccessor.mustache", clientPackageDir, "IApiAccessor.cs"));
        supportingFiles.add(new SupportingFile("Configuration.mustache", clientPackageDir, "Configuration.cs"));
        supportingFiles.add(new SupportingFile("ApiClient.mustache", clientPackageDir, "ApiClient.cs"));
        supportingFiles.add(new SupportingFile("ApiException.mustache", clientPackageDir, "ApiException.cs"));
        supportingFiles.add(new SupportingFile("ApiResponse.mustache", clientPackageDir, "ApiResponse.cs"));
        supportingFiles.add(new SupportingFile("ExceptionFactory.mustache", clientPackageDir, "ExceptionFactory.cs"));
        supportingFiles.add(new SupportingFile("OpenAPIDateConverter.mustache", clientPackageDir, "OpenAPIDateConverter.cs"));
        supportingFiles.add(new SupportingFile("ClientUtils.mustache", clientPackageDir, "ClientUtils.cs"));
        if (needsCustomHttpMethod) {
            supportingFiles.add(new SupportingFile("HttpMethod.mustache", clientPackageDir, "HttpMethod.cs"));
        }
        if (needsUriBuilder) {
            supportingFiles.add(new SupportingFile("WebRequestPathBuilder.mustache", clientPackageDir, "WebRequestPathBuilder.cs"));
        }
        if (ProcessUtils.hasHttpSignatureMethods(openAPI)) {
            supportingFiles.add(new SupportingFile("HttpSigningConfiguration.mustache", clientPackageDir, "HttpSigningConfiguration.cs"));
        }
        if (supportsAsync) {
            supportingFiles.add(new SupportingFile("IAsynchronousClient.mustache", clientPackageDir, "IAsynchronousClient.cs"));
        }
        supportingFiles.add(new SupportingFile("ISynchronousClient.mustache", clientPackageDir, "ISynchronousClient.cs"));
        supportingFiles.add(new SupportingFile("RequestOptions.mustache", clientPackageDir, "RequestOptions.cs"));
        supportingFiles.add(new SupportingFile("Multimap.mustache", clientPackageDir, "Multimap.cs"));

        if (supportsRetry) {
            supportingFiles.add(new SupportingFile("RetryConfiguration.mustache", clientPackageDir, "RetryConfiguration.cs"));
        }

        supportingFiles.add(new SupportingFile("IReadableConfiguration.mustache",
                clientPackageDir, "IReadableConfiguration.cs"));
        supportingFiles.add(new SupportingFile("GlobalConfiguration.mustache",
                clientPackageDir, "GlobalConfiguration.cs"));

        supportingFiles.add(new SupportingFile("README.mustache", "", "README.md"));
        supportingFiles.add(new SupportingFile("git_push.sh.mustache", "", "git_push.sh"));
        supportingFiles.add(new SupportingFile("gitignore.mustache", "", ".gitignore"));

        if (UNITY_WEB_REQUEST.equals(getLibrary())) {
            supportingFiles.add(new SupportingFile("asmdef.mustache", packageFolder, packageName + ".asmdef"));
        } else {
            supportingFiles.add(new SupportingFile("Solution.mustache", "", packageName + ".sln"));
            supportingFiles.add(new SupportingFile("netcore_project.mustache", packageFolder, packageName + ".csproj"));
        }

        if (Boolean.FALSE.equals(excludeTests.get())) {
            if (UNITY_WEB_REQUEST.equals(getLibrary())) {
                supportingFiles.add(new SupportingFile("asmdef_test.mustache", testPackageFolder, testPackageName + ".asmdef"));
            } else {
                supportingFiles.add(new SupportingFile("netcore_testproject.mustache", testPackageFolder, testPackageName + ".csproj"));
            }
        }

        if (!UNITY_WEB_REQUEST.equals(getLibrary())) {
            supportingFiles.add(new SupportingFile("appveyor.mustache", "", "appveyor.yml"));
        }
        supportingFiles.add(new SupportingFile("AbstractOpenAPISchema.mustache", modelPackageDir, "AbstractOpenAPISchema.cs"));
    }

    public void addGenericHostSupportingFiles(final String clientPackageDir, final String packageDir,
                                              final AtomicReference<Boolean> excludeTests, final String testPackageDir, final String testPackageName, final String modelPackageDir) {
        supportingFiles.add(new SupportingFile("README.test.mustache", testPackageDir, "README.md"));

        supportingFiles.add(new SupportingFile("README.solution.mustache", "", "README.md"));
        supportingFiles.add(new SupportingFile("gitignore.mustache", "", ".gitignore"));
        supportingFiles.add(new SupportingFile("Solution.mustache", "", packageName + ".sln"));
        supportingFiles.add(new SupportingFile("appveyor.mustache", "", "appveyor.yml"));

        supportingFiles.add(new SupportingFile("git_push.sh.mustache", "docs" + File.separator + "scripts", "git_push.sh"));
        supportingFiles.add(new SupportingFile("git_push.ps1.mustache", "docs" + File.separator + "scripts", "git_push.ps1"));
        // TODO: supportingFiles.add(new SupportingFile("generate.ps1.mustache", "docs" + File.separator + "scripts", "generate.ps1"));

        supportingFiles.add(new SupportingFile("netcore_project.mustache", packageDir, packageName + ".csproj"));
        supportingFiles.add(new SupportingFile("README.client.mustache", packageDir, "README.md"));

        // client directory
        supportingFiles.add(new SupportingFile("TokenProvider`1.mustache", clientPackageDir, "TokenProvider`1.cs"));
        supportingFiles.add(new SupportingFile("RateLimitProvider`1.mustache", clientPackageDir, "RateLimitProvider`1.cs"));
        supportingFiles.add(new SupportingFile("TokenContainer`1.mustache", clientPackageDir, "TokenContainer`1.cs"));
        supportingFiles.add(new SupportingFile("TokenBase.mustache", clientPackageDir, "TokenBase.cs"));
        supportingFiles.add(new SupportingFile("ApiException.mustache", clientPackageDir, "ApiException.cs"));
        supportingFiles.add(new SupportingFile("ApiResponse`1.mustache", clientPackageDir, "ApiResponse`1.cs"));
        supportingFiles.add(new SupportingFile("ClientUtils.mustache", clientPackageDir, "ClientUtils.cs"));
        supportingFiles.add(new SupportingFile("HostConfiguration.mustache", clientPackageDir, "HostConfiguration.cs"));
        supportingFiles.add(new SupportingFile("ApiFactory.mustache", clientPackageDir, "ApiFactory.cs"));
        supportingFiles.add(new SupportingFile("DateTimeJsonConverter.mustache", clientPackageDir, "DateTimeJsonConverter.cs"));
        supportingFiles.add(new SupportingFile("DateTimeNullableJsonConverter.mustache", clientPackageDir, "DateTimeNullableJsonConverter.cs"));
        supportingFiles.add(new SupportingFile("ApiResponseEventArgs.mustache", clientPackageDir, "ApiResponseEventArgs.cs"));
        supportingFiles.add(new SupportingFile("JsonSerializerOptionsProvider.mustache", clientPackageDir, "JsonSerializerOptionsProvider.cs"));
        supportingFiles.add(new SupportingFile("CookieContainer.mustache", clientPackageDir, "CookieContainer.cs"));

        supportingFiles.add(new SupportingFile("IApi.mustache", sourceFolder + File.separator + packageName + File.separator + apiPackage(), getInterfacePrefix() + "Api.cs"));

        // extensions
        String extensionsFolder = sourceFolder + File.separator + packageName + File.separator + "Extensions";
        supportingFiles.add(new SupportingFile("IHttpClientBuilderExtensions.mustache", extensionsFolder, "IHttpClientBuilderExtensions.cs"));
        supportingFiles.add(new SupportingFile("IHostBuilderExtensions.mustache", extensionsFolder, "IHostBuilderExtensions.cs"));
        supportingFiles.add(new SupportingFile("IServiceCollectionExtensions.mustache", extensionsFolder, "IServiceCollectionExtensions.cs"));

        String apiTestFolder = testFolder + File.separator + testPackageName() + File.separator + apiPackage();
        if (Boolean.FALSE.equals(excludeTests.get())) {
            supportingFiles.add(new SupportingFile("netcore_testproject.mustache", testPackageDir, testPackageName + ".csproj"));
            supportingFiles.add(new SupportingFile("DependencyInjectionTests.mustache", apiTestFolder, "DependencyInjectionTests.cs"));

            // do not overwrite test file that already exists
            File apiTestsBaseFile = new File(apiTestFileFolder() + File.separator + "ApiTestsBase.cs");
            if (!apiTestsBaseFile.exists()) {
                supportingFiles.add(new SupportingFile("ApiTestsBase.mustache", apiTestFolder, "ApiTestsBase.cs"));
            }
        }

        if (ProcessUtils.hasHttpSignatureMethods(openAPI)) {
            supportingFiles.add(new SupportingFile("HttpSigningConfiguration.mustache", clientPackageDir, "HttpSigningConfiguration.cs"));
            supportingFiles.add(new SupportingFile("HttpSigningToken.mustache", clientPackageDir, "HttpSigningToken.cs"));
        }

        if (ProcessUtils.hasHttpBasicMethods(openAPI)) {
            supportingFiles.add(new SupportingFile("BasicToken.mustache", clientPackageDir, "BasicToken.cs"));
        }

        if (ProcessUtils.hasOAuthMethods(openAPI)) {
            supportingFiles.add(new SupportingFile("OAuthToken.mustache", clientPackageDir, "OAuthToken.cs"));
        }

        if (ProcessUtils.hasHttpBearerMethods(openAPI)) {
            supportingFiles.add(new SupportingFile("BearerToken.mustache", clientPackageDir, "BearerToken.cs"));
        }

        if (ProcessUtils.hasApiKeyMethods(openAPI)) {
            supportingFiles.add(new SupportingFile("ApiKeyToken.mustache", clientPackageDir, "ApiKeyToken.cs"));
        }
    }

    public void setNetStandard(Boolean netStandard) {
        this.netStandard = netStandard;
    }

    public void setOptionalAssemblyInfoFlag(boolean flag) {
        this.optionalAssemblyInfoFlag = flag;
    }

    public void setOptionalEmitDefaultValuesFlag(boolean flag) {
        this.optionalEmitDefaultValuesFlag = flag;
    }

    public void setConditionalSerialization(boolean flag) {
        this.conditionalSerialization = flag;
    }

    public void setOptionalProjectFileFlag(boolean flag) {
        this.optionalProjectFileFlag = flag;
    }

    public void setPackageGuid(String packageGuid) {
        this.packageGuid = packageGuid;
    }

    // TODO: this does the same as super
    @Override
    public void setPackageName(String packageName) {
        this.packageName = packageName;
    }

    /**
     * Sets the api name. This value must be a valid class name.
     *
     * @param apiName The api name
     */
    public void setApiName(String apiName) {
        if (!"".equals(apiName) && (Boolean.FALSE.equals(apiName.matches("^[a-zA-Z0-9_]*$")) || Boolean.FALSE.equals(apiName.matches("^[a-zA-Z].*")))) {
            throw new RuntimeException("Invalid project name " + apiName + ". May only contain alphanumeric characters or underscore and start with a letter.");
        }
        this.apiName = apiName;
    }

    // TODO: this does the same as super
    @Override
    public void setPackageVersion(String packageVersion) {
        this.packageVersion = packageVersion;
    }

    public void setSupportsAsync(Boolean supportsAsync) {
        this.supportsAsync = supportsAsync;
    }

    public void setSupportsFileParameters(Boolean supportsFileParameters) {
        this.supportsFileParameters = supportsFileParameters;
    }

    public void setSupportsRetry(Boolean supportsRetry) {
        this.supportsRetry = supportsRetry;
    }

    public void setTargetFramework(String dotnetFramework) {
        if (!frameworks.containsKey(dotnetFramework)) {
            throw new IllegalArgumentException("Invalid .NET framework version: " +
                    dotnetFramework + ". List of supported versions: " +
                    frameworkStrategies.stream()
                            .map(p -> p.name)
                            .collect(Collectors.joining(", ")));
        } else {
            this.targetFramework = dotnetFramework;
        }
        LOGGER.info("Generating code for .NET Framework {}", this.targetFramework);
    }

    public void setTargetFramework(List<FrameworkStrategy> strategies) {
        for (FrameworkStrategy strategy : strategies) {
            if (!frameworks.containsKey(strategy.name)) {
                throw new IllegalArgumentException("Invalid .NET framework version: " +
                        strategy.name + ". List of supported versions: " +
                        frameworkStrategies.stream()
                                .map(p -> p.name)
                                .collect(Collectors.joining(", ")));
            }
        }
        this.targetFramework = strategies.stream().map(p -> p.name)
                .collect(Collectors.joining(";"));
        LOGGER.info("Generating code for .NET Framework {}", this.targetFramework);
    }

    public void setTestTargetFramework(String testTargetFramework) {
        this.testTargetFramework = testTargetFramework;
    }

    public void setTestTargetFramework(List<FrameworkStrategy> strategies) {
        this.testTargetFramework = strategies.stream().map(p -> p.testTargetFramework)
                .collect(Collectors.joining(";"));
    }

    public void setTargetFrameworkNuget(String targetFrameworkNuget) {
        this.targetFrameworkNuget = targetFrameworkNuget;
    }

    public void setTargetFrameworkNuget(List<FrameworkStrategy> strategies) {
        this.targetFrameworkNuget = strategies.stream().map(p -> p.getNugetFrameworkIdentifier())
                .collect(Collectors.joining(";"));
    }

    public void setValidatable(boolean validatable) {
        this.validatable = validatable;
    }

    public void setCaseInsensitiveResponseHeaders(final Boolean caseInsensitiveResponseHeaders) {
        this.caseInsensitiveResponseHeaders = caseInsensitiveResponseHeaders;
    }

    public void setLicenseId(String licenseId) {
        this.licenseId = licenseId;
    }

    @Override
    public void setReleaseNote(String releaseNote) {
        this.releaseNote = releaseNote;
    }

    public void setPackageTags(String packageTags) {
        this.packageTags = packageTags;
    }

    public void setUseOneOfDiscriminatorLookup(boolean useOneOfDiscriminatorLookup) {
        this.useOneOfDiscriminatorLookup = useOneOfDiscriminatorLookup;
    }

    public boolean getUseOneOfDiscriminatorLookup() {
        return this.useOneOfDiscriminatorLookup;
    }

    @Override
    public String toEnumVarName(String value, String datatype) {
        if (value.length() == 0) {
            return "Empty";
        }

        // for symbol, e.g. $, #
        if (getSymbolName(value) != null) {
            return camelize(getSymbolName(value));
        }

        // number
        if (datatype.startsWith("int") || datatype.startsWith("uint") ||
                datatype.startsWith("long") || datatype.startsWith("ulong") ||
                datatype.startsWith("double") || datatype.startsWith("float")) {
            String varName = "NUMBER_" + value;
            varName = varName.replaceAll("-", "MINUS_");
            varName = varName.replaceAll("\\+", "PLUS_");
            varName = varName.replaceAll("\\.", "_DOT_");
            return varName;
        }

        // string
        String var = value.replaceAll(" ", "_");
        var = camelize(var);
        var = var.replaceAll("\\W+", "");

        if (var.matches("\\d.*")) {
            return "_" + var;
        } else {
            return var;
        }
    }

    @Override
    public String toModelDocFilename(String name) {
        return toModelFilename(name);
    }

    @Override
    public String toVarName(String name) {
        // sanitize name
        name = sanitizeName(name);

        // if it's all upper case, do nothing
        if (name.matches("^[A-Z_]*$")) {
            return name;
        }

        name = getNameUsingModelPropertyNaming(name);

        // for reserved word or word starting with number, append _
        if (isReservedWord(name) || name.matches("^\\d.*")) {
            name = escapeReservedWord(name);
        }

        // for function names in the model, escape with the "Property" prefix
        if (propertySpecialKeywords.contains(name)) {
            return camelize("property_" + name);
        }

        return name;
    }

    private CodegenModel reconcileInlineEnums(CodegenModel codegenModel, CodegenModel parentCodegenModel) {
        // This generator uses inline classes to define enums, which breaks when
        // dealing with models that have subTypes. To clean this up, we will analyze
        // the parent and child models, look for enums that match, and remove
        // them from the child models and leave them in the parent.
        // Because the child models extend the parents, the enums will be available via the parent.

        // Only bother with reconciliation if the parent model has enums.
        if (parentCodegenModel.hasEnums) {

            // Get the properties for the parent and child models
            final List<CodegenProperty> parentModelCodegenProperties = parentCodegenModel.vars;
            List<CodegenProperty> codegenProperties = codegenModel.vars;

            // Iterate over all of the parent model properties
            boolean removedChildEnum = false;
            for (CodegenProperty parentModelCodegenProperty : parentModelCodegenProperties) {
                // Look for enums
                if (parentModelCodegenProperty.isEnum) {
                    // Now that we have found an enum in the parent class,
                    // and search the child class for the same enum.
                    Iterator<CodegenProperty> iterator = codegenProperties.iterator();
                    while (iterator.hasNext()) {
                        CodegenProperty codegenProperty = iterator.next();
                        if (codegenProperty.isEnum && codegenProperty.equals(parentModelCodegenProperty)) {
                            // We found an enum in the child class that is
                            // a duplicate of the one in the parent, so remove it.
                            iterator.remove();
                            removedChildEnum = true;
                        }
                    }
                }
            }

            if (removedChildEnum) {
                codegenModel.vars = codegenProperties;
            }
        }

        return codegenModel;
    }

    private void syncBooleanProperty(final Map<String, Object> additionalProperties, final String key, final Consumer<Boolean> setter, final Boolean defaultValue) {
        if (additionalProperties.containsKey(key)) {
            setter.accept(convertPropertyToBooleanAndWriteBack(key));
        } else {
            additionalProperties.put(key, defaultValue);
            setter.accept(defaultValue);
        }
    }

    private void syncStringProperty(final Map<String, Object> additionalProperties, final String key, final Consumer<String> setter, final String defaultValue) {
        if (additionalProperties.containsKey(key)) {
            setter.accept((String) additionalProperties.get(key));
        } else {
            additionalProperties.put(key, defaultValue);
            setter.accept(defaultValue);
        }
    }

    // https://docs.microsoft.com/en-us/dotnet/standard/net-standard
    @SuppressWarnings("Duplicates")
    private static abstract class FrameworkStrategy {

        private final Logger LOGGER = LoggerFactory.getLogger(CSharpClientCodegen.class);

        static FrameworkStrategy NETSTANDARD_1_3 = new FrameworkStrategy("netstandard1.3", ".NET Standard 1.3", "net7.0") {
        };
        static FrameworkStrategy NETSTANDARD_1_4 = new FrameworkStrategy("netstandard1.4", ".NET Standard 1.4", "net7.0") {
        };
        static FrameworkStrategy NETSTANDARD_1_5 = new FrameworkStrategy("netstandard1.5", ".NET Standard 1.5", "net7.0") {
        };
        static FrameworkStrategy NETSTANDARD_1_6 = new FrameworkStrategy("netstandard1.6", ".NET Standard 1.6", "net7.0") {
        };
        static FrameworkStrategy NETSTANDARD_2_0 = new FrameworkStrategy("netstandard2.0", ".NET Standard 2.0", "net7.0") {
        };
        static FrameworkStrategy NETSTANDARD_2_1 = new FrameworkStrategy("netstandard2.1", ".NET Standard 2.1", "net7.0") {
        };
        static FrameworkStrategy NETFRAMEWORK_4_7 = new FrameworkStrategy("net47", ".NET Framework 4.7", "net47", Boolean.FALSE) {
        };
        static FrameworkStrategy NETFRAMEWORK_4_8 = new FrameworkStrategy("net48", ".NET Framework 4.8", "net48", Boolean.FALSE) {
        };
        static FrameworkStrategy NET_6_0 = new FrameworkStrategy("net6.0", ".NET 6.0 (End of Support 12 November 2024)", "net6.0", Boolean.FALSE) {
        };
        static FrameworkStrategy NET_7_0 = new FrameworkStrategy("net7.0", ".NET 7.0", "net7.0", Boolean.FALSE) {
        };
        protected String name;
        protected String description;
        protected String testTargetFramework;
        private Boolean isNetStandard = Boolean.TRUE;

        FrameworkStrategy(String name, String description, String testTargetFramework) {
            this.name = name;
            this.description = description;
            this.testTargetFramework = testTargetFramework;
        }

        FrameworkStrategy(String name, String description, String testTargetFramework, Boolean isNetStandard) {
            this.name = name;
            this.description = description;
            this.testTargetFramework = testTargetFramework;
            this.isNetStandard = isNetStandard;
        }

        protected void configureAdditionalProperties(final Map<String, Object> properties) {
            properties.putIfAbsent(CodegenConstants.DOTNET_FRAMEWORK, this.name);

            // not intended to be user-settable
            properties.put(TARGET_FRAMEWORK_IDENTIFIER, this.getTargetFrameworkIdentifier());
            properties.put(TARGET_FRAMEWORK_VERSION, this.getTargetFrameworkVersion());
            properties.putIfAbsent(MCS_NET_VERSION_KEY, "4.6-api");

            properties.put(NET_STANDARD, this.isNetStandard);
            if (properties.containsKey(SUPPORTS_UWP)) {
                LOGGER.warn(".NET {} generator does not support the UWP option. Use the csharp generator instead.",
                        this.name);
                properties.remove(SUPPORTS_UWP);
            }
        }

        protected String getNugetFrameworkIdentifier() {
            return this.name.toLowerCase(Locale.ROOT);
        }

        protected String getTargetFrameworkIdentifier() {
            if (this.isNetStandard) return ".NETStandard";
            else return ".NETCoreApp";
        }

        protected String getTargetFrameworkVersion() {
            if (this.isNetStandard) return "v" + this.name.replace("netstandard", "");
            else return "v" + this.name.replace("netcoreapp", "");
        }
    }

    protected void configureAdditionalPropertiesForFrameworks(final Map<String, Object> properties, List<FrameworkStrategy> strategies) {
        properties.putIfAbsent(CodegenConstants.DOTNET_FRAMEWORK, strategies.stream()
                .map(p -> p.name)
                .collect(Collectors.joining(";")));

        // not intended to be user-settable
        properties.put(TARGET_FRAMEWORK_IDENTIFIER, strategies.stream()
                .map(p -> p.getTargetFrameworkIdentifier())
                .collect(Collectors.joining(";")));
        properties.put(TARGET_FRAMEWORK_VERSION, strategies.stream()
                .map(p -> p.getTargetFrameworkVersion())
                .collect(Collectors.joining(";")));
        properties.putIfAbsent(MCS_NET_VERSION_KEY, "4.6-api");

        properties.put(NET_STANDARD, strategies.stream().anyMatch(p -> Boolean.TRUE.equals(p.isNetStandard)));
        for (FrameworkStrategy frameworkStrategy : frameworkStrategies) {
            properties.put(frameworkStrategy.name, strategies.stream().anyMatch(s -> s.name.equals(frameworkStrategy.name)));
        }

        if (strategies.stream().anyMatch(p -> !"netstandard1.3".equals(p.name))) {
            if (strategies.stream().anyMatch(p -> "netstandard1.4".equals(p.name))) {
                properties.put(NET_STANDARD_14_OR_LATER, true);
            } else if (strategies.stream().anyMatch(p -> "netstandard1.5".equals(p.name))) {
                properties.put(NET_STANDARD_14_OR_LATER, true);
                properties.put(NET_STANDARD_15_OR_LATER, true);
            } else if (strategies.stream().anyMatch(p -> "netstandard1.6".equals(p.name))) {
                properties.put(NET_STANDARD_14_OR_LATER, true);
                properties.put(NET_STANDARD_15_OR_LATER, true);
                properties.put(NET_STANDARD_16_OR_LATER, true);
            } else if (strategies.stream().anyMatch(p -> "netstandard2.0".equals(p.name))) {
                properties.put(NET_STANDARD_14_OR_LATER, true);
                properties.put(NET_STANDARD_15_OR_LATER, true);
                properties.put(NET_STANDARD_16_OR_LATER, true);
                properties.put(NET_STANDARD_20_OR_LATER, true);
            } else if (strategies.stream().anyMatch(p -> "netstandard2.1".equals(p.name))) {
                properties.put(NET_STANDARD_14_OR_LATER, true);
                properties.put(NET_STANDARD_15_OR_LATER, true);
                properties.put(NET_STANDARD_16_OR_LATER, true);
                properties.put(NET_STANDARD_20_OR_LATER, true);
                properties.put(NET_STANDARD_21_OR_LATER, true);
            } else if (strategies.stream().anyMatch(p -> "net47".equals(p.name))) {
                properties.put(NET_STANDARD_14_OR_LATER, true);
                properties.put(NET_STANDARD_15_OR_LATER, true);
                properties.put(NET_STANDARD_16_OR_LATER, true);
                properties.put(NET_STANDARD_20_OR_LATER, true);
                properties.put(NET_STANDARD_21_OR_LATER, true);
                properties.put(NET_47_OR_LATER, true);
            } else if (strategies.stream().anyMatch(p -> "net48".equals(p.name))) {
                properties.put(NET_STANDARD_14_OR_LATER, true);
                properties.put(NET_STANDARD_15_OR_LATER, true);
                properties.put(NET_STANDARD_16_OR_LATER, true);
                properties.put(NET_STANDARD_20_OR_LATER, true);
                properties.put(NET_STANDARD_21_OR_LATER, true);
                properties.put(NET_47_OR_LATER, true);
                properties.put(NET_48_OR_LATER, true);
            } else if (strategies.stream().anyMatch(p -> "net6.0".equals(p.name))) {
                properties.put(NET_STANDARD_14_OR_LATER, true);
                properties.put(NET_STANDARD_15_OR_LATER, true);
                properties.put(NET_STANDARD_16_OR_LATER, true);
                properties.put(NET_STANDARD_20_OR_LATER, true);
                properties.put(NET_STANDARD_21_OR_LATER, true);
                properties.put(NET_47_OR_LATER, true);
                properties.put(NET_48_OR_LATER, true);
                properties.put(NET_60_OR_LATER, true);
            } else if (strategies.stream().anyMatch(p -> "net7.0".equals(p.name))) {
                properties.put(NET_STANDARD_14_OR_LATER, true);
                properties.put(NET_STANDARD_15_OR_LATER, true);
                properties.put(NET_STANDARD_16_OR_LATER, true);
                properties.put(NET_STANDARD_20_OR_LATER, true);
                properties.put(NET_STANDARD_21_OR_LATER, true);
                properties.put(NET_47_OR_LATER, true);
                properties.put(NET_48_OR_LATER, true);
                properties.put(NET_60_OR_LATER, true);
                properties.put(NET_70_OR_LATER, true);
            } else {
                throw new RuntimeException("Unhanlded case");
            }
        }
    }

    /**
     * Return the instantiation type of the property, especially for map and array
     *
     * @param schema property schema
     * @return string presentation of the instantiation type of the property
     */
    @Override
    public String toInstantiationType(Schema schema) {
        if (ModelUtils.isMapSchema(schema)) {
            Schema additionalProperties = getAdditionalProperties(schema);
            String inner = getSchemaType(additionalProperties);
            if (ModelUtils.isMapSchema(additionalProperties)) {
                inner = toInstantiationType(additionalProperties);
            }
            return instantiationTypes.get("map") + "<String, " + inner + ">";
        } else if (ModelUtils.isArraySchema(schema)) {
            ArraySchema arraySchema = (ArraySchema) schema;
            String inner = getSchemaType(arraySchema.getItems());
            return instantiationTypes.get("array") + "<" + inner + ">";
        } else {
            return null;
        }
    }

    @Override
    protected void patchProperty(Map<String, CodegenModel> enumRefs, CodegenModel model, CodegenProperty property) {
        super.patchProperty(enumRefs, model, property);

        if (!GENERICHOST.equals(getLibrary())) {
            if (!property.isContainer && (this.getNullableTypes().contains(property.dataType) || property.isEnum)) {
                property.vendorExtensions.put("x-csharp-value-type", true);
            }
        } else {
            if (model.parentModel != null && model.parentModel.allVars.stream().anyMatch(v -> v.baseName.equals(property.baseName))) {
                property.isInherited = true;
            }
        }
    }

    @Override
    public ModelsMap postProcessModels(ModelsMap objs) {
        objs = super.postProcessModels(objs);

        // add implements for serializable/parcelable to all models
        for (ModelMap mo : objs.getModels()) {
            CodegenModel cm = mo.getModel();

            if (cm.oneOf != null && !cm.oneOf.isEmpty() && cm.oneOf.contains("Null")) {
                // if oneOf contains "null" type
                cm.isNullable = true;
                cm.oneOf.remove("Null");
            }

            if (cm.anyOf != null && !cm.anyOf.isEmpty() && cm.anyOf.contains("Null")) {
                // if anyOf contains "null" type
                cm.isNullable = true;
                cm.anyOf.remove("Null");
            }

            if (cm.getComposedSchemas() != null && cm.getComposedSchemas().getOneOf() != null && !cm.getComposedSchemas().getOneOf().isEmpty()) {
                cm.getComposedSchemas().getOneOf().removeIf(o -> o.dataType.equals("Null"));
            }

            if (cm.getComposedSchemas() != null && cm.getComposedSchemas().getAnyOf() != null && !cm.getComposedSchemas().getAnyOf().isEmpty()) {
                cm.getComposedSchemas().getAnyOf().removeIf(o -> o.dataType.equals("Null"));
            }

            for (CodegenProperty cp : cm.readWriteVars) {
                // ISSUE: https://github.com/OpenAPITools/openapi-generator/issues/11844
                // allVars may not have all properties
                // see modules\openapi-generator\src\test\resources\3_0\allOf.yaml
                // property boosterSeat will be in readWriteVars but not allVars
                // the property is present in the model but gets removed at CodegenModel#removeDuplicatedProperty
                if (Boolean.FALSE.equals(cm.allVars.stream().anyMatch(v -> v.baseName.equals(cp.baseName)))) {
                    LOGGER.debug("Property " + cp.baseName + " was found in readWriteVars but not in allVars. Adding it back to allVars");
                    cm.allVars.add(cp);
                }
            }
        }

        return objs;
    }

    // https://github.com/OpenAPITools/openapi-generator/issues/15867
    @Override
    protected void removePropertiesDeclaredInComposedTypes(Map<String, ModelsMap> objs, CodegenModel model, List<CodegenProperty> composedProperties) {
        if (!GENERICHOST.equals(getLibrary())) {
            return;
        }

        String discriminatorName = model.discriminator == null
                ? null
                : model.discriminator.getPropertyName();

<<<<<<< HEAD
        if (discriminatorName != null) {
            model.vars.removeIf(v -> v.name.equals(discriminatorName));
            model.allVars.removeIf(v -> v.name.equals(discriminatorName));
            model.readOnlyVars.removeIf(v -> v.name.equals(discriminatorName));
            model.nonNullableVars.removeIf(v -> v.name.equals(discriminatorName));
            model.optionalVars.removeIf(v -> v.name.equals(discriminatorName));
            model.parentRequiredVars.removeIf(v -> v.name.equals(discriminatorName));
            model.readWriteVars.removeIf(v -> v.name.equals(discriminatorName));
            model.requiredVars.removeIf(v -> v.name.equals(discriminatorName));
        }

=======
>>>>>>> 4eaa3584
        for(CodegenProperty oneOfProperty : composedProperties) {
            String ref = oneOfProperty.getRef();
            if (ref != null) {
                for (Map.Entry<String, ModelsMap> composedEntry : objs.entrySet()) {
                    CodegenModel composedModel = ModelUtils.getModelByName(composedEntry.getKey(), objs);
                    if (ref.endsWith("/" + composedModel.name)) {
                        for (CodegenProperty composedProperty : composedModel.allVars) {
                            if (discriminatorName != null && composedProperty.name.equals(discriminatorName)) {
                                continue;
                            }
                            model.vars.removeIf(v -> v.name.equals(composedProperty.name));
                            model.allVars.removeIf(v -> v.name.equals(composedProperty.name));
                            model.readOnlyVars.removeIf(v -> v.name.equals(composedProperty.name));
                            model.nonNullableVars.removeIf(v -> v.name.equals(composedProperty.name));
                            model.optionalVars.removeIf(v -> v.name.equals(composedProperty.name));
                            model.parentRequiredVars.removeIf(v -> v.name.equals(composedProperty.name));
                            model.readWriteVars.removeIf(v -> v.name.equals(composedProperty.name));
                            model.requiredVars.removeIf(v -> v.name.equals(composedProperty.name));
                        }
                    }
                }
            }
        }
    }

    /**
     * Return true if the property being passed is a C# value type
     *
     * @param var property
     * @return true if property is a value type
     */
    @Override
    protected boolean isValueType(CodegenProperty var) {
        // this is temporary until x-csharp-value-type is removed
        return this.getLibrary().equals("generichost")
            ? super.isValueType(var)
            : this.getValueTypes().contains(var.dataType) || var.isEnum;
    }

    @Override
    public void postProcess() {
        System.out.println("################################################################################");
        System.out.println("# Thanks for using OpenAPI Generator.                                          #");
        System.out.println("# Please consider donation to help us maintain this project \uD83D\uDE4F                 #");
        System.out.println("# https://opencollective.com/openapi_generator/donate                          #");
        System.out.println("#                                                                              #");
        System.out.println("# This generator's contributed by Jim Schubert (https://github.com/jimschubert)#");
        System.out.println("# Please support his work directly via https://patreon.com/jimschubert \uD83D\uDE4F      #");
        System.out.println("################################################################################");
    }

    @Override
    protected void updateModelForObject(CodegenModel m, Schema schema) {
        /**
         * we have a custom version of this function so we only set isMap to true if
         * ModelUtils.isMapSchema
         * In other generators, isMap is true for all type object schemas
         */
        if (schema.getProperties() != null || schema.getRequired() != null && !(schema instanceof ComposedSchema)) {
            // passing null to allProperties and allRequired as there's no parent
            addVars(m, unaliasPropertySchema(schema.getProperties()), schema.getRequired(), null, null);
        }
        if (ModelUtils.isMapSchema(schema)) {
            // an object or anyType composed schema that has additionalProperties set
            addAdditionPropertiesToCodeGenModel(m, schema);
        } else {
            m.setIsMap(false);
            if (ModelUtils.isFreeFormObject(openAPI, schema)) {
                // non-composed object type with no properties + additionalProperties
                // additionalProperties must be null, ObjectSchema, or empty Schema
                addAdditionPropertiesToCodeGenModel(m, schema);
            }
        }
        // process 'additionalProperties'
        setAddProps(schema, m);
    }

    @Override
    public Map<String, Object> postProcessSupportingFileData(Map<String, Object> objs) {
        generateYAMLSpecFile(objs);
        return objs;
    }
}<|MERGE_RESOLUTION|>--- conflicted
+++ resolved
@@ -1603,20 +1603,6 @@
                 ? null
                 : model.discriminator.getPropertyName();
 
-<<<<<<< HEAD
-        if (discriminatorName != null) {
-            model.vars.removeIf(v -> v.name.equals(discriminatorName));
-            model.allVars.removeIf(v -> v.name.equals(discriminatorName));
-            model.readOnlyVars.removeIf(v -> v.name.equals(discriminatorName));
-            model.nonNullableVars.removeIf(v -> v.name.equals(discriminatorName));
-            model.optionalVars.removeIf(v -> v.name.equals(discriminatorName));
-            model.parentRequiredVars.removeIf(v -> v.name.equals(discriminatorName));
-            model.readWriteVars.removeIf(v -> v.name.equals(discriminatorName));
-            model.requiredVars.removeIf(v -> v.name.equals(discriminatorName));
-        }
-
-=======
->>>>>>> 4eaa3584
         for(CodegenProperty oneOfProperty : composedProperties) {
             String ref = oneOfProperty.getRef();
             if (ref != null) {
