--- conflicted
+++ resolved
@@ -42,17 +42,15 @@
     protected String invokerPackage = "org.openapitools.client";
     protected String sourceFolder = "src/main/scala";
     protected boolean stripPackageName = true;
-    protected String dateLibrary = DateLibraries.JODA.name;
+    protected String dateLibrary = DateLibraries.joda.name();
 
     protected enum DateLibraries {
-        JAVA8("java8", "Java 8 native JSR310 (prefered for JDK 1.8+)"),
-        JODA("joda", "Joda (for legacy app)");
-
-        private final String name;
+        java8("Java 8 native JSR310 (prefered for JDK 1.8+)"),
+        joda( "Joda (for legacy app)");
+
         private final String description;
 
-        DateLibraries(String name, String description) {
-            this.name = name;
+        DateLibraries(String description) {
             this.description = description;
         }
     }
@@ -132,8 +130,8 @@
 
         CliOption dateLibrary = new CliOption(DATE_LIBRARY, "Option. Date library to use").defaultValue(this.dateLibrary);
         Map<String, String> dateOptions = new HashMap<>();
-        dateOptions.put(DateLibraries.JAVA8.name, DateLibraries.JAVA8.description);
-        dateOptions.put(DateLibraries.JODA.name, DateLibraries.JODA.description);
+        dateOptions.put(DateLibraries.java8.name(), DateLibraries.java8.description);
+        dateOptions.put(DateLibraries.joda.name(), DateLibraries.joda.description);
         dateLibrary.setEnum(dateOptions);
         cliOptions.add(dateLibrary);
 
@@ -158,17 +156,21 @@
             LOGGER.warn("stripPackageName=false. Compilation errors may occur if API type names clash with types " +
                     "in the default imports");
         }
-<<<<<<< HEAD
+        if (additionalProperties.containsKey(CodegenConstants.MODEL_PROPERTY_NAMING)) {
+            setModelPropertyNaming(
+                    (String) additionalProperties.get(CodegenConstants.MODEL_PROPERTY_NAMING));
+        }
+
         if (additionalProperties.containsKey(DATE_LIBRARY)) {
             this.setDateLibrary(additionalProperties.get(DATE_LIBRARY).toString());
         }
-        if (DateLibraries.JAVA8.name.equals(dateLibrary)) {
+        if (DateLibraries.java8.name().equals(dateLibrary)) {
             this.importMapping.put("LocalDate", "java.time.LocalDate");
             this.importMapping.put("OffsetDateTime", "java.time.OffsetDateTime");
             this.typeMapping.put("date", "LocalDate");
             this.typeMapping.put("DateTime", "OffsetDateTime");
             additionalProperties.put("java8", "true");
-        } else if (DateLibraries.JODA.name.equals(dateLibrary)) {
+        } else if (DateLibraries.joda.name().equals(dateLibrary)) {
             this.importMapping.put("LocalDate", "org.joda.time.LocalDate");
             this.importMapping.put("DateTime", "org.joda.time.DateTime");
             this.importMapping.put("LocalDateTime", "org.joda.time.LocalDateTime");
@@ -180,16 +182,17 @@
     }
 
     public void setDateLibrary(String dateLibrary) {
-        this.dateLibrary = dateLibrary;
+        for ( DateLibraries dateLib : DateLibraries.values()) {
+            if (dateLib.name().equals(dateLibrary)) {
+                this.dateLibrary = dateLibrary;
+                return;
+            }
+        }
+        throw new IllegalArgumentException("Invalid dateLibrary. Must be 'java8' or 'joda'");
     }
 
     public String getDateLibrary() {
         return this.dateLibrary;
-=======
-        if (additionalProperties.containsKey(CodegenConstants.MODEL_PROPERTY_NAMING)) {
-            setModelPropertyNaming(
-                    (String) additionalProperties.get(CodegenConstants.MODEL_PROPERTY_NAMING));
-        }
     }
 
     public void setModelPropertyNaming(String naming) {
@@ -242,7 +245,6 @@
                         name + "'. Must be 'original', 'camelCase', " +
                         "'PascalCase' or 'snake_case'");
         }
->>>>>>> 6dd76d65
     }
 
     public String getSourceFolder() {
@@ -336,7 +338,7 @@
         } else if (ModelUtils.isArraySchema(p)) {
             ArraySchema ap = (ArraySchema) p;
             String inner = getSchemaType(ap.getItems());
-            return (ModelUtils.isSet(ap) ? instantiationTypes.get("set") : instantiationTypes.get("array")) + "[" + inner + "]";
+            return ( ModelUtils.isSet(ap) ? instantiationTypes.get("set") : instantiationTypes.get("array") ) + "[" + inner + "]";
         } else {
             return null;
         }
@@ -374,13 +376,13 @@
 
             // test for immutable Monoids with .empty method for idiomatic defaults
             if ("List".equals(genericType) ||
-                    "Set".equals(genericType) ||
-                    "Seq".equals(genericType) ||
-                    "Array".equals(genericType) ||
-                    "Vector".equals(genericType) ||
-                    "IndexedSeq".equals(genericType) ||
-                    "Iterable".equals(genericType) ||
-                    "ListSet".equals(genericType)
+                "Set".equals(genericType) ||
+                "Seq".equals(genericType) ||
+                "Array".equals(genericType) ||
+                "Vector".equals(genericType) ||
+                "IndexedSeq".equals(genericType) ||
+                "Iterable".equals(genericType) ||
+                "ListSet".equals(genericType)
             ) {
                 return genericType + "[" + inner + "].empty ";
             }
