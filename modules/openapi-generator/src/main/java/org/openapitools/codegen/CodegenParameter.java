--- conflicted
+++ resolved
@@ -39,172 +39,6 @@
     public CodegenProperty mostInnerItems;
     public Map<String, Object> vendorExtensions = new HashMap<String, Object>();
     public boolean hasValidation;
-<<<<<<< HEAD
-
-    @Override
-    public String toString() {
-        final StringBuffer sb = new StringBuffer("CodegenParameter{");
-        sb.append("isFormParam=").append(isFormParam);
-        sb.append(", isQueryParam=").append(isQueryParam);
-        sb.append(", isPathParam=").append(isPathParam);
-        sb.append(", isHeaderParam=").append(isHeaderParam);
-        sb.append(", isCookieParam=").append(isCookieParam);
-        sb.append(", isBodyParam=").append(isBodyParam);
-        sb.append(", hasMore=").append(hasMore);
-        sb.append(", isContainer=").append(isContainer);
-        sb.append(", secondaryParam=").append(secondaryParam);
-        sb.append(", isCollectionFormatMulti=").append(isCollectionFormatMulti);
-        sb.append(", isPrimitiveType=").append(isPrimitiveType);
-        sb.append(", isModel=").append(isModel);
-        sb.append(", isExplode=").append(isExplode);
-        sb.append(", baseName='").append(baseName).append('\'');
-        sb.append(", paramName='").append(paramName).append('\'');
-        sb.append(", paramNameAlternative='").append(paramNameAlternative).append('\'');
-        sb.append(", dataType='").append(dataType).append('\'');
-        sb.append(", datatypeWithEnum='").append(datatypeWithEnum).append('\'');
-        sb.append(", dataFormat='").append(dataFormat).append('\'');
-        sb.append(", collectionFormat='").append(collectionFormat).append('\'');
-        sb.append(", description='").append(description).append('\'');
-        sb.append(", unescapedDescription='").append(unescapedDescription).append('\'');
-        sb.append(", baseType='").append(baseType).append('\'');
-        sb.append(", defaultValue='").append(defaultValue).append('\'');
-        sb.append(", enumName='").append(enumName).append('\'');
-        sb.append(", style='").append(style).append('\'');
-        sb.append(", example='").append(example).append('\'');
-        sb.append(", jsonSchema='").append(jsonSchema).append('\'');
-        sb.append(", isString=").append(isString);
-        sb.append(", isNumeric=").append(isNumeric);
-        sb.append(", isInteger=").append(isInteger);
-        sb.append(", isLong=").append(isLong);
-        sb.append(", isNumber=").append(isNumber);
-        sb.append(", isFloat=").append(isFloat);
-        sb.append(", isDouble=").append(isDouble);
-        sb.append(", isByteArray=").append(isByteArray);
-        sb.append(", isBinary=").append(isBinary);
-        sb.append(", isBoolean=").append(isBoolean);
-        sb.append(", isDate=").append(isDate);
-        sb.append(", isDateTime=").append(isDateTime);
-        sb.append(", isUuid=").append(isUuid);
-        sb.append(", isUri=").append(isUri);
-        sb.append(", isEmail=").append(isEmail);
-        sb.append(", isFreeFormObject=").append(isFreeFormObject);
-        sb.append(", isListContainer=").append(isListContainer);
-        sb.append(", isMapContainer=").append(isMapContainer);
-        sb.append(", isFile=").append(isFile);
-        sb.append(", isEnum=").append(isEnum);
-        sb.append(", _enum=").append(_enum);
-        sb.append(", allowableValues=").append(allowableValues);
-        sb.append(", items=").append(items);
-        sb.append(", mostInnerItems=").append(mostInnerItems);
-        sb.append(", vendorExtensions=").append(vendorExtensions);
-        sb.append(", hasValidation=").append(hasValidation);
-        sb.append(", isNullable=").append(isNullable);
-        sb.append(", required=").append(required);
-        sb.append(", maximum='").append(maximum).append('\'');
-        sb.append(", exclusiveMaximum=").append(exclusiveMaximum);
-        sb.append(", minimum='").append(minimum).append('\'');
-        sb.append(", exclusiveMinimum=").append(exclusiveMinimum);
-        sb.append(", maxLength=").append(maxLength);
-        sb.append(", minLength=").append(minLength);
-        sb.append(", pattern='").append(pattern).append('\'');
-        sb.append(", maxItems=").append(maxItems);
-        sb.append(", minItems=").append(minItems);
-        sb.append(", uniqueItems=").append(uniqueItems);
-        sb.append(", multipleOf=").append(multipleOf);
-        sb.append('}');
-        return sb.toString();
-    }
-
-    @Override
-    public boolean equals(Object o) {
-        if (this == o) return true;
-        if (o == null || getClass() != o.getClass()) return false;
-        CodegenParameter that = (CodegenParameter) o;
-        return isFormParam == that.isFormParam &&
-                isQueryParam == that.isQueryParam &&
-                isPathParam == that.isPathParam &&
-                isHeaderParam == that.isHeaderParam &&
-                isCookieParam == that.isCookieParam &&
-                isBodyParam == that.isBodyParam &&
-                hasMore == that.hasMore &&
-                isContainer == that.isContainer &&
-                secondaryParam == that.secondaryParam &&
-                isCollectionFormatMulti == that.isCollectionFormatMulti &&
-                isPrimitiveType == that.isPrimitiveType &&
-                isModel == that.isModel &&
-                isExplode == that.isExplode &&
-                isString == that.isString &&
-                isNumeric == that.isNumeric &&
-                isInteger == that.isInteger &&
-                isLong == that.isLong &&
-                isNumber == that.isNumber &&
-                isFloat == that.isFloat &&
-                isDouble == that.isDouble &&
-                isByteArray == that.isByteArray &&
-                isBinary == that.isBinary &&
-                isBoolean == that.isBoolean &&
-                isDate == that.isDate &&
-                isDateTime == that.isDateTime &&
-                isUuid == that.isUuid &&
-                isUri == that.isUri &&
-                isEmail == that.isEmail &&
-                isFreeFormObject == that.isFreeFormObject &&
-                isListContainer == that.isListContainer &&
-                isMapContainer == that.isMapContainer &&
-                isFile == that.isFile &&
-                isEnum == that.isEnum &&
-                hasValidation == that.hasValidation &&
-                isNullable == that.isNullable &&
-                required == that.required &&
-                exclusiveMaximum == that.exclusiveMaximum &&
-                exclusiveMinimum == that.exclusiveMinimum &&
-                uniqueItems == that.uniqueItems &&
-                Objects.equals(baseName, that.baseName) &&
-                Objects.equals(paramName, that.paramName) &&
-                Objects.equals(paramNameAlternative, that.paramNameAlternative) &&
-                Objects.equals(dataType, that.dataType) &&
-                Objects.equals(datatypeWithEnum, that.datatypeWithEnum) &&
-                Objects.equals(dataFormat, that.dataFormat) &&
-                Objects.equals(collectionFormat, that.collectionFormat) &&
-                Objects.equals(description, that.description) &&
-                Objects.equals(unescapedDescription, that.unescapedDescription) &&
-                Objects.equals(baseType, that.baseType) &&
-                Objects.equals(defaultValue, that.defaultValue) &&
-                Objects.equals(enumName, that.enumName) &&
-                Objects.equals(style, that.style) &&
-                Objects.equals(example, that.example) &&
-                Objects.equals(jsonSchema, that.jsonSchema) &&
-                Objects.equals(_enum, that._enum) &&
-                Objects.equals(allowableValues, that.allowableValues) &&
-                Objects.equals(items, that.items) &&
-                Objects.equals(mostInnerItems, that.mostInnerItems) &&
-                Objects.equals(vendorExtensions, that.vendorExtensions) &&
-                Objects.equals(maximum, that.maximum) &&
-                Objects.equals(minimum, that.minimum) &&
-                Objects.equals(maxLength, that.maxLength) &&
-                Objects.equals(minLength, that.minLength) &&
-                Objects.equals(pattern, that.pattern) &&
-                Objects.equals(maxItems, that.maxItems) &&
-                Objects.equals(minItems, that.minItems) &&
-                Objects.equals(multipleOf, that.multipleOf);
-    }
-
-    @Override
-    public int hashCode() {
-
-        return Objects.hash(isFormParam, isQueryParam, isPathParam, isHeaderParam, isCookieParam, isBodyParam, hasMore,
-                isContainer, secondaryParam, isCollectionFormatMulti, isPrimitiveType, isModel, isExplode, baseName,
-                paramName, dataType, datatypeWithEnum, dataFormat, collectionFormat, description, unescapedDescription,
-                baseType, defaultValue, enumName, style, example, jsonSchema, isString, isNumeric, isInteger, isLong,
-                isNumber, isFloat, isDouble, isByteArray, isBinary, isBoolean, isDate, isDateTime, isUuid, isUri,
-                isEmail, isFreeFormObject, isListContainer, isMapContainer, isFile, isEnum, _enum, allowableValues,
-                items, mostInnerItems, vendorExtensions, hasValidation, isNullable, required, maximum,
-                exclusiveMaximum, minimum, exclusiveMinimum, maxLength, minLength, pattern, maxItems, minItems,
-                uniqueItems, multipleOf);
-    }
-
-=======
->>>>>>> 39ba6bbf
     public boolean isNullable;
     /**
      * Determines whether this parameter is mandatory. If the parameter is in "path",
@@ -350,7 +184,7 @@
 
     @Override
     public int hashCode() {
-        return Objects.hash(isFormParam, isQueryParam, isPathParam, isHeaderParam, isCookieParam, isBodyParam, hasMore, isContainer, secondaryParam, isCollectionFormatMulti, isPrimitiveType, isModel, isExplode, baseName, paramName, dataType, datatypeWithEnum, dataFormat, collectionFormat, description, unescapedDescription, baseType, defaultValue, enumName, style, example, jsonSchema, isString, isNumeric, isInteger, isLong, isNumber, isFloat, isDouble, isByteArray, isBinary, isBoolean, isDate, isDateTime, isUuid, isUri, isEmail, isFreeFormObject, isListContainer, isMapContainer, isFile, isEnum, _enum, allowableValues, items, mostInnerItems, vendorExtensions, hasValidation, getMaxProperties(), getMinProperties(), isNullable, required, getMaximum(), getExclusiveMaximum(), getMinimum(), getExclusiveMinimum(), getMaxLength(), getMinLength(), getPattern(), getMaxItems(), getMinItems(), getUniqueItems(), multipleOf);
+        return Objects.hash(isFormParam, isQueryParam, isPathParam, isHeaderParam, isCookieParam, isBodyParam, hasMore, isContainer, secondaryParam, isCollectionFormatMulti, isPrimitiveType, isModel, isExplode, baseName, paramName, paramNameAlternative, dataType, datatypeWithEnum, dataFormat, collectionFormat, description, unescapedDescription, baseType, defaultValue, enumName, style, example, jsonSchema, isString, isNumeric, isInteger, isLong, isNumber, isFloat, isDouble, isByteArray, isBinary, isBoolean, isDate, isDateTime, isUuid, isUri, isEmail, isFreeFormObject, isListContainer, isMapContainer, isFile, isEnum, _enum, allowableValues, items, mostInnerItems, vendorExtensions, hasValidation, getMaxProperties(), getMinProperties(), isNullable, required, getMaximum(), getExclusiveMaximum(), getMinimum(), getExclusiveMinimum(), getMaxLength(), getMinLength(), getPattern(), getMaxItems(), getMinItems(), getUniqueItems(), multipleOf);
     }
 
     @Override
@@ -399,6 +233,7 @@
                 getUniqueItems() == that.getUniqueItems() &&
                 Objects.equals(baseName, that.baseName) &&
                 Objects.equals(paramName, that.paramName) &&
+                Objects.equals(paramNameAlternative, that.paramNameAlternative) &&
                 Objects.equals(dataType, that.dataType) &&
                 Objects.equals(datatypeWithEnum, that.datatypeWithEnum) &&
                 Objects.equals(dataFormat, that.dataFormat) &&
@@ -446,6 +281,7 @@
         sb.append(", isExplode=").append(isExplode);
         sb.append(", baseName='").append(baseName).append('\'');
         sb.append(", paramName='").append(paramName).append('\'');
+        sb.append(", paramNameAlternative='").append(paramNameAlternative).append('\'');
         sb.append(", dataType='").append(dataType).append('\'');
         sb.append(", datatypeWithEnum='").append(datatypeWithEnum).append('\'');
         sb.append(", dataFormat='").append(dataFormat).append('\'');
