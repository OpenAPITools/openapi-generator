--- conflicted
+++ resolved
@@ -318,17 +318,15 @@
         this.roomModelPackage = roomModelPackage;
     }
 
-<<<<<<< HEAD
     public boolean getGenerateCustomJSONDeserializers() {
         return generateCustomJSONDeserializers;
     }
 
     public void setGenerateCustomJSONDeserializers(boolean generateCustomJSONDeserializers) {
         this.generateCustomJSONDeserializers = generateCustomJSONDeserializers;
-=======
+
     public void setOmitGradleWrapper(boolean omitGradleWrapper) {
         this.omitGradleWrapper = omitGradleWrapper;
->>>>>>> 4c7963cf
     }
 
     @Override
