--- conflicted
+++ resolved
@@ -159,7 +159,6 @@
             setDateLibrary(additionalProperties.get(DATE_LIBRARY).toString());
         }
 
-<<<<<<< HEAD
         switch (getLibrary()) {
             case JVM_OKHTTP3:
             case JVM_OKHTTP4:
@@ -171,99 +170,8 @@
             case MULTIPLATFORM:
                 processMultiplatformLibrary(infrastructureFolder);
                 break;
-            default: break;
-=======
-        // common (jvm/multiplatform) supporting files
-        supportingFiles.add(new SupportingFile("README.mustache", "", "README.md"));
-        supportingFiles.add(new SupportingFile("build.gradle.mustache", "", "build.gradle"));
-        supportingFiles.add(new SupportingFile("settings.gradle.mustache", "", "settings.gradle"));
-        supportingFiles.add(new SupportingFile("infrastructure/ApiClient.kt.mustache", infrastructureFolder, "ApiClient.kt"));
-        supportingFiles.add(new SupportingFile("infrastructure/ApiAbstractions.kt.mustache", infrastructureFolder, "ApiAbstractions.kt"));
-        supportingFiles.add(new SupportingFile("infrastructure/RequestConfig.kt.mustache", infrastructureFolder, "RequestConfig.kt"));
-        supportingFiles.add(new SupportingFile("infrastructure/RequestMethod.kt.mustache", infrastructureFolder, "RequestMethod.kt"));
-
-        if (isJVMLibrary()) {
-            additionalProperties.put(JVM, true);
-
-            if (JVM_OKHTTP4.equals(getLibrary())) {
-                additionalProperties.put(JVM_OKHTTP4, true);
-            } else if (JVM_OKHTTP3.equals(getLibrary())) {
-                additionalProperties.put(JVM_OKHTTP3, true);
-            }
-
-            supportedLibraries.put(JVM, "A workaround to use the same template folder for both 'jvm-okhttp3' and 'jvm-okhttp4'.");
-            setLibrary(JVM);
-
-            // jvm specific supporting files
-            supportingFiles.add(new SupportingFile("infrastructure/ApplicationDelegates.kt.mustache", infrastructureFolder, "ApplicationDelegates.kt"));
-            supportingFiles.add(new SupportingFile("infrastructure/Errors.kt.mustache", infrastructureFolder, "Errors.kt"));
-            supportingFiles.add(new SupportingFile("infrastructure/ResponseExtensions.kt.mustache", infrastructureFolder, "ResponseExtensions.kt"));
-            supportingFiles.add(new SupportingFile("infrastructure/Serializer.kt.mustache", infrastructureFolder, "Serializer.kt"));
-            supportingFiles.add(new SupportingFile("infrastructure/ApiInfrastructureResponse.kt.mustache", infrastructureFolder, "ApiInfrastructureResponse.kt"));
-            supportingFiles.add(new SupportingFile("infrastructure/ByteArrayAdapter.kt.mustache", infrastructureFolder, "ByteArrayAdapter.kt"));
-            supportingFiles.add(new SupportingFile("infrastructure/LocalDateAdapter.kt.mustache", infrastructureFolder, "LocalDateAdapter.kt"));
-            supportingFiles.add(new SupportingFile("infrastructure/LocalDateTimeAdapter.kt.mustache", infrastructureFolder, "LocalDateTimeAdapter.kt"));
-            supportingFiles.add(new SupportingFile("infrastructure/UUIDAdapter.kt.mustache", infrastructureFolder, "UUIDAdapter.kt"));
-            if (getSerializationLibrary() == SERIALIZATION_LIBRARY_TYPE.gson) {
-                supportingFiles.add(new SupportingFile("infrastructure/DateAdapter.kt.mustache", infrastructureFolder,
-                        "DateAdapter.kt"));
-            }
-
-        } else if (MULTIPLATFORM.equals(getLibrary())) {
-            additionalProperties.put(MULTIPLATFORM, true);
-            setDateLibrary(DateLibrary.STRING.value);
-
-            // multiplatform default includes
-            defaultIncludes.add("io.ktor.client.request.forms.InputProvider");
-            defaultIncludes.add(packageName + ".infrastructure.Base64ByteArray");
-            defaultIncludes.add(packageName + ".infrastructure.OctetByteArray");
-
-            // multiplatform type mapping
-            typeMapping.put("number", "kotlin.Double");
-            typeMapping.put("file", "OctetByteArray");
-            typeMapping.put("binary", "OctetByteArray");
-            typeMapping.put("ByteArray", "Base64ByteArray");
-            typeMapping.put("object", "kotlin.String");  // kotlin.Any not serializable
-
-            // multiplatform import mapping
-            importMapping.put("BigDecimal", "kotlin.Double");
-            importMapping.put("UUID", "kotlin.String");
-            importMapping.put("URI", "kotlin.String");
-            importMapping.put("InputProvider", "io.ktor.client.request.forms.InputProvider");
-            importMapping.put("File", packageName + ".infrastructure.OctetByteArray");
-            importMapping.put("Timestamp", "kotlin.String");
-            importMapping.put("LocalDateTime", "kotlin.String");
-            importMapping.put("LocalDate", "kotlin.String");
-            importMapping.put("LocalTime", "kotlin.String");
-            importMapping.put("Base64ByteArray", packageName + ".infrastructure.Base64ByteArray");
-            importMapping.put("OctetByteArray", packageName + ".infrastructure.OctetByteArray");
-
-            // multiplatform specific supporting files
-            supportingFiles.add(new SupportingFile("infrastructure/Base64ByteArray.kt.mustache", infrastructureFolder, "Base64ByteArray.kt"));
-            supportingFiles.add(new SupportingFile("infrastructure/Bytes.kt.mustache", infrastructureFolder, "Bytes.kt"));
-            supportingFiles.add(new SupportingFile("infrastructure/HttpResponse.kt.mustache", infrastructureFolder, "HttpResponse.kt"));
-            supportingFiles.add(new SupportingFile("infrastructure/OctetByteArray.kt.mustache", infrastructureFolder, "OctetByteArray.kt"));
-
-            // multiplatform specific auth
-            final String authFolder = (sourceFolder + File.separator + packageName + File.separator + "auth").replace(".", "/");
-            supportingFiles.add(new SupportingFile("auth/ApiKeyAuth.kt.mustache", authFolder, "ApiKeyAuth.kt"));
-            supportingFiles.add(new SupportingFile("auth/Authentication.kt.mustache", authFolder, "Authentication.kt"));
-            supportingFiles.add(new SupportingFile("auth/HttpBasicAuth.kt.mustache", authFolder, "HttpBasicAuth.kt"));
-            supportingFiles.add(new SupportingFile("auth/HttpBearerAuth.kt.mustache", authFolder, "HttpBearerAuth.kt"));
-            supportingFiles.add(new SupportingFile("auth/OAuth.kt.mustache", authFolder, "OAuth.kt"));
-
-            // multiplatform specific testing files
-            supportingFiles.add(new SupportingFile("commonTest/Coroutine.kt.mustache", "src/commonTest/kotlin/util", "Coroutine.kt"));
-            supportingFiles.add(new SupportingFile("iosTest/Coroutine.kt.mustache", "src/iosTest/kotlin/util", "Coroutine.kt"));
-            supportingFiles.add(new SupportingFile("jsTest/Coroutine.kt.mustache", "src/jsTest/kotlin/util", "Coroutine.kt"));
-            supportingFiles.add(new SupportingFile("jvmTest/Coroutine.kt.mustache", "src/jvmTest/kotlin/util", "Coroutine.kt"));
-
-            // gradle wrapper supporting files
-            supportingFiles.add(new SupportingFile("gradlew.mustache", "", "gradlew"));
-            supportingFiles.add(new SupportingFile("gradlew.bat.mustache", "", "gradlew.bat"));
-            supportingFiles.add(new SupportingFile("gradle-wrapper.properties.mustache", "gradle.wrapper".replace(".", File.separator), "gradle-wrapper.properties"));
-            supportingFiles.add(new SupportingFile("gradle-wrapper.jar", "gradle.wrapper".replace(".", File.separator), "gradle-wrapper.jar"));
->>>>>>> 10f17877
+            default:
+                break;
         }
 
         processDateLibrary();
