--- conflicted
+++ resolved
@@ -288,23 +288,12 @@
     }
 
     private void addSupportingSerializerAdapters(final String infrastructureFolder) {
-<<<<<<< HEAD
-        supportingFiles.add(new SupportingFile("infrastructure/Serializer.kt.mustache", infrastructureFolder, "Serializer.kt"));
-        supportingFiles.add(new SupportingFile("infrastructure/ByteArrayAdapter.kt.mustache", infrastructureFolder, "ByteArrayAdapter.kt"));
-        supportingFiles.add(new SupportingFile("infrastructure/LocalDateAdapter.kt.mustache", infrastructureFolder, "LocalDateAdapter.kt"));
-        supportingFiles.add(new SupportingFile("infrastructure/LocalDateTimeAdapter.kt.mustache", infrastructureFolder, "LocalDateTimeAdapter.kt"));
-        supportingFiles.add(new SupportingFile("infrastructure/OffsetDateTimeAdapter.kt.mustache", infrastructureFolder, "OffsetDateTimeAdapter.kt"));
-        supportingFiles.add(new SupportingFile("infrastructure/UUIDAdapter.kt.mustache", infrastructureFolder, "UUIDAdapter.kt"));
-
-        if (getSerializationLibrary() == SERIALIZATION_LIBRARY_TYPE.gson) {
-            supportingFiles.add(new SupportingFile("infrastructure/DateAdapter.kt.mustache", infrastructureFolder,
-                    "DateAdapter.kt"));
-=======
         supportingFiles.add(new SupportingFile("jvm-common/infrastructure/Serializer.kt.mustache", infrastructureFolder, "Serializer.kt"));
         supportingFiles.add(new SupportingFile("jvm-common/infrastructure/ByteArrayAdapter.kt.mustache", infrastructureFolder, "ByteArrayAdapter.kt"));
         supportingFiles.add(new SupportingFile("jvm-common/infrastructure/LocalDateAdapter.kt.mustache", infrastructureFolder, "LocalDateAdapter.kt"));
         supportingFiles.add(new SupportingFile("jvm-common/infrastructure/LocalDateTimeAdapter.kt.mustache", infrastructureFolder, "LocalDateTimeAdapter.kt"));
-
+        supportingFiles.add(new SupportingFile("jvm-common/infrastructure/OffsetDateTimeAdapter.kt.mustache", infrastructureFolder, "OffsetDateTimeAdapter.kt"));
+        
         switch (getSerializationLibrary()) {
             case moshi:
                 supportingFiles.add(new SupportingFile("jvm-common/infrastructure/UUIDAdapter.kt.mustache", infrastructureFolder, "UUIDAdapter.kt"));
@@ -313,7 +302,6 @@
             case gson:
                 supportingFiles.add(new SupportingFile("jvm-common/infrastructure/DateAdapter.kt.mustache", infrastructureFolder, "DateAdapter.kt"));
                 break;
->>>>>>> 56f298a0
         }
     }
 
