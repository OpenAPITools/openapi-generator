--- conflicted
+++ resolved
@@ -18,6 +18,7 @@
 package org.openapitools.codegen.languages;
 
 import java.io.File;
+import java.util.EnumSet;
 import java.util.HashMap;
 import java.util.List;
 import java.util.Map;
@@ -63,10 +64,14 @@
     protected static final String JVM_KTOR = "jvm-ktor";
     protected static final String JVM_OKHTTP = "jvm-okhttp";
     protected static final String JVM_OKHTTP4 = "jvm-okhttp4";
+    protected static final String JVM_OKHTTP3 = "jvm-okhttp3";
     protected static final String JVM_RETROFIT2 = "jvm-retrofit2";
     protected static final String MULTIPLATFORM = "multiplatform";
     protected static final String JVM_VOLLEY = "jvm-volley";
     protected static final String JVM_VERTX = "jvm-vertx";
+    protected static final String JVM_SPRING = "jvm-spring";
+    protected static final String JVM_SPRING_WEBCLIENT = "jvm-spring-webclient";
+    protected static final String JVM_SPRING_RESTCLIENT = "jvm-spring-restclient";
 
     public static final String USE_RX_JAVA = "useRxJava";
     public static final String USE_RX_JAVA2 = "useRxJava2";
@@ -77,7 +82,9 @@
     public static final String ROOM_MODEL_PACKAGE = "roomModelPackage";
     public static final String OMIT_GRADLE_PLUGIN_VERSIONS = "omitGradlePluginVersions";
     public static final String OMIT_GRADLE_WRAPPER = "omitGradleWrapper";
+    public static final String USE_SETTINGS_GRADLE = "useSettingsGradle";
     public static final String IDEA = "idea";
+    public static final String USE_SPRING_BOOT3 = "useSpringBoot3";
 
     public static final String DATE_LIBRARY = "dateLibrary";
     public static final String REQUEST_DATE_CONVERTER = "requestDateConverter";
@@ -86,12 +93,9 @@
 
     public static final String MOSHI_CODE_GEN = "moshiCodeGen";
 
-<<<<<<< HEAD
-=======
     public static final String EXPLICIT_API = "explicitApi";
     public static final String NULLABLE_RETURN_TYPE = "nullableReturnType";
 
->>>>>>> 961c2e44
     public static final String SUPPORT_ANDROID_API_LEVEL_25_AND_BELLOW = "supportAndroidApiLevel25AndBelow";
 
     public static final String MAP_FILE_BINARY_TO_BYTE_ARRAY = "mapFileBinaryToByteArray";
@@ -100,50 +104,38 @@
 
     protected static final String VENDOR_EXTENSION_BASE_NAME_LITERAL = "x-base-name-literal";
 
-<<<<<<< HEAD
-    protected String dateLibraryValue = DateLibrary.JAVA8.value;
-    protected String requestDateConverter = RequestDateConverter.TO_JSON.value;
-    protected String collectionType = CollectionType.LIST.value;
-    protected boolean useRxJava = false;
-    protected boolean useRxJava2 = false;
-=======
-    
+
     @Setter protected String dateLibrary = DateLibrary.JAVA8.value;
     @Setter protected String requestDateConverter = RequestDateConverter.TO_JSON.value;
     @Setter protected String collectionType = CollectionType.LIST.value;
->>>>>>> 961c2e44
+    protected boolean useRxJava = false;
+    protected boolean useRxJava2 = false;
     protected boolean useRxJava3 = false;
     protected boolean useCoroutines = false;
     // backwards compatibility for openapi configs that specify neither rx1 nor rx2
     // (mustache does not allow for boolean operators so we need this extra field)
     protected boolean doNotUseRxAndCoroutines = true;
     protected boolean generateRoomModels = false;
-<<<<<<< HEAD
-    protected String roomModelPackage = "";
-=======
     @Setter protected String roomModelPackage = "";
     @Setter protected boolean omitGradleWrapper = false;
     @Setter protected boolean mapFileBinaryToByteArray = false;
     @Setter protected boolean generateOneOfAnyOfWrappers = true;
     @Getter @Setter protected boolean failOnUnknownProperties = false;
->>>>>>> 961c2e44
-
-
-<<<<<<< HEAD
+
     protected String authFolder;
-=======
+
     @Getter protected SERIALIZATION_LIBRARY_TYPE serializationLibrary = SERIALIZATION_LIBRARY_TYPE.moshi;
     public static final String SERIALIZATION_LIBRARY_DESC = "What serialization library to use: 'moshi' (default), or 'gson' or 'jackson' or 'kotlinx_serialization'";
 
     public enum SERIALIZATION_LIBRARY_TYPE {moshi, gson, jackson, kotlinx_serialization}
->>>>>>> 961c2e44
 
     public enum DateLibrary {
         STRING("string"),
         THREETENBP("threetenbp"),
         THREETENBP_LOCALDATETIME("threetenbp-localdatetime"),
         JAVA8("java8"),
-        JAVA8_LOCALDATETIME("java8-localdatetime");
+        JAVA8_LOCALDATETIME("java8-localdatetime"),
+        KOTLINX_DATETIME("kotlinx-datetime");
 
         public final String value;
 
@@ -186,13 +178,12 @@
         modifyFeatureSet(features -> features
                 .includeDocumentationFeatures(DocumentationFeature.Readme)
                 .excludeWireFormatFeatures(WireFormatFeature.XML, WireFormatFeature.PROTOBUF)
-                .excludeSecurityFeatures(
-                        SecurityFeature.OpenIDConnect,
-                        SecurityFeature.OAuth2_Password,
-                        SecurityFeature.OAuth2_AuthorizationCode,
-                        SecurityFeature.OAuth2_ClientCredentials,
-                        SecurityFeature.OAuth2_Implicit
-                )
+                .securityFeatures(EnumSet.of(
+                        SecurityFeature.BasicAuth,
+                        SecurityFeature.ApiKey,
+                        SecurityFeature.BearerToken,
+                        SecurityFeature.OAuth2_AuthorizationCode,//retrofit only
+                        SecurityFeature.OAuth2_Implicit))
                 .excludeGlobalFeatures(
                         GlobalFeature.XMLStructureDefinitions,
                         GlobalFeature.Callbacks,
@@ -236,8 +227,9 @@
         dateOptions.put(DateLibrary.STRING.value, "String");
         dateOptions.put(DateLibrary.JAVA8.value, "Java 8 native JSR310 (jvm only, preferred for jdk 1.8+)");
         dateOptions.put(DateLibrary.JAVA8_LOCALDATETIME.value, "Java 8 native JSR310 (jvm only, for legacy app only)");
+        dateOptions.put(DateLibrary.KOTLINX_DATETIME.value, "kotlinx-datetime (preferred for multiplatform)");
         dateLibrary.setEnum(dateOptions);
-        dateLibrary.setDefault(this.dateLibraryValue);
+        dateLibrary.setDefault(this.dateLibrary);
         cliOptions.add(dateLibrary);
 
         CliOption collectionType = new CliOption(COLLECTION_TYPE, "Option. Collection type to use");
@@ -250,12 +242,8 @@
 
         supportedLibraries.put(JVM_KTOR, "Platform: Java Virtual Machine. HTTP client: Ktor 1.6.7. JSON processing: Gson, Jackson (default).");
         supportedLibraries.put(JVM_OKHTTP4, "[DEFAULT] Platform: Java Virtual Machine. HTTP client: OkHttp 4.2.0 (Android 5.0+ and Java 8+). JSON processing: Moshi 1.8.0.");
-<<<<<<< HEAD
-        supportedLibraries.put(JVM_OKHTTP3, "Platform: Java Virtual Machine. HTTP client: OkHttp 3.12.4 (Android 2.3+ and Java 7+). JSON processing: Moshi 1.8.0.");
-=======
         supportedLibraries.put(JVM_SPRING_WEBCLIENT, "Platform: Java Virtual Machine. HTTP: Spring 5 (or 6 with useSpringBoot3 enabled) WebClient. JSON processing: Jackson.");
         supportedLibraries.put(JVM_SPRING_RESTCLIENT, "Platform: Java Virtual Machine. HTTP: Spring 6 RestClient. JSON processing: Jackson.");
->>>>>>> 961c2e44
         supportedLibraries.put(JVM_RETROFIT2, "Platform: Java Virtual Machine. HTTP client: Retrofit 2.6.2.");
         supportedLibraries.put(MULTIPLATFORM, "Platform: Kotlin multiplatform. HTTP client: Ktor 1.6.7. JSON processing: Kotlinx Serialization: 1.2.1.");
         supportedLibraries.put(JVM_VOLLEY, "Platform: JVM for Android. HTTP client: Volley 1.2.1. JSON processing: gson 2.8.9");
@@ -279,18 +267,15 @@
         cliOptions.add(CliOption.newBoolean(USE_RX_JAVA2, "Whether to use the RxJava2 adapter with the retrofit2 library. IMPORTANT: this option has been deprecated. Please use `useRxJava3` instead."));
         cliOptions.add(CliOption.newBoolean(USE_RX_JAVA3, "Whether to use the RxJava3 adapter with the retrofit2 library."));
         cliOptions.add(CliOption.newBoolean(USE_COROUTINES, "Whether to use the Coroutines adapter with the retrofit2 library."));
+        cliOptions.add(CliOption.newBoolean(USE_SPRING_BOOT3, "Whether to use the Spring Boot 3 with the jvm-spring-webclient library."));
         cliOptions.add(CliOption.newBoolean(OMIT_GRADLE_PLUGIN_VERSIONS, "Whether to declare Gradle plugin versions in build files."));
         cliOptions.add(CliOption.newBoolean(OMIT_GRADLE_WRAPPER, "Whether to omit Gradle wrapper for creating a sub project."));
+        cliOptions.add(CliOption.newBoolean(USE_SETTINGS_GRADLE, "Whether the project uses settings.gradle."));
         cliOptions.add(CliOption.newBoolean(IDEA, "Add IntellJ Idea plugin and mark Kotlin main and test folders as source folders."));
 
         cliOptions.add(CliOption.newBoolean(MOSHI_CODE_GEN, "Whether to enable codegen with the Moshi library. Refer to the [official Moshi doc](https://github.com/square/moshi#codegen) for more info."));
         cliOptions.add(CliOption.newBoolean(FAIL_ON_UNKNOWN_PROPERTIES, "Fail Jackson de-serialization on unknown properties", false));
 
-<<<<<<< HEAD
-        cliOptions.add(CliOption.newBoolean(GENERATE_ROOM_MODELS, "Generate Android Room database models in addition to API models (JVM Volley library only)", false));
-
-        cliOptions.add(CliOption.newBoolean(SUPPORT_ANDROID_API_LEVEL_25_AND_BELLOW, "[WARNING] This flag will generate code that has a known security vulnerability. It uses `kotlin.io.createTempFile` instead of `java.nio.file.Files.createTempFile` in order to support Android API level 25 and bellow. For more info, please check the following links https://github.com/OpenAPITools/openapi-generator/security/advisories/GHSA-23x4-m842-fmwf, https://github.com/OpenAPITools/openapi-generator/pull/9284"));
-=======
         cliOptions.add(CliOption.newBoolean(EXPLICIT_API, "Generates code with explicit access modifiers to comply with Kotlin Explicit API Mode."));
         cliOptions.add(CliOption.newBoolean(CodegenConstants.NON_PUBLIC_API, CodegenConstants.NON_PUBLIC_API_DESC));
         cliOptions.add(CliOption.newBoolean(NULLABLE_RETURN_TYPE, "Nullable return type"));
@@ -305,7 +290,6 @@
 
         CliOption serializationLibraryOpt = new CliOption(CodegenConstants.SERIALIZATION_LIBRARY, SERIALIZATION_LIBRARY_DESC);
         cliOptions.add(serializationLibraryOpt.defaultValue(serializationLibrary.name()));
->>>>>>> 961c2e44
     }
 
     @Override
@@ -327,8 +311,6 @@
         return generateRoomModels;
     }
 
-<<<<<<< HEAD
-=======
     public boolean getOmitGradleWrapper() {
         return omitGradleWrapper;
     }
@@ -337,7 +319,6 @@
         return generateOneOfAnyOfWrappers;
     }
 
->>>>>>> 961c2e44
     public void setGenerateRoomModels(Boolean generateRoomModels) {
         this.generateRoomModels = generateRoomModels;
     }
@@ -392,23 +373,6 @@
         this.useCoroutines = useCoroutines;
     }
 
-<<<<<<< HEAD
-
-    public void setDateLibrary(String library) {
-        this.dateLibraryValue = library;
-    }
-
-    public void setRequestDateConverter(String converter) {
-        this.requestDateConverter = converter;
-    }
-
-    public void setCollectionType(String collectionType) {
-        this.collectionType = collectionType;
-    }
-
-    public void setRoomModelPackage(String roomModelPackage) {
-        this.roomModelPackage = roomModelPackage;
-=======
     /**
      * Sets the serialization engine for Kotlin
      *
@@ -425,7 +389,6 @@
             }
             throw new RuntimeException(sb.toString());
         }
->>>>>>> 961c2e44
     }
 
     @Override
@@ -518,8 +481,6 @@
             setRequestDateConverter(additionalProperties.get(REQUEST_DATE_CONVERTER).toString());
         }
 
-<<<<<<< HEAD
-=======
         if (additionalProperties.containsKey(OMIT_GRADLE_WRAPPER)) {
             setOmitGradleWrapper(Boolean.parseBoolean(additionalProperties.get(OMIT_GRADLE_WRAPPER).toString()));
         }
@@ -551,13 +512,13 @@
             setFailOnUnknownProperties(false);
         }
 
->>>>>>> 961c2e44
         commonSupportingFiles();
 
         switch (getLibrary()) {
             case JVM_KTOR:
                 processJVMKtorLibrary(infrastructureFolder);
                 break;
+            case JVM_OKHTTP3:
             case JVM_OKHTTP4:
                 processJVMOkHttpLibrary(infrastructureFolder);
                 break;
@@ -627,12 +588,14 @@
     }
 
     private void processDateLibrary() {
-        if (DateLibrary.THREETENBP.value.equals(dateLibraryValue) || DateLibrary.THREETENBP_LOCALDATETIME.value.equals(dateLibraryValue)) {
-            processThreeTenBpDate(dateLibraryValue);
-        } else if (DateLibrary.STRING.value.equals(dateLibraryValue)) {
+        if (DateLibrary.THREETENBP.value.equals(dateLibrary) || DateLibrary.THREETENBP_LOCALDATETIME.value.equals(dateLibrary)) {
+            processThreeTenBpDate(dateLibrary);
+        } else if (DateLibrary.STRING.value.equals(dateLibrary)) {
             processStringDate();
-        } else if (DateLibrary.JAVA8.value.equals(dateLibraryValue) || DateLibrary.JAVA8_LOCALDATETIME.value.equals(dateLibraryValue)) {
-            processJava8Date(dateLibraryValue);
+        } else if (DateLibrary.JAVA8.value.equals(dateLibrary) || DateLibrary.JAVA8_LOCALDATETIME.value.equals(dateLibrary)) {
+            processJava8Date(dateLibrary);
+        } else if (DateLibrary.KOTLINX_DATETIME.value.equals(dateLibrary)) {
+            processKotlinxDate();
         }
     }
 
@@ -684,8 +647,6 @@
         }
     }
 
-<<<<<<< HEAD
-=======
     private void processKotlinxDate() {
         additionalProperties.put(DateLibrary.KOTLINX_DATETIME.value, true);
 
@@ -702,7 +663,6 @@
         importMapping.put("LocalTime", "kotlinx.datetime.LocalTime");
     }
 
->>>>>>> 961c2e44
     private void processJVMRetrofit2Library(String infrastructureFolder) {
         additionalProperties.put(JVM, true);
         additionalProperties.put(JVM_RETROFIT2, true);
@@ -766,10 +726,7 @@
                 supportingFiles.add(new SupportingFile("jvm-common/infrastructure/LocalDateAdapter.kt.mustache", infrastructureFolder, "LocalDateAdapter.kt"));
                 supportingFiles.add(new SupportingFile("jvm-common/infrastructure/LocalDateTimeAdapter.kt.mustache", infrastructureFolder, "LocalDateTimeAdapter.kt"));
                 supportingFiles.add(new SupportingFile("jvm-common/infrastructure/OffsetDateTimeAdapter.kt.mustache", infrastructureFolder, "OffsetDateTimeAdapter.kt"));
-<<<<<<< HEAD
-=======
                 addKotlinxDateTimeAdapters(infrastructureFolder);
->>>>>>> 961c2e44
                 supportingFiles.add(new SupportingFile("jvm-common/infrastructure/BigDecimalAdapter.kt.mustache", infrastructureFolder, "BigDecimalAdapter.kt"));
                 supportingFiles.add(new SupportingFile("jvm-common/infrastructure/BigIntegerAdapter.kt.mustache", infrastructureFolder, "BigIntegerAdapter.kt"));
                 supportingFiles.add(new SupportingFile("jvm-common/infrastructure/URIAdapter.kt.mustache", infrastructureFolder, "URIAdapter.kt"));
@@ -780,10 +737,7 @@
                 supportingFiles.add(new SupportingFile("jvm-common/infrastructure/LocalDateAdapter.kt.mustache", infrastructureFolder, "LocalDateAdapter.kt"));
                 supportingFiles.add(new SupportingFile("jvm-common/infrastructure/LocalDateTimeAdapter.kt.mustache", infrastructureFolder, "LocalDateTimeAdapter.kt"));
                 supportingFiles.add(new SupportingFile("jvm-common/infrastructure/OffsetDateTimeAdapter.kt.mustache", infrastructureFolder, "OffsetDateTimeAdapter.kt"));
-<<<<<<< HEAD
-=======
                 addKotlinxDateTimeAdapters(infrastructureFolder);
->>>>>>> 961c2e44
                 break;
 
             case jackson:
@@ -807,8 +761,6 @@
         }
     }
 
-<<<<<<< HEAD
-=======
     private void addKotlinxDateTimeAdapters(final String infrastructureFolder) {
         if (DateLibrary.KOTLINX_DATETIME.value.equals(dateLibrary)) {
             supportingFiles.add(new SupportingFile("jvm-common/infrastructure/InstantAdapter.kt.mustache", infrastructureFolder, "InstantAdapter.kt"));
@@ -816,7 +768,6 @@
         }
     }
 
->>>>>>> 961c2e44
     private void processJVMKtorLibrary(final String infrastructureFolder) {
         // in future kotlinx.serialization may be added
         if (this.serializationLibrary != SERIALIZATION_LIBRARY_TYPE.gson && this.serializationLibrary != SERIALIZATION_LIBRARY_TYPE.jackson) {
@@ -868,6 +819,8 @@
 
         if (JVM_OKHTTP4.equals(getLibrary())) {
             additionalProperties.put(JVM_OKHTTP4, true);
+        } else if (JVM_OKHTTP3.equals(getLibrary())) {
+            additionalProperties.put(JVM_OKHTTP3, true);
         }
 
         supportedLibraries.put(JVM_OKHTTP, "A workaround to use the same template folder for both 'jvm-okhttp3' and 'jvm-okhttp4'.");
@@ -879,35 +832,6 @@
         supportingFiles.add(new SupportingFile("infrastructure/ApiResponse.kt.mustache", infrastructureFolder, "ApiResponse.kt"));
     }
 
-<<<<<<< HEAD
-=======
-    private void proccessJvmSpring(final String infrastructureFolder) {
-        if (getSerializationLibrary() != SERIALIZATION_LIBRARY_TYPE.jackson) {
-            throw new RuntimeException("This library currently only supports jackson serialization. Try adding '--additional-properties serializationLibrary=jackson' to your command.");
-        }
-
-        commonJvmMultiplatformSupportingFiles(infrastructureFolder);
-        addSupportingSerializerAdapters(infrastructureFolder);
-
-        additionalProperties.put(JVM_SPRING, true);
-        additionalProperties.put(JVM, true);
-    }
-
-    private void processJvmSpringWebClientLibrary(final String infrastructureFolder) {
-        proccessJvmSpring(infrastructureFolder);
-        additionalProperties.put(JVM_SPRING_WEBCLIENT, true);
-    }
-
-    private void processJvmSpringRestClientLibrary(final String infrastructureFolder) {
-        if (additionalProperties.getOrDefault(USE_SPRING_BOOT3, false).equals(false)) {
-            throw new RuntimeException("This library must use Spring Boot 3. Try adding '--additional-properties useSpringBoot3=true' to your command.");
-        }
-
-        proccessJvmSpring(infrastructureFolder);
-        additionalProperties.put(JVM_SPRING_RESTCLIENT, true);
-    }
-
->>>>>>> 961c2e44
     private void processMultiplatformLibrary(final String infrastructureFolder) {
         commonJvmMultiplatformSupportingFiles(infrastructureFolder);
         additionalProperties.put(MULTIPLATFORM, true);
@@ -951,6 +875,12 @@
         supportingFiles.add(new SupportingFile("auth/HttpBasicAuth.kt.mustache", authFolder, "HttpBasicAuth.kt"));
         supportingFiles.add(new SupportingFile("auth/HttpBearerAuth.kt.mustache", authFolder, "HttpBearerAuth.kt"));
         supportingFiles.add(new SupportingFile("auth/OAuth.kt.mustache", authFolder, "OAuth.kt"));
+
+        // multiplatform specific testing files
+        supportingFiles.add(new SupportingFile("commonTest/Coroutine.kt.mustache", "src/commonTest/kotlin/util", "Coroutine.kt"));
+        supportingFiles.add(new SupportingFile("iosTest/Coroutine.kt.mustache", "src/iosTest/kotlin/util", "Coroutine.kt"));
+        supportingFiles.add(new SupportingFile("jsTest/Coroutine.kt.mustache", "src/jsTest/kotlin/util", "Coroutine.kt"));
+        supportingFiles.add(new SupportingFile("jvmTest/Coroutine.kt.mustache", "src/jvmTest/kotlin/util", "Coroutine.kt"));
     }
 
 
@@ -978,10 +908,12 @@
         }
 
         // gradle wrapper supporting files
-        supportingFiles.add(new SupportingFile("gradlew.mustache", "", "gradlew"));
-        supportingFiles.add(new SupportingFile("gradlew.bat.mustache", "", "gradlew.bat"));
-        supportingFiles.add(new SupportingFile("gradle-wrapper.properties.mustache", "gradle.wrapper".replace(".", File.separator), "gradle-wrapper.properties"));
-        supportingFiles.add(new SupportingFile("gradle-wrapper.jar", "gradle.wrapper".replace(".", File.separator), "gradle-wrapper.jar"));
+        if (!getOmitGradleWrapper()) {
+            supportingFiles.add(new SupportingFile("gradlew.mustache", "", "gradlew"));
+            supportingFiles.add(new SupportingFile("gradlew.bat.mustache", "", "gradlew.bat"));
+            supportingFiles.add(new SupportingFile("gradle-wrapper.properties.mustache", "gradle.wrapper".replace(".", File.separator), "gradle-wrapper.properties"));
+            supportingFiles.add(new SupportingFile("gradle-wrapper.jar", "gradle.wrapper".replace(".", File.separator), "gradle-wrapper.jar"));
+        }
     }
 
     @Override
@@ -1023,15 +955,17 @@
     public OperationsMap postProcessOperationsWithModels(OperationsMap objs, List<ModelMap> allModels) {
         super.postProcessOperationsWithModels(objs, allModels);
         OperationMap operations = objs.getOperations();
+        boolean isResponseFile = false;
         if (operations != null) {
             List<CodegenOperation> ops = operations.getOperation();
             for (CodegenOperation operation : ops) {
+                isResponseFile = isResponseFile || operation.isResponseFile;
 
                 if (JVM_RETROFIT2.equals(getLibrary()) && StringUtils.isNotEmpty(operation.path) && operation.path.startsWith("/")) {
                     operation.path = operation.path.substring(1);
                 }
 
-                if (JVM_OKHTTP.equals(getLibrary()) || JVM_OKHTTP4.equals(getLibrary())) {
+                if (JVM_OKHTTP.equals(getLibrary()) || JVM_OKHTTP3.equals(getLibrary()) || JVM_OKHTTP4.equals(getLibrary())) {
                     // Ideally we would do content negotiation to choose the best mediatype, but that would be a next step.
                     // For now we take the first mediatype we can parse and send that.
                     Predicate<Map<String, String>> isSerializable = typeMapping -> {
@@ -1041,22 +975,22 @@
                         // match on first part in mediaTypes like 'application/json; charset=utf-8'
                         int endIndex = mediaTypeValue.indexOf(';');
                         String mediaType = (endIndex == -1
-                            ? mediaTypeValue
-                            : mediaTypeValue.substring(0, endIndex)
+                                ? mediaTypeValue
+                                : mediaTypeValue.substring(0, endIndex)
                         ).trim();
                         return "multipart/form-data".equals(mediaType)
-                            || "application/x-www-form-urlencoded".equals(mediaType)
-                            || (mediaType.startsWith("application/") && mediaType.endsWith("json"));
+                                || "application/x-www-form-urlencoded".equals(mediaType)
+                                || (mediaType.startsWith("application/") && (mediaType.endsWith("json") || mediaType.endsWith("octet-stream")));
                     };
                     operation.consumes = operation.consumes == null ? null : operation.consumes.stream()
-                        .filter(isSerializable)
-                        .limit(1)
-                        .collect(Collectors.toList());
+                            .filter(isSerializable)
+                            .limit(1)
+                            .collect(Collectors.toList());
                     operation.hasConsumes = operation.consumes != null && !operation.consumes.isEmpty();
 
                     operation.produces = operation.produces == null ? null : operation.produces.stream()
-                        .filter(isSerializable)
-                        .collect(Collectors.toList());
+                            .filter(isSerializable)
+                            .collect(Collectors.toList());
                     operation.hasProduces = operation.produces != null && !operation.produces.isEmpty();
                 }
 
@@ -1108,6 +1042,7 @@
                 }
             }
         }
+        objs.put("isResponseFile", isResponseFile);
         return objs;
     }
 
@@ -1128,7 +1063,11 @@
     public void postProcess() {
         System.out.println("################################################################################");
         System.out.println("# Thanks for using OpenAPI Generator.                                          #");
+        System.out.println("# Please consider donation to help us maintain this project \uD83D\uDE4F                 #");
+        System.out.println("# https://opencollective.com/openapi_generator/donate                          #");
+        System.out.println("#                                                                              #");
         System.out.println("# This generator's contributed by Jim Schubert (https://github.com/jimschubert)#");
+        System.out.println("# Please support his work directly via https://patreon.com/jimschubert \uD83D\uDE4F      #");
         System.out.println("################################################################################");
     }
 
