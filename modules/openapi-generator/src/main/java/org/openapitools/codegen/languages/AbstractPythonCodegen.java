--- conflicted
+++ resolved
@@ -24,17 +24,6 @@
 import io.swagger.v3.oas.models.media.ArraySchema;
 import io.swagger.v3.oas.models.media.Schema;
 import io.swagger.v3.oas.models.parameters.Parameter;
-<<<<<<< HEAD
-import org.apache.commons.io.FilenameUtils;
-import org.apache.commons.lang3.StringUtils;
-import org.openapitools.codegen.*;
-import org.openapitools.codegen.meta.features.SecurityFeature;
-import org.openapitools.codegen.utils.ModelUtils;
-import org.slf4j.Logger;
-import org.slf4j.LoggerFactory;
-
-=======
->>>>>>> cba7561d
 import java.io.File;
 import java.io.IOException;
 import java.util.*;
@@ -58,13 +47,6 @@
 
     public AbstractPythonCodegen() {
         super();
-
-        modifyFeatureSet(features -> features.securityFeatures(EnumSet.of(
-                SecurityFeature.BasicAuth,
-                SecurityFeature.BearerToken,
-                SecurityFeature.ApiKey,
-                SecurityFeature.OAuth2_Implicit
-        )));
 
         // from https://docs.python.org/3/reference/lexical_analysis.html#keywords
         setReservedWordsLowerCase(
