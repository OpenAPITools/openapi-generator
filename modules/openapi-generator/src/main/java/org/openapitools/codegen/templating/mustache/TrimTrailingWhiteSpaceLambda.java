/*
 * Copyright 2018 OpenAPI-Generator Contributors (https://openapi-generator.tech)
 *
 * Licensed under the Apache License, Version 2.0 (the "License");
 * you may not use this file except in compliance with the License.
 * You may obtain a copy of the License at
 *
 *     https://www.apache.org/licenses/LICENSE-2.0
 *
 * Unless required by applicable law or agreed to in writing, software
 * distributed under the License is distributed on an "AS IS" BASIS,
 * WITHOUT WARRANTIES OR CONDITIONS OF ANY KIND, either express or implied.
 * See the License for the specific language governing permissions and
 * limitations under the License.
 */

package org.openapitools.codegen.templating.mustache;

import java.io.IOException;
import java.io.Writer;

import com.samskivert.mustache.Mustache;
import com.samskivert.mustache.Template.Fragment;

/**
 * Replaces duplicate line break characters in a fragment with single line break.
 *
 * Register:
 * <pre>
 * additionalProperties.put("trimTrailingWhiteSpace", new TrimTrailingWhiteSpaceLambda());
 * </pre>
 *
 * Use:
 * <pre>
 * {{#trimTrailingWhiteSpace}}{{name}}{{/trimTrailingWhiteSpace}}
 * </pre>
 */
public class TrimTrailingWhiteSpaceLambda implements Mustache.Lambda {
<<<<<<< HEAD
    private boolean withNewLine;
=======
    private final boolean withNewLine;
>>>>>>> a2177570

    public TrimTrailingWhiteSpaceLambda(boolean withNewLine) {
        this.withNewLine = withNewLine;
    }

    @Override
    public void execute(Fragment fragment, Writer writer) throws IOException {
        writer.write(fragment.execute().stripTrailing());

        if (this.withNewLine) {
            writer.write("\n");
        }
    }
}<|MERGE_RESOLUTION|>--- conflicted
+++ resolved
@@ -36,11 +36,7 @@
  * </pre>
  */
 public class TrimTrailingWhiteSpaceLambda implements Mustache.Lambda {
-<<<<<<< HEAD
-    private boolean withNewLine;
-=======
     private final boolean withNewLine;
->>>>>>> a2177570
 
     public TrimTrailingWhiteSpaceLambda(boolean withNewLine) {
         this.withNewLine = withNewLine;
