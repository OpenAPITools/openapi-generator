--- conflicted
+++ resolved
@@ -32,13 +32,9 @@
 
 import static org.openapitools.codegen.utils.StringUtils.underscore;
 
-<<<<<<< HEAD
 public class DartJaguarClientCodegen extends AbstractDartCodegen {
-    private static final Logger LOGGER = LoggerFactory.getLogger(DartJaguarClientCodegen.class);
-=======
-public class DartJaguarClientCodegen extends DartClientCodegen {
+
     private final Logger LOGGER = LoggerFactory.getLogger(DartJaguarClientCodegen.class);
->>>>>>> 42d3dbd5
 
     private static final String NULLABLE_FIELDS = "nullableFields";
     private static final String SERIALIZATION_FORMAT = "serialization";
