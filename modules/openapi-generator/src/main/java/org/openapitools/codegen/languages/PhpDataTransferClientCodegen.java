--- conflicted
+++ resolved
@@ -73,30 +73,6 @@
 
     public PhpDataTransferClientCodegen() {
         super();
-<<<<<<< HEAD
-        modifyFeatureSet(features -> features
-                .includeDocumentationFeatures(DocumentationFeature.Readme)
-                .wireFormatFeatures(EnumSet.of(WireFormatFeature.JSON))
-                .securityFeatures(EnumSet.of(
-                        SecurityFeature.BasicAuth,
-                        SecurityFeature.BearerToken,
-                        SecurityFeature.ApiKey,
-                        SecurityFeature.OAuth2_Implicit))
-                .excludeGlobalFeatures(
-                        GlobalFeature.XMLStructureDefinitions,
-                        GlobalFeature.Callbacks,
-                        GlobalFeature.LinkObjects,
-                        GlobalFeature.ParameterStyling
-                )
-                .excludeSchemaSupportFeatures(
-                        SchemaSupportFeature.Polymorphism
-                )
-        );
-
-        generatorMetadata = GeneratorMetadata.newBuilder(generatorMetadata)
-                .stability(Stability.BETA)
-                .build();
-=======
         modifyFeatureSet(
                 features ->
                         features.includeDocumentationFeatures(DocumentationFeature.Readme)
@@ -111,7 +87,6 @@
 
         generatorMetadata =
                 GeneratorMetadata.newBuilder(generatorMetadata).stability(Stability.BETA).build();
->>>>>>> cba7561d
 
         // remove these from primitive types to make the output works
         languageSpecificPrimitives.remove("\\DateTime");
