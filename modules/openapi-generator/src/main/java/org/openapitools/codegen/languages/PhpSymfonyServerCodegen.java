--- conflicted
+++ resolved
@@ -105,25 +105,6 @@
     public PhpSymfonyServerCodegen() {
         super();
 
-<<<<<<< HEAD
-        modifyFeatureSet(features -> features
-                .includeDocumentationFeatures(DocumentationFeature.Readme)
-                .wireFormatFeatures(EnumSet.of(WireFormatFeature.JSON, WireFormatFeature.XML))
-                .securityFeatures(EnumSet.of(
-                        SecurityFeature.BasicAuth,
-                        SecurityFeature.ApiKey,
-                        SecurityFeature.OAuth2_Implicit))
-                .excludeGlobalFeatures(
-                        GlobalFeature.XMLStructureDefinitions,
-                        GlobalFeature.Callbacks,
-                        GlobalFeature.LinkObjects,
-                        GlobalFeature.ParameterStyling
-                )
-                .excludeSchemaSupportFeatures(
-                        SchemaSupportFeature.Polymorphism
-                )
-        );
-=======
         modifyFeatureSet(
                 features ->
                         features.includeDocumentationFeatures(DocumentationFeature.Readme)
@@ -136,7 +117,6 @@
                                         GlobalFeature.LinkObjects,
                                         GlobalFeature.ParameterStyling)
                                 .excludeSchemaSupportFeatures(SchemaSupportFeature.Polymorphism));
->>>>>>> cba7561d
 
         // clear import mapping (from default generator) as php does not use it
         // at the moment
