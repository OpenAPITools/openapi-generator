--- conflicted
+++ resolved
@@ -344,13 +344,8 @@
 
         // replace all characters that have a mapping but ignore underscores
         // append an underscore to each replacement so that it can be camelized
-<<<<<<< HEAD
-        if (name.chars().anyMatch(character -> specialCharReplacements.containsKey("" + ((char) character)))) {
-            name = escape(name, specialCharReplacements, Lists.newArrayList("_"), "_");
-=======
         if (name.chars().anyMatch(character -> specialCharReplacements.containsKey(String.valueOf((char) character)))) {
             name = escape(name, specialCharReplacements, Collections.singletonList("_"), "_");
->>>>>>> c619f7fd
         }
         // remove the rest
         name = sanitizeName(name);
