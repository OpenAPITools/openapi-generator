--- conflicted
+++ resolved
@@ -167,13 +167,9 @@
                 }
 
                 for (CodegenProperty param : model.vars) {
-<<<<<<< HEAD
+                    param.vendorExtensions.put("x-go-base-type", param.dataType);
                     if (!param.isNullable || param.isMapContainer || param.isListContainer ||
                             param.isFreeFormObject || param.isAnyType) {
-=======
-                    param.vendorExtensions.put("x-go-base-type", param.dataType);
-                    if (!param.isNullable || param.isMapContainer || param.isListContainer) {
->>>>>>> 76a2f69d
                         continue;
                     }
                     if (param.isDateTime) {
