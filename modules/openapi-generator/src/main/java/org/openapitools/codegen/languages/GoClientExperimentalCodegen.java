--- conflicted
+++ resolved
@@ -77,11 +77,7 @@
 
     @Override
     public void processOpts() {
-<<<<<<< HEAD
-        this.setDiscriminatorExplicitMappingVerbose(true);
-=======
         this.setLegacyDiscriminatorBehavior(false);
->>>>>>> b008275a
         super.processOpts();
         supportingFiles.add(new SupportingFile("utils.mustache", "", "utils.go"));
 
