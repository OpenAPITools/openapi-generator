--- conflicted
+++ resolved
@@ -57,11 +57,6 @@
 
     @Override
     public void execute(Template.Fragment fragment, Writer writer) throws IOException {
-<<<<<<< HEAD
-        String test = fragment.execute();
-
-=======
->>>>>>> ecb56f1e
         String[] input = this.trimInput
                 ? fragment.execute().trim().split(delimit)
                 : fragment.execute().split(delimit);
