--- conflicted
+++ resolved
@@ -544,15 +544,9 @@
 
         op.vendorExtensions.put("x-routeType", joinStrings(" :> ", path));
         op.vendorExtensions.put("x-clientType", joinStrings(" -> ", type));
-<<<<<<< HEAD
         op.vendorExtensions.put("x-formName", "Form" + camelize(op.operationId));
-        for(CodegenParameter param : op.formParams) {
+        for (CodegenParameter param : op.formParams) {
             param.vendorExtensions.put("x-formPrefix", camelize(op.operationId, true));
-=======
-        op.vendorExtensions.put("x-formName", "Form" + org.openapitools.codegen.utils.StringUtils.camelize(op.operationId));
-        for (CodegenParameter param : op.formParams) {
-            param.vendorExtensions.put("x-formPrefix", org.openapitools.codegen.utils.StringUtils.camelize(op.operationId, true));
->>>>>>> 32d228c3
         }
         return op;
     }
@@ -617,15 +611,9 @@
         }
 
         // From the model name, compute the prefix for the fields.
-<<<<<<< HEAD
         String prefix = camelize(model.classname, true);
-        for(CodegenProperty prop : model.vars) {
+        for (CodegenProperty prop : model.vars) {
             prop.name = toVarName(prefix + camelize(fixOperatorChars(prop.name)));
-=======
-        String prefix = org.openapitools.codegen.utils.StringUtils.camelize(model.classname, true);
-        for (CodegenProperty prop : model.vars) {
-            prop.name = toVarName(prefix + org.openapitools.codegen.utils.StringUtils.camelize(fixOperatorChars(prop.name)));
->>>>>>> 32d228c3
         }
 
         // Create newtypes for things with non-object types
