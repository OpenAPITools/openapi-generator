/*
 * Copyright 2018 OpenAPI-Generator Contributors (https://openapi-generator.tech)
 *
 * Licensed under the Apache License, Version 2.0 (the "License");
 * you may not use this file except in compliance with the License.
 * You may obtain a copy of the License at
 *
 *     https://www.apache.org/licenses/LICENSE-2.0
 *
 * Unless required by applicable law or agreed to in writing, software
 * distributed under the License is distributed on an "AS IS" BASIS,
 * WITHOUT WARRANTIES OR CONDITIONS OF ANY KIND, either express or implied.
 * See the License for the specific language governing permissions and
 * limitations under the License.
 */

package org.openapitools.codegen.languages;

import com.fasterxml.jackson.core.JsonGenerator;
import com.fasterxml.jackson.core.type.TypeReference;
import com.fasterxml.jackson.databind.JsonSerializer;
import com.fasterxml.jackson.databind.ObjectMapper;
import com.fasterxml.jackson.databind.SerializerProvider;
import com.fasterxml.jackson.databind.module.SimpleModule;
import io.swagger.v3.oas.models.media.Schema;
import org.apache.commons.lang3.StringUtils;
import org.openapitools.codegen.*;
import org.openapitools.codegen.meta.GeneratorMetadata;
import org.openapitools.codegen.meta.Stability;
import org.openapitools.codegen.meta.features.SecurityFeature;
import org.openapitools.codegen.model.ModelMap;
import org.openapitools.codegen.model.ModelsMap;
import org.openapitools.codegen.model.OperationMap;
import org.openapitools.codegen.model.OperationsMap;
import org.openapitools.codegen.utils.ModelUtils;
import org.slf4j.Logger;
import org.slf4j.LoggerFactory;

import java.io.File;
import java.io.IOException;
import java.util.*;

import static org.openapitools.codegen.utils.StringUtils.underscore;

public class PythonFastAPIServerCodegen extends AbstractPythonCodegen {
    private static class SnakeCaseKeySerializer extends JsonSerializer<String> {
        @Override
        public void serialize(String value, JsonGenerator gen, SerializerProvider serializers) throws IOException {
            gen.writeFieldName(underscore(value));
        }
    }

    private static class PythonBooleanSerializer extends JsonSerializer<Boolean> {
        @Override
        public void serialize(Boolean value, JsonGenerator gen, SerializerProvider serializers) throws IOException {
            gen.writeNumber(value ? 1 : 0);
        }
    }

    // An object mapper that is used to convert an example string to
    // a "python-compliant" example string (keys in snake case, boolean as 1/0).
    final ObjectMapper MAPPER = new ObjectMapper();

    final Logger LOGGER = LoggerFactory.getLogger(PythonFastAPIServerCodegen.class);

    private String implPackage;
    protected String sourceFolder;
    protected boolean isLibrary = false;

    private static final String BASE_CLASS_SUFFIX = "base";
    private static final String SERVER_PORT = "serverPort";
    private static final String NAME = "python-fastapi";
    private static final int DEFAULT_SERVER_PORT = 8080;
    private static final String DEFAULT_PACKAGE_NAME = "openapi_server";
    private static final String DEFAULT_SOURCE_FOLDER = "src";
    private static final String DEFAULT_IMPL_FOLDER = "impl";
    private static final String DEFAULT_PACKAGE_VERSION = "1.0.0";
    private static final String IS_LIBRARY = "isLibrary";

    @Override
    public CodegenType getTag() {
        return CodegenType.SERVER;
    }

    @Override
    public String getHelp() {
        return "Generates a Python FastAPI server (beta). Models are defined with the pydantic library";
    }

    public void setIsLibrary(final boolean isLibrary) {
        this.isLibrary = isLibrary;
    }

    public void setImplPackage(final String implPackage) {
        this.implPackage = implPackage;
    }

    public void setSourceFolder(final String sourceFolder) {
        this.sourceFolder = sourceFolder;
    }

    public PythonFastAPIServerCodegen() {
        super();

        modifyFeatureSet(features -> features.includeSecurityFeatures(
                SecurityFeature.OAuth2_AuthorizationCode,
                SecurityFeature.OAuth2_Password
        ));

        generatorMetadata = GeneratorMetadata.newBuilder(generatorMetadata).stability(Stability.BETA).build();

        MAPPER.registerModule(
                new SimpleModule()
                        .addKeySerializer(String.class, new SnakeCaseKeySerializer())
                        .addSerializer(Boolean.class, new PythonBooleanSerializer())
        );

        /*
         * Additional Properties.  These values can be passed to the templates and
         * are available in models, apis, and supporting files
         */
        additionalProperties.put("serverPort", DEFAULT_SERVER_PORT);
        additionalProperties.put("baseSuffix", BASE_CLASS_SUFFIX);
        additionalProperties.put(CodegenConstants.SOURCE_FOLDER, DEFAULT_SOURCE_FOLDER);
        additionalProperties.put(CodegenConstants.PACKAGE_NAME, DEFAULT_PACKAGE_NAME);
        additionalProperties.put(CodegenConstants.FASTAPI_IMPLEMENTATION_PACKAGE, DEFAULT_IMPL_FOLDER);

        languageSpecificPrimitives.add("List");
        languageSpecificPrimitives.add("Dict");
        typeMapping.put("array", "List");
        typeMapping.put("map", "Dict");

        outputFolder = "generated-code" + File.separator + NAME;
        modelTemplateFiles.put("model.mustache", ".py");
        apiTemplateFiles.put("api.mustache", ".py");
        apiTemplateFiles.put("base_api.mustache", "_".concat(BASE_CLASS_SUFFIX).concat(".py"));
        embeddedTemplateDir = templateDir = NAME;
        apiPackage = "apis";
        modelPackage = "models";
        testPackage = "tests";
        implPackage = DEFAULT_IMPL_FOLDER;
        apiTestTemplateFiles().put("api_test.mustache", ".py");

        // Adds the following options in the codegen CLI
        addOption(CodegenConstants.PACKAGE_NAME,
                "python package name (convention: snake_case).",
                DEFAULT_PACKAGE_NAME);
        
        addOption(CodegenConstants.PACKAGE_VERSION,
                "python package version.", 
                DEFAULT_PACKAGE_VERSION);

        addOption(SERVER_PORT,
                "TCP port to listen to in app.run",
                String.valueOf(DEFAULT_SERVER_PORT));

        addOption(CodegenConstants.SOURCE_FOLDER,
                "directory for generated python source code",
                DEFAULT_SOURCE_FOLDER);

        addOption(CodegenConstants.FASTAPI_IMPLEMENTATION_PACKAGE,
                "python package name for the implementation code (convention: snake_case).",
                implPackage);

        addSwitch(IS_LIBRARY,
                "whether to generate minimal python code to be published as a separate library or not",
                isLibrary);       
    }

    @Override
    public void processOpts() {
        super.processOpts();

<<<<<<< HEAD
        // converts additional property values into corresponding type and passes them to setter
        convertPropertyToStringAndWriteBack(CodegenConstants.PACKAGE_NAME, this::setPackageName);
        convertPropertyToStringAndWriteBack(CodegenConstants.SOURCE_FOLDER, this::setSourceFolder);
        convertPropertyToStringAndWriteBack(CodegenConstants.FASTAPI_IMPLEMENTATION_PACKAGE, this::setImplPackage);
        convertPropertyToBooleanAndWriteBack(IS_LIBRARY, this::setIsLibrary);
=======
        if (additionalProperties.containsKey(CodegenConstants.PACKAGE_NAME)) {
            setPackageName((String) additionalProperties.get(CodegenConstants.PACKAGE_NAME));
        }

        if (additionalProperties.containsKey(CodegenConstants.SOURCE_FOLDER)) {
            this.sourceFolder = ((String) additionalProperties.get(CodegenConstants.SOURCE_FOLDER));
        }

        if (additionalProperties.containsKey(CodegenConstants.FASTAPI_IMPLEMENTATION_PACKAGE)) {
            this.implPackage = ((String) additionalProperties.get(CodegenConstants.FASTAPI_IMPLEMENTATION_PACKAGE));
            // Prefix templating value with the package name
            additionalProperties.put(CodegenConstants.FASTAPI_IMPLEMENTATION_PACKAGE,
                    this.packageName + "." + this.implPackage);
        }
>>>>>>> dfbe985d

        modelPackage = packageName + "." + modelPackage;
        apiPackage = packageName + "." + apiPackage;
        implPackage = packageName + "." + implPackage;

        supportingFiles.add(new SupportingFile("README.mustache", "", "README.md"));
        supportingFiles.add(new SupportingFile("openapi.mustache", "", "openapi.yaml"));
        supportingFiles.add(new SupportingFile("main.mustache", String.join(File.separator, new String[]{sourceFolder, packageName.replace('.', File.separatorChar)}), "main.py"));

        if (!this.isLibrary) {
            supportingFiles.add(new SupportingFile("docker-compose.mustache", "", "docker-compose.yaml"));
            supportingFiles.add(new SupportingFile("Dockerfile.mustache", "", "Dockerfile"));
        }

        supportingFiles.add(new SupportingFile("requirements.mustache", "", "requirements.txt"));
        supportingFiles.add(new SupportingFile("security_api.mustache", String.join(File.separator, new String[]{sourceFolder, packageName.replace('.', File.separatorChar)}), "security_api.py"));
        supportingFiles.add(new SupportingFile("extra_models.mustache", StringUtils.substringAfter(modelFileFolder(), outputFolder), "extra_models.py"));

        // Add __init__.py to all sub-folders under namespace pkg
        StringBuilder namespacePackagePath = new StringBuilder(String.join(File.separator, new String[]{sourceFolder, StringUtils.substringBefore(packageName, ".")}));
        for (String tmp : StringUtils.split(StringUtils.substringAfter(packageName, "."), '.')) {
            namespacePackagePath.append(File.separator).append(tmp);
            supportingFiles.add(new SupportingFile("__init__.mustache", namespacePackagePath.toString(), "__init__.py"));
        }

        supportingFiles.add(new SupportingFile("__init__.mustache", StringUtils.substringAfter(modelFileFolder(), outputFolder), "__init__.py"));
        supportingFiles.add(new SupportingFile("__init__.mustache", StringUtils.substringAfter(apiFileFolder(), outputFolder), "__init__.py"));

        if (!this.isLibrary) {
            supportingFiles.add(new SupportingFile("__init__.mustache", StringUtils.substringAfter(apiImplFileFolder(), outputFolder), "__init__.py"));
        }
        
        supportingFiles.add(new SupportingFile("conftest.mustache", testPackage.replace('.', File.separatorChar), "conftest.py"));
        supportingFiles.add(new SupportingFile("gitignore.mustache", "", ".gitignore"));
        supportingFiles.add(new SupportingFile("pyproject_toml.mustache", "", "pyproject.toml"));
        supportingFiles.add(new SupportingFile("setup_cfg.mustache", "", "setup.cfg"));
        supportingFiles.add(new SupportingFile(".flake8.mustache", "", ".flake8"));
    }

    @Override
    public String getName() {
        return NAME;
    }

    @Override
    public String toModelImport(String name) {
        String modelImport;
        if (StringUtils.startsWithAny(name, "import", "from")) {
            modelImport = name;
        } else {
            modelImport = "from ";
            if (!"".equals(modelPackage())) {
                modelImport += modelPackage() + ".";
            }
            modelImport += toModelFilename(name) + " import " + name;
        }
        return modelImport;
    }

    @Override
    public String getTypeDeclaration(Schema p) {
        if (ModelUtils.isArraySchema(p)) {
            Schema inner = ModelUtils.getSchemaItems(p);
            return getSchemaType(p) + "[" + getTypeDeclaration(inner) + "]";
        } else if (ModelUtils.isMapSchema(p)) {
            Schema inner = ModelUtils.getAdditionalProperties(p);
            return getSchemaType(p) + "[str, " + getTypeDeclaration(inner) + "]";
        }
        return super.getTypeDeclaration(p);
    }

    @Override
    public OperationsMap postProcessOperationsWithModels(OperationsMap objs, List<ModelMap> allModels) {
        super.postProcessOperationsWithModels(objs, allModels);

        OperationMap operations = objs.getOperations();
        // Set will make sure that no duplicated items are used.
        Set<String> securityImports = new HashSet<>();
        if (operations != null) {
            List<CodegenOperation> ops = operations.getOperation();
            for (final CodegenOperation operation : ops) {
                List<CodegenResponse> responses = operation.responses;
                if (responses != null) {
                    for (final CodegenResponse resp : responses) {
                        // Convert "default" value (0) to OK (200).
                        if ("0".equals(resp.code)) {
                            resp.code = "200";
                        }
                    }
                }
                List<CodegenSecurity> securityMethods = operation.authMethods;
                if (securityMethods != null) {
                    for (final CodegenSecurity securityMethod : securityMethods) {
                        securityImports.add(securityMethod.name);
                    }
                }

                if (operation.requestBodyExamples != null) {
                    for (Map<String, String> example : operation.requestBodyExamples) {
                        if (example.get("contentType") != null && example.get("contentType").equals("application/json")) {
                            // Make an example dictionary more python-like (snake-case, etc.).
                            // If fails, use the original string.
                            try {
                                Map<String, Object> result = MAPPER.readValue(example.get("example"),
                                        new TypeReference<Map<String, Object>>() {
                                        });
                                operation.bodyParam.example = MAPPER.writeValueAsString(result);
                            } catch (IOException e) {
                                operation.bodyParam.example = example.get("example");
                            }
                        }
                    }
                }
            }
        }

        objs.put("securityImports", new ArrayList<>(securityImports));

        return objs;
    }

    @Override
    public Map<String, ModelsMap> postProcessAllModels(Map<String, ModelsMap> objs) {
        Map<String, ModelsMap> result = super.postProcessAllModels(objs);
        for (Map.Entry<String, ModelsMap> entry : result.entrySet()) {
            for (ModelMap mo : entry.getValue().getModels()) {
                CodegenModel cm = mo.getModel();
                // Add additional filename information for imports
                mo.put("pyImports", toPyImports(cm, cm.imports));
            }
        }
        return result;
    }

    private List<Map<String, String>> toPyImports(CodegenModel cm, Set<String> imports) {
        List<Map<String, String>> pyImports = new ArrayList<>();
        for (String im : imports) {
            if (!im.equals(cm.classname)) {
                HashMap<String, String> pyImport = new HashMap<>();
                pyImport.put("import", toModelImport(im));
                pyImports.add(pyImport);
            }
        }
        return pyImports;
    }

    @Override
    public Map<String, Object> postProcessSupportingFileData(Map<String, Object> objs) {
        generateYAMLSpecFile(objs);
        return objs;
    }

    @Override
    public String apiFileFolder() {
        return String.join(File.separator, new String[]{outputFolder, sourceFolder, apiPackage().replace('.', File.separatorChar)});
    }

    public String apiImplFileFolder() {
        return String.join(File.separator, new String[]{outputFolder, sourceFolder, implPackage.replace('.', File.separatorChar)});
    }

    @Override
    public String modelFileFolder() {
        return String.join(File.separator, new String[]{outputFolder, sourceFolder, modelPackage().replace('.', File.separatorChar)});
    }

    @Override
    public void postProcess() {
        System.out.println("################################################################################");
        System.out.println("# Thanks for using OpenAPI Generator.                                          #");
        System.out.println("# Please consider donation to help us maintain this project \uD83D\uDE4F                 #");
        System.out.println("# https://opencollective.com/openapi_generator/donate                          #");
        System.out.println("#                                                                              #");
        System.out.println("# This generator's contributed by Nikita Vakula (https://github.com/krjakbrjak)#");
        System.out.println("# Please support his work directly via https://paypal.me/krjakbrjak  \uD83D\uDE4F        #");
        System.out.println("################################################################################");
    }

    @Override
    public String generatorLanguageVersion() {
        return "3.7";
    }

    @Override
    public String escapeReservedWord(String name) {
        if (this.reservedWordsMappings().containsKey(name)) {
            return this.reservedWordsMappings().get(name);
        }
        return "var_" + name;
    }
}<|MERGE_RESOLUTION|>--- conflicted
+++ resolved
@@ -171,28 +171,11 @@
     public void processOpts() {
         super.processOpts();
 
-<<<<<<< HEAD
         // converts additional property values into corresponding type and passes them to setter
         convertPropertyToStringAndWriteBack(CodegenConstants.PACKAGE_NAME, this::setPackageName);
         convertPropertyToStringAndWriteBack(CodegenConstants.SOURCE_FOLDER, this::setSourceFolder);
         convertPropertyToStringAndWriteBack(CodegenConstants.FASTAPI_IMPLEMENTATION_PACKAGE, this::setImplPackage);
         convertPropertyToBooleanAndWriteBack(IS_LIBRARY, this::setIsLibrary);
-=======
-        if (additionalProperties.containsKey(CodegenConstants.PACKAGE_NAME)) {
-            setPackageName((String) additionalProperties.get(CodegenConstants.PACKAGE_NAME));
-        }
-
-        if (additionalProperties.containsKey(CodegenConstants.SOURCE_FOLDER)) {
-            this.sourceFolder = ((String) additionalProperties.get(CodegenConstants.SOURCE_FOLDER));
-        }
-
-        if (additionalProperties.containsKey(CodegenConstants.FASTAPI_IMPLEMENTATION_PACKAGE)) {
-            this.implPackage = ((String) additionalProperties.get(CodegenConstants.FASTAPI_IMPLEMENTATION_PACKAGE));
-            // Prefix templating value with the package name
-            additionalProperties.put(CodegenConstants.FASTAPI_IMPLEMENTATION_PACKAGE,
-                    this.packageName + "." + this.implPackage);
-        }
->>>>>>> dfbe985d
 
         modelPackage = packageName + "." + modelPackage;
         apiPackage = packageName + "." + apiPackage;
