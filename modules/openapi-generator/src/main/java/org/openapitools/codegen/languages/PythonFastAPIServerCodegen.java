--- conflicted
+++ resolved
@@ -33,7 +33,6 @@
 import org.openapitools.codegen.*;
 import org.openapitools.codegen.meta.GeneratorMetadata;
 import org.openapitools.codegen.meta.Stability;
-import org.openapitools.codegen.meta.features.SecurityFeature;
 import org.openapitools.codegen.model.ModelMap;
 import org.openapitools.codegen.model.ModelsMap;
 import org.openapitools.codegen.model.OperationMap;
@@ -90,19 +89,8 @@
     public PythonFastAPIServerCodegen() {
         super();
 
-<<<<<<< HEAD
-        modifyFeatureSet(features -> features.includeSecurityFeatures(
-                SecurityFeature.OAuth2_AuthorizationCode,
-                SecurityFeature.OAuth2_Password
-        ));
-
-        generatorMetadata = GeneratorMetadata.newBuilder(generatorMetadata)
-                .stability(Stability.BETA)
-                .build();
-=======
         generatorMetadata =
                 GeneratorMetadata.newBuilder(generatorMetadata).stability(Stability.BETA).build();
->>>>>>> cba7561d
 
         SimpleModule simpleModule = new SimpleModule();
         simpleModule.addKeySerializer(String.class, new SnakeCaseKeySerializer());
