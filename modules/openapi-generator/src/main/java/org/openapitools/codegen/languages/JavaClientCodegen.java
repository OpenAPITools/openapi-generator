--- conflicted
+++ resolved
@@ -1211,63 +1211,12 @@
         doNotUseRx = false;
     }
 
-<<<<<<< HEAD
+    public void setCaseInsensitiveResponseHeaders(final Boolean caseInsensitiveResponseHeaders) {
+        this.caseInsensitiveResponseHeaders = caseInsensitiveResponseHeaders;
+    }
+
     public void setUseJsonIgnores(boolean useJsonIgnores) {
         this.useJsonIgnores = useJsonIgnores;
-    }
-
-    public void setDoNotUseRx(boolean doNotUseRx) {
-        this.doNotUseRx = doNotUseRx;
-    }
-
-    public void setUsePlayWS(boolean usePlayWS) {
-        this.usePlayWS = usePlayWS;
-    }
-
-    public void setAsyncNative(boolean asyncNative) {
-        this.asyncNative = asyncNative;
-    }
-
-    public void setMicroprofileFramework(String microprofileFramework) {
-        this.microprofileFramework = microprofileFramework;
-    }
-
-    public void setMicroprofileMutiny(boolean microprofileMutiny) {
-        this.microprofileMutiny = microprofileMutiny;
-    }
-
-    public void setConfigKey(String configKey) {
-        this.configKey = configKey;
-    }
-
-    public void setParcelableModel(boolean parcelableModel) {
-        this.parcelableModel = parcelableModel;
-    }
-
-    public void setUseBeanValidation(boolean useBeanValidation) {
-        this.useBeanValidation = useBeanValidation;
-    }
-
-    public void setPerformBeanValidation(boolean performBeanValidation) {
-        this.performBeanValidation = performBeanValidation;
-    }
-
-    public void setUseGzipFeature(boolean useGzipFeature) {
-        this.useGzipFeature = useGzipFeature;
-    }
-
-    public void setUseRuntimeException(boolean useRuntimeException) {
-        this.useRuntimeException = useRuntimeException;
-    }
-
-    public void setUseReflectionEqualsHashCode(boolean useReflectionEqualsHashCode) {
-        this.useReflectionEqualsHashCode = useReflectionEqualsHashCode;
-    }
-
-=======
->>>>>>> 0cc96441
-    public void setCaseInsensitiveResponseHeaders(final Boolean caseInsensitiveResponseHeaders) {
-        this.caseInsensitiveResponseHeaders = caseInsensitiveResponseHeaders;
     }
 
     public void setSerializationLibrary(String serializationLibrary) {
