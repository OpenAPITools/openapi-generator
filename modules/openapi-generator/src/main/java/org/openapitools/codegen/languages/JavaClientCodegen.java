--- conflicted
+++ resolved
@@ -620,17 +620,11 @@
         // has OAuth defined
         if (ProcessUtils.hasOAuthMethods(openAPI)) {
             // for okhttp-gson (default), check to see if OAuth is defined and included OAuth-related files accordingly
-<<<<<<< HEAD
-            if ((OKHTTP_GSON.equals(getLibrary()) || StringUtils.isEmpty(getLibrary()))) {
+            if ((OKHTTP_GSON.equals(getLibrary()) || StringUtils.isEmpty(getLibrary()) || OKHTTP_GSON_NEXTGEN.equals(getLibrary()))) {
                 supportingFiles.add(new SupportingFile("auth/DefaultApi20Impl.mustache", authFolder, "DefaultApi20Impl.java"));
                 supportingFiles.add(new SupportingFile("auth/OAuthAuthorizationCodeGrant.mustache", authFolder, "OAuthAuthorizationCodeGrant.java"));
                 supportingFiles.add(new SupportingFile("auth/OAuthClientCredentialsGrant.mustache", authFolder, "OAuthClientCredentialsGrant.java"));
                 supportingFiles.add(new SupportingFile("auth/OAuthPasswordGrant.mustache", authFolder, "OAuthPasswordGrant.java"));
-=======
-            if ((OKHTTP_GSON.equals(getLibrary()) || StringUtils.isEmpty(getLibrary())) || OKHTTP_GSON_NEXTGEN.equals(getLibrary())) {
-                supportingFiles.add(new SupportingFile("auth/OAuthOkHttpClient.mustache", authFolder, "OAuthOkHttpClient.java"));
-                supportingFiles.add(new SupportingFile("auth/RetryingOAuth.mustache", authFolder, "RetryingOAuth.java"));
->>>>>>> 5a62ae66
             }
 
             // google-api-client doesn't use the OpenAPI auth, because it uses Google Credential directly (HttpRequestInitializer)
