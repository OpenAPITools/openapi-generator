/*
 * Copyright 2018 OpenAPI-Generator Contributors (https://openapi-generator.tech)
 * Copyright 2018 SmartBear Software
 *
 * Licensed under the Apache License, Version 2.0 (the "License");
 * you may not use this file except in compliance with the License.
 * You may obtain a copy of the License at
 *
 *     https://www.apache.org/licenses/LICENSE-2.0
 *
 * Unless required by applicable law or agreed to in writing, software
 * distributed under the License is distributed on an "AS IS" BASIS,
 * WITHOUT WARRANTIES OR CONDITIONS OF ANY KIND, either express or implied.
 * See the License for the specific language governing permissions and
 * limitations under the License.
 */

package org.openapitools.codegen.languages;

import io.swagger.v3.oas.models.Operation;
import io.swagger.v3.oas.models.media.Schema;
import org.apache.commons.lang3.BooleanUtils;
import org.apache.commons.lang3.StringUtils;
import org.openapitools.codegen.*;
import org.openapitools.codegen.languages.features.BeanValidationFeatures;
import org.openapitools.codegen.languages.features.GzipFeatures;
import org.openapitools.codegen.languages.features.PerformBeanValidationFeatures;
import org.openapitools.codegen.meta.features.DocumentationFeature;
import org.openapitools.codegen.meta.features.GlobalFeature;
import org.openapitools.codegen.templating.mustache.CaseFormatLambda;
import org.openapitools.codegen.utils.ProcessUtils;
import org.slf4j.Logger;
import org.slf4j.LoggerFactory;

import java.io.File;
import java.util.*;
import java.util.regex.Pattern;

import static com.google.common.base.CaseFormat.LOWER_CAMEL;
import static com.google.common.base.CaseFormat.UPPER_UNDERSCORE;
import static java.util.Collections.sort;
import static org.openapitools.codegen.utils.OnceLogger.once;
import static org.openapitools.codegen.utils.StringUtils.camelize;

public class JavaClientCodegen extends AbstractJavaCodegen
        implements BeanValidationFeatures, PerformBeanValidationFeatures, GzipFeatures {

    static final String MEDIA_TYPE = "mediaType";

    private static final Logger LOGGER = LoggerFactory.getLogger(JavaClientCodegen.class);

    public static final String USE_RX_JAVA = "useRxJava";
    public static final String USE_RX_JAVA2 = "useRxJava2";
    public static final String DO_NOT_USE_RX = "doNotUseRx";
    public static final String USE_PLAY_WS = "usePlayWS";
    public static final String PLAY_VERSION = "playVersion";
    public static final String FEIGN_VERSION = "feignVersion";
    public static final String ASYNC_NATIVE = "asyncNative";
    public static final String PARCELABLE_MODEL = "parcelableModel";
    public static final String USE_RUNTIME_EXCEPTION = "useRuntimeException";
    public static final String USE_REFLECTION_EQUALS_HASHCODE = "useReflectionEqualsHashCode";
    public static final String CASE_INSENSITIVE_RESPONSE_HEADERS = "caseInsensitiveResponseHeaders";

    public static final String PLAY_24 = "play24";
    public static final String PLAY_25 = "play25";
    public static final String PLAY_26 = "play26";

    public static final String FEIGN_9 = "9.x";
    public static final String FEIGN_10 = "10.x";

    public static final String FEIGN = "feign";
    public static final String GOOGLE_API_CLIENT = "google-api-client";
    public static final String JERSEY1 = "jersey1";
    public static final String JERSEY2 = "jersey2";
    public static final String NATIVE = "native";
    public static final String OKHTTP_GSON = "okhttp-gson";
    public static final String RESTEASY = "resteasy";
    public static final String RESTTEMPLATE = "resttemplate";
    public static final String WEBCLIENT = "webclient";
    public static final String REST_ASSURED = "rest-assured";
    public static final String RETROFIT_1 = "retrofit";
    public static final String RETROFIT_2 = "retrofit2";
    public static final String VERTX = "vertx";
    public static final String MICROPROFILE = "microprofile";

    public static final String SERIALIZATION_LIBRARY_GSON = "gson";
    public static final String SERIALIZATION_LIBRARY_JACKSON = "jackson";

    protected String gradleWrapperPackage = "gradle.wrapper";
    protected boolean useRxJava = false;
    protected boolean useRxJava2 = false;
    // backwards compatibility for openapi configs that specify neither rx1 nor rx2
    // (mustache does not allow for boolean operators so we need this extra field)
    protected boolean doNotUseRx = true;
    protected boolean usePlayWS = false;
    protected String playVersion = PLAY_25;
    protected String feignVersion = FEIGN_10;
    protected boolean asyncNative = false;
    protected boolean parcelableModel = false;
    protected boolean useBeanValidation = false;
    protected boolean performBeanValidation = false;
    protected boolean useGzipFeature = false;
    protected boolean useRuntimeException = false;
    protected boolean useReflectionEqualsHashCode = false;
    protected boolean caseInsensitiveResponseHeaders = false;
    protected String authFolder;
    protected String serializationLibrary = null;

    public JavaClientCodegen() {
        super();

        // TODO: Move GlobalFeature.ParameterizedServer to library: jersey after moving featureSet to generatorMetadata
        modifyFeatureSet(features -> features
                .includeDocumentationFeatures(DocumentationFeature.Readme)
                .includeGlobalFeatures(GlobalFeature.ParameterizedServer)
        );

        outputFolder = "generated-code" + File.separator + "java";
        embeddedTemplateDir = templateDir = "Java";
        invokerPackage = "org.openapitools.client";
        artifactId = "openapi-java-client";
        apiPackage = "org.openapitools.client.api";
        modelPackage = "org.openapitools.client.model";

        // cliOptions default redefinition need to be updated
        updateOption(CodegenConstants.INVOKER_PACKAGE, this.getInvokerPackage());
        updateOption(CodegenConstants.ARTIFACT_ID, this.getArtifactId());
        updateOption(CodegenConstants.API_PACKAGE, apiPackage);
        updateOption(CodegenConstants.MODEL_PACKAGE, modelPackage);

        modelTestTemplateFiles.put("model_test.mustache", ".java");

        cliOptions.add(CliOption.newBoolean(USE_RX_JAVA, "Whether to use the RxJava adapter with the retrofit2 library."));
        cliOptions.add(CliOption.newBoolean(USE_RX_JAVA2, "Whether to use the RxJava2 adapter with the retrofit2 library."));
        cliOptions.add(CliOption.newBoolean(PARCELABLE_MODEL, "Whether to generate models for Android that implement Parcelable with the okhttp-gson library."));
        cliOptions.add(CliOption.newBoolean(USE_PLAY_WS, "Use Play! Async HTTP client (Play WS API)"));
        cliOptions.add(CliOption.newString(PLAY_VERSION, "Version of Play! Framework (possible values \"play24\", \"play25\" (default), \"play26\")"));
        cliOptions.add(CliOption.newBoolean(SUPPORT_JAVA6, "Whether to support Java6 with the Jersey1 library. This option has been deprecated and will be removed in the 5.x release"));
        cliOptions.add(CliOption.newBoolean(USE_BEANVALIDATION, "Use BeanValidation API annotations"));
        cliOptions.add(CliOption.newBoolean(PERFORM_BEANVALIDATION, "Perform BeanValidation"));
        cliOptions.add(CliOption.newBoolean(USE_GZIP_FEATURE, "Send gzip-encoded requests"));
        cliOptions.add(CliOption.newBoolean(USE_RUNTIME_EXCEPTION, "Use RuntimeException instead of Exception"));
        cliOptions.add(CliOption.newBoolean(ASYNC_NATIVE, "If true, async handlers will be used, instead of the sync version"));
        cliOptions.add(CliOption.newBoolean(FEIGN_VERSION, "Version of OpenFeign: '10.x' (default), '9.x' (deprecated)"));
        cliOptions.add(CliOption.newBoolean(USE_REFLECTION_EQUALS_HASHCODE, "Use org.apache.commons.lang3.builder for equals and hashCode in the models. WARNING: This will fail under a security manager, unless the appropriate permissions are set up correctly and also there's potential performance impact."));
        cliOptions.add(CliOption.newBoolean(CASE_INSENSITIVE_RESPONSE_HEADERS, "Make API response's headers case-insensitive. Available on " + OKHTTP_GSON + ", " + JERSEY2 + " libraries"));

        supportedLibraries.put(JERSEY1, "HTTP client: Jersey client 1.19.x. JSON processing: Jackson 2.9.x. Enable Java6 support using '-DsupportJava6=true'. Enable gzip request encoding using '-DuseGzipFeature=true'. IMPORTANT NOTE: jersey 1.x is no longer actively maintained so please upgrade to 'jersey2' or other HTTP libaries instead.");
        supportedLibraries.put(JERSEY2, "HTTP client: Jersey client 2.25.1. JSON processing: Jackson 2.9.x");
        supportedLibraries.put(FEIGN, "HTTP client: OpenFeign 9.x (deprecated) or 10.x (default). JSON processing: Jackson 2.9.x.");
        supportedLibraries.put(OKHTTP_GSON, "[DEFAULT] HTTP client: OkHttp 3.x. JSON processing: Gson 2.8.x. Enable Parcelable models on Android using '-DparcelableModel=true'. Enable gzip request encoding using '-DuseGzipFeature=true'.");
        supportedLibraries.put(RETROFIT_1, "HTTP client: OkHttp 2.x. JSON processing: Gson 2.x (Retrofit 1.9.0). IMPORTANT NOTE: retrofit1.x is no longer actively maintained so please upgrade to 'retrofit2' instead.");
        supportedLibraries.put(RETROFIT_2, "HTTP client: OkHttp 3.x. JSON processing: Gson 2.x (Retrofit 2.3.0). Enable the RxJava adapter using '-DuseRxJava[2]=true'. (RxJava 1.x or 2.x)");
        supportedLibraries.put(RESTTEMPLATE, "HTTP client: Spring RestTemplate 4.x. JSON processing: Jackson 2.9.x");
        supportedLibraries.put(WEBCLIENT, "HTTP client: Spring WebClient 5.x. JSON processing: Jackson 2.9.x");
        supportedLibraries.put(RESTEASY, "HTTP client: Resteasy client 3.x. JSON processing: Jackson 2.9.x");
        supportedLibraries.put(VERTX, "HTTP client: VertX client 3.x. JSON processing: Jackson 2.9.x");
        supportedLibraries.put(GOOGLE_API_CLIENT, "HTTP client: Google API client 1.x. JSON processing: Jackson 2.9.x");
        supportedLibraries.put(REST_ASSURED, "HTTP client: rest-assured : 4.x. JSON processing: Gson 2.x or Jackson 2.10.x. Only for Java 8");
        supportedLibraries.put(NATIVE, "HTTP client: Java native HttpClient. JSON processing: Jackson 2.9.x. Only for Java11+");
        supportedLibraries.put(MICROPROFILE, "HTTP client: Microprofile client X.x. JSON processing: Jackson 2.9.x");

        CliOption libraryOption = new CliOption(CodegenConstants.LIBRARY, "library template (sub-template) to use");
        libraryOption.setEnum(supportedLibraries);
        // set okhttp-gson as the default
        libraryOption.setDefault(OKHTTP_GSON);
        cliOptions.add(libraryOption);
        setLibrary(OKHTTP_GSON);

        CliOption serializationLibrary = new CliOption(CodegenConstants.SERIALIZATION_LIBRARY, "Serialization library, default depends from the library");
        Map<String, String> serializationOptions = new HashMap<>();
        serializationOptions.put(SERIALIZATION_LIBRARY_GSON, "Use Gson as serialization library");
        serializationOptions.put(SERIALIZATION_LIBRARY_JACKSON, "Use Jackson as serialization library");
        serializationLibrary.setEnum(serializationOptions);
        cliOptions.add(serializationLibrary);

        // Ensure the OAS 3.x discriminator mappings include any descendent schemas that allOf
        // inherit from self, any oneOf schemas, any anyOf schemas, any x-discriminator-values,
        // and the discriminator mapping schemas in the OAS document.
        this.setLegacyDiscriminatorBehavior(false);
    }

    @Override
    public CodegenType getTag() {
        return CodegenType.CLIENT;
    }

    @Override
    public String getName() {
        return "java";
    }

    @Override
    public String getHelp() {
        return "Generates a Java client library (HTTP lib: Jersey (1.x, 2.x), Retrofit (1.x, 2.x), OpenFeign (9.x, 10.x) and more.";
    }

    @Override
    public void addOperationToGroup(String tag, String resourcePath, Operation operation, CodegenOperation co, Map<String, List<CodegenOperation>> operations) {
        super.addOperationToGroup(tag, resourcePath, operation, co, operations);
        if (MICROPROFILE.equals(getLibrary())) {
            co.subresourceOperation = !co.path.isEmpty();
        }
    }

    @Override
    public void processOpts() {
        if ((WEBCLIENT.equals(getLibrary()) && "threetenbp".equals(dateLibrary)) || NATIVE.equals(getLibrary())) {
            dateLibrary = "java8";
        } else if (MICROPROFILE.equals(getLibrary())) {
            dateLibrary = "legacy";
        }

        super.processOpts();

        // RxJava
        if (additionalProperties.containsKey(USE_RX_JAVA) && additionalProperties.containsKey(USE_RX_JAVA2)) {
            LOGGER.warn("You specified both RxJava versions 1 and 2 but they are mutually exclusive. Defaulting to v2.");
        } else if (additionalProperties.containsKey(USE_RX_JAVA)) {
            this.setUseRxJava(Boolean.valueOf(additionalProperties.get(USE_RX_JAVA).toString()));
        }
        if (additionalProperties.containsKey(USE_RX_JAVA2)) {
            this.setUseRxJava2(Boolean.valueOf(additionalProperties.get(USE_RX_JAVA2).toString()));
        }
        if (!useRxJava && !useRxJava2) {
            additionalProperties.put(DO_NOT_USE_RX, true);
        }

        // Java Play
        if (additionalProperties.containsKey(USE_PLAY_WS)) {
            this.setUsePlayWS(Boolean.valueOf(additionalProperties.get(USE_PLAY_WS).toString()));
        }
        additionalProperties.put(USE_PLAY_WS, usePlayWS);

        if (additionalProperties.containsKey(PLAY_VERSION)) {
            this.setPlayVersion(additionalProperties.get(PLAY_VERSION).toString());
        }
        additionalProperties.put(PLAY_VERSION, playVersion);

        // OpenFeign
        if (additionalProperties.containsKey(FEIGN_VERSION)) {
            this.setFeignVersion(additionalProperties.get(FEIGN_VERSION).toString());

            if ("10.x".equals(feignVersion)) {
                additionalProperties.put("useFeign10", true);
            } else if ("9.x".equals(feignVersion)) {
                additionalProperties.put("useFeign10", false);
                once(LOGGER).warn("Feign 9.x support has been deprecated. Please use 10.x (default) instead.");
            } else {
                throw new RuntimeException("Ivalid feignOoption '{}'. Must be '10.x' or '9.x' (deprecated).");
            }
        } else {
            // default to feign 10.x
            additionalProperties.put("useFeign10", true);
        }
        additionalProperties.put(FEIGN_VERSION, feignVersion);

        if (additionalProperties.containsKey(ASYNC_NATIVE)) {
            this.setAsyncNative(convertPropertyToBooleanAndWriteBack(ASYNC_NATIVE));
        }

        if (additionalProperties.containsKey(PARCELABLE_MODEL)) {
            this.setParcelableModel(Boolean.valueOf(additionalProperties.get(PARCELABLE_MODEL).toString()));
        }
        // put the boolean value back to PARCELABLE_MODEL in additionalProperties
        additionalProperties.put(PARCELABLE_MODEL, parcelableModel);

        if (additionalProperties.containsKey(USE_BEANVALIDATION)) {
            this.setUseBeanValidation(convertPropertyToBooleanAndWriteBack(USE_BEANVALIDATION));
        }

        if (additionalProperties.containsKey(PERFORM_BEANVALIDATION)) {
            this.setPerformBeanValidation(convertPropertyToBooleanAndWriteBack(PERFORM_BEANVALIDATION));
        }

        if (additionalProperties.containsKey(USE_GZIP_FEATURE)) {
            this.setUseGzipFeature(convertPropertyToBooleanAndWriteBack(USE_GZIP_FEATURE));
        }

        if (additionalProperties.containsKey(USE_RUNTIME_EXCEPTION)) {
            this.setUseRuntimeException(convertPropertyToBooleanAndWriteBack(USE_RUNTIME_EXCEPTION));
        }

        if (additionalProperties.containsKey(USE_REFLECTION_EQUALS_HASHCODE)) {
            this.setUseReflectionEqualsHashCode(convertPropertyToBooleanAndWriteBack(USE_REFLECTION_EQUALS_HASHCODE));
        }

        if (additionalProperties.containsKey(CASE_INSENSITIVE_RESPONSE_HEADERS)) {
            this.setUseReflectionEqualsHashCode(convertPropertyToBooleanAndWriteBack(CASE_INSENSITIVE_RESPONSE_HEADERS));
        }

        final String invokerFolder = (sourceFolder + '/' + invokerPackage).replace(".", "/");
        final String apiFolder = (sourceFolder + '/' + apiPackage).replace(".", "/");
        authFolder = (sourceFolder + '/' + invokerPackage + ".auth").replace(".", "/");

        //Common files
        supportingFiles.add(new SupportingFile("pom.mustache", "", "pom.xml").doNotOverwrite());
        supportingFiles.add(new SupportingFile("README.mustache", "", "README.md").doNotOverwrite());
        supportingFiles.add(new SupportingFile("build.gradle.mustache", "", "build.gradle").doNotOverwrite());
        supportingFiles.add(new SupportingFile("build.sbt.mustache", "", "build.sbt").doNotOverwrite());
        supportingFiles.add(new SupportingFile("settings.gradle.mustache", "", "settings.gradle").doNotOverwrite());
        supportingFiles.add(new SupportingFile("gradle.properties.mustache", "", "gradle.properties").doNotOverwrite());
        supportingFiles.add(new SupportingFile("manifest.mustache", projectFolder, "AndroidManifest.xml").doNotOverwrite());
        supportingFiles.add(new SupportingFile("travis.mustache", "", ".travis.yml"));
        supportingFiles.add(new SupportingFile("ApiClient.mustache", invokerFolder, "ApiClient.java"));
        supportingFiles.add(new SupportingFile("ServerConfiguration.mustache", invokerFolder, "ServerConfiguration.java"));
        supportingFiles.add(new SupportingFile("ServerVariable.mustache", invokerFolder, "ServerVariable.java"));
        supportingFiles.add(new SupportingFile("openapi.mustache", "api", "openapi.yaml"));


        if (!(RESTTEMPLATE.equals(getLibrary()) || REST_ASSURED.equals(getLibrary()) || NATIVE.equals(getLibrary()) || MICROPROFILE.equals(getLibrary()))) {
            supportingFiles.add(new SupportingFile("StringUtil.mustache", invokerFolder, "StringUtil.java"));
        }

<<<<<<< HEAD
=======
        // google-api-client doesn't use the OpenAPI auth, because it uses Google Credential directly (HttpRequestInitializer)
        if (!(GOOGLE_API_CLIENT.equals(getLibrary()) || REST_ASSURED.equals(getLibrary()) || NATIVE.equals(getLibrary()) || MICROPROFILE.equals(getLibrary()))) {
            supportingFiles.add(new SupportingFile("auth/HttpBasicAuth.mustache", authFolder, "HttpBasicAuth.java"));
            supportingFiles.add(new SupportingFile("auth/HttpBearerAuth.mustache", authFolder, "HttpBearerAuth.java"));
            supportingFiles.add(new SupportingFile("auth/ApiKeyAuth.mustache", authFolder, "ApiKeyAuth.java"));
        }

>>>>>>> 693e6408
        supportingFiles.add(new SupportingFile("gradlew.mustache", "", "gradlew"));
        supportingFiles.add(new SupportingFile("gradlew.bat.mustache", "", "gradlew.bat"));
        supportingFiles.add(new SupportingFile("gradle-wrapper.properties.mustache",
                gradleWrapperPackage.replace(".", File.separator), "gradle-wrapper.properties"));
        supportingFiles.add(new SupportingFile("gradle-wrapper.jar",
                gradleWrapperPackage.replace(".", File.separator), "gradle-wrapper.jar"));
        supportingFiles.add(new SupportingFile("git_push.sh.mustache", "", "git_push.sh"));
        supportingFiles.add(new SupportingFile("gitignore.mustache", "", ".gitignore"));

        if (performBeanValidation) {
            supportingFiles.add(new SupportingFile("BeanValidationException.mustache", invokerFolder,
                    "BeanValidationException.java"));
        }

        if (additionalProperties.containsKey(CodegenConstants.SERIALIZATION_LIBRARY)) {
            setSerializationLibrary(additionalProperties.get(CodegenConstants.SERIALIZATION_LIBRARY).toString());
        }

        //TODO: add doc to retrofit1 and feign
        if (FEIGN.equals(getLibrary()) || RETROFIT_1.equals(getLibrary())) {
            modelDocTemplateFiles.remove("model_doc.mustache");
            apiDocTemplateFiles.remove("api_doc.mustache");
        }

        if (!(FEIGN.equals(getLibrary()) || RESTTEMPLATE.equals(getLibrary()) || usesAnyRetrofitLibrary() || GOOGLE_API_CLIENT.equals(getLibrary()) || REST_ASSURED.equals(getLibrary()) || WEBCLIENT.equals(getLibrary()) || MICROPROFILE.equals(getLibrary()))) {
            supportingFiles.add(new SupportingFile("apiException.mustache", invokerFolder, "ApiException.java"));
            supportingFiles.add(new SupportingFile("Configuration.mustache", invokerFolder, "Configuration.java"));
            supportingFiles.add(new SupportingFile("Pair.mustache", invokerFolder, "Pair.java"));
        }

        if (!(FEIGN.equals(getLibrary()) || RESTTEMPLATE.equals(getLibrary()) || usesAnyRetrofitLibrary() || GOOGLE_API_CLIENT.equals(getLibrary()) || REST_ASSURED.equals(getLibrary()) || NATIVE.equals(getLibrary()) || MICROPROFILE.equals(getLibrary()))) {
            supportingFiles.add(new SupportingFile("auth/Authentication.mustache", authFolder, "Authentication.java"));
        }

        if (FEIGN.equals(getLibrary())) {
            forceSerializationLibrary(SERIALIZATION_LIBRARY_JACKSON);
            supportingFiles.add(new SupportingFile("ParamExpander.mustache", invokerFolder, "ParamExpander.java"));
            supportingFiles.add(new SupportingFile("EncodingUtils.mustache", invokerFolder, "EncodingUtils.java"));
        } else if (OKHTTP_GSON.equals(getLibrary()) || StringUtils.isEmpty(getLibrary())) {
            // the "okhttp-gson" library template requires "ApiCallback.mustache" for async call
            supportingFiles.add(new SupportingFile("ApiCallback.mustache", invokerFolder, "ApiCallback.java"));
            supportingFiles.add(new SupportingFile("ApiResponse.mustache", invokerFolder, "ApiResponse.java"));
            supportingFiles.add(new SupportingFile("JSON.mustache", invokerFolder, "JSON.java"));
            supportingFiles.add(new SupportingFile("ProgressRequestBody.mustache", invokerFolder, "ProgressRequestBody.java"));
            supportingFiles.add(new SupportingFile("ProgressResponseBody.mustache", invokerFolder, "ProgressResponseBody.java"));
            supportingFiles.add(new SupportingFile("GzipRequestInterceptor.mustache", invokerFolder, "GzipRequestInterceptor.java"));

            // NOTE: below moved to postProcessOperationsWithModels
            //supportingFiles.add(new SupportingFile("auth/OAuthOkHttpClient.mustache", authFolder, "OAuthOkHttpClient.java"));
            //supportingFiles.add(new SupportingFile("auth/RetryingOAuth.mustache", authFolder, "RetryingOAuth.java"));
            forceSerializationLibrary(SERIALIZATION_LIBRARY_GSON);
        } else if (usesAnyRetrofitLibrary()) {
            supportingFiles.add(new SupportingFile("auth/OAuthOkHttpClient.mustache", authFolder, "OAuthOkHttpClient.java"));
            supportingFiles.add(new SupportingFile("CollectionFormats.mustache", invokerFolder, "CollectionFormats.java"));
            forceSerializationLibrary(SERIALIZATION_LIBRARY_GSON);
            if ("retrofit2".equals(getLibrary()) && !usePlayWS) {
                supportingFiles.add(new SupportingFile("JSON.mustache", invokerFolder, "JSON.java"));
            }
        } else if (JERSEY2.equals(getLibrary())) {
            supportingFiles.add(new SupportingFile("JSON.mustache", invokerFolder, "JSON.java"));
            supportingFiles.add(new SupportingFile("ApiResponse.mustache", invokerFolder, "ApiResponse.java"));
            supportingFiles.add(new SupportingFile("auth/HttpSignatureAuth.mustache", authFolder, "HttpSignatureAuth.java"));
            supportingFiles.add(new SupportingFile("AbstractOpenApiSchema.mustache", (sourceFolder + File.separator + modelPackage().replace('.', File.separatorChar)).replace('/', File.separatorChar), "AbstractOpenApiSchema.java"));
            forceSerializationLibrary(SERIALIZATION_LIBRARY_JACKSON);
        } else if (NATIVE.equals(getLibrary())) {
            setJava8Mode(true);
            additionalProperties.put("java8", "true");
            forceSerializationLibrary(SERIALIZATION_LIBRARY_JACKSON);
        } else if (RESTEASY.equals(getLibrary())) {
            supportingFiles.add(new SupportingFile("JSON.mustache", invokerFolder, "JSON.java"));
            forceSerializationLibrary(SERIALIZATION_LIBRARY_JACKSON);
        } else if (JERSEY1.equals(getLibrary())) {
            forceSerializationLibrary(SERIALIZATION_LIBRARY_JACKSON);
        } else if (RESTTEMPLATE.equals(getLibrary())) {
            forceSerializationLibrary(SERIALIZATION_LIBRARY_JACKSON);
            supportingFiles.add(new SupportingFile("auth/Authentication.mustache", authFolder, "Authentication.java"));
        } else if (WEBCLIENT.equals(getLibrary())) {
            setJava8Mode(true);
            additionalProperties.put("java8", "true");
            forceSerializationLibrary(SERIALIZATION_LIBRARY_JACKSON);
        } else if (VERTX.equals(getLibrary())) {
            typeMapping.put("file", "AsyncFile");
            importMapping.put("AsyncFile", "io.vertx.core.file.AsyncFile");
            setJava8Mode(true);
            additionalProperties.put("java8", "true");
            forceSerializationLibrary(SERIALIZATION_LIBRARY_JACKSON);
            apiTemplateFiles.put("apiImpl.mustache", "Impl.java");
            apiTemplateFiles.put("rxApiImpl.mustache", ".java");
            supportingFiles.remove(new SupportingFile("manifest.mustache", projectFolder, "AndroidManifest.xml"));
        } else if (GOOGLE_API_CLIENT.equals(getLibrary())) {
            forceSerializationLibrary(SERIALIZATION_LIBRARY_JACKSON);

        } else if (REST_ASSURED.equals(getLibrary())) {
            if (getSerializationLibrary() == null) {
                LOGGER.info("No serializationLibrary configured, using '" + SERIALIZATION_LIBRARY_GSON + "' as fallback");
                setSerializationLibrary(SERIALIZATION_LIBRARY_GSON);
            }
            if (SERIALIZATION_LIBRARY_JACKSON.equals(getSerializationLibrary())) {
                supportingFiles.add(new SupportingFile("JacksonObjectMapper.mustache", invokerFolder, "JacksonObjectMapper.java"));
            } else if (SERIALIZATION_LIBRARY_GSON.equals(getSerializationLibrary())) {
                supportingFiles.add(new SupportingFile("JSON.mustache", invokerFolder, "JSON.java"));
                supportingFiles.add(new SupportingFile("GsonObjectMapper.mustache", invokerFolder, "GsonObjectMapper.java"));
            }
            supportingFiles.add(new SupportingFile("Oper.mustache", apiFolder, "Oper.java"));
            additionalProperties.put("convert", new CaseFormatLambda(LOWER_CAMEL, UPPER_UNDERSCORE));
            apiTemplateFiles.put("api.mustache", ".java");
            supportingFiles.add(new SupportingFile("ResponseSpecBuilders.mustache", invokerFolder, "ResponseSpecBuilders.java"));
        } else if (MICROPROFILE.equals(getLibrary())) {
            supportingFiles.clear(); // Don't need extra files provided by Java Codegen
            String apiExceptionFolder = (sourceFolder + File.separator + apiPackage().replace('.', File.separatorChar)).replace('/', File.separatorChar);
            supportingFiles.add(new SupportingFile("pom.mustache", "", "pom.xml"));
            supportingFiles.add(new SupportingFile("README.mustache", "", "README.md"));
            supportingFiles.add(new SupportingFile("api_exception.mustache", apiExceptionFolder, "ApiException.java"));
            supportingFiles.add(new SupportingFile("api_exception_mapper.mustache", apiExceptionFolder, "ApiExceptionMapper.java"));
            importMapping.put("LocalDate", "org.joda.time.LocalDate");
            serializationLibrary = "none";
        } else {
            LOGGER.error("Unknown library option (-l/--library): " + getLibrary());
        }

        if (usePlayWS) {
            // remove unsupported auth
            Iterator<SupportingFile> iter = supportingFiles.iterator();
            while (iter.hasNext()) {
                SupportingFile sf = iter.next();
                if (sf.templateFile.startsWith("auth/")) {
                    iter.remove();
                }
            }

            apiTemplateFiles.remove("api.mustache");

            if (PLAY_24.equals(playVersion)) {
                additionalProperties.put(PLAY_24, true);
                apiTemplateFiles.put("play24/api.mustache", ".java");

                supportingFiles.add(new SupportingFile("play24/ApiClient.mustache", invokerFolder, "ApiClient.java"));
                supportingFiles.add(new SupportingFile("play24/Play24CallFactory.mustache", invokerFolder, "Play24CallFactory.java"));
                supportingFiles.add(new SupportingFile("play24/Play24CallAdapterFactory.mustache", invokerFolder,
                        "Play24CallAdapterFactory.java"));
            }

            if (PLAY_25.equals(playVersion)) {
                additionalProperties.put(PLAY_25, true);
                apiTemplateFiles.put("play25/api.mustache", ".java");

                supportingFiles.add(new SupportingFile("play25/ApiClient.mustache", invokerFolder, "ApiClient.java"));
                supportingFiles.add(new SupportingFile("play25/Play25CallFactory.mustache", invokerFolder, "Play25CallFactory.java"));
                supportingFiles.add(new SupportingFile("play25/Play25CallAdapterFactory.mustache", invokerFolder,
                        "Play25CallAdapterFactory.java"));
                additionalProperties.put("java8", "true");
            }

            if (PLAY_26.equals(playVersion)) {
                additionalProperties.put(PLAY_26, true);
                apiTemplateFiles.put("play26/api.mustache", ".java");

                supportingFiles.add(new SupportingFile("play26/ApiClient.mustache", invokerFolder, "ApiClient.java"));
                supportingFiles.add(new SupportingFile("play26/Play26CallFactory.mustache", invokerFolder, "Play26CallFactory.java"));
                supportingFiles.add(new SupportingFile("play26/Play26CallAdapterFactory.mustache", invokerFolder,
                        "Play26CallAdapterFactory.java"));
                additionalProperties.put("java8", "true");
            }

            supportingFiles.add(new SupportingFile("play-common/auth/ApiKeyAuth.mustache", authFolder, "ApiKeyAuth.java"));
            supportingFiles.add(new SupportingFile("auth/Authentication.mustache", authFolder, "Authentication.java"));
            supportingFiles.add(new SupportingFile("Pair.mustache", invokerFolder, "Pair.java"));

            forceSerializationLibrary(SERIALIZATION_LIBRARY_JACKSON);
        }

        if (getSerializationLibrary() == null) {
            LOGGER.info("No serializationLibrary configured, using '" + SERIALIZATION_LIBRARY_GSON + "' as fallback");
            setSerializationLibrary(SERIALIZATION_LIBRARY_GSON);
        }
        if (SERIALIZATION_LIBRARY_JACKSON.equals(getSerializationLibrary())) {
            additionalProperties.put(SERIALIZATION_LIBRARY_JACKSON, "true");
            additionalProperties.remove(SERIALIZATION_LIBRARY_GSON);
            if (!NATIVE.equals(getLibrary())) {
                supportingFiles.add(new SupportingFile("RFC3339DateFormat.mustache", invokerFolder, "RFC3339DateFormat.java"));
                if ("threetenbp".equals(dateLibrary) && !usePlayWS) {
                    supportingFiles.add(new SupportingFile("CustomInstantDeserializer.mustache", invokerFolder, "CustomInstantDeserializer.java"));
                }
            }
        } else if (SERIALIZATION_LIBRARY_GSON.equals(getSerializationLibrary())) {
            additionalProperties.put(SERIALIZATION_LIBRARY_GSON, "true");
            additionalProperties.remove(SERIALIZATION_LIBRARY_JACKSON);
        } else {
            additionalProperties.remove(SERIALIZATION_LIBRARY_JACKSON);
            additionalProperties.remove(SERIALIZATION_LIBRARY_GSON);
        }

        // authentication related files
        // has OAuth defined
        if (ProcessUtils.hasOAuthMethods(openAPI)) {
            // for okhttp-gson (default), check to see if OAuth is defined and included OAuth-related files accordingly
            if ((OKHTTP_GSON.equals(getLibrary()) || StringUtils.isEmpty(getLibrary()))) {
                supportingFiles.add(new SupportingFile("auth/OAuthOkHttpClient.mustache", authFolder, "OAuthOkHttpClient.java"));
                supportingFiles.add(new SupportingFile("auth/RetryingOAuth.mustache", authFolder, "RetryingOAuth.java"));
            }

            // google-api-client doesn't use the OpenAPI auth, because it uses Google Credential directly (HttpRequestInitializer)
            if (!(GOOGLE_API_CLIENT.equals(getLibrary()) || REST_ASSURED.equals(getLibrary()) || usePlayWS
                    || NATIVE.equals(getLibrary()) || MICROPROFILE.equals(getLibrary()))) {
                supportingFiles.add(new SupportingFile("auth/OAuth.mustache", authFolder, "OAuth.java"));
                supportingFiles.add(new SupportingFile("auth/OAuthFlow.mustache", authFolder, "OAuthFlow.java"));
            }
        }
    }

    private boolean usesAnyRetrofitLibrary() {
        return getLibrary() != null && getLibrary().contains(RETROFIT_1);
    }

    private boolean usesRetrofit2Library() {
        return getLibrary() != null && getLibrary().contains(RETROFIT_2);
    }

    @SuppressWarnings("unchecked")
    @Override
    public Map<String, Object> postProcessOperationsWithModels(Map<String, Object> objs, List<Object> allModels) {
        super.postProcessOperationsWithModels(objs, allModels);
        if (usesAnyRetrofitLibrary()) {
            Map<String, Object> operations = (Map<String, Object>) objs.get("operations");
            if (operations != null) {
                List<CodegenOperation> ops = (List<CodegenOperation>) operations.get("operation");
                for (CodegenOperation operation : ops) {
                    if (operation.hasConsumes == Boolean.TRUE) {

                        if (isMultipartType(operation.consumes)) {
                            operation.isMultipart = Boolean.TRUE;
                        } else {
                            operation.prioritizedContentTypes = prioritizeContentTypes(operation.consumes);
                        }
                    }
                    if (usesRetrofit2Library() && StringUtils.isNotEmpty(operation.path) && operation.path.startsWith("/")) {
                        operation.path = operation.path.substring(1);
                    }

                    // sorting operation parameters to make sure path params are parsed before query params
                    if (operation.allParams != null) {
                        sort(operation.allParams, new Comparator<CodegenParameter>() {
                            @Override
                            public int compare(CodegenParameter one, CodegenParameter another) {
                                if (one.isPathParam && another.isQueryParam) {
                                    return -1;
                                }
                                if (one.isQueryParam && another.isPathParam) {
                                    return 1;
                                }

                                return 0;
                            }
                        });
                        Iterator<CodegenParameter> iterator = operation.allParams.iterator();
                        while (iterator.hasNext()) {
                            CodegenParameter param = iterator.next();
                            param.hasMore = iterator.hasNext();
                        }
                    }
                }
            }

        }

        // camelize path variables for Feign client
        if (FEIGN.equals(getLibrary())) {
            Map<String, Object> operations = (Map<String, Object>) objs.get("operations");
            List<CodegenOperation> operationList = (List<CodegenOperation>) operations.get("operation");
            for (CodegenOperation op : operationList) {
                String path = op.path;
                String[] items = path.split("/", -1);

                for (int i = 0; i < items.length; ++i) {
                    if (items[i].matches("^\\{(.*)\\}$")) { // wrap in {}
                        // camelize path variable
                        items[i] = "{" + camelize(items[i].substring(1, items[i].length() - 1), true) + "}";
                    }
                }
                op.path = StringUtils.join(items, "/");
            }
        }

        if (MICROPROFILE.equals(getLibrary())) {
            objs = AbstractJavaJAXRSServerCodegen.jaxrsPostProcessOperations(objs);
        }

<<<<<<< HEAD
        // google-api-client doesn't use the OpenAPI auth, because it uses Google Credential directly (HttpRequestInitializer)
        if ((!(GOOGLE_API_CLIENT.equals(getLibrary()) || REST_ASSURED.equals(getLibrary()) || usePlayWS || NATIVE.equals(getLibrary()) || MICROPROFILE.equals(getLibrary())))) {
            if (ProcessUtils.hasBasicAuthMethods(objs)) {
                supportingFiles.add(new SupportingFile("auth/HttpBasicAuth.mustache", authFolder, "HttpBasicAuth.java"));
                supportingFiles.add(new SupportingFile("auth/HttpBearerAuth.mustache", authFolder, "HttpBearerAuth.java"));
            }
            if (ProcessUtils.hasApiKeyAuthMethods(objs)) {
                supportingFiles.add(new SupportingFile("auth/ApiKeyAuth.mustache", authFolder, "ApiKeyAuth.java"));
            }
            if (ProcessUtils.hasOAuthMethods(objs)) {
                supportingFiles.add(new SupportingFile("auth/OAuth.mustache", authFolder, "OAuth.java"));
                supportingFiles.add(new SupportingFile("auth/OAuthFlow.mustache", authFolder, "OAuthFlow.java"));
            }
        }
=======
        if (JERSEY2.equals(getLibrary())) {
            // index the model
            HashMap<String, CodegenModel> modelMaps = new HashMap<String, CodegenModel>();
            for (Object o : allModels) {
                HashMap<String, Object> h = (HashMap<String, Object>) o;
                CodegenModel m = (CodegenModel) h.get("model");
                modelMaps.put(m.classname, m);
            }
>>>>>>> 693e6408

            // check if return type is oneOf/anyeOf model
            Map<String, Object> operations = (Map<String, Object>) objs.get("operations");
            List<CodegenOperation> operationList = (List<CodegenOperation>) operations.get("operation");
            for (CodegenOperation op : operationList) {
                if (op.returnType != null) {
                    // look up the model to see if it's anyOf/oneOf
                    if (modelMaps.containsKey(op.returnType) && modelMaps.get(op.returnType) != null) {
                        CodegenModel cm = modelMaps.get(op.returnType);

                        if (cm.oneOf != null && !cm.oneOf.isEmpty()) {
                            op.vendorExtensions.put("x-java-return-type-one-of", true);
                        }

                        if (cm.anyOf != null && !cm.anyOf.isEmpty()) {
                            op.vendorExtensions.put("x-java-return-type-any-of", true);
                        }
                    } else {
                        //LOGGER.error("cannot lookup model " + op.returnType);
                    }
                }
            }
        }

        return objs;
    }

    @Override
    public String apiFilename(String templateName, String tag) {
        if (VERTX.equals(getLibrary())) {
            String suffix = apiTemplateFiles().get(templateName);
            String subFolder = "";
            if (templateName.startsWith("rx")) {
                subFolder = "/rxjava";
            }
            return apiFileFolder() + subFolder + '/' + toApiFilename(tag) + suffix;
        } else {
            return super.apiFilename(templateName, tag);
        }
    }

    /**
     * Prioritizes consumes mime-type list by moving json-vendor and json mime-types up front, but
     * otherwise preserves original consumes definition order.
     * [application/vnd...+json,... application/json, ..as is..]
     *
     * @param consumes consumes mime-type list
     * @return
     */
    static List<Map<String, String>> prioritizeContentTypes(List<Map<String, String>> consumes) {
        if (consumes.size() <= 1)
            return consumes;

        List<Map<String, String>> prioritizedContentTypes = new ArrayList<>(consumes.size());

        List<Map<String, String>> jsonVendorMimeTypes = new ArrayList<>(consumes.size());
        List<Map<String, String>> jsonMimeTypes = new ArrayList<>(consumes.size());

        for (Map<String, String> consume : consumes) {
            if (isJsonVendorMimeType(consume.get(MEDIA_TYPE))) {
                jsonVendorMimeTypes.add(consume);
            } else if (isJsonMimeType(consume.get(MEDIA_TYPE))) {
                jsonMimeTypes.add(consume);
            } else
                prioritizedContentTypes.add(consume);

            consume.put("hasMore", "true");
        }

        prioritizedContentTypes.addAll(0, jsonMimeTypes);
        prioritizedContentTypes.addAll(0, jsonVendorMimeTypes);

        prioritizedContentTypes.get(prioritizedContentTypes.size() - 1).put("hasMore", null);

        return prioritizedContentTypes;
    }

    private static boolean isMultipartType(List<Map<String, String>> consumes) {
        Map<String, String> firstType = consumes.get(0);
        if (firstType != null) {
            if ("multipart/form-data".equals(firstType.get(MEDIA_TYPE))) {
                return true;
            }
        }
        return false;
    }

    @Override
    public void postProcessModelProperty(CodegenModel model, CodegenProperty property) {
        super.postProcessModelProperty(model, property);
        if (!BooleanUtils.toBoolean(model.isEnum)) {
            //final String lib = getLibrary();
            //Needed imports for Jackson based libraries
            if (additionalProperties.containsKey(SERIALIZATION_LIBRARY_JACKSON)) {
                model.imports.add("JsonProperty");
                model.imports.add("JsonValue");
                model.imports.add("JsonInclude");
            }
            if (additionalProperties.containsKey(SERIALIZATION_LIBRARY_GSON)) {
                model.imports.add("SerializedName");
                model.imports.add("TypeAdapter");
                model.imports.add("JsonAdapter");
                model.imports.add("JsonReader");
                model.imports.add("JsonWriter");
                model.imports.add("IOException");
            }
        } else { // enum class
            //Needed imports for Jackson's JsonCreator
            if (additionalProperties.containsKey(SERIALIZATION_LIBRARY_JACKSON)) {
                model.imports.add("JsonValue");
                model.imports.add("JsonCreator");
            }
        }
        if (MICROPROFILE.equals(getLibrary())) {
            model.imports.remove("ApiModelProperty");
            model.imports.remove("ApiModel");
            model.imports.remove("JsonSerialize");
            model.imports.remove("ToStringSerializer");
        }
    }

    @Override
    public CodegenModel fromModel(String name, Schema model) {
        CodegenModel codegenModel = super.fromModel(name, model);
        if (MICROPROFILE.equals(getLibrary())) {
            if (codegenModel.imports.contains("ApiModel")) {
                // Remove io.swagger.annotations.ApiModel import
                codegenModel.imports.remove("ApiModel");
            }
        }
        return codegenModel;
    }

    @Override
    public Map<String, Object> postProcessModelsEnum(Map<String, Object> objs) {
        objs = super.postProcessModelsEnum(objs);
        //Needed import for Gson based libraries
        if (additionalProperties.containsKey(SERIALIZATION_LIBRARY_GSON)) {
            List<Map<String, String>> imports = (List<Map<String, String>>) objs.get("imports");
            List<Object> models = (List<Object>) objs.get("models");
            for (Object _mo : models) {
                Map<String, Object> mo = (Map<String, Object>) _mo;
                CodegenModel cm = (CodegenModel) mo.get("model");
                // for enum model
                if (Boolean.TRUE.equals(cm.isEnum) && cm.allowableValues != null) {
                    cm.imports.add(importMapping.get("SerializedName"));
                    Map<String, String> item = new HashMap<String, String>();
                    item.put("import", importMapping.get("SerializedName"));
                    imports.add(item);
                }
            }
        }
        return objs;
    }

    @Override
    public Map<String, Object> postProcessModels(Map<String, Object> objs) {
        objs = super.postProcessModels(objs);
        List<Object> models = (List<Object>) objs.get("models");

        // TODO: 5.0: Remove the camelCased vendorExtension below and ensure templates use the newer property naming.
        once(LOGGER).warn("4.3.0 has deprecated the use of vendor extensions which don't follow lower-kebab casing standards with x- prefix.");

        if (additionalProperties.containsKey(SERIALIZATION_LIBRARY_JACKSON) && !JERSEY1.equals(getLibrary())) {
            List<Map<String, String>> imports = (List<Map<String, String>>) objs.get("imports");
            for (Object _mo : models) {
                Map<String, Object> mo = (Map<String, Object>) _mo;
                CodegenModel cm = (CodegenModel) mo.get("model");
                boolean addImports = false;
                for (CodegenProperty var : cm.vars) {
                    boolean isOptionalNullable = Boolean.FALSE.equals(var.required) && Boolean.TRUE.equals(var.isNullable);
                    // only add JsonNullable and related imports to optional and nullable values
                    addImports |= isOptionalNullable;
                    var.getVendorExtensions().put("isJacksonOptionalNullable", isOptionalNullable); // TODO: 5.0 Remove
                    var.getVendorExtensions().put("x-is-jackson-optional-nullable", isOptionalNullable);
                }
                if (addImports) {
                    Map<String, String> imports2Classnames = new HashMap<String, String>() {{
                        put("JsonNullable", "org.openapitools.jackson.nullable.JsonNullable");
                        put("NoSuchElementException", "java.util.NoSuchElementException");
                        put("JsonIgnore", "com.fasterxml.jackson.annotation.JsonIgnore");
                    }};
                    for (Map.Entry<String, String> entry : imports2Classnames.entrySet()) {
                        cm.imports.add(entry.getKey());
                        Map<String, String> importsItem = new HashMap<String, String>();
                        importsItem.put("import", entry.getValue());
                        imports.add(importsItem);
                    }
                }
            }
        }

        // add implements for serializable/parcelable to all models
        for (Object _mo : models) {
            Map<String, Object> mo = (Map<String, Object>) _mo;
            CodegenModel cm = (CodegenModel) mo.get("model");
            cm.getVendorExtensions().putIfAbsent("implements", new ArrayList<String>());  // TODO: 5.0 Remove
            cm.getVendorExtensions().putIfAbsent("x-implements", cm.getVendorExtensions().get("implements"));
            //List<String> impl = (List<String>) cm.getVendorExtensions().get("x-implements");
            if (JERSEY2.equals(getLibrary())) {
                cm.getVendorExtensions().put("x-implements", new ArrayList<String>());

                if (cm.oneOf != null && !cm.oneOf.isEmpty() && cm.oneOf.contains("ModelNull")) {
                    // if oneOf contains "null" type
                    cm.isNullable = true;
                    cm.oneOf.remove("ModelNull");
                }

                if (cm.anyOf != null && !cm.anyOf.isEmpty() && cm.anyOf.contains("ModelNull")) {
                    // if anyOf contains "null" type
                    cm.isNullable = true;
                    cm.anyOf.remove("ModelNull");
                }
            }
            if (this.parcelableModel) {
                ((ArrayList<String>) cm.getVendorExtensions().get("x-implements")).add("Parcelable");
            }
            if (this.serializableModel) {
                ((ArrayList<String>) cm.getVendorExtensions().get("x-implements")).add("Serializable");
            }
        }

        return objs;
    }

    public void setUseRxJava(boolean useRxJava) {
        this.useRxJava = useRxJava;
        doNotUseRx = false;
    }

    public void setUseRxJava2(boolean useRxJava2) {
        this.useRxJava2 = useRxJava2;
        doNotUseRx = false;
    }

    public void setDoNotUseRx(boolean doNotUseRx) {
        this.doNotUseRx = doNotUseRx;
    }

    public void setUsePlayWS(boolean usePlayWS) {
        this.usePlayWS = usePlayWS;
    }

    public void setPlayVersion(String playVersion) {
        this.playVersion = playVersion;
    }

    public void setFeignVersion(String feignVersion) {
        this.feignVersion = feignVersion;
    }

    public void setAsyncNative(boolean asyncNative) {
        this.asyncNative = asyncNative;
    }

    public void setParcelableModel(boolean parcelableModel) {
        this.parcelableModel = parcelableModel;
    }

    public void setUseBeanValidation(boolean useBeanValidation) {
        this.useBeanValidation = useBeanValidation;
    }

    public void setPerformBeanValidation(boolean performBeanValidation) {
        this.performBeanValidation = performBeanValidation;
    }

    public void setUseGzipFeature(boolean useGzipFeature) {
        this.useGzipFeature = useGzipFeature;
    }

    public void setUseRuntimeException(boolean useRuntimeException) {
        this.useRuntimeException = useRuntimeException;
    }

    public void setUseReflectionEqualsHashCode(boolean useReflectionEqualsHashCode) {
        this.useReflectionEqualsHashCode = useReflectionEqualsHashCode;
    }

    public void setCaseInsensitiveResponseHeaders(final Boolean caseInsensitiveResponseHeaders) {
        this.caseInsensitiveResponseHeaders = caseInsensitiveResponseHeaders;
    }

    /**
     * Serialization library.
     *
     * @return 'gson' or 'jackson'
     */
    public String getSerializationLibrary() {
        return serializationLibrary;
    }

    public void setSerializationLibrary(String serializationLibrary) {
        if (SERIALIZATION_LIBRARY_JACKSON.equalsIgnoreCase(serializationLibrary)) {
            this.serializationLibrary = SERIALIZATION_LIBRARY_JACKSON;
        } else if (SERIALIZATION_LIBRARY_GSON.equalsIgnoreCase(serializationLibrary)) {
            this.serializationLibrary = SERIALIZATION_LIBRARY_GSON;
        } else {
            throw new IllegalArgumentException("Unexpected serializationLibrary value: " + serializationLibrary);
        }
    }

    public void forceSerializationLibrary(String serializationLibrary) {
        if ((this.serializationLibrary != null) && !this.serializationLibrary.equalsIgnoreCase(serializationLibrary)) {
            LOGGER.warn("The configured serializationLibrary '" + this.serializationLibrary + "', is not supported by the library: '" + getLibrary() + "', switching back to: " + serializationLibrary);
        }
        setSerializationLibrary(serializationLibrary);
    }

    final private static Pattern JSON_MIME_PATTERN = Pattern.compile("(?i)application\\/json(;.*)?");
    final private static Pattern JSON_VENDOR_MIME_PATTERN = Pattern.compile("(?i)application\\/vnd.(.*)+json(;.*)?");

    /**
     * Check if the given MIME is a JSON MIME.
     * JSON MIME examples:
     * application/json
     * application/json; charset=UTF8
     * APPLICATION/JSON
     */
    static boolean isJsonMimeType(String mime) {
        return mime != null && (JSON_MIME_PATTERN.matcher(mime).matches());
    }

    /**
     * Check if the given MIME is a JSON Vendor MIME.
     * JSON MIME examples:
     * application/vnd.mycompany+json
     * application/vnd.mycompany.resourceA.version1+json
     */
    static boolean isJsonVendorMimeType(String mime) {
        return mime != null && JSON_VENDOR_MIME_PATTERN.matcher(mime).matches();
    }

    @Override
    public Map<String, Object> postProcessSupportingFileData(Map<String, Object> objs) {
        generateYAMLSpecFile(objs);
        return super.postProcessSupportingFileData(objs);
    }

    @Override
    public String toApiVarName(String name) {
        String apiVarName = super.toApiVarName(name);
        if (reservedWords.contains(apiVarName)) {
            apiVarName = escapeReservedWord(apiVarName);
        }
        return apiVarName;
    }

    @Override
    public void addImportsToOneOfInterface(List<Map<String, String>> imports) {
        for (String i : Arrays.asList("JsonSubTypes", "JsonTypeInfo")) {
            Map<String, String> oneImport = new HashMap<String, String>() {{
                put("import", importMapping.get(i));
            }};
            if (!imports.contains(oneImport)) {
                imports.add(oneImport);
            }
        }
    }
}<|MERGE_RESOLUTION|>--- conflicted
+++ resolved
@@ -312,8 +312,6 @@
             supportingFiles.add(new SupportingFile("StringUtil.mustache", invokerFolder, "StringUtil.java"));
         }
 
-<<<<<<< HEAD
-=======
         // google-api-client doesn't use the OpenAPI auth, because it uses Google Credential directly (HttpRequestInitializer)
         if (!(GOOGLE_API_CLIENT.equals(getLibrary()) || REST_ASSURED.equals(getLibrary()) || NATIVE.equals(getLibrary()) || MICROPROFILE.equals(getLibrary()))) {
             supportingFiles.add(new SupportingFile("auth/HttpBasicAuth.mustache", authFolder, "HttpBasicAuth.java"));
@@ -321,7 +319,6 @@
             supportingFiles.add(new SupportingFile("auth/ApiKeyAuth.mustache", authFolder, "ApiKeyAuth.java"));
         }
 
->>>>>>> 693e6408
         supportingFiles.add(new SupportingFile("gradlew.mustache", "", "gradlew"));
         supportingFiles.add(new SupportingFile("gradlew.bat.mustache", "", "gradlew.bat"));
         supportingFiles.add(new SupportingFile("gradle-wrapper.properties.mustache",
@@ -609,22 +606,6 @@
             objs = AbstractJavaJAXRSServerCodegen.jaxrsPostProcessOperations(objs);
         }
 
-<<<<<<< HEAD
-        // google-api-client doesn't use the OpenAPI auth, because it uses Google Credential directly (HttpRequestInitializer)
-        if ((!(GOOGLE_API_CLIENT.equals(getLibrary()) || REST_ASSURED.equals(getLibrary()) || usePlayWS || NATIVE.equals(getLibrary()) || MICROPROFILE.equals(getLibrary())))) {
-            if (ProcessUtils.hasBasicAuthMethods(objs)) {
-                supportingFiles.add(new SupportingFile("auth/HttpBasicAuth.mustache", authFolder, "HttpBasicAuth.java"));
-                supportingFiles.add(new SupportingFile("auth/HttpBearerAuth.mustache", authFolder, "HttpBearerAuth.java"));
-            }
-            if (ProcessUtils.hasApiKeyAuthMethods(objs)) {
-                supportingFiles.add(new SupportingFile("auth/ApiKeyAuth.mustache", authFolder, "ApiKeyAuth.java"));
-            }
-            if (ProcessUtils.hasOAuthMethods(objs)) {
-                supportingFiles.add(new SupportingFile("auth/OAuth.mustache", authFolder, "OAuth.java"));
-                supportingFiles.add(new SupportingFile("auth/OAuthFlow.mustache", authFolder, "OAuthFlow.java"));
-            }
-        }
-=======
         if (JERSEY2.equals(getLibrary())) {
             // index the model
             HashMap<String, CodegenModel> modelMaps = new HashMap<String, CodegenModel>();
@@ -633,7 +614,6 @@
                 CodegenModel m = (CodegenModel) h.get("model");
                 modelMaps.put(m.classname, m);
             }
->>>>>>> 693e6408
 
             // check if return type is oneOf/anyeOf model
             Map<String, Object> operations = (Map<String, Object>) objs.get("operations");
