/*
 * Copyright 2018 OpenAPI-Generator Contributors (https://openapi-generator.tech)
 * Copyright 2018 SmartBear Software
 *
 * Licensed under the Apache License, Version 2.0 (the "License");
 * you may not use this file except in compliance with the License.
 * You may obtain a copy of the License at
 *
 *     https://www.apache.org/licenses/LICENSE-2.0
 *
 * Unless required by applicable law or agreed to in writing, software
 * distributed under the License is distributed on an "AS IS" BASIS,
 * WITHOUT WARRANTIES OR CONDITIONS OF ANY KIND, either express or implied.
 * See the License for the specific language governing permissions and
 * limitations under the License.
 */

package org.openapitools.codegen.languages;

import io.swagger.v3.oas.models.Operation;
import io.swagger.v3.oas.models.media.Schema;
import lombok.AccessLevel;
import lombok.Getter;
import lombok.Setter;
import org.apache.commons.lang3.BooleanUtils;
import org.apache.commons.lang3.StringUtils;
import org.openapitools.codegen.*;
import org.openapitools.codegen.languages.features.BeanValidationFeatures;
import org.openapitools.codegen.languages.features.GzipFeatures;
import org.openapitools.codegen.languages.features.PerformBeanValidationFeatures;
import org.openapitools.codegen.meta.features.DocumentationFeature;
import org.openapitools.codegen.meta.features.GlobalFeature;
import org.openapitools.codegen.meta.features.SecurityFeature;
import org.openapitools.codegen.model.ModelMap;
import org.openapitools.codegen.model.ModelsMap;
import org.openapitools.codegen.model.OperationMap;
import org.openapitools.codegen.model.OperationsMap;
import org.openapitools.codegen.templating.mustache.CaseFormatLambda;
import org.openapitools.codegen.utils.ProcessUtils;
import org.slf4j.Logger;
import org.slf4j.LoggerFactory;

import java.io.File;
import java.util.*;
import java.util.regex.Matcher;
import java.util.regex.Pattern;

import static com.google.common.base.CaseFormat.LOWER_CAMEL;
import static com.google.common.base.CaseFormat.UPPER_UNDERSCORE;
import static java.util.Collections.sort;
import static org.openapitools.codegen.utils.CamelizeOption.LOWERCASE_FIRST_LETTER;
import static org.openapitools.codegen.utils.StringUtils.camelize;

public class JavaClientCodegen extends AbstractJavaCodegen
        implements BeanValidationFeatures, PerformBeanValidationFeatures, GzipFeatures {

    static final String MEDIA_TYPE = "mediaType";

    private final Logger LOGGER = LoggerFactory.getLogger(JavaClientCodegen.class);

    public static final String USE_RX_JAVA2 = "useRxJava2";
    public static final String USE_RX_JAVA3 = "useRxJava3";
    public static final String DO_NOT_USE_RX = "doNotUseRx";
    public static final String USE_PLAY_WS = "usePlayWS";
    public static final String ASYNC_NATIVE = "asyncNative";
    public static final String CONFIG_KEY = "configKey";
    public static final String CONFIG_KEY_FROM_CLASS_NAME = "configKeyFromClassName";
    public static final String PARCELABLE_MODEL = "parcelableModel";
    public static final String USE_RUNTIME_EXCEPTION = "useRuntimeException";
    public static final String USE_REFLECTION_EQUALS_HASHCODE = "useReflectionEqualsHashCode";
    public static final String CASE_INSENSITIVE_RESPONSE_HEADERS = "caseInsensitiveResponseHeaders";
    public static final String MICROPROFILE_FRAMEWORK = "microprofileFramework";
    public static final String MICROPROFILE_MUTINY = "microprofileMutiny";
    public static final String USE_ABSTRACTION_FOR_FILES = "useAbstractionForFiles";
    public static final String DYNAMIC_OPERATIONS = "dynamicOperations";
    public static final String SUPPORT_STREAMING = "supportStreaming";
    public static final String SUPPORT_URL_QUERY = "supportUrlQuery";
    public static final String GRADLE_PROPERTIES = "gradleProperties";
    public static final String ERROR_OBJECT_TYPE = "errorObjectType";

    public static final String FEIGN = "feign";
    public static final String GOOGLE_API_CLIENT = "google-api-client";
    public static final String JERSEY2 = "jersey2";
    public static final String JERSEY3 = "jersey3";
    public static final String NATIVE = "native";
    public static final String OKHTTP_GSON = "okhttp-gson";
    public static final String RESTEASY = "resteasy";
    public static final String RESTTEMPLATE = "resttemplate";
    public static final String WEBCLIENT = "webclient";
    public static final String RESTCLIENT = "restclient";
    public static final String REST_ASSURED = "rest-assured";
    public static final String RETROFIT_2 = "retrofit2";
    public static final String VERTX = "vertx";
    public static final String MICROPROFILE = "microprofile";
    public static final String APACHE = "apache-httpclient";
    public static final String MICROPROFILE_REST_CLIENT_VERSION = "microprofileRestClientVersion";
    public static final String MICROPROFILE_REST_CLIENT_DEFAULT_VERSION = "2.0";
    public static final String MICROPROFILE_REST_CLIENT_DEFAULT_ROOT_PACKAGE = "javax";
    public static final String MICROPROFILE_DEFAULT = "default";
    public static final String MICROPROFILE_KUMULUZEE = "kumuluzee";
    public static final String WEBCLIENT_BLOCKING_OPERATIONS = "webclientBlockingOperations";
    public static final String USE_ENUM_CASE_INSENSITIVE = "useEnumCaseInsensitive";
    public static final String FAIL_ON_UNKNOWN_PROPERTIES = "failOnUnknownProperties";

    public static final String SERIALIZATION_LIBRARY_GSON = "gson";
    public static final String SERIALIZATION_LIBRARY_JACKSON = "jackson";
    public static final String SERIALIZATION_LIBRARY_JSONB = "jsonb";

    public static final String GENERATE_CLIENT_AS_BEAN = "generateClientAsBean";

    protected String gradleWrapperPackage = "gradle.wrapper";
    protected boolean useRxJava = false;
    protected boolean useRxJava2 = false;
    protected boolean useRxJava3 = false;
    // backwards compatibility for openapi configs that specify neither rx1 nor rx2
    // (mustache does not allow for boolean operators so we need this extra field)
    @Setter protected boolean doNotUseRx = true;
    @Setter protected boolean usePlayWS = false;
    @Setter protected String microprofileFramework = MICROPROFILE_DEFAULT;
    @Setter protected String microprofileRestClientVersion = MICROPROFILE_REST_CLIENT_DEFAULT_VERSION;
    @Setter protected boolean microprofileMutiny = false;
    @Setter protected String configKey = null;
    @Setter(AccessLevel.PRIVATE) protected boolean configKeyFromClassName = false;

    @Setter protected boolean asyncNative = false;
    @Setter protected boolean parcelableModel = false;
    @Setter protected boolean performBeanValidation = false;
    @Setter protected boolean useGzipFeature = false;
    @Setter protected boolean useRuntimeException = false;
    @Setter protected boolean useReflectionEqualsHashCode = false;
    protected boolean caseInsensitiveResponseHeaders = false;
    @Setter protected boolean useAbstractionForFiles = false;
    @Setter protected boolean dynamicOperations = false;
    @Setter protected boolean supportStreaming = false;
    @Setter protected boolean withAWSV4Signature = false;
    @Setter protected String gradleProperties;
    @Setter protected String errorObjectType;
    @Getter @Setter protected boolean failOnUnknownProperties = false;
    protected String authFolder;
    /**
     *  Serialization library.
     */
    @Getter protected String serializationLibrary = null;
    @Setter protected boolean useOneOfDiscriminatorLookup = false; // use oneOf discriminator's mapping for model lookup
    protected String rootJavaEEPackage;
    protected Map<String, MpRestClientVersion> mpRestClientVersions = new LinkedHashMap<>();
    @Setter(AccessLevel.PRIVATE) protected String useSingleRequestParameter = "false";
    protected boolean webclientBlockingOperations = false;
    @Setter protected boolean generateClientAsBean = false;
    @Setter protected boolean useEnumCaseInsensitive = false;

    @Setter protected int maxAttemptsForRetry = 1;
    @Setter protected long waitTimeMillis = 10l;

    private static class MpRestClientVersion {
        public final String rootPackage;
        public final String pomTemplate;

        public MpRestClientVersion(String rootPackage, String pomTemplate) {
            this.rootPackage = rootPackage;
            this.pomTemplate = pomTemplate;
        }
    }

    @Override
    public DocumentationProvider defaultDocumentationProvider() {
        return DocumentationProvider.SOURCE;
    }

    @Override
    public List<DocumentationProvider> supportedDocumentationProvider() {
        List<DocumentationProvider> documentationProviders = new ArrayList<>();
        documentationProviders.add(DocumentationProvider.NONE);
        documentationProviders.add(DocumentationProvider.SOURCE);
        return documentationProviders;
    }

    @Override
    public List<AnnotationLibrary> supportedAnnotationLibraries() {
        List<AnnotationLibrary> annotationLibraries = new ArrayList<>();
        annotationLibraries.add(AnnotationLibrary.NONE);
        annotationLibraries.add(AnnotationLibrary.SWAGGER1);
        annotationLibraries.add(AnnotationLibrary.SWAGGER2);
        return annotationLibraries;
    }

    public JavaClientCodegen() {
        super();

        // TODO: Move GlobalFeature.ParameterizedServer to library: jersey after moving featureSet to generatorMetadata
        modifyFeatureSet(features -> features
                .includeDocumentationFeatures(DocumentationFeature.Readme)
                .includeGlobalFeatures(GlobalFeature.ParameterizedServer)
                .includeSecurityFeatures(SecurityFeature.OAuth2_AuthorizationCode,
                        SecurityFeature.OAuth2_ClientCredentials,
                        SecurityFeature.OAuth2_Password,
                        SecurityFeature.SignatureAuth,//jersey only
                        SecurityFeature.AWSV4Signature)//okhttp-gson only
        );

        outputFolder = "generated-code" + File.separator + "java";
        embeddedTemplateDir = templateDir = "Java";
        invokerPackage = "org.openapitools.client";
        artifactId = "openapi-java-client";
        apiPackage = "org.openapitools.client.api";
        modelPackage = "org.openapitools.client.model";
        rootJavaEEPackage = MICROPROFILE_REST_CLIENT_DEFAULT_ROOT_PACKAGE;

        // cliOptions default redefinition need to be updated
        updateOption(CodegenConstants.INVOKER_PACKAGE, this.getInvokerPackage());
        updateOption(CodegenConstants.ARTIFACT_ID, this.getArtifactId());
        updateOption(CodegenConstants.API_PACKAGE, apiPackage);
        updateOption(CodegenConstants.MODEL_PACKAGE, modelPackage);

        modelTestTemplateFiles.put("model_test.mustache", ".java");

        cliOptions.add(CliOption.newBoolean(USE_RX_JAVA2, "Whether to use the RxJava2 adapter with the retrofit2 library. " +
                "IMPORTANT: This option has been deprecated."));
        cliOptions.add(CliOption.newBoolean(USE_RX_JAVA3, "Whether to use the RxJava3 adapter with the retrofit2 library. " +
                "IMPORTANT: This option has been deprecated."));
        cliOptions.add(CliOption.newBoolean(PARCELABLE_MODEL, "Whether to generate models for Android that implement " +
                "Parcelable with the okhttp-gson library."));
        cliOptions.add(CliOption.newBoolean(USE_PLAY_WS, "Use Play! Async HTTP client (Play WS API)"));
        cliOptions.add(CliOption.newBoolean(USE_BEANVALIDATION, "Use BeanValidation API annotations"));
        cliOptions.add(CliOption.newBoolean(PERFORM_BEANVALIDATION, "Perform BeanValidation"));
        cliOptions.add(CliOption.newBoolean(USE_GZIP_FEATURE, "Send gzip-encoded requests"));
        cliOptions.add(CliOption.newBoolean(USE_RUNTIME_EXCEPTION, "Use RuntimeException instead of Exception. " +
                "Only jersey2, jersey3, okhttp-gson, vertx, microprofile support this option."));
        cliOptions.add(CliOption.newBoolean(ASYNC_NATIVE, "If true, async handlers will be used, instead of the sync version"));
        cliOptions.add(CliOption.newBoolean(USE_REFLECTION_EQUALS_HASHCODE,
                "Use org.apache.commons.lang3.builder for equals and hashCode in the models. " +
                        "WARNING: This will fail under a security manager, unless the appropriate permissions are set " +
                        "up correctly and also there's potential performance impact."));
        cliOptions.add(CliOption.newBoolean(CASE_INSENSITIVE_RESPONSE_HEADERS, "Make API response's headers case-insensitive. " +
                "Available on " + OKHTTP_GSON + ", " + JERSEY2 + " libraries"));
        cliOptions.add(CliOption.newString(MICROPROFILE_FRAMEWORK, "Framework for microprofile. Possible values \"kumuluzee\""));
        cliOptions.add(CliOption.newString(MICROPROFILE_MUTINY,
                "Whether to use async types for microprofile (currently only Smallrye Mutiny is supported)."));
        cliOptions.add(CliOption.newBoolean(USE_ABSTRACTION_FOR_FILES,
                "Use alternative types instead of java.io.File to allow passing bytes without a file on disk. " +
                        "Available on resttemplate, webclient, restclient, libraries"));
        cliOptions.add(CliOption.newBoolean(DYNAMIC_OPERATIONS, "Generate operations dynamically at runtime from an OAS",
                this.dynamicOperations));
        cliOptions.add(CliOption.newBoolean(SUPPORT_STREAMING, "Support streaming endpoint (beta)", this.supportStreaming));
        cliOptions.add(CliOption.newBoolean(CodegenConstants.WITH_AWSV4_SIGNATURE_COMMENT,
                CodegenConstants.WITH_AWSV4_SIGNATURE_COMMENT_DESC + " (only available for okhttp-gson library)",
                this.withAWSV4Signature));
        cliOptions.add(CliOption.newString(GRADLE_PROPERTIES, "Append additional Gradle properties to the gradle.properties file"));
        cliOptions.add(CliOption.newString(ERROR_OBJECT_TYPE, "Error Object type. (This option is for okhttp-gson only)"));
        cliOptions.add(CliOption.newString(CONFIG_KEY, "Config key in @RegisterRestClient. Default to none. " +
                "Only `microprofile` supports this option."));
        cliOptions.add(CliOption.newString(CONFIG_KEY_FROM_CLASS_NAME, "If true, set tag as key in @RegisterRestClient. " +
                "Default to false. Only `microprofile` supports this option."));
        cliOptions.add(CliOption.newBoolean(CodegenConstants.USE_ONEOF_DISCRIMINATOR_LOOKUP,
                CodegenConstants.USE_ONEOF_DISCRIMINATOR_LOOKUP_DESC + " Only jersey2, jersey3, native, okhttp-gson support this option."));
        cliOptions.add(CliOption.newString(MICROPROFILE_REST_CLIENT_VERSION, "Version of MicroProfile Rest Client API."));
<<<<<<< HEAD
        cliOptions.add(CliOption.newBoolean(CodegenConstants.USE_SINGLE_REQUEST_PARAMETER,
                "Setting this property to true will generate functions with a single argument containing all API endpoint " +
                        "parameters instead of one argument per parameter. ONLY jersey2, jersey3, okhttp-gson, microprofile, " +
                        "Spring RestClient, Spring WebClient support this option."));
        cliOptions.add(CliOption.newBoolean(WEBCLIENT_BLOCKING_OPERATIONS, "Making all WebClient operations blocking(sync). " +
                "Note that if on operation 'x-webclient-blocking: false' then such operation won't be sync",
                this.webclientBlockingOperations));
        cliOptions.add(CliOption.newBoolean(GENERATE_CLIENT_AS_BEAN,
                "For resttemplate, configure whether to create `ApiClient.java` and Apis clients as bean (with `@Component` annotation).",
                this.generateClientAsBean));
        cliOptions.add(CliOption.newBoolean(SUPPORT_URL_QUERY, "Generate toUrlQueryString in POJO (default to true). " +
                "Available on `native`, `apache-httpclient` libraries."));
        cliOptions.add(CliOption.newBoolean(USE_ENUM_CASE_INSENSITIVE, "Use `equalsIgnoreCase` when String for enum comparison",
                useEnumCaseInsensitive));
        cliOptions.add(CliOption.newBoolean(FAIL_ON_UNKNOWN_PROPERTIES, "Fail Jackson de-serialization on unknown properties",
                this.failOnUnknownProperties));
=======
        cliOptions.add(CliOption.newString(CodegenConstants.USE_SINGLE_REQUEST_PARAMETER, "Setting this property to \"true\" will generate functions with a single argument containing all API endpoint parameters instead of one argument per parameter. ONLY jersey2, jersey3, okhttp-gson, microprofile, Spring RestClient, Spring WebClient support this option. Setting this property to \"static\" does the same as \"true\", but also makes the generated arguments class static. Only WebClient supports this option.").defaultValue("false"));
        cliOptions.add(CliOption.newBoolean(WEBCLIENT_BLOCKING_OPERATIONS, "Making all WebClient operations blocking(sync). Note that if on operation 'x-webclient-blocking: false' then such operation won't be sync", this.webclientBlockingOperations));
        cliOptions.add(CliOption.newBoolean(GENERATE_CLIENT_AS_BEAN, "For resttemplate, configure whether to create `ApiClient.java` and Apis clients as bean (with `@Component` annotation).", this.generateClientAsBean));
        cliOptions.add(CliOption.newBoolean(SUPPORT_URL_QUERY, "Generate toUrlQueryString in POJO (default to true). Available on `native`, `apache-httpclient` libraries."));
        cliOptions.add(CliOption.newBoolean(USE_ENUM_CASE_INSENSITIVE, "Use `equalsIgnoreCase` when String for enum comparison", useEnumCaseInsensitive));
        cliOptions.add(CliOption.newBoolean(FAIL_ON_UNKNOWN_PROPERTIES, "Fail Jackson de-serialization on unknown properties", this.failOnUnknownProperties));
>>>>>>> 14774f9c

        supportedLibraries.put(APACHE, "HTTP client: Apache httpclient 5.2.1. JSON processing: Jackson 2.17.1");
        supportedLibraries.put(FEIGN, "HTTP client: OpenFeign 13.2.1. JSON processing: Jackson 2.17.1 or Gson 2.10.1");
        supportedLibraries.put(GOOGLE_API_CLIENT, "HTTP client: Google API client 2.2.0. JSON processing: Jackson 2.17.1");
        supportedLibraries.put(JERSEY2, "HTTP client: Jersey client 2.25.1. JSON processing: Jackson 2.17.1");
        supportedLibraries.put(JERSEY3, "HTTP client: Jersey client 3.1.1. JSON processing: Jackson 2.17.1");
        supportedLibraries.put(MICROPROFILE, "HTTP client: Microprofile client " + MICROPROFILE_REST_CLIENT_DEFAULT_VERSION +
                " (default, set desired version via `" + MICROPROFILE_REST_CLIENT_VERSION +
                "=x.x.x`). JSON processing: JSON-B 1.0.2 or Jackson 2.17.1");
        supportedLibraries.put(NATIVE, "HTTP client: Java native HttpClient. JSON processing: Jackson 2.17.1. Only for Java11+");
        supportedLibraries.put(OKHTTP_GSON, "[DEFAULT] HTTP client: OkHttp 4.11.0. JSON processing: Gson 2.10.1. " +
                "Enable Parcelable models on Android using '-DparcelableModel=true'. Enable gzip request encoding using '-DuseGzipFeature=true'.");
        supportedLibraries.put(REST_ASSURED, "HTTP client: rest-assured 5.3.2. JSON processing: Gson 2.10.1 or Jackson 2.17.1. " +
                "Only for Java 8");
        supportedLibraries.put(RESTCLIENT, "HTTP client: Spring RestClient 6.1.6. JSON processing: Jackson 2.17.1");
        supportedLibraries.put(RESTEASY, "HTTP client: Resteasy client 4.7.6. JSON processing: Jackson 2.17.1");
        supportedLibraries.put(RESTTEMPLATE, "HTTP client: Spring RestTemplate 5.3.33 (6.1.5 if `useJakartaEe=true`). " +
                "JSON processing: Jackson 2.17.1");
        supportedLibraries.put(RETROFIT_2, "HTTP client: OkHttp 4.11.0. JSON processing: Gson 2.10.1 (Retrofit 2.5.0) or Jackson 2.17.1. " +
                "Enable the RxJava adapter using '-DuseRxJava[2/3]=true'. (RxJava 1.x or 2.x or 3.x)");
        supportedLibraries.put(VERTX, "HTTP client: VertX client 3.5.2. JSON processing: Jackson 2.17.1");
        supportedLibraries.put(WEBCLIENT, "HTTP client: Spring WebClient 5.1.18. JSON processing: Jackson 2.17.1");

        CliOption libraryOption = new CliOption(CodegenConstants.LIBRARY, "library template (sub-template) to use");
        libraryOption.setEnum(supportedLibraries);
        // set okhttp-gson as the default
        libraryOption.setDefault(OKHTTP_GSON);
        cliOptions.add(libraryOption);
        setLibrary(OKHTTP_GSON);

        CliOption serializationLibrary = new CliOption(CodegenConstants.SERIALIZATION_LIBRARY,
                "Serialization library, default depends on value of the option library");
        Map<String, String> serializationOptions = new HashMap<>();
        serializationOptions.put(SERIALIZATION_LIBRARY_GSON, "Use Gson as serialization library");
        serializationOptions.put(SERIALIZATION_LIBRARY_JACKSON, "Use Jackson as serialization library");
        serializationOptions.put(SERIALIZATION_LIBRARY_JSONB, "Use JSON-B as serialization library");
        serializationLibrary.setEnum(serializationOptions);
        cliOptions.add(serializationLibrary);

        // Ensure the OAS 3.x discriminator mappings include any descendent schemas that allOf
        // inherit from self, any oneOf schemas, any anyOf schemas, any x-discriminator-values,
        // and the discriminator mapping schemas in the OAS document.
        this.setLegacyDiscriminatorBehavior(false);

        initMpRestClientVersionToRootPackage();
    }

    private void initMpRestClientVersionToRootPackage() {
        mpRestClientVersions.put("1.4.1", new MpRestClientVersion("javax", "pom.mustache"));
        mpRestClientVersions.put("2.0", new MpRestClientVersion("javax", "pom.mustache"));
        mpRestClientVersions.put("3.0", new MpRestClientVersion("jakarta", "pom_3.0.mustache"));
    }

    @Override
    public CodegenType getTag() {
        return CodegenType.CLIENT;
    }

    @Override
    public String getName() {
        return "java";
    }

    @Override
    public String getHelp() {
        return "Generates a Java client library (HTTP lib: Jersey (1.x, 2.x), Retrofit (2.x), OpenFeign (10.x) and more.";
    }

    @Override
    public void addOperationToGroup(String tag, String resourcePath, Operation operation, CodegenOperation co, Map<String, List<CodegenOperation>> operations) {
        super.addOperationToGroup(tag, resourcePath, operation, co, operations);
        if (isLibrary(MICROPROFILE)) {
            co.subresourceOperation = !co.path.isEmpty();
        }
    }

    @Override
    public void processOpts() {
        // determine and cache client library type once
        final boolean libApache = isLibrary(APACHE);
        final boolean libFeign = isLibrary(FEIGN);
        final boolean libGoogleApiClient = isLibrary(GOOGLE_API_CLIENT);
        final boolean libJersey2 = isLibrary(JERSEY2);
        final boolean libJersey3 = isLibrary(JERSEY3);
        final boolean libMicroprofile = isLibrary(MICROPROFILE);
        final boolean libNative = isLibrary(NATIVE);
        final boolean libOkHttpGson = isLibrary(OKHTTP_GSON) || StringUtils.isBlank(getLibrary());
        final boolean libRestAssured = isLibrary(REST_ASSURED);
        final boolean libRestClient = isLibrary(RESTCLIENT);
        final boolean libRestEasy = isLibrary(RESTEASY);
        final boolean libRestTemplate = isLibrary(RESTTEMPLATE);
        final boolean libRetrofit2 = isLibrary(RETROFIT_2);
        final boolean libVertx = isLibrary(VERTX);
        final boolean libWebClient = isLibrary(WEBCLIENT);

        // this is before super.processOpts() because that method uses dateLibrary to select imports
        if (libWebClient || libNative || libRestClient) {
            dateLibrary = "java8";
        } else if (libMicroprofile) {
            dateLibrary = "legacy";
        }
        super.processOpts();
        // default jackson unless overridden by setSerializationLibrary
        this.jackson = !additionalProperties.containsKey(CodegenConstants.SERIALIZATION_LIBRARY) ||
                SERIALIZATION_LIBRARY_JACKSON.equals(additionalProperties.get(CodegenConstants.SERIALIZATION_LIBRARY));

        convertPropertyToBooleanAndWriteBack(CodegenConstants.USE_ONEOF_DISCRIMINATOR_LOOKUP, this::setUseOneOfDiscriminatorLookup);

        // RxJava
        if (additionalProperties.containsKey(USE_RX_JAVA2) && additionalProperties.containsKey(USE_RX_JAVA3)) {
            LOGGER.warn("You specified all RxJava versions 2 and 3 but they are mutually exclusive. Defaulting to v3.");
            convertPropertyToBooleanAndWriteBack(USE_RX_JAVA3, this::setUseRxJava3);
            writePropertyBack(USE_RX_JAVA2, false);
            } else {
            convertPropertyToBooleanAndWriteBack(USE_RX_JAVA3, this::setUseRxJava3);
            convertPropertyToBooleanAndWriteBack(USE_RX_JAVA2, this::setUseRxJava2);
        }
        convertPropertyToStringAndWriteBack(CodegenConstants.USE_SINGLE_REQUEST_PARAMETER, this::setUseSingleRequestParameter);
        writePropertyBack("singleRequestParameter", getSingleRequestParameter());
        writePropertyBack("staticRequest", getStaticRequest());

        if (!useRxJava && !useRxJava2 && !useRxJava3) {
            additionalProperties.put(DO_NOT_USE_RX, true);
        }

        // Java Play
        convertPropertyToBooleanAndWriteBack(USE_PLAY_WS, this::setUsePlayWS);

        // Microprofile framework
        if (additionalProperties.containsKey(MICROPROFILE_FRAMEWORK)) {
            if (!MICROPROFILE_KUMULUZEE.equals(microprofileFramework)) {
                throw new RuntimeException("Invalid microprofileFramework '" + microprofileFramework + "'. Must be 'kumuluzee' or none.");
            }
//            this.setMicroprofileFramework(additionalProperties.get(MICROPROFILE_FRAMEWORK).toString());
        }
        convertPropertyToStringAndWriteBack(MICROPROFILE_FRAMEWORK, this::setMicroprofileFramework);

        convertPropertyToBooleanAndWriteBack(MICROPROFILE_MUTINY, this::setMicroprofileMutiny);

        convertPropertyToStringAndWriteBack(MICROPROFILE_REST_CLIENT_VERSION, value->microprofileRestClientVersion=value);
        if (!mpRestClientVersions.containsKey(microprofileRestClientVersion)) {
                throw new IllegalArgumentException(
                        String.format(Locale.ROOT,
                                "Version %s of MicroProfile Rest Client is not supported or incorrect. Supported versions are %s",
                            microprofileRestClientVersion,
                                String.join(", ", mpRestClientVersions.keySet())
                        )
                );
            }

        if (!additionalProperties.containsKey("rootJavaEEPackage")) {
            String mpRestClientVersion = (String) additionalProperties.get(MICROPROFILE_REST_CLIENT_VERSION);
            if (mpRestClientVersions.containsKey(mpRestClientVersion)) {
                rootJavaEEPackage = mpRestClientVersions.get(mpRestClientVersion).rootPackage;
            }
            additionalProperties.put("rootJavaEEPackage", rootJavaEEPackage);
        }

        if (additionalProperties.containsKey(CONFIG_KEY)) {
            convertPropertyToStringAndWriteBack(CONFIG_KEY, this::setConfigKey);
        } else {
            convertPropertyToBooleanAndWriteBack(CONFIG_KEY_FROM_CLASS_NAME, this::setConfigKeyFromClassName);
        }

        convertPropertyToBooleanAndWriteBack(ASYNC_NATIVE, this::setAsyncNative);
        convertPropertyToBooleanAndWriteBack(PARCELABLE_MODEL, this::setParcelableModel);
        convertPropertyToBooleanAndWriteBack(PERFORM_BEANVALIDATION, this::setPerformBeanValidation);
        convertPropertyToBooleanAndWriteBack(USE_GZIP_FEATURE, this::setUseGzipFeature);
        convertPropertyToBooleanAndWriteBack(USE_RUNTIME_EXCEPTION, this::setUseRuntimeException);
        convertPropertyToBooleanAndWriteBack(USE_REFLECTION_EQUALS_HASHCODE, this::setUseReflectionEqualsHashCode);
        convertPropertyToBooleanAndWriteBack(CASE_INSENSITIVE_RESPONSE_HEADERS, this::setUseReflectionEqualsHashCode);
        convertPropertyToBooleanAndWriteBack(USE_ABSTRACTION_FOR_FILES, this::setUseAbstractionForFiles);
        convertPropertyToBooleanAndWriteBack(DYNAMIC_OPERATIONS, this::setDynamicOperations);
        convertPropertyToBooleanAndWriteBack(SUPPORT_STREAMING, this::setSupportStreaming);
        convertPropertyToBooleanAndWriteBack(CodegenConstants.WITH_AWSV4_SIGNATURE_COMMENT, this::setWithAWSV4Signature);
        convertPropertyToStringAndWriteBack(GRADLE_PROPERTIES, this::setGradleProperties);
        convertPropertyToStringAndWriteBack(ERROR_OBJECT_TYPE, this::setErrorObjectType);
        convertPropertyToBooleanAndWriteBack(WEBCLIENT_BLOCKING_OPERATIONS, op -> webclientBlockingOperations=op);
        convertPropertyToBooleanAndWriteBack(FAIL_ON_UNKNOWN_PROPERTIES, this::setFailOnUnknownProperties);

        // add URL query deepObject support to native, apache-httpclient by default
        if (!additionalProperties.containsKey(SUPPORT_URL_QUERY)) {
            if (libNative || libApache) {
                // default to true for native and apache-httpclient
                additionalProperties.put(SUPPORT_URL_QUERY, true);
            }
        } else {
            additionalProperties.put(SUPPORT_URL_QUERY, Boolean.parseBoolean(additionalProperties.get(SUPPORT_URL_QUERY).toString()));
        }

        convertPropertyToBooleanAndWriteBack(GENERATE_CLIENT_AS_BEAN, this::setGenerateClientAsBean);
        convertPropertyToBooleanAndWriteBack(USE_ENUM_CASE_INSENSITIVE, this::setUseEnumCaseInsensitive);
        convertPropertyToTypeAndWriteBack(CodegenConstants.MAX_ATTEMPTS_FOR_RETRY, Integer::parseInt, this::setMaxAttemptsForRetry);
        convertPropertyToTypeAndWriteBack(CodegenConstants.WAIT_TIME_OF_THREAD, Long::parseLong, this::setWaitTimeMillis);

        final String invokerFolder = (sourceFolder + '/' + invokerPackage).replace(".", "/");
        final String apiFolder = (sourceFolder + '/' + apiPackage).replace(".", "/");
        final String modelsFolder = (sourceFolder + File.separator + modelPackage().replace('.', File.separatorChar)).replace('/', File.separatorChar);
        authFolder = (sourceFolder + '/' + invokerPackage + ".auth").replace(".", "/");

        //Common files
        supportingFiles.add(new SupportingFile("pom.mustache", "", "pom.xml").doNotOverwrite());
        supportingFiles.add(new SupportingFile("README.mustache", "", "README.md").doNotOverwrite());
        supportingFiles.add(new SupportingFile("build.gradle.mustache", "", "build.gradle").doNotOverwrite());
        supportingFiles.add(new SupportingFile("build.sbt.mustache", "", "build.sbt").doNotOverwrite());
        supportingFiles.add(new SupportingFile("settings.gradle.mustache", "", "settings.gradle").doNotOverwrite());
        supportingFiles.add(new SupportingFile("gradle.properties.mustache", "", "gradle.properties").doNotOverwrite());
        supportingFiles.add(new SupportingFile("manifest.mustache", projectFolder, "AndroidManifest.xml").doNotOverwrite());
        supportingFiles.add(new SupportingFile("travis.mustache", "", ".travis.yml"));
        supportingFiles.add(new SupportingFile("ApiClient.mustache", invokerFolder, "ApiClient.java"));
        supportingFiles.add(new SupportingFile("ServerConfiguration.mustache", invokerFolder, "ServerConfiguration.java"));
        supportingFiles.add(new SupportingFile("ServerVariable.mustache", invokerFolder, "ServerVariable.java"));
        supportingFiles.add(new SupportingFile("maven.yml.mustache", ".github/workflows", "maven.yml"));
        if (dynamicOperations) {
            supportingFiles.add(new SupportingFile("openapi.mustache", projectFolder + "/resources/openapi", "openapi.yaml"));
            supportingFiles.add(new SupportingFile("apiOperation.mustache", invokerFolder, "ApiOperation.java"));
        } else {
            supportingFiles.add(new SupportingFile("openapi.mustache", "api", "openapi.yaml"));
        }

        // helper for client library that allow to parse/format java.time.OffsetDateTime or org.threeten.bp.OffsetDateTime
        if (additionalProperties.containsKey("jsr310") && (libWebClient || libVertx || libRestTemplate || libRestEasy
                || libMicroprofile || libJersey2 || libJersey3 || libApache || libRestClient)) {
            supportingFiles.add(new SupportingFile("JavaTimeFormatter.mustache", invokerFolder, "JavaTimeFormatter.java"));
        }

        if (!(libRestTemplate || libRestAssured || libNative || libMicroprofile)) {
            supportingFiles.add(new SupportingFile("StringUtil.mustache", invokerFolder, "StringUtil.java"));
        }

        // google-api-client doesn't use the OpenAPI auth, because it uses Google Credential directly (HttpRequestInitializer)
        if (!(libGoogleApiClient || libRestAssured || libNative || libMicroprofile)) {
            supportingFiles.add(new SupportingFile("auth/HttpBasicAuth.mustache", authFolder, "HttpBasicAuth.java"));
            supportingFiles.add(new SupportingFile("auth/HttpBearerAuth.mustache", authFolder, "HttpBearerAuth.java"));
            supportingFiles.add(new SupportingFile("auth/ApiKeyAuth.mustache", authFolder, "ApiKeyAuth.java"));
            if (libOkHttpGson && withAWSV4Signature) {
                supportingFiles.add(new SupportingFile("auth/AWS4Auth.mustache", authFolder, "AWS4Auth.java"));
            }
        }

        supportingFiles.add(new SupportingFile("gradlew.mustache", "", "gradlew"));
        supportingFiles.add(new SupportingFile("gradlew.bat.mustache", "", "gradlew.bat"));
        supportingFiles.add(new SupportingFile("gradle-wrapper.properties.mustache",
                gradleWrapperPackage.replace(".", File.separator), "gradle-wrapper.properties"));
        supportingFiles.add(new SupportingFile("gradle-wrapper.jar",
                gradleWrapperPackage.replace(".", File.separator), "gradle-wrapper.jar"));
        supportingFiles.add(new SupportingFile("git_push.sh.mustache", "", "git_push.sh"));
        supportingFiles.add(new SupportingFile("gitignore.mustache", "", ".gitignore"));

        if (performBeanValidation) {
            supportingFiles.add(new SupportingFile("BeanValidationException.mustache", invokerFolder,
                    "BeanValidationException.java"));
        }

        convertPropertyToStringAndWriteBack(CodegenConstants.SERIALIZATION_LIBRARY, this::setSerializationLibrary);

        //TODO: add auto-generated doc to feign
        if (libFeign) {
            modelDocTemplateFiles.remove("model_doc.mustache");
            apiDocTemplateFiles.remove("api_doc.mustache");
            //Templates to decode response headers
            supportingFiles.add(new SupportingFile("model/ApiResponse.mustache", modelsFolder, "ApiResponse.java"));

            // TODO remove "file" from reserved word list as feign client doesn't support using `baseName`
            // as the parameter name yet
            reservedWords.remove("file");
        }

        if (!(libFeign || libRestTemplate || libRetrofit2 || libGoogleApiClient || libRestAssured || libWebClient
                || libMicroprofile || libRestClient)) {
            supportingFiles.add(new SupportingFile("apiException.mustache", invokerFolder, "ApiException.java"));
            supportingFiles.add(new SupportingFile("Configuration.mustache", invokerFolder, "Configuration.java"));
            supportingFiles.add(new SupportingFile("Pair.mustache", invokerFolder, "Pair.java"));
        }

        if (!(libFeign || libRestTemplate || libRetrofit2 || libGoogleApiClient || libRestAssured || libNative || libMicroprofile)) {
            supportingFiles.add(new SupportingFile("auth/Authentication.mustache", authFolder, "Authentication.java"));
        }

        if (libApache || libRestTemplate) {
            supportingFiles.add(new SupportingFile("BaseApi.mustache", invokerFolder, "BaseApi.java"));
        }

        if (libFeign) {
            if (getSerializationLibrary() == null) {
                LOGGER.info("No serializationLibrary configured, using '{}' as fallback", SERIALIZATION_LIBRARY_JACKSON);
                setSerializationLibrary(SERIALIZATION_LIBRARY_JACKSON);
            }
            if (SERIALIZATION_LIBRARY_JACKSON.equals(getSerializationLibrary())) {
                supportingFiles.add(new SupportingFile("ApiResponseDecoder.mustache", invokerFolder, "ApiResponseDecoder.java"));
                supportingFiles.add(new SupportingFile("ParamExpander.mustache", invokerFolder, "ParamExpander.java"));
            }
            supportingFiles.add(new SupportingFile("EncodingUtils.mustache", invokerFolder, "EncodingUtils.java"));

            // Composed schemas can have the 'additionalProperties' keyword, as specified in JSON schema.
            // In principle, this should be enabled by default for all code generators. However due to limitations
            // in other code generators, support needs to be enabled on a case-by-case basis.
            // The flag below should be set for all Java libraries, but the templates need to be ported
            // one by one for each library.
            supportsAdditionalPropertiesWithComposedSchema = true;
        } else if (libOkHttpGson) {
            // the "okhttp-gson" library template requires "ApiCallback.mustache" for async call
            supportingFiles.add(new SupportingFile("ApiCallback.mustache", invokerFolder, "ApiCallback.java"));
            supportingFiles.add(new SupportingFile("ApiResponse.mustache", invokerFolder, "ApiResponse.java"));
            supportingFiles.add(new SupportingFile("JSON.mustache", invokerFolder, "JSON.java"));
            supportingFiles.add(new SupportingFile("ProgressRequestBody.mustache", invokerFolder, "ProgressRequestBody.java"));
            supportingFiles.add(new SupportingFile("ProgressResponseBody.mustache", invokerFolder, "ProgressResponseBody.java"));
            supportingFiles.add(new SupportingFile("GzipRequestInterceptor.mustache", invokerFolder, "GzipRequestInterceptor.java"));
            supportingFiles.add(new SupportingFile("AbstractOpenApiSchema.mustache", modelsFolder, "AbstractOpenApiSchema.java"));

            // NOTE: below moved to postProcessOperationsWithModels
            //supportingFiles.add(new SupportingFile("auth/OAuthOkHttpClient.mustache", authFolder, "OAuthOkHttpClient.java"));
            //supportingFiles.add(new SupportingFile("auth/RetryingOAuth.mustache", authFolder, "RetryingOAuth.java"));
            forceSerializationLibrary(SERIALIZATION_LIBRARY_GSON);

            // Composed schemas can have the 'additionalProperties' keyword, as specified in JSON schema.
            // In principle, this should be enabled by default for all code generators. However due to limitations
            // in other code generators, support needs to be enabled on a case-by-case basis.
            // The flag below should be set for all Java libraries, but the templates need to be ported
            // one by one for each library.
            supportsAdditionalPropertiesWithComposedSchema = true;
        } else if (libRetrofit2) {
            supportingFiles.add(new SupportingFile("auth/OAuthOkHttpClient.mustache", authFolder, "OAuthOkHttpClient.java"));
            supportingFiles.add(new SupportingFile("CollectionFormats.mustache", invokerFolder, "CollectionFormats.java"));
            if (SERIALIZATION_LIBRARY_JACKSON.equals(getSerializationLibrary())) {
                supportingFiles.add(new SupportingFile("JSON_jackson.mustache", invokerFolder, "JSON.java"));
            } else if (!usePlayWS) {
                supportingFiles.add(new SupportingFile("JSON.mustache", invokerFolder, "JSON.java"));
            }
        } else if (libJersey2) {
            additionalProperties.put("jersey2", true);
            supportingFiles.add(new SupportingFile("JSON.mustache", invokerFolder, "JSON.java"));
            supportingFiles.add(new SupportingFile("ApiResponse.mustache", invokerFolder, "ApiResponse.java"));
            if (ProcessUtils.hasHttpSignatureMethods(openAPI)) {
                supportingFiles.add(new SupportingFile("auth/HttpSignatureAuth.mustache", authFolder, "HttpSignatureAuth.java"));
            }
            supportingFiles.add(new SupportingFile("AbstractOpenApiSchema.mustache", modelsFolder, "AbstractOpenApiSchema.java"));
            forceSerializationLibrary(SERIALIZATION_LIBRARY_JACKSON);

            // Composed schemas can have the 'additionalProperties' keyword, as specified in JSON schema.
            // In principle, this should be enabled by default for all code generators. However due to limitations
            // in other code generators, support needs to be enabled on a case-by-case basis.
            // The flag below should be set for all Java libraries, but the templates need to be ported
            // one by one for each library.
            supportsAdditionalPropertiesWithComposedSchema = true;
        } else if (libJersey3) {
            additionalProperties.put("jersey3", true);
            supportingFiles.add(new SupportingFile("JSON.mustache", invokerFolder, "JSON.java"));
            supportingFiles.add(new SupportingFile("ApiResponse.mustache", invokerFolder, "ApiResponse.java"));
            if (ProcessUtils.hasHttpSignatureMethods(openAPI)) {
                supportingFiles.add(new SupportingFile("auth/HttpSignatureAuth.mustache", authFolder, "HttpSignatureAuth.java"));
            }
            supportingFiles.add(new SupportingFile("AbstractOpenApiSchema.mustache", modelsFolder, "AbstractOpenApiSchema.java"));
            forceSerializationLibrary(SERIALIZATION_LIBRARY_JACKSON);

            // Composed schemas can have the 'additionalProperties' keyword, as specified in JSON schema.
            // In principle, this should be enabled by default for all code generators. However due to limitations
            // in other code generators, support needs to be enabled on a case-by-case basis.
            // The flag below should be set for all Java libraries, but the templates need to be ported
            // one by one for each library.
            supportsAdditionalPropertiesWithComposedSchema = true;
            applyJakartaPackage();
        } else if (libNative) {
            supportingFiles.add(new SupportingFile("ApiResponse.mustache", invokerFolder, "ApiResponse.java"));
            supportingFiles.add(new SupportingFile("JSON.mustache", invokerFolder, "JSON.java"));
            supportingFiles.add(new SupportingFile("AbstractOpenApiSchema.mustache", modelsFolder, "AbstractOpenApiSchema.java"));
            forceSerializationLibrary(SERIALIZATION_LIBRARY_JACKSON);
        } else if (libRestEasy) {
            supportingFiles.add(new SupportingFile("JSON.mustache", invokerFolder, "JSON.java"));
            forceSerializationLibrary(SERIALIZATION_LIBRARY_JACKSON);
        } else if (libRestTemplate) {
            forceSerializationLibrary(SERIALIZATION_LIBRARY_JACKSON);
            supportingFiles.add(new SupportingFile("auth/Authentication.mustache", authFolder, "Authentication.java"));

            // Composed schemas can have the 'additionalProperties' keyword, as specified in JSON schema.
            // In principle, this should be enabled by default for all code generators. However due to limitations
            // in other code generators, support needs to be enabled on a case-by-case basis.
            // The flag below should be set for all Java libraries, but the templates need to be ported
            // one by one for each library.
            supportsAdditionalPropertiesWithComposedSchema = true;
        } else if (libWebClient) {
            forceSerializationLibrary(SERIALIZATION_LIBRARY_JACKSON);

            // Composed schemas can have the 'additionalProperties' keyword, as specified in JSON schema.
            // In principle, this should be enabled by default for all code generators. However due to limitations
            // in other code generators, support needs to be enabled on a case-by-case basis.
            // The flag below should be set for all Java libraries, but the templates need to be ported
            // one by one for each library.
            supportsAdditionalPropertiesWithComposedSchema = true;
        } else if (libRestClient) {
            forceSerializationLibrary(SERIALIZATION_LIBRARY_JACKSON);
            applyJakartaPackage();
        } else if (libVertx) {
            typeMapping.put("file", "AsyncFile");
            importMapping.put("AsyncFile", "io.vertx.core.file.AsyncFile");
            forceSerializationLibrary(SERIALIZATION_LIBRARY_JACKSON);
            apiTemplateFiles.put("apiImpl.mustache", "Impl.java");
            apiTemplateFiles.put("rxApiImpl.mustache", ".java");
            supportingFiles.remove(new SupportingFile("manifest.mustache", projectFolder, "AndroidManifest.xml"));
        } else if (libGoogleApiClient) {
            forceSerializationLibrary(SERIALIZATION_LIBRARY_JACKSON);
        } else if (libRestAssured) {
            if (getSerializationLibrary() == null) {
                LOGGER.info("No serializationLibrary configured, using '{}' as fallback", SERIALIZATION_LIBRARY_GSON);
                setSerializationLibrary(SERIALIZATION_LIBRARY_GSON);
            }
            if (SERIALIZATION_LIBRARY_JACKSON.equals(getSerializationLibrary())) {
                supportingFiles.add(new SupportingFile("JacksonObjectMapper.mustache", invokerFolder, "JacksonObjectMapper.java"));
            } else if (SERIALIZATION_LIBRARY_GSON.equals(getSerializationLibrary())) {
                supportingFiles.add(new SupportingFile("JSON.mustache", invokerFolder, "JSON.java"));
                supportingFiles.add(new SupportingFile("GsonObjectMapper.mustache", invokerFolder, "GsonObjectMapper.java"));
            }
            supportingFiles.add(new SupportingFile("Oper.mustache", apiFolder, "Oper.java"));
            additionalProperties.put("convert", new CaseFormatLambda(LOWER_CAMEL, UPPER_UNDERSCORE));
            apiTemplateFiles.put("api.mustache", ".java");
            supportingFiles.add(new SupportingFile("ResponseSpecBuilders.mustache", invokerFolder, "ResponseSpecBuilders.java"));
        } else if (libMicroprofile) {
            supportingFiles.clear(); // Don't need extra files provided by Java Codegen
            String apiExceptionFolder = (sourceFolder + File.separator + apiPackage().replace('.', File.separatorChar)).replace('/', File.separatorChar);
            String pomTemplate = mpRestClientVersions.get(microprofileRestClientVersion).pomTemplate;
            supportingFiles.add(new SupportingFile(pomTemplate, "", "pom.xml"));
            supportingFiles.add(new SupportingFile("README.mustache", "", "README.md"));
            supportingFiles.add(new SupportingFile("api_exception.mustache", apiExceptionFolder, "ApiException.java"));
            supportingFiles.add(new SupportingFile("api_exception_mapper.mustache", apiExceptionFolder, "ApiExceptionMapper.java"));
            if (getSerializationLibrary() == null) {
                LOGGER.info("No serializationLibrary configured, using '{}' as fallback", SERIALIZATION_LIBRARY_JSONB);
                setSerializationLibrary(SERIALIZATION_LIBRARY_JSONB);
            } else if (getSerializationLibrary().equals(SERIALIZATION_LIBRARY_GSON)) {
                forceSerializationLibrary(SERIALIZATION_LIBRARY_JSONB);
            }

            // currently not supported for Microprofile (neither for Jackson nor JSON-B)
            openApiNullable = false;
            additionalProperties.put(OPENAPI_NULLABLE, false);

            if (microprofileFramework.equals(MICROPROFILE_KUMULUZEE)) {
                supportingFiles.add(new SupportingFile("kumuluzee.pom.mustache", "", "pom.xml"));
                supportingFiles.add(new SupportingFile("kumuluzee.config.yaml.mustache", "src/main/resources", "config.yaml"));
                supportingFiles.add(new SupportingFile("kumuluzee.beans.xml.mustache", "src/main/resources/META-INF", "beans.xml"));
            }

            if ("3.0".equals(microprofileRestClientVersion)) {
                additionalProperties.put("microprofile3", true);
                if (getSerializationLibrary().equals(SERIALIZATION_LIBRARY_JSONB)) {
                    additionalProperties.put("jsonbPolymorphism", true);
                }
            }
        } else if (libApache) {
            forceSerializationLibrary(SERIALIZATION_LIBRARY_JACKSON);
        } else {
            LOGGER.error("Unknown library option (-l/--library): {}", getLibrary());
        }

        if (usePlayWS) {
            // remove unsupported auth
            Iterator<SupportingFile> iter = supportingFiles.iterator();
            while (iter.hasNext()) {
                SupportingFile sf = iter.next();
                if (sf.getTemplateFile().startsWith("auth/")) {
                    iter.remove();
                }
            }

            apiTemplateFiles.remove("api.mustache");
            apiTemplateFiles.put("play26/api.mustache", ".java");

            supportingFiles.add(new SupportingFile("play26/ApiClient.mustache", invokerFolder, "ApiClient.java"));
            supportingFiles.add(new SupportingFile("play26/Play26CallFactory.mustache", invokerFolder, "Play26CallFactory.java"));
            supportingFiles.add(new SupportingFile("play26/Play26CallAdapterFactory.mustache", invokerFolder,
                    "Play26CallAdapterFactory.java"));

            supportingFiles.add(new SupportingFile("play-common/auth/ApiKeyAuth.mustache", authFolder, "ApiKeyAuth.java"));
            supportingFiles.add(new SupportingFile("auth/Authentication.mustache", authFolder, "Authentication.java"));
            supportingFiles.add(new SupportingFile("Pair.mustache", invokerFolder, "Pair.java"));

            forceSerializationLibrary(SERIALIZATION_LIBRARY_JACKSON);
        }

        if (getSerializationLibrary() == null) {
            LOGGER.info("No serializationLibrary configured, using '{}' as fallback", SERIALIZATION_LIBRARY_GSON);
            setSerializationLibrary(SERIALIZATION_LIBRARY_GSON);
        }
        switch (getSerializationLibrary()) {
            case SERIALIZATION_LIBRARY_JACKSON:
                additionalProperties.put(SERIALIZATION_LIBRARY_JACKSON, "true");
                additionalProperties.remove(SERIALIZATION_LIBRARY_GSON);
                additionalProperties.remove(SERIALIZATION_LIBRARY_JSONB);
                supportingFiles.add(new SupportingFile("RFC3339DateFormat.mustache", invokerFolder, "RFC3339DateFormat.java"));
                break;
            case SERIALIZATION_LIBRARY_GSON:
                additionalProperties.put(SERIALIZATION_LIBRARY_GSON, "true");
                additionalProperties.remove(SERIALIZATION_LIBRARY_JACKSON);
                additionalProperties.remove(SERIALIZATION_LIBRARY_JSONB);
                break;
            case SERIALIZATION_LIBRARY_JSONB:
                additionalProperties.put(SERIALIZATION_LIBRARY_JSONB, "true");
                additionalProperties.remove(SERIALIZATION_LIBRARY_JACKSON);
                additionalProperties.remove(SERIALIZATION_LIBRARY_GSON);
                break;
            default:
                additionalProperties.remove(SERIALIZATION_LIBRARY_JACKSON);
                additionalProperties.remove(SERIALIZATION_LIBRARY_GSON);
                additionalProperties.remove(SERIALIZATION_LIBRARY_JSONB);
                break;
        }

        // authentication related files
        // has OAuth defined
        if (ProcessUtils.hasOAuthMethods(openAPI)) {
            // for okhttp-gson (default), check to see if OAuth is defined and included OAuth-related files accordingly
            if (libOkHttpGson) {
                supportingFiles.add(new SupportingFile("auth/OAuthOkHttpClient.mustache", authFolder, "OAuthOkHttpClient.java"));
                supportingFiles.add(new SupportingFile("auth/RetryingOAuth.mustache", authFolder, "RetryingOAuth.java"));
            }

            // google-api-client doesn't use the OpenAPI auth, because it uses Google Credential directly (HttpRequestInitializer)
            if (!(libGoogleApiClient || libRestAssured || usePlayWS || libNative || libMicroprofile)) {
                supportingFiles.add(new SupportingFile("auth/OAuth.mustache", authFolder, "OAuth.java"));
                supportingFiles.add(new SupportingFile("auth/OAuthFlow.mustache", authFolder, "OAuthFlow.java"));
            }

            // Add OauthPasswordGrant.java and OauthClientCredentialsGrant.java for feign library
            if (libFeign) {
                supportingFiles.add(new SupportingFile("auth/DefaultApi20Impl.mustache", authFolder, "DefaultApi20Impl.java"));
                supportingFiles.add(new SupportingFile("auth/OauthPasswordGrant.mustache", authFolder, "OauthPasswordGrant.java"));
                supportingFiles.add(new SupportingFile("auth/OauthClientCredentialsGrant.mustache", authFolder, "OauthClientCredentialsGrant.java"));
                supportingFiles.add(new SupportingFile("auth/ApiErrorDecoder.mustache", authFolder, "ApiErrorDecoder.java"));
            }
        }
    }

    @Override
    public OperationsMap postProcessOperationsWithModels(OperationsMap objs, List<ModelMap> allModels) {
        super.postProcessOperationsWithModels(objs, allModels);

<<<<<<< HEAD
        if (useSingleRequestParameter && (isLibrary(JERSEY2) || isLibrary(JERSEY3) || isLibrary(OKHTTP_GSON))) {
=======
        if (this.getSingleRequestParameter() && (JERSEY2.equals(getLibrary()) || JERSEY3.equals(getLibrary()) || OKHTTP_GSON.equals(getLibrary()))) {
>>>>>>> 14774f9c
            // loop through operations to set x-group-parameters extension to true if useSingleRequestParameter option is enabled
            OperationMap operations = objs.getOperations();
            if (operations != null) {
                List<CodegenOperation> ops = operations.getOperation();
                for (CodegenOperation operation : ops) {
                    if (!operation.vendorExtensions.containsKey("x-group-parameters")) {
                        operation.vendorExtensions.put("x-group-parameters", true);
                    }
                }
            }
        }

        if (isLibrary(RETROFIT_2)) {
            OperationMap operations = objs.getOperations();
            if (operations != null) {
                List<CodegenOperation> ops = operations.getOperation();
                for (CodegenOperation operation : ops) {
                    if (operation.hasConsumes == Boolean.TRUE) {
                        if (isMultipartType(operation.consumes)) {
                            operation.isMultipart = Boolean.TRUE;
                        } else {
                            operation.prioritizedContentTypes = prioritizeContentTypes(operation.consumes);
                        }
                    }

                    if (StringUtils.isNotEmpty(operation.path) && operation.path.startsWith("/")) {
                        operation.path = operation.path.substring(1);
                    }

                    // sorting operation parameters to make sure path params are parsed before query params
                    if (operation.allParams != null) {
                        sort(operation.allParams, new Comparator<CodegenParameter>() {
                            @Override
                            public int compare(CodegenParameter one, CodegenParameter another) {
                                if (one.isPathParam && another.isQueryParam) {
                                    return -1;
                                }
                                if (one.isQueryParam && another.isPathParam) {
                                    return 1;
                                }
                                return 0;
                            }
                        });
                    }
                }
            }
        }

        // camelize path variables for Feign client
        if (isLibrary(FEIGN)) {
            OperationMap operations = objs.getOperations();
            List<CodegenOperation> operationList = operations.getOperation();
            Pattern methodPattern = Pattern.compile("^(.*):([^:]*)$");
            for (CodegenOperation op : operationList) {
                String path = op.path;
                String method = "";

                // if a custom method is found at the end of the path, cut it off for later
                Matcher m = methodPattern.matcher(path);
                if (m.find()) {
                    path = m.group(1);
                    method = m.group(2);
                }

                String[] items = path.split("/", -1);

                for (int i = 0; i < items.length; ++i) {
                    if (items[i].matches("^\\{(.*)\\}$")) { // wrap in {}
                        // camelize path variable
                        items[i] = "{" + camelize(items[i].substring(1, items[i].length() - 1), LOWERCASE_FIRST_LETTER) + "}";
                    }
                }
                op.path = StringUtils.join(items, "/");
                // Replace the custom method on the path if one was found earlier
                if (!method.isEmpty()) {
                    op.path += ":" + method;
                }
            }
        }

        if (isLibrary(NATIVE) || isLibrary(APACHE)) {
            OperationMap operations = objs.getOperations();
            List<CodegenOperation> operationList = operations.getOperation();
            for (CodegenOperation op : operationList) {
                // add extension to indicate content type is `text/plain` and the response type is `String`
                if ("String".equals(op.returnType) && op.producesTextPlain()) {
                    op.vendorExtensions.put("x-java-text-plain-string", true);
                }
            }
        }

        if (isLibrary(MICROPROFILE)) {
            objs = AbstractJavaJAXRSServerCodegen.jaxrsPostProcessOperations(objs);
            if (configKeyFromClassName) {
                Map<String, Object> operations = (Map<String, Object>) objs.get("operations");
                String configKeyFromClassName = operations.get("classname")
                        .toString()
                        .replaceFirst("Api", "")
                        .toLowerCase(Locale.ROOT).concat("-api");
                operations.put("configKey", configKeyFromClassName);
            }
        }

        if (isLibrary(WEBCLIENT)) {
            OperationMap operations = objs.getOperations();
            if (operations != null) {
                List<CodegenOperation> ops = operations.getOperation();
                for (CodegenOperation operation : ops) {
                    if (!operation.vendorExtensions.containsKey(VendorExtension.X_WEBCLIENT_BLOCKING.getName()) && webclientBlockingOperations) {
                        operation.vendorExtensions.put(VendorExtension.X_WEBCLIENT_BLOCKING.getName(), true);
                    }

                    if (operation.isArray && !"string".equalsIgnoreCase(operation.returnBaseType)) {
                        operation.vendorExtensions.put(VendorExtension.X_WEBCLIENT_RETURN_EXCEPT_LIST_OF_STRING.getName(), true);
                    }
                }
            }
        }

        return objs;
    }

    @Override
    public String apiFilename(String templateName, String tag) {
        if (isLibrary(VERTX)) {
            String suffix = apiTemplateFiles().get(templateName);
            String subFolder = "";
            if (templateName.startsWith("rx")) {
                subFolder = "/rxjava";
            }
            return apiFileFolder() + subFolder + '/' + toApiFilename(tag) + suffix;
        } else {
            return super.apiFilename(templateName, tag);
        }
    }

    /**
     * Prioritizes consumes mime-type list by moving json-vendor and json mime-types up front, but
     * otherwise preserves original consumes definition order.
     * [application/vnd...+json,... application/json, ..as is..]
     *
     * @param consumes consumes mime-type list
     * @return
     */
    static List<Map<String, String>> prioritizeContentTypes(List<Map<String, String>> consumes) {
        if (consumes.size() <= 1)
            return consumes;

        List<Map<String, String>> prioritizedContentTypes = new ArrayList<>(consumes.size());

        List<Map<String, String>> jsonVendorMimeTypes = new ArrayList<>(consumes.size());
        List<Map<String, String>> jsonMimeTypes = new ArrayList<>(consumes.size());

        for (Map<String, String> consume : consumes) {
            if (isJsonVendorMimeType(consume.get(MEDIA_TYPE))) {
                jsonVendorMimeTypes.add(consume);
            } else if (isJsonMimeType(consume.get(MEDIA_TYPE))) {
                jsonMimeTypes.add(consume);
            } else
                prioritizedContentTypes.add(consume);
        }

        prioritizedContentTypes.addAll(0, jsonMimeTypes);
        prioritizedContentTypes.addAll(0, jsonVendorMimeTypes);
        return prioritizedContentTypes;
    }

    private static boolean isMultipartType(List<Map<String, String>> consumes) {
        Map<String, String> firstType = consumes.get(0);
        if (firstType != null) {
            if ("multipart/form-data".equals(firstType.get(MEDIA_TYPE))) {
                return true;
            }
        }
        return false;
    }

    @Override
    public void postProcessModelProperty(CodegenModel model, CodegenProperty property) {
        super.postProcessModelProperty(model, property);
        if (!model.isEnum) {
            //Needed imports for Jackson based libraries
            if (additionalProperties.containsKey(SERIALIZATION_LIBRARY_JACKSON)) {
                model.imports.add("JsonProperty");
                model.imports.add("JsonValue");
                model.imports.add("JsonInclude");
                model.imports.add("JsonTypeName");
            }
            if (additionalProperties.containsKey(SERIALIZATION_LIBRARY_GSON)) {
                model.imports.add("SerializedName");
                model.imports.add("TypeAdapter");
                model.imports.add("JsonAdapter");
                model.imports.add("JsonReader");
                model.imports.add("JsonWriter");
                model.imports.add("IOException");
            }
        } else { // enum class
            //Needed imports for Jackson's JsonCreator
            if (additionalProperties.containsKey(SERIALIZATION_LIBRARY_JACKSON)) {
                model.imports.add("JsonValue");
                model.imports.add("JsonCreator");
            }
        }

        if (isLibrary(MICROPROFILE)) {
            model.imports.remove("ApiModelProperty");
            model.imports.remove("ApiModel");
        }

        if (!model.isEnum) {
            // needed by all pojos, but not enums
            if (AnnotationLibrary.SWAGGER2.equals(getAnnotationLibrary())) {
                model.imports.add("Schema");
            }
        }

        if ("set".equals(property.containerType) && !JACKSON.equals(serializationLibrary)) {
            // clean-up
            model.imports.remove("JsonDeserialize");
            property.vendorExtensions.remove("x-setter-extra-annotation");
        }
    }

    @Override
    public CodegenModel fromModel(String name, Schema model) {
        CodegenModel codegenModel = super.fromModel(name, model);
        if (isLibrary(MICROPROFILE)) {
            if (codegenModel.imports.contains("ApiModel")) {
                // Remove io.swagger.annotations.ApiModel import
                codegenModel.imports.remove("ApiModel");
            }
        }

        // TODO: inverse logic. Do not add the imports unconditionally in the first place.
        if (!AnnotationLibrary.SWAGGER1.equals(getAnnotationLibrary())) {
            // Remove io.swagger.annotations.* imports
            codegenModel.imports.remove("ApiModel");
            codegenModel.imports.remove("ApiModelProperty");
        }

        if (codegenModel.description != null) {
            if (AnnotationLibrary.SWAGGER2.equals(getAnnotationLibrary())) {
                codegenModel.imports.add("Schema");
            }
        }

        return codegenModel;
    }

    @Override
    public ModelsMap postProcessModelsEnum(ModelsMap objs) {
        objs = super.postProcessModelsEnum(objs);
        //Needed import for Gson based libraries
        if (additionalProperties.containsKey(SERIALIZATION_LIBRARY_GSON)) {
            List<Map<String, String>> imports = objs.getImports();
            for (ModelMap mo : objs.getModels()) {
                CodegenModel cm = mo.getModel();
                // for enum model
                if (Boolean.TRUE.equals(cm.isEnum) && cm.allowableValues != null) {
                    cm.imports.add(importMapping.get("SerializedName"));
                    Map<String, String> item = new HashMap<String, String>();
                    item.put("import", importMapping.get("SerializedName"));
                    imports.add(item);
                }
            }
        }
        return objs;
    }

    @SuppressWarnings("unchecked")
    @Override
    public ModelsMap postProcessModels(ModelsMap objs) {
        objs = super.postProcessModels(objs);
        List<ModelMap> models = objs.getModels();

        if (additionalProperties.containsKey(SERIALIZATION_LIBRARY_JACKSON)) {
            List<Map<String, String>> imports = objs.getImports();
            for (ModelMap mo : models) {
                CodegenModel cm = mo.getModel();
                boolean addNullableImports = false;

                for (CodegenProperty var : cm.vars) {
                    addNullableImports = isAddNullableImports(cm, addNullableImports, var);
                    if (Boolean.TRUE.equals(var.getVendorExtensions().get("x-enum-as-string"))) {
                        // treat enum string as just string
                        var.datatypeWithEnum = var.dataType;

                        if (StringUtils.isNotEmpty(var.defaultValue)) { // has default value
                            String defaultValue = var.defaultValue.substring(var.defaultValue.lastIndexOf('.') + 1);
                            for (Map<String, Object> enumVars : (List<Map<String, Object>>) var.getAllowableValues().get("enumVars")) {
                                if (defaultValue.equals(enumVars.get("name"))) {
                                    // update default to use the string directly instead of enum string
                                    var.defaultValue = (String) enumVars.get("value");
                                }
                            }
                        }

                        // add import for Set, HashSet
                        cm.imports.add("Set");
                        Map<String, String> importsSet = new HashMap<>();
                        importsSet.put("import", "java.util.Set");
                        imports.add(importsSet);
                        Map<String, String> importsHashSet = new HashMap<>();
                        importsHashSet.put("import", "java.util.HashSet");
                        imports.add(importsHashSet);
                    }

                }

                if (addNullableImports) {
                    Map<String, String> imports2Classnames = new HashMap<>();
                    imports2Classnames.put("JsonNullable", "org.openapitools.jackson.nullable.JsonNullable");
                    imports2Classnames.put("NoSuchElementException", "java.util.NoSuchElementException");
                    imports2Classnames.put("JsonIgnore", "com.fasterxml.jackson.annotation.JsonIgnore");
                    addImports(imports, cm, imports2Classnames);
                }
            }
        }

        // add implements for serializable/parcelable to all models
        for (ModelMap mo : models) {
            CodegenModel cm = mo.getModel();

            cm.getVendorExtensions().putIfAbsent("x-implements", new ArrayList<String>());
            if (isLibrary(JERSEY2) || isLibrary(JERSEY3) || isLibrary(NATIVE) || isLibrary(OKHTTP_GSON)) {
                if (cm.oneOf != null && !cm.oneOf.isEmpty() && cm.oneOf.contains("ModelNull")) {
                    // if oneOf contains "null" type
                    cm.isNullable = true;
                    cm.oneOf.remove("ModelNull");
                }

                if (cm.anyOf != null && !cm.anyOf.isEmpty() && cm.anyOf.contains("ModelNull")) {
                    // if anyOf contains "null" type
                    cm.isNullable = true;
                    cm.anyOf.remove("ModelNull");
                }
            }
            if (this.parcelableModel) {
                ((ArrayList<String>) cm.getVendorExtensions().get("x-implements")).add("Parcelable");
            }
        }

        return objs;
    }

    @Override
    protected boolean isConstructorWithAllArgsAllowed(CodegenModel codegenModel) {
        // implementation detail: allVars is not reliable if openapiNormalizer.REFACTOR_ALLOF_WITH_PROPERTIES_ONLY is disabled
        if (codegenModel.readOnlyVars.size() != codegenModel.vars.size() + codegenModel.parentVars.size()) {
            return super.isConstructorWithAllArgsAllowed(codegenModel);
        }
        return false;
    }

    public boolean getUseOneOfDiscriminatorLookup() {
        return this.useOneOfDiscriminatorLookup;
    }

    public boolean getSingleRequestParameter() {
        return "true".equals(getUseSingleRequestParameter()) || "static".equals(getUseSingleRequestParameter());
    }

    public boolean getStaticRequest() {
        return "static".equals(this.getUseSingleRequestParameter());
    }

    private String getUseSingleRequestParameter() {
        return useSingleRequestParameter;
    }

    public void setUseRxJava(boolean useRxJava) {
        this.useRxJava = useRxJava;
        doNotUseRx = false;
    }

    public void setUseRxJava2(boolean useRxJava2) {
        this.useRxJava2 = useRxJava2;
        doNotUseRx = false;
    }

    public void setUseRxJava3(boolean useRxJava3) {
        this.useRxJava3 = useRxJava3;
        doNotUseRx = false;
    }

    public void setCaseInsensitiveResponseHeaders(final Boolean caseInsensitiveResponseHeaders) {
        this.caseInsensitiveResponseHeaders = caseInsensitiveResponseHeaders;
    }

    public void setSerializationLibrary(String serializationLibrary) {
        if (StringUtils.isBlank(serializationLibrary)) {
            throw new IllegalArgumentException("Unexpected serializationLibrary value: " + serializationLibrary);
        }
        switch(serializationLibrary.toLowerCase()) {    // is this even needed?  i.e., do we support MixEd-CaSE serialization library names?
            case SERIALIZATION_LIBRARY_JACKSON:
                this.serializationLibrary = SERIALIZATION_LIBRARY_JACKSON;
                this.jackson = true;
                break;
            case SERIALIZATION_LIBRARY_GSON:
                this.serializationLibrary = SERIALIZATION_LIBRARY_GSON;
                this.jackson = false;
                break;
            case SERIALIZATION_LIBRARY_JSONB:
                this.serializationLibrary = SERIALIZATION_LIBRARY_JSONB;
                this.jackson = false;
                break;
            default:
                throw new IllegalArgumentException("Unexpected serializationLibrary value: " + serializationLibrary);
        }
    }

    public void forceSerializationLibrary(String serializationLibrary) {
        if (this.serializationLibrary != null && !this.serializationLibrary.equals(serializationLibrary)) {
            LOGGER.warn("The configured serializationLibrary '{}', is not supported by the library: '{}', switching back to: {}",
                    this.serializationLibrary, getLibrary(), serializationLibrary);
        }
        setSerializationLibrary(serializationLibrary);
    }

    @Override
    public Map<String, Object> postProcessSupportingFileData(Map<String, Object> objs) {
        generateYAMLSpecFile(objs);
        return super.postProcessSupportingFileData(objs);
    }

    @Override
    public String toApiVarName(String name) {
        String apiVarName = super.toApiVarName(name);
        if (reservedWords.contains(apiVarName)) {
            apiVarName = escapeReservedWord(apiVarName);
        }
        return apiVarName;
    }

    @Override
    public void addImportsToOneOfInterface(List<Map<String, String>> imports) {
        for (String i : Arrays.asList("JsonSubTypes", "JsonTypeInfo", "JsonIgnoreProperties")) {
            Map<String, String> oneImport = new HashMap<>();
            oneImport.put("import", importMapping.get(i));
            if (!imports.contains(oneImport)) {
                imports.add(oneImport);
            }
        }
    }

    @Override
    public List<VendorExtension> getSupportedVendorExtensions() {
        List<VendorExtension> extensions = super.getSupportedVendorExtensions();
        extensions.add(VendorExtension.X_WEBCLIENT_BLOCKING);
        return extensions;
    }
}<|MERGE_RESOLUTION|>--- conflicted
+++ resolved
@@ -22,6 +22,7 @@
 import lombok.AccessLevel;
 import lombok.Getter;
 import lombok.Setter;
+import lombok.extern.slf4j.Slf4j;
 import org.apache.commons.lang3.BooleanUtils;
 import org.apache.commons.lang3.StringUtils;
 import org.openapitools.codegen.*;
@@ -51,12 +52,11 @@
 import static org.openapitools.codegen.utils.CamelizeOption.LOWERCASE_FIRST_LETTER;
 import static org.openapitools.codegen.utils.StringUtils.camelize;
 
+@Slf4j
 public class JavaClientCodegen extends AbstractJavaCodegen
         implements BeanValidationFeatures, PerformBeanValidationFeatures, GzipFeatures {
 
     static final String MEDIA_TYPE = "mediaType";
-
-    private final Logger LOGGER = LoggerFactory.getLogger(JavaClientCodegen.class);
 
     public static final String USE_RX_JAVA2 = "useRxJava2";
     public static final String USE_RX_JAVA3 = "useRxJava3";
@@ -254,31 +254,24 @@
         cliOptions.add(CliOption.newBoolean(CodegenConstants.USE_ONEOF_DISCRIMINATOR_LOOKUP,
                 CodegenConstants.USE_ONEOF_DISCRIMINATOR_LOOKUP_DESC + " Only jersey2, jersey3, native, okhttp-gson support this option."));
         cliOptions.add(CliOption.newString(MICROPROFILE_REST_CLIENT_VERSION, "Version of MicroProfile Rest Client API."));
-<<<<<<< HEAD
-        cliOptions.add(CliOption.newBoolean(CodegenConstants.USE_SINGLE_REQUEST_PARAMETER,
-                "Setting this property to true will generate functions with a single argument containing all API endpoint " +
-                        "parameters instead of one argument per parameter. ONLY jersey2, jersey3, okhttp-gson, microprofile, " +
-                        "Spring RestClient, Spring WebClient support this option."));
-        cliOptions.add(CliOption.newBoolean(WEBCLIENT_BLOCKING_OPERATIONS, "Making all WebClient operations blocking(sync). " +
-                "Note that if on operation 'x-webclient-blocking: false' then such operation won't be sync",
-                this.webclientBlockingOperations));
+        cliOptions.add(CliOption.newString(CodegenConstants.USE_SINGLE_REQUEST_PARAMETER,
+            "Setting this property to \"true\" will generate functions with a single argument "
+                + "containing all API endpoint parameters instead of one argument per parameter. "
+                + "ONLY jersey2, jersey3, okhttp-gson, microprofile, Spring RestClient, Spring WebClient support this option. "
+                + "Setting this property to \"static\" does the same as \"true\", but also makes the generated arguments class static. "
+                + "Only WebClient supports this option.").defaultValue("false"));
+        cliOptions.add(CliOption.newBoolean(WEBCLIENT_BLOCKING_OPERATIONS,
+            "Making all WebClient operations blocking(sync). Note that if on operation "
+                + "'x-webclient-blocking: false' then such operation won't be sync", this.webclientBlockingOperations));
         cliOptions.add(CliOption.newBoolean(GENERATE_CLIENT_AS_BEAN,
-                "For resttemplate, configure whether to create `ApiClient.java` and Apis clients as bean (with `@Component` annotation).",
-                this.generateClientAsBean));
-        cliOptions.add(CliOption.newBoolean(SUPPORT_URL_QUERY, "Generate toUrlQueryString in POJO (default to true). " +
-                "Available on `native`, `apache-httpclient` libraries."));
-        cliOptions.add(CliOption.newBoolean(USE_ENUM_CASE_INSENSITIVE, "Use `equalsIgnoreCase` when String for enum comparison",
-                useEnumCaseInsensitive));
-        cliOptions.add(CliOption.newBoolean(FAIL_ON_UNKNOWN_PROPERTIES, "Fail Jackson de-serialization on unknown properties",
-                this.failOnUnknownProperties));
-=======
-        cliOptions.add(CliOption.newString(CodegenConstants.USE_SINGLE_REQUEST_PARAMETER, "Setting this property to \"true\" will generate functions with a single argument containing all API endpoint parameters instead of one argument per parameter. ONLY jersey2, jersey3, okhttp-gson, microprofile, Spring RestClient, Spring WebClient support this option. Setting this property to \"static\" does the same as \"true\", but also makes the generated arguments class static. Only WebClient supports this option.").defaultValue("false"));
-        cliOptions.add(CliOption.newBoolean(WEBCLIENT_BLOCKING_OPERATIONS, "Making all WebClient operations blocking(sync). Note that if on operation 'x-webclient-blocking: false' then such operation won't be sync", this.webclientBlockingOperations));
-        cliOptions.add(CliOption.newBoolean(GENERATE_CLIENT_AS_BEAN, "For resttemplate, configure whether to create `ApiClient.java` and Apis clients as bean (with `@Component` annotation).", this.generateClientAsBean));
-        cliOptions.add(CliOption.newBoolean(SUPPORT_URL_QUERY, "Generate toUrlQueryString in POJO (default to true). Available on `native`, `apache-httpclient` libraries."));
-        cliOptions.add(CliOption.newBoolean(USE_ENUM_CASE_INSENSITIVE, "Use `equalsIgnoreCase` when String for enum comparison", useEnumCaseInsensitive));
-        cliOptions.add(CliOption.newBoolean(FAIL_ON_UNKNOWN_PROPERTIES, "Fail Jackson de-serialization on unknown properties", this.failOnUnknownProperties));
->>>>>>> 14774f9c
+            "For resttemplate, configure whether to create `ApiClient.java` and Apis clients as bean (with `@Component` annotation).",
+            this.generateClientAsBean));
+        cliOptions.add(CliOption.newBoolean(SUPPORT_URL_QUERY,
+            "Generate toUrlQueryString in POJO (default to true). Available on `native`, `apache-httpclient` libraries."));
+        cliOptions.add(CliOption.newBoolean(USE_ENUM_CASE_INSENSITIVE,
+            "Use `equalsIgnoreCase` when String for enum comparison", useEnumCaseInsensitive));
+        cliOptions.add(CliOption.newBoolean(FAIL_ON_UNKNOWN_PROPERTIES,
+            "Fail Jackson de-serialization on unknown properties", this.failOnUnknownProperties));
 
         supportedLibraries.put(APACHE, "HTTP client: Apache httpclient 5.2.1. JSON processing: Jackson 2.17.1");
         supportedLibraries.put(FEIGN, "HTTP client: OpenFeign 13.2.1. JSON processing: Jackson 2.17.1 or Gson 2.10.1");
@@ -389,7 +382,7 @@
 
         // RxJava
         if (additionalProperties.containsKey(USE_RX_JAVA2) && additionalProperties.containsKey(USE_RX_JAVA3)) {
-            LOGGER.warn("You specified all RxJava versions 2 and 3 but they are mutually exclusive. Defaulting to v3.");
+            log.warn("You specified all RxJava versions 2 and 3 but they are mutually exclusive. Defaulting to v3.");
             convertPropertyToBooleanAndWriteBack(USE_RX_JAVA3, this::setUseRxJava3);
             writePropertyBack(USE_RX_JAVA2, false);
             } else {
@@ -564,7 +557,7 @@
 
         if (libFeign) {
             if (getSerializationLibrary() == null) {
-                LOGGER.info("No serializationLibrary configured, using '{}' as fallback", SERIALIZATION_LIBRARY_JACKSON);
+                log.info("No serializationLibrary configured, using '{}' as fallback", SERIALIZATION_LIBRARY_JACKSON);
                 setSerializationLibrary(SERIALIZATION_LIBRARY_JACKSON);
             }
             if (SERIALIZATION_LIBRARY_JACKSON.equals(getSerializationLibrary())) {
@@ -682,7 +675,7 @@
             forceSerializationLibrary(SERIALIZATION_LIBRARY_JACKSON);
         } else if (libRestAssured) {
             if (getSerializationLibrary() == null) {
-                LOGGER.info("No serializationLibrary configured, using '{}' as fallback", SERIALIZATION_LIBRARY_GSON);
+                log.info("No serializationLibrary configured, using '{}' as fallback", SERIALIZATION_LIBRARY_GSON);
                 setSerializationLibrary(SERIALIZATION_LIBRARY_GSON);
             }
             if (SERIALIZATION_LIBRARY_JACKSON.equals(getSerializationLibrary())) {
@@ -704,7 +697,7 @@
             supportingFiles.add(new SupportingFile("api_exception.mustache", apiExceptionFolder, "ApiException.java"));
             supportingFiles.add(new SupportingFile("api_exception_mapper.mustache", apiExceptionFolder, "ApiExceptionMapper.java"));
             if (getSerializationLibrary() == null) {
-                LOGGER.info("No serializationLibrary configured, using '{}' as fallback", SERIALIZATION_LIBRARY_JSONB);
+                log.info("No serializationLibrary configured, using '{}' as fallback", SERIALIZATION_LIBRARY_JSONB);
                 setSerializationLibrary(SERIALIZATION_LIBRARY_JSONB);
             } else if (getSerializationLibrary().equals(SERIALIZATION_LIBRARY_GSON)) {
                 forceSerializationLibrary(SERIALIZATION_LIBRARY_JSONB);
@@ -729,7 +722,7 @@
         } else if (libApache) {
             forceSerializationLibrary(SERIALIZATION_LIBRARY_JACKSON);
         } else {
-            LOGGER.error("Unknown library option (-l/--library): {}", getLibrary());
+            log.error("Unknown library option (-l/--library): {}", getLibrary());
         }
 
         if (usePlayWS) {
@@ -758,7 +751,7 @@
         }
 
         if (getSerializationLibrary() == null) {
-            LOGGER.info("No serializationLibrary configured, using '{}' as fallback", SERIALIZATION_LIBRARY_GSON);
+            log.info("No serializationLibrary configured, using '{}' as fallback", SERIALIZATION_LIBRARY_GSON);
             setSerializationLibrary(SERIALIZATION_LIBRARY_GSON);
         }
         switch (getSerializationLibrary()) {
@@ -814,11 +807,7 @@
     public OperationsMap postProcessOperationsWithModels(OperationsMap objs, List<ModelMap> allModels) {
         super.postProcessOperationsWithModels(objs, allModels);
 
-<<<<<<< HEAD
-        if (useSingleRequestParameter && (isLibrary(JERSEY2) || isLibrary(JERSEY3) || isLibrary(OKHTTP_GSON))) {
-=======
-        if (this.getSingleRequestParameter() && (JERSEY2.equals(getLibrary()) || JERSEY3.equals(getLibrary()) || OKHTTP_GSON.equals(getLibrary()))) {
->>>>>>> 14774f9c
+        if (this.getSingleRequestParameter() && (isLibrary(JERSEY2) || isLibrary(JERSEY3) || isLibrary(OKHTTP_GSON))) {
             // loop through operations to set x-group-parameters extension to true if useSingleRequestParameter option is enabled
             OperationMap operations = objs.getOperations();
             if (operations != null) {
@@ -1232,7 +1221,7 @@
 
     public void forceSerializationLibrary(String serializationLibrary) {
         if (this.serializationLibrary != null && !this.serializationLibrary.equals(serializationLibrary)) {
-            LOGGER.warn("The configured serializationLibrary '{}', is not supported by the library: '{}', switching back to: {}",
+            log.warn("The configured serializationLibrary '{}', is not supported by the library: '{}', switching back to: {}",
                     this.serializationLibrary, getLibrary(), serializationLibrary);
         }
         setSerializationLibrary(serializationLibrary);
