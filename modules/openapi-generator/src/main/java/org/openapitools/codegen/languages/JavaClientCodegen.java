--- conflicted
+++ resolved
@@ -56,14 +56,11 @@
     public static final String USE_PLAY_WS = "usePlayWS";
     public static final String PLAY_VERSION = "playVersion";
     public static final String FEIGN_VERSION = "feignVersion";
-<<<<<<< HEAD
     public static final String FEIGN_HTTP_CLIENT = "feignHttpClient";
     public static final String FEIGN_DEFAULT_HTTP_CLIENT = "default";
     public static final String FEIGN_APACHE_HTTP_CLIENT = "apacheHttpClient";
     public static final String[] FEIGN_SUPPORTED_HTTP_CLIENTS = new String[]{FEIGN_DEFAULT_HTTP_CLIENT, FEIGN_APACHE_HTTP_CLIENT};
-=======
     public static final String ASYNC_NATIVE = "asyncNative";
->>>>>>> 6b877efe
     public static final String PARCELABLE_MODEL = "parcelableModel";
     public static final String USE_RUNTIME_EXCEPTION = "useRuntimeException";
     public static final String USE_REFLECTION_EQUALS_HASHCODE = "useReflectionEqualsHashCode";
@@ -103,11 +100,8 @@
     protected boolean usePlayWS = false;
     protected String playVersion = PLAY_26;
     protected String feignVersion = FEIGN_10;
-<<<<<<< HEAD
     protected String feignHttpClient = FEIGN_DEFAULT_HTTP_CLIENT;
-=======
     protected boolean asyncNative = false;
->>>>>>> 6b877efe
     protected boolean parcelableModel = false;
     protected boolean useBeanValidation = false;
     protected boolean performBeanValidation = false;
@@ -269,17 +263,12 @@
         }
         additionalProperties.put(PLAY_VERSION, playVersion);
 
-<<<<<<< HEAD
-        // OpenFeign version
-=======
         // default to feign 10.x
->>>>>>> 6b877efe
         if (additionalProperties.containsKey(FEIGN_VERSION)) {
             once(LOGGER).warn("feignVersion has been deprecated. 10.x is the default.");
         }
         additionalProperties.put(FEIGN_VERSION, feignVersion);
 
-<<<<<<< HEAD
         // OpenFeign httpClient
         if (additionalProperties.containsKey(FEIGN_HTTP_CLIENT)) {
             this.setFeignHttpClient(additionalProperties.get(FEIGN_HTTP_CLIENT).toString());
@@ -288,11 +277,10 @@
             }
         }
         additionalProperties.put("useApacheHttpClient", feignHttpClient.equals(FEIGN_APACHE_HTTP_CLIENT));
-=======
+
         if (additionalProperties.containsKey(ASYNC_NATIVE)) {
             this.setAsyncNative(convertPropertyToBooleanAndWriteBack(ASYNC_NATIVE));
         }
->>>>>>> 6b877efe
 
         if (additionalProperties.containsKey(PARCELABLE_MODEL)) {
             this.setParcelableModel(Boolean.valueOf(additionalProperties.get(PARCELABLE_MODEL).toString()));
@@ -854,7 +842,7 @@
         this.useRxJava2 = useRxJava2;
         doNotUseRx = false;
     }
-    
+
     public void setUseRxJava3(boolean useRxJava3) {
         this.useRxJava3 = useRxJava3;
         doNotUseRx = false;
@@ -876,13 +864,12 @@
         this.feignVersion = feignVersion;
     }
 
-<<<<<<< HEAD
     public void setFeignHttpClient(String feignHttpClient) {
         this.feignHttpClient = feignHttpClient;
-=======
+    }
+
     public void setAsyncNative(boolean asyncNative) {
         this.asyncNative = asyncNative;
->>>>>>> 6b877efe
     }
 
     public void setParcelableModel(boolean parcelableModel) {
