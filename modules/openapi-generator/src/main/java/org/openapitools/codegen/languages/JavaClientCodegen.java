/*
 * Copyright 2018 OpenAPI-Generator Contributors (https://openapi-generator.tech)
 * Copyright 2018 SmartBear Software
 *
 * Licensed under the Apache License, Version 2.0 (the "License");
 * you may not use this file except in compliance with the License.
 * You may obtain a copy of the License at
 *
 *     https://www.apache.org/licenses/LICENSE-2.0
 *
 * Unless required by applicable law or agreed to in writing, software
 * distributed under the License is distributed on an "AS IS" BASIS,
 * WITHOUT WARRANTIES OR CONDITIONS OF ANY KIND, either express or implied.
 * See the License for the specific language governing permissions and
 * limitations under the License.
 */

package org.openapitools.codegen.languages;

import io.swagger.v3.oas.models.Operation;
import io.swagger.v3.oas.models.media.Schema;
import lombok.AccessLevel;
import lombok.Getter;
import lombok.Setter;
import org.apache.commons.lang3.StringUtils;
import org.openapitools.codegen.*;
import org.openapitools.codegen.languages.features.BeanValidationFeatures;
import org.openapitools.codegen.languages.features.GzipFeatures;
import org.openapitools.codegen.languages.features.PerformBeanValidationFeatures;
import org.openapitools.codegen.meta.features.DocumentationFeature;
import org.openapitools.codegen.meta.features.GlobalFeature;
import org.openapitools.codegen.meta.features.SecurityFeature;
import org.openapitools.codegen.model.ModelMap;
import org.openapitools.codegen.model.ModelsMap;
import org.openapitools.codegen.model.OperationMap;
import org.openapitools.codegen.model.OperationsMap;
import org.openapitools.codegen.templating.mustache.CaseFormatLambda;
import org.openapitools.codegen.utils.ProcessUtils;
import org.slf4j.Logger;
import org.slf4j.LoggerFactory;

import java.io.File;
import java.util.*;
import java.util.regex.Matcher;
import java.util.regex.Pattern;

import static com.google.common.base.CaseFormat.LOWER_CAMEL;
import static com.google.common.base.CaseFormat.UPPER_UNDERSCORE;
import static java.util.Collections.sort;
import static org.openapitools.codegen.utils.CamelizeOption.LOWERCASE_FIRST_LETTER;
import static org.openapitools.codegen.utils.StringUtils.camelize;

public class JavaClientCodegen extends AbstractJavaCodegen
        implements BeanValidationFeatures, PerformBeanValidationFeatures, GzipFeatures {

    static final String MEDIA_TYPE = "mediaType";

    private final Logger LOGGER = LoggerFactory.getLogger(JavaClientCodegen.class);

    public static final String USE_RX_JAVA2 = "useRxJava2";
    public static final String USE_RX_JAVA3 = "useRxJava3";
    public static final String DO_NOT_USE_RX = "doNotUseRx";
    public static final String USE_PLAY_WS = "usePlayWS";
    public static final String ASYNC_NATIVE = "asyncNative";
    public static final String CONFIG_KEY = "configKey";
    public static final String CONFIG_KEY_FROM_CLASS_NAME = "configKeyFromClassName";
    public static final String PARCELABLE_MODEL = "parcelableModel";
    public static final String USE_RUNTIME_EXCEPTION = "useRuntimeException";
    public static final String USE_REFLECTION_EQUALS_HASHCODE = "useReflectionEqualsHashCode";
    public static final String CASE_INSENSITIVE_RESPONSE_HEADERS = "caseInsensitiveResponseHeaders";
    public static final String MICROPROFILE_FRAMEWORK = "microprofileFramework";
    public static final String MICROPROFILE_MUTINY = "microprofileMutiny";
    public static final String MICROPROFILE_GLOBAL_EXCEPTION_MAPPER = "microprofileGlobalExceptionMapper";
    public static final String MICROPROFILE_REGISTER_EXCEPTION_MAPPER = "microprofileRegisterExceptionMapper";
    public static final String USE_ABSTRACTION_FOR_FILES = "useAbstractionForFiles";
    public static final String DYNAMIC_OPERATIONS = "dynamicOperations";
    public static final String SUPPORT_STREAMING = "supportStreaming";
    public static final String SUPPORT_URL_QUERY = "supportUrlQuery";
    public static final String GRADLE_PROPERTIES = "gradleProperties";
    public static final String ERROR_OBJECT_TYPE = "errorObjectType";

    public static final String FEIGN = "feign";
    public static final String FEIGN_HC5 = "feign-hc5";
    public static final String GOOGLE_API_CLIENT = "google-api-client";
    public static final String JERSEY2 = "jersey2";
    public static final String JERSEY3 = "jersey3";
    public static final String NATIVE = "native";
    public static final String OKHTTP_GSON = "okhttp-gson";
    public static final String RESTEASY = "resteasy";
    public static final String RESTTEMPLATE = "resttemplate";
    public static final String WEBCLIENT = "webclient";
    public static final String RESTCLIENT = "restclient";
    public static final String REST_ASSURED = "rest-assured";
    public static final String RETROFIT_2 = "retrofit2";
    public static final String VERTX = "vertx";
    public static final String MICROPROFILE = "microprofile";
    public static final String APACHE = "apache-httpclient";
    public static final String MICROPROFILE_REST_CLIENT_VERSION = "microprofileRestClientVersion";
    public static final String MICROPROFILE_REST_CLIENT_DEFAULT_VERSION = "2.0";
    public static final String MICROPROFILE_REST_CLIENT_DEFAULT_ROOT_PACKAGE = "javax";
    public static final String MICROPROFILE_DEFAULT = "default";
    public static final String MICROPROFILE_KUMULUZEE = "kumuluzee";
    public static final String WEBCLIENT_BLOCKING_OPERATIONS = "webclientBlockingOperations";
    public static final String USE_ENUM_CASE_INSENSITIVE = "useEnumCaseInsensitive";
    public static final String FAIL_ON_UNKNOWN_PROPERTIES = "failOnUnknownProperties";
    public static final String SUPPORT_VERTX_FUTURE = "supportVertxFuture";
    public static final String USE_SEALED_ONE_OF_INTERFACES = "useSealedOneOfInterfaces";

    // Internal configurations
    public static final String SINGLE_REQUEST_PARAMETER = "singleRequestParameter";
    public static final String STATIC_REQUEST = "staticRequest";
    public static final String JAVA_17 = "java17";

    public static final String SERIALIZATION_LIBRARY_GSON = "gson";
    public static final String SERIALIZATION_LIBRARY_JACKSON = "jackson";
    public static final String SERIALIZATION_LIBRARY_JSONB = "jsonb";

    public static final String GENERATE_CLIENT_AS_BEAN = "generateClientAsBean";

    protected String gradleWrapperPackage = "gradle.wrapper";
    protected boolean useRxJava = false;
    protected boolean useRxJava2 = false;
    protected boolean useRxJava3 = false;
    // backwards compatibility for openapi configs that specify neither rx1 nor rx2
    // (mustache does not allow for boolean operators so we need this extra field)
    @Setter protected boolean doNotUseRx = true;
    @Setter protected boolean usePlayWS = false;
    @Setter protected String microprofileFramework = MICROPROFILE_DEFAULT;
    @Setter protected String microprofileRestClientVersion = MICROPROFILE_REST_CLIENT_DEFAULT_VERSION;
    @Setter protected boolean microprofileMutiny = false;
    @Setter protected boolean microProfileGlobalExceptionMapper = true;
    @Setter protected boolean microProfileRegisterExceptionMapper = true;
    @Setter protected String configKey = null;
    @Setter(AccessLevel.PRIVATE) protected boolean configKeyFromClassName = false;

    @Setter protected boolean asyncNative = false;
    @Setter protected boolean parcelableModel = false;
    @Setter protected boolean performBeanValidation = false;
    @Setter protected boolean useGzipFeature = false;
    @Setter protected boolean useRuntimeException = false;
    @Setter protected boolean useReflectionEqualsHashCode = false;
    protected boolean caseInsensitiveResponseHeaders = false;
    @Setter protected boolean useAbstractionForFiles = false;
    @Setter protected boolean dynamicOperations = false;
    @Setter protected boolean supportStreaming = false;
    @Setter protected boolean withAWSV4Signature = false;
    @Setter protected String gradleProperties;
    @Setter protected String errorObjectType;
    @Getter @Setter protected boolean failOnUnknownProperties = false;
    @Setter protected boolean supportVertxFuture = false;
    @Setter protected boolean useSealedOneOfInterfaces = false;
    protected String authFolder;
    /**
     * Serialization library.
     */
    @Getter protected String serializationLibrary = null;
    @Setter protected boolean useOneOfDiscriminatorLookup = false; // use oneOf discriminator's mapping for model lookup
    protected String rootJavaEEPackage;
    protected Map<String, MpRestClientVersion> mpRestClientVersions = new LinkedHashMap<>();
    @Setter(AccessLevel.PRIVATE) protected String useSingleRequestParameter = "false";
    protected boolean webclientBlockingOperations = false;
    @Setter protected boolean generateClientAsBean = false;
    @Setter protected boolean useEnumCaseInsensitive = false;

    @Setter protected int maxAttemptsForRetry = 1;
    @Setter protected long waitTimeMillis = 10l;

    private static class MpRestClientVersion {
        public final String rootPackage;
        public final String pomTemplate;

        public MpRestClientVersion(String rootPackage, String pomTemplate) {
            this.rootPackage = rootPackage;
            this.pomTemplate = pomTemplate;
        }
    }

    @Override
    public DocumentationProvider defaultDocumentationProvider() {
        return DocumentationProvider.SOURCE;
    }

    @Override
    public List<DocumentationProvider> supportedDocumentationProvider() {
        List<DocumentationProvider> documentationProviders = new ArrayList<>();
        documentationProviders.add(DocumentationProvider.NONE);
        documentationProviders.add(DocumentationProvider.SOURCE);
        return documentationProviders;
    }

    @Override
    public List<AnnotationLibrary> supportedAnnotationLibraries() {
        List<AnnotationLibrary> annotationLibraries = new ArrayList<>();
        annotationLibraries.add(AnnotationLibrary.NONE);
        annotationLibraries.add(AnnotationLibrary.SWAGGER1);
        annotationLibraries.add(AnnotationLibrary.SWAGGER2);
        return annotationLibraries;
    }

    public JavaClientCodegen() {
        super();

        // TODO: Move GlobalFeature.ParameterizedServer to library: jersey after moving featureSet to generatorMetadata
        modifyFeatureSet(features -> features
                .includeDocumentationFeatures(DocumentationFeature.Readme)
                .includeGlobalFeatures(GlobalFeature.ParameterizedServer)
                .includeSecurityFeatures(SecurityFeature.OAuth2_AuthorizationCode,
                        SecurityFeature.OAuth2_ClientCredentials,
                        SecurityFeature.OAuth2_Password,
                        SecurityFeature.SignatureAuth,//jersey only
                        SecurityFeature.AWSV4Signature)//okhttp-gson only
        );

        outputFolder = "generated-code" + File.separator + "java";
        embeddedTemplateDir = templateDir = "Java";
        invokerPackage = "org.openapitools.client";
        artifactId = "openapi-java-client";
        apiPackage = "org.openapitools.client.api";
        modelPackage = "org.openapitools.client.model";
        rootJavaEEPackage = MICROPROFILE_REST_CLIENT_DEFAULT_ROOT_PACKAGE;

        // cliOptions default redefinition need to be updated
        updateOption(CodegenConstants.INVOKER_PACKAGE, this.getInvokerPackage());
        updateOption(CodegenConstants.ARTIFACT_ID, this.getArtifactId());
        updateOption(CodegenConstants.API_PACKAGE, apiPackage);
        updateOption(CodegenConstants.MODEL_PACKAGE, modelPackage);

        modelTestTemplateFiles.put("model_test.mustache", ".java");

        cliOptions.add(CliOption.newBoolean(USE_RX_JAVA2, "Whether to use the RxJava2 adapter with the retrofit2 library. IMPORTANT: This option has been deprecated."));
        cliOptions.add(CliOption.newBoolean(USE_RX_JAVA3, "Whether to use the RxJava3 adapter with the retrofit2 library. IMPORTANT: This option has been deprecated."));
        cliOptions.add(CliOption.newBoolean(PARCELABLE_MODEL, "Whether to generate models for Android that implement Parcelable with the okhttp-gson library."));
        cliOptions.add(CliOption.newBoolean(USE_PLAY_WS, "Use Play! Async HTTP client (Play WS API)"));
        cliOptions.add(CliOption.newBoolean(USE_BEANVALIDATION, "Use BeanValidation API annotations"));
        cliOptions.add(CliOption.newBoolean(PERFORM_BEANVALIDATION, "Perform BeanValidation"));
        cliOptions.add(CliOption.newBoolean(USE_GZIP_FEATURE, "Send gzip-encoded requests"));
        cliOptions.add(CliOption.newBoolean(USE_RUNTIME_EXCEPTION, "Use RuntimeException instead of Exception. Only jersey2, jersey3, okhttp-gson, vertx, microprofile support this option."));
        cliOptions.add(CliOption.newBoolean(ASYNC_NATIVE, "If true, async handlers will be used, instead of the sync version"));
        cliOptions.add(CliOption.newBoolean(USE_REFLECTION_EQUALS_HASHCODE, "Use org.apache.commons.lang3.builder for equals and hashCode in the models. WARNING: This will fail under a security manager, unless the appropriate permissions are set up correctly and also there's potential performance impact."));
        cliOptions.add(CliOption.newBoolean(CASE_INSENSITIVE_RESPONSE_HEADERS, "Make API response's headers case-insensitive. Available on " + OKHTTP_GSON + ", " + JERSEY2 + " libraries"));
        cliOptions.add(CliOption.newString(MICROPROFILE_FRAMEWORK, "Framework for microprofile. Possible values \"kumuluzee\""));
        cliOptions.add(CliOption.newString(MICROPROFILE_MUTINY, "Whether to use async types for microprofile (currently only Smallrye Mutiny is supported)."));
        cliOptions.add(CliOption.newString(MICROPROFILE_REGISTER_EXCEPTION_MAPPER, "Should generated API Clients be annotated with @RegisterProvider(ApiExceptionMapper.class).").defaultValue("true"));
        cliOptions.add(CliOption.newString(MICROPROFILE_GLOBAL_EXCEPTION_MAPPER, "Should ApiExceptionMapper be annotated with @Provider making it a global exception mapper").defaultValue("true"));
        cliOptions.add(CliOption.newBoolean(USE_ABSTRACTION_FOR_FILES, "Use alternative types instead of java.io.File to allow passing bytes without a file on disk. Available on resttemplate, webclient, restclient, libraries"));
        cliOptions.add(CliOption.newBoolean(DYNAMIC_OPERATIONS, "Generate operations dynamically at runtime from an OAS", this.dynamicOperations));
        cliOptions.add(CliOption.newBoolean(SUPPORT_STREAMING, "Support streaming endpoint (beta)", this.supportStreaming));
        cliOptions.add(CliOption.newBoolean(CodegenConstants.WITH_AWSV4_SIGNATURE_COMMENT, CodegenConstants.WITH_AWSV4_SIGNATURE_COMMENT_DESC + " (only available for okhttp-gson library)", this.withAWSV4Signature));
        cliOptions.add(CliOption.newString(GRADLE_PROPERTIES, "Append additional Gradle properties to the gradle.properties file"));
        cliOptions.add(CliOption.newString(ERROR_OBJECT_TYPE, "Error Object type. (This option is for okhttp-gson only)"));
        cliOptions.add(CliOption.newString(CONFIG_KEY, "Config key in @RegisterRestClient. Default to none. Only `microprofile` supports this option."));
        cliOptions.add(CliOption.newString(CONFIG_KEY_FROM_CLASS_NAME, "If true, set tag as key in @RegisterRestClient. Default to false. Only `microprofile` supports this option."));
        cliOptions.add(CliOption.newBoolean(CodegenConstants.USE_ONEOF_DISCRIMINATOR_LOOKUP, CodegenConstants.USE_ONEOF_DISCRIMINATOR_LOOKUP_DESC + " Only jersey2, jersey3, native, okhttp-gson support this option."));
        cliOptions.add(CliOption.newString(MICROPROFILE_REST_CLIENT_VERSION, "Version of MicroProfile Rest Client API."));
        cliOptions.add(CliOption.newString(CodegenConstants.USE_SINGLE_REQUEST_PARAMETER, "Setting this property to \"true\" will generate functions with a single argument containing all API endpoint parameters instead of one argument per parameter. ONLY native, jersey2, jersey3, okhttp-gson, microprofile, Spring RestClient, Spring WebClient support this option. Setting this property to \"static\" does the same as \"true\", but also makes the generated arguments class static with single parameter instantiation.").defaultValue("false"));
        cliOptions.add(CliOption.newBoolean(WEBCLIENT_BLOCKING_OPERATIONS, "Making all WebClient operations blocking(sync). Note that if on operation 'x-webclient-blocking: false' then such operation won't be sync", this.webclientBlockingOperations));
        cliOptions.add(CliOption.newBoolean(GENERATE_CLIENT_AS_BEAN, "For resttemplate, restclient and webclient, configure whether to create `ApiClient.java` and Apis clients as bean (with `@Component` annotation).", this.generateClientAsBean));
        cliOptions.add(CliOption.newBoolean(SUPPORT_URL_QUERY, "Generate toUrlQueryString in POJO (default to true). Available on `native`, `apache-httpclient` libraries."));
        cliOptions.add(CliOption.newBoolean(USE_ENUM_CASE_INSENSITIVE, "Use `equalsIgnoreCase` when String for enum comparison", useEnumCaseInsensitive));
        cliOptions.add(CliOption.newBoolean(FAIL_ON_UNKNOWN_PROPERTIES, "Fail Jackson de-serialization on unknown properties", this.failOnUnknownProperties));
        cliOptions.add(CliOption.newBoolean(SUPPORT_VERTX_FUTURE, "Also generate api methods that return a vertx Future instead of taking a callback. Only `vertx` supports this option. Requires vertx 4 or greater.", this.supportVertxFuture));
        cliOptions.add(CliOption.newBoolean(USE_SEALED_ONE_OF_INTERFACES, "Generate the oneOf interfaces as sealed interfaces. Only supported for WebClient and RestClient.", this.useSealedOneOfInterfaces));

        supportedLibraries.put(JERSEY2, "HTTP client: Jersey client 2.25.1. JSON processing: Jackson 2.17.1");
        supportedLibraries.put(JERSEY3, "HTTP client: Jersey client 3.1.1. JSON processing: Jackson 2.17.1");
        supportedLibraries.put(FEIGN, "HTTP client: OpenFeign 13.2.1. JSON processing: Jackson 2.17.1 or Gson 2.10.1");
        supportedLibraries.put(FEIGN_HC5, "HTTP client: OpenFeign 13.2.1/HttpClient5 5.4.2. JSON processing: Jackson 2.17.1 or Gson 2.10.1");
        supportedLibraries.put(OKHTTP_GSON, "[DEFAULT] HTTP client: OkHttp 4.11.0. JSON processing: Gson 2.10.1. Enable Parcelable models on Android using '-DparcelableModel=true'. Enable gzip request encoding using '-DuseGzipFeature=true'.");
        supportedLibraries.put(RETROFIT_2, "HTTP client: OkHttp 4.11.0. JSON processing: Gson 2.10.1 (Retrofit 2.5.0) or Jackson 2.17.1. Enable the RxJava adapter using '-DuseRxJava[2/3]=true'. (RxJava 1.x or 2.x or 3.x)");
        supportedLibraries.put(RESTTEMPLATE, "HTTP client: Spring RestTemplate 5.3.33 (6.1.5 if `useJakartaEe=true`). JSON processing: Jackson 2.17.1");
        supportedLibraries.put(WEBCLIENT, "HTTP client: Spring WebClient 5.1.18. JSON processing: Jackson 2.17.1");
        supportedLibraries.put(RESTCLIENT, "HTTP client: Spring RestClient 6.1.6. JSON processing: Jackson 2.17.1");
        supportedLibraries.put(RESTEASY, "HTTP client: Resteasy client 4.7.6. JSON processing: Jackson 2.17.1");
        supportedLibraries.put(VERTX, "HTTP client: VertX client 3.5.2. JSON processing: Jackson 2.17.1");
        supportedLibraries.put(GOOGLE_API_CLIENT, "HTTP client: Google API client 2.2.0. JSON processing: Jackson 2.17.1");
        supportedLibraries.put(REST_ASSURED, "HTTP client: rest-assured 5.3.2. JSON processing: Gson 2.10.1 or Jackson 2.17.1. Only for Java 8");
        supportedLibraries.put(NATIVE, "HTTP client: Java native HttpClient. JSON processing: Jackson 2.17.1. Only for Java11+");
        supportedLibraries.put(MICROPROFILE, "HTTP client: Microprofile client " + MICROPROFILE_REST_CLIENT_DEFAULT_VERSION + " (default, set desired version via `" + MICROPROFILE_REST_CLIENT_VERSION + "=x.x.x`). JSON processing: JSON-B 1.0.2 or Jackson 2.17.1");
        supportedLibraries.put(APACHE, "HTTP client: Apache httpclient 5.2.1. JSON processing: Jackson 2.17.1");

        CliOption libraryOption = new CliOption(CodegenConstants.LIBRARY, "library template (sub-template) to use");
        libraryOption.setEnum(supportedLibraries);
        // set okhttp-gson as the default
        libraryOption.setDefault(OKHTTP_GSON);
        cliOptions.add(libraryOption);
        setLibrary(OKHTTP_GSON);

        CliOption serializationLibrary = new CliOption(CodegenConstants.SERIALIZATION_LIBRARY,
                "Serialization library, default depends on value of the option library");
        Map<String, String> serializationOptions = new HashMap<>();
        serializationOptions.put(SERIALIZATION_LIBRARY_GSON, "Use Gson as serialization library");
        serializationOptions.put(SERIALIZATION_LIBRARY_JACKSON, "Use Jackson as serialization library");
        serializationOptions.put(SERIALIZATION_LIBRARY_JSONB, "Use JSON-B as serialization library");
        serializationLibrary.setEnum(serializationOptions);
        cliOptions.add(serializationLibrary);

        // Ensure the OAS 3.x discriminator mappings include any descendent schemas that allOf
        // inherit from self, any oneOf schemas, any anyOf schemas, any x-discriminator-values,
        // and the discriminator mapping schemas in the OAS document.
        this.setLegacyDiscriminatorBehavior(false);

        initMpRestClientVersionToRootPackage();
    }

    private void initMpRestClientVersionToRootPackage() {
        mpRestClientVersions.put("1.4.1", new MpRestClientVersion("javax", "pom.mustache"));
        mpRestClientVersions.put("2.0", new MpRestClientVersion("javax", "pom.mustache"));
        mpRestClientVersions.put("3.0", new MpRestClientVersion("jakarta", "pom_3.0.mustache"));
    }

    @Override
    public CodegenType getTag() {
        return CodegenType.CLIENT;
    }

    @Override
    public String getName() {
        return "java";
    }

    @Override
    public String getHelp() {
        return "Generates a Java client library (HTTP lib: Jersey (1.x, 2.x), Retrofit (2.x), OpenFeign (10.x) and more.";
    }

    @Override
    public void addOperationToGroup(String tag, String resourcePath, Operation operation, CodegenOperation co, Map<String, List<CodegenOperation>> operations) {
        super.addOperationToGroup(tag, resourcePath, operation, co, operations);
        if (isLibrary(MICROPROFILE)) {
            co.subresourceOperation = !co.path.isEmpty();
        }
    }

    @Override
    public void processOpts() {
        // this is before super.processOpts() because that method uses dateLibrary to select imports
        if (isLibrary(WEBCLIENT) || isLibrary(NATIVE) || isLibrary(RESTCLIENT)) {
            dateLibrary = "java8";
        } else if (isLibrary(MICROPROFILE)) {
            dateLibrary = "legacy";
        }

        super.processOpts();    // can actually change the library (possibly only in unit-tests but still...)

        // determine and cache client library type once
        final boolean libApache = isLibrary(APACHE);
        final boolean libFeign = isLibrary(FEIGN) || isLibrary(FEIGN_HC5);
        final boolean libGoogleApiClient = isLibrary(GOOGLE_API_CLIENT);
        final boolean libJersey2 = isLibrary(JERSEY2);
        final boolean libJersey3 = isLibrary(JERSEY3);
        final boolean libMicroprofile = isLibrary(MICROPROFILE);
        final boolean libNative = isLibrary(NATIVE);
        final boolean libOkHttpGson = isLibrary(OKHTTP_GSON) || StringUtils.isBlank(getLibrary());
        final boolean libRestAssured = isLibrary(REST_ASSURED);
        final boolean libRestClient = isLibrary(RESTCLIENT);
        final boolean libRestEasy = isLibrary(RESTEASY);
        final boolean libRestTemplate = isLibrary(RESTTEMPLATE);
        final boolean libRetrofit2 = isLibrary(RETROFIT_2);
        final boolean libVertx = isLibrary(VERTX);
        final boolean libWebClient = isLibrary(WEBCLIENT);

        // default jackson unless overridden by setSerializationLibrary
        this.jackson = !additionalProperties.containsKey(CodegenConstants.SERIALIZATION_LIBRARY) ||
                SERIALIZATION_LIBRARY_JACKSON.equals(additionalProperties.get(CodegenConstants.SERIALIZATION_LIBRARY));

        convertPropertyToBooleanAndWriteBack(CodegenConstants.USE_ONEOF_DISCRIMINATOR_LOOKUP, this::setUseOneOfDiscriminatorLookup);

        // RxJava
        if (additionalProperties.containsKey(USE_RX_JAVA2) && additionalProperties.containsKey(USE_RX_JAVA3)) {
            LOGGER.warn("You specified all RxJava versions 2 and 3 but they are mutually exclusive. Defaulting to v3.");
            convertPropertyToBooleanAndWriteBack(USE_RX_JAVA3, this::setUseRxJava3);
            writePropertyBack(USE_RX_JAVA2, false);
        } else {
            convertPropertyToBooleanAndWriteBack(USE_RX_JAVA3, this::setUseRxJava3);
            convertPropertyToBooleanAndWriteBack(USE_RX_JAVA2, this::setUseRxJava2);
        }
        convertPropertyToStringAndWriteBack(CodegenConstants.USE_SINGLE_REQUEST_PARAMETER, this::setUseSingleRequestParameter);
        convertPropertyToBooleanAndWriteBack(USE_SEALED_ONE_OF_INTERFACES, this::setUseSealedOneOfInterfaces);
        writePropertyBack(SINGLE_REQUEST_PARAMETER, getSingleRequestParameter());
        writePropertyBack(STATIC_REQUEST, getStaticRequest());

        if (libWebClient && (useSealedOneOfInterfaces || useJakartaEe)) {
            writePropertyBack(JAVA_17, true);
        }

        if (!useRxJava && !useRxJava2 && !useRxJava3) {
            additionalProperties.put(DO_NOT_USE_RX, true);
        }

        // Java Play
        convertPropertyToBooleanAndWriteBack(USE_PLAY_WS, this::setUsePlayWS);

        // Microprofile framework
        if (additionalProperties.containsKey(MICROPROFILE_FRAMEWORK)) {
            if (!MICROPROFILE_KUMULUZEE.equals(microprofileFramework)) {
                throw new RuntimeException("Invalid microprofileFramework '" + microprofileFramework + "'. Must be 'kumuluzee' or none.");
            }
//            this.setMicroprofileFramework(additionalProperties.get(MICROPROFILE_FRAMEWORK).toString());
        }
        convertPropertyToStringAndWriteBack(MICROPROFILE_FRAMEWORK, this::setMicroprofileFramework);

        convertPropertyToBooleanAndWriteBack(MICROPROFILE_GLOBAL_EXCEPTION_MAPPER, this::setMicroProfileGlobalExceptionMapper);
        convertPropertyToBooleanAndWriteBack(MICROPROFILE_REGISTER_EXCEPTION_MAPPER, this::setMicroProfileRegisterExceptionMapper);

        additionalProperties.put(MICROPROFILE_REGISTER_EXCEPTION_MAPPER, microProfileRegisterExceptionMapper);
        additionalProperties.put(MICROPROFILE_GLOBAL_EXCEPTION_MAPPER, microProfileGlobalExceptionMapper);

        convertPropertyToBooleanAndWriteBack(MICROPROFILE_MUTINY, this::setMicroprofileMutiny);

        convertPropertyToStringAndWriteBack(MICROPROFILE_REST_CLIENT_VERSION, value -> microprofileRestClientVersion = value);
        if (!mpRestClientVersions.containsKey(microprofileRestClientVersion)) {
            throw new IllegalArgumentException(
                    String.format(Locale.ROOT,
                            "Version %s of MicroProfile Rest Client is not supported or incorrect. Supported versions are %s",
                            microprofileRestClientVersion,
                            String.join(", ", mpRestClientVersions.keySet())
                    )
            );
        }

        if (!additionalProperties.containsKey("rootJavaEEPackage")) {
            String mpRestClientVersion = (String) additionalProperties.get(MICROPROFILE_REST_CLIENT_VERSION);
            if (mpRestClientVersions.containsKey(mpRestClientVersion)) {
                rootJavaEEPackage = mpRestClientVersions.get(mpRestClientVersion).rootPackage;
            }
            additionalProperties.put("rootJavaEEPackage", rootJavaEEPackage);
        }

        if (additionalProperties.containsKey(CONFIG_KEY)) {
            convertPropertyToStringAndWriteBack(CONFIG_KEY, this::setConfigKey);
        } else {
            convertPropertyToBooleanAndWriteBack(CONFIG_KEY_FROM_CLASS_NAME, this::setConfigKeyFromClassName);
        }

        convertPropertyToBooleanAndWriteBack(ASYNC_NATIVE, this::setAsyncNative);
        convertPropertyToBooleanAndWriteBack(PARCELABLE_MODEL, this::setParcelableModel);
        convertPropertyToBooleanAndWriteBack(PERFORM_BEANVALIDATION, this::setPerformBeanValidation);
        convertPropertyToBooleanAndWriteBack(USE_GZIP_FEATURE, this::setUseGzipFeature);
        convertPropertyToBooleanAndWriteBack(USE_RUNTIME_EXCEPTION, this::setUseRuntimeException);
        convertPropertyToBooleanAndWriteBack(USE_REFLECTION_EQUALS_HASHCODE, this::setUseReflectionEqualsHashCode);
        convertPropertyToBooleanAndWriteBack(CASE_INSENSITIVE_RESPONSE_HEADERS, this::setUseReflectionEqualsHashCode);
        convertPropertyToBooleanAndWriteBack(USE_ABSTRACTION_FOR_FILES, this::setUseAbstractionForFiles);
        convertPropertyToBooleanAndWriteBack(DYNAMIC_OPERATIONS, this::setDynamicOperations);
        convertPropertyToBooleanAndWriteBack(SUPPORT_STREAMING, this::setSupportStreaming);
        convertPropertyToBooleanAndWriteBack(CodegenConstants.WITH_AWSV4_SIGNATURE_COMMENT, this::setWithAWSV4Signature);
        convertPropertyToStringAndWriteBack(GRADLE_PROPERTIES, this::setGradleProperties);
        convertPropertyToStringAndWriteBack(ERROR_OBJECT_TYPE, this::setErrorObjectType);
        convertPropertyToBooleanAndWriteBack(WEBCLIENT_BLOCKING_OPERATIONS, op -> webclientBlockingOperations = op);
        convertPropertyToBooleanAndWriteBack(FAIL_ON_UNKNOWN_PROPERTIES, this::setFailOnUnknownProperties);
        convertPropertyToBooleanAndWriteBack(SUPPORT_VERTX_FUTURE, this::setSupportVertxFuture);

        // add URL query deepObject support to native, apache-httpclient by default
        if (!additionalProperties.containsKey(SUPPORT_URL_QUERY)) {
            if (libNative || libApache) {
                // default to true for native and apache-httpclient
                additionalProperties.put(SUPPORT_URL_QUERY, true);
            }
        } else {
            additionalProperties.put(SUPPORT_URL_QUERY, Boolean.parseBoolean(additionalProperties.get(SUPPORT_URL_QUERY).toString()));
        }

        convertPropertyToBooleanAndWriteBack(GENERATE_CLIENT_AS_BEAN, this::setGenerateClientAsBean);
        convertPropertyToBooleanAndWriteBack(USE_ENUM_CASE_INSENSITIVE, this::setUseEnumCaseInsensitive);
        convertPropertyToTypeAndWriteBack(CodegenConstants.MAX_ATTEMPTS_FOR_RETRY, Integer::parseInt, this::setMaxAttemptsForRetry);
        convertPropertyToTypeAndWriteBack(CodegenConstants.WAIT_TIME_OF_THREAD, Long::parseLong, this::setWaitTimeMillis);

        final String invokerFolder = (sourceFolder + '/' + invokerPackage).replace(".", "/");
        final String apiFolder = (sourceFolder + '/' + apiPackage).replace(".", "/");
        final String modelsFolder = (sourceFolder + File.separator + modelPackage().replace('.', File.separatorChar)).replace('/', File.separatorChar);
        authFolder = (sourceFolder + '/' + invokerPackage + ".auth").replace(".", "/");

        //Common files
        supportingFiles.add(new SupportingFile("pom.mustache", "", "pom.xml").doNotOverwrite());
        supportingFiles.add(new SupportingFile("README.mustache", "", "README.md").doNotOverwrite());
        supportingFiles.add(new SupportingFile("build.gradle.mustache", "", "build.gradle").doNotOverwrite());
        supportingFiles.add(new SupportingFile("build.sbt.mustache", "", "build.sbt").doNotOverwrite());
        supportingFiles.add(new SupportingFile("settings.gradle.mustache", "", "settings.gradle").doNotOverwrite());
        supportingFiles.add(new SupportingFile("gradle.properties.mustache", "", "gradle.properties").doNotOverwrite());
        supportingFiles.add(new SupportingFile("manifest.mustache", projectFolder, "AndroidManifest.xml").doNotOverwrite());
        supportingFiles.add(new SupportingFile("travis.mustache", "", ".travis.yml"));
        supportingFiles.add(new SupportingFile("ApiClient.mustache", invokerFolder, "ApiClient.java"));
        supportingFiles.add(new SupportingFile("ServerConfiguration.mustache", invokerFolder, "ServerConfiguration.java"));
        supportingFiles.add(new SupportingFile("ServerVariable.mustache", invokerFolder, "ServerVariable.java"));
        supportingFiles.add(new SupportingFile("maven.yml.mustache", ".github/workflows", "maven.yml"));
        if (dynamicOperations) {
            supportingFiles.add(new SupportingFile("openapi.mustache", projectFolder + "/resources/openapi", "openapi.yaml"));
            supportingFiles.add(new SupportingFile("apiOperation.mustache", invokerFolder, "ApiOperation.java"));
        } else {
            supportingFiles.add(new SupportingFile("openapi.mustache", "api", "openapi.yaml"));
        }

        // helper for client library that allow to parse/format java.time.OffsetDateTime or org.threeten.bp.OffsetDateTime
        if (additionalProperties.containsKey("jsr310") && (libWebClient || libVertx || libRestTemplate || libRestEasy
                || libMicroprofile || libJersey2 || libJersey3 || libApache || libRestClient)) {
            supportingFiles.add(new SupportingFile("JavaTimeFormatter.mustache", invokerFolder, "JavaTimeFormatter.java"));
        }

        if (!(libRestTemplate || libRestAssured || libNative || libMicroprofile)) {
            supportingFiles.add(new SupportingFile("StringUtil.mustache", invokerFolder, "StringUtil.java"));
        }

        // google-api-client doesn't use the OpenAPI auth, because it uses Google Credential directly (HttpRequestInitializer)
        if (!(libGoogleApiClient || libRestAssured || libNative || libMicroprofile)) {
            supportingFiles.add(new SupportingFile("auth/HttpBasicAuth.mustache", authFolder, "HttpBasicAuth.java"));
            supportingFiles.add(new SupportingFile("auth/HttpBearerAuth.mustache", authFolder, "HttpBearerAuth.java"));
            supportingFiles.add(new SupportingFile("auth/ApiKeyAuth.mustache", authFolder, "ApiKeyAuth.java"));
            if (libOkHttpGson && withAWSV4Signature) {
                supportingFiles.add(new SupportingFile("auth/AWS4Auth.mustache", authFolder, "AWS4Auth.java"));
            }
        }

        supportingFiles.add(new SupportingFile("gradlew.mustache", "", "gradlew"));
        supportingFiles.add(new SupportingFile("gradlew.bat.mustache", "", "gradlew.bat"));
        supportingFiles.add(new SupportingFile("gradle-wrapper.properties.mustache",
                gradleWrapperPackage.replace(".", File.separator), "gradle-wrapper.properties"));
        supportingFiles.add(new SupportingFile("gradle-wrapper.jar",
                gradleWrapperPackage.replace(".", File.separator), "gradle-wrapper.jar"));
        supportingFiles.add(new SupportingFile("git_push.sh.mustache", "", "git_push.sh"));
        supportingFiles.add(new SupportingFile("gitignore.mustache", "", ".gitignore"));

        if (performBeanValidation) {
            supportingFiles.add(new SupportingFile("BeanValidationException.mustache", invokerFolder,
                    "BeanValidationException.java"));
        }

        convertPropertyToStringAndWriteBack(CodegenConstants.SERIALIZATION_LIBRARY, this::setSerializationLibrary);

        //TODO: add auto-generated doc to feign
        if (libFeign) {
            modelDocTemplateFiles.remove("model_doc.mustache");
            apiDocTemplateFiles.remove("api_doc.mustache");
            //Templates to decode response headers
            supportingFiles.add(new SupportingFile("model/ApiResponse.mustache", modelsFolder, "ApiResponse.java"));

            // TODO remove "file" from reserved word list as feign client doesn't support using `baseName`
            // as the parameter name yet
            reservedWords.remove("file");
        }

        if (!(libFeign || libRestTemplate || libRetrofit2 || libGoogleApiClient || libRestAssured || libWebClient
                || libMicroprofile || libRestClient)) {
            supportingFiles.add(new SupportingFile("apiException.mustache", invokerFolder, "ApiException.java"));
            supportingFiles.add(new SupportingFile("Configuration.mustache", invokerFolder, "Configuration.java"));
            supportingFiles.add(new SupportingFile("Pair.mustache", invokerFolder, "Pair.java"));
        }

        if (!(libFeign || libRestTemplate || libRetrofit2 || libGoogleApiClient || libRestAssured || libNative || libMicroprofile)) {
            supportingFiles.add(new SupportingFile("auth/Authentication.mustache", authFolder, "Authentication.java"));
        }

        if (libApache || libRestTemplate) {
            supportingFiles.add(new SupportingFile("BaseApi.mustache", invokerFolder, "BaseApi.java"));
        }

        if (libFeign) {
            if (getSerializationLibrary() == null) {
                LOGGER.info("No serializationLibrary configured, using '{}' as fallback", SERIALIZATION_LIBRARY_JACKSON);
                setSerializationLibrary(SERIALIZATION_LIBRARY_JACKSON);
            }
            if (SERIALIZATION_LIBRARY_JACKSON.equals(getSerializationLibrary())) {
                supportingFiles.add(new SupportingFile("ApiResponseDecoder.mustache", invokerFolder, "ApiResponseDecoder.java"));
                supportingFiles.add(new SupportingFile("ParamExpander.mustache", invokerFolder, "ParamExpander.java"));
            }
            supportingFiles.add(new SupportingFile("EncodingUtils.mustache", invokerFolder, "EncodingUtils.java"));

            // Composed schemas can have the 'additionalProperties' keyword, as specified in JSON schema.
            // In principle, this should be enabled by default for all code generators. However due to limitations
            // in other code generators, support needs to be enabled on a case-by-case basis.
            // The flag below should be set for all Java libraries, but the templates need to be ported
            // one by one for each library.
            supportsAdditionalPropertiesWithComposedSchema = true;
        } else if (libOkHttpGson) {
            // the "okhttp-gson" library template requires "ApiCallback.mustache" for async call
            supportingFiles.add(new SupportingFile("ApiCallback.mustache", invokerFolder, "ApiCallback.java"));
            supportingFiles.add(new SupportingFile("ApiResponse.mustache", invokerFolder, "ApiResponse.java"));
            supportingFiles.add(new SupportingFile("JSON.mustache", invokerFolder, "JSON.java"));
            supportingFiles.add(new SupportingFile("ProgressRequestBody.mustache", invokerFolder, "ProgressRequestBody.java"));
            supportingFiles.add(new SupportingFile("ProgressResponseBody.mustache", invokerFolder, "ProgressResponseBody.java"));
            supportingFiles.add(new SupportingFile("GzipRequestInterceptor.mustache", invokerFolder, "GzipRequestInterceptor.java"));
            supportingFiles.add(new SupportingFile("AbstractOpenApiSchema.mustache", modelsFolder, "AbstractOpenApiSchema.java"));

            // NOTE: below moved to postProcessOperationsWithModels
            //supportingFiles.add(new SupportingFile("auth/OAuthOkHttpClient.mustache", authFolder, "OAuthOkHttpClient.java"));
            //supportingFiles.add(new SupportingFile("auth/RetryingOAuth.mustache", authFolder, "RetryingOAuth.java"));
            forceSerializationLibrary(SERIALIZATION_LIBRARY_GSON);

            // Composed schemas can have the 'additionalProperties' keyword, as specified in JSON schema.
            // In principle, this should be enabled by default for all code generators. However due to limitations
            // in other code generators, support needs to be enabled on a case-by-case basis.
            // The flag below should be set for all Java libraries, but the templates need to be ported
            // one by one for each library.
            supportsAdditionalPropertiesWithComposedSchema = true;
        } else if (libRetrofit2) {
            supportingFiles.add(new SupportingFile("auth/OAuthOkHttpClient.mustache", authFolder, "OAuthOkHttpClient.java"));
            supportingFiles.add(new SupportingFile("CollectionFormats.mustache", invokerFolder, "CollectionFormats.java"));
            if (SERIALIZATION_LIBRARY_JACKSON.equals(getSerializationLibrary())) {
                supportingFiles.add(new SupportingFile("JSON_jackson.mustache", invokerFolder, "JSON.java"));
            } else if (!usePlayWS) {
                supportingFiles.add(new SupportingFile("JSON.mustache", invokerFolder, "JSON.java"));
            }
        } else if (libJersey2) {
            additionalProperties.put("jersey2", true);
            supportingFiles.add(new SupportingFile("JSON.mustache", invokerFolder, "JSON.java"));
            supportingFiles.add(new SupportingFile("ApiResponse.mustache", invokerFolder, "ApiResponse.java"));
            if (ProcessUtils.hasHttpSignatureMethods(openAPI)) {
                supportingFiles.add(new SupportingFile("auth/HttpSignatureAuth.mustache", authFolder, "HttpSignatureAuth.java"));
            }
            supportingFiles.add(new SupportingFile("AbstractOpenApiSchema.mustache", modelsFolder, "AbstractOpenApiSchema.java"));
            forceSerializationLibrary(SERIALIZATION_LIBRARY_JACKSON);

            // Composed schemas can have the 'additionalProperties' keyword, as specified in JSON schema.
            // In principle, this should be enabled by default for all code generators. However due to limitations
            // in other code generators, support needs to be enabled on a case-by-case basis.
            // The flag below should be set for all Java libraries, but the templates need to be ported
            // one by one for each library.
            supportsAdditionalPropertiesWithComposedSchema = true;
            if (useJakartaEe) {
                LOGGER.warn("Jersey 2 is not compatible with Jakarta EE. Please use Jersey 3 or set {} to false.", USE_JAKARTA_EE);
            }
        } else if (libJersey3) {
            additionalProperties.put("jersey3", true);
            supportingFiles.add(new SupportingFile("JSON.mustache", invokerFolder, "JSON.java"));
            supportingFiles.add(new SupportingFile("ApiResponse.mustache", invokerFolder, "ApiResponse.java"));
            if (ProcessUtils.hasHttpSignatureMethods(openAPI)) {
                supportingFiles.add(new SupportingFile("auth/HttpSignatureAuth.mustache", authFolder, "HttpSignatureAuth.java"));
            }
            supportingFiles.add(new SupportingFile("AbstractOpenApiSchema.mustache", modelsFolder, "AbstractOpenApiSchema.java"));
            forceSerializationLibrary(SERIALIZATION_LIBRARY_JACKSON);

            // Composed schemas can have the 'additionalProperties' keyword, as specified in JSON schema.
            // In principle, this should be enabled by default for all code generators. However due to limitations
            // in other code generators, support needs to be enabled on a case-by-case basis.
            // The flag below should be set for all Java libraries, but the templates need to be ported
            // one by one for each library.
            supportsAdditionalPropertiesWithComposedSchema = true;
            setUseJakartaEe(true);
            applyJakartaPackage();
        } else if (libNative) {
            supportingFiles.add(new SupportingFile("ApiResponse.mustache", invokerFolder, "ApiResponse.java"));
            supportingFiles.add(new SupportingFile("JSON.mustache", invokerFolder, "JSON.java"));
            supportingFiles.add(new SupportingFile("AbstractOpenApiSchema.mustache", modelsFolder, "AbstractOpenApiSchema.java"));
            forceSerializationLibrary(SERIALIZATION_LIBRARY_JACKSON);

            // Composed schemas can have the 'additionalProperties' keyword, as specified in JSON schema.
            // In principle, this should be enabled by default for all code generators. However due to limitations
            // in other code generators, support needs to be enabled on a case-by-case basis.
            // The flag below should be set for all Java libraries, but the templates need to be ported
            // one by one for each library.
            supportsAdditionalPropertiesWithComposedSchema = true;
        } else if (libRestEasy) {
            supportingFiles.add(new SupportingFile("JSON.mustache", invokerFolder, "JSON.java"));
            forceSerializationLibrary(SERIALIZATION_LIBRARY_JACKSON);
        } else if (libRestTemplate) {
            forceSerializationLibrary(SERIALIZATION_LIBRARY_JACKSON);
            supportingFiles.add(new SupportingFile("auth/Authentication.mustache", authFolder, "Authentication.java"));

            // Composed schemas can have the 'additionalProperties' keyword, as specified in JSON schema.
            // In principle, this should be enabled by default for all code generators. However due to limitations
            // in other code generators, support needs to be enabled on a case-by-case basis.
            // The flag below should be set for all Java libraries, but the templates need to be ported
            // one by one for each library.
            supportsAdditionalPropertiesWithComposedSchema = true;
        } else if (libWebClient) {
            forceSerializationLibrary(SERIALIZATION_LIBRARY_JACKSON);

            // Composed schemas can have the 'additionalProperties' keyword, as specified in JSON schema.
            // In principle, this should be enabled by default for all code generators. However due to limitations
            // in other code generators, support needs to be enabled on a case-by-case basis.
            // The flag below should be set for all Java libraries, but the templates need to be ported
            // one by one for each library.
            supportsAdditionalPropertiesWithComposedSchema = true;
        } else if (libRestClient) {
            forceSerializationLibrary(SERIALIZATION_LIBRARY_JACKSON);
            applyJakartaPackage();

            // Composed schemas can have the 'additionalProperties' keyword, as specified in JSON schema.
            // In principle, this should be enabled by default for all code generators. However due to limitations
            // in other code generators, support needs to be enabled on a case-by-case basis.
            // The flag below should be set for all Java libraries, but the templates need to be ported
            // one by one for each library.
            supportsAdditionalPropertiesWithComposedSchema = true;
        } else if (libVertx) {
            typeMapping.put("file", "AsyncFile");
            importMapping.put("AsyncFile", "io.vertx.core.file.AsyncFile");
            forceSerializationLibrary(SERIALIZATION_LIBRARY_JACKSON);
            apiTemplateFiles.put("apiImpl.mustache", "Impl.java");
            apiTemplateFiles.put("rxApiImpl.mustache", ".java");
            supportingFiles.remove(new SupportingFile("manifest.mustache", projectFolder, "AndroidManifest.xml"));
        } else if (libGoogleApiClient) {
            forceSerializationLibrary(SERIALIZATION_LIBRARY_JACKSON);
        } else if (libRestAssured) {
            if (getSerializationLibrary() == null) {
                LOGGER.info("No serializationLibrary configured, using '{}' as fallback", SERIALIZATION_LIBRARY_GSON);
                setSerializationLibrary(SERIALIZATION_LIBRARY_GSON);
            }
            if (SERIALIZATION_LIBRARY_JACKSON.equals(getSerializationLibrary())) {
                supportingFiles.add(new SupportingFile("JacksonObjectMapper.mustache", invokerFolder, "JacksonObjectMapper.java"));
            } else if (SERIALIZATION_LIBRARY_GSON.equals(getSerializationLibrary())) {
                supportingFiles.add(new SupportingFile("JSON.mustache", invokerFolder, "JSON.java"));
                supportingFiles.add(new SupportingFile("GsonObjectMapper.mustache", invokerFolder, "GsonObjectMapper.java"));
            }
            supportingFiles.add(new SupportingFile("Oper.mustache", apiFolder, "Oper.java"));
            additionalProperties.put("convert", new CaseFormatLambda(LOWER_CAMEL, UPPER_UNDERSCORE));
            apiTemplateFiles.put("api.mustache", ".java");
            supportingFiles.add(new SupportingFile("ResponseSpecBuilders.mustache", invokerFolder, "ResponseSpecBuilders.java"));
        } else if (libMicroprofile) {
            supportingFiles.clear(); // Don't need extra files provided by Java Codegen
            String apiExceptionFolder = (sourceFolder + File.separator + apiPackage().replace('.', File.separatorChar)).replace('/', File.separatorChar);
            String pomTemplate = mpRestClientVersions.get(microprofileRestClientVersion).pomTemplate;
            supportingFiles.add(new SupportingFile(pomTemplate, "", "pom.xml"));
            supportingFiles.add(new SupportingFile("README.mustache", "", "README.md"));
            supportingFiles.add(new SupportingFile("api_exception.mustache", apiExceptionFolder, "ApiException.java"));
            supportingFiles.add(new SupportingFile("api_exception_mapper.mustache", apiExceptionFolder, "ApiExceptionMapper.java"));
            if (getSerializationLibrary() == null) {
                LOGGER.info("No serializationLibrary configured, using '{}' as fallback", SERIALIZATION_LIBRARY_JSONB);
                setSerializationLibrary(SERIALIZATION_LIBRARY_JSONB);
            } else if (getSerializationLibrary().equals(SERIALIZATION_LIBRARY_GSON)) {
                forceSerializationLibrary(SERIALIZATION_LIBRARY_JSONB);
            }

            // currently not supported for Microprofile (neither for Jackson nor JSON-B)
            openApiNullable = false;
            additionalProperties.put(OPENAPI_NULLABLE, false);

            if (microprofileFramework.equals(MICROPROFILE_KUMULUZEE)) {
                supportingFiles.add(new SupportingFile("kumuluzee.pom.mustache", "", "pom.xml"));
                supportingFiles.add(new SupportingFile("kumuluzee.config.yaml.mustache", "src/main/resources", "config.yaml"));
                supportingFiles.add(new SupportingFile("kumuluzee.beans.xml.mustache", "src/main/resources/META-INF", "beans.xml"));
            }

            if ("3.0".equals(microprofileRestClientVersion)) {
                additionalProperties.put("microprofile3", true);
                if (getSerializationLibrary().equals(SERIALIZATION_LIBRARY_JSONB)) {
                    additionalProperties.put("jsonbPolymorphism", true);
                }
            }

            if (getSerializationLibrary().equals(SERIALIZATION_LIBRARY_JACKSON)) {
                // Composed schemas can have the 'additionalProperties' keyword, as specified in JSON schema.
                // In principle, this should be enabled by default for all code generators. However due to limitations
                // in other code generators, support needs to be enabled on a case-by-case basis.
                // The flag below should be set for all Java libraries, but the templates need to be ported
                // one by one for each library.
                supportsAdditionalPropertiesWithComposedSchema = true;
            }
        } else if (libApache) {
            forceSerializationLibrary(SERIALIZATION_LIBRARY_JACKSON);
        } else {
            LOGGER.error("Unknown library option (-l/--library): {}", getLibrary());
        }

        if (usePlayWS) {
            // remove unsupported auth
            Iterator<SupportingFile> iter = supportingFiles.iterator();
            while (iter.hasNext()) {
                SupportingFile sf = iter.next();
                if (sf.getTemplateFile().startsWith("auth/")) {
                    iter.remove();
                }
            }

            apiTemplateFiles.remove("api.mustache");
            apiTemplateFiles.put("play26/api.mustache", ".java");

            supportingFiles.add(new SupportingFile("play26/ApiClient.mustache", invokerFolder, "ApiClient.java"));
            supportingFiles.add(new SupportingFile("play26/Play26CallFactory.mustache", invokerFolder, "Play26CallFactory.java"));
            supportingFiles.add(new SupportingFile("play26/Play26CallAdapterFactory.mustache", invokerFolder,
                    "Play26CallAdapterFactory.java"));

            supportingFiles.add(new SupportingFile("play-common/auth/ApiKeyAuth.mustache", authFolder, "ApiKeyAuth.java"));
            supportingFiles.add(new SupportingFile("auth/Authentication.mustache", authFolder, "Authentication.java"));
            supportingFiles.add(new SupportingFile("Pair.mustache", invokerFolder, "Pair.java"));

            forceSerializationLibrary(SERIALIZATION_LIBRARY_JACKSON);
        }

        if (getSerializationLibrary() == null) {
            LOGGER.info("No serializationLibrary configured, using '{}' as fallback", SERIALIZATION_LIBRARY_GSON);
            setSerializationLibrary(SERIALIZATION_LIBRARY_GSON);
        }
        switch (getSerializationLibrary()) {
            case SERIALIZATION_LIBRARY_JACKSON:
                additionalProperties.put(SERIALIZATION_LIBRARY_JACKSON, "true");
                additionalProperties.remove(SERIALIZATION_LIBRARY_GSON);
                additionalProperties.remove(SERIALIZATION_LIBRARY_JSONB);
                supportingFiles.add(new SupportingFile("RFC3339DateFormat.mustache", invokerFolder, "RFC3339DateFormat.java"));
                supportingFiles.add(new SupportingFile("RFC3339InstantDeserializer.mustache", invokerFolder, "RFC3339InstantDeserializer.java"));
                supportingFiles.add(new SupportingFile("RFC3339JavaTimeModule.mustache", invokerFolder, "RFC3339JavaTimeModule.java"));
                break;
            case SERIALIZATION_LIBRARY_GSON:
                additionalProperties.put(SERIALIZATION_LIBRARY_GSON, "true");
                additionalProperties.remove(SERIALIZATION_LIBRARY_JACKSON);
                additionalProperties.remove(SERIALIZATION_LIBRARY_JSONB);
                break;
            case SERIALIZATION_LIBRARY_JSONB:
                additionalProperties.put(SERIALIZATION_LIBRARY_JSONB, "true");
                additionalProperties.remove(SERIALIZATION_LIBRARY_JACKSON);
                additionalProperties.remove(SERIALIZATION_LIBRARY_GSON);
                break;
            default:
                additionalProperties.remove(SERIALIZATION_LIBRARY_JACKSON);
                additionalProperties.remove(SERIALIZATION_LIBRARY_GSON);
                additionalProperties.remove(SERIALIZATION_LIBRARY_JSONB);
                break;
        }
        
        if (isLibrary(FEIGN)) {
            additionalProperties.put("feign-okhttp", "true");
        } else if (isLibrary(FEIGN_HC5)) {
            additionalProperties.put("feign-hc5", "true");
            setTemplateDir(FEIGN);
            setLibrary(FEIGN);
        }

        // authentication related files
        // has OAuth defined
        if (ProcessUtils.hasOAuthMethods(openAPI)) {
            // for okhttp-gson (default), check to see if OAuth is defined and included OAuth-related files accordingly
            if (libOkHttpGson) {
                supportingFiles.add(new SupportingFile("auth/OAuthOkHttpClient.mustache", authFolder, "OAuthOkHttpClient.java"));
                supportingFiles.add(new SupportingFile("auth/RetryingOAuth.mustache", authFolder, "RetryingOAuth.java"));
            }

            // google-api-client doesn't use the OpenAPI auth, because it uses Google Credential directly (HttpRequestInitializer)
            if (!(libGoogleApiClient || libRestAssured || usePlayWS || libNative || libMicroprofile)) {
                supportingFiles.add(new SupportingFile("auth/OAuth.mustache", authFolder, "OAuth.java"));
                supportingFiles.add(new SupportingFile("auth/OAuthFlow.mustache", authFolder, "OAuthFlow.java"));
            }

            // Add OauthPasswordGrant.java and OauthClientCredentialsGrant.java for feign library
            if (libFeign) {
                supportingFiles.add(new SupportingFile("auth/DefaultApi20Impl.mustache", authFolder, "DefaultApi20Impl.java"));
                supportingFiles.add(new SupportingFile("auth/OauthPasswordGrant.mustache", authFolder, "OauthPasswordGrant.java"));
                supportingFiles.add(new SupportingFile("auth/OauthClientCredentialsGrant.mustache", authFolder, "OauthClientCredentialsGrant.java"));
                supportingFiles.add(new SupportingFile("auth/ApiErrorDecoder.mustache", authFolder, "ApiErrorDecoder.java"));
            }
        }
    }

    @Override
    public OperationsMap postProcessOperationsWithModels(OperationsMap objs, List<ModelMap> allModels) {
        super.postProcessOperationsWithModels(objs, allModels);

        if (this.getSingleRequestParameter() && (isLibrary(JERSEY2) || isLibrary(JERSEY3) || isLibrary(OKHTTP_GSON) || isLibrary(NATIVE))) {
            // loop through operations to set x-group-parameters extension to true if useSingleRequestParameter option is enabled
            OperationMap operations = objs.getOperations();
            if (operations != null) {
                List<CodegenOperation> ops = operations.getOperation();
                for (CodegenOperation operation : ops) {
                    if (!operation.vendorExtensions.containsKey("x-group-parameters")) {
                        operation.vendorExtensions.put("x-group-parameters", true);
                    }
                }
            }
        }

        if (isLibrary(RETROFIT_2)) {
            OperationMap operations = objs.getOperations();
            if (operations != null) {
                List<CodegenOperation> ops = operations.getOperation();
                for (CodegenOperation operation : ops) {
                    if (operation.hasConsumes == Boolean.TRUE) {
                        if (isMultipartType(operation.consumes)) {
                            operation.isMultipart = Boolean.TRUE;
                        } else {
                            operation.prioritizedContentTypes = prioritizeContentTypes(operation.consumes);
                        }
                    }

                    if (StringUtils.isNotEmpty(operation.path) && operation.path.startsWith("/")) {
                        operation.path = operation.path.substring(1);
                    }

                    // sorting operation parameters to make sure path params are parsed before query params
                    if (operation.allParams != null) {
                        sort(operation.allParams, new Comparator<CodegenParameter>() {
                            @Override
                            public int compare(CodegenParameter one, CodegenParameter another) {
                                if (one.isPathParam && another.isQueryParam) {
                                    return -1;
                                }
                                if (one.isQueryParam && another.isPathParam) {
                                    return 1;
                                }
                                return 0;
                            }
                        });
                    }
                }
            }
        }

        // camelize path variables for Feign client
        if (isLibrary(FEIGN) || isLibrary(FEIGN_HC5)) {
            OperationMap operations = objs.getOperations();
            List<CodegenOperation> operationList = operations.getOperation();
            Pattern methodPattern = Pattern.compile("^(.*):([^:]*)$");
            for (CodegenOperation op : operationList) {
                String path = op.path;
                String method = "";

                // if a custom method is found at the end of the path, cut it off for later
                Matcher m = methodPattern.matcher(path);
                if (m.find()) {
                    path = m.group(1);
                    method = m.group(2);
                }

                String[] items = path.split("/", -1);

                for (int i = 0; i < items.length; ++i) {
                    if (items[i].matches("^\\{(.*)\\}$")) { // wrap in {}
                        // camelize path variable
                        items[i] = "{" + camelize(items[i].substring(1, items[i].length() - 1), LOWERCASE_FIRST_LETTER) + "}";
                    }
                }
                op.path = StringUtils.join(items, "/");
                // Replace the custom method on the path if one was found earlier
                if (!method.isEmpty()) {
                    op.path += ":" + method;
                }
            }
        }

        if (isLibrary(NATIVE) || isLibrary(APACHE)) {
            OperationMap operations = objs.getOperations();
            List<CodegenOperation> operationList = operations.getOperation();
            for (CodegenOperation op : operationList) {
                // add extension to indicate content type is `text/plain` and the response type is `String`
                if ("String".equals(op.returnType) && op.producesTextPlain()) {
                    op.vendorExtensions.put("x-java-text-plain-string", true);
                }
            }
        }

        if (isLibrary(MICROPROFILE)) {
            objs = AbstractJavaJAXRSServerCodegen.jaxrsPostProcessOperations(objs);
            if (configKeyFromClassName) {
                Map<String, Object> operations = (Map<String, Object>) objs.get("operations");
                String configKeyFromClassName = operations.get("classname")
                        .toString()
                        .replaceFirst("Api", "")
                        .toLowerCase(Locale.ROOT).concat("-api");
                operations.put("configKey", configKeyFromClassName);
            }
        }

        if (isLibrary(WEBCLIENT)) {
            OperationMap operations = objs.getOperations();
            if (operations != null) {
                List<CodegenOperation> ops = operations.getOperation();
                for (CodegenOperation operation : ops) {
                    if (!operation.vendorExtensions.containsKey(VendorExtension.X_WEBCLIENT_BLOCKING.getName()) && webclientBlockingOperations) {
                        operation.vendorExtensions.put(VendorExtension.X_WEBCLIENT_BLOCKING.getName(), true);
                    }

                    if (operation.isArray && !"string".equalsIgnoreCase(operation.returnBaseType)) {
                        operation.vendorExtensions.put(VendorExtension.X_WEBCLIENT_RETURN_EXCEPT_LIST_OF_STRING.getName(), true);
                    }
                }
            }
        }

        return objs;
    }

    @Override
    public String apiFilename(String templateName, String tag) {
        if (isLibrary(VERTX)) {
            String suffix = apiTemplateFiles().get(templateName);
            String subFolder = "";
            if (templateName.startsWith("rx")) {
                subFolder = "/rxjava";
            }
            return apiFileFolder() + subFolder + '/' + toApiFilename(tag) + suffix;
        } else {
            return super.apiFilename(templateName, tag);
        }
    }

    /**
     * Prioritizes consumes mime-type list by moving json-vendor and json mime-types up front, but
     * otherwise preserves original consumes definition order.
     * [application/vnd...+json,... application/json, ..as is..]
     *
     * @param consumes consumes mime-type list
     * @return
     */
    static List<Map<String, String>> prioritizeContentTypes(List<Map<String, String>> consumes) {
        if (consumes.size() <= 1)
            return consumes;

        List<Map<String, String>> prioritizedContentTypes = new ArrayList<>(consumes.size());

        List<Map<String, String>> jsonVendorMimeTypes = new ArrayList<>(consumes.size());
        List<Map<String, String>> jsonMimeTypes = new ArrayList<>(consumes.size());

        for (Map<String, String> consume : consumes) {
            if (isJsonVendorMimeType(consume.get(MEDIA_TYPE))) {
                jsonVendorMimeTypes.add(consume);
            } else if (isJsonMimeType(consume.get(MEDIA_TYPE))) {
                jsonMimeTypes.add(consume);
            } else
                prioritizedContentTypes.add(consume);
        }

        prioritizedContentTypes.addAll(0, jsonMimeTypes);
        prioritizedContentTypes.addAll(0, jsonVendorMimeTypes);
        return prioritizedContentTypes;
    }

    private static boolean isMultipartType(List<Map<String, String>> consumes) {
        Map<String, String> firstType = consumes.get(0);
        if (firstType != null) {
            if ("multipart/form-data".equals(firstType.get(MEDIA_TYPE))) {
                return true;
            }
        }
        return false;
    }

    @Override
    public void postProcessModelProperty(CodegenModel model, CodegenProperty property) {
        super.postProcessModelProperty(model, property);
        if (!model.isEnum) {
            //Needed imports for Jackson based libraries
            if (additionalProperties.containsKey(SERIALIZATION_LIBRARY_JACKSON)) {
                model.imports.add("JsonProperty");
                model.imports.add("JsonValue");
                model.imports.add("JsonInclude");
                model.imports.add("JsonTypeName");
            }
            if (additionalProperties.containsKey(SERIALIZATION_LIBRARY_GSON)) {
                model.imports.add("SerializedName");
                model.imports.add("TypeAdapter");
                model.imports.add("JsonAdapter");
                model.imports.add("JsonReader");
                model.imports.add("JsonWriter");
                model.imports.add("IOException");
            }
        } else { // enum class
            //Needed imports for Jackson's JsonCreator
            if (additionalProperties.containsKey(SERIALIZATION_LIBRARY_JACKSON)) {
                model.imports.add("JsonValue");
                model.imports.add("JsonCreator");
            }
        }

        if (isLibrary(MICROPROFILE)) {
            model.imports.remove("ApiModelProperty");
            model.imports.remove("ApiModel");
        }

        if (!model.isEnum) {
            // needed by all pojos, but not enums
            if (AnnotationLibrary.SWAGGER2.equals(getAnnotationLibrary())) {
                model.imports.add("Schema");
            }
        }

        if ("set".equals(property.containerType) && !JACKSON.equals(serializationLibrary)) {
            // clean-up
            model.imports.remove("JsonDeserialize");
            property.vendorExtensions.remove("x-setter-extra-annotation");
        }
    }

    @Override
    public CodegenModel fromModel(String name, Schema model) {
        CodegenModel codegenModel = super.fromModel(name, model);
        if (isLibrary(MICROPROFILE)) {
            if (codegenModel.imports.contains("ApiModel")) {
                // Remove io.swagger.annotations.ApiModel import
                codegenModel.imports.remove("ApiModel");
            }
        }

        // TODO: inverse logic. Do not add the imports unconditionally in the first place.
        if (!AnnotationLibrary.SWAGGER1.equals(getAnnotationLibrary())) {
            // Remove io.swagger.annotations.* imports
            codegenModel.imports.remove("ApiModel");
            codegenModel.imports.remove("ApiModelProperty");
        }

        if (codegenModel.description != null) {
            if (AnnotationLibrary.SWAGGER2.equals(getAnnotationLibrary())) {
                codegenModel.imports.add("Schema");
            }
        }
<<<<<<< HEAD
        if(codegenModel.oneOf!= null && !codegenModel.oneOf.isEmpty() && codegenModel.discriminator!=null) {
            codegenModel.oneOf = null;
        }
=======

        if (!AnnotationLibrary.SWAGGER2.equals(getAnnotationLibrary())) {
            codegenModel.imports.remove("Schema");
        }

>>>>>>> 7ce0096e
        return codegenModel;
    }

    @Override
    public ModelsMap postProcessModelsEnum(ModelsMap objs) {
        objs = super.postProcessModelsEnum(objs);
        //Needed import for Gson based libraries
        if (additionalProperties.containsKey(SERIALIZATION_LIBRARY_GSON)) {
            List<Map<String, String>> imports = objs.getImports();
            for (ModelMap mo : objs.getModels()) {
                CodegenModel cm = mo.getModel();
                // for enum model
                if (Boolean.TRUE.equals(cm.isEnum) && cm.allowableValues != null) {
                    cm.imports.add(importMapping.get("SerializedName"));
                    Map<String, String> item = new HashMap<String, String>();
                    item.put("import", importMapping.get("SerializedName"));
                    imports.add(item);
                }
            }
        }
        return objs;
    }

    @SuppressWarnings("unchecked")
    @Override
    public ModelsMap postProcessModels(ModelsMap objs) {
        objs = super.postProcessModels(objs);
        List<ModelMap> models = objs.getModels();

        if (additionalProperties.containsKey(SERIALIZATION_LIBRARY_JACKSON)) {
            List<Map<String, String>> imports = objs.getImports();
            for (ModelMap mo : models) {
                CodegenModel cm = mo.getModel();
                boolean addNullableImports = false;

                for (CodegenProperty var : cm.vars) {
                    addNullableImports = isAddNullableImports(cm, addNullableImports, var);
                    if (Boolean.TRUE.equals(var.getVendorExtensions().get("x-enum-as-string"))) {
                        // treat enum string as just string
                        var.datatypeWithEnum = var.dataType;

                        if (StringUtils.isNotEmpty(var.defaultValue)) { // has default value
                            String defaultValue = var.defaultValue.substring(var.defaultValue.lastIndexOf('.') + 1);
                            for (Map<String, Object> enumVars : (List<Map<String, Object>>) var.getAllowableValues().get("enumVars")) {
                                if (defaultValue.equals(enumVars.get("name"))) {
                                    // update default to use the string directly instead of enum string
                                    var.defaultValue = (String) enumVars.get("value");
                                }
                            }
                        }

                        // add import for Set, HashSet
                        cm.imports.add("Set");
                        Map<String, String> importsSet = new HashMap<>();
                        importsSet.put("import", "java.util.Set");
                        imports.add(importsSet);
                        Map<String, String> importsHashSet = new HashMap<>();
                        importsHashSet.put("import", "java.util.HashSet");
                        imports.add(importsHashSet);
                    }

                }

                if (addNullableImports) {
                    Map<String, String> imports2Classnames = new HashMap<>();
                    imports2Classnames.put("JsonNullable", "org.openapitools.jackson.nullable.JsonNullable");
                    imports2Classnames.put("NoSuchElementException", "java.util.NoSuchElementException");
                    imports2Classnames.put("JsonIgnore", "com.fasterxml.jackson.annotation.JsonIgnore");
                    addImports(imports, cm, imports2Classnames);
                }
            }
        }

        // add implements for serializable/parcelable to all models
        for (ModelMap mo : models) {
            CodegenModel cm = mo.getModel();

            cm.getVendorExtensions().putIfAbsent("x-implements", new ArrayList<String>());
            if (isLibrary(JERSEY2) || isLibrary(JERSEY3) || isLibrary(NATIVE) || isLibrary(OKHTTP_GSON)) {
                if (cm.oneOf != null && !cm.oneOf.isEmpty() && cm.oneOf.contains("ModelNull")) {
                    // if oneOf contains "null" type
                    cm.isNullable = true;
                    cm.oneOf.remove("ModelNull");
                }

                if (cm.anyOf != null && !cm.anyOf.isEmpty() && cm.anyOf.contains("ModelNull")) {
                    // if anyOf contains "null" type
                    cm.isNullable = true;
                    cm.anyOf.remove("ModelNull");
                }
            }
            if (this.parcelableModel && !cm.isEnum) {
                ((ArrayList<String>) cm.getVendorExtensions().get("x-implements")).add("Parcelable");
            }
        }

        return objs;
    }

    @Override
    protected boolean isConstructorWithAllArgsAllowed(CodegenModel codegenModel) {
        // implementation detail: allVars is not reliable if openapiNormalizer.REFACTOR_ALLOF_WITH_PROPERTIES_ONLY is disabled
        if (codegenModel.readOnlyVars.size() != codegenModel.vars.size() + codegenModel.parentVars.size()) {
            return super.isConstructorWithAllArgsAllowed(codegenModel);
        }
        return false;
    }

    public boolean getUseOneOfDiscriminatorLookup() {
        return this.useOneOfDiscriminatorLookup;
    }

    public boolean getSingleRequestParameter() {
        return "true".equals(getUseSingleRequestParameter()) || "static".equals(getUseSingleRequestParameter());
    }

    public boolean getStaticRequest() {
        return "static".equals(this.getUseSingleRequestParameter());
    }

    private String getUseSingleRequestParameter() {
        return useSingleRequestParameter;
    }

    public void setUseRxJava(boolean useRxJava) {
        this.useRxJava = useRxJava;
        doNotUseRx = false;
    }

    public void setUseRxJava2(boolean useRxJava2) {
        this.useRxJava2 = useRxJava2;
        doNotUseRx = false;
    }

    public void setUseRxJava3(boolean useRxJava3) {
        this.useRxJava3 = useRxJava3;
        doNotUseRx = false;
    }

    public void setCaseInsensitiveResponseHeaders(final Boolean caseInsensitiveResponseHeaders) {
        this.caseInsensitiveResponseHeaders = caseInsensitiveResponseHeaders;
    }

    public void setSerializationLibrary(String serializationLibrary) {
        if (SERIALIZATION_LIBRARY_JACKSON.equalsIgnoreCase(serializationLibrary)) {
            this.serializationLibrary = SERIALIZATION_LIBRARY_JACKSON;
            this.jackson = true;
        } else if (SERIALIZATION_LIBRARY_GSON.equalsIgnoreCase(serializationLibrary)) {
            this.serializationLibrary = SERIALIZATION_LIBRARY_GSON;
            this.jackson = false;
        } else if (SERIALIZATION_LIBRARY_JSONB.equalsIgnoreCase(serializationLibrary)) {
            this.serializationLibrary = SERIALIZATION_LIBRARY_JSONB;
            this.jackson = false;
        } else {
            throw new IllegalArgumentException("Unexpected serializationLibrary value: " + serializationLibrary);
        }
    }

    public void forceSerializationLibrary(String serializationLibrary) {
        if (this.serializationLibrary != null && !this.serializationLibrary.equalsIgnoreCase(serializationLibrary)) {
            LOGGER.warn("The configured serializationLibrary '{}', is not supported by the library: '{}', switching back to: {}",
                    this.serializationLibrary, getLibrary(), serializationLibrary);
        }
        setSerializationLibrary(serializationLibrary);
    }

    @Override
    public Map<String, Object> postProcessSupportingFileData(Map<String, Object> objs) {
        generateYAMLSpecFile(objs);
        return super.postProcessSupportingFileData(objs);
    }

    @Override
    public String toApiVarName(String name) {
        String apiVarName = super.toApiVarName(name);
        if (reservedWords.contains(apiVarName)) {
            apiVarName = escapeReservedWord(apiVarName);
        }
        return apiVarName;
    }

    @Override
    public void addImportsToOneOfInterface(List<Map<String, String>> imports) {
        if(additionalProperties.containsKey(SERIALIZATION_LIBRARY_JACKSON)) {
            for (String i : Arrays.asList("JsonSubTypes", "JsonTypeInfo", "JsonIgnoreProperties")) {
                Map<String, String> oneImport = new HashMap<>();
                oneImport.put("import", importMapping.get(i));
                if (!imports.contains(oneImport)) {
                    imports.add(oneImport);
                }
            }
        }
    }

    @Override
    public List<VendorExtension> getSupportedVendorExtensions() {
        List<VendorExtension> extensions = super.getSupportedVendorExtensions();
        extensions.add(VendorExtension.X_WEBCLIENT_BLOCKING);
        return extensions;
    }
}<|MERGE_RESOLUTION|>--- conflicted
+++ resolved
@@ -1087,17 +1087,14 @@
                 codegenModel.imports.add("Schema");
             }
         }
-<<<<<<< HEAD
         if(codegenModel.oneOf!= null && !codegenModel.oneOf.isEmpty() && codegenModel.discriminator!=null) {
             codegenModel.oneOf = null;
         }
-=======
 
         if (!AnnotationLibrary.SWAGGER2.equals(getAnnotationLibrary())) {
             codegenModel.imports.remove("Schema");
         }
 
->>>>>>> 7ce0096e
         return codegenModel;
     }
 
