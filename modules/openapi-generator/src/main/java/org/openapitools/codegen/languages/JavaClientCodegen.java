/*
 * Copyright 2018 OpenAPI-Generator Contributors (https://openapi-generator.tech)
 * Copyright 2018 SmartBear Software
 *
 * Licensed under the Apache License, Version 2.0 (the "License");
 * you may not use this file except in compliance with the License.
 * You may obtain a copy of the License at
 *
 *     https://www.apache.org/licenses/LICENSE-2.0
 *
 * Unless required by applicable law or agreed to in writing, software
 * distributed under the License is distributed on an "AS IS" BASIS,
 * WITHOUT WARRANTIES OR CONDITIONS OF ANY KIND, either express or implied.
 * See the License for the specific language governing permissions and
 * limitations under the License.
 */

package org.openapitools.codegen.languages;

import io.swagger.v3.oas.models.Operation;
import io.swagger.v3.oas.models.media.Schema;
import org.apache.commons.lang3.BooleanUtils;
import org.apache.commons.lang3.StringUtils;
import org.openapitools.codegen.*;
import org.openapitools.codegen.languages.features.BeanValidationFeatures;
import org.openapitools.codegen.languages.features.GzipFeatures;
import org.openapitools.codegen.languages.features.PerformBeanValidationFeatures;
import org.openapitools.codegen.meta.features.DocumentationFeature;
import org.openapitools.codegen.meta.features.GlobalFeature;
import org.openapitools.codegen.templating.mustache.CaseFormatLambda;
import org.openapitools.codegen.utils.ProcessUtils;
import org.slf4j.Logger;
import org.slf4j.LoggerFactory;

import java.io.File;
import java.util.*;
import java.util.regex.Pattern;

import static com.google.common.base.CaseFormat.LOWER_CAMEL;
import static com.google.common.base.CaseFormat.UPPER_UNDERSCORE;
import static java.util.Collections.sort;
import static org.openapitools.codegen.utils.OnceLogger.once;
import static org.openapitools.codegen.utils.StringUtils.camelize;

public class JavaClientCodegen extends AbstractJavaCodegen
        implements BeanValidationFeatures, PerformBeanValidationFeatures, GzipFeatures {

    static final String MEDIA_TYPE = "mediaType";

    private static final Logger LOGGER = LoggerFactory.getLogger(JavaClientCodegen.class);

    public static final String USE_RX_JAVA = "useRxJava";
    public static final String USE_RX_JAVA2 = "useRxJava2";
    public static final String DO_NOT_USE_RX = "doNotUseRx";
    public static final String USE_PLAY_WS = "usePlayWS";
    public static final String PLAY_VERSION = "playVersion";
    public static final String FEIGN_VERSION = "feignVersion";
    public static final String ASYNC_NATIVE = "asyncNative";
    public static final String PARCELABLE_MODEL = "parcelableModel";
    public static final String USE_RUNTIME_EXCEPTION = "useRuntimeException";
    public static final String USE_REFLECTION_EQUALS_HASHCODE = "useReflectionEqualsHashCode";
    public static final String CASE_INSENSITIVE_RESPONSE_HEADERS = "caseInsensitiveResponseHeaders";

    public static final String PLAY_24 = "play24";
    public static final String PLAY_25 = "play25";
    public static final String PLAY_26 = "play26";

    public static final String FEIGN_9 = "9.x";
    public static final String FEIGN_10 = "10.x";

    public static final String FEIGN = "feign";
    public static final String GOOGLE_API_CLIENT = "google-api-client";
    public static final String JERSEY1 = "jersey1";
    public static final String JERSEY2 = "jersey2";
    public static final String JERSEY2_EXPERIMENTAL = "jersey2-experimental";
    public static final String NATIVE = "native";
    public static final String OKHTTP_GSON = "okhttp-gson";
    public static final String RESTEASY = "resteasy";
    public static final String RESTTEMPLATE = "resttemplate";
    public static final String WEBCLIENT = "webclient";
    public static final String REST_ASSURED = "rest-assured";
    public static final String RETROFIT_1 = "retrofit";
    public static final String RETROFIT_2 = "retrofit2";
    public static final String VERTX = "vertx";
    public static final String MICROPROFILE = "microprofile";

    public static final String SERIALIZATION_LIBRARY_GSON = "gson";
    public static final String SERIALIZATION_LIBRARY_JACKSON = "jackson";

    protected String gradleWrapperPackage = "gradle.wrapper";
    protected boolean useRxJava = false;
    protected boolean useRxJava2 = false;
    // backwards compatibility for openapi configs that specify neither rx1 nor rx2
    // (mustache does not allow for boolean operators so we need this extra field)
    protected boolean doNotUseRx = true;
    protected boolean usePlayWS = false;
    protected String playVersion = PLAY_25;
<<<<<<< HEAD
    protected String feignVersion = FEIGN_9;
    protected boolean asyncNative = false;
=======
    protected String feignVersion = FEIGN_10;
>>>>>>> 15d58dc8
    protected boolean parcelableModel = false;
    protected boolean useBeanValidation = false;
    protected boolean performBeanValidation = false;
    protected boolean useGzipFeature = false;
    protected boolean useRuntimeException = false;
    protected boolean useReflectionEqualsHashCode = false;
    protected boolean caseInsensitiveResponseHeaders = false;
    protected String authFolder;
    protected String serializationLibrary = null;

    public JavaClientCodegen() {
        super();

        // TODO: Move GlobalFeature.ParameterizedServer to library: jersey after moving featureSet to generatorMetadata
        modifyFeatureSet(features -> features
                .includeDocumentationFeatures(DocumentationFeature.Readme)
                .includeGlobalFeatures(GlobalFeature.ParameterizedServer)
        );

        outputFolder = "generated-code" + File.separator + "java";
        embeddedTemplateDir = templateDir = "Java";
        invokerPackage = "org.openapitools.client";
        artifactId = "openapi-java-client";
        apiPackage = "org.openapitools.client.api";
        modelPackage = "org.openapitools.client.model";

        // cliOptions default redefinition need to be updated
        updateOption(CodegenConstants.INVOKER_PACKAGE, this.getInvokerPackage());
        updateOption(CodegenConstants.ARTIFACT_ID, this.getArtifactId());
        updateOption(CodegenConstants.API_PACKAGE, apiPackage);
        updateOption(CodegenConstants.MODEL_PACKAGE, modelPackage);

        modelTestTemplateFiles.put("model_test.mustache", ".java");

        cliOptions.add(CliOption.newBoolean(USE_RX_JAVA, "Whether to use the RxJava adapter with the retrofit2 library."));
        cliOptions.add(CliOption.newBoolean(USE_RX_JAVA2, "Whether to use the RxJava2 adapter with the retrofit2 library."));
        cliOptions.add(CliOption.newBoolean(PARCELABLE_MODEL, "Whether to generate models for Android that implement Parcelable with the okhttp-gson library."));
        cliOptions.add(CliOption.newBoolean(USE_PLAY_WS, "Use Play! Async HTTP client (Play WS API)"));
        cliOptions.add(CliOption.newString(PLAY_VERSION, "Version of Play! Framework (possible values \"play24\", \"play25\" (default), \"play26\")"));
        cliOptions.add(CliOption.newBoolean(SUPPORT_JAVA6, "Whether to support Java6 with the Jersey1 library."));
        cliOptions.add(CliOption.newBoolean(USE_BEANVALIDATION, "Use BeanValidation API annotations"));
        cliOptions.add(CliOption.newBoolean(PERFORM_BEANVALIDATION, "Perform BeanValidation"));
        cliOptions.add(CliOption.newBoolean(USE_GZIP_FEATURE, "Send gzip-encoded requests"));
        cliOptions.add(CliOption.newBoolean(USE_RUNTIME_EXCEPTION, "Use RuntimeException instead of Exception"));
<<<<<<< HEAD
        cliOptions.add(CliOption.newBoolean(FEIGN_VERSION, "Version of OpenFeign: '10.x', '9.x' (default)"));
        cliOptions.add(CliOption.newBoolean(ASYNC_NATIVE, "If true, async handlers will be used, instead of the sync version"));
=======
        cliOptions.add(CliOption.newBoolean(FEIGN_VERSION, "Version of OpenFeign: '10.x' (default), '9.x' (deprecated)"));
>>>>>>> 15d58dc8
        cliOptions.add(CliOption.newBoolean(USE_REFLECTION_EQUALS_HASHCODE, "Use org.apache.commons.lang3.builder for equals and hashCode in the models. WARNING: This will fail under a security manager, unless the appropriate permissions are set up correctly and also there's potential performance impact."));
        cliOptions.add(CliOption.newBoolean(CASE_INSENSITIVE_RESPONSE_HEADERS, "Make API response's headers case-insensitive. Available on " + OKHTTP_GSON + ", " + JERSEY2 + " libraries"));

        supportedLibraries.put(JERSEY1, "HTTP client: Jersey client 1.19.x. JSON processing: Jackson 2.9.x. Enable Java6 support using '-DsupportJava6=true'. Enable gzip request encoding using '-DuseGzipFeature=true'. IMPORTANT NOTE: jersey 1.x is no longer actively maintained so please upgrade to 'jersey2' or other HTTP libaries instead.");
        supportedLibraries.put(JERSEY2, "HTTP client: Jersey client 2.25.1. JSON processing: Jackson 2.9.x");
        supportedLibraries.put(JERSEY2_EXPERIMENTAL, "HTTP client: Jersey client 2.25.1. JSON processing: Jackson 2.9.x");
        supportedLibraries.put(FEIGN, "HTTP client: OpenFeign 9.x (deprecated) or 10.x (default). JSON processing: Jackson 2.9.x.");
        supportedLibraries.put(OKHTTP_GSON, "[DEFAULT] HTTP client: OkHttp 3.x. JSON processing: Gson 2.8.x. Enable Parcelable models on Android using '-DparcelableModel=true'. Enable gzip request encoding using '-DuseGzipFeature=true'.");
        supportedLibraries.put(RETROFIT_1, "HTTP client: OkHttp 2.x. JSON processing: Gson 2.x (Retrofit 1.9.0). IMPORTANT NOTE: retrofit1.x is no longer actively maintained so please upgrade to 'retrofit2' instead.");
        supportedLibraries.put(RETROFIT_2, "HTTP client: OkHttp 3.x. JSON processing: Gson 2.x (Retrofit 2.3.0). Enable the RxJava adapter using '-DuseRxJava[2]=true'. (RxJava 1.x or 2.x)");
        supportedLibraries.put(RESTTEMPLATE, "HTTP client: Spring RestTemplate 4.x. JSON processing: Jackson 2.9.x");
        supportedLibraries.put(WEBCLIENT, "HTTP client: Spring WebClient 5.x. JSON processing: Jackson 2.9.x");
        supportedLibraries.put(RESTEASY, "HTTP client: Resteasy client 3.x. JSON processing: Jackson 2.9.x");
        supportedLibraries.put(VERTX, "HTTP client: VertX client 3.x. JSON processing: Jackson 2.9.x");
        supportedLibraries.put(GOOGLE_API_CLIENT, "HTTP client: Google API client 1.x. JSON processing: Jackson 2.9.x");
        supportedLibraries.put(REST_ASSURED, "HTTP client: rest-assured : 4.x. JSON processing: Gson 2.x or Jackson 2.10.x. Only for Java 8");
        supportedLibraries.put(NATIVE, "HTTP client: Java native HttpClient. JSON processing: Jackson 2.9.x. Only for Java11+");
        supportedLibraries.put(MICROPROFILE, "HTTP client: Microprofile client X.x. JSON processing: Jackson 2.9.x");

        CliOption libraryOption = new CliOption(CodegenConstants.LIBRARY, "library template (sub-template) to use");
        libraryOption.setEnum(supportedLibraries);
        // set okhttp-gson as the default
        libraryOption.setDefault(OKHTTP_GSON);
        cliOptions.add(libraryOption);
        setLibrary(OKHTTP_GSON);

        CliOption serializationLibrary = new CliOption(CodegenConstants.SERIALIZATION_LIBRARY, "Serialization library, default depends from the library");
        Map<String, String> serializationOptions = new HashMap<>();
        serializationOptions.put(SERIALIZATION_LIBRARY_GSON, "Use Gson as serialization library");
        serializationOptions.put(SERIALIZATION_LIBRARY_JACKSON, "Use Jackson as serialization library");
        serializationLibrary.setEnum(serializationOptions);
        cliOptions.add(serializationLibrary);
    }

    @Override
    public CodegenType getTag() {
        return CodegenType.CLIENT;
    }

    @Override
    public String getName() {
        return "java";
    }

    @Override
    public String getHelp() {
        return "Generates a Java client library (HTTP lib: Jersey (1.x, 2.x), Retrofit (1.x, 2.x), OpenFeign (9.x, 10.x) and more.";
    }

    @Override
    public void addOperationToGroup(String tag, String resourcePath, Operation operation, CodegenOperation co, Map<String, List<CodegenOperation>> operations) {
        super.addOperationToGroup(tag, resourcePath, operation, co, operations);
        if (MICROPROFILE.equals(getLibrary())) {
            co.subresourceOperation = !co.path.isEmpty();
        }
    }

    @Override
    public void processOpts() {
        if ((WEBCLIENT.equals(getLibrary()) && "threetenbp".equals(dateLibrary)) || NATIVE.equals(getLibrary())) {
            dateLibrary = "java8";
        } else if (MICROPROFILE.equals(getLibrary())) {
            dateLibrary = "legacy";
        }

        super.processOpts();

        // RxJava
        if (additionalProperties.containsKey(USE_RX_JAVA) && additionalProperties.containsKey(USE_RX_JAVA2)) {
            LOGGER.warn("You specified both RxJava versions 1 and 2 but they are mutually exclusive. Defaulting to v2.");
        } else if (additionalProperties.containsKey(USE_RX_JAVA)) {
            this.setUseRxJava(Boolean.valueOf(additionalProperties.get(USE_RX_JAVA).toString()));
        }
        if (additionalProperties.containsKey(USE_RX_JAVA2)) {
            this.setUseRxJava2(Boolean.valueOf(additionalProperties.get(USE_RX_JAVA2).toString()));
        }
        if (!useRxJava && !useRxJava2) {
            additionalProperties.put(DO_NOT_USE_RX, true);
        }

        // Java Play
        if (additionalProperties.containsKey(USE_PLAY_WS)) {
            this.setUsePlayWS(Boolean.valueOf(additionalProperties.get(USE_PLAY_WS).toString()));
        }
        additionalProperties.put(USE_PLAY_WS, usePlayWS);

        if (additionalProperties.containsKey(PLAY_VERSION)) {
            this.setPlayVersion(additionalProperties.get(PLAY_VERSION).toString());
        }
        additionalProperties.put(PLAY_VERSION, playVersion);

        // OpenFeign
        if (additionalProperties.containsKey(FEIGN_VERSION)) {
            this.setFeignVersion(additionalProperties.get(FEIGN_VERSION).toString());

            if ("10.x".equals(feignVersion)) {
                additionalProperties.put("useFeign10", true);
            } else if ("9.x".equals(feignVersion)) {
                additionalProperties.put("useFeign10", false);
                once(LOGGER).warn("Feign 9.x support has been deprecated. Please use 10.x (default) instead.");
            } else {
                throw new RuntimeException("Ivalid feignOoption '{}'. Must be '10.x' or '9.x' (deprecated).");
            }
        } else {
            // default to feign 10.x
            additionalProperties.put("useFeign10", true);
        }
        additionalProperties.put(FEIGN_VERSION, feignVersion);

        if (additionalProperties.containsKey(ASYNC_NATIVE)) {
            this.setAsyncNative(convertPropertyToBooleanAndWriteBack(ASYNC_NATIVE));
        }

        if (additionalProperties.containsKey(PARCELABLE_MODEL)) {
            this.setParcelableModel(Boolean.valueOf(additionalProperties.get(PARCELABLE_MODEL).toString()));
        }
        // put the boolean value back to PARCELABLE_MODEL in additionalProperties
        additionalProperties.put(PARCELABLE_MODEL, parcelableModel);

        if (additionalProperties.containsKey(USE_BEANVALIDATION)) {
            this.setUseBeanValidation(convertPropertyToBooleanAndWriteBack(USE_BEANVALIDATION));
        }

        if (additionalProperties.containsKey(PERFORM_BEANVALIDATION)) {
            this.setPerformBeanValidation(convertPropertyToBooleanAndWriteBack(PERFORM_BEANVALIDATION));
        }

        if (additionalProperties.containsKey(USE_GZIP_FEATURE)) {
            this.setUseGzipFeature(convertPropertyToBooleanAndWriteBack(USE_GZIP_FEATURE));
        }

        if (additionalProperties.containsKey(USE_RUNTIME_EXCEPTION)) {
            this.setUseRuntimeException(convertPropertyToBooleanAndWriteBack(USE_RUNTIME_EXCEPTION));
        }

        if (additionalProperties.containsKey(USE_REFLECTION_EQUALS_HASHCODE)) {
            this.setUseReflectionEqualsHashCode(convertPropertyToBooleanAndWriteBack(USE_REFLECTION_EQUALS_HASHCODE));
        }

        if (additionalProperties.containsKey(CASE_INSENSITIVE_RESPONSE_HEADERS)) {
            this.setUseReflectionEqualsHashCode(convertPropertyToBooleanAndWriteBack(CASE_INSENSITIVE_RESPONSE_HEADERS));
        }

        final String invokerFolder = (sourceFolder + '/' + invokerPackage).replace(".", "/");
        final String apiFolder = (sourceFolder + '/' + apiPackage).replace(".", "/");
        authFolder = (sourceFolder + '/' + invokerPackage + ".auth").replace(".", "/");

        //Common files
        writeOptional(outputFolder, new SupportingFile("pom.mustache", "", "pom.xml"));
        writeOptional(outputFolder, new SupportingFile("README.mustache", "", "README.md"));
        writeOptional(outputFolder, new SupportingFile("build.gradle.mustache", "", "build.gradle"));
        writeOptional(outputFolder, new SupportingFile("build.sbt.mustache", "", "build.sbt"));
        writeOptional(outputFolder, new SupportingFile("settings.gradle.mustache", "", "settings.gradle"));
        writeOptional(outputFolder, new SupportingFile("gradle.properties.mustache", "", "gradle.properties"));
        writeOptional(outputFolder, new SupportingFile("manifest.mustache", projectFolder, "AndroidManifest.xml"));
        supportingFiles.add(new SupportingFile("travis.mustache", "", ".travis.yml"));
        supportingFiles.add(new SupportingFile("ApiClient.mustache", invokerFolder, "ApiClient.java"));
        supportingFiles.add(new SupportingFile("ServerConfiguration.mustache", invokerFolder, "ServerConfiguration.java"));
        supportingFiles.add(new SupportingFile("ServerVariable.mustache", invokerFolder, "ServerVariable.java"));
        supportingFiles.add(new SupportingFile("openapi.mustache", "api", "openapi.yaml"));


        if (!(RESTTEMPLATE.equals(getLibrary()) || REST_ASSURED.equals(getLibrary()) || NATIVE.equals(getLibrary()) || MICROPROFILE.equals(getLibrary()))) {
            supportingFiles.add(new SupportingFile("StringUtil.mustache", invokerFolder, "StringUtil.java"));
        }

        // google-api-client doesn't use the OpenAPI auth, because it uses Google Credential directly (HttpRequestInitializer)
        if (!(GOOGLE_API_CLIENT.equals(getLibrary()) || REST_ASSURED.equals(getLibrary()) || NATIVE.equals(getLibrary()) || MICROPROFILE.equals(getLibrary()))) {
            supportingFiles.add(new SupportingFile("auth/HttpBasicAuth.mustache", authFolder, "HttpBasicAuth.java"));
            supportingFiles.add(new SupportingFile("auth/HttpBearerAuth.mustache", authFolder, "HttpBearerAuth.java"));
            supportingFiles.add(new SupportingFile("auth/ApiKeyAuth.mustache", authFolder, "ApiKeyAuth.java"));
            // NOTE: below moved to postProcessOperationsWithModels
            //supportingFiles.add(new SupportingFile("auth/OAuth.mustache", authFolder, "OAuth.java"));
            //supportingFiles.add(new SupportingFile("auth/OAuthFlow.mustache", authFolder, "OAuthFlow.java"));
        }
        supportingFiles.add(new SupportingFile("gradlew.mustache", "", "gradlew"));
        supportingFiles.add(new SupportingFile("gradlew.bat.mustache", "", "gradlew.bat"));
        supportingFiles.add(new SupportingFile("gradle-wrapper.properties.mustache",
                gradleWrapperPackage.replace(".", File.separator), "gradle-wrapper.properties"));
        supportingFiles.add(new SupportingFile("gradle-wrapper.jar",
                gradleWrapperPackage.replace(".", File.separator), "gradle-wrapper.jar"));
        supportingFiles.add(new SupportingFile("git_push.sh.mustache", "", "git_push.sh"));
        supportingFiles.add(new SupportingFile("gitignore.mustache", "", ".gitignore"));

        if (performBeanValidation) {
            supportingFiles.add(new SupportingFile("BeanValidationException.mustache", invokerFolder,
                    "BeanValidationException.java"));
        }

        if (additionalProperties.containsKey(CodegenConstants.SERIALIZATION_LIBRARY)) {
            setSerializationLibrary(additionalProperties.get(CodegenConstants.SERIALIZATION_LIBRARY).toString());
        }

        //TODO: add doc to retrofit1 and feign
        if (FEIGN.equals(getLibrary()) || RETROFIT_1.equals(getLibrary())) {
            modelDocTemplateFiles.remove("model_doc.mustache");
            apiDocTemplateFiles.remove("api_doc.mustache");
        }

        if (!(FEIGN.equals(getLibrary()) || RESTTEMPLATE.equals(getLibrary()) || usesAnyRetrofitLibrary() || GOOGLE_API_CLIENT.equals(getLibrary()) || REST_ASSURED.equals(getLibrary()) || WEBCLIENT.equals(getLibrary()) || MICROPROFILE.equals(getLibrary()))) {
            supportingFiles.add(new SupportingFile("apiException.mustache", invokerFolder, "ApiException.java"));
            supportingFiles.add(new SupportingFile("Configuration.mustache", invokerFolder, "Configuration.java"));
            supportingFiles.add(new SupportingFile("Pair.mustache", invokerFolder, "Pair.java"));
        }

        if (!(FEIGN.equals(getLibrary()) || RESTTEMPLATE.equals(getLibrary()) || usesAnyRetrofitLibrary() || GOOGLE_API_CLIENT.equals(getLibrary()) || REST_ASSURED.equals(getLibrary()) || NATIVE.equals(getLibrary()) || MICROPROFILE.equals(getLibrary()))) {
            supportingFiles.add(new SupportingFile("auth/Authentication.mustache", authFolder, "Authentication.java"));
        }

        if (FEIGN.equals(getLibrary())) {
            forceSerializationLibrary(SERIALIZATION_LIBRARY_JACKSON);
            supportingFiles.add(new SupportingFile("ParamExpander.mustache", invokerFolder, "ParamExpander.java"));
            supportingFiles.add(new SupportingFile("EncodingUtils.mustache", invokerFolder, "EncodingUtils.java"));
        } else if (OKHTTP_GSON.equals(getLibrary()) || StringUtils.isEmpty(getLibrary())) {
            // the "okhttp-gson" library template requires "ApiCallback.mustache" for async call
            supportingFiles.add(new SupportingFile("ApiCallback.mustache", invokerFolder, "ApiCallback.java"));
            supportingFiles.add(new SupportingFile("ApiResponse.mustache", invokerFolder, "ApiResponse.java"));
            supportingFiles.add(new SupportingFile("JSON.mustache", invokerFolder, "JSON.java"));
            supportingFiles.add(new SupportingFile("ProgressRequestBody.mustache", invokerFolder, "ProgressRequestBody.java"));
            supportingFiles.add(new SupportingFile("ProgressResponseBody.mustache", invokerFolder, "ProgressResponseBody.java"));
            supportingFiles.add(new SupportingFile("GzipRequestInterceptor.mustache", invokerFolder, "GzipRequestInterceptor.java"));

            // NOTE: below moved to postProcessOpoerationsWithModels
            //supportingFiles.add(new SupportingFile("auth/OAuthOkHttpClient.mustache", authFolder, "OAuthOkHttpClient.java"));
            //supportingFiles.add(new SupportingFile("auth/RetryingOAuth.mustache", authFolder, "RetryingOAuth.java"));
            forceSerializationLibrary(SERIALIZATION_LIBRARY_GSON);
        } else if (usesAnyRetrofitLibrary()) {
            supportingFiles.add(new SupportingFile("auth/OAuthOkHttpClient.mustache", authFolder, "OAuthOkHttpClient.java"));
            supportingFiles.add(new SupportingFile("CollectionFormats.mustache", invokerFolder, "CollectionFormats.java"));
            forceSerializationLibrary(SERIALIZATION_LIBRARY_GSON);
            if ("retrofit2".equals(getLibrary()) && !usePlayWS) {
                supportingFiles.add(new SupportingFile("JSON.mustache", invokerFolder, "JSON.java"));
            }
        } else if (JERSEY2.equals(getLibrary()) || JERSEY2_EXPERIMENTAL.equals(getLibrary())) {
            supportingFiles.add(new SupportingFile("JSON.mustache", invokerFolder, "JSON.java"));
            supportingFiles.add(new SupportingFile("ApiResponse.mustache", invokerFolder, "ApiResponse.java"));
            if (JERSEY2_EXPERIMENTAL.equals(getLibrary())) {
                supportingFiles.add(new SupportingFile("auth/HttpSignatureAuth.mustache", authFolder, "HttpSignatureAuth.java"));
                supportingFiles.add(new SupportingFile("AbstractOpenApiSchema.mustache", (sourceFolder + File.separator + modelPackage().replace('.', File.separatorChar)).replace('/', File.separatorChar), "AbstractOpenApiSchema.java"));
            }
            forceSerializationLibrary(SERIALIZATION_LIBRARY_JACKSON);
        } else if (NATIVE.equals(getLibrary())) {
            setJava8Mode(true);
            additionalProperties.put("java8", "true");
            forceSerializationLibrary(SERIALIZATION_LIBRARY_JACKSON);
        } else if (RESTEASY.equals(getLibrary())) {
            supportingFiles.add(new SupportingFile("JSON.mustache", invokerFolder, "JSON.java"));
            forceSerializationLibrary(SERIALIZATION_LIBRARY_JACKSON);
        } else if (JERSEY1.equals(getLibrary())) {
            forceSerializationLibrary(SERIALIZATION_LIBRARY_JACKSON);
        } else if (RESTTEMPLATE.equals(getLibrary())) {
            forceSerializationLibrary(SERIALIZATION_LIBRARY_JACKSON);
            supportingFiles.add(new SupportingFile("auth/Authentication.mustache", authFolder, "Authentication.java"));
        } else if (WEBCLIENT.equals(getLibrary())) {
            setJava8Mode(true);
            additionalProperties.put("java8", "true");
            forceSerializationLibrary(SERIALIZATION_LIBRARY_JACKSON);
        } else if (VERTX.equals(getLibrary())) {
            typeMapping.put("file", "AsyncFile");
            importMapping.put("AsyncFile", "io.vertx.core.file.AsyncFile");
            setJava8Mode(true);
            additionalProperties.put("java8", "true");
            forceSerializationLibrary(SERIALIZATION_LIBRARY_JACKSON);
            apiTemplateFiles.put("apiImpl.mustache", "Impl.java");
            apiTemplateFiles.put("rxApiImpl.mustache", ".java");
            supportingFiles.remove(new SupportingFile("manifest.mustache", projectFolder, "AndroidManifest.xml"));
        } else if (GOOGLE_API_CLIENT.equals(getLibrary())) {
            forceSerializationLibrary(SERIALIZATION_LIBRARY_JACKSON);

        } else if (REST_ASSURED.equals(getLibrary())) {
            if (getSerializationLibrary() == null) {
                LOGGER.info("No serializationLibrary configured, using '" + SERIALIZATION_LIBRARY_GSON + "' as fallback");
                setSerializationLibrary(SERIALIZATION_LIBRARY_GSON);
            }
            if (SERIALIZATION_LIBRARY_JACKSON.equals(getSerializationLibrary())) {
                supportingFiles.add(new SupportingFile("JacksonObjectMapper.mustache", invokerFolder, "JacksonObjectMapper.java"));
            } else if (SERIALIZATION_LIBRARY_GSON.equals(getSerializationLibrary())) {
                supportingFiles.add(new SupportingFile("JSON.mustache", invokerFolder, "JSON.java"));
                supportingFiles.add(new SupportingFile("GsonObjectMapper.mustache", invokerFolder, "GsonObjectMapper.java"));
            }
            supportingFiles.add(new SupportingFile("Oper.mustache", apiFolder, "Oper.java"));
            additionalProperties.put("convert", new CaseFormatLambda(LOWER_CAMEL, UPPER_UNDERSCORE));
            apiTemplateFiles.put("api.mustache", ".java");
            supportingFiles.add(new SupportingFile("ResponseSpecBuilders.mustache", invokerFolder, "ResponseSpecBuilders.java"));
        } else if (MICROPROFILE.equals(getLibrary())) {
            supportingFiles.clear(); // Don't need extra files provided by Java Codegen
            String apiExceptionFolder = (sourceFolder + File.separator + apiPackage().replace('.', File.separatorChar)).replace('/', File.separatorChar);
            supportingFiles.add(new SupportingFile("pom.mustache", "", "pom.xml"));
            supportingFiles.add(new SupportingFile("README.mustache", "", "README.md"));
            supportingFiles.add(new SupportingFile("api_exception.mustache", apiExceptionFolder, "ApiException.java"));
            supportingFiles.add(new SupportingFile("api_exception_mapper.mustache", apiExceptionFolder, "ApiExceptionMapper.java"));
            importMapping.put("LocalDate", "org.joda.time.LocalDate");
            serializationLibrary = "none";
        } else {
            LOGGER.error("Unknown library option (-l/--library): " + getLibrary());
        }

        if (usePlayWS) {
            // remove unsupported auth
            Iterator<SupportingFile> iter = supportingFiles.iterator();
            while (iter.hasNext()) {
                SupportingFile sf = iter.next();
                if (sf.templateFile.startsWith("auth/")) {
                    iter.remove();
                }
            }

            apiTemplateFiles.remove("api.mustache");

            if (PLAY_24.equals(playVersion)) {
                additionalProperties.put(PLAY_24, true);
                apiTemplateFiles.put("play24/api.mustache", ".java");

                supportingFiles.add(new SupportingFile("play24/ApiClient.mustache", invokerFolder, "ApiClient.java"));
                supportingFiles.add(new SupportingFile("play24/Play24CallFactory.mustache", invokerFolder, "Play24CallFactory.java"));
                supportingFiles.add(new SupportingFile("play24/Play24CallAdapterFactory.mustache", invokerFolder,
                        "Play24CallAdapterFactory.java"));
            }

            if (PLAY_25.equals(playVersion)) {
                additionalProperties.put(PLAY_25, true);
                apiTemplateFiles.put("play25/api.mustache", ".java");

                supportingFiles.add(new SupportingFile("play25/ApiClient.mustache", invokerFolder, "ApiClient.java"));
                supportingFiles.add(new SupportingFile("play25/Play25CallFactory.mustache", invokerFolder, "Play25CallFactory.java"));
                supportingFiles.add(new SupportingFile("play25/Play25CallAdapterFactory.mustache", invokerFolder,
                        "Play25CallAdapterFactory.java"));
                additionalProperties.put("java8", "true");
            }

            if (PLAY_26.equals(playVersion)) {
                additionalProperties.put(PLAY_26, true);
                apiTemplateFiles.put("play26/api.mustache", ".java");

                supportingFiles.add(new SupportingFile("play26/ApiClient.mustache", invokerFolder, "ApiClient.java"));
                supportingFiles.add(new SupportingFile("play26/Play26CallFactory.mustache", invokerFolder, "Play26CallFactory.java"));
                supportingFiles.add(new SupportingFile("play26/Play26CallAdapterFactory.mustache", invokerFolder,
                        "Play26CallAdapterFactory.java"));
                additionalProperties.put("java8", "true");
            }

            supportingFiles.add(new SupportingFile("play-common/auth/ApiKeyAuth.mustache", authFolder, "ApiKeyAuth.java"));
            supportingFiles.add(new SupportingFile("auth/Authentication.mustache", authFolder, "Authentication.java"));
            supportingFiles.add(new SupportingFile("Pair.mustache", invokerFolder, "Pair.java"));

            forceSerializationLibrary(SERIALIZATION_LIBRARY_JACKSON);
        }

        if (getSerializationLibrary() == null) {
            LOGGER.info("No serializationLibrary configured, using '" + SERIALIZATION_LIBRARY_GSON + "' as fallback");
            setSerializationLibrary(SERIALIZATION_LIBRARY_GSON);
        }
        if (SERIALIZATION_LIBRARY_JACKSON.equals(getSerializationLibrary())) {
            additionalProperties.put(SERIALIZATION_LIBRARY_JACKSON, "true");
            additionalProperties.remove(SERIALIZATION_LIBRARY_GSON);
            if (!NATIVE.equals(getLibrary())) {
                supportingFiles.add(new SupportingFile("RFC3339DateFormat.mustache", invokerFolder, "RFC3339DateFormat.java"));
                if ("threetenbp".equals(dateLibrary) && !usePlayWS) {
                    supportingFiles.add(new SupportingFile("CustomInstantDeserializer.mustache", invokerFolder, "CustomInstantDeserializer.java"));
                }
            }
        } else if (SERIALIZATION_LIBRARY_GSON.equals(getSerializationLibrary())) {
            additionalProperties.put(SERIALIZATION_LIBRARY_GSON, "true");
            additionalProperties.remove(SERIALIZATION_LIBRARY_JACKSON);
        } else {
            additionalProperties.remove(SERIALIZATION_LIBRARY_JACKSON);
            additionalProperties.remove(SERIALIZATION_LIBRARY_GSON);
        }

        if (additionalProperties.containsKey(SERIALIZATION_LIBRARY_JACKSON) && !JERSEY2_EXPERIMENTAL.equals(getLibrary())) {
            useOneOfInterfaces = true;
            addOneOfInterfaceImports = true;
        }

    }

    private boolean usesAnyRetrofitLibrary() {
        return getLibrary() != null && getLibrary().contains(RETROFIT_1);
    }

    private boolean usesRetrofit2Library() {
        return getLibrary() != null && getLibrary().contains(RETROFIT_2);
    }

    @SuppressWarnings("unchecked")
    @Override
    public Map<String, Object> postProcessOperationsWithModels(Map<String, Object> objs, List<Object> allModels) {
        super.postProcessOperationsWithModels(objs, allModels);
        if (usesAnyRetrofitLibrary()) {
            Map<String, Object> operations = (Map<String, Object>) objs.get("operations");
            if (operations != null) {
                List<CodegenOperation> ops = (List<CodegenOperation>) operations.get("operation");
                for (CodegenOperation operation : ops) {
                    if (operation.hasConsumes == Boolean.TRUE) {

                        if (isMultipartType(operation.consumes)) {
                            operation.isMultipart = Boolean.TRUE;
                        } else {
                            operation.prioritizedContentTypes = prioritizeContentTypes(operation.consumes);
                        }
                    }
                    if (usesRetrofit2Library() && StringUtils.isNotEmpty(operation.path) && operation.path.startsWith("/")) {
                        operation.path = operation.path.substring(1);
                    }

                    // sorting operation parameters to make sure path params are parsed before query params
                    if (operation.allParams != null) {
                        sort(operation.allParams, new Comparator<CodegenParameter>() {
                            @Override
                            public int compare(CodegenParameter one, CodegenParameter another) {
                                if (one.isPathParam && another.isQueryParam) {
                                    return -1;
                                }
                                if (one.isQueryParam && another.isPathParam) {
                                    return 1;
                                }

                                return 0;
                            }
                        });
                        Iterator<CodegenParameter> iterator = operation.allParams.iterator();
                        while (iterator.hasNext()) {
                            CodegenParameter param = iterator.next();
                            param.hasMore = iterator.hasNext();
                        }
                    }
                }
            }

        }

        // camelize path variables for Feign client
        if (FEIGN.equals(getLibrary())) {
            Map<String, Object> operations = (Map<String, Object>) objs.get("operations");
            List<CodegenOperation> operationList = (List<CodegenOperation>) operations.get("operation");
            for (CodegenOperation op : operationList) {
                String path = op.path;
                String[] items = path.split("/", -1);

                for (int i = 0; i < items.length; ++i) {
                    if (items[i].matches("^\\{(.*)\\}$")) { // wrap in {}
                        // camelize path variable
                        items[i] = "{" + camelize(items[i].substring(1, items[i].length() - 1), true) + "}";
                    }
                }
                op.path = StringUtils.join(items, "/");
            }
        }

        // for okhttp-gson (default), check to see if OAuth is defined and included OAuth-related files accordingly
        if ((OKHTTP_GSON.equals(getLibrary()) || StringUtils.isEmpty(getLibrary())) && ProcessUtils.hasOAuthMethods(objs)) {
            supportingFiles.add(new SupportingFile("auth/OAuthOkHttpClient.mustache", authFolder, "OAuthOkHttpClient.java"));
            supportingFiles.add(new SupportingFile("auth/RetryingOAuth.mustache", authFolder, "RetryingOAuth.java"));
        }

        // google-api-client doesn't use the OpenAPI auth, because it uses Google Credential directly (HttpRequestInitializer)
        if ((!(GOOGLE_API_CLIENT.equals(getLibrary()) || REST_ASSURED.equals(getLibrary()) || usePlayWS || NATIVE.equals(getLibrary()) || MICROPROFILE.equals(getLibrary()))) && ProcessUtils.hasOAuthMethods(objs)) {
            supportingFiles.add(new SupportingFile("auth/OAuth.mustache", authFolder, "OAuth.java"));
            supportingFiles.add(new SupportingFile("auth/OAuthFlow.mustache", authFolder, "OAuthFlow.java"));
        }

        if (MICROPROFILE.equals(getLibrary())) {
            objs = AbstractJavaJAXRSServerCodegen.jaxrsPostProcessOperations(objs);
        }

        if (JERSEY2_EXPERIMENTAL.equals(getLibrary())) {
            // index the model
            HashMap<String, CodegenModel> modelMaps = new HashMap<String, CodegenModel>();
            for (Object o : allModels) {
                HashMap<String, Object> h = (HashMap<String, Object>) o;
                CodegenModel m = (CodegenModel) h.get("model");
                modelMaps.put(m.classname, m);

            }

            // check if return type is oneOf/anyeOf model
            Map<String, Object> operations = (Map<String, Object>) objs.get("operations");
            List<CodegenOperation> operationList = (List<CodegenOperation>) operations.get("operation");
            for (CodegenOperation op : operationList) {
                if (op.returnType != null) {
                    // look up the model to see if it's anyOf/oneOf
                    if (modelMaps.containsKey(op.returnType) && modelMaps.get(op.returnType) != null) {
                        CodegenModel cm = modelMaps.get(op.returnType);

                        if (cm.oneOf != null && !cm.oneOf.isEmpty()) {
                            op.vendorExtensions.put("x-java-return-type-one-of", true);
                        }

                        if (cm.anyOf != null && !cm.anyOf.isEmpty()) {
                            op.vendorExtensions.put("x-java-return-type-any-of", true);
                        }
                    } else {
                        //LOGGER.error("cannot lookup model " + op.returnType);
                    }
                }
            }
        }

        return objs;
    }

    @Override
    public String apiFilename(String templateName, String tag) {
        if (VERTX.equals(getLibrary())) {
            String suffix = apiTemplateFiles().get(templateName);
            String subFolder = "";
            if (templateName.startsWith("rx")) {
                subFolder = "/rxjava";
            }
            return apiFileFolder() + subFolder + '/' + toApiFilename(tag) + suffix;
        } else {
            return super.apiFilename(templateName, tag);
        }
    }

    /**
     * Prioritizes consumes mime-type list by moving json-vendor and json mime-types up front, but
     * otherwise preserves original consumes definition order.
     * [application/vnd...+json,... application/json, ..as is..]
     *
     * @param consumes consumes mime-type list
     * @return
     */
    static List<Map<String, String>> prioritizeContentTypes(List<Map<String, String>> consumes) {
        if (consumes.size() <= 1)
            return consumes;

        List<Map<String, String>> prioritizedContentTypes = new ArrayList<>(consumes.size());

        List<Map<String, String>> jsonVendorMimeTypes = new ArrayList<>(consumes.size());
        List<Map<String, String>> jsonMimeTypes = new ArrayList<>(consumes.size());

        for (Map<String, String> consume : consumes) {
            if (isJsonVendorMimeType(consume.get(MEDIA_TYPE))) {
                jsonVendorMimeTypes.add(consume);
            } else if (isJsonMimeType(consume.get(MEDIA_TYPE))) {
                jsonMimeTypes.add(consume);
            } else
                prioritizedContentTypes.add(consume);

            consume.put("hasMore", "true");
        }

        prioritizedContentTypes.addAll(0, jsonMimeTypes);
        prioritizedContentTypes.addAll(0, jsonVendorMimeTypes);

        prioritizedContentTypes.get(prioritizedContentTypes.size() - 1).put("hasMore", null);

        return prioritizedContentTypes;
    }

    private static boolean isMultipartType(List<Map<String, String>> consumes) {
        Map<String, String> firstType = consumes.get(0);
        if (firstType != null) {
            if ("multipart/form-data".equals(firstType.get(MEDIA_TYPE))) {
                return true;
            }
        }
        return false;
    }

    @Override
    public void postProcessModelProperty(CodegenModel model, CodegenProperty property) {
        super.postProcessModelProperty(model, property);
        if (!BooleanUtils.toBoolean(model.isEnum)) {
            //final String lib = getLibrary();
            //Needed imports for Jackson based libraries
            if (additionalProperties.containsKey(SERIALIZATION_LIBRARY_JACKSON)) {
                model.imports.add("JsonProperty");
                model.imports.add("JsonValue");
                model.imports.add("JsonInclude");
            }
            if (additionalProperties.containsKey(SERIALIZATION_LIBRARY_GSON)) {
                model.imports.add("SerializedName");
                model.imports.add("TypeAdapter");
                model.imports.add("JsonAdapter");
                model.imports.add("JsonReader");
                model.imports.add("JsonWriter");
                model.imports.add("IOException");
            }
        } else { // enum class
            //Needed imports for Jackson's JsonCreator
            if (additionalProperties.containsKey(SERIALIZATION_LIBRARY_JACKSON)) {
                model.imports.add("JsonValue");
                model.imports.add("JsonCreator");
            }
        }
        if (MICROPROFILE.equals(getLibrary())) {
            model.imports.remove("ApiModelProperty");
            model.imports.remove("ApiModel");
            model.imports.remove("JsonSerialize");
            model.imports.remove("ToStringSerializer");
        }
    }

    @Override
    public CodegenModel fromModel(String name, Schema model) {
        CodegenModel codegenModel = super.fromModel(name, model);
        if (MICROPROFILE.equals(getLibrary())) {
            if (codegenModel.imports.contains("ApiModel")) {
                // Remove io.swagger.annotations.ApiModel import
                codegenModel.imports.remove("ApiModel");
            }
        }
        return codegenModel;
    }

    @Override
    public Map<String, Object> postProcessModelsEnum(Map<String, Object> objs) {
        objs = super.postProcessModelsEnum(objs);
        //Needed import for Gson based libraries
        if (additionalProperties.containsKey(SERIALIZATION_LIBRARY_GSON)) {
            List<Map<String, String>> imports = (List<Map<String, String>>) objs.get("imports");
            List<Object> models = (List<Object>) objs.get("models");
            for (Object _mo : models) {
                Map<String, Object> mo = (Map<String, Object>) _mo;
                CodegenModel cm = (CodegenModel) mo.get("model");
                // for enum model
                if (Boolean.TRUE.equals(cm.isEnum) && cm.allowableValues != null) {
                    cm.imports.add(importMapping.get("SerializedName"));
                    Map<String, String> item = new HashMap<String, String>();
                    item.put("import", importMapping.get("SerializedName"));
                    imports.add(item);
                }
            }
        }
        return objs;
    }

    @Override
    public Map<String, Object> postProcessModels(Map<String, Object> objs) {
        objs = super.postProcessModels(objs);
        List<Object> models = (List<Object>) objs.get("models");

        // TODO: 5.0: Remove the camelCased vendorExtension below and ensure templates use the newer property naming.
        once(LOGGER).warn("4.3.0 has deprecated the use of vendor extensions which don't follow lower-kebab casing standards with x- prefix.");

        if (additionalProperties.containsKey(SERIALIZATION_LIBRARY_JACKSON) && !JERSEY1.equals(getLibrary())) {
            List<Map<String, String>> imports = (List<Map<String, String>>) objs.get("imports");
            for (Object _mo : models) {
                Map<String, Object> mo = (Map<String, Object>) _mo;
                CodegenModel cm = (CodegenModel) mo.get("model");
                boolean addImports = false;
                for (CodegenProperty var : cm.vars) {
                    boolean isOptionalNullable = Boolean.FALSE.equals(var.required) && Boolean.TRUE.equals(var.isNullable);
                    // only add JsonNullable and related imports to optional and nullable values
                    addImports |= isOptionalNullable;
                    var.getVendorExtensions().put("isJacksonOptionalNullable", isOptionalNullable); // TODO: 5.0 Remove
                    var.getVendorExtensions().put("x-is-jackson-optional-nullable", isOptionalNullable);
                }
                if (addImports) {
                    Map<String, String> imports2Classnames = new HashMap<String, String>() {{
                        put("JsonNullable", "org.openapitools.jackson.nullable.JsonNullable");
                        put("NoSuchElementException", "java.util.NoSuchElementException");
                        put("JsonIgnore", "com.fasterxml.jackson.annotation.JsonIgnore");
                    }};
                    for (Map.Entry<String, String> entry : imports2Classnames.entrySet()) {
                        cm.imports.add(entry.getKey());
                        Map<String, String> importsItem = new HashMap<String, String>();
                        importsItem.put("import", entry.getValue());
                        imports.add(importsItem);
                    }
                }
            }
        }

        // add implements for serializable/parcelable to all models
        for (Object _mo : models) {
            Map<String, Object> mo = (Map<String, Object>) _mo;
            CodegenModel cm = (CodegenModel) mo.get("model");
            cm.getVendorExtensions().putIfAbsent("implements", new ArrayList<String>());  // TODO: 5.0 Remove
            cm.getVendorExtensions().putIfAbsent("x-implements", cm.getVendorExtensions().get("implements"));
            //List<String> impl = (List<String>) cm.getVendorExtensions().get("x-implements");
            if (JERSEY2_EXPERIMENTAL.equals(getLibrary())) {
                cm.getVendorExtensions().put("x-implements", new ArrayList<String>());
            }

            if (this.parcelableModel) {
                ((ArrayList<String>) cm.getVendorExtensions().get("x-implements")).add("Parcelable");
            }
            if (this.serializableModel) {
                ((ArrayList<String>) cm.getVendorExtensions().get("x-implements")).add("Serializable");
            }
        }

        return objs;
    }

    public void setUseRxJava(boolean useRxJava) {
        this.useRxJava = useRxJava;
        doNotUseRx = false;
    }

    public void setUseRxJava2(boolean useRxJava2) {
        this.useRxJava2 = useRxJava2;
        doNotUseRx = false;
    }

    public void setDoNotUseRx(boolean doNotUseRx) {
        this.doNotUseRx = doNotUseRx;
    }

    public void setUsePlayWS(boolean usePlayWS) {
        this.usePlayWS = usePlayWS;
    }

    public void setPlayVersion(String playVersion) {
        this.playVersion = playVersion;
    }

    public void setFeignVersion(String feignVersion) {
        this.feignVersion = feignVersion;
    }

    public void setAsyncNative(boolean asyncNative) { this.asyncNative = asyncNative; }

    public void setParcelableModel(boolean parcelableModel) {
        this.parcelableModel = parcelableModel;
    }

    public void setUseBeanValidation(boolean useBeanValidation) {
        this.useBeanValidation = useBeanValidation;
    }

    public void setPerformBeanValidation(boolean performBeanValidation) {
        this.performBeanValidation = performBeanValidation;
    }

    public void setUseGzipFeature(boolean useGzipFeature) {
        this.useGzipFeature = useGzipFeature;
    }

    public void setUseRuntimeException(boolean useRuntimeException) {
        this.useRuntimeException = useRuntimeException;
    }

    public void setUseReflectionEqualsHashCode(boolean useReflectionEqualsHashCode) {
        this.useReflectionEqualsHashCode = useReflectionEqualsHashCode;
    }

    public void setCaseInsensitiveResponseHeaders(final Boolean caseInsensitiveResponseHeaders) {
        this.caseInsensitiveResponseHeaders = caseInsensitiveResponseHeaders;
    }

    /**
     * Serialization library.
     *
     * @return 'gson' or 'jackson'
     */
    public String getSerializationLibrary() {
        return serializationLibrary;
    }

    public void setSerializationLibrary(String serializationLibrary) {
        if (SERIALIZATION_LIBRARY_JACKSON.equalsIgnoreCase(serializationLibrary)) {
            this.serializationLibrary = SERIALIZATION_LIBRARY_JACKSON;
        } else if (SERIALIZATION_LIBRARY_GSON.equalsIgnoreCase(serializationLibrary)) {
            this.serializationLibrary = SERIALIZATION_LIBRARY_GSON;
        } else {
            throw new IllegalArgumentException("Unexpected serializationLibrary value: " + serializationLibrary);
        }
    }

    public void forceSerializationLibrary(String serializationLibrary) {
        if ((this.serializationLibrary != null) && !this.serializationLibrary.equalsIgnoreCase(serializationLibrary)) {
            LOGGER.warn("The configured serializationLibrary '" + this.serializationLibrary + "', is not supported by the library: '" + getLibrary() + "', switching back to: " + serializationLibrary);
        }
        setSerializationLibrary(serializationLibrary);
    }

    final private static Pattern JSON_MIME_PATTERN = Pattern.compile("(?i)application\\/json(;.*)?");
    final private static Pattern JSON_VENDOR_MIME_PATTERN = Pattern.compile("(?i)application\\/vnd.(.*)+json(;.*)?");

    /**
     * Check if the given MIME is a JSON MIME.
     * JSON MIME examples:
     * application/json
     * application/json; charset=UTF8
     * APPLICATION/JSON
     */
    static boolean isJsonMimeType(String mime) {
        return mime != null && (JSON_MIME_PATTERN.matcher(mime).matches());
    }

    /**
     * Check if the given MIME is a JSON Vendor MIME.
     * JSON MIME examples:
     * application/vnd.mycompany+json
     * application/vnd.mycompany.resourceA.version1+json
     */
    static boolean isJsonVendorMimeType(String mime) {
        return mime != null && JSON_VENDOR_MIME_PATTERN.matcher(mime).matches();
    }

    @Override
    public Map<String, Object> postProcessSupportingFileData(Map<String, Object> objs) {
        generateYAMLSpecFile(objs);
        return super.postProcessSupportingFileData(objs);
    }

    @Override
    public String toApiVarName(String name) {
        String apiVarName = super.toApiVarName(name);
        if (reservedWords.contains(apiVarName)) {
            apiVarName = escapeReservedWord(apiVarName);
        }
        return apiVarName;
    }

    @Override
    public void addImportsToOneOfInterface(List<Map<String, String>> imports) {
        for (String i : Arrays.asList("JsonSubTypes", "JsonTypeInfo")) {
            Map<String, String> oneImport = new HashMap<String, String>() {{
                put("import", importMapping.get(i));
            }};
            if (!imports.contains(oneImport)) {
                imports.add(oneImport);
            }
        }
    }
}<|MERGE_RESOLUTION|>--- conflicted
+++ resolved
@@ -95,12 +95,8 @@
     protected boolean doNotUseRx = true;
     protected boolean usePlayWS = false;
     protected String playVersion = PLAY_25;
-<<<<<<< HEAD
-    protected String feignVersion = FEIGN_9;
+    protected String feignVersion = FEIGN_10;
     protected boolean asyncNative = false;
-=======
-    protected String feignVersion = FEIGN_10;
->>>>>>> 15d58dc8
     protected boolean parcelableModel = false;
     protected boolean useBeanValidation = false;
     protected boolean performBeanValidation = false;
@@ -145,12 +141,8 @@
         cliOptions.add(CliOption.newBoolean(PERFORM_BEANVALIDATION, "Perform BeanValidation"));
         cliOptions.add(CliOption.newBoolean(USE_GZIP_FEATURE, "Send gzip-encoded requests"));
         cliOptions.add(CliOption.newBoolean(USE_RUNTIME_EXCEPTION, "Use RuntimeException instead of Exception"));
-<<<<<<< HEAD
-        cliOptions.add(CliOption.newBoolean(FEIGN_VERSION, "Version of OpenFeign: '10.x', '9.x' (default)"));
         cliOptions.add(CliOption.newBoolean(ASYNC_NATIVE, "If true, async handlers will be used, instead of the sync version"));
-=======
         cliOptions.add(CliOption.newBoolean(FEIGN_VERSION, "Version of OpenFeign: '10.x' (default), '9.x' (deprecated)"));
->>>>>>> 15d58dc8
         cliOptions.add(CliOption.newBoolean(USE_REFLECTION_EQUALS_HASHCODE, "Use org.apache.commons.lang3.builder for equals and hashCode in the models. WARNING: This will fail under a security manager, unless the appropriate permissions are set up correctly and also there's potential performance impact."));
         cliOptions.add(CliOption.newBoolean(CASE_INSENSITIVE_RESPONSE_HEADERS, "Make API response's headers case-insensitive. Available on " + OKHTTP_GSON + ", " + JERSEY2 + " libraries"));
 
