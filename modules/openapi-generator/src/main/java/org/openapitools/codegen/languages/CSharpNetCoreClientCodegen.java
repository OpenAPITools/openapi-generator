--- conflicted
+++ resolved
@@ -785,24 +785,15 @@
         if (HTTPCLIENT.equals(getLibrary())) {
             supportingFiles.add(new SupportingFile("FileParameter.mustache", clientPackageDir, "FileParameter.cs"));
             typeMapping.put("file", "FileParameter");
-<<<<<<< HEAD
             addSupportingFiles(clientPackageDir, packageFolder, excludeTests, testPackageFolder, testPackageName, modelPackageDir, authPackageDir);
-=======
-            addRestSharpSupportingFiles(clientPackageDir, packageFolder, excludeTests, testPackageFolder, testPackageName, modelPackageDir, authPackageDir);
->>>>>>> 2dcc319e
             additionalProperties.put("apiDocPath", apiDocPath);
             additionalProperties.put("modelDocPath", modelDocPath);
         } else if (GENERICHOST.equals(getLibrary())) {
             addGenericHostSupportingFiles(clientPackageDir, packageFolder, excludeTests, testPackageFolder, testPackageName, modelPackageDir);
             additionalProperties.put("apiDocPath", apiDocPath + File.separatorChar + "apis");
             additionalProperties.put("modelDocPath", modelDocPath + File.separatorChar + "models");
-<<<<<<< HEAD
         } else { //restsharp
             addSupportingFiles(clientPackageDir, packageFolder, excludeTests, testPackageFolder, testPackageName, modelPackageDir, authPackageDir);
-=======
-        } else {
-            addRestSharpSupportingFiles(clientPackageDir, packageFolder, excludeTests, testPackageFolder, testPackageName, modelPackageDir, authPackageDir);
->>>>>>> 2dcc319e
             additionalProperties.put("apiDocPath", apiDocPath);
             additionalProperties.put("modelDocPath", modelDocPath);
 
@@ -866,12 +857,8 @@
         }
     }
 
-<<<<<<< HEAD
     public void addSupportingFiles(final String clientPackageDir, final String packageFolder,
-=======
-    public void addRestSharpSupportingFiles(final String clientPackageDir, final String packageFolder,
->>>>>>> 2dcc319e
-                                            final AtomicReference<Boolean> excludeTests, final String testPackageFolder, final String testPackageName, final String modelPackageDir, final String authPackageDir) {
+                                   final AtomicReference<Boolean> excludeTests, final String testPackageFolder, final String testPackageName, final String modelPackageDir, final String authPackageDir) {
         supportingFiles.add(new SupportingFile("IApiAccessor.mustache", clientPackageDir, "IApiAccessor.cs"));
         supportingFiles.add(new SupportingFile("Configuration.mustache", clientPackageDir, "Configuration.cs"));
         supportingFiles.add(new SupportingFile("ApiClient.mustache", clientPackageDir, "ApiClient.cs"));
