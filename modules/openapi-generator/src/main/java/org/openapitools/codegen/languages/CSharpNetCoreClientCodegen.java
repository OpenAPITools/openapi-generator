--- conflicted
+++ resolved
@@ -86,10 +86,7 @@
     protected String packageGuid = "{" + java.util.UUID.randomUUID().toString().toUpperCase(Locale.ROOT) + "}";
     protected String clientPackage = "Client";
     protected String authFolder = "Auth";
-<<<<<<< HEAD
     protected String derivedApiPackage = "DefaultApi";
-=======
->>>>>>> c0c31e89
     protected String apiDocPath = "docs" + File.separator;
     protected String modelDocPath = "docs" + File.separator;
 
