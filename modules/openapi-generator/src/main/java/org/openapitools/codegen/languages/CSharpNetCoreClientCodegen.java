/*
 * Copyright 2018 OpenAPI-Generator Contributors (https://openapi-generator.tech)
 *
 * Licensed under the Apache License, Version 2.0 (the "License");
 * you may not use this file except in compliance with the License.
 * You may obtain a copy of the License at
 *
 *     https://www.apache.org/licenses/LICENSE-2.0
 *
 * Unless required by applicable law or agreed to in writing, software
 * distributed under the License is distributed on an "AS IS" BASIS,
 * WITHOUT WARRANTIES OR CONDITIONS OF ANY KIND, either express or implied.
 * See the License for the specific language governing permissions and
 * limitations under the License.
 */

package org.openapitools.codegen.languages;

import com.google.common.collect.ImmutableMap;
import com.samskivert.mustache.Mustache;
import io.swagger.v3.oas.models.media.ArraySchema;
import io.swagger.v3.oas.models.media.ComposedSchema;
import io.swagger.v3.oas.models.media.Schema;
import io.swagger.v3.oas.models.Operation;
import io.swagger.v3.oas.models.servers.Server;
import org.openapitools.codegen.*;
import org.openapitools.codegen.meta.features.*;
import org.openapitools.codegen.utils.ModelUtils;
import org.openapitools.codegen.utils.ProcessUtils;
import org.slf4j.Logger;
import org.slf4j.LoggerFactory;

import java.io.File;
import java.util.*;
import java.util.concurrent.atomic.AtomicReference;
import java.util.function.Consumer;
import java.util.stream.Collectors;
import java.util.ArrayList;
import java.util.Comparator;
import java.util.List;

import static org.apache.commons.lang3.StringUtils.isEmpty;
import static org.openapitools.codegen.utils.StringUtils.camelize;
import static org.openapitools.codegen.utils.StringUtils.underscore;

@SuppressWarnings("Duplicates")
public class CSharpNetCoreClientCodegen extends AbstractCSharpCodegen {
    protected String apiName = "Api";

    // Defines the sdk option for targeted frameworks, which differs from targetFramework and targetFrameworkNuget
    protected static final String MCS_NET_VERSION_KEY = "x-mcs-sdk";
    protected static final String SUPPORTS_UWP = "supportsUWP";
    protected static final String SUPPORTS_RETRY = "supportsRetry";

    protected static final String NET_STANDARD = "netStandard";

    // HTTP libraries
    protected static final String RESTSHARP = "restsharp";
    protected static final String HTTPCLIENT = "httpclient";
    protected static final String GENERICHOST = "generichost";

    // Project Variable, determined from target framework. Not intended to be user-settable.
    protected static final String TARGET_FRAMEWORK_IDENTIFIER = "targetFrameworkIdentifier";
    // Project Variable, determined from target framework. Not intended to be user-settable.
    protected static final String TARGET_FRAMEWORK_VERSION = "targetFrameworkVersion";

    @SuppressWarnings("hiding")
    private final Logger LOGGER = LoggerFactory.getLogger(CSharpClientCodegen.class);
    private static final List<FrameworkStrategy> frameworkStrategies = Arrays.asList(
            FrameworkStrategy.NETSTANDARD_1_3,
            FrameworkStrategy.NETSTANDARD_1_4,
            FrameworkStrategy.NETSTANDARD_1_5,
            FrameworkStrategy.NETSTANDARD_1_6,
            FrameworkStrategy.NETSTANDARD_2_0,
            FrameworkStrategy.NETSTANDARD_2_1,
            FrameworkStrategy.NETCOREAPP_2_0,
            FrameworkStrategy.NETCOREAPP_2_1,
            FrameworkStrategy.NETCOREAPP_3_0,
            FrameworkStrategy.NETCOREAPP_3_1,
            FrameworkStrategy.NETFRAMEWORK_4_7,
            FrameworkStrategy.NET_5_0,
            FrameworkStrategy.NET_6_0
    );
    private static FrameworkStrategy defaultFramework = FrameworkStrategy.NETSTANDARD_2_0;
    protected final Map<String, String> frameworks;
    protected String packageGuid = "{" + java.util.UUID.randomUUID().toString().toUpperCase(Locale.ROOT) + "}";
    protected String clientPackage = "Org.OpenAPITools.Client";
    protected String apiDocPath = "docs/";
    protected String modelDocPath = "docs/";

    // Defines TargetFrameworkVersion in csproj files
    protected String targetFramework = defaultFramework.name;
    protected String testTargetFramework = defaultFramework.testTargetFramework;

    // Defines nuget identifiers for target framework
    protected String targetFrameworkNuget = targetFramework;

    protected boolean supportsRetry = Boolean.TRUE;
    protected boolean supportsAsync = Boolean.TRUE;
    protected boolean netStandard = Boolean.FALSE;

    protected boolean validatable = Boolean.TRUE;
    protected Map<Character, String> regexModifiers;
    // By default, generated code is considered public
    protected boolean nonPublicApi = Boolean.FALSE;

    protected boolean caseInsensitiveResponseHeaders = Boolean.FALSE;
    protected String releaseNote = "Minor update";
    protected String licenseId;
    protected String packageTags;
    protected boolean useOneOfDiscriminatorLookup = false; // use oneOf discriminator's mapping for model lookup

    protected boolean needsCustomHttpMethod = false;
    protected boolean needsUriBuilder = false;

    public CSharpNetCoreClientCodegen() {
        super();

        modifyFeatureSet(features -> features
                .includeDocumentationFeatures(DocumentationFeature.Readme)
                .securityFeatures(EnumSet.of(
                        SecurityFeature.OAuth2_Implicit,
                        SecurityFeature.BasicAuth,
                        SecurityFeature.ApiKey
                ))
                .excludeGlobalFeatures(
                        GlobalFeature.XMLStructureDefinitions,
                        GlobalFeature.Callbacks,
                        GlobalFeature.LinkObjects,
                        GlobalFeature.ParameterStyling
                )
                .includeSchemaSupportFeatures(
                        SchemaSupportFeature.Polymorphism
                )
                .includeParameterFeatures(
                        ParameterFeature.Cookie
                )
                .includeClientModificationFeatures(
                        ClientModificationFeature.BasePath,
                        ClientModificationFeature.UserAgent
                )
        );

        // mapped non-nullable type without ?
        typeMapping = new HashMap<String, String>();
        typeMapping.put("string", "string");
        typeMapping.put("binary", "byte[]");
        typeMapping.put("ByteArray", "byte[]");
        typeMapping.put("boolean", "bool");
        typeMapping.put("integer", "int");
        typeMapping.put("float", "float");
        typeMapping.put("long", "long");
        typeMapping.put("double", "double");
        typeMapping.put("number", "decimal");
        typeMapping.put("decimal", "decimal");
        typeMapping.put("DateTime", "DateTime");
        typeMapping.put("date", "DateTime");
        typeMapping.put("file", "System.IO.Stream");
        typeMapping.put("array", "List");
        typeMapping.put("list", "List");
        typeMapping.put("map", "Dictionary");
        typeMapping.put("object", "Object");
        typeMapping.put("UUID", "Guid");
        typeMapping.put("URI", "string");
        typeMapping.put("AnyType", "Object");

        setSupportNullable(Boolean.TRUE);
        hideGenerationTimestamp = Boolean.TRUE;
        supportsInheritance = true;
        modelTemplateFiles.put("model.mustache", ".cs");
        apiTemplateFiles.put("api.mustache", ".cs");
        modelDocTemplateFiles.put("model_doc.mustache", ".md");
        apiDocTemplateFiles.put("api_doc.mustache", ".md");
        embeddedTemplateDir = templateDir = "csharp-netcore";

        cliOptions.clear();

        // CLI options
        addOption(CodegenConstants.PACKAGE_NAME,
                "C# package name (convention: Title.Case).",
                this.packageName);

        addOption(CodegenConstants.API_NAME,
                "Must be a valid C# class name. Only used in Generic Host library. Default: " + this.apiName, 
                this.apiName);

        addOption(CodegenConstants.PACKAGE_VERSION,
                "C# package version.",
                this.packageVersion);

        addOption(CodegenConstants.SOURCE_FOLDER,
                CodegenConstants.SOURCE_FOLDER_DESC,
                sourceFolder);

        addOption(CodegenConstants.OPTIONAL_PROJECT_GUID,
                CodegenConstants.OPTIONAL_PROJECT_GUID_DESC,
                null);

        addOption(CodegenConstants.INTERFACE_PREFIX,
                CodegenConstants.INTERFACE_PREFIX_DESC,
                interfacePrefix);

        addOption(CodegenConstants.LICENSE_ID,
                CodegenConstants.LICENSE_ID_DESC,
                this.licenseId);

        addOption(CodegenConstants.RELEASE_NOTE,
                CodegenConstants.RELEASE_NOTE_DESC,
                this.releaseNote);

        addOption(CodegenConstants.PACKAGE_TAGS,
                CodegenConstants.PACKAGE_TAGS_DESC,
                this.packageTags);

        CliOption framework = new CliOption(
                CodegenConstants.DOTNET_FRAMEWORK,
                CodegenConstants.DOTNET_FRAMEWORK_DESC
        );

        CliOption disallowAdditionalPropertiesIfNotPresentOpt = CliOption.newBoolean(
                CodegenConstants.DISALLOW_ADDITIONAL_PROPERTIES_IF_NOT_PRESENT,
                CodegenConstants.DISALLOW_ADDITIONAL_PROPERTIES_IF_NOT_PRESENT_DESC).defaultValue(Boolean.TRUE.toString());
        Map<String, String> disallowAdditionalPropertiesIfNotPresentOpts = new HashMap<>();
        disallowAdditionalPropertiesIfNotPresentOpts.put("false",
                "The 'additionalProperties' implementation is compliant with the OAS and JSON schema specifications.");
        disallowAdditionalPropertiesIfNotPresentOpts.put("true",
                "Keep the old (incorrect) behaviour that 'additionalProperties' is set to false by default.");
        disallowAdditionalPropertiesIfNotPresentOpt.setEnum(disallowAdditionalPropertiesIfNotPresentOpts);
        cliOptions.add(disallowAdditionalPropertiesIfNotPresentOpt);
        this.setDisallowAdditionalPropertiesIfNotPresent(true);

        ImmutableMap.Builder<String, String> frameworkBuilder = new ImmutableMap.Builder<>();
        for (FrameworkStrategy frameworkStrategy : frameworkStrategies) {
            frameworkBuilder.put(frameworkStrategy.name, frameworkStrategy.description);
        }

        frameworks = frameworkBuilder.build();

        framework.defaultValue(this.targetFramework);
        framework.setEnum(frameworks);
        cliOptions.add(framework);

        CliOption modelPropertyNaming = new CliOption(CodegenConstants.MODEL_PROPERTY_NAMING, CodegenConstants.MODEL_PROPERTY_NAMING_DESC);
        cliOptions.add(modelPropertyNaming.defaultValue("PascalCase"));

        // CLI Switches
        addSwitch(CodegenConstants.NULLABLE_REFERENCE_TYPES,
                CodegenConstants.NULLABLE_REFERENCE_TYPES_DESC + " Starting in .NET 6.0 the default is true.",
                this.nullReferenceTypesFlag);

        addSwitch(CodegenConstants.HIDE_GENERATION_TIMESTAMP,
                CodegenConstants.HIDE_GENERATION_TIMESTAMP_DESC,
                this.hideGenerationTimestamp);

        addSwitch(CodegenConstants.USE_DATETIME_OFFSET,
                CodegenConstants.USE_DATETIME_OFFSET_DESC,
                this.useDateTimeOffsetFlag);

        addSwitch(CodegenConstants.USE_COLLECTION,
                CodegenConstants.USE_COLLECTION_DESC,
                this.useCollection);

        addSwitch(CodegenConstants.RETURN_ICOLLECTION,
                CodegenConstants.RETURN_ICOLLECTION_DESC,
                this.returnICollection);

        addSwitch(CodegenConstants.OPTIONAL_METHOD_ARGUMENT,
                "C# Optional method argument, e.g. void square(int x=10) (.net 4.0+ only).",
                this.optionalMethodArgumentFlag);

        addSwitch(CodegenConstants.OPTIONAL_ASSEMBLY_INFO,
                CodegenConstants.OPTIONAL_ASSEMBLY_INFO_DESC,
                this.optionalAssemblyInfoFlag);

        addSwitch(CodegenConstants.OPTIONAL_EMIT_DEFAULT_VALUES,
                CodegenConstants.OPTIONAL_EMIT_DEFAULT_VALUES_DESC,
                this.optionalEmitDefaultValuesFlag);
            
        addSwitch(CodegenConstants.OPTIONAL_CONDITIONAL_SERIALIZATION,
                CodegenConstants.OPTIONAL_CONDITIONAL_SERIALIZATION_DESC,
                this.conditionalSerialization);

        addSwitch(CodegenConstants.OPTIONAL_PROJECT_FILE,
                CodegenConstants.OPTIONAL_PROJECT_FILE_DESC,
                this.optionalProjectFileFlag);

        // NOTE: This will reduce visibility of all public members in templates. Users can use InternalsVisibleTo
        // https://msdn.microsoft.com/en-us/library/system.runtime.compilerservices.internalsvisibletoattribute(v=vs.110).aspx
        // to expose to shared code if the generated code is not embedded into another project. Otherwise, users of codegen
        // should rely on default public visibility.
        addSwitch(CodegenConstants.NON_PUBLIC_API,
                CodegenConstants.NON_PUBLIC_API_DESC,
                this.nonPublicApi);

        addSwitch(CodegenConstants.ALLOW_UNICODE_IDENTIFIERS,
                CodegenConstants.ALLOW_UNICODE_IDENTIFIERS_DESC,
                this.allowUnicodeIdentifiers);

        addSwitch(CodegenConstants.NETCORE_PROJECT_FILE,
                CodegenConstants.NETCORE_PROJECT_FILE_DESC,
                this.netCoreProjectFileFlag);

        addSwitch(CodegenConstants.VALIDATABLE,
                CodegenConstants.VALIDATABLE_DESC,
                this.validatable);

        addSwitch(CodegenConstants.USE_ONEOF_DISCRIMINATOR_LOOKUP,
                CodegenConstants.USE_ONEOF_DISCRIMINATOR_LOOKUP_DESC,
                this.caseInsensitiveResponseHeaders);

        addSwitch(CodegenConstants.CASE_INSENSITIVE_RESPONSE_HEADERS,
                CodegenConstants.CASE_INSENSITIVE_RESPONSE_HEADERS_DESC,
                this.caseInsensitiveResponseHeaders);

        regexModifiers = new HashMap<>();
        regexModifiers.put('i', "IgnoreCase");
        regexModifiers.put('m', "Multiline");
        regexModifiers.put('s', "Singleline");
        regexModifiers.put('x', "IgnorePatternWhitespace");

        supportedLibraries.put(GENERICHOST, "HttpClient with Generic Host dependency injection (https://docs.microsoft.com/en-us/dotnet/core/extensions/generic-host) "
                + "(Experimental. Subject to breaking changes without notice.)");
        supportedLibraries.put(HTTPCLIENT, "HttpClient (https://docs.microsoft.com/en-us/dotnet/api/system.net.http.httpclient) "
                + "(Experimental. Subject to breaking changes without notice.)");
        supportedLibraries.put(RESTSHARP, "RestSharp (https://github.com/restsharp/RestSharp)");

        CliOption libraryOption = new CliOption(CodegenConstants.LIBRARY, "HTTP library template (sub-template) to use");
        libraryOption.setEnum(supportedLibraries);
        // set RESTSHARP as the default
        libraryOption.setDefault(RESTSHARP);
        cliOptions.add(libraryOption);
        setLibrary(RESTSHARP);
    }

    @Override
    public String apiDocFileFolder() {
        if (GENERICHOST.equals(getLibrary())){
            return (outputFolder + "/" + apiDocPath + File.separatorChar + "apis").replace('/', File.separatorChar);
        }else{
            return (outputFolder + "/" + apiDocPath).replace('/', File.separatorChar);
        }
    }

    @Override
    public String apiTestFileFolder() {
        return outputFolder + File.separator + testFolder + File.separator + testPackageName() + File.separator + apiPackage();
    }

    @Override
    public CodegenModel fromModel(String name, Schema model) {
        Map<String, Schema> allDefinitions = ModelUtils.getSchemas(this.openAPI);
        CodegenModel codegenModel = super.fromModel(name, model);
        if (allDefinitions != null && codegenModel != null && codegenModel.parent != null) {
            final Schema parentModel = allDefinitions.get(toModelName(codegenModel.parent));
            if (parentModel != null) {
                final CodegenModel parentCodegenModel = super.fromModel(codegenModel.parent, parentModel);
                if (codegenModel.hasEnums) {
                    codegenModel = this.reconcileInlineEnums(codegenModel, parentCodegenModel);
                }

                Map<String, CodegenProperty> propertyHash = new HashMap<>(codegenModel.vars.size());
                for (final CodegenProperty property : codegenModel.vars) {
                    propertyHash.put(property.name, property);
                }

                for (final CodegenProperty property : codegenModel.readWriteVars) {
                    if (property.defaultValue == null && parentCodegenModel.discriminator != null && property.name.equals(parentCodegenModel.discriminator.getPropertyName())) {
                        property.defaultValue = "\"" + name + "\"";
                    }
                }

                CodegenProperty last = null;
                for (final CodegenProperty property : parentCodegenModel.vars) {
                    // helper list of parentVars simplifies templating
                    if (!propertyHash.containsKey(property.name)) {
                        final CodegenProperty parentVar = property.clone();
                        parentVar.isInherited = true;
                        last = parentVar;
                        LOGGER.debug("adding parent variable {}", property.name);
                        codegenModel.parentVars.add(parentVar);
                    }
                }
            }
        }

        // Cleanup possible duplicates. Currently, readWriteVars can contain the same property twice. May or may not be isolated to C#.
        if (codegenModel != null && codegenModel.readWriteVars != null && codegenModel.readWriteVars.size() > 1) {
            int length = codegenModel.readWriteVars.size() - 1;
            for (int i = length; i > (length / 2); i--) {
                final CodegenProperty codegenProperty = codegenModel.readWriteVars.get(i);
                // If the property at current index is found earlier in the list, remove this last instance.
                if (codegenModel.readWriteVars.indexOf(codegenProperty) < i) {
                    codegenModel.readWriteVars.remove(i);
                }
            }
        }

<<<<<<< HEAD
        Comparator<CodegenProperty> comparatorByDefaultValue = new Comparator<CodegenProperty>() {
        @Override
            public int compare(CodegenProperty one, CodegenProperty another) {
                if (one.defaultValue == another.defaultValue) 
                    return 0;
                else if (Boolean.FALSE.equals(one.defaultValue)) 
                    return -1;
                else 
                    return 1;
            }
        };

        Comparator<CodegenProperty> comparatorByRequired = new Comparator<CodegenProperty>() {
            @Override
            public int compare(CodegenProperty one, CodegenProperty another) {
                if (one.required == another.required) 
                    return 0;
                else if (Boolean.TRUE.equals(one.required))
                    return -1;
                else 
                    return 1;
            }
        };

        Collections.sort(codegenModel.vars, comparatorByDefaultValue);
        Collections.sort(codegenModel.vars, comparatorByRequired);
        Collections.sort(codegenModel.allVars, comparatorByDefaultValue);
        Collections.sort(codegenModel.allVars, comparatorByRequired);
        Collections.sort(codegenModel.readWriteVars, comparatorByDefaultValue);
        Collections.sort(codegenModel.readWriteVars, comparatorByRequired);
=======
        // avoid breaking changes
        if (GENERICHOST.equals(getLibrary())){
            Comparator<CodegenProperty> comparatorByDefaultValue = new Comparator<CodegenProperty>() {
            @Override
                public int compare(CodegenProperty one, CodegenProperty another) {
                    if (one.defaultValue == another.defaultValue) 
                        return 0;
                    else if (Boolean.FALSE.equals(one.defaultValue)) 
                        return -1;
                    else 
                        return 1;
                }
            };

            Comparator<CodegenProperty> comparatorByRequired = new Comparator<CodegenProperty>() {
                @Override
                public int compare(CodegenProperty one, CodegenProperty another) {
                    if (one.required == another.required) 
                        return 0;
                    else if (Boolean.TRUE.equals(one.required))
                        return -1;
                    else 
                        return 1;
                }
            };

            Collections.sort(codegenModel.vars, comparatorByDefaultValue);
            Collections.sort(codegenModel.vars, comparatorByRequired);
            Collections.sort(codegenModel.allVars, comparatorByDefaultValue);
            Collections.sort(codegenModel.allVars, comparatorByRequired);
            Collections.sort(codegenModel.readWriteVars, comparatorByDefaultValue);
            Collections.sort(codegenModel.readWriteVars, comparatorByRequired);
        }
>>>>>>> 8da28eda

        return codegenModel;
    }

    @Override
    public String getHelp() {
        return "Generates a C# client library (.NET Standard, .NET Core).";
    }

    public String getModelPropertyNaming() {
        return this.modelPropertyNaming;
    }

    public void setModelPropertyNaming(String naming) {
        if ("original".equals(naming) || "camelCase".equals(naming) ||
                "PascalCase".equals(naming) || "snake_case".equals(naming)) {
            this.modelPropertyNaming = naming;
        } else {
            throw new IllegalArgumentException("Invalid model property naming '" +
                    naming + "'. Must be 'original', 'camelCase', " +
                    "'PascalCase' or 'snake_case'");
        }
    }

    @Override
    public String getName() {
        return "csharp-netcore";
    }

    public String getNameUsingModelPropertyNaming(String name) {
        switch (CodegenConstants.MODEL_PROPERTY_NAMING_TYPE.valueOf(getModelPropertyNaming())) {
            case original:
                return name;
            case camelCase:
                return camelize(name, true);
            case PascalCase:
                return camelize(name);
            case snake_case:
                return underscore(name);
            default:
                throw new IllegalArgumentException("Invalid model property naming '" +
                        name + "'. Must be 'original', 'camelCase', " +
                        "'PascalCase' or 'snake_case'");
        }
    }

    @Override
    public String getNullableType(Schema p, String type) {
        if (languageSpecificPrimitives.contains(type)) {
            if (isSupportNullable() && ModelUtils.isNullable(p) && nullableType.contains(type)) {
                return type + "?";
            } else {
                return type;
            }
        } else {
            return null;
        }
    }

    @Override
    public CodegenType getTag() {
        return CodegenType.CLIENT;
    }

    public boolean isNonPublicApi() {
        return nonPublicApi;
    }

    public void setNonPublicApi(final boolean nonPublicApi) {
        this.nonPublicApi = nonPublicApi;
    }

    @Override
    public String modelDocFileFolder() {
        if (GENERICHOST.equals(getLibrary())){
            return (outputFolder + "/" + modelDocPath + File.separator + "models").replace('/', File.separatorChar);
        }else{
            return (outputFolder + "/" + modelDocPath).replace('/', File.separatorChar);
        }
    }

    @Override
    public String modelTestFileFolder() {
        return outputFolder + File.separator + testFolder + File.separator + testPackageName() + File.separator + modelPackage();
    }

    @Override
    public void postProcessModelProperty(CodegenModel model, CodegenProperty property) {
        postProcessPattern(property.pattern, property.vendorExtensions);
        postProcessEmitDefaultValue(property.vendorExtensions);

        super.postProcessModelProperty(model, property);
    }

    @Override
    public void postProcessParameter(CodegenParameter parameter) {
        postProcessPattern(parameter.pattern, parameter.vendorExtensions);
        postProcessEmitDefaultValue(parameter.vendorExtensions);
        super.postProcessParameter(parameter);
    }

    /*
     * The pattern spec follows the Perl convention and style of modifiers. .NET
     * does not support this syntax directly so we need to convert the pattern to a .NET compatible
     * format and apply modifiers in a compatible way.
     * See https://msdn.microsoft.com/en-us/library/yd1hzczs(v=vs.110).aspx for .NET options.
     */
    public void postProcessPattern(String pattern, Map<String, Object> vendorExtensions) {
        if (pattern != null) {
            int i = pattern.lastIndexOf('/');

            //Must follow Perl /pattern/modifiers convention
            if (pattern.charAt(0) != '/' || i < 2) {
                throw new IllegalArgumentException("Pattern must follow the Perl "
                        + "/pattern/modifiers convention. " + pattern + " is not valid.");
            }

            String regex = pattern.substring(1, i).replace("'", "\'").replace("\"", "\"\"");
            List<String> modifiers = new ArrayList<String>();

            // perl requires an explicit modifier to be culture specific and .NET is the reverse.
            modifiers.add("CultureInvariant");

            for (char c : pattern.substring(i).toCharArray()) {
                if (regexModifiers.containsKey(c)) {
                    String modifier = regexModifiers.get(c);
                    modifiers.add(modifier);
                } else if (c == 'l') {
                    modifiers.remove("CultureInvariant");
                }
            }

            vendorExtensions.put("x-regex", regex);
            vendorExtensions.put("x-modifiers", modifiers);
        }
    }

    public void postProcessEmitDefaultValue(Map<String, Object> vendorExtensions) {
        vendorExtensions.put("x-emit-default-value", optionalEmitDefaultValuesFlag);
    }

    @Override
    public Mustache.Compiler processCompiler(Mustache.Compiler compiler) {
        // To avoid unexpected behaviors when options are passed programmatically such as { "supportsAsync": "" }
        return super.processCompiler(compiler).emptyStringIsFalse(true);
    }

    @Override
    public void processOpts() {
        this.setLegacyDiscriminatorBehavior(false);

        super.processOpts();

        /*
         * NOTE: When supporting boolean additionalProperties, you should read the value and write it back as a boolean.
         * This avoids oddities where additionalProperties contains "false" rather than false, which will cause the
         * templating engine to behave unexpectedly.
         *
         * Use the pattern:
         *     if (additionalProperties.containsKey(prop)) convertPropertyToBooleanAndWriteBack(prop);
         */

        if (additionalProperties.containsKey(CodegenConstants.DISALLOW_ADDITIONAL_PROPERTIES_IF_NOT_PRESENT)) {
            this.setDisallowAdditionalPropertiesIfNotPresent(Boolean.parseBoolean(additionalProperties
                    .get(CodegenConstants.DISALLOW_ADDITIONAL_PROPERTIES_IF_NOT_PRESENT).toString()));
        }

        if (additionalProperties.containsKey(CodegenConstants.OPTIONAL_EMIT_DEFAULT_VALUES)) {
            setOptionalEmitDefaultValuesFlag(convertPropertyToBooleanAndWriteBack(CodegenConstants.OPTIONAL_EMIT_DEFAULT_VALUES));
        } else {
            additionalProperties.put(CodegenConstants.OPTIONAL_EMIT_DEFAULT_VALUES, optionalEmitDefaultValuesFlag);
        }

        if (additionalProperties.containsKey(CodegenConstants.OPTIONAL_CONDITIONAL_SERIALIZATION)) {
            setConditionalSerialization(convertPropertyToBooleanAndWriteBack(CodegenConstants.OPTIONAL_CONDITIONAL_SERIALIZATION));
        } else {
            additionalProperties.put(CodegenConstants.OPTIONAL_CONDITIONAL_SERIALIZATION, conditionalSerialization);
        }

        if (additionalProperties.containsKey(CodegenConstants.MODEL_PROPERTY_NAMING)) {
            setModelPropertyNaming((String) additionalProperties.get(CodegenConstants.MODEL_PROPERTY_NAMING));
        }

        if (additionalProperties.containsKey((CodegenConstants.LICENSE_ID))) {
            setLicenseId((String) additionalProperties.get(CodegenConstants.LICENSE_ID));
        }

        if (additionalProperties.containsKey(CodegenConstants.API_NAME)) {
            setApiName((String) additionalProperties.get(CodegenConstants.API_NAME));
        } else {
            additionalProperties.put(CodegenConstants.API_NAME, apiName);
        }

        if (isEmpty(apiPackage)) {
            setApiPackage("Api");
        }
        if (isEmpty(modelPackage)) {
            setModelPackage("Model");
        }

        clientPackage = "Client";

        if (GENERICHOST.equals(getLibrary())){
            setLibrary(GENERICHOST);
            additionalProperties.put("useGenericHost", true);
            // all c# libraries should be doing this, but we only do it here to avoid breaking changes
            this.setSortModelPropertiesByRequiredFlag(true);
        } else if (RESTSHARP.equals(getLibrary())) {
            additionalProperties.put("useRestSharp", true);
            needsCustomHttpMethod = true;
        } else if (HTTPCLIENT.equals(getLibrary())) {
            setLibrary(HTTPCLIENT);
            additionalProperties.put("useHttpClient", true);
            needsUriBuilder = true;
        } else {
            throw new RuntimeException("Invalid HTTP library " + getLibrary() + ". Only restsharp, httpclient are supported.");
        }

        String inputFramework = (String) additionalProperties.getOrDefault(CodegenConstants.DOTNET_FRAMEWORK, defaultFramework.name);
        String[] frameworks;
        List<FrameworkStrategy> strategies = new ArrayList<>();

        if (inputFramework.contains(";")) {
            // multiple target framework
            frameworks = inputFramework.split(";");
            additionalProperties.put("multiTarget", true);
        } else {
            // just a single value
            frameworks = new String [] {inputFramework};
        }

        for (String framework : frameworks) {
            boolean strategyMatched = false;
            for (FrameworkStrategy frameworkStrategy : frameworkStrategies) {
                if (framework.equals(frameworkStrategy.name)) {
                    strategies.add(frameworkStrategy);
                    strategyMatched = true;
                }

                if (frameworkStrategy != FrameworkStrategy.NETSTANDARD_2_0 && "restsharp".equals(getLibrary())) {
                   LOGGER.warn("If using built-in templates, RestSharp only supports netstandard 2.0 or later.");
                }
            }

            if (!strategyMatched) {
                // throws exception if the input targetFramework is invalid
                throw new IllegalArgumentException("The input (" + inputFramework + ") contains Invalid .NET framework version: " +
                framework + ". List of supported versions: " +
                        frameworkStrategies.stream()
                                .map(p -> p.name)
                                .collect(Collectors.joining(", ")));
            }
        }

        configureAdditionalPropertiesForFrameworks(additionalProperties, strategies);
        setTargetFrameworkNuget(strategies);
        setTargetFramework(strategies);
        setTestTargetFramework(strategies);

        setSupportsAsync(Boolean.TRUE);
        setNetStandard(strategies.stream().anyMatch(p -> Boolean.TRUE.equals(p.isNetStandard)));

        if (!netStandard) {
            setNetCoreProjectFileFlag(true);

            if (!additionalProperties.containsKey(CodegenConstants.NULLABLE_REFERENCE_TYPES) && !strategies.stream().anyMatch(s -> 
                        s.equals(FrameworkStrategy.NETCOREAPP_2_0) ||
                        s.equals(FrameworkStrategy.NETCOREAPP_2_1) ||
                        s.equals(FrameworkStrategy.NETCOREAPP_3_0) ||
                        s.equals(FrameworkStrategy.NETCOREAPP_3_1) ||
                        s.equals(FrameworkStrategy.NET_5_0) ||
                        s.equals(FrameworkStrategy.NETFRAMEWORK_4_7))) {
                // starting in .net 6.0, NRT is enabled by default. If not specified, lets enable NRT to match the framework's default
                setNullableReferenceTypes(true);
            }
        }

        final AtomicReference<Boolean> excludeTests = new AtomicReference<>();
        syncBooleanProperty(additionalProperties, CodegenConstants.EXCLUDE_TESTS, excludeTests::set, false);

        syncStringProperty(additionalProperties, "clientPackage", (s) -> { }, clientPackage);

        syncStringProperty(additionalProperties, CodegenConstants.API_PACKAGE, this::setApiPackage, apiPackage);
        syncStringProperty(additionalProperties, CodegenConstants.MODEL_PACKAGE, this::setModelPackage, modelPackage);
        syncStringProperty(additionalProperties, CodegenConstants.OPTIONAL_PROJECT_GUID, this::setPackageGuid, packageGuid);
        syncStringProperty(additionalProperties, "targetFrameworkNuget", this::setTargetFrameworkNuget, this.targetFrameworkNuget);
        syncStringProperty(additionalProperties, "testTargetFramework", this::setTestTargetFramework, this.testTargetFramework);

        syncBooleanProperty(additionalProperties, "netStandard", this::setNetStandard, this.netStandard);

        syncBooleanProperty(additionalProperties, CodegenConstants.VALIDATABLE, this::setValidatable, this.validatable);
        syncBooleanProperty(additionalProperties, CodegenConstants.SUPPORTS_ASYNC, this::setSupportsAsync, this.supportsAsync);
        syncBooleanProperty(additionalProperties, SUPPORTS_RETRY, this::setSupportsRetry, this.supportsRetry);
        syncBooleanProperty(additionalProperties, CodegenConstants.OPTIONAL_METHOD_ARGUMENT, this::setOptionalMethodArgumentFlag, optionalMethodArgumentFlag);
        syncBooleanProperty(additionalProperties, CodegenConstants.NON_PUBLIC_API, this::setNonPublicApi, isNonPublicApi());
        syncBooleanProperty(additionalProperties, CodegenConstants.USE_ONEOF_DISCRIMINATOR_LOOKUP, this::setUseOneOfDiscriminatorLookup, this.useOneOfDiscriminatorLookup);

        final String testPackageName = testPackageName();
        String packageFolder = sourceFolder + File.separator + packageName;
        String clientPackageDir = packageFolder + File.separator + clientPackage;
        String modelPackageDir = packageFolder + File.separator + modelPackage;
        String testPackageFolder = testFolder + File.separator + testPackageName;

        additionalProperties.put("testPackageName", testPackageName);

        //Compute the relative path to the bin directory where the external assemblies live
        //This is necessary to properly generate the project file
        int packageDepth = packageFolder.length() - packageFolder.replace(java.io.File.separator, "").length();
        String binRelativePath = "..\\";
        for (int i = 0; i < packageDepth; i = i + 1) {
            binRelativePath += "..\\";
        }
        binRelativePath += "vendor";
        additionalProperties.put("binRelativePath", binRelativePath);

        // Only write out test related files if excludeTests is unset or explicitly set to false (see start of this method)
        if (Boolean.FALSE.equals(excludeTests.get())) {
            modelTestTemplateFiles.put("model_test.mustache", ".cs");
            apiTestTemplateFiles.put("api_test.mustache", ".cs");
        }

        if(HTTPCLIENT.equals(getLibrary())) {
            supportingFiles.add(new SupportingFile("FileParameter.mustache", clientPackageDir, "FileParameter.cs"));
            typeMapping.put("file", "FileParameter");
            addRestSharpSupportingFiles(clientPackageDir, packageFolder, excludeTests, testPackageFolder, testPackageName, modelPackageDir);
            additionalProperties.put("apiDocPath", apiDocPath);
            additionalProperties.put("modelDocPath", modelDocPath);
        }
        else if (GENERICHOST.equals(getLibrary())){
            addGenericHostSupportingFiles(clientPackageDir, packageFolder, excludeTests, testPackageFolder, testPackageName, modelPackageDir);
            additionalProperties.put("apiDocPath", apiDocPath + File.separatorChar + "apis");
            additionalProperties.put("modelDocPath", modelDocPath + File.separatorChar + "models");
        }
        else{
            addRestSharpSupportingFiles(clientPackageDir, packageFolder, excludeTests, testPackageFolder, testPackageName, modelPackageDir);
            additionalProperties.put("apiDocPath", apiDocPath);
            additionalProperties.put("modelDocPath", modelDocPath);
        }

        addTestInstructions();
    }

    @Override
    public CodegenOperation fromOperation(String path,
                                          String httpMethod,
                                          Operation operation,
                                          List<Server> servers) {
        CodegenOperation op = super.fromOperation(path, httpMethod, operation, servers);

        if (!GENERICHOST.equals(getLibrary())){
            return op;
        }

        Collections.sort(op.allParams, new Comparator<CodegenParameter>() {
            @Override
            public int compare(CodegenParameter one, CodegenParameter another) {
                if (one.defaultValue == another.defaultValue)
                    return 0;
                else if (Boolean.FALSE.equals(one.defaultValue))
                    return -1;
                else
                    return 1;
            }
        });

        Collections.sort(op.allParams, new Comparator<CodegenParameter>() {
            @Override
            public int compare(CodegenParameter one, CodegenParameter another) {
                if (one.required == another.required)
                    return 0;
                else if (Boolean.TRUE.equals(one.required))
                    return -1;
                else
                    return 1;
            }
        });

        return op;
    }

    private void addTestInstructions(){
        if (GENERICHOST.equals(getLibrary())){
            additionalProperties.put("testInstructions", 
                    "/* *********************************************************************************" +
                    "\n*              Follow these manual steps to construct tests." +
                    "\n*              This file will not be overwritten." +
                    "\n*  *********************************************************************************" +
                    "\n* 1. Navigate to ApiTests.Base.cs and ensure any tokens are being created correctly." +
                    "\n*    Take care not to commit credentials to any repository." +
                    "\n*" +
                    "\n* 2. Mocking is coordinated by ApiTestsBase#AddApiHttpClients." +
                    "\n*    To mock the client, use the generic AddApiHttpClients." +
                    "\n*    To mock the server, change the client's BaseAddress." +
                    "\n*" +
                    "\n* 3. Locate the test you want below" +
                    "\n*      - remove the skip property from the Fact attribute" +
                    "\n*      - set the value of any variables if necessary" +
                    "\n*" +
                    "\n* 4. Run the tests and ensure they work." +
                    "\n*" +
                    "\n*/");
        }
    }

    public void addRestSharpSupportingFiles(final String clientPackageDir, final String packageFolder, 
                final AtomicReference<Boolean> excludeTests, final String testPackageFolder, final String testPackageName, final String modelPackageDir){
        supportingFiles.add(new SupportingFile("IApiAccessor.mustache", clientPackageDir, "IApiAccessor.cs"));
        supportingFiles.add(new SupportingFile("Configuration.mustache", clientPackageDir, "Configuration.cs"));
        supportingFiles.add(new SupportingFile("ApiClient.mustache", clientPackageDir, "ApiClient.cs"));
        supportingFiles.add(new SupportingFile("ApiException.mustache", clientPackageDir, "ApiException.cs"));
        supportingFiles.add(new SupportingFile("ApiResponse.mustache", clientPackageDir, "ApiResponse.cs"));
        supportingFiles.add(new SupportingFile("ExceptionFactory.mustache", clientPackageDir, "ExceptionFactory.cs"));
        supportingFiles.add(new SupportingFile("OpenAPIDateConverter.mustache", clientPackageDir, "OpenAPIDateConverter.cs"));
        supportingFiles.add(new SupportingFile("ClientUtils.mustache", clientPackageDir, "ClientUtils.cs"));
        if(needsCustomHttpMethod) {
            supportingFiles.add(new SupportingFile("HttpMethod.mustache", clientPackageDir, "HttpMethod.cs"));
        }
        if(needsUriBuilder) {
            supportingFiles.add(new SupportingFile("WebRequestPathBuilder.mustache", clientPackageDir, "WebRequestPathBuilder.cs"));
        }
        if (ProcessUtils.hasHttpSignatureMethods(openAPI)) {
            supportingFiles.add(new SupportingFile("HttpSigningConfiguration.mustache", clientPackageDir, "HttpSigningConfiguration.cs"));
        }
        if (supportsAsync) {
            supportingFiles.add(new SupportingFile("IAsynchronousClient.mustache", clientPackageDir, "IAsynchronousClient.cs"));
        }
        supportingFiles.add(new SupportingFile("ISynchronousClient.mustache", clientPackageDir, "ISynchronousClient.cs"));
        supportingFiles.add(new SupportingFile("RequestOptions.mustache", clientPackageDir, "RequestOptions.cs"));
        supportingFiles.add(new SupportingFile("Multimap.mustache", clientPackageDir, "Multimap.cs"));

        if (supportsRetry) {
            supportingFiles.add(new SupportingFile("RetryConfiguration.mustache", clientPackageDir, "RetryConfiguration.cs"));
        }

        supportingFiles.add(new SupportingFile("IReadableConfiguration.mustache",
                clientPackageDir, "IReadableConfiguration.cs"));
        supportingFiles.add(new SupportingFile("GlobalConfiguration.mustache",
                clientPackageDir, "GlobalConfiguration.cs"));

        supportingFiles.add(new SupportingFile("README.mustache", "", "README.md"));
        supportingFiles.add(new SupportingFile("git_push.sh.mustache", "", "git_push.sh"));
        supportingFiles.add(new SupportingFile("gitignore.mustache", "", ".gitignore"));

        supportingFiles.add(new SupportingFile("Solution.mustache", "", packageName + ".sln"));
        supportingFiles.add(new SupportingFile("netcore_project.mustache", packageFolder, packageName + ".csproj"));

        if (Boolean.FALSE.equals(excludeTests.get())) {
            supportingFiles.add(new SupportingFile("netcore_testproject.mustache", testPackageFolder, testPackageName + ".csproj"));
        }

        supportingFiles.add(new SupportingFile("appveyor.mustache", "", "appveyor.yml"));
        supportingFiles.add(new SupportingFile("AbstractOpenAPISchema.mustache", modelPackageDir, "AbstractOpenAPISchema.cs"));
    }

    public void addGenericHostSupportingFiles(final String clientPackageDir, final String packageFolder, 
            final AtomicReference<Boolean> excludeTests, final String testPackageFolder, final String testPackageName, final String modelPackageDir){
        supportingFiles.add(new SupportingFile("TokenProvider`1.mustache", clientPackageDir, "TokenProvider`1.cs"));
        supportingFiles.add(new SupportingFile("RateLimitProvider`1.mustache", clientPackageDir, "RateLimitProvider`1.cs"));
        supportingFiles.add(new SupportingFile("TokenContainer`1.mustache", clientPackageDir, "TokenContainer`1.cs"));
        supportingFiles.add(new SupportingFile("TokenBase.mustache", clientPackageDir, "TokenBase.cs"));
        supportingFiles.add(new SupportingFile("ApiException.mustache", clientPackageDir, "ApiException.cs"));
        supportingFiles.add(new SupportingFile("ApiResponse`1.mustache", clientPackageDir, "ApiResponse`1.cs"));
        supportingFiles.add(new SupportingFile("ClientUtils.mustache", clientPackageDir, "ClientUtils.cs"));
        supportingFiles.add(new SupportingFile("HostConfiguration.mustache", clientPackageDir, "HostConfiguration.cs"));
        supportingFiles.add(new SupportingFile("README.mustache", "", "README.md"));
        supportingFiles.add(new SupportingFile("git_push.sh.mustache", "docs" + File.separator + "scripts", "git_push.sh"));
        supportingFiles.add(new SupportingFile("git_push.ps1.mustache", "docs" + File.separator + "scripts", "git_push.ps1"));
        // TODO: supportingFiles.add(new SupportingFile("generate.ps1.mustache", "docs" + File.separator + "scripts", "generate.ps1"));
        supportingFiles.add(new SupportingFile("gitignore.mustache", "", ".gitignore"));
        supportingFiles.add(new SupportingFile("Solution.mustache", "", packageName + ".sln"));
        supportingFiles.add(new SupportingFile("netcore_project.mustache", packageFolder, packageName + ".csproj"));
        supportingFiles.add(new SupportingFile("appveyor.mustache", "", "appveyor.yml"));
        supportingFiles.add(new SupportingFile("AbstractOpenAPISchema.mustache", modelPackageDir, "AbstractOpenAPISchema.cs"));
        supportingFiles.add(new SupportingFile("OpenAPIDateConverter.mustache", clientPackageDir, "OpenAPIDateConverter.cs"));
        supportingFiles.add(new SupportingFile("ApiResponseEventArgs.mustache", clientPackageDir, "ApiResponseEventArgs.cs"));
        supportingFiles.add(new SupportingFile("IApi.mustache", clientPackageDir, getInterfacePrefix() + "Api.cs"));

        String apiTestFolder = testFolder + File.separator + testPackageName() + File.separator + apiPackage();

        if (Boolean.FALSE.equals(excludeTests.get())) {
            supportingFiles.add(new SupportingFile("netcore_testproject.mustache", testPackageFolder, testPackageName + ".csproj"));
            supportingFiles.add(new SupportingFile("DependencyInjectionTests.mustache", apiTestFolder, "DependencyInjectionTests.cs"));

            // do not overwrite test file that already exists
            File apiTestsBaseFile = new File(apiTestFileFolder() + File.separator + "ApiTestsBase.cs");
            if (!apiTestsBaseFile.exists()) {
                supportingFiles.add(new SupportingFile("ApiTestsBase.mustache", apiTestFolder, "ApiTestsBase.cs"));
            }
        }

        if (ProcessUtils.hasHttpSignatureMethods(openAPI)) {
            supportingFiles.add(new SupportingFile("HttpSigningConfiguration.mustache", clientPackageDir, "HttpSigningConfiguration.cs"));
            supportingFiles.add(new SupportingFile("HttpSigningToken.mustache", clientPackageDir, "HttpSigningToken.cs"));
        }

        if (ProcessUtils.hasHttpBasicMethods(openAPI)) {
            supportingFiles.add(new SupportingFile("BasicToken.mustache", clientPackageDir, "BasicToken.cs"));
        }

        if (ProcessUtils.hasOAuthMethods(openAPI)) {
            supportingFiles.add(new SupportingFile("OAuthToken.mustache", clientPackageDir, "OAuthToken.cs"));
        }

        if (ProcessUtils.hasHttpBearerMethods(openAPI)) {
            supportingFiles.add(new SupportingFile("BearerToken.mustache", clientPackageDir, "BearerToken.cs"));
        }

        if (ProcessUtils.hasApiKeyMethods(openAPI)) {
            supportingFiles.add(new SupportingFile("ApiKeyToken.mustache", clientPackageDir, "ApiKeyToken.cs"));
        }
    }

    public void setNetStandard(Boolean netStandard) {
        this.netStandard = netStandard;
    }

    public void setOptionalAssemblyInfoFlag(boolean flag) {
        this.optionalAssemblyInfoFlag = flag;
    }

    public void setOptionalEmitDefaultValuesFlag(boolean flag) {
        this.optionalEmitDefaultValuesFlag = flag;
    }

    public void setConditionalSerialization(boolean flag){
        this.conditionalSerialization = flag;
    }

    public void setOptionalProjectFileFlag(boolean flag) {
        this.optionalProjectFileFlag = flag;
    }

    public void setPackageGuid(String packageGuid) {
        this.packageGuid = packageGuid;
    }

    // TODO: this does the same as super
    @Override
    public void setPackageName(String packageName) {
        this.packageName = packageName;
    }

    /** 
     * Sets the api name. This value must be a valid class name.
     * @param apiName The api name
    */
    public void setApiName(String apiName) {
        if (!"".equals(apiName) && (Boolean.FALSE.equals(apiName.matches("^[a-zA-Z0-9_]*$")) || Boolean.FALSE.equals(apiName.matches("^[a-zA-Z].*")))){
            throw new RuntimeException("Invalid project name " + apiName + ". May only contain alphanumeric characaters or underscore and start with a letter.");
        }
        this.apiName = apiName;
    }

    // TODO: this does the same as super
    @Override
    public void setPackageVersion(String packageVersion) {
        this.packageVersion = packageVersion;
    }

    public void setSupportsAsync(Boolean supportsAsync) {
        this.supportsAsync = supportsAsync;
    }

    public void setSupportsRetry(Boolean supportsRetry) {
        this.supportsRetry = supportsRetry;
    }

    public void setTargetFramework(String dotnetFramework) {
        if (!frameworks.containsKey(dotnetFramework)) {
            throw new IllegalArgumentException("Invalid .NET framework version: " +
                    dotnetFramework + ". List of supported versions: " +
                    frameworkStrategies.stream()
                    .map(p -> p.name)
                    .collect(Collectors.joining(", ")));
        } else {
            this.targetFramework = dotnetFramework;
        }
        LOGGER.info("Generating code for .NET Framework {}", this.targetFramework);
    }

    public void setTargetFramework(List<FrameworkStrategy> strategies) {
        for (FrameworkStrategy strategy : strategies) {
            if (!frameworks.containsKey(strategy.name)) {
                throw new IllegalArgumentException("Invalid .NET framework version: " +
                        strategy.name + ". List of supported versions: " +
                        frameworkStrategies.stream()
                                .map(p -> p.name)
                                .collect(Collectors.joining(", ")));
            }
        }
        this.targetFramework = strategies.stream().map(p -> p.name)
                .collect(Collectors.joining(";"));
        LOGGER.info("Generating code for .NET Framework {}", this.targetFramework);
    }

    public void setTestTargetFramework(String testTargetFramework) {
        this.testTargetFramework = testTargetFramework;
    }

    public void setTestTargetFramework(List<FrameworkStrategy> strategies) {
        this.testTargetFramework = strategies.stream().map(p -> p.testTargetFramework)
                .collect(Collectors.joining(";"));
    }

    public void setTargetFrameworkNuget(String targetFrameworkNuget) {
        this.targetFrameworkNuget = targetFrameworkNuget;
    }

    public void setTargetFrameworkNuget(List<FrameworkStrategy> strategies) {
        this.targetFrameworkNuget = strategies.stream().map(p -> p.getNugetFrameworkIdentifier())
                .collect(Collectors.joining(";"));
    }

    public void setValidatable(boolean validatable) {
        this.validatable = validatable;
    }

    public void setCaseInsensitiveResponseHeaders(final Boolean caseInsensitiveResponseHeaders) {
        this.caseInsensitiveResponseHeaders = caseInsensitiveResponseHeaders;
    }

    public void setLicenseId(String licenseId) {
        this.licenseId = licenseId;
    }

    @Override
    public void setReleaseNote(String releaseNote) {
        this.releaseNote = releaseNote;
    }

    public void setPackageTags(String packageTags) {
        this.packageTags = packageTags;
    }

    public void setUseOneOfDiscriminatorLookup(boolean useOneOfDiscriminatorLookup) {
        this.useOneOfDiscriminatorLookup = useOneOfDiscriminatorLookup;
    }

    public boolean getUseOneOfDiscriminatorLookup() {
        return this.useOneOfDiscriminatorLookup;
    }

    @Override
    public String toEnumVarName(String value, String datatype) {
        if (value.length() == 0) {
            return "Empty";
        }

        // for symbol, e.g. $, #
        if (getSymbolName(value) != null) {
            return camelize(getSymbolName(value));
        }

        // number
        if (datatype.startsWith("int") || datatype.startsWith("long") ||
                datatype.startsWith("double") || datatype.startsWith("float")) {
            String varName = "NUMBER_" + value;
            varName = varName.replaceAll("-", "MINUS_");
            varName = varName.replaceAll("\\+", "PLUS_");
            varName = varName.replaceAll("\\.", "_DOT_");
            return varName;
        }

        // string
        String var = value.replaceAll(" ", "_");
        var = camelize(var);
        var = var.replaceAll("\\W+", "");

        if (var.matches("\\d.*")) {
            return "_" + var;
        } else {
            return var;
        }
    }

    @Override
    public String toModelDocFilename(String name) {
        return toModelFilename(name);
    }

    @Override
    public String toVarName(String name) {
        // sanitize name
        name = sanitizeName(name);

        // if it's all upper case, do nothing
        if (name.matches("^[A-Z_]*$")) {
            return name;
        }

        name = getNameUsingModelPropertyNaming(name);

        // for reserved word or word starting with number, append _
        if (isReservedWord(name) || name.matches("^\\d.*")) {
            name = escapeReservedWord(name);
        }

        // for function names in the model, escape with the "Property" prefix
        if (propertySpecialKeywords.contains(name)) {
            return camelize("property_" + name);
        }

        return name;
    }

    private CodegenModel reconcileInlineEnums(CodegenModel codegenModel, CodegenModel parentCodegenModel) {
        // This generator uses inline classes to define enums, which breaks when
        // dealing with models that have subTypes. To clean this up, we will analyze
        // the parent and child models, look for enums that match, and remove
        // them from the child models and leave them in the parent.
        // Because the child models extend the parents, the enums will be available via the parent.

        // Only bother with reconciliation if the parent model has enums.
        if (parentCodegenModel.hasEnums) {

            // Get the properties for the parent and child models
            final List<CodegenProperty> parentModelCodegenProperties = parentCodegenModel.vars;
            List<CodegenProperty> codegenProperties = codegenModel.vars;

            // Iterate over all of the parent model properties
            boolean removedChildEnum = false;
            for (CodegenProperty parentModelCodegenProperty : parentModelCodegenProperties) {
                // Look for enums
                if (parentModelCodegenProperty.isEnum) {
                    // Now that we have found an enum in the parent class,
                    // and search the child class for the same enum.
                    Iterator<CodegenProperty> iterator = codegenProperties.iterator();
                    while (iterator.hasNext()) {
                        CodegenProperty codegenProperty = iterator.next();
                        if (codegenProperty.isEnum && codegenProperty.equals(parentModelCodegenProperty)) {
                            // We found an enum in the child class that is
                            // a duplicate of the one in the parent, so remove it.
                            iterator.remove();
                            removedChildEnum = true;
                        }
                    }
                }
            }

            if (removedChildEnum) {
                codegenModel.vars = codegenProperties;
            }
        }

        return codegenModel;
    }

    private void syncBooleanProperty(final Map<String, Object> additionalProperties, final String key, final Consumer<Boolean> setter, final Boolean defaultValue) {
        if (additionalProperties.containsKey(key)) {
            setter.accept(convertPropertyToBooleanAndWriteBack(key));
        } else {
            additionalProperties.put(key, defaultValue);
            setter.accept(defaultValue);
        }
    }

    private void syncStringProperty(final Map<String, Object> additionalProperties, final String key, final Consumer<String> setter, final String defaultValue) {
        if (additionalProperties.containsKey(key)) {
            setter.accept((String) additionalProperties.get(key));
        } else {
            additionalProperties.put(key, defaultValue);
            setter.accept(defaultValue);
        }
    }

    // https://docs.microsoft.com/en-us/dotnet/standard/net-standard
    @SuppressWarnings("Duplicates")
    private static abstract class FrameworkStrategy {

        private final Logger LOGGER = LoggerFactory.getLogger(CSharpClientCodegen.class);

        static FrameworkStrategy NETSTANDARD_1_3 = new FrameworkStrategy("netstandard1.3", ".NET Standard 1.3 compatible", "netcoreapp3.1") {
        };
        static FrameworkStrategy NETSTANDARD_1_4 = new FrameworkStrategy("netstandard1.4", ".NET Standard 1.4 compatible", "netcoreapp3.1") {
        };
        static FrameworkStrategy NETSTANDARD_1_5 = new FrameworkStrategy("netstandard1.5", ".NET Standard 1.5 compatible", "netcoreapp3.1") {
        };
        static FrameworkStrategy NETSTANDARD_1_6 = new FrameworkStrategy("netstandard1.6", ".NET Standard 1.6 compatible", "netcoreapp3.1") {
        };
        static FrameworkStrategy NETSTANDARD_2_0 = new FrameworkStrategy("netstandard2.0", ".NET Standard 2.0 compatible", "netcoreapp3.1") {
        };
        static FrameworkStrategy NETSTANDARD_2_1 = new FrameworkStrategy("netstandard2.1", ".NET Standard 2.1 compatible", "netcoreapp3.1") {
        };
        static FrameworkStrategy NETCOREAPP_2_0 = new FrameworkStrategy("netcoreapp2.0", ".NET Core 2.0 compatible (deprecated)", "netcoreapp2.0", Boolean.FALSE) {
        };
        static FrameworkStrategy NETCOREAPP_2_1 = new FrameworkStrategy("netcoreapp2.1", ".NET Core 2.1 compatible (deprecated)", "netcoreapp2.1", Boolean.FALSE) {
        };
        static FrameworkStrategy NETCOREAPP_3_0 = new FrameworkStrategy("netcoreapp3.0", ".NET Core 3.0 compatible (deprecated)", "netcoreapp3.0", Boolean.FALSE) {
        };
        static FrameworkStrategy NETCOREAPP_3_1 = new FrameworkStrategy("netcoreapp3.1", ".NET Core 3.1 compatible", "netcoreapp3.1", Boolean.FALSE) {
        };
        static FrameworkStrategy NETFRAMEWORK_4_7 = new FrameworkStrategy("net47", ".NET Framework 4.7 compatible", "net47", Boolean.FALSE) {
        };
        static FrameworkStrategy NET_5_0 = new FrameworkStrategy("net5.0", ".NET 5.0 compatible", "net5.0", Boolean.FALSE) {
        };
        static FrameworkStrategy NET_6_0 = new FrameworkStrategy("net6.0", ".NET 6.0 compatible", "net6.0", Boolean.FALSE) {
        };
        protected String name;
        protected String description;
        protected String testTargetFramework;
        private Boolean isNetStandard = Boolean.TRUE;

        FrameworkStrategy(String name, String description, String testTargetFramework) {
            this.name = name;
            this.description = description;
            this.testTargetFramework = testTargetFramework;
        }

        FrameworkStrategy(String name, String description, String testTargetFramework, Boolean isNetStandard) {
            this.name = name;
            this.description = description;
            this.testTargetFramework = testTargetFramework;
            this.isNetStandard = isNetStandard;
        }

        protected void configureAdditionalProperties(final Map<String, Object> properties) {
            properties.putIfAbsent(CodegenConstants.DOTNET_FRAMEWORK, this.name);

            // not intended to be user-settable
            properties.put(TARGET_FRAMEWORK_IDENTIFIER, this.getTargetFrameworkIdentifier());
            properties.put(TARGET_FRAMEWORK_VERSION, this.getTargetFrameworkVersion());
            properties.putIfAbsent(MCS_NET_VERSION_KEY, "4.6-api");

            properties.put(NET_STANDARD, this.isNetStandard);
            if (properties.containsKey(SUPPORTS_UWP)) {
                LOGGER.warn(".NET {} generator does not support the UWP option. Use the csharp generator instead.",
                        this.name);
                properties.remove(SUPPORTS_UWP);
            }
        }

        protected String getNugetFrameworkIdentifier() {
            return this.name.toLowerCase(Locale.ROOT);
        }

        protected String getTargetFrameworkIdentifier() {
            if (this.isNetStandard) return ".NETStandard";
            else return ".NETCoreApp";
        }

        protected String getTargetFrameworkVersion() {
            if (this.isNetStandard) return "v" + this.name.replace("netstandard", "");
            else return "v" + this.name.replace("netcoreapp", "");
        }
    }

    protected void configureAdditionalPropertiesForFrameworks(final Map<String, Object> properties, List<FrameworkStrategy> strategies) {
        properties.putIfAbsent(CodegenConstants.DOTNET_FRAMEWORK, strategies.stream()
                .map(p -> p.name)
                .collect(Collectors.joining(";")));

        // not intended to be user-settable
        properties.put(TARGET_FRAMEWORK_IDENTIFIER, strategies.stream()
                .map(p -> p.getTargetFrameworkIdentifier())
                .collect(Collectors.joining(";")));
        properties.put(TARGET_FRAMEWORK_VERSION, strategies.stream()
                .map(p -> p.getTargetFrameworkVersion())
                .collect(Collectors.joining(";")));
        properties.putIfAbsent(MCS_NET_VERSION_KEY, "4.6-api");

        properties.put(NET_STANDARD, strategies.stream().anyMatch(p -> Boolean.TRUE.equals(p.isNetStandard)));
        for (FrameworkStrategy frameworkStrategy : frameworkStrategies) {
            properties.put(frameworkStrategy.name, strategies.stream().anyMatch(s -> s.name.equals(frameworkStrategy.name)));
        }
    }

    /**
     * Return the instantiation type of the property, especially for map and array
     *
     * @param schema property schema
     * @return string presentation of the instantiation type of the property
     */
    @Override
    public String toInstantiationType(Schema schema) {
        if (ModelUtils.isMapSchema(schema)) {
            Schema additionalProperties = getAdditionalProperties(schema);
            String inner = getSchemaType(additionalProperties);
            if (ModelUtils.isMapSchema(additionalProperties)) {
                inner = toInstantiationType(additionalProperties);
            }
            return instantiationTypes.get("map") + "<String, " + inner + ">";
        } else if (ModelUtils.isArraySchema(schema)) {
            ArraySchema arraySchema = (ArraySchema) schema;
            String inner = getSchemaType(arraySchema.getItems());
            return instantiationTypes.get("array") + "<" + inner + ">";
        } else {
            return null;
        }
    }

    @SuppressWarnings("unchecked")
    @Override
    public Map<String, Object> postProcessModels(Map<String, Object> objs) {
        objs = super.postProcessModels(objs);
        List<Object> models = (List<Object>) objs.get("models");

        // add implements for serializable/parcelable to all models
        for (Object _mo : models) {
            Map<String, Object> mo = (Map<String, Object>) _mo;
            CodegenModel cm = (CodegenModel) mo.get("model");

            if (cm.oneOf != null && !cm.oneOf.isEmpty() && cm.oneOf.contains("Null")) {
                // if oneOf contains "null" type
                cm.isNullable = true;
                cm.oneOf.remove("Null");
            }

            if (cm.anyOf != null && !cm.anyOf.isEmpty() && cm.anyOf.contains("Null")) {
                // if anyOf contains "null" type
                cm.isNullable = true;
                cm.anyOf.remove("Null");
            }
        }

        return objs;
    }

    @Override
    public void postProcess() {
        System.out.println("################################################################################");
        System.out.println("# Thanks for using OpenAPI Generator.                                          #");
        System.out.println("# Please consider donation to help us maintain this project \uD83D\uDE4F                 #");
        System.out.println("# https://opencollective.com/openapi_generator/donate                          #");
        System.out.println("#                                                                              #");
        System.out.println("# This generator's contributed by Jim Schubert (https://github.com/jimschubert)#");
        System.out.println("# Please support his work directly via https://patreon.com/jimschubert \uD83D\uDE4F      #");
        System.out.println("################################################################################");
    }

    @Override
    protected void updateModelForObject(CodegenModel m, Schema schema) {
        /**
         * we have a custom version of this function so we only set isMap to true if
         * ModelUtils.isMapSchema
         * In other generators, isMap is true for all type object schemas
         */
        if (schema.getProperties() != null || schema.getRequired() != null && !(schema instanceof ComposedSchema)) {
            // passing null to allProperties and allRequired as there's no parent
            addVars(m, unaliasPropertySchema(schema.getProperties()), schema.getRequired(), null, null);
        }
        if (ModelUtils.isMapSchema(schema)) {
            // an object or anyType composed schema that has additionalProperties set
            addAdditionPropertiesToCodeGenModel(m, schema);
        } else {
            m.setIsMap(false);
            if (ModelUtils.isFreeFormObject(openAPI, schema)) {
                // non-composed object type with no properties + additionalProperties
                // additionalProperties must be null, ObjectSchema, or empty Schema
                addAdditionPropertiesToCodeGenModel(m, schema);
            }
        }
        // process 'additionalProperties'
        setAddProps(schema, m);
    }
}<|MERGE_RESOLUTION|>--- conflicted
+++ resolved
@@ -395,38 +395,6 @@
             }
         }
 
-<<<<<<< HEAD
-        Comparator<CodegenProperty> comparatorByDefaultValue = new Comparator<CodegenProperty>() {
-        @Override
-            public int compare(CodegenProperty one, CodegenProperty another) {
-                if (one.defaultValue == another.defaultValue) 
-                    return 0;
-                else if (Boolean.FALSE.equals(one.defaultValue)) 
-                    return -1;
-                else 
-                    return 1;
-            }
-        };
-
-        Comparator<CodegenProperty> comparatorByRequired = new Comparator<CodegenProperty>() {
-            @Override
-            public int compare(CodegenProperty one, CodegenProperty another) {
-                if (one.required == another.required) 
-                    return 0;
-                else if (Boolean.TRUE.equals(one.required))
-                    return -1;
-                else 
-                    return 1;
-            }
-        };
-
-        Collections.sort(codegenModel.vars, comparatorByDefaultValue);
-        Collections.sort(codegenModel.vars, comparatorByRequired);
-        Collections.sort(codegenModel.allVars, comparatorByDefaultValue);
-        Collections.sort(codegenModel.allVars, comparatorByRequired);
-        Collections.sort(codegenModel.readWriteVars, comparatorByDefaultValue);
-        Collections.sort(codegenModel.readWriteVars, comparatorByRequired);
-=======
         // avoid breaking changes
         if (GENERICHOST.equals(getLibrary())){
             Comparator<CodegenProperty> comparatorByDefaultValue = new Comparator<CodegenProperty>() {
@@ -460,7 +428,6 @@
             Collections.sort(codegenModel.readWriteVars, comparatorByDefaultValue);
             Collections.sort(codegenModel.readWriteVars, comparatorByRequired);
         }
->>>>>>> 8da28eda
 
         return codegenModel;
     }
