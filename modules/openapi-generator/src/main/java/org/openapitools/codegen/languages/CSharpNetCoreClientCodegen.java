--- conflicted
+++ resolved
@@ -1337,10 +1337,7 @@
             }
 
             for (CodegenProperty cp : cm.readWriteVars) {
-<<<<<<< HEAD
-=======
                 // ISSUE: https://github.com/OpenAPITools/openapi-generator/issues/11844
->>>>>>> c85270ff
                 // allVars may not have all properties
                 // see modules\openapi-generator\src\test\resources\3_0\allOf.yaml
                 // property boosterSeat will be in readWriteVars but not allVars
@@ -1352,10 +1349,7 @@
             }
 
             for (CodegenProperty cp : cm.allVars) {
-<<<<<<< HEAD
-=======
                 // ISSUE: https://github.com/OpenAPITools/openapi-generator/issues/11845
->>>>>>> c85270ff
                 // some properties do not have isInherited set correctly
                 // see modules\openapi-generator\src\test\resources\3_0\allOf.yaml
                 // Child properties Type, LastName, FirstName will have isInherited set to false when it should be true
@@ -1363,11 +1357,7 @@
                     continue;
                 }
                 if (Boolean.TRUE.equals(cm.parentVars.stream().anyMatch(v -> v.baseName.equals(cp.baseName) && v.dataType.equals(cp.dataType)))) {
-<<<<<<< HEAD
-                    LOGGER.warn("Property " + cp.baseName + " was found in the parentVars but not marked as inherited.");
-=======
                     LOGGER.debug("Property " + cp.baseName + " was found in the parentVars but not marked as inherited.");
->>>>>>> c85270ff
                     cp.isInherited = true;
                 }
             }
@@ -1377,10 +1367,7 @@
     }
 
     /**
-<<<<<<< HEAD
-=======
     * ISSUE: https://github.com/OpenAPITools/openapi-generator/issues/11846
->>>>>>> c85270ff
     * Ensures that a model has all inherited properties
     * Check modules\openapi-generator\src\test\resources\3_0\java\petstore-with-fake-endpoints-models-for-testing-with-http-signature.yaml
     * Without this method, property petType in GrandparentAnimal will not make it through ParentPet and into ChildCat
