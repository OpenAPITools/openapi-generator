--- conflicted
+++ resolved
@@ -856,37 +856,8 @@
         return op;
     }
 
-<<<<<<< HEAD
-    public void addRestSharpSupportingFiles(final String clientPackageDir, final String packageFolder,
-                                            final AtomicReference<Boolean> excludeTests, final String testPackageFolder, final String testPackageName, final String modelPackageDir) {
-=======
-    private void addTestInstructions() {
-        if (GENERICHOST.equals(getLibrary())) {
-            additionalProperties.put("testInstructions",
-                    "/* *********************************************************************************" +
-                            "\n*              Follow these manual steps to construct tests." +
-                            "\n*              This file will not be overwritten." +
-                            "\n*  *********************************************************************************" +
-                            "\n* 1. Navigate to ApiTests.Base.cs and ensure any tokens are being created correctly." +
-                            "\n*    Take care not to commit credentials to any repository." +
-                            "\n*" +
-                            "\n* 2. Mocking is coordinated by ApiTestsBase#AddApiHttpClients." +
-                            "\n*    To mock the client, use the generic AddApiHttpClients." +
-                            "\n*    To mock the server, change the client's BaseAddress." +
-                            "\n*" +
-                            "\n* 3. Locate the test you want below" +
-                            "\n*      - remove the skip property from the Fact attribute" +
-                            "\n*      - set the value of any variables if necessary" +
-                            "\n*" +
-                            "\n* 4. Run the tests and ensure they work." +
-                            "\n*" +
-                            "\n*/");
-        }
-    }
-
     public void addSupportingFiles(final String clientPackageDir, final String packageFolder,
                                    final AtomicReference<Boolean> excludeTests, final String testPackageFolder, final String testPackageName, final String modelPackageDir, final String authPackageDir) {
->>>>>>> c4a3866e
         supportingFiles.add(new SupportingFile("IApiAccessor.mustache", clientPackageDir, "IApiAccessor.cs"));
         supportingFiles.add(new SupportingFile("Configuration.mustache", clientPackageDir, "Configuration.cs"));
         supportingFiles.add(new SupportingFile("ApiClient.mustache", clientPackageDir, "ApiClient.cs"));
