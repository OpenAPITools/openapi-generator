--- conflicted
+++ resolved
@@ -29,12 +29,7 @@
 
 public class DartClientCodegen extends AbstractDartCodegen {
 
-<<<<<<< HEAD
-    private static final Logger LOGGER = LoggerFactory.getLogger(DartClientCodegen.class);
-=======
-public class DartClientCodegen extends DefaultCodegen {
     private final Logger LOGGER = LoggerFactory.getLogger(DartClientCodegen.class);
->>>>>>> 42d3dbd5
 
     public static final String SERIALIZATION_LIBRARY_NATIVE = "native";
     public static final String SERIALIZATION_LIBRARY_JSON_SERIALIZABLE = "json_serializable";
