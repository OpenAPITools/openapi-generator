--- conflicted
+++ resolved
@@ -68,11 +68,7 @@
     public static final String PUB_HOMEPAGE = "pubHomepage";
     public static final String USE_ENUM_EXTENSION = "useEnumExtension";
 
-<<<<<<< HEAD
-    protected boolean browserClient = true;
     protected String pubLibrary = "openapi.api";
-=======
->>>>>>> 0e1d1310
     protected String pubName = "openapi";
     protected String pubVersion = "1.0.0";
     protected String pubDescription = "OpenAPI API client";
@@ -562,17 +558,10 @@
         return camelize(operationId, true);
     }
 
-<<<<<<< HEAD
-    public void setBrowserClient(boolean browserClient) {
-        this.browserClient = browserClient;
-    }
-
     public void setPubLibrary(String pubLibrary) {
         this.pubLibrary = pubLibrary;
     }
 
-=======
->>>>>>> 0e1d1310
     public void setPubName(String pubName) {
         this.pubName = pubName;
     }
