/*
 * Copyright 2018 OpenAPI-Generator Contributors (https://openapi-generator.tech)
 * Copyright 2018 SmartBear Software
 *
 * Licensed under the Apache License, Version 2.0 (the "License");
 * you may not use this file except in compliance with the License.
 * You may obtain a copy of the License at
 *
 *     https://www.apache.org/licenses/LICENSE-2.0
 *
 * Unless required by applicable law or agreed to in writing, software
 * distributed under the License is distributed on an "AS IS" BASIS,
 * WITHOUT WARRANTIES OR CONDITIONS OF ANY KIND, either express or implied.
 * See the License for the specific language governing permissions and
 * limitations under the License.
 */

package org.openapitools.codegen.languages;

<<<<<<< HEAD
import io.swagger.v3.oas.models.media.ArraySchema;
import io.swagger.v3.oas.models.media.ComposedSchema;
import io.swagger.v3.oas.models.media.Schema;

import org.apache.commons.io.FilenameUtils;
import org.apache.commons.lang3.StringUtils;
import org.openapitools.codegen.*;
import org.openapitools.codegen.meta.features.*;
import org.openapitools.codegen.utils.ModelUtils;
=======
import com.google.common.collect.Sets;
import org.openapitools.codegen.CliOption;
import org.openapitools.codegen.CodegenConstants;
import org.openapitools.codegen.SupportingFile;
>>>>>>> b4ea00ed
import org.slf4j.Logger;
import org.slf4j.LoggerFactory;

import java.io.File;
import java.util.HashMap;
import java.util.Map;

public class DartClientCodegen extends AbstractDartCodegen {

    private final Logger LOGGER = LoggerFactory.getLogger(DartClientCodegen.class);

    public static final String SERIALIZATION_LIBRARY_NATIVE = "native_serialization";
    public static final String SERIALIZATION_LIBRARY_JSON_SERIALIZABLE = "json_serializable";

    public DartClientCodegen() {
        super();
        final CliOption serializationLibrary = CliOption.newString(CodegenConstants.SERIALIZATION_LIBRARY,
                "Specify serialization library");
        serializationLibrary.setDefault(SERIALIZATION_LIBRARY_NATIVE);

        final Map<String, String> serializationOptions = new HashMap<>();
        serializationOptions.put(SERIALIZATION_LIBRARY_NATIVE, "Use native serializer, backwards compatible");
        serializationOptions.put(SERIALIZATION_LIBRARY_JSON_SERIALIZABLE, "Use json_serializable. Experimental and subject to breaking changes without further notice");
        serializationLibrary.setEnum(serializationOptions);
        cliOptions.add(serializationLibrary);
    }

    @Override
    public void processOpts() {
        super.processOpts();

        // handle library not being set
        if(additionalProperties.get(CodegenConstants.SERIALIZATION_LIBRARY) == null) {
            this.library = SERIALIZATION_LIBRARY_NATIVE;
            LOGGER.debug("Serialization library not set, using default {}", SERIALIZATION_LIBRARY_NATIVE);
        } else {
            this.library = additionalProperties.get(CodegenConstants.SERIALIZATION_LIBRARY).toString();
        }

        this.setSerializationLibrary();

        final String libFolder = sourceFolder + File.separator + "lib";
        supportingFiles.add(new SupportingFile("pubspec.mustache", "", "pubspec.yaml"));
        supportingFiles.add(new SupportingFile("api_client.mustache", libFolder, "api_client.dart"));
        supportingFiles.add(new SupportingFile("api_exception.mustache", libFolder, "api_exception.dart"));
        supportingFiles.add(new SupportingFile("api_helper.mustache", libFolder, "api_helper.dart"));
        supportingFiles.add(new SupportingFile("apilib.mustache", libFolder, "api.dart"));

        final String authFolder = sourceFolder + File.separator + "lib" + File.separator + "auth";
        supportingFiles.add(new SupportingFile("auth/authentication.mustache", authFolder, "authentication.dart"));
        supportingFiles.add(new SupportingFile("auth/http_basic_auth.mustache", authFolder, "http_basic_auth.dart"));
        supportingFiles.add(new SupportingFile("auth/http_bearer_auth.mustache", authFolder, "http_bearer_auth.dart"));
        supportingFiles.add(new SupportingFile("auth/api_key_auth.mustache", authFolder, "api_key_auth.dart"));
        supportingFiles.add(new SupportingFile("auth/oauth.mustache", authFolder, "oauth.dart"));
        supportingFiles.add(new SupportingFile("git_push.sh.mustache", "", "git_push.sh"));
        supportingFiles.add(new SupportingFile("gitignore.mustache", "", ".gitignore"));
        supportingFiles.add(new SupportingFile("README.mustache", "", "README.md"));
        supportingFiles.add(new SupportingFile("travis.mustache", "", ".travis.yml"));

    }

    private void setSerializationLibrary() {
        final String serialization_library = getLibrary();
        LOGGER.info("Using serialization library {}", serialization_library);

        switch (serialization_library) {
            case SERIALIZATION_LIBRARY_JSON_SERIALIZABLE:
                additionalProperties.put(SERIALIZATION_LIBRARY_JSON_SERIALIZABLE, "true");
                // json_serializable requires build.yaml
                supportingFiles.add(new SupportingFile("build.yaml.mustache",
                        "" /* main project dir */,
                        "build.yaml"));
                break;

<<<<<<< HEAD
    @Override
    public String toModelFilename(String name) {
        return underscore(toModelName(name));
    }

    @Override public String toModelDocFilename(String name) {
        return super.toModelDocFilename(toModelName(name));
    }

    @Override
    public String toApiFilename(String name) {
        return underscore(toApiName(name));
    }

    @Override
    public String toApiTestFilename(String name) {
        return toApiFilename(name) + "_test";
    }

    @Override
    public String toModelTestFilename(String name) {
        return toModelFilename(name) + "_test";
    }

    @Override
    public String toDefaultValue(Schema schema) {
        if (ModelUtils.isMapSchema(schema)) {
            return "{}";
        } else if (ModelUtils.isArraySchema(schema)) {
            return "[]";
        }

        if (schema.getDefault() != null) {
            if (ModelUtils.isStringSchema(schema)) {
                return "\"" + schema.getDefault().toString().replaceAll("\"", "\\\"") + "\"";
            }
            return schema.getDefault().toString();
        } else {
            return "null";
        }
    }

    @Override
    public String getTypeDeclaration(Schema p) {
        if (ModelUtils.isArraySchema(p)) {
            ArraySchema ap = (ArraySchema) p;
            Schema inner = ap.getItems();
            return getSchemaType(p) + "<" + getTypeDeclaration(inner) + ">";
        } else if (ModelUtils.isMapSchema(p)) {
            Schema inner = getAdditionalProperties(p);

            return getSchemaType(p) + "<String, " + getTypeDeclaration(inner) + ">";
        }
        return super.getTypeDeclaration(p);
    }

    @Override
    public String getSchemaType(Schema p) {
        if (p instanceof ComposedSchema) {
            if (((ComposedSchema) p).getOneOf() != null) {
                return "dynamic";
            }
        }
        String openAPIType = super.getSchemaType(p);
        String type = null;
        if (typeMapping.containsKey(openAPIType)) {
            type = typeMapping.get(openAPIType);
            if (languageSpecificPrimitives.contains(type)) {
                return type;
            }
        } else {
            type = openAPIType;
        }
        return toModelName(type);
    }

    @Override
    public Map<String, Object> postProcessModels(Map<String, Object> objs) {
        return postProcessModelsEnum(objs);
    }

    @Override
    public Map<String, Object> postProcessModelsEnum(Map<String, Object> objs) {
        List<Object> models = (List<Object>) objs.get("models");
        for (Object _mo : models) {
            Map<String, Object> mo = (Map<String, Object>) _mo;
            CodegenModel cm = (CodegenModel) mo.get("model");
            boolean succes = buildEnumFromVendorExtension(cm) ||
                    buildEnumFromValues(cm);
            for (CodegenProperty var : cm.vars) {
                updateCodegenPropertyEnum(var);
            }
        }
        return objs;
    }

    /**
     * Builds the set of enum members from their declared value.
     *
     * @return {@code true} if the enum was built
     */
    private boolean buildEnumFromValues(CodegenModel cm) {
        if (!cm.isEnum || cm.allowableValues == null) {
            return false;
        }
        Map<String, Object> allowableValues = cm.allowableValues;
        List<Object> values = (List<Object>) allowableValues.get("values");
        List<Map<String, Object>> enumVars = buildEnumVars(values, cm.dataType);
        cm.allowableValues.put("enumVars", enumVars);
        return true;
    }

    /**
     * Builds the set of enum members from a vendor extension.
     *
     * @return {@code true} if the enum was built
     */
    private boolean buildEnumFromVendorExtension(CodegenModel cm) {
        if (!cm.isEnum || cm.allowableValues == null ||
                !useEnumExtension ||
                !cm.vendorExtensions.containsKey("x-enum-values")) {
            return false;
        }
        Object extension = cm.vendorExtensions.get("x-enum-values");
        List<Map<String, Object>> values =
                (List<Map<String, Object>>) extension;
        List<Map<String, String>> enumVars =
                new ArrayList<Map<String, String>>();
        for (Map<String, Object> value : values) {
            Map<String, String> enumVar = new HashMap<String, String>();
            String name = camelize((String) value.get("identifier"), true);
            if (isReservedWord(name)) {
                name = escapeReservedWord(name);
            }
            enumVar.put("name", name);
            enumVar.put("value", toEnumValue(
                    value.get("numericValue").toString(), cm.dataType));
            if (value.containsKey("description")) {
                enumVar.put("description", value.get("description").toString());
            }
            enumVars.add(enumVar);
        }
        cm.allowableValues.put("enumVars", enumVars);
        return true;
    }

    @Override
    public String toEnumVarName(String value, String datatype) {
        if (value.length() == 0) {
            return "empty";
        }
        String var = value.replaceAll("\\W+", "_");
        if ("number".equalsIgnoreCase(datatype) ||
                "int".equalsIgnoreCase(datatype)) {
            var = "Number" + var;
        }
        return escapeReservedWord(camelize(var, true));
    }

    @Override
    public String toEnumValue(String value, String datatype) {
        if ("number".equalsIgnoreCase(datatype) ||
                "int".equalsIgnoreCase(datatype)) {
            return value;
        } else {
            return "\"" + escapeText(value) + "\"";
        }
    }

    @Override
    public String toOperationId(String operationId) {
        // method name cannot use reserved keyword, e.g. return
        if (isReservedWord(operationId)) {
            String newOperationId = camelize("call_" + operationId, true);
            LOGGER.warn(operationId + " (reserved word) cannot be used as method name. Renamed to " + newOperationId);
            return newOperationId;
        }

        return camelize(operationId, true);
    }

    public void setBrowserClient(boolean browserClient) {
        this.browserClient = browserClient;
    }

    public void setPubName(String pubName) {
        this.pubName = pubName;
    }

    public void setPubVersion(String pubVersion) {
        this.pubVersion = pubVersion;
    }

    public void setPubDescription(String pubDescription) {
        this.pubDescription = pubDescription;
    }

    public void setPubAuthor(String pubAuthor) {
        this.pubAuthor = pubAuthor;
    }

    public void setPubAuthorEmail(String pubAuthorEmail) {
        this.pubAuthorEmail = pubAuthorEmail;
    }

    public void setPubHomepage(String pubHomepage) {
        this.pubHomepage = pubHomepage;
    }

    public void setUseEnumExtension(boolean useEnumExtension) {
        this.useEnumExtension = useEnumExtension;
    }

    public void setSourceFolder(String sourceFolder) {
        this.sourceFolder = sourceFolder;
    }

    @Override
    public String escapeQuotationMark(String input) {
        // remove " to avoid code injection
        return input.replace("\"", "");
    }

    @Override
    public String escapeUnsafeCharacters(String input) {
        return input.replace("*/", "*_/").replace("/*", "/_*");
    }

    @Override
    public void postProcessFile(File file, String fileType) {
        if (file == null) {
            return;
        }

        String dartPostProcessFile = System.getenv("DART_POST_PROCESS_FILE");
        if (StringUtils.isEmpty(dartPostProcessFile)) {
            return; // skip if DART_POST_PROCESS_FILE env variable is not defined
        }

        // only procees the following type (or we can simply rely on the file extension to check if it's a Dart file)
        Set<String> supportedFileType = new HashSet<String>(
                Arrays.asList(
                        "supporting-mustache",
                        "model-test",
                        "model",
                        "api-test",
                        "api"));
        if (!supportedFileType.contains(fileType)) {
            return;
        }
=======
            case SERIALIZATION_LIBRARY_NATIVE: // fall trough to default backwards compatible generator
            default:
                additionalProperties.put(SERIALIZATION_LIBRARY_NATIVE, "true");
>>>>>>> b4ea00ed

        }
    }
}<|MERGE_RESOLUTION|>--- conflicted
+++ resolved
@@ -17,22 +17,10 @@
 
 package org.openapitools.codegen.languages;
 
-<<<<<<< HEAD
-import io.swagger.v3.oas.models.media.ArraySchema;
-import io.swagger.v3.oas.models.media.ComposedSchema;
-import io.swagger.v3.oas.models.media.Schema;
-
-import org.apache.commons.io.FilenameUtils;
-import org.apache.commons.lang3.StringUtils;
-import org.openapitools.codegen.*;
-import org.openapitools.codegen.meta.features.*;
-import org.openapitools.codegen.utils.ModelUtils;
-=======
 import com.google.common.collect.Sets;
 import org.openapitools.codegen.CliOption;
 import org.openapitools.codegen.CodegenConstants;
 import org.openapitools.codegen.SupportingFile;
->>>>>>> b4ea00ed
 import org.slf4j.Logger;
 import org.slf4j.LoggerFactory;
 
@@ -107,262 +95,9 @@
                         "build.yaml"));
                 break;
 
-<<<<<<< HEAD
-    @Override
-    public String toModelFilename(String name) {
-        return underscore(toModelName(name));
-    }
-
-    @Override public String toModelDocFilename(String name) {
-        return super.toModelDocFilename(toModelName(name));
-    }
-
-    @Override
-    public String toApiFilename(String name) {
-        return underscore(toApiName(name));
-    }
-
-    @Override
-    public String toApiTestFilename(String name) {
-        return toApiFilename(name) + "_test";
-    }
-
-    @Override
-    public String toModelTestFilename(String name) {
-        return toModelFilename(name) + "_test";
-    }
-
-    @Override
-    public String toDefaultValue(Schema schema) {
-        if (ModelUtils.isMapSchema(schema)) {
-            return "{}";
-        } else if (ModelUtils.isArraySchema(schema)) {
-            return "[]";
-        }
-
-        if (schema.getDefault() != null) {
-            if (ModelUtils.isStringSchema(schema)) {
-                return "\"" + schema.getDefault().toString().replaceAll("\"", "\\\"") + "\"";
-            }
-            return schema.getDefault().toString();
-        } else {
-            return "null";
-        }
-    }
-
-    @Override
-    public String getTypeDeclaration(Schema p) {
-        if (ModelUtils.isArraySchema(p)) {
-            ArraySchema ap = (ArraySchema) p;
-            Schema inner = ap.getItems();
-            return getSchemaType(p) + "<" + getTypeDeclaration(inner) + ">";
-        } else if (ModelUtils.isMapSchema(p)) {
-            Schema inner = getAdditionalProperties(p);
-
-            return getSchemaType(p) + "<String, " + getTypeDeclaration(inner) + ">";
-        }
-        return super.getTypeDeclaration(p);
-    }
-
-    @Override
-    public String getSchemaType(Schema p) {
-        if (p instanceof ComposedSchema) {
-            if (((ComposedSchema) p).getOneOf() != null) {
-                return "dynamic";
-            }
-        }
-        String openAPIType = super.getSchemaType(p);
-        String type = null;
-        if (typeMapping.containsKey(openAPIType)) {
-            type = typeMapping.get(openAPIType);
-            if (languageSpecificPrimitives.contains(type)) {
-                return type;
-            }
-        } else {
-            type = openAPIType;
-        }
-        return toModelName(type);
-    }
-
-    @Override
-    public Map<String, Object> postProcessModels(Map<String, Object> objs) {
-        return postProcessModelsEnum(objs);
-    }
-
-    @Override
-    public Map<String, Object> postProcessModelsEnum(Map<String, Object> objs) {
-        List<Object> models = (List<Object>) objs.get("models");
-        for (Object _mo : models) {
-            Map<String, Object> mo = (Map<String, Object>) _mo;
-            CodegenModel cm = (CodegenModel) mo.get("model");
-            boolean succes = buildEnumFromVendorExtension(cm) ||
-                    buildEnumFromValues(cm);
-            for (CodegenProperty var : cm.vars) {
-                updateCodegenPropertyEnum(var);
-            }
-        }
-        return objs;
-    }
-
-    /**
-     * Builds the set of enum members from their declared value.
-     *
-     * @return {@code true} if the enum was built
-     */
-    private boolean buildEnumFromValues(CodegenModel cm) {
-        if (!cm.isEnum || cm.allowableValues == null) {
-            return false;
-        }
-        Map<String, Object> allowableValues = cm.allowableValues;
-        List<Object> values = (List<Object>) allowableValues.get("values");
-        List<Map<String, Object>> enumVars = buildEnumVars(values, cm.dataType);
-        cm.allowableValues.put("enumVars", enumVars);
-        return true;
-    }
-
-    /**
-     * Builds the set of enum members from a vendor extension.
-     *
-     * @return {@code true} if the enum was built
-     */
-    private boolean buildEnumFromVendorExtension(CodegenModel cm) {
-        if (!cm.isEnum || cm.allowableValues == null ||
-                !useEnumExtension ||
-                !cm.vendorExtensions.containsKey("x-enum-values")) {
-            return false;
-        }
-        Object extension = cm.vendorExtensions.get("x-enum-values");
-        List<Map<String, Object>> values =
-                (List<Map<String, Object>>) extension;
-        List<Map<String, String>> enumVars =
-                new ArrayList<Map<String, String>>();
-        for (Map<String, Object> value : values) {
-            Map<String, String> enumVar = new HashMap<String, String>();
-            String name = camelize((String) value.get("identifier"), true);
-            if (isReservedWord(name)) {
-                name = escapeReservedWord(name);
-            }
-            enumVar.put("name", name);
-            enumVar.put("value", toEnumValue(
-                    value.get("numericValue").toString(), cm.dataType));
-            if (value.containsKey("description")) {
-                enumVar.put("description", value.get("description").toString());
-            }
-            enumVars.add(enumVar);
-        }
-        cm.allowableValues.put("enumVars", enumVars);
-        return true;
-    }
-
-    @Override
-    public String toEnumVarName(String value, String datatype) {
-        if (value.length() == 0) {
-            return "empty";
-        }
-        String var = value.replaceAll("\\W+", "_");
-        if ("number".equalsIgnoreCase(datatype) ||
-                "int".equalsIgnoreCase(datatype)) {
-            var = "Number" + var;
-        }
-        return escapeReservedWord(camelize(var, true));
-    }
-
-    @Override
-    public String toEnumValue(String value, String datatype) {
-        if ("number".equalsIgnoreCase(datatype) ||
-                "int".equalsIgnoreCase(datatype)) {
-            return value;
-        } else {
-            return "\"" + escapeText(value) + "\"";
-        }
-    }
-
-    @Override
-    public String toOperationId(String operationId) {
-        // method name cannot use reserved keyword, e.g. return
-        if (isReservedWord(operationId)) {
-            String newOperationId = camelize("call_" + operationId, true);
-            LOGGER.warn(operationId + " (reserved word) cannot be used as method name. Renamed to " + newOperationId);
-            return newOperationId;
-        }
-
-        return camelize(operationId, true);
-    }
-
-    public void setBrowserClient(boolean browserClient) {
-        this.browserClient = browserClient;
-    }
-
-    public void setPubName(String pubName) {
-        this.pubName = pubName;
-    }
-
-    public void setPubVersion(String pubVersion) {
-        this.pubVersion = pubVersion;
-    }
-
-    public void setPubDescription(String pubDescription) {
-        this.pubDescription = pubDescription;
-    }
-
-    public void setPubAuthor(String pubAuthor) {
-        this.pubAuthor = pubAuthor;
-    }
-
-    public void setPubAuthorEmail(String pubAuthorEmail) {
-        this.pubAuthorEmail = pubAuthorEmail;
-    }
-
-    public void setPubHomepage(String pubHomepage) {
-        this.pubHomepage = pubHomepage;
-    }
-
-    public void setUseEnumExtension(boolean useEnumExtension) {
-        this.useEnumExtension = useEnumExtension;
-    }
-
-    public void setSourceFolder(String sourceFolder) {
-        this.sourceFolder = sourceFolder;
-    }
-
-    @Override
-    public String escapeQuotationMark(String input) {
-        // remove " to avoid code injection
-        return input.replace("\"", "");
-    }
-
-    @Override
-    public String escapeUnsafeCharacters(String input) {
-        return input.replace("*/", "*_/").replace("/*", "/_*");
-    }
-
-    @Override
-    public void postProcessFile(File file, String fileType) {
-        if (file == null) {
-            return;
-        }
-
-        String dartPostProcessFile = System.getenv("DART_POST_PROCESS_FILE");
-        if (StringUtils.isEmpty(dartPostProcessFile)) {
-            return; // skip if DART_POST_PROCESS_FILE env variable is not defined
-        }
-
-        // only procees the following type (or we can simply rely on the file extension to check if it's a Dart file)
-        Set<String> supportedFileType = new HashSet<String>(
-                Arrays.asList(
-                        "supporting-mustache",
-                        "model-test",
-                        "model",
-                        "api-test",
-                        "api"));
-        if (!supportedFileType.contains(fileType)) {
-            return;
-        }
-=======
             case SERIALIZATION_LIBRARY_NATIVE: // fall trough to default backwards compatible generator
             default:
                 additionalProperties.put(SERIALIZATION_LIBRARY_NATIVE, "true");
->>>>>>> b4ea00ed
 
         }
     }
