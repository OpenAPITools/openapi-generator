/*
 * Copyright 2018 OpenAPI-Generator Contributors (https://openapi-generator.tech)
 * Copyright 2018 SmartBear Software
 *
 * Licensed under the Apache License, Version 2.0 (the "License");
 * you may not use this file except in compliance with the License.
 * You may obtain a copy of the License at
 *
 *     https://www.apache.org/licenses/LICENSE-2.0
 *
 * Unless required by applicable law or agreed to in writing, software
 * distributed under the License is distributed on an "AS IS" BASIS,
 * WITHOUT WARRANTIES OR CONDITIONS OF ANY KIND, either express or implied.
 * See the License for the specific language governing permissions and
 * limitations under the License.
 */

package org.openapitools.codegen.languages;

import com.samskivert.mustache.Mustache;
import com.samskivert.mustache.Template;
import io.swagger.v3.oas.models.OpenAPI;
import io.swagger.v3.oas.models.info.Info;
import io.swagger.v3.oas.models.media.ArraySchema;
import io.swagger.v3.oas.models.media.Schema;
import io.swagger.v3.oas.models.responses.ApiResponse;
import org.apache.commons.lang3.StringUtils;
import org.openapitools.codegen.*;
import org.openapitools.codegen.meta.features.*;
import org.openapitools.codegen.utils.ModelUtils;
import org.slf4j.Logger;
import org.slf4j.LoggerFactory;

import java.io.File;
import java.io.IOException;
import java.io.Writer;
import java.util.*;
import java.util.regex.Matcher;
import java.util.regex.Pattern;

import static org.openapitools.codegen.utils.StringUtils.camelize;
import static org.openapitools.codegen.utils.StringUtils.underscore;

public class ElixirClientCodegen extends DefaultCodegen implements CodegenConfig {
    private static final Logger LOGGER = LoggerFactory.getLogger(ElixirClientCodegen.class);

    protected String apiVersion = "1.0.0";
    protected String moduleName;
    protected static final String defaultModuleName = "OpenAPI.Client";

    // This is the name of elixir project name;
    protected static final String defaultPackageName = "openapi_client";

    String supportedElixirVersion = "1.6";
    List<String> extraApplications = Arrays.asList(":logger");
    List<String> deps = Arrays.asList(
            "{:tesla, \"~> 1.2\"}",
            "{:poison, \"~> 3.0\"}"
    );

    public ElixirClientCodegen() {
        super();

        modifyFeatureSet(features -> features
                .includeDocumentationFeatures(DocumentationFeature.Readme)
                .securityFeatures(EnumSet.of(
                        SecurityFeature.OAuth2_Implicit,
                        SecurityFeature.BasicAuth
                ))
                .excludeGlobalFeatures(
                        GlobalFeature.XMLStructureDefinitions,
                        GlobalFeature.Callbacks,
                        GlobalFeature.LinkObjects,
                        GlobalFeature.ParameterStyling
                )
                .excludeSchemaSupportFeatures(
                        SchemaSupportFeature.Polymorphism
                )
                .excludeParameterFeatures(
                        ParameterFeature.Cookie
                )
                .includeClientModificationFeatures(
                        ClientModificationFeature.BasePath
                )
        );

        // set the output folder here
        outputFolder = "generated-code/elixir";

        /*
         * Models.  You can write model files using the modelTemplateFiles map.
         * if you want to create one template for file, you can do so here.
         * for multiple files for model, just put another entry in the `modelTemplateFiles` with
         * a different extension
         */
        modelTemplateFiles.put(
                "model.mustache", // the template to use
                ".ex");       // the extension for each file to write

        /**
         * Api classes.  You can write classes for each Api file with the apiTemplateFiles map.
         * as with models, add multiple entries with different extensions for multiple files per
         * class
         */
        apiTemplateFiles.put(
                "api.mustache",   // the template to use
                ".ex");       // the extension for each file to write

        /**
         * Template Location.  This is the location which templates will be read from.  The generator
         * will use the resource stream to attempt to read the templates.
         */
        templateDir = "elixir";

        /**
         * Reserved words.  Override this with reserved words specific to your language
         * Ref: https://github.com/itsgreggreg/elixir_quick_reference#reserved-words
         */
        reservedWords = new HashSet<String>(
                Arrays.asList(
                        "nil",
                        "true",
                        "false",
                        "__MODULE__",
                        "__FILE__",
                        "__DIR__",
                        "__ENV__",
                        "__CALLER__")
        );

        /**
         * Additional Properties.  These values can be passed to the templates and
         * are available in models, apis, and supporting files
         */
        additionalProperties.put("apiVersion", apiVersion);

        /**
         * Supporting Files.  You can write single files for the generator with the
         * entire object tree available.  If the input file has a suffix of `.mustache
         * it will be processed by the template engine.  Otherwise, it will be copied
         */
        supportingFiles.add(new SupportingFile("README.md.mustache",   // the input template or file
                "",                                                       // the destination folder, relative `outputFolder`
                "README.md")                                          // the output file
        );
        supportingFiles.add(new SupportingFile("config.exs.mustache",
                "config",
                "config.exs")
        );
        supportingFiles.add(new SupportingFile("mix.exs.mustache",
                "",
                "mix.exs")
        );
        supportingFiles.add(new SupportingFile("test_helper.exs.mustache",
                "test",
                "test_helper.exs")
        );
        supportingFiles.add(new SupportingFile("gitignore.mustache",
                "",
                ".gitignore")
        );

        /**
         * Language Specific Primitives.  These types will not trigger imports by
         * the client generator
         */
        languageSpecificPrimitives = new HashSet<String>(
                Arrays.asList(
                        "Integer",
                        "Float",
                        "Boolean",
                        "String",
                        "List",
                        "Atom",
                        "Map",
                        "Tuple",
                        "PID",
                        "DateTime"
                )
        );

        // ref: https://github.com/OAI/OpenAPI-Specification/blob/master/versions/2.0.md#data-types
        typeMapping = new HashMap<String, String>();
        typeMapping.put("integer", "Integer");
        typeMapping.put("long", "Integer");
        typeMapping.put("number", "Float");
        typeMapping.put("float", "Float");
        typeMapping.put("double", "Float");
        typeMapping.put("string", "String");
        typeMapping.put("byte", "Integer");
        typeMapping.put("boolean", "Boolean");
        typeMapping.put("Date", "DateTime");
        typeMapping.put("DateTime", "DateTime");
        typeMapping.put("file", "String");
        typeMapping.put("map", "Map");
        typeMapping.put("array", "List");
        typeMapping.put("list", "List");
        typeMapping.put("object", "Map");
        typeMapping.put("binary", "String");
        typeMapping.put("ByteArray", "String");
        typeMapping.put("UUID", "String");
        typeMapping.put("URI", "String");

        cliOptions.add(new CliOption(CodegenConstants.INVOKER_PACKAGE, "The main namespace to use for all classes. e.g. Yay.Pets"));
        cliOptions.add(new CliOption("licenseHeader", "The license header to prepend to the top of all source files."));
        cliOptions.add(new CliOption(CodegenConstants.PACKAGE_NAME, "Elixir package name (convention: lowercase)."));
    }

    /**
     * Configures the type of generator.
     *
     * @return the CodegenType for this generator
     * @see org.openapitools.codegen.CodegenType
     */
    @Override
    public CodegenType getTag() {
        return CodegenType.CLIENT;
    }

    /**
     * Configures a friendly name for the generator.  This will be used by the generator
     * to select the library with the -g flag.
     *
     * @return the friendly name for the generator
     */
    @Override
    public String getName() {
        return "elixir";
    }

    /**
     * Returns human-friendly help for the generator.  Provide the consumer with help
     * tips, parameters here
     *
     * @return A string value for the help message
     */
    @Override
    public String getHelp() {
        return "Generates an elixir client library (alpha).";
    }

    @Override
    public void processOpts() {
        super.processOpts();
        additionalProperties.put("supportedElixirVersion", supportedElixirVersion);
        additionalProperties.put("extraApplications", join(",", extraApplications));
        additionalProperties.put("deps", deps);
        additionalProperties.put("underscored", new Mustache.Lambda() {
            @Override
            public void execute(Template.Fragment fragment, Writer writer) throws IOException {
                writer.write(underscored(fragment.execute()));
            }
        });
        additionalProperties.put("modulized", new Mustache.Lambda() {
            @Override
            public void execute(Template.Fragment fragment, Writer writer) throws IOException {
                writer.write(modulized(fragment.execute()));
            }
        });

        if (additionalProperties.containsKey(CodegenConstants.INVOKER_PACKAGE)) {
            setModuleName((String) additionalProperties.get(CodegenConstants.INVOKER_PACKAGE));
        }
    }

    @Override
    public void preprocessOpenAPI(OpenAPI openAPI) {
        Info info = openAPI.getInfo();
        if (moduleName == null) {
            if (info.getTitle() != null) {
                // default to the appName (from title field)
                setModuleName(modulized(escapeText(info.getTitle())));
            } else {
                setModuleName(defaultModuleName);
            }
        }
        additionalProperties.put("moduleName", moduleName);

        if (!additionalProperties.containsKey(CodegenConstants.PACKAGE_NAME)) {
            additionalProperties.put(CodegenConstants.PACKAGE_NAME, underscored(moduleName));
        }

        supportingFiles.add(new SupportingFile("connection.ex.mustache",
                sourceFolder(),
                "connection.ex"));

        supportingFiles.add(new SupportingFile("request_builder.ex.mustache",
                sourceFolder(),
                "request_builder.ex"));


        supportingFiles.add(new SupportingFile("deserializer.ex.mustache",
                sourceFolder(),
                "deserializer.ex"));
    }

    @Override
    public Map<String, Object> postProcessOperationsWithModels(Map<String, Object> objs, List<Object> allModels) {
        Map<String, Object> operations = (Map<String, Object>) super.postProcessOperationsWithModels(objs, allModels).get("operations");
        List<CodegenOperation> os = (List<CodegenOperation>) operations.get("operation");
        List<ExtendedCodegenOperation> newOs = new ArrayList<>();
        Pattern pattern = Pattern.compile("\\{([^\\}]+)\\}([^\\{]*)");
        for (CodegenOperation o : os) {
            ArrayList<String> pathTemplateNames = new ArrayList<>();
            Matcher matcher = pattern.matcher(o.path);
            StringBuffer buffer = new StringBuffer();
            while (matcher.find()) {
                String pathTemplateName = matcher.group(1);
                matcher.appendReplacement(buffer, "#{" + underscore(pathTemplateName) + "}" + "$2");
                pathTemplateNames.add(pathTemplateName);
            }
            ExtendedCodegenOperation eco = new ExtendedCodegenOperation(o);
            if (buffer.toString().isEmpty()) {
                eco.setReplacedPathName(o.path);
            } else {
                eco.setReplacedPathName(buffer.toString());
            }
            eco.setPathTemplateNames(pathTemplateNames);

            // detect multipart form types
            if (eco.hasConsumes == Boolean.TRUE) {
                Map<String, String> firstType = eco.consumes.get(0);
                if (firstType != null) {
                    if ("multipart/form-data".equals(firstType.get("mediaType"))) {
                        eco.isMultipart = Boolean.TRUE;
                    }
                }
            }

            newOs.add(eco);
        }
        operations.put("operation", newOs);
        return objs;
    }

    @Override
    public CodegenModel fromModel(String name, Schema model) {
        CodegenModel cm = super.fromModel(name, model);
        return new ExtendedCodegenModel(cm);
    }

    @Override
    public CodegenResponse fromResponse(String responseCode, ApiResponse resp) {
        return new ExtendedCodegenResponse(super.fromResponse(responseCode, resp));
    }

    // We should use String.join if we can use Java8
    String join(CharSequence charSequence, Iterable<String> iterable) {
        StringBuilder buf = new StringBuilder();
        for (String str : iterable) {
            if (0 < buf.length()) {
                buf.append((charSequence));
            }
            buf.append(str);
        }
        return buf.toString();
    }

    private String underscored(String words) {
        ArrayList<String> underscoredWords = new ArrayList<>();
        for (String word : words.split(" ")) {
            underscoredWords.add(underscore(word));
        }
        return join("_", underscoredWords);
    }

    private String modulized(String words) {
        ArrayList<String> modulizedWords = new ArrayList<>();
        for (String word : words.split(" ")) {
            modulizedWords.add(camelize(word));
        }
        return join("", modulizedWords);
    }

    /**
     * Escapes a reserved word as defined in the `reservedWords` array. Handle escaping
     * those terms here.  This logic is only called if a variable matches the reserved words
     *
     * @return the escaped term
     */
    @Override
    public String escapeReservedWord(String name) {
        return "_" + name;  // add an underscore to the name
    }

    private String sourceFolder() {
        ArrayList<String> underscoredWords = new ArrayList<>();
        for (String word : moduleName.split("\\.")) {
            underscoredWords.add(underscore(word));
        }
        return ("lib/" + join("/", underscoredWords)).replace('/', File.separatorChar);
    }

    /**
     * Location to write model files.  You can use the modelPackage() as defined when the class is
     * instantiated
     */
    @Override
    public String modelFileFolder() {
        return outputFolder + File.separator + sourceFolder() + File.separator + "model";
    }

    /**
     * Location to write api files.  You can use the apiPackage() as defined when the class is
     * instantiated
     */
    @Override
    public String apiFileFolder() {
        return outputFolder + File.separator + sourceFolder() + File.separator + "api";
    }

    @Override
    public String toApiName(String name) {
        if (name.length() == 0) {
            return "Default";
        }
        return camelize(name);
    }

    @Override
    public String toApiFilename(String name) {
        // replace - with _ e.g. created-at => created_at
        name = name.replaceAll("-", "_");

        // e.g. PetApi.go => pet_api.go
        return underscore(name);
    }

    @Override
    public String toModelName(String name) {
        // camelize the model name
        // phone_number => PhoneNumber
        return camelize(toModelFilename(name));
    }

    @Override
    public String toModelFilename(String name) {
        if (!StringUtils.isEmpty(modelNamePrefix)) {
            name = modelNamePrefix + "_" + name;
        }

        if (!StringUtils.isEmpty(modelNameSuffix)) {
            name = name + "_" + modelNameSuffix;
        }

        name = sanitizeName(name);

        // model name cannot use reserved keyword, e.g. return
        if (isReservedWord(name)) {
            LOGGER.warn(name + " (reserved word) cannot be used as model name. Renamed to " + ("model_" + name));
            name = "model_" + name; // e.g. return => ModelReturn (after camelize)
        }

        // model name starts with number
        if (name.matches("^\\d.*")) {
            LOGGER.warn(name + " (model name starts with number) cannot be used as model name. Renamed to " + ("model_" + name));
            name = "model_" + name; // e.g. 200Response => Model200Response (after camelize)
        }

        return underscore(name);
    }

    @Override
    public String toOperationId(String operationId) {
        // throw exception if method name is empty (should not occur as an auto-generated method name will be used)
        if (StringUtils.isEmpty(operationId)) {
            throw new RuntimeException("Empty method name (operationId) not allowed");
        }

        // method name cannot use reserved keyword, e.g. return
        if (isReservedWord(operationId)) {
            LOGGER.warn(operationId + " (reserved word) cannot be used as method name. Renamed to " + underscore(sanitizeName("call_" + operationId)));
            return underscore(sanitizeName("call_" + operationId));
        }

        // operationId starts with a number
        if (operationId.matches("^\\d.*")) {
            LOGGER.warn(operationId + " (starting with a number) cannot be used as method name. Renamed to " + underscore(sanitizeName("call_" + operationId)));
            operationId = "call_" + operationId;
        }

        return underscore(sanitizeName(operationId));
    }

    /**
     * Optional - type declaration.  This is a String which is used by the templates to instantiate your
     * types.  There is typically special handling for different property types
     *
     * @return a string value used as the `dataType` field for model templates, `returnType` for api templates
     */
    @Override
    public String getTypeDeclaration(Schema p) {
        if (ModelUtils.isArraySchema(p)) {
            ArraySchema ap = (ArraySchema) p;
            Schema inner = ap.getItems();
            return "[" + getTypeDeclaration(inner) + "]";
        } else if (ModelUtils.isMapSchema(p)) {
            Schema inner = getAdditionalProperties(p);
            return "%{optional(String.t) => " + getTypeDeclaration(inner) + "}";
        } else if (ModelUtils.isPasswordSchema(p)) {
            return "String.t";
        } else if (ModelUtils.isEmailSchema(p)) {
            return "String.t";
        } else if (ModelUtils.isByteArraySchema(p)) {
            return "binary()";
        } else if (ModelUtils.isUUIDSchema(p)) {
            return "String.t";
        } else if (ModelUtils.isDateSchema(p)) {
            return "Date.t";
        } else if (ModelUtils.isDateTimeSchema(p)) {
            return "DateTime.t";
        } else if (ModelUtils.isObjectSchema(p)) {
            // TODO How to map it?
            return super.getTypeDeclaration(p);
        } else if (ModelUtils.isIntegerSchema(p)) {
            return "integer()";
        } else if (ModelUtils.isNumberSchema(p)) {
            return "float()";
        } else if (ModelUtils.isBinarySchema(p) || ModelUtils.isFileSchema(p)) {
            return "String.t";
        } else if (ModelUtils.isBooleanSchema(p)) {
            return "boolean()";
        } else if (!StringUtils.isEmpty(p.get$ref())) { // model
            // How to map it?
            return super.getTypeDeclaration(p);
        } else if (ModelUtils.isFileSchema(p)) {
            return "String.t";
        } else if (ModelUtils.isStringSchema(p)) {
            return "String.t";
        }
        return super.getTypeDeclaration(p);
    }

    /**
     * Optional - OpenAPI type conversion.  This is used to map OpenAPI types in a `Schema` into
     * either language specific types via `typeMapping` or into complex models if there is not a mapping.
     *
     * @return a string value of the type or complex model for this property
     */
    @Override
    public String getSchemaType(Schema p) {
        String openAPIType = super.getSchemaType(p);
        String type = null;
        if (typeMapping.containsKey(openAPIType)) {
            type = typeMapping.get(openAPIType);
            if (languageSpecificPrimitives.contains(type))
                return toModelName(type);
        } else
            type = openAPIType;
        return toModelName(type);
    }

    class ExtendedCodegenResponse extends CodegenResponse {
        public boolean isDefinedDefault;

        public ExtendedCodegenResponse(CodegenResponse o) {
            super();

            this.headers.addAll(o.headers);
            this.code = o.code;
            this.message = o.message;
            this.hasMore = o.hasMore;
            this.examples = o.examples;
            this.dataType = o.dataType;
            this.baseType = o.baseType;
            this.containerType = o.containerType;
            this.hasHeaders = o.hasHeaders;
            this.isString = o.isString;
            this.isNumeric = o.isNumeric;
            this.isInteger = o.isInteger;
            this.isLong = o.isLong;
            this.isNumber = o.isNumber;
            this.isFloat = o.isFloat;
            this.isDouble = o.isDouble;
            this.isByteArray = o.isByteArray;
            this.isBoolean = o.isBoolean;
            this.isDate = o.isDate;
            this.isDateTime = o.isDateTime;
            this.isUuid = o.isUuid;
            this.isEmail = o.isEmail;
            this.isModel = o.isModel;
            this.isFreeFormObject = o.isFreeFormObject;
            this.isDefault = o.isDefault;
            this.simpleType = o.simpleType;
            this.primitiveType = o.primitiveType;
            this.isMap = o.isMap;
            this.isListContainer = o.isListContainer;
            this.isBinary = o.isBinary;
            this.isFile = o.isFile;
            this.schema = o.schema;
            this.jsonSchema = o.jsonSchema;
            this.vendorExtensions = o.vendorExtensions;

            this.isDefinedDefault = (this.code.equals("0") || this.code.equals("default"));
        }

        public String codeMappingKey() {
            if (this.isDefinedDefault) {
                return ":default";
            }

            if (code.matches("^\\d{3}$")) {
                return code;
            }

            LOGGER.warn("Unknown HTTP status code: " + this.code);
            return "\"" + code + "\"";
        }

        public String decodedStruct() {
            // Let Poison decode the entire response into a generic blob
            if (isMap) {
                return "%{}";
            }
            // Primitive return type, don't even try to decode
            if (baseType == null || (simpleType && primitiveType)) {
                return "false";
            } else if (isListContainer && languageSpecificPrimitives().contains(baseType)) {
                return "[]";
            }
            StringBuilder sb = new StringBuilder();
            if (isListContainer) {
                sb.append("[");
            }
            sb.append("%");
            sb.append(moduleName);
            sb.append(".Model.");
            sb.append(baseType);
            sb.append("{}");
            if (isListContainer) {
                sb.append("]");
            }
            return sb.toString();
        }

    }

    class ExtendedCodegenOperation extends CodegenOperation {
        private List<String> pathTemplateNames = new ArrayList<>();
        private String replacedPathName;

        public ExtendedCodegenOperation(CodegenOperation o) {
            super();

            // Copy all fields of CodegenOperation
            this.responseHeaders.addAll(o.responseHeaders);
            this.hasAuthMethods = o.hasAuthMethods;
            this.hasConsumes = o.hasConsumes;
            this.hasProduces = o.hasProduces;
            this.hasParams = o.hasParams;
            this.hasOptionalParams = o.hasOptionalParams;
            this.returnTypeIsPrimitive = o.returnTypeIsPrimitive;
            this.returnSimpleType = o.returnSimpleType;
            this.subresourceOperation = o.subresourceOperation;
            this.isMap = o.isMap;
            this.isListContainer = o.isListContainer;
            this.isMultipart = o.isMultipart;
            this.hasMore = o.hasMore;
            this.isResponseBinary = o.isResponseBinary;
            this.hasReference = o.hasReference;
            this.isRestfulIndex = o.isRestfulIndex;
            this.isRestfulShow = o.isRestfulShow;
            this.isRestfulCreate = o.isRestfulCreate;
            this.isRestfulUpdate = o.isRestfulUpdate;
            this.isRestfulDestroy = o.isRestfulDestroy;
            this.isRestful = o.isRestful;
            this.path = o.path;
            this.operationId = o.operationId;
            this.returnType = o.returnType;
            this.httpMethod = o.httpMethod;
            this.returnBaseType = o.returnBaseType;
            this.returnContainer = o.returnContainer;
            this.summary = o.summary;
            this.unescapedNotes = o.unescapedNotes;
            this.notes = o.notes;
            this.baseName = o.baseName;
            this.defaultResponse = o.defaultResponse;
            this.discriminator = o.discriminator;
            this.consumes = o.consumes;
            this.produces = o.produces;
            this.bodyParam = o.bodyParam;
            this.allParams = o.allParams;
            this.bodyParams = o.bodyParams;
            this.pathParams = o.pathParams;
            this.queryParams = o.queryParams;
            this.headerParams = o.headerParams;
            this.formParams = o.formParams;
            this.requiredParams = o.requiredParams;
            this.optionalParams = o.optionalParams;
            this.authMethods = o.authMethods;
            this.tags = o.tags;
            this.responses = o.responses;
            this.imports = o.imports;
            this.examples = o.examples;
            this.externalDocs = o.externalDocs;
            this.vendorExtensions = o.vendorExtensions;
            this.nickname = o.nickname;
            this.operationIdLowerCase = o.operationIdLowerCase;
            this.operationIdCamelCase = o.operationIdCamelCase;
        }

        public List<String> getPathTemplateNames() {
            return pathTemplateNames;
        }

        public void setPathTemplateNames(List<String> pathTemplateNames) {
            this.pathTemplateNames = pathTemplateNames;
        }

        public String getReplacedPathName() {
            return replacedPathName;
        }

        public void setReplacedPathName(String replacedPathName) {
            this.replacedPathName = replacedPathName;
        }

        public String typespec() {
            StringBuilder sb = new StringBuilder("@spec ");
            sb.append(underscore(operationId));
            sb.append("(Tesla.Env.client, ");

            for (CodegenParameter param : allParams) {
                if (param.required) {
                    buildTypespec(param, sb);
                    sb.append(", ");
                }
            }

<<<<<<< HEAD
            sb.append("keyword()) :: {:ok, ");
            if (returnBaseType == null) {
                sb.append("nil");
            } else if (returnSimpleType) {
                if (!returnTypeIsPrimitive) {
                    sb.append(moduleName);
                    sb.append(".Model.");
                }
                sb.append(returnBaseType);
                sb.append(".t");
            } else if (returnContainer == null) {
                sb.append(returnBaseType);
                sb.append(".t");
            } else {
                if (returnContainer.equals("array") ||
                        returnContainer.equals("set")) {
                    sb.append("list(");
                    if (!returnTypeIsPrimitive) {
                        sb.append(moduleName);
                        sb.append(".Model.");
=======
            sb.append("keyword()) :: ");
            HashSet<String> uniqueResponseTypes = new HashSet<String>();
            for (CodegenResponse response : this.responses) {
                ExtendedCodegenResponse exResponse = (ExtendedCodegenResponse) response;
                StringBuilder returnEntry = new StringBuilder("");
                if (exResponse.baseType == null) {
                    returnEntry.append("nil");
                } else if (exResponse.simpleType) {
                    if (!exResponse.primitiveType) {
                        returnEntry.append(moduleName);
                        returnEntry.append(".Model.");
                    }
                    returnEntry.append(exResponse.baseType);
                    returnEntry.append(".t");
                } else if (exResponse.containerType == null) {
                    returnEntry.append(returnBaseType);
                    returnEntry.append(".t");
                } else {
                    if (exResponse.containerType.equals("array") ||
                            exResponse.containerType.equals("set")) {
                        returnEntry.append("list(");
                        if (!exResponse.primitiveType) {
                            returnEntry.append(moduleName);
                            returnEntry.append(".Model.");
                        }
                        returnEntry.append(exResponse.baseType);
                        returnEntry.append(".t)");
                    } else if (exResponse.containerType.equals("map")) {
                        returnEntry.append("map()");
>>>>>>> 53eb6716
                    }
                }
                uniqueResponseTypes.add(returnEntry.toString());
            }

            for (String returnType : uniqueResponseTypes) {
                sb.append("{:ok, ").append(returnType).append("} | ");
            }

            sb.append("{:error, Tesla.Env.t}");
            return sb.toString();
        }

        private void buildTypespec(CodegenParameter param, StringBuilder sb) {
            if (param.dataType == null) {
                sb.append("nil");
            } else if (param.isListContainer) {
                // list(<subtype>)
                sb.append("list(");
                buildTypespec(param.items, sb);
                sb.append(")");
            } else if (param.isMap) {
                // %{optional(String.t) => <subtype>}
                sb.append("%{optional(String.t) => ");
                buildTypespec(param.items, sb);
                sb.append("}");
            } else if (param.isPrimitiveType) {
                // like `integer()`, `String.t`
                sb.append(param.dataType);
            } else if (param.isFile || param.isBinary) {
                sb.append("String.t");
            } else if ("String.t".equals(param.dataType)) {
                // uuid, password, etc
                sb.append(param.dataType);
            } else {
                // <module>.Model.<type>.t
                sb.append(moduleName);
                sb.append(".Model.");
                sb.append(param.dataType);
                sb.append(".t");
            }
        }

        private void buildTypespec(CodegenProperty property, StringBuilder sb) {
            if (property == null) {
                LOGGER.error("CodegenProperty cannot be null. Please report the issue to https://github.com/openapitools/openapi-generator with the spec");
            } else if (property.isListContainer) {
                sb.append("list(");
                buildTypespec(property.items, sb);
                sb.append(")");
            } else if (property.isMap) {
                sb.append("%{optional(String.t) => ");
                buildTypespec(property.items, sb);
                sb.append("}");
            } else if (property.isPrimitiveType) {
                sb.append(property.baseType);
                sb.append(".t");
            } else {
                sb.append(moduleName);
                sb.append(".Model.");
                sb.append(property.baseType);
                sb.append(".t");
            }
        }

        private boolean getRequiresHttpcWorkaround() {
            // Only POST/PATCH/PUT are affected from the httpc bug
            if (!(this.httpMethod.equals("POST") || this.httpMethod.equals("PATCH") || this.httpMethod.equals("PUT"))) {
                return false;
            }

            // If theres something required for the body, the workaround is not required
            for (CodegenParameter requiredParam : this.requiredParams) {
                if (requiredParam.isBodyParam || requiredParam.isFormParam) {
                    return false;
                }
            }

            // In case there is nothing for the body, the operation requires the workaround
            return true;
        }
    }

    class ExtendedCodegenModel extends CodegenModel {
        public boolean hasImports;

        public ExtendedCodegenModel(CodegenModel cm) {
            super();

            // Copy all fields of CodegenModel
            this.parent = cm.parent;
            this.parentSchema = cm.parentSchema;
            this.parentModel = cm.parentModel;
            this.interfaceModels = cm.interfaceModels;
            this.children = cm.children;
            this.name = cm.name;
            this.classname = cm.classname;
            this.title = cm.title;
            this.description = cm.description;
            this.classVarName = cm.classVarName;
            this.modelJson = cm.modelJson;
            this.dataType = cm.dataType;
            this.xmlPrefix = cm.xmlPrefix;
            this.xmlNamespace = cm.xmlNamespace;
            this.xmlName = cm.xmlName;
            this.classFilename = cm.classFilename;
            this.unescapedDescription = cm.unescapedDescription;
            this.discriminator = cm.discriminator;
            this.defaultValue = cm.defaultValue;
            this.arrayModelType = cm.arrayModelType;
            this.isAlias = cm.isAlias;
            this.vars = cm.vars;
            this.requiredVars = cm.requiredVars;
            this.optionalVars = cm.optionalVars;
            this.readOnlyVars = cm.readOnlyVars;
            this.readWriteVars = cm.readWriteVars;
            this.allVars = cm.allVars;
            this.parentVars = cm.parentVars;
            this.allowableValues = cm.allowableValues;
            this.mandatory = cm.mandatory;
            this.allMandatory = cm.allMandatory;
            this.imports = cm.imports;
            this.hasVars = cm.hasVars;
            this.emptyVars = cm.emptyVars;
            this.hasMoreModels = cm.hasMoreModels;
            this.hasEnums = cm.hasEnums;
            this.isEnum = cm.isEnum;
            this.hasRequired = cm.hasRequired;
            this.hasOptional = cm.hasOptional;
            this.isArrayModel = cm.isArrayModel;
            this.hasChildren = cm.hasChildren;
            this.hasOnlyReadOnly = cm.hasOnlyReadOnly;
            this.externalDocumentation = cm.externalDocumentation;
            this.vendorExtensions = cm.vendorExtensions;
            this.additionalPropertiesType = cm.additionalPropertiesType;

            this.hasImports = !this.imports.isEmpty();
        }

        public boolean hasComplexVars() {
            for (CodegenProperty p : vars) {
                if (!p.isPrimitiveType) {
                    return true;
                }
            }
            return false;
        }
    }

    @Override
    public String escapeQuotationMark(String input) {
        return input.replace("\"", "");
    }

    @Override
    public String escapeUnsafeCharacters(String input) {
        // no need to escape as Elixir does not support multi-line comments
        return input;
    }

    public void setModuleName(String moduleName) {
        this.moduleName = moduleName;
    }
}<|MERGE_RESOLUTION|>--- conflicted
+++ resolved
@@ -727,28 +727,6 @@
                 }
             }
 
-<<<<<<< HEAD
-            sb.append("keyword()) :: {:ok, ");
-            if (returnBaseType == null) {
-                sb.append("nil");
-            } else if (returnSimpleType) {
-                if (!returnTypeIsPrimitive) {
-                    sb.append(moduleName);
-                    sb.append(".Model.");
-                }
-                sb.append(returnBaseType);
-                sb.append(".t");
-            } else if (returnContainer == null) {
-                sb.append(returnBaseType);
-                sb.append(".t");
-            } else {
-                if (returnContainer.equals("array") ||
-                        returnContainer.equals("set")) {
-                    sb.append("list(");
-                    if (!returnTypeIsPrimitive) {
-                        sb.append(moduleName);
-                        sb.append(".Model.");
-=======
             sb.append("keyword()) :: ");
             HashSet<String> uniqueResponseTypes = new HashSet<String>();
             for (CodegenResponse response : this.responses) {
@@ -778,7 +756,6 @@
                         returnEntry.append(".t)");
                     } else if (exResponse.containerType.equals("map")) {
                         returnEntry.append("map()");
->>>>>>> 53eb6716
                     }
                 }
                 uniqueResponseTypes.add(returnEntry.toString());
