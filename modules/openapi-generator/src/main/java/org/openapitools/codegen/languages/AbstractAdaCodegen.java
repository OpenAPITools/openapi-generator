--- conflicted
+++ resolved
@@ -662,15 +662,12 @@
                         }
                     }
                 }
-<<<<<<< HEAD
-                authMethod.name = camelize(sanitizeName(authMethod.name), true);
-=======
 
                 // If we have operation scopes, filter the auth method to describe the operation auth
                 // method with only the scope that it requires.  We have to create a new auth method
                 // instance because the original object must not be modified.
                 List<String> opScopes = (scopes == null) ? null : scopes.get(authMethod.name);
-                authMethod.name = org.openapitools.codegen.utils.StringUtils.camelize(sanitizeName(authMethod.name), true);
+                authMethod.name = camelize(sanitizeName(authMethod.name), true);
                 if (opScopes != null) {
                     CodegenSecurity opSecurity = new CodegenSecurity();
                     opSecurity.name = authMethod.name;
@@ -696,7 +693,6 @@
                     opSecurity.scopes = opAuthScopes;
                     result.add(opSecurity);
                 }
->>>>>>> 32d228c3
             }
         }
         return result;
