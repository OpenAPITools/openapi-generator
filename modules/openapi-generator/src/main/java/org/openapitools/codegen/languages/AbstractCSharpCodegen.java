--- conflicted
+++ resolved
@@ -863,7 +863,6 @@
             patchNestedMaps(property.items);
         }
 
-<<<<<<< HEAD
         String[] nestedTypes = {"List", "Collection", "ICollection", "Dictionary"};
         
         if (property.datatypeWithEnum != null) {
@@ -886,13 +885,6 @@
             if (!originalType.equals(property.datatypeWithEnum)) {
                 property.dataType = property.datatypeWithEnum;
             }
-=======
-        patchNestedMaps(property);
-
-        // HOTFIX: https://github.com/OpenAPITools/openapi-generator/issues/14944
-        if (property.datatypeWithEnum.equals("decimal")) {
-            property.isDecimal = true;
->>>>>>> 2f705722
         }
     }
 
