/*
 * Copyright 2018 OpenAPI-Generator Contributors (https://openapi-generator.tech)
 * Copyright 2018 SmartBear Software
 *
 * Licensed under the Apache License, Version 2.0 (the "License");
 * you may not use this file except in compliance with the License.
 * You may obtain a copy of the License at
 *
 *     https://www.apache.org/licenses/LICENSE-2.0
 *
 * Unless required by applicable law or agreed to in writing, software
 * distributed under the License is distributed on an "AS IS" BASIS,
 * WITHOUT WARRANTIES OR CONDITIONS OF ANY KIND, either express or implied.
 * See the License for the specific language governing permissions and
 * limitations under the License.
 */

package org.openapitools.codegen.languages;

import com.google.common.collect.ImmutableMap;
import com.samskivert.mustache.Mustache.Lambda;
import com.samskivert.mustache.Mustache;
import com.samskivert.mustache.Template;

import io.swagger.v3.oas.models.media.ArraySchema;
import io.swagger.v3.oas.models.media.Schema;
import org.apache.commons.io.FilenameUtils;
import org.apache.commons.lang3.StringUtils;
import org.apache.commons.text.StringEscapeUtils;
import org.openapitools.codegen.*;
import org.openapitools.codegen.model.ModelMap;
import org.openapitools.codegen.model.ModelsMap;
import org.openapitools.codegen.model.OperationMap;
import org.openapitools.codegen.model.OperationsMap;
import org.openapitools.codegen.templating.mustache.*;
import org.openapitools.codegen.utils.ModelUtils;
import org.slf4j.Logger;
import org.slf4j.LoggerFactory;

import java.io.File;
import java.io.IOException;
import java.io.Writer;
import java.util.*;
import java.util.regex.Pattern;
import java.util.stream.Collectors;

import static org.openapitools.codegen.utils.CamelizeOption.LOWERCASE_FIRST_LETTER;
import static org.openapitools.codegen.utils.StringUtils.camelize;

public abstract class AbstractCSharpCodegen extends DefaultCodegen implements CodegenConfig {

    protected boolean optionalAssemblyInfoFlag = true;
    protected boolean optionalEmitDefaultValuesFlag = false;
    protected boolean conditionalSerialization = false;
    protected boolean optionalProjectFileFlag = true;
    protected boolean optionalMethodArgumentFlag = true;
    protected boolean useDateTimeOffsetFlag = false;
    protected boolean useCollection = false;
    protected boolean returnICollection = false;
    protected boolean netCoreProjectFileFlag = false;
    protected boolean nullReferenceTypesFlag = false;
    protected boolean useSourceGeneration = false;

    protected String modelPropertyNaming = CodegenConstants.MODEL_PROPERTY_NAMING_TYPE.PascalCase.name();

    protected String licenseUrl = "http://localhost";
    protected String licenseName = "NoLicense";

    protected String packageVersion = "1.0.0";
    protected String packageName = "Org.OpenAPITools";
    protected String packageTitle = "OpenAPI Library";
    protected String packageProductName = "OpenAPILibrary";
    protected String packageDescription = "A library generated from a OpenAPI doc";
    protected String packageCompany = "OpenAPI";
    protected String packageCopyright = "No Copyright";
    protected String packageAuthors = "OpenAPI";
    public static final String DATE_FORMAT = "dateFormat";
    protected String dateFormat = "yyyy'-'MM'-'dd";
    public static final String DATETIME_FORMAT = "dateTimeFormat";
    protected String dateTimeFormat = "yyyy'-'MM'-'dd'T'HH':'mm':'ss'.'fffffffK";

    protected String interfacePrefix = "I";
    protected String enumNameSuffix = "Enum";
    protected String enumValueSuffix = "Enum";

    protected String sourceFolder = "src";
    protected String invalidNamePrefix = "var";

    // TODO: Add option for test folder output location. Nice to allow e.g. ./test instead of ./src.
    //       This would require updating relative paths (e.g. path to main project file in test project file)
    protected String testFolder = sourceFolder;

    protected Set<String> collectionTypes;
    protected Set<String> mapTypes;

    // true if support nullable type
    protected boolean supportNullable = Boolean.FALSE;

    protected Boolean zeroBasedEnums = null;
    protected static final String zeroBasedEnumVendorExtension = "x-zero-based-enum";

    private final Logger LOGGER = LoggerFactory.getLogger(AbstractCSharpCodegen.class);

    // special property keywords not allowed as these are the function names in the model files
    protected Set<String> propertySpecialKeywords = new HashSet<>(Arrays.asList("ToString", "ToJson", "GetHashCode", "Equals", "ShouldSerializeToString"));

    // A cache to efficiently lookup schema `toModelName()` based on the schema Key
    private Map<String, String> schemaKeyToModelNameCache = new HashMap<>();

    public AbstractCSharpCodegen() {
        super();

        supportsInheritance = true;

        // C# does not use import mapping
        importMapping.clear();

        outputFolder = "generated-code" + File.separator + this.getName();
        embeddedTemplateDir = templateDir = this.getName();

        collectionTypes = new HashSet<>(
                Arrays.asList(
                        "IList", "List",
                        "ICollection", "Collection",
                        "IEnumerable")
        );

        mapTypes = new HashSet<>(
                Arrays.asList("IDictionary", "Dictionary")
        );

        // NOTE: C# uses camel cased reserved words, while models are title cased. We don't want lowercase comparisons.
        reservedWords.addAll(
                Arrays.asList(
                        // set "client" as a reserved word to avoid conflicts with Org.OpenAPITools.Client
                        // this is a workaround and can be removed if c# api client is updated to use
                        // fully qualified name
                        "Client", "client", "parameter", "Configuration", "Version",
                        // local variable names in API methods (endpoints)
                        "localVarPath", "localVarPathParams", "localVarQueryParams", "localVarHeaderParams",
                        "localVarFormParams", "localVarFileParams", "localVarStatusCode", "localVarResponse",
                        "localVarPostBody", "localVarHttpHeaderAccepts", "localVarHttpHeaderAccept",
                        "localVarHttpContentTypes", "localVarHttpContentType",
                        "localVarStatusCode",
                        // C# reserved words
                        "abstract", "as", "base", "bool", "break", "byte", "case", "catch", "char", "checked",
                        "class", "const", "continue", "decimal", "default", "delegate", "do", "double", "else",
                        "enum", "event", "explicit", "extern", "false", "finally", "fixed", "float", "for",
                        "foreach", "goto", "if", "implicit", "in", "int", "interface", "internal", "is", "lock",
                        "long", "namespace", "new", "null", "object", "operator", "out", "override", "params",
                        "private", "protected", "public", "readonly", "ref", "return", "sbyte", "sealed",
                        "short", "sizeof", "stackalloc", "static", "string", "struct", "switch", "system", "this", "throw",
                        "true", "try", "typeof", "uint", "ulong", "unchecked", "unsafe", "ushort", "using",
                        "virtual", "void", "volatile", "while")
        );

        // TODO: Either include fully qualified names here or handle in DefaultCodegen via lastIndexOf(".") search
        languageSpecificPrimitives = new HashSet<>(
                Arrays.asList(
                        "String",
                        "string",
                        "bool?",
                        "bool",
                        "double?",
                        "double",
                        "decimal?",
                        "decimal",
                        "int?",
                        "int",
                        "uint",
                        "uint?",
                        "long?",
                        "long",
                        "ulong",
                        "ulong?",
                        "float?",
                        "float",
                        "byte[]",
                        "ICollection",
                        "Collection",
                        "List",
                        "Dictionary",
                        "DateTime?",
                        "DateTime",
                        "DateTimeOffset?",
                        "DateTimeOffset",
                        "Boolean",
                        "Double",
                        "Decimal",
                        "Int32",
                        "Int64",
                        "Float",
                        "Guid?",
                        "Guid",
                        "System.IO.Stream", // not really a primitive, we include it to avoid model import
                        "Object")
        );

        instantiationTypes.put("array", "List");
        instantiationTypes.put("list", "List");
        instantiationTypes.put("map", "Dictionary");

        this.setSortParamsByRequiredFlag(true);

        // do it only on newer libraries to avoid breaking changes
        // this.setSortModelPropertiesByRequiredFlag(true);
    }

    public void setReturnICollection(boolean returnICollection) {
        this.returnICollection = returnICollection;
    }

    public void setUseCollection(boolean useCollection) {
        this.useCollection = useCollection;
        if (useCollection) {
            instantiationTypes.put("array", "Collection");
            instantiationTypes.put("list", "Collection");
        }
        this.setTypeMapping();
    }

    public void setOptionalMethodArgumentFlag(boolean flag) {
        this.optionalMethodArgumentFlag = flag;
    }

    public void setNetCoreProjectFileFlag(boolean flag) {
        this.netCoreProjectFileFlag = flag;
    }

    public void useDateTimeOffset(boolean flag) {
        this.useDateTimeOffsetFlag = flag;
        this.setTypeMapping();
    }


    @Override
    public void processOpts() {
        super.processOpts();

        if (StringUtils.isEmpty(System.getenv("CSHARP_POST_PROCESS_FILE"))) {
            LOGGER.info("Environment variable CSHARP_POST_PROCESS_FILE not defined so the C# code may not be properly formatted by uncrustify (0.66 or later) or other code formatter. To define it, try `export CSHARP_POST_PROCESS_FILE=\"/usr/local/bin/uncrustify --no-backup\" && export UNCRUSTIFY_CONFIG=/path/to/uncrustify-rules.cfg` (Linux/Mac). Note: replace /path/to with the location of uncrustify-rules.cfg");
            LOGGER.info("NOTE: To enable file post-processing, 'enablePostProcessFile' must be set to `true` (--enable-post-process-file for CLI).");
        }

        // License info
        if (additionalProperties.containsKey(CodegenConstants.LICENSE_URL)) {
            setLicenseUrl((String) additionalProperties.get(CodegenConstants.LICENSE_URL));
        } else {
            additionalProperties.put(CodegenConstants.LICENSE_URL, this.licenseUrl);
        }

        if (additionalProperties.containsKey(CodegenConstants.LICENSE_NAME)) {
            setLicenseName((String) additionalProperties.get(CodegenConstants.LICENSE_NAME));
        } else {
            additionalProperties.put(CodegenConstants.LICENSE_NAME, this.licenseName);
        }

        // {{packageVersion}}
        if (additionalProperties.containsKey(CodegenConstants.PACKAGE_VERSION)) {
            setPackageVersion((String) additionalProperties.get(CodegenConstants.PACKAGE_VERSION));
        } else {
            additionalProperties.put(CodegenConstants.PACKAGE_VERSION, packageVersion);
        }

        // {{sourceFolder}}
        if (additionalProperties.containsKey(CodegenConstants.SOURCE_FOLDER)) {
            setSourceFolder((String) additionalProperties.get(CodegenConstants.SOURCE_FOLDER));

            // TODO: Move to its own option when a parameter for 'testFolder' is added.
            setTestFolder((String) additionalProperties.get(CodegenConstants.SOURCE_FOLDER));
        } else {
            additionalProperties.put(CodegenConstants.SOURCE_FOLDER, this.sourceFolder);
        }

        // {{packageName}}
        if (additionalProperties.containsKey(CodegenConstants.PACKAGE_NAME)) {
            setPackageName((String) additionalProperties.get(CodegenConstants.PACKAGE_NAME));
        } else {
            additionalProperties.put(CodegenConstants.PACKAGE_NAME, packageName);
        }

        if (additionalProperties.containsKey(CodegenConstants.INVOKER_PACKAGE)) {
            LOGGER.warn(String.format(Locale.ROOT, "%s is not used by C# generators. Please use %s",
                    CodegenConstants.INVOKER_PACKAGE, CodegenConstants.PACKAGE_NAME));
        }

        // {{packageTitle}}
        if (additionalProperties.containsKey(CodegenConstants.PACKAGE_TITLE)) {
            setPackageTitle((String) additionalProperties.get(CodegenConstants.PACKAGE_TITLE));
        } else {
            additionalProperties.put(CodegenConstants.PACKAGE_TITLE, packageTitle);
        }

        // {{packageProductName}}
        if (additionalProperties.containsKey(CodegenConstants.PACKAGE_PRODUCTNAME)) {
            setPackageProductName((String) additionalProperties.get(CodegenConstants.PACKAGE_PRODUCTNAME));
        } else {
            additionalProperties.put(CodegenConstants.PACKAGE_PRODUCTNAME, packageProductName);
        }

        // {{dateFormat}}
        if (additionalProperties.containsKey(DATE_FORMAT)) {
            setDateFormat((String) additionalProperties.get(DATE_FORMAT));
        } else {
            additionalProperties.put(DATE_FORMAT, this.dateFormat);
        }

        // {{dateTimeFormat}}
        if (additionalProperties.containsKey(DATETIME_FORMAT)) {
            setDateTimeFormat((String) additionalProperties.get(DATETIME_FORMAT));
        } else {
            additionalProperties.put(DATETIME_FORMAT, this.dateTimeFormat);
        }

        // {{packageDescription}}
        if (additionalProperties.containsKey(CodegenConstants.PACKAGE_DESCRIPTION)) {
            setPackageDescription((String) additionalProperties.get(CodegenConstants.PACKAGE_DESCRIPTION));
        } else {
            additionalProperties.put(CodegenConstants.PACKAGE_DESCRIPTION, packageDescription);
        }

        // {{packageCompany}}
        if (additionalProperties.containsKey(CodegenConstants.PACKAGE_COMPANY)) {
            setPackageCompany((String) additionalProperties.get(CodegenConstants.PACKAGE_COMPANY));
        } else {
            additionalProperties.put(CodegenConstants.PACKAGE_COMPANY, packageCompany);
        }

        // {{packageCopyright}}
        if (additionalProperties.containsKey(CodegenConstants.PACKAGE_COPYRIGHT)) {
            setPackageCopyright((String) additionalProperties.get(CodegenConstants.PACKAGE_COPYRIGHT));
        } else {
            additionalProperties.put(CodegenConstants.PACKAGE_COPYRIGHT, packageCopyright);
        }

        // {{packageAuthors}}
        if (additionalProperties.containsKey(CodegenConstants.PACKAGE_AUTHORS)) {
            setPackageAuthors((String) additionalProperties.get(CodegenConstants.PACKAGE_AUTHORS));
        } else {
            additionalProperties.put(CodegenConstants.PACKAGE_AUTHORS, packageAuthors);
        }

        // {{useDateTimeOffset}}
        if (additionalProperties.containsKey(CodegenConstants.USE_DATETIME_OFFSET)) {
            useDateTimeOffset(convertPropertyToBooleanAndWriteBack(CodegenConstants.USE_DATETIME_OFFSET));
        } else {
            additionalProperties.put(CodegenConstants.USE_DATETIME_OFFSET, useDateTimeOffsetFlag);
        }

        if (additionalProperties.containsKey(CodegenConstants.USE_COLLECTION)) {
            setUseCollection(convertPropertyToBooleanAndWriteBack(CodegenConstants.USE_COLLECTION));
        } else {
            additionalProperties.put(CodegenConstants.USE_COLLECTION, useCollection);
        }

        if (additionalProperties.containsKey(CodegenConstants.RETURN_ICOLLECTION)) {
            setReturnICollection(convertPropertyToBooleanAndWriteBack(CodegenConstants.RETURN_ICOLLECTION));
        } else {
            additionalProperties.put(CodegenConstants.RETURN_ICOLLECTION, returnICollection);
        }

        if (additionalProperties.containsKey(CodegenConstants.NETCORE_PROJECT_FILE)) {
            setNetCoreProjectFileFlag(convertPropertyToBooleanAndWriteBack(CodegenConstants.NETCORE_PROJECT_FILE));
        } else {
            additionalProperties.put(CodegenConstants.NETCORE_PROJECT_FILE, netCoreProjectFileFlag);
        }

        if (additionalProperties.containsKey(CodegenConstants.NULLABLE_REFERENCE_TYPES)) {
            setNullableReferenceTypes(convertPropertyToBooleanAndWriteBack(CodegenConstants.NULLABLE_REFERENCE_TYPES));
        }

        String zeroBasedEnums = "zeroBasedEnums";
        if (additionalProperties.containsKey(zeroBasedEnums)) {
            setZeroBasedEnums(convertPropertyToBooleanAndWriteBack(zeroBasedEnums));
        }

        if (additionalProperties.containsKey(CodegenConstants.INTERFACE_PREFIX)) {
            String useInterfacePrefix = additionalProperties.get(CodegenConstants.INTERFACE_PREFIX).toString();
            if ("false".equals(useInterfacePrefix.toLowerCase(Locale.ROOT))) {
                setInterfacePrefix("");
            } else if (!"true".equals(useInterfacePrefix.toLowerCase(Locale.ROOT))) {
                // NOTE: if user passes "true" explicitly, we use the default I- prefix. The other supported case here is a custom prefix.
                setInterfacePrefix(sanitizeName(useInterfacePrefix));
            }
        }

        if (additionalProperties().containsKey(CodegenConstants.ENUM_NAME_SUFFIX)) {
            setEnumNameSuffix(additionalProperties.get(CodegenConstants.ENUM_NAME_SUFFIX).toString());
        }

        if (additionalProperties().containsKey(CodegenConstants.ENUM_VALUE_SUFFIX)) {
            setEnumValueSuffix(additionalProperties.get(CodegenConstants.ENUM_VALUE_SUFFIX).toString());
        }

        // This either updates additionalProperties with the above fixes, or sets the default if the option was not specified.
        additionalProperties.put(CodegenConstants.INTERFACE_PREFIX, interfacePrefix);

        // add lambda for mustache templates
        additionalProperties.put("lambdaCref", new Mustache.Lambda() {
            @Override
            public void execute(Template.Fragment fragment, Writer writer) throws IOException {
                String content = fragment.execute();
                content = content.trim().replace("<", "{");
                content = content.replace(">", "}");
                content = content.replace("{string}", "{String}");
                writer.write(content);
            }
        });

        this.setTypeMapping();
    }

    @Override
    protected void postProcessEnumVars(List<Map<String, Object>> enumVars) {
        Collections.reverse(enumVars);
        enumVars.forEach(v -> {
            String name = (String) v.get("name");
            long count = enumVars.stream().filter(v1 -> v1.get("name").equals(name)).count();
            if (count > 1) {
                String uniqueEnumName = getUniqueEnumName(name, enumVars);
                LOGGER.debug("Changing duplicate enumeration name from " + v.get("name") + " to " + uniqueEnumName);
                v.put("name", uniqueEnumName);
            }
        });
        Collections.reverse(enumVars);
    }

    private String getUniqueEnumName(String name, List<Map<String, Object>> enumVars) {
        long count = enumVars.stream().filter(v -> v.get("name").equals(name)).count();
        return count > 1
            ? getUniqueEnumName(name + count, enumVars)
            : name;
    }

    @Override
    protected ImmutableMap.Builder<String, Lambda> addMustacheLambdas() {
        return super.addMustacheLambdas()
                .put("camelcase_param", new CamelCaseLambda().generator(this).escapeAsParamName(true))
                .put("required", new RequiredParameterLambda())
                .put("optional", new OptionalParameterLambda().generator(this))
                .put("joinWithComma", new JoinWithCommaLambda())
                .put("trimLineBreaks", new TrimLineBreaksLambda())
                .put("trimTrailingWithNewLine", new TrimTrailingWhiteSpaceLambda(true))
<<<<<<< HEAD
                .put("trimTrailing", new TrimTrailingWhiteSpaceLambda(false))
                .put("first", new FirstLambda("  "))
                .put("firstDot", new FirstLambda("\\."))
                .put("indent3", new IndentedLambda(12, " ", false))
                .put("indentAll3", new IndentedLambda(12, " ", true))
                .put("indent4", new IndentedLambda(16, " ", false))
                .put("uniqueLinesWithNewLine", new UniqueLambda("\n", true));
=======
                .put("first", new FirstLambda("  "))
                .put("firstDot", new FirstLambda("\\."))
                .put("indent3", new IndentedLambda(12, " ", false))
                .put("indent4", new IndentedLambda(16, " ", false));
>>>>>>> a2177570
    }

    @Override
    public void postProcessModelProperty(CodegenModel model, CodegenProperty property) {
        super.postProcessModelProperty(model, property);
        if (property.isInnerEnum && property.items != null) {
            // format maps of inner enums to include the classname eg: Dictionary<string, MapTest.InnerEnum>
            property.datatypeWithEnum = property.datatypeWithEnum.replace(property.items.datatypeWithEnum, model.classname + "." + property.items.datatypeWithEnum);
            property.dataType = property.datatypeWithEnum;
        }

        if (property.isEnum && !property.vendorExtensions.containsKey(this.zeroBasedEnumVendorExtension)) {
            if (Boolean.TRUE.equals(this.zeroBasedEnums)) {
                property.vendorExtensions.put(this.zeroBasedEnumVendorExtension, true);
            } else if (!Boolean.FALSE.equals(this.zeroBasedEnums)) {
                if (property.allowableValues.containsKey("values")) {
                    final List<Object> allowableValues = (List<Object>) property.allowableValues.get("values");
                    boolean isZeroBased = String.valueOf(allowableValues.get(0)).toLowerCase(Locale.ROOT).equals("unknown");
                    property.vendorExtensions.put(this.zeroBasedEnumVendorExtension, isZeroBased);
                }
            }
        }

        if (property.isMap || property.isContainer) {
            // maps of enums will be marked both isMap and isEnum, correct that now
            property.isEnum = false;
            property.isInnerEnum = false;
            property.isString = false;
        }
    }

    @Override
    public ModelsMap postProcessModels(ModelsMap objs) {
        for (ModelMap mo : objs.getModels()) {
            CodegenModel cm = mo.getModel();

            if (cm.getComposedSchemas() != null) {
                List<CodegenProperty> oneOf = cm.getComposedSchemas().getOneOf();
                if (oneOf != null) {
                    Set<String> dataTypeSet = new HashSet<>();
                    for (CodegenProperty oneOfProperty : oneOf) {
                        if (dataTypeSet.contains(oneOfProperty.dataType)) {
                            // add "x-duplicated-data-type" to indicate if the dataType already occurs before
                            // in other sub-schemas of allOf/anyOf/oneOf
                            oneOfProperty.vendorExtensions.putIfAbsent("x-composed-data-type", true);
                        } else {
                            dataTypeSet.add(oneOfProperty.dataType);
                        }
                    }
                }

                List<CodegenProperty> anyOf = cm.getComposedSchemas().getAnyOf();
                if (anyOf != null) {
                    Set<String> dataTypeSet = new HashSet<>();
                    for (CodegenProperty anyOfProperty : anyOf) {
                        if (dataTypeSet.contains(anyOfProperty.dataType)) {
                            // add "x-duplicated-data-type" to indicate if the dataType already occurs before
                            // in other sub-schemas of allOf/anyOf/oneOf
                            anyOfProperty.vendorExtensions.putIfAbsent("x-composed-data-type", true);
                        } else {
                            dataTypeSet.add(anyOfProperty.dataType);
                        }
                    }
                }
            }

            if (cm.isEnum && !cm.vendorExtensions.containsKey(this.zeroBasedEnumVendorExtension)) {
                if (Boolean.TRUE.equals(this.zeroBasedEnums)) {
                    cm.vendorExtensions.put(this.zeroBasedEnumVendorExtension, true);
                } else if (!Boolean.FALSE.equals(this.zeroBasedEnums)) {
                    if (cm.allowableValues.containsKey("values")) {
                        final List<Object> allowableValues = (List<Object>) cm.allowableValues.get("values");
                        boolean isZeroBased = String.valueOf(allowableValues.get(0)).toLowerCase(Locale.ROOT).equals("unknown");
                        cm.vendorExtensions.put(this.zeroBasedEnumVendorExtension, isZeroBased);
                    }
                }
            }
        }
        // process enum in models
        return postProcessModelsEnum(objs);
    }

    /**
     * Invoked by {@link DefaultGenerator} after all models have been post-processed, allowing for a last pass of codegen-specific model cleanup.
     *
     * @param objs Current state of codegen object model.
     * @return An in-place modified state of the codegen object model.
     */
    @Override
    public Map<String, ModelsMap> postProcessAllModels(Map<String, ModelsMap> objs) {
        final Map<String, ModelsMap> processed = super.postProcessAllModels(objs);

        Map<String, CodegenModel> enumRefs = new HashMap<>();
        for (Map.Entry<String, ModelsMap> entry : processed.entrySet()) {
            CodegenModel model = ModelUtils.getModelByName(entry.getKey(), processed);

            // if we don't call setHasDiscriminatorWithNonEmptyMapping then hasDiscriminatorWithNonEmptyMapping will be false, and we need it in the JsonConverter
            // the checks on oneOf and anyOf must be there or else hasDiscriminatorWithNonEmptyMapping will be true for GrandparentAnimal.
            // GrandparentAnimal has a discriminator, but no oneOf nor anyOf
            // modules\openapi-generator\src\test\resources\3_0\csharp\petstore-with-fake-endpoints-models-for-testing-with-http-signature.yaml
            model.setHasDiscriminatorWithNonEmptyMapping(
                    ((model.anyOf != null && model.anyOf.size() > 0) || (model.anyOf != null && model.oneOf.size() > 0)) &&
                            model.discriminator != null &&
                            model.discriminator.getMappedModels() != null &&
                            model.discriminator.getMappedModels().size() > 0);

            if (model.isEnum) {
                enumRefs.put(model.getClassname(), model);
            }
        }

        for (Map.Entry<String, ModelsMap> entry : objs.entrySet()) {
            CodegenModel model = ModelUtils.getModelByName(entry.getKey(), objs);
            model.vendorExtensions.put("x-model-is-mutatable", modelIsMutatable(model, null));

            CodegenComposedSchemas composedSchemas = model.getComposedSchemas();
            if (composedSchemas != null) {
                List<CodegenProperty> allOf = composedSchemas.getAllOf();
                if (allOf != null) {
                    for (CodegenProperty property : allOf) {
                        property.name = patchPropertyName(model, property.baseType);
                        patchPropertyVendorExtensions(property);
                    }
                }

                List<CodegenProperty> anyOf = composedSchemas.getAnyOf();
                if (anyOf != null) {
                    removePropertiesDeclaredInComposedTypes(objs, model, anyOf);
                    for (CodegenProperty property : anyOf) {
                        property.name = patchPropertyName(model, property.baseType);
                        property.isNullable = true;
                        patchPropertyVendorExtensions(property);
                    }
                }

                List<CodegenProperty> oneOf = composedSchemas.getOneOf();
                if (oneOf != null) {
                    removePropertiesDeclaredInComposedTypes(objs, model, oneOf);
                    for (CodegenProperty property : oneOf) {
                        property.name = patchPropertyName(model, property.baseType);
                        property.isNullable = true;
                        patchPropertyVendorExtensions(property);
                    }
                }
            }

            // https://github.com/OpenAPITools/openapi-generator/issues/12324
            // TODO: why do these collections contain different instances?
            // fixing allVars should suffice instead of patching every collection
            for (CodegenProperty property : model.allVars) {
                patchProperty(enumRefs, model, property);
            }
            for (CodegenProperty property : model.vars) {
                patchProperty(enumRefs, model, property);
            }
            for (CodegenProperty property : model.readWriteVars) {
                patchProperty(enumRefs, model, property);
            }
            for (CodegenProperty property : model.optionalVars) {
                patchProperty(enumRefs, model, property);
            }
            for (CodegenProperty property : model.parentVars) {
                patchProperty(enumRefs, model, property);
            }
            for (CodegenProperty property : model.requiredVars) {
                patchProperty(enumRefs, model, property);
            }
            for (CodegenProperty property : model.readOnlyVars) {
                patchProperty(enumRefs, model, property);
            }
            for (CodegenProperty property : model.nonNullableVars) {
                patchProperty(enumRefs, model, property);
            }
        }
        return processed;
    }

    /**
     * Returns true if the model contains any properties with a public setter
     * If true, the model's constructor accessor should be made public to ensure end users
     * can instantiate the object. If false, then the model is only ever given
     * to us by the server, so we do not need a public constructor
     */
    private boolean modelIsMutatable(CodegenModel model, Set<String> processed) {
        if (processed == null) {
            processed = new HashSet<String>();
        }
        Boolean isMutatable = model.allVars.stream().anyMatch(v -> !v.isReadOnly);
        if (!isMutatable && !processed.contains(model.classname) && model.getDiscriminator() != null && model.getDiscriminator().getMappedModels() != null) {
            processed.add(model.classname);
            for (CodegenDiscriminator.MappedModel mappedModel : model.getDiscriminator().getMappedModels()) {
                isMutatable = modelIsMutatable(model, processed);
            }
        }

        return isMutatable;
    }

    protected void removePropertiesDeclaredInComposedTypes(Map<String, ModelsMap> objs, CodegenModel model, List<CodegenProperty> composedProperties) {
    }

    private String patchPropertyName(CodegenModel model, String value) {
        // the casing will be wrong if we just set the name to escapeReservedWord
        // if we try to fix it with camelize, underscores get stripped out
        // so test if the name was escaped and then replace var with Var
        String tmpPropertyName = escapeReservedWord(model, value);
        if (!value.equals(tmpPropertyName) || value.startsWith(this.invalidNamePrefix)) {
            value = tmpPropertyName;
            String firstCharacter = value.substring(0, 1);
            value = value.substring(1);
            value = firstCharacter.toUpperCase(Locale.ROOT) + value;
        }

        return value;
    }

    private void patchPropertyVendorExtensions(CodegenProperty property) {
        Boolean isValueType = isValueType(property);
        property.vendorExtensions.put("x-is-value-type", isValueType);
        property.vendorExtensions.put("x-is-reference-type", !isValueType);
        property.vendorExtensions.put("x-is-nullable-type", this.getNullableReferencesTypes() || isValueType);
    }

    protected void patchProperty(Map<String, CodegenModel> enumRefs, CodegenModel model, CodegenProperty property) {
        if (enumRefs.containsKey(property.dataType)) {
            // Handle any enum properties referred to by $ref.
            // This is different in C# than most other generators, because enums in C# are compiled to integral types,
            // while enums in many other languages are true objects.
            CodegenModel refModel = enumRefs.get(property.dataType);
            property.allowableValues = refModel.allowableValues;
            property.isEnum = true;

            // We do these after updateCodegenPropertyEnum to avoid generalities that don't mesh with C#.
            property.isPrimitiveType = true;
        }

        patchPropertyVendorExtensions(property);

        String tmpPropertyName = escapeReservedWord(model, property.name);
        property.name = patchPropertyName(model, property.name);

        String[] nestedTypes = { "List", "Collection", "ICollection", "Dictionary" };

        Arrays.stream(nestedTypes).forEach(nestedType -> {
            // fix incorrect data types for maps of maps
            if (property.datatypeWithEnum.contains(", " + nestedType + ">") && property.items != null) {
                property.datatypeWithEnum = property.datatypeWithEnum.replace(", " + nestedType + ">", ", " + property.items.datatypeWithEnum + ">");
                property.dataType = property.datatypeWithEnum;
            }

            if (property.datatypeWithEnum.contains("<" + nestedType + ">") && property.items != null) {
                property.datatypeWithEnum = property.datatypeWithEnum.replace("<" + nestedType + ">", "<" + property.items.datatypeWithEnum + ">");
                property.dataType = property.datatypeWithEnum;
            }
        });

        // HOTFIX: https://github.com/OpenAPITools/openapi-generator/issues/14944
        if (property.datatypeWithEnum.equals("decimal")) {
            property.isDecimal = true;
        }
    }

    @Override
    protected List<Map<String, Object>> buildEnumVars(List<Object> values, String dataType) {
        List<Map<String, Object>> enumVars = super.buildEnumVars(values, dataType);

        // this is needed for enumRefs like OuterEnum marked as nullable and also have string values
        // keep isString true so that the index will be used as the enum value instead of a string
        // this is inline with C# enums with string values
        if ("string?".equals(dataType)) {
            enumVars.forEach((enumVar) -> {
                enumVar.put("isString", true);
            });
        }

        return enumVars;
    }

    /**
     * Update codegen property's enum by adding "enumVars" (with name and value)
     *
     * @param var list of CodegenProperty
     */
    @Override
    public void updateCodegenPropertyEnum(CodegenProperty var) {
        if (var.vendorExtensions == null) {
            var.vendorExtensions = new HashMap<>();
        }

        super.updateCodegenPropertyEnum(var);

        // Because C# uses nullable primitives for datatype, and datatype is used in DefaultCodegen for determining enum-ness, guard against weirdness here.
        if (var.isEnum) {
            if ("byte".equals(var.dataFormat)) {// C# Actually supports byte and short enums.
                var.vendorExtensions.put("x-enum-byte", true);
                var.isString = false;
                var.isLong = false;
                var.isInteger = false;
            } else if ("int".equals(var.dataType) || "int32".equals(var.dataFormat)) {
                var.isInteger = true;
                var.isString = false;
                var.isLong = false;
            } else if ("int64".equals(var.dataFormat)) {
                var.isLong = true;
                var.isString = false;
                var.isInteger = false;
            } else {// C# doesn't support non-integral enums, so we need to treat everything else as strings (e.g. to not lose precision or data integrity)
                var.isString = true;
                var.isInteger = false;
                var.isLong = false;
            }
        }
    }

    @Override
    public OperationsMap postProcessOperationsWithModels(OperationsMap objs, List<ModelMap> allModels) {
        super.postProcessOperationsWithModels(objs, allModels);
        if (objs != null) {
            OperationMap operations = objs.getOperations();
            if (operations != null) {
                List<CodegenOperation> ops = operations.getOperation();
                for (CodegenOperation operation : ops) {

                    // Check return types for collection
                    if (operation.returnType != null) {
                        int namespaceEnd = operation.returnType.lastIndexOf(".");
                        String typeMapping = namespaceEnd > 0
                                ? operation.returnType.substring(namespaceEnd)
                                : operation.returnType;

                        if (this.collectionTypes.contains(typeMapping)) {
                            operation.isArray = true;
                            operation.returnContainer = operation.returnType;
                            if (this.returnICollection && (
                                    typeMapping.startsWith("List") ||
                                            typeMapping.startsWith("Collection"))) {
                                // NOTE: ICollection works for both List<T> and Collection<T>
                                int genericStart = typeMapping.indexOf("<");
                                if (genericStart > 0) {
                                    operation.returnType = "ICollection" + typeMapping.substring(genericStart);
                                }
                            }
                        } else {
                            operation.returnContainer = operation.returnType;
                            operation.isMap = this.mapTypes.stream().anyMatch(t -> typeMapping.startsWith(t));
                        }
                    }

                    if (operation.examples != null) {
                        for (Map<String, String> example : operation.examples) {
                            for (Map.Entry<String, String> entry : example.entrySet()) {
                                // Replace " with \", \r, \n with \\r, \\n
                                String val = entry.getValue().replace("\"", "\\\"")
                                        .replace("\r", "\\r")
                                        .replace("\n", "\\n");
                                entry.setValue(val);
                            }
                        }
                    }

                    for (CodegenParameter parameter : operation.allParams) {
                        CodegenModel model = getModelFromParameter(allModels, parameter);
                        patchParameter(model, parameter);
                    }

                    for (CodegenParameter parameter : operation.bodyParams) {
                        CodegenModel model = getModelFromParameter(allModels, parameter);
                        patchParameter(model, parameter);
                    }

                    for (CodegenParameter parameter : operation.cookieParams) {
                        CodegenModel model = getModelFromParameter(allModels, parameter);
                        patchParameter(model, parameter);
                    }

                    for (CodegenParameter parameter : operation.formParams) {
                        CodegenModel model = getModelFromParameter(allModels, parameter);
                        patchParameter(model, parameter);
                    }

                    for (CodegenParameter parameter : operation.headerParams) {
                        CodegenModel model = getModelFromParameter(allModels, parameter);
                        patchParameter(model, parameter);
                    }

                    for (CodegenParameter parameter : operation.implicitHeadersParams) {
                        CodegenModel model = getModelFromParameter(allModels, parameter);
                        patchParameter(model, parameter);
                    }

                    for (CodegenParameter parameter : operation.optionalParams) {
                        CodegenModel model = getModelFromParameter(allModels, parameter);
                        patchParameter(model, parameter);
                    }

                    for (CodegenParameter parameter : operation.pathParams) {
                        CodegenModel model = getModelFromParameter(allModels, parameter);
                        patchParameter(model, parameter);
                    }

                    for (CodegenParameter parameter : operation.queryParams) {
                        CodegenModel model = getModelFromParameter(allModels, parameter);
                        patchParameter(model, parameter);
                    }

                    for (CodegenParameter parameter : operation.notNullableParams) {
                        CodegenModel model = getModelFromParameter(allModels, parameter);
                        patchParameter(model, parameter);
                    }

                    for (CodegenParameter parameter : operation.requiredParams) {
                        CodegenModel model = getModelFromParameter(allModels, parameter);
                        patchParameter(model, parameter);
                    }

                    List<CodegenParameter> referenceTypes = operation.allParams.stream().filter(p -> p.vendorExtensions.get("x-is-value-type") == null && !p.isNullable).collect(Collectors.toList());
                    operation.vendorExtensions.put("x-not-nullable-reference-types", referenceTypes);
                    operation.vendorExtensions.put("x-has-not-nullable-reference-types", referenceTypes.size() > 0);
                    processOperation(operation);
                }
            }
        }

        return objs;
    }

    protected void patchVendorExtensionNullableValueType(CodegenParameter parameter) {
        if (parameter.isNullable && !parameter.isContainer && (this.getValueTypes().contains(parameter.dataType) || parameter.isEnum)) {
            parameter.vendorExtensions.put("x-nullable-value-type", true);
        }
    }

    /**
     * Returns the model related to the given parameter
     */
    private CodegenModel getModelFromParameter(List<ModelMap> allModels, CodegenParameter parameter) {
        return parameter.isModel
                ? allModels.stream().map(m -> m.getModel()).filter(m -> m.getClassname().equals(parameter.dataType)).findFirst().orElse(null)
                : null;
    }

    /**
     * This is the same as patchVendorExtensionNullableValueType except it uses the deprecated getNullableTypes property
     */
    protected void patchVendorExtensionNullableValueTypeLegacy(CodegenParameter parameter) {
        if (parameter.isNullable && !parameter.isContainer && (this.getNullableTypes().contains(parameter.dataType) || parameter.isEnum)) {
            parameter.vendorExtensions.put("x-nullable-value-type", true);
        }
    }

    private void patchParameter(CodegenModel model, CodegenParameter parameter) {
        patchVendorExtensionNullableValueType(parameter);

        if (this.getNullableReferencesTypes() || (parameter.vendorExtensions.get("x-nullable-value-type") != null)) {
            parameter.vendorExtensions.put("x-nullable-type", true);
        }

        if (!isSupportNullable()) {
            if (model == null) {
                parameter.isNullable = true;
            } else {
                if (model.isEnum) {
                    parameter.isEnum = true;
                    parameter.allowableValues = model.allowableValues;
                    parameter.isPrimitiveType = true;
                    parameter.isNullable = false;
                } else {
                    parameter.isNullable = true;
                }
            }
        } else {
            updateCodegenParameterEnum(parameter, model);
        }
    }

    protected void processOperation(CodegenOperation operation) {
        String[] nestedTypes = { "List", "Collection", "ICollection", "Dictionary" };

        Arrays.stream(nestedTypes).forEach(nestedType -> {
            if (operation.returnProperty != null && operation.returnType.contains("<" + nestedType + ">") && operation.returnProperty.items != null) {
                String nestedReturnType = operation.returnProperty.items.dataType;
                operation.returnType = operation.returnType.replace("<" + nestedType + ">", "<" + nestedReturnType + ">");
                operation.returnProperty.dataType = operation.returnType;
                operation.returnProperty.datatypeWithEnum = operation.returnType;
            }

            if (operation.returnProperty != null && operation.returnType.contains(", " + nestedType + ">") && operation.returnProperty.items != null) {
                String nestedReturnType = operation.returnProperty.items.dataType;
                operation.returnType = operation.returnType.replace(", " + nestedType + ">", ", " + nestedReturnType + ">");
                operation.returnProperty.dataType = operation.returnType;
                operation.returnProperty.datatypeWithEnum = operation.returnType;
            }
        });
    }

    protected void updateCodegenParameterEnumLegacy(CodegenParameter parameter, CodegenModel model) {
        if (model != null) {
            if (model.isEnum) {
                parameter.isEnum = true;
                parameter.allowableValues = model.allowableValues;
                parameter.isPrimitiveType = true;
                parameter.vendorExtensions.put("x-csharp-value-type", true);
            }
        }

        if (!parameter.isContainer && this.getNullableTypes().contains(parameter.dataType)) {
            parameter.vendorExtensions.put("x-csharp-value-type", true);
        }
    }

    protected void updateCodegenParameterEnum(CodegenParameter parameter, CodegenModel model) {
        if (model != null) {
            if (model.isEnum) {
                parameter.isEnum = true;
                parameter.allowableValues = model.allowableValues;
                parameter.isPrimitiveType = true;
                parameter.vendorExtensions.put("x-is-value-type", true);
            }
        }

        if (!parameter.isContainer && this.getValueTypes().contains(parameter.dataType)) {
            parameter.vendorExtensions.put("x-is-value-type", true);
        }
    }

    @Override
    public String apiFileFolder() {
        return outputFolder + File.separator + sourceFolder + File.separator + packageName + File.separator + apiPackage();
    }

    @Override
    public String modelFileFolder() {
        return outputFolder + File.separator + sourceFolder + File.separator + packageName + File.separator + modelPackage();
    }

    @Override
    public String toModelFilename(String name) {
        // should be the same as the model name
        return toModelName(name);
    }

    @Override
    public String toOperationId(String operationId) {
        // throw exception if method name is empty (should not occur as an auto-generated method name will be used)
        if (StringUtils.isEmpty(operationId)) {
            throw new RuntimeException("Empty method name (operationId) not allowed");
        }

        // method name cannot use reserved keyword, e.g. return
        if (isReservedWord(operationId)) {
            LOGGER.warn("{} (reserved word) cannot be used as method name. Renamed to {}", operationId, camelize(sanitizeName("call_" + operationId)));
            operationId = "call_" + operationId;
        }

        // operationId starts with a number
        if (operationId.matches("^\\d.*")) {
            LOGGER.warn("{} (starting with a number) cannot be used as method name. Renamed to {}", operationId, camelize(sanitizeName("call_" + operationId)));
            operationId = "call_" + operationId;
        }

        return camelize(sanitizeName(operationId));
    }

    @Override
    public String toVarName(String name) {
        // obtain the name from nameMapping directly if provided
        if (nameMapping.containsKey(name)) {
            return nameMapping.get(name);
        }

        // sanitize name
        name = sanitizeName(name);

        // if it's all upper case, do nothing
        if (name.matches("^[A-Z_]*$")) {
            return name;
        }

        // camelize the variable name
        // pet_id => PetId
        name = camelize(name);

        // for reserved word or word starting with number, append _
        if (isReservedWord(name) || name.matches("^\\d.*")) {
            name = escapeReservedWord(name);
        }

        if (propertySpecialKeywords.contains(name)) {
            return camelize("property_" + name);
        }

        return name;
    }

    @Override
    public String toParamName(String name) {
        // obtain the name from parameterNameMapping directly if provided
        if (parameterNameMapping.containsKey(name)) {
            return parameterNameMapping.get(name);
        }

        // sanitize name
        name = sanitizeName(name);

        // replace - with _ e.g. created-at => created_at
        name = name.replaceAll("-", "_");

        // if it's all upper case, do nothing
        if (name.matches("^[A-Z_]*$")) {
            return name;
        }

        // camelize(lower) the variable name
        // pet_id => petId
        name = camelize(name, LOWERCASE_FIRST_LETTER);

        return escapeReservedWord(name);
    }

    public String escapeReservedWord(CodegenModel model, String name) {
        name = this.escapeReservedWord(name);

        return name.equalsIgnoreCase(model.getClassname())
                ? this.invalidNamePrefix + camelize(name)
                : name;
    }

    @Override
    public String escapeReservedWord(String name) {
        if (reservedWords().contains(name) ||
                reservedWords().contains(name.toLowerCase(Locale.ROOT)) ||
                reservedWords().contains(camelize(sanitizeName(name))) ||
                isReservedWord(name) ||
                name.matches("^\\d.*")) {
            name = this.invalidNamePrefix + camelize(name);
        }
        return name;
    }

    /**
     * Return the example value of the property
     *
     * @param p OpenAPI property object
     * @return string presentation of the example value of the property
     */
    @Override
    public String toExampleValue(Schema p) {
        return p.getExample() == null
                ? null
                : p.getExample().toString();
    }

    /**
     * Return the default value of the property
     *
     * @param p OpenAPI property object
     * @return string presentation of the default value of the property
     */
    @Override
    public String toDefaultValue(Schema p) {
        if (ModelUtils.isBooleanSchema(p)) {
            if (p.getDefault() != null) {
                return p.getDefault().toString();
            }
        } else if (ModelUtils.isDateSchema(p)) {
            if (p.getDefault() != null) {
                return "\"" + p.getDefault().toString() + "\"";
            }
        } else if (ModelUtils.isDateTimeSchema(p)) {
            if (p.getDefault() != null) {
                return "\"" + p.getDefault().toString() + "\"";
            }
        } else if (ModelUtils.isNumberSchema(p)) {
            if (p.getDefault() != null) {
                if (ModelUtils.isFloatSchema(p)) { // float
                    return p.getDefault().toString() + "F";
                } else if (ModelUtils.isDoubleSchema(p)) { // double
                    return p.getDefault().toString() + "D";
                } else {    // decimal
                    return p.getDefault().toString() + "M";
                }
            }
        } else if (ModelUtils.isIntegerSchema(p)) {
            if (p.getDefault() != null) {
                return p.getDefault().toString();
            }
        } else if (ModelUtils.isStringSchema(p)) {
            if (p.getDefault() != null) {
                String _default = String.valueOf(p.getDefault());
                if (p.getEnum() == null) {
                    return "\"" + _default + "\"";
                } else {
                    // convert to enum var name later in postProcessModels
                    return _default;
                }
            }
        }

        return null;
    }

    @Override
    protected boolean isReservedWord(String word) {
        // NOTE: This differs from super's implementation in that C# does _not_ want case insensitive matching.
        return reservedWords.contains(word);
    }

    public String getNullableType(Schema p, String type) {
        if (languageSpecificPrimitives.contains(type)) {
            return type;
        } else {
            return null;
        }
    }

    @Override
    public String getSchemaType(Schema p) {
        String openAPIType = super.getSchemaType(p);
        String type;

        if (openAPIType == null) {
            LOGGER.error("OpenAPI Type for {} is null. Default to UNKNOWN_OPENAPI_TYPE instead.", p.getName());
            openAPIType = "UNKNOWN_OPENAPI_TYPE";
        }

        if (typeMapping.containsKey(openAPIType)) {
            type = typeMapping.get(openAPIType);
            String languageType = getNullableType(p, type);
            if (languageType != null) {
                return languageType;
            }
        } else {
            type = openAPIType;
        }

        return toModelName(type);
    }

    /**
     * Provides C# strongly typed declaration for simple arrays of some type and arrays of arrays of some type.
     *
     * @param arr The input array property
     * @return The type declaration when the type is an array of arrays.
     */
    private String getArrayTypeDeclaration(ArraySchema arr) {
        // TODO: collection type here should be fully qualified namespace to avoid model conflicts
        // This supports arrays of arrays.
        String arrayType = typeMapping.get("array");
        StringBuilder instantiationType = new StringBuilder(arrayType);
        Schema items = arr.getItems();
        String nestedType = getTypeDeclaration(items);
        // TODO: We may want to differentiate here between generics and primitive arrays.
        instantiationType.append("<").append(nestedType).append(">");
        return instantiationType.toString();
    }

    @Override
    public String toInstantiationType(Schema p) {
        if (ModelUtils.isArraySchema(p)) {
            return getArrayTypeDeclaration((ArraySchema) p);
        }
        return super.toInstantiationType(p);
    }

    @Override
    public String getTypeDeclaration(Schema p) {
        if (ModelUtils.isArraySchema(p)) {
            return getArrayTypeDeclaration((ArraySchema) p);
        } else if (ModelUtils.isMapSchema(p)) {
            // Should we also support maps of maps?
            Schema inner = ModelUtils.getAdditionalProperties(p);
            return getSchemaType(p) + "<string, " + getTypeDeclaration(inner) + ">";
        }
        return super.getTypeDeclaration(p);
    }

    @Override
    public String toModelName(String name) {
        // obtain the name from modelNameMapping directly if provided
        if (modelNameMapping.containsKey(name)) {
            return modelNameMapping.get(name);
        }

        // We need to check if schema-mapping has a different model for this class, so we use it
        // instead of the auto-generated one.
        if (schemaMapping.containsKey(name)) {
            return schemaMapping.get(name);
        }

        // memoization and lookup in the cache
        String origName = name;
        if (schemaKeyToModelNameCache.containsKey(origName)) {
            return schemaKeyToModelNameCache.get(origName);
        }

        if (!StringUtils.isEmpty(modelNamePrefix)) {
            name = modelNamePrefix + "_" + name;
        }

        if (!StringUtils.isEmpty(modelNameSuffix)) {
            name = name + "_" + modelNameSuffix;
        }

        name = camelize(sanitizeName(name));

        // model name cannot use reserved keyword, e.g. return
        if (isReservedWord(name)) {
            LOGGER.warn("{} (reserved word) cannot be used as model name. Renamed to {}", name, camelize("model_" + name));
            name = camelize("model_" + name); // e.g. return => ModelReturn (after camelize)
        }

        // model name starts with number
        if (name.matches("^\\d.*")) {
            LOGGER.warn("{} (model name starts with number) cannot be used as model name. Renamed to {}", name,
                    camelize("model_" + name));
            name = camelize("model_" + name); // e.g. 200Response => Model200Response (after camelize)
        }

        // store in cache
        schemaKeyToModelNameCache.put(origName, name);

        // camelize the model name
        // phone_number => PhoneNumber
        return name;
    }

    @Override
    public String apiTestFileFolder() {
        return outputFolder + ".Test";
    }

    @Override
    public String modelTestFileFolder() {
        return outputFolder + ".Test";
    }

    @Override
    public String toApiTestFilename(String name) {
        return toApiName(name) + "Tests";
    }

    @Override
    public String toModelTestFilename(String name) {
        return toModelName(name) + "Tests";
    }

    public void setLicenseUrl(String licenseUrl) {
        this.licenseUrl = licenseUrl;
    }

    public void setLicenseName(String licenseName) {
        this.licenseName = licenseName;
    }

    public void setPackageName(String packageName) {
        this.packageName = packageName;
    }

    public void setPackageVersion(String packageVersion) {
        this.packageVersion = packageVersion;
    }

    public void setPackageTitle(String packageTitle) {
        this.packageTitle = packageTitle;
    }

    public void setPackageProductName(String packageProductName) {
        this.packageProductName = packageProductName;
    }

    public void setDateFormat(String dateFormat) {
        this.dateFormat = dateFormat;
    }

    public void setDateTimeFormat(String dateTimeFormat) {
        this.dateTimeFormat = dateTimeFormat;
    }

    public void setPackageDescription(String packageDescription) {
        this.packageDescription = packageDescription;
    }

    public void setPackageCompany(String packageCompany) {
        this.packageCompany = packageCompany;
    }

    public void setPackageCopyright(String packageCopyright) {
        this.packageCopyright = packageCopyright;
    }

    public void setPackageAuthors(String packageAuthors) {
        this.packageAuthors = packageAuthors;
    }

    public void setSourceFolder(String sourceFolder) {
        this.sourceFolder = sourceFolder;
    }

    public void setTestFolder(String testFolder) {
        this.testFolder = testFolder;
    }

    public String getInterfacePrefix() {
        return interfacePrefix;
    }

    public void setZeroBasedEnums(final Boolean zeroBasedEnums) {
        this.zeroBasedEnums = zeroBasedEnums;
    }

    public void setNullableReferenceTypes(final Boolean nullReferenceTypesFlag) {
        this.nullReferenceTypesFlag = nullReferenceTypesFlag;
        additionalProperties.put("nullableReferenceTypes", nullReferenceTypesFlag);
        additionalProperties.put("nrt", nullReferenceTypesFlag);

        if (nullReferenceTypesFlag) {
            additionalProperties.put("nrt?", "?");
            additionalProperties.put("nrt!", "!");
        } else {
            additionalProperties.remove("nrt?");
            additionalProperties.remove("nrt!");
        }
    }

    public boolean getNullableReferencesTypes() {
        return this.nullReferenceTypesFlag;
    }

    public void setUseSourceGeneration(final Boolean useSourceGeneration) {
        this.useSourceGeneration = useSourceGeneration;
    }

    public boolean getUseSourceGeneration() {
        return this.useSourceGeneration;
    }

    public void setInterfacePrefix(final String interfacePrefix) {
        this.interfacePrefix = interfacePrefix;
    }

    public void setEnumNameSuffix(final String enumNameSuffix) {
        this.enumNameSuffix = enumNameSuffix;
    }

    public void setEnumValueSuffix(final String enumValueSuffix) {
        this.enumValueSuffix = enumValueSuffix;
    }

    public boolean isSupportNullable() {
        return supportNullable;
    }

    public void setSupportNullable(final boolean supportNullable) {
        this.supportNullable = supportNullable;
    }

    @Override
    public String toEnumValue(String value, String datatype) {
        // C# only supports enums as literals for int, int?, long, long?, byte, and byte?. All else must be treated as strings.
        // Per: https://docs.microsoft.com/en-us/dotnet/csharp/language-reference/keywords/enum
        // The approved types for an enum are byte, sbyte, short, ushort, int, uint, long, or ulong.
        // but we're not supporting unsigned integral types or shorts.
        if (datatype.startsWith("int") || datatype.startsWith("uint") ||
                datatype.startsWith("long") || datatype.startsWith("ulong") ||
                datatype.startsWith("byte")) {
            return value;
        }

        final String partiallyEscaped = value
                .replace("\n", "\\n")
                .replace("\t", "\\t")
                .replace("\r", "\\r")
                .replaceAll("(?<!\\\\)\"", "\\\\\"");

        return escapeUnsafeCharacters(partiallyEscaped);
    }

    @Override
    public String toEnumVarName(String name, String datatype) {
        if (name.length() == 0) {
            return "Empty";
        }

        // for symbol, e.g. $, #
        if (getSymbolName(name) != null) {
            return camelize(getSymbolName(name));
        }

        String enumName = sanitizeName(name);

        enumName = enumName.replaceFirst("^_", "");
        enumName = enumName.replaceFirst("_$", "");

        enumName = camelize(enumName) + this.enumValueSuffix;

        if (enumName.matches("\\d.*")) { // starts with number
            return "_" + enumName;
        } else {
            return enumName;
        }
    }

    @Override
    public String toEnumName(CodegenProperty property) {
        return sanitizeName(camelize(property.name)) + this.enumNameSuffix;
    }

    public String testPackageName() {
        return this.packageName + ".Test";
    }

    @Override
    public String escapeQuotationMark(String input) {
        // remove " to avoid code injection
        return input.replace("\"", "");
    }

    @Override
    public String escapeUnsafeCharacters(String input) {
        return input.replace("*/", "*_/").replace("/*", "/_*").replace("--", "- -");
    }

    @Override
    public boolean isDataTypeString(String dataType) {
        // also treat double/decimal/float as "string" in enum so that the values (e.g. 2.8) get double-quoted
        return "String".equalsIgnoreCase(dataType) ||
                "double?".equals(dataType) || "decimal?".equals(dataType) || "float?".equals(dataType) ||
                "double".equals(dataType) || "decimal".equals(dataType) || "float".equals(dataType);
    }

    /**
     * Return true if the property being passed is a C# value type
     *
     * @param var property
     * @return true if property is a value type
     */

    protected boolean isValueType(CodegenProperty var) {
        return (this.getValueTypes().contains(var.dataType) || var.isEnum);
    }

    @Override
    public void setParameterExampleValue(CodegenParameter p) {
        String example;

        boolean hasAllowableValues = p.allowableValues != null && !p.allowableValues.isEmpty();
        if (hasAllowableValues) {
            //support examples for inline enums
            final List<Object> values = (List<Object>) p.allowableValues.get("values");
            example = String.valueOf(values.get(0));
        } else if (p.defaultValue == null) {
            example = p.example;
        } else {
            example = p.defaultValue;
        }

        String type = p.baseType;
        if (type == null) {
            type = p.dataType;
        }

        if (p.isString) {
            if (example == null) {
                example = p.paramName + "_example";
            }
            example = "\"" + escapeText(example) + "\"";
        } else if (p.isInteger || p.isShort) {
            if (example == null) {
                example = "56";
            }
        } else if (p.isLong) {
            if (example == null) {
                example = "789";
            }
            example = StringUtils.appendIfMissingIgnoreCase(example, "L");
        } else if (p.isFloat) {
            if (example == null) {
                example = "3.4F";
            }
            example = StringUtils.appendIfMissingIgnoreCase(example, "F");
        } else if (p.isDouble) {
            if (example == null) {
                example = "1.2D";
            }
            example = StringUtils.appendIfMissingIgnoreCase(example, "D");
        } else if (p.isNumber) {
            if (example == null) {
                example = "8.14";
            }
            example = StringUtils.appendIfMissingIgnoreCase(example, "D");
        } else if (p.isBoolean) {
            if (example == null) {
                example = "true";
            }
        } else if (p.isBinary || p.isFile) {
            if (example == null) {
                example = "/path/to/file.txt";
            }
            example = "new System.IO.MemoryStream(System.IO.File.ReadAllBytes(\"" + escapeText(example) + "\"))";
        } else if (p.isByteArray) {
            if (example == null) {
                example = "BYTE_ARRAY_DATA_HERE";
            }
            example = "System.Text.Encoding.ASCII.GetBytes(\"" + escapeText(example) + "\")";
        } else if (p.isDate) {
            if (example == null) {
                example = "DateTime.Parse(\"2013-10-20\")";
            } else {
                example = "DateTime.Parse(\"" + example + "\")";
            }
        } else if (p.isDateTime) {
            if (example == null) {
                example = "DateTime.Parse(\"2013-10-20T19:20:30+01:00\")";
            } else {
                example = "DateTime.Parse(\"" + example + "\")";
            }
        } else if (p.isDecimal) {
            if (example == null) {
                example = "8.9M";
            }
            example = StringUtils.appendIfMissingIgnoreCase(example, "M");
        } else if (p.isUuid) {
            if (example == null) {
                example = "\"38400000-8cf0-11bd-b23e-10b96e4ef00d\"";
            } else {
                example = "\"" + example + "\"";
            }
        } else if (p.isUri) {
            if (example == null) {
                example = "new Uri(\"https://openapi-generator.tech\")";
            } else {
                example = "new Uri(\"" + example + "\")";
            }
        } else if (hasAllowableValues) {
            //parameter is enum defined as a schema component
            example = "(" + type + ") \"" + example + "\"";
        } else if (!languageSpecificPrimitives.contains(type)) {
            // type is a model class, e.g. User
            example = "new " + type + "()";
        }

        if (example == null) {
            example = "null";
        } else if (Boolean.TRUE.equals(p.isArray)) {
            if (p.items.defaultValue != null) {
                String innerExample;
                if ("String".equals(p.items.dataType)) {
                    innerExample = "\"" + p.items.defaultValue + "\"";
                } else {
                    innerExample = p.items.defaultValue;
                }
                example = "new List<" + p.items.dataType + ">({" + innerExample + "})";
            } else {
                example = "new List<" + p.items.dataType + ">()";
            }
        } else if (Boolean.TRUE.equals(p.isModel)) {
            example = "new " + p.dataType + "()";
        } else if (Boolean.TRUE.equals(p.isMap)) {
            if (p.items != null) {
                example = "new Dictionary<String, " + p.items.dataType + ">";
            } else {
                // default to String if item is not defined
                example = "new Dictionary<String, String>";
            }
        }

        p.example = example;
    }

    @Override
    public void postProcessFile(File file, String fileType) {
        if (file == null) {
            return;
        }

        String csharpPostProcessFile = System.getenv("CSHARP_POST_PROCESS_FILE");
        if (StringUtils.isEmpty(csharpPostProcessFile)) {
            return; // skip if CSHARP_POST_PROCESS_FILE env variable is not defined
        }

        // only process files with .cs extension
        if ("cs".equals(FilenameUtils.getExtension(file.toString()))) {
            String command = csharpPostProcessFile + " " + file;
            try {
                Process p = Runtime.getRuntime().exec(command);
                int exitValue = p.waitFor();
                if (exitValue != 0) {
                    LOGGER.error("Error running the command ({}). Exit code: {}", command, exitValue);
                } else {
                    LOGGER.info("Successfully executed: {}", command);
                }
            } catch (InterruptedException | IOException e) {
                LOGGER.error("Error running the command ({}). Exception: {}", command, e.getMessage());
                // Restore interrupted state
                Thread.currentThread().interrupt();
            }
        }
    }

    @Override
    public void postProcessParameter(CodegenParameter parameter) {
        postProcessPattern(parameter.pattern, parameter.vendorExtensions);
    }

    /*
     * See https://msdn.microsoft.com/en-us/library/yd1hzczs(v=vs.110).aspx for .NET options.
     */
    public void postProcessPattern(String pattern, Map<String, Object> vendorExtensions) {
        if (pattern != null) {
            // check if the pattern has any modifiers
            // gmiyuvsd - ecma modifiers
            // l - legacy modifier provided by this library, provides a way to opt out of culture invariant
            // nx - c# modifiers https://learn.microsoft.com/en-us/dotnet/standard/base-types/regular-expression-options
            Pattern hasModifiers = Pattern.compile(".*/[gmiyuvsdlnx]+$");

            int end = hasModifiers.matcher(pattern).find()
                ? pattern.lastIndexOf('/')
                : pattern.length() - 1;

            int start = pattern.startsWith("/")
                ? 1
                : 0;

            Map<Character, String> optionsMap = new HashMap();
            optionsMap.put('i', "IgnoreCase");
            optionsMap.put('m', "Multiline");
            optionsMap.put('s', "SingleLine");
            optionsMap.put('n', "ExplicitCapture");
            optionsMap.put('x', "IgnorePatternWhitespace");

            List<String> modifiers = new ArrayList<String>();
            modifiers.add("CultureInvariant");

            for (char c : pattern.substring(end).toCharArray()) {
                if (optionsMap.containsKey(c)) {
                    modifiers.add(optionsMap.get(c));
                } else if (c == 'l'){
                    modifiers.remove("CultureInvariant");
                } else {
                    vendorExtensions.put("x-modifier-" + c, c);
                }
            }

            String regex = pattern.substring(start, end).replace("'", "\'").replace("\"", "\"\"");
            vendorExtensions.put("x-regex", regex);
            vendorExtensions.put("x-modifiers", modifiers);
        }
    }

    @Override
    public GeneratorLanguage generatorLanguage() {
        return GeneratorLanguage.C_SHARP;
    }

    @Override
    public String toRegularExpression(String pattern) {
        return addRegularExpressionDelimiter(pattern);
    }

    @Override
    public String addRegularExpressionDelimiter(String pattern) {
        if (StringUtils.isEmpty(pattern)) {
            return pattern;
        }

        if (!pattern.matches("^/.*")) {
            return "/" + pattern + "/";
        }

        return pattern;
    }

    @Deprecated
    protected Set<String> getNullableTypes() {
        throw new RuntimeException("This method should no longer be used.");
    }

    protected Set<String> getValueTypes() {
        return new HashSet<>(Arrays.asList("decimal", "bool", "int", "uint", "long", "ulong", "float", "double", "DateTime", "DateTimeOffset", "Guid"));
    }

    protected void setTypeMapping() {
        typeMapping = new HashMap<>();
        typeMapping.put("string", "string");
        typeMapping.put("binary", "byte[]");
        typeMapping.put("ByteArray", "byte[]");
        typeMapping.put("boolean", "bool");
        typeMapping.put("integer", "int");
        typeMapping.put("UnsignedInteger", "uint");
        typeMapping.put("UnsignedLong", "ulong");
        typeMapping.put("long", "long");
        typeMapping.put("float", "float");
        typeMapping.put("double", "double");
        typeMapping.put("number", "decimal");
        typeMapping.put("decimal", "decimal");
        typeMapping.put("BigDecimal", "decimal");
        typeMapping.put("DateTime", this.useDateTimeOffsetFlag ? "DateTimeOffset" : "DateTime");
        typeMapping.put("date", "DateTime");
        typeMapping.put("file", "System.IO.Stream");
        typeMapping.put("array", "List");
        typeMapping.put("list", "List");
        typeMapping.put("map", "Dictionary");
        typeMapping.put("object", "Object");
        typeMapping.put("UUID", "Guid");
        typeMapping.put("URI", "string");
        typeMapping.put("AnyType", "Object");

        if (this.useCollection) {
            typeMapping.put("array", "Collection");
            typeMapping.put("list", "Collection");
        }
    }
}<|MERGE_RESOLUTION|>--- conflicted
+++ resolved
@@ -441,7 +441,6 @@
                 .put("joinWithComma", new JoinWithCommaLambda())
                 .put("trimLineBreaks", new TrimLineBreaksLambda())
                 .put("trimTrailingWithNewLine", new TrimTrailingWhiteSpaceLambda(true))
-<<<<<<< HEAD
                 .put("trimTrailing", new TrimTrailingWhiteSpaceLambda(false))
                 .put("first", new FirstLambda("  "))
                 .put("firstDot", new FirstLambda("\\."))
@@ -449,12 +448,6 @@
                 .put("indentAll3", new IndentedLambda(12, " ", true))
                 .put("indent4", new IndentedLambda(16, " ", false))
                 .put("uniqueLinesWithNewLine", new UniqueLambda("\n", true));
-=======
-                .put("first", new FirstLambda("  "))
-                .put("firstDot", new FirstLambda("\\."))
-                .put("indent3", new IndentedLambda(12, " ", false))
-                .put("indent4", new IndentedLambda(16, " ", false));
->>>>>>> a2177570
     }
 
     @Override
