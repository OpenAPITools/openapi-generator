--- conflicted
+++ resolved
@@ -417,11 +417,8 @@
                 .put("required", new RequiredParameterLambda())
                 .put("optional", new OptionalParameterLambda().generator(this))
                 .put("joinWithComma", new JoinWithCommaLambda())
-<<<<<<< HEAD
                 .put("joinConditions", new JoinWithCommaLambda(false, "  ", " && "))
-=======
                 .put("joinLinesWithComma", new JoinWithCommaLambda(false, "\n", ",\n"))
->>>>>>> ecb56f1e
                 .put("trimLineBreaks", new TrimLineBreaksLambda())
                 .put("trimTrailingWithNewLine", new TrimTrailingWhiteSpaceLambda(true))
                 .put("trimTrailing", new TrimTrailingWhiteSpaceLambda(false))
