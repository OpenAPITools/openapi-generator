/*
 * Copyright 2018 OpenAPI-Generator Contributors (https://openapi-generator.tech)
 * Copyright 2018 SmartBear Software
 *
 * Licensed under the Apache License, Version 2.0 (the "License");
 * you may not use this file except in compliance with the License.
 * You may obtain a copy of the License at
 *
 *     https://www.apache.org/licenses/LICENSE-2.0
 *
 * Unless required by applicable law or agreed to in writing, software
 * distributed under the License is distributed on an "AS IS" BASIS,
 * WITHOUT WARRANTIES OR CONDITIONS OF ANY KIND, either express or implied.
 * See the License for the specific language governing permissions and
 * limitations under the License.
 */

package org.openapitools.codegen.languages;

import com.google.common.collect.ImmutableMap;
import com.samskivert.mustache.Mustache.Lambda;
import com.samskivert.mustache.Mustache;
import com.samskivert.mustache.Template;

import io.swagger.v3.oas.models.media.ArraySchema;
import io.swagger.v3.oas.models.media.Schema;
import org.apache.commons.io.FilenameUtils;
import org.apache.commons.lang3.StringUtils;
import org.openapitools.codegen.*;
import org.openapitools.codegen.model.ModelMap;
import org.openapitools.codegen.model.ModelsMap;
import org.openapitools.codegen.model.OperationMap;
import org.openapitools.codegen.model.OperationsMap;
import org.openapitools.codegen.templating.mustache.*;
import org.openapitools.codegen.utils.ModelUtils;
import org.slf4j.Logger;
import org.slf4j.LoggerFactory;

import java.io.File;
import java.io.IOException;
import java.io.Writer;
import java.util.*;

import static org.openapitools.codegen.utils.StringUtils.camelize;

public abstract class AbstractCSharpCodegen extends DefaultCodegen implements CodegenConfig {

    protected boolean optionalAssemblyInfoFlag = true;
    protected boolean optionalEmitDefaultValuesFlag = false;
    protected boolean conditionalSerialization = false;
    protected boolean optionalProjectFileFlag = true;
    protected boolean optionalMethodArgumentFlag = true;
    protected boolean useDateTimeOffsetFlag = false;
    protected boolean useCollection = false;
    protected boolean returnICollection = false;
    protected boolean netCoreProjectFileFlag = false;
    protected boolean nullReferenceTypesFlag = false;

    protected String modelPropertyNaming = CodegenConstants.MODEL_PROPERTY_NAMING_TYPE.PascalCase.name();

    protected String licenseUrl = "http://localhost";
    protected String licenseName = "NoLicense";

    protected String packageVersion = "1.0.0";
    protected String packageName = "Org.OpenAPITools";
    protected String packageTitle = "OpenAPI Library";
    protected String packageProductName = "OpenAPILibrary";
    protected String packageDescription = "A library generated from a OpenAPI doc";
    protected String packageCompany = "OpenAPI";
    protected String packageCopyright = "No Copyright";
    protected String packageAuthors = "OpenAPI";

    protected String interfacePrefix = "I";
    protected String enumNameSuffix = "Enum";
    protected String enumValueSuffix = "Enum";

    protected String sourceFolder = "src";

    // TODO: Add option for test folder output location. Nice to allow e.g. ./test instead of ./src.
    //       This would require updating relative paths (e.g. path to main project file in test project file)
    protected String testFolder = sourceFolder;

    protected Set<String> collectionTypes;
    protected Set<String> mapTypes;

    // true if support nullable type
    protected boolean supportNullable = Boolean.FALSE;

    // nullable type
    protected Set<String> nullableType = new HashSet<>();

    protected Set<String> valueTypes = new HashSet<>();

    private final Logger LOGGER = LoggerFactory.getLogger(AbstractCSharpCodegen.class);

    // special property keywords not allowed as these are the function names in the model files
    protected Set<String> propertySpecialKeywords = new HashSet<>(Arrays.asList("ToString", "ToJson", "GetHashCode", "Equals", "ShouldSerializeToString"));

    // A cache to efficiently lookup schema `toModelName()` based on the schema Key
    private Map<String, String> schemaKeyToModelNameCache = new HashMap<>();

    public AbstractCSharpCodegen() {
        super();

        supportsInheritance = true;

        // C# does not use import mapping
        importMapping.clear();

        outputFolder = "generated-code" + File.separator + this.getName();
        embeddedTemplateDir = templateDir = this.getName();

        collectionTypes = new HashSet<>(
                Arrays.asList(
                        "IList", "List",
                        "ICollection", "Collection",
                        "IEnumerable")
        );

        mapTypes = new HashSet<>(
                Arrays.asList("IDictionary", "Dictionary")
        );

        // NOTE: C# uses camel cased reserved words, while models are title cased. We don't want lowercase comparisons.
        reservedWords.addAll(
                Arrays.asList(
                        // set "client" as a reserved word to avoid conflicts with Org.OpenAPITools.Client
                        // this is a workaround and can be removed if c# api client is updated to use
                        // fully qualified name
                        "Client", "client", "parameter", "Configuration", "Version",
                        // local variable names in API methods (endpoints)
                        "localVarPath", "localVarPathParams", "localVarQueryParams", "localVarHeaderParams",
                        "localVarFormParams", "localVarFileParams", "localVarStatusCode", "localVarResponse",
                        "localVarPostBody", "localVarHttpHeaderAccepts", "localVarHttpHeaderAccept",
                        "localVarHttpContentTypes", "localVarHttpContentType",
                        "localVarStatusCode",
                        // C# reserved words
                        "abstract", "as", "base", "bool", "break", "byte", "case", "catch", "char", "checked",
                        "class", "const", "continue", "decimal", "default", "delegate", "do", "double", "else",
                        "enum", "event", "explicit", "extern", "false", "finally", "fixed", "float", "for",
                        "foreach", "goto", "if", "implicit", "in", "int", "interface", "internal", "is", "lock",
                        "long", "namespace", "new", "null", "object", "operator", "out", "override", "params",
                        "private", "protected", "public", "readonly", "ref", "return", "sbyte", "sealed",
                        "short", "sizeof", "stackalloc", "static", "string", "struct", "switch", "this", "throw",
                        "true", "try", "typeof", "uint", "ulong", "unchecked", "unsafe", "ushort", "using",
                        "virtual", "void", "volatile", "while")
        );

        // TODO: Either include fully qualified names here or handle in DefaultCodegen via lastIndexOf(".") search
        languageSpecificPrimitives = new HashSet<>(
                Arrays.asList(
                        "String",
                        "string",
                        "bool?",
                        "bool",
                        "double?",
                        "double",
                        "decimal?",
                        "decimal",
                        "int?",
                        "int",
                        "long?",
                        "long",
                        "float?",
                        "float",
                        "byte[]",
                        "ICollection",
                        "Collection",
                        "List",
                        "Dictionary",
                        "DateTime?",
                        "DateTime",
                        "DateTimeOffset?",
                        "DateTimeOffset",
                        "Boolean",
                        "Double",
                        "Decimal",
                        "Int32",
                        "Int64",
                        "Float",
                        "Guid?",
                        "Guid",
                        "System.IO.Stream", // not really a primitive, we include it to avoid model import
                        "Object")
        );

        instantiationTypes.put("array", "List");
        instantiationTypes.put("list", "List");
        instantiationTypes.put("map", "Dictionary");


        // Nullable types here assume C# 2 support is not part of base
        typeMapping = new HashMap<>();
        typeMapping.put("string", "string");
        typeMapping.put("binary", "byte[]");
        typeMapping.put("ByteArray", "byte[]");
        typeMapping.put("boolean", "bool?");
        typeMapping.put("integer", "int?");
        typeMapping.put("float", "float?");
        typeMapping.put("long", "long?");
        typeMapping.put("double", "double?");
        typeMapping.put("number", "decimal?");
        typeMapping.put("BigDecimal", "decimal?");
        typeMapping.put("DateTime", "DateTime?");
        typeMapping.put("date", "DateTime?");
        typeMapping.put("file", "System.IO.Stream");
        typeMapping.put("array", "List");
        typeMapping.put("list", "List");
        typeMapping.put("map", "Dictionary");
        typeMapping.put("object", "Object");
        typeMapping.put("UUID", "Guid?");
        typeMapping.put("URI", "string");
        typeMapping.put("AnyType", "Object");

        // nullable type
        nullableType = new HashSet<>(
                Arrays.asList("decimal", "bool", "int", "float", "long", "double", "DateTime", "DateTimeOffset", "Guid")
        );
        // value Types
        valueTypes = new HashSet<>(
                Arrays.asList("decimal", "bool", "int", "float", "long", "double")
        );

        this.setSortParamsByRequiredFlag(true);

        // do it only on newer libraries to avoid breaking changes
        // this.setSortModelPropertiesByRequiredFlag(true);
    }

    public void setReturnICollection(boolean returnICollection) {
        this.returnICollection = returnICollection;
    }

    public void setUseCollection(boolean useCollection) {
        this.useCollection = useCollection;
        if (useCollection) {
            typeMapping.put("array", "Collection");
            typeMapping.put("list", "Collection");

            instantiationTypes.put("array", "Collection");
            instantiationTypes.put("list", "Collection");
        }
    }

    public void setOptionalMethodArgumentFlag(boolean flag) {
        this.optionalMethodArgumentFlag = flag;
    }

    public void setNetCoreProjectFileFlag(boolean flag) {
        this.netCoreProjectFileFlag = flag;
    }

    public void useDateTimeOffset(boolean flag) {
        this.useDateTimeOffsetFlag = flag;
        if (flag) {
            typeMapping.put("DateTime", "DateTimeOffset");
        } else {
            typeMapping.put("DateTime", "DateTime");
        }
    }


    @Override
    public void processOpts() {
        super.processOpts();

        if (StringUtils.isEmpty(System.getenv("CSHARP_POST_PROCESS_FILE"))) {
            LOGGER.info("Environment variable CSHARP_POST_PROCESS_FILE not defined so the C# code may not be properly formatted by uncrustify (0.66 or later) or other code formatter. To define it, try `export CSHARP_POST_PROCESS_FILE=\"/usr/local/bin/uncrustify --no-backup\" && export UNCRUSTIFY_CONFIG=/path/to/uncrustify-rules.cfg` (Linux/Mac). Note: replace /path/to with the location of uncrustify-rules.cfg");
            LOGGER.info("NOTE: To enable file post-processing, 'enablePostProcessFile' must be set to `true` (--enable-post-process-file for CLI).");
        }

        // License info
        if (additionalProperties.containsKey(CodegenConstants.LICENSE_URL)) {
            setLicenseUrl((String) additionalProperties.get(CodegenConstants.LICENSE_URL));
        } else {
            additionalProperties.put(CodegenConstants.LICENSE_URL, this.licenseUrl);
        }

        if (additionalProperties.containsKey(CodegenConstants.LICENSE_NAME)) {
            setLicenseName((String) additionalProperties.get(CodegenConstants.LICENSE_NAME));
        } else {
            additionalProperties.put(CodegenConstants.LICENSE_NAME, this.licenseName);
        }

        // {{packageVersion}}
        if (additionalProperties.containsKey(CodegenConstants.PACKAGE_VERSION)) {
            setPackageVersion((String) additionalProperties.get(CodegenConstants.PACKAGE_VERSION));
        } else {
            additionalProperties.put(CodegenConstants.PACKAGE_VERSION, packageVersion);
        }

        // {{sourceFolder}}
        if (additionalProperties.containsKey(CodegenConstants.SOURCE_FOLDER)) {
            setSourceFolder((String) additionalProperties.get(CodegenConstants.SOURCE_FOLDER));

            // TODO: Move to its own option when a parameter for 'testFolder' is added.
            setTestFolder((String) additionalProperties.get(CodegenConstants.SOURCE_FOLDER));
        } else {
            additionalProperties.put(CodegenConstants.SOURCE_FOLDER, this.sourceFolder);
        }

        // {{packageName}}
        if (additionalProperties.containsKey(CodegenConstants.PACKAGE_NAME)) {
            setPackageName((String) additionalProperties.get(CodegenConstants.PACKAGE_NAME));
        } else {
            additionalProperties.put(CodegenConstants.PACKAGE_NAME, packageName);
        }

        if (additionalProperties.containsKey(CodegenConstants.INVOKER_PACKAGE)) {
            LOGGER.warn(String.format(Locale.ROOT, "%s is not used by C# generators. Please use %s",
                    CodegenConstants.INVOKER_PACKAGE, CodegenConstants.PACKAGE_NAME));
        }

        // {{packageTitle}}
        if (additionalProperties.containsKey(CodegenConstants.PACKAGE_TITLE)) {
            setPackageTitle((String) additionalProperties.get(CodegenConstants.PACKAGE_TITLE));
        } else {
            additionalProperties.put(CodegenConstants.PACKAGE_TITLE, packageTitle);
        }

        // {{packageProductName}}
        if (additionalProperties.containsKey(CodegenConstants.PACKAGE_PRODUCTNAME)) {
            setPackageProductName((String) additionalProperties.get(CodegenConstants.PACKAGE_PRODUCTNAME));
        } else {
            additionalProperties.put(CodegenConstants.PACKAGE_PRODUCTNAME, packageProductName);
        }

        // {{packageDescription}}
        if (additionalProperties.containsKey(CodegenConstants.PACKAGE_DESCRIPTION)) {
            setPackageDescription((String) additionalProperties.get(CodegenConstants.PACKAGE_DESCRIPTION));
        } else {
            additionalProperties.put(CodegenConstants.PACKAGE_DESCRIPTION, packageDescription);
        }

        // {{packageCompany}}
        if (additionalProperties.containsKey(CodegenConstants.PACKAGE_COMPANY)) {
            setPackageCompany((String) additionalProperties.get(CodegenConstants.PACKAGE_COMPANY));
        } else {
            additionalProperties.put(CodegenConstants.PACKAGE_COMPANY, packageCompany);
        }

        // {{packageCopyright}}
        if (additionalProperties.containsKey(CodegenConstants.PACKAGE_COPYRIGHT)) {
            setPackageCopyright((String) additionalProperties.get(CodegenConstants.PACKAGE_COPYRIGHT));
        } else {
            additionalProperties.put(CodegenConstants.PACKAGE_COPYRIGHT, packageCopyright);
        }

        // {{packageAuthors}}
        if (additionalProperties.containsKey(CodegenConstants.PACKAGE_AUTHORS)) {
            setPackageAuthors((String) additionalProperties.get(CodegenConstants.PACKAGE_AUTHORS));
        } else {
            additionalProperties.put(CodegenConstants.PACKAGE_AUTHORS, packageAuthors);
        }

        // {{useDateTimeOffset}}
        if (additionalProperties.containsKey(CodegenConstants.USE_DATETIME_OFFSET)) {
            useDateTimeOffset(convertPropertyToBooleanAndWriteBack(CodegenConstants.USE_DATETIME_OFFSET));
        } else {
            additionalProperties.put(CodegenConstants.USE_DATETIME_OFFSET, useDateTimeOffsetFlag);
        }

        if (additionalProperties.containsKey(CodegenConstants.USE_COLLECTION)) {
            setUseCollection(convertPropertyToBooleanAndWriteBack(CodegenConstants.USE_COLLECTION));
        } else {
            additionalProperties.put(CodegenConstants.USE_COLLECTION, useCollection);
        }

        if (additionalProperties.containsKey(CodegenConstants.RETURN_ICOLLECTION)) {
            setReturnICollection(convertPropertyToBooleanAndWriteBack(CodegenConstants.RETURN_ICOLLECTION));
        } else {
            additionalProperties.put(CodegenConstants.RETURN_ICOLLECTION, returnICollection);
        }

        if (additionalProperties.containsKey(CodegenConstants.NETCORE_PROJECT_FILE)) {
            setNetCoreProjectFileFlag(convertPropertyToBooleanAndWriteBack(CodegenConstants.NETCORE_PROJECT_FILE));
        } else {
            additionalProperties.put(CodegenConstants.NETCORE_PROJECT_FILE, netCoreProjectFileFlag);
        }

        if (additionalProperties.containsKey(CodegenConstants.NULLABLE_REFERENCE_TYPES)) {
            setNullableReferenceTypes(convertPropertyToBooleanAndWriteBack(CodegenConstants.NULLABLE_REFERENCE_TYPES));
        }

        if (additionalProperties.containsKey(CodegenConstants.INTERFACE_PREFIX)) {
            String useInterfacePrefix = additionalProperties.get(CodegenConstants.INTERFACE_PREFIX).toString();
            if ("false".equals(useInterfacePrefix.toLowerCase(Locale.ROOT))) {
                setInterfacePrefix("");
            } else if (!"true".equals(useInterfacePrefix.toLowerCase(Locale.ROOT))) {
                // NOTE: if user passes "true" explicitly, we use the default I- prefix. The other supported case here is a custom prefix.
                setInterfacePrefix(sanitizeName(useInterfacePrefix));
            }
        }

        if (additionalProperties().containsKey(CodegenConstants.ENUM_NAME_SUFFIX)) {
            setEnumNameSuffix(additionalProperties.get(CodegenConstants.ENUM_NAME_SUFFIX).toString());
        }

        if (additionalProperties().containsKey(CodegenConstants.ENUM_VALUE_SUFFIX)) {
            setEnumValueSuffix(additionalProperties.get(CodegenConstants.ENUM_VALUE_SUFFIX).toString());
        }

        // This either updates additionalProperties with the above fixes, or sets the default if the option was not specified.
        additionalProperties.put(CodegenConstants.INTERFACE_PREFIX, interfacePrefix);

        // add lambda for mustache templates
        additionalProperties.put("lambdaCref", new Mustache.Lambda() {
            @Override
            public void execute(Template.Fragment fragment, Writer writer) throws IOException {
                String content = fragment.execute();
                content = content.trim().replace("<", "{");
                content = content.replace(">", "}");
                content = content.replace("{string}", "{String}");
                writer.write(content);
            }
        });
    }

    @Override
    protected ImmutableMap.Builder<String, Lambda> addMustacheLambdas() {
        return super.addMustacheLambdas()
                .put("camelcase_param", new CamelCaseLambda().generator(this).escapeAsParamName(true))
                .put("required", new RequiredParameterLambda().generator(this))
                .put("optional", new OptionalParameterLambda().generator(this))
                .put("joinWithComma", new JoinWithCommaLambda());
    }

    @Override
    public void postProcessModelProperty(CodegenModel model, CodegenProperty property) {
        super.postProcessModelProperty(model, property);
        if (property.isInnerEnum && property.items != null) {
            // format maps of inner enums to include the classname eg: Dictionary<string, MapTest.InnerEnum>
            property.datatypeWithEnum = property.datatypeWithEnum.replace(property.items.datatypeWithEnum, model.classname + "." + property.items.datatypeWithEnum);
            property.dataType = property.datatypeWithEnum;
        }
        if (property.isMap || property.isContainer) {
<<<<<<< HEAD
            // maps of enums will be marked both isMap and isEnum
            // see map_of_enum_string in the sample - csharp-netcore-OpenAPIClient-generichost-netcore5.0
=======
            // maps of enums will be marked both isMap and isEnum, correct that now
>>>>>>> 0a69f115
            property.isEnum = false;
            property.isInnerEnum = false;
            property.isString = false;
        }
    }

    @Override
    public ModelsMap postProcessModels(ModelsMap objs) {
        for (ModelMap mo : objs.getModels()) {
            CodegenModel cm = mo.getModel();
            for (CodegenProperty var : cm.vars) {
                // check to see if model name is same as the property name
                // which will result in compilation error
                // if found, prepend with _ to workaround the limitation
                if (var.name.equalsIgnoreCase(cm.classname)) {
                    var.name = var.name + "Property";
                }
            }
        }
        // process enum in models
        return postProcessModelsEnum(objs);
    }

    /**
     * Invoked by {@link DefaultGenerator} after all models have been post-processed, allowing for a last pass of codegen-specific model cleanup.
     *
     * @param objs Current state of codegen object model.
     * @return An in-place modified state of the codegen object model.
     */
    @Override
    public Map<String, ModelsMap> postProcessAllModels(Map<String, ModelsMap> objs) {
        final Map<String, ModelsMap> processed = super.postProcessAllModels(objs);
        postProcessEnumRefs(processed);
        updateValueTypeProperty(processed);
        updateNullableTypeProperty(processed);

        for (Map.Entry<String, ModelsMap> entry : objs.entrySet()) {
            CodegenModel model = ModelUtils.getModelByName(entry.getKey(), objs);

            // TODO: why do these collections contain different instances?
            // fixing allVars should suffice instead of patching every collection
            for (CodegenProperty property : model.allVars){
                patchProperty(model, property);
            }
            for (CodegenProperty property : model.vars){
                patchProperty(model, property);
            }
            for (CodegenProperty property : model.readWriteVars){
                patchProperty(model, property);
            }
            for (CodegenProperty property : model.optionalVars){
                patchProperty(model, property);
            }
            for (CodegenProperty property : model.parentVars){
                patchProperty(model, property);
            }
            for (CodegenProperty property : model.requiredVars){
                patchProperty(model, property);
            }
            for (CodegenProperty property : model.readOnlyVars){
                patchProperty(model, property);
            }
            for (CodegenProperty property : model.nonNullableVars){
                patchProperty(model, property);
            }
        }
        return processed;
    }

    private void patchProperty(CodegenModel model, CodegenProperty property){
        /**
        * Hotfix for this issue
        * https://github.com/OpenAPITools/openapi-generator/issues/12155
        */
        if (property.dataType.equals("List") && property.getComposedSchemas() != null && property.getComposedSchemas().getAllOf() != null){
            List<CodegenProperty> composedSchemas = property.getComposedSchemas().getAllOf();
            if (composedSchemas.size() == 0) {
                return;
            }
            CodegenProperty composedProperty = composedSchemas.stream().findFirst().get();
            property.dataType = composedProperty.dataType;
            property.datatypeWithEnum = composedProperty.datatypeWithEnum;
            property.isMap = composedProperty.isMap;
            property.isContainer = composedProperty.isContainer;
        }
    }

    @Override
    protected List<Map<String, Object>> buildEnumVars(List<Object> values, String dataType) {
        List<Map<String, Object>> enumVars = super.buildEnumVars(values, dataType);

        // this is needed for enumRefs like OuterEnum marked as nullable and also have string values
        // keep isString true so that the index will be used as the enum value instead of a string
        // this is inline with C# enums with string values
        if ("string?".equals(dataType)){
            enumVars.forEach((enumVar) -> {
                enumVar.put("isString", true);
            });
        }

        return enumVars;
    }

    /**
     * C# differs from other languages in that Enums are not _true_ objects; enums are compiled to integral types.
     * So, in C#, an enum is considers more like a user-defined primitive.
     * <p>
     * When working with enums, we can't always assume a RefModel is a nullable type (where default(YourType) == null),
     * so this post processing runs through all models to find RefModel'd enums. Then, it runs through all vars and modifies
     * those vars referencing RefModel'd enums to work the same as inlined enums rather than as objects.
     *
     * @param models processed models to be further processed for enum references
     */
    private void postProcessEnumRefs(final Map<String, ModelsMap> models) {
        Map<String, CodegenModel> enumRefs = new HashMap<>();
        for (Map.Entry<String, ModelsMap> entry : models.entrySet()) {
            CodegenModel model = ModelUtils.getModelByName(entry.getKey(), models);
            if (model.isEnum) {
                enumRefs.put(model.getClassname(), model);
            }
        }

        for (String openAPIName : models.keySet()) {
            CodegenModel model = ModelUtils.getModelByName(openAPIName, models);
            if (model != null) {
                for (CodegenProperty var : model.allVars) {
                    if (enumRefs.containsKey(var.dataType)) {
                        // Handle any enum properties referred to by $ref.
                        // This is different in C# than most other generators, because enums in C# are compiled to integral types,
                        // while enums in many other languages are true objects.
                        CodegenModel refModel = enumRefs.get(var.dataType);
                        var.allowableValues = refModel.allowableValues;
                        var.isEnum = true;

                        // We do these after updateCodegenPropertyEnum to avoid generalities that don't mesh with C#.
                        var.isPrimitiveType = true;
                    }
                }
                for (CodegenProperty var : model.vars) {
                    if (enumRefs.containsKey(var.dataType)) {
                        // Handle any enum properties referred to by $ref.
                        // This is different in C# than most other generators, because enums in C# are compiled to integral types,
                        // while enums in many other languages are true objects.
                        CodegenModel refModel = enumRefs.get(var.dataType);
                        var.allowableValues = refModel.allowableValues;
                        var.isEnum = true;

                        // We do these after updateCodegenPropertyEnum to avoid generalities that don't mesh with C#.
                        var.isPrimitiveType = true;
                    }
                }
                for (CodegenProperty var : model.readWriteVars) {
                    if (enumRefs.containsKey(var.dataType)) {
                        // Handle any enum properties referred to by $ref.
                        // This is different in C# than most other generators, because enums in C# are compiled to integral types,
                        // while enums in many other languages are true objects.
                        CodegenModel refModel = enumRefs.get(var.dataType);
                        var.allowableValues = refModel.allowableValues;
                        var.isEnum = true;

                        // We do these after updateCodegenPropertyEnum to avoid generalities that don't mesh with C#.
                        var.isPrimitiveType = true;
                    }
                }
                for (CodegenProperty var : model.readOnlyVars) {
                    if (enumRefs.containsKey(var.dataType)) {
                        // Handle any enum properties referred to by $ref.
                        // This is different in C# than most other generators, because enums in C# are compiled to integral types,
                        // while enums in many other languages are true objects.
                        CodegenModel refModel = enumRefs.get(var.dataType);
                        var.allowableValues = refModel.allowableValues;
                        var.isEnum = true;

                        // We do these after updateCodegenPropertyEnum to avoid generalities that don't mesh with C#.
                        var.isPrimitiveType = true;
                    }
                }

                /* Comment out the following as model.dataType is always the model name, eg. OuterIntegerEnum,
                 * and this will fix the integer enum via #9035.
                 * Only x-enum-byte is used in the template but it won't work due to the bug mentioned above.
                 * A better solution is to introduce isLong, isInteger, etc in the DefaultCodegen
                 * so that there is no need for each generator to post-process model enums.
                 *
                // We're looping all models here.
                if (model.isEnum) {
                    // We now need to make allowableValues.enumVars look like the context of CodegenProperty
                    Boolean isString = false;
                    Boolean isInteger = false;
                    Boolean isLong = false;
                    Boolean isByte = false;

                    if (model.dataType.startsWith("byte")) {
                        // C# Actually supports byte and short enums, swagger spec only supports byte.
                        isByte = true;
                        model.vendorExtensions.put("x-enum-byte", true);
                    } else if (model.dataType.startsWith("int32")) {
                        isInteger = true;
                        model.vendorExtensions.put("x-enum-integer", true);
                    } else if (model.dataType.startsWith("int64")) {
                        isLong = true;
                        model.vendorExtensions.put("x-enum-long", true);
                    } else {
                        // C# doesn't support non-integral enums, so we need to treat everything else as strings (e.g. to not lose precision or data integrity)
                        isString = true;
                        model.vendorExtensions.put("x-enum-string", true);
                    }

                    // Since we iterate enumVars for modelInnerEnum and enumClass templates, and CodegenModel is missing some of CodegenProperty's properties,
                    // we can take advantage of Mustache's contextual lookup to add the same "properties" to the model's enumVars scope rather than CodegenProperty's scope.
                    List<Map<String, String>> enumVars = (ArrayList<Map<String, String>>) model.allowableValues.get("enumVars");
                    List<Map<String, Object>> newEnumVars = new ArrayList<Map<String, Object>>();
                    for (Map<String, String> enumVar : enumVars) {
                        Map<String, Object> mixedVars = new HashMap<String, Object>();
                        mixedVars.putAll(enumVar);

                        mixedVars.put("isString", isString);
                        mixedVars.put("isLong", isLong);
                        mixedVars.put("isInteger", isInteger);
                        mixedVars.put("isByte", isByte);

                        newEnumVars.add(mixedVars);
                    }

                    if (!newEnumVars.isEmpty()) {
                        model.allowableValues.put("enumVars", newEnumVars);
                    }
                } */
            } else {
                LOGGER.warn("Expected to retrieve model %s by name, but no model was found. Check your -Dmodels inclusions.", openAPIName);
            }
        }
    }

    /**
     * Update codegen property's enum by adding "enumVars" (with name and value)
     *
     * @param var list of CodegenProperty
     */
    @Override
    public void updateCodegenPropertyEnum(CodegenProperty var) {
        if (var.vendorExtensions == null) {
            var.vendorExtensions = new HashMap<>();
        }

        super.updateCodegenPropertyEnum(var);

        // Because C# uses nullable primitives for datatype, and datatype is used in DefaultCodegen for determining enum-ness, guard against weirdness here.
        if (var.isEnum) {
            if ("byte".equals(var.dataFormat)) {// C# Actually supports byte and short enums.
                var.vendorExtensions.put("x-enum-byte", true);
                var.isString = false;
                var.isLong = false;
                var.isInteger = false;
            } else if ("int".equals(var.dataType) || "int32".equals(var.dataFormat)) {
                var.isInteger = true;
                var.isString = false;
                var.isLong = false;
            } else if ("int64".equals(var.dataFormat)) {
                var.isLong = true;
                var.isString = false;
                var.isInteger = false;
            } else {// C# doesn't support non-integral enums, so we need to treat everything else as strings (e.g. to not lose precision or data integrity)
                var.isString = true;
                var.isInteger = false;
                var.isLong = false;
            }
        }
    }

    /**
     * Update property if it is a C# value type
     *
     * @param models list of all models
     */
    protected void updateValueTypeProperty(Map<String, ModelsMap> models) {
        for (String openAPIName : models.keySet()) {
            CodegenModel model = ModelUtils.getModelByName(openAPIName, models);
            if (model != null) {
                for (CodegenProperty var : model.vars) {
                    var.vendorExtensions.put("x-is-value-type", isValueType(var));
                }
            }
        }
    }

    /**
     * Update property if it is a C# nullable type
     *
     * @param models list of all models
     */
    protected void updateNullableTypeProperty(Map<String, ModelsMap> models) {
        for (String openAPIName : models.keySet()) {
            CodegenModel model = ModelUtils.getModelByName(openAPIName, models);
            if (model != null) {
                for (CodegenProperty var : model.vars) {
                    if (!var.isContainer && (nullableType.contains(var.dataType) || var.isEnum)) {
                        var.vendorExtensions.put("x-csharp-value-type", true);
                    }
                }

                // https://github.com/OpenAPITools/openapi-generator/issues/12324
                // we should not need to iterate both vars and allVars
                // the collections dont have the same instance, so we have to do it again
                for (CodegenProperty var : model.allVars) {
                    if (!var.isContainer && (nullableType.contains(var.dataType) || var.isEnum)) {
                        var.vendorExtensions.put("x-csharp-value-type", true);
                    }
                }
            }
        }
    }

    @Override
    public OperationsMap postProcessOperationsWithModels(OperationsMap objs, List<ModelMap> allModels) {
        super.postProcessOperationsWithModels(objs, allModels);
        if (objs != null) {
            OperationMap operations = objs.getOperations();
            if (operations != null) {
                List<CodegenOperation> ops = operations.getOperation();
                for (CodegenOperation operation : ops) {

                    // Check return types for collection
                    if (operation.returnType != null) {
                        String typeMapping;
                        int namespaceEnd = operation.returnType.lastIndexOf(".");
                        if (namespaceEnd > 0) {
                            typeMapping = operation.returnType.substring(namespaceEnd);
                        } else {
                            typeMapping = operation.returnType;
                        }

                        if (this.collectionTypes.contains(typeMapping)) {
                            operation.isArray = true;
                            operation.returnContainer = operation.returnType;
                            if (this.returnICollection && (
                                    typeMapping.startsWith("List") ||
                                            typeMapping.startsWith("Collection"))) {
                                // NOTE: ICollection works for both List<T> and Collection<T>
                                int genericStart = typeMapping.indexOf("<");
                                if (genericStart > 0) {
                                    operation.returnType = "ICollection" + typeMapping.substring(genericStart);
                                }
                            }
                        } else {
                            operation.returnContainer = operation.returnType;
                            operation.isMap = this.mapTypes.stream().anyMatch(t -> typeMapping.startsWith(t));
                        }
                    }


                    // check if the payload is json and set x-is-json accordingly
                    if (operation.consumes != null) {
                        for (Map<String, String> consume : operation.consumes) {
                            if (consume.containsKey("mediaType")) {
                                if (isJsonMimeType(consume.get("mediaType"))) {
                                    operation.vendorExtensions.put("x-is-json", true);
                                    break;
                                }
                            }
                        }
                    }

                    if (operation.examples != null) {
                        for (Map<String, String> example : operation.examples) {
                            for (Map.Entry<String, String> entry : example.entrySet()) {
                                // Replace " with \", \r, \n with \\r, \\n
                                String val = entry.getValue().replace("\"", "\\\"")
                                        .replace("\r", "\\r")
                                        .replace("\n", "\\n");
                                entry.setValue(val);
                            }
                        }
                    }

                    if (!isSupportNullable()) {
                        for (CodegenParameter parameter : operation.allParams) {
                            CodegenModel model = null;
                            for (ModelMap modelHashMap : allModels) {
                                CodegenModel codegenModel = modelHashMap.getModel();
                                if (codegenModel.getClassname().equals(parameter.dataType)) {
                                    model = codegenModel;
                                    break;
                                }
                            }

                            if (model == null) {
                                // Primitive data types all come already marked
                                parameter.isNullable = true;
                            } else {
                                // Effectively mark enum models as enums and non-nullable
                                if (model.isEnum) {
                                    parameter.isEnum = true;
                                    parameter.allowableValues = model.allowableValues;
                                    parameter.isPrimitiveType = true;
                                    parameter.isNullable = false;
                                } else {
                                    parameter.isNullable = true;
                                }
                            }
                        }
                    } else {
                        // Effectively mark enum models as enums
                        updateCodegenParametersEnum(operation.allParams, allModels);
                    }

                    processOperation(operation);
                }
            }
        }

        return objs;
    }

    protected void processOperation(CodegenOperation operation) {
        // default noop
    }

    private void updateCodegenParametersEnum(List<CodegenParameter> parameters, List<ModelMap> allModels) {
        for (CodegenParameter parameter : parameters) {
            CodegenModel model = null;
            for (ModelMap modelHashMap : allModels) {
                CodegenModel codegenModel = modelHashMap.getModel();
                if (codegenModel.getClassname().equals(parameter.dataType)) {
                    model = codegenModel;
                    break;
                }
            }

            if (model != null) {
                // Effectively mark enum models as enums and non-nullable
                if (model.isEnum) {
                    parameter.isEnum = true;
                    parameter.allowableValues = model.allowableValues;
                    parameter.isPrimitiveType = true;
                    parameter.vendorExtensions.put("x-csharp-value-type", true);
                }
            }

            if (!parameter.isContainer && nullableType.contains(parameter.dataType)) {
                parameter.vendorExtensions.put("x-csharp-value-type", true);
            }

            if (!parameter.required && parameter.vendorExtensions.get("x-csharp-value-type") != null) { //optional
                parameter.dataType = parameter.dataType + "?";
            }
        }
    }

    @Override
    public String apiFileFolder() {
        return outputFolder + File.separator + sourceFolder + File.separator + packageName + File.separator + apiPackage();
    }

    @Override
    public String modelFileFolder() {
        return outputFolder + File.separator + sourceFolder + File.separator + packageName + File.separator + modelPackage();
    }

    @Override
    public String toModelFilename(String name) {
        // should be the same as the model name
        return toModelName(name);
    }

    @Override
    public String toOperationId(String operationId) {
        // throw exception if method name is empty (should not occur as an auto-generated method name will be used)
        if (StringUtils.isEmpty(operationId)) {
            throw new RuntimeException("Empty method name (operationId) not allowed");
        }

        // method name cannot use reserved keyword, e.g. return
        if (isReservedWord(operationId)) {
            LOGGER.warn("{} (reserved word) cannot be used as method name. Renamed to {}", operationId, camelize(sanitizeName("call_" + operationId)));
            operationId = "call_" + operationId;
        }

        // operationId starts with a number
        if (operationId.matches("^\\d.*")) {
            LOGGER.warn("{} (starting with a number) cannot be used as method name. Renamed to {}", operationId, camelize(sanitizeName("call_" + operationId)));
            operationId = "call_" + operationId;
        }

        return camelize(sanitizeName(operationId));
    }

    @Override
    public String toVarName(String name) {
        // sanitize name
        name = sanitizeName(name);

        // if it's all upper case, do nothing
        if (name.matches("^[A-Z_]*$")) {
            return name;
        }

        // camelize the variable name
        // pet_id => PetId
        name = camelize(name);

        // for reserved word or word starting with number, append _
        if (isReservedWord(name) || name.matches("^\\d.*")) {
            name = escapeReservedWord(name);
        }

        if (propertySpecialKeywords.contains(name)) {
            return camelize("property_" + name);
        }

        return name;
    }

    @Override
    public String toParamName(String name) {
        // sanitize name
        name = sanitizeName(name);

        // replace - with _ e.g. created-at => created_at
        name = name.replaceAll("-", "_");

        // if it's all upper case, do nothing
        if (name.matches("^[A-Z_]*$")) {
            return name;
        }

        // camelize(lower) the variable name
        // pet_id => petId
        name = camelize(name, true);

        // for reserved word or word starting with number, append _
        if (isReservedWord(name) || name.matches("^\\d.*")) {
            name = escapeReservedWord(name);
        }

        return name;
    }

    @Override
    public String escapeReservedWord(String name) {
        if (this.reservedWordsMappings().containsKey(name)) {
            return this.reservedWordsMappings().get(name);
        }
        return "_" + name;
    }

    /**
     * Return the example value of the property
     *
     * @param p OpenAPI property object
     * @return string presentation of the example value of the property
     */
    @Override
    public String toExampleValue(Schema p) {
        if (ModelUtils.isStringSchema(p)) {
            if (p.getExample() != null) {
                return "\"" + p.getExample().toString() + "\"";
            }
        } else if (ModelUtils.isBooleanSchema(p)) {
            if (p.getExample() != null) {
                return p.getExample().toString();
            }
        } else if (ModelUtils.isDateSchema(p)) {
            // TODO
        } else if (ModelUtils.isDateTimeSchema(p)) {
            // TODO
        } else if (ModelUtils.isNumberSchema(p)) {
            if (p.getExample() != null) {
                return p.getExample().toString();
            }
        } else if (ModelUtils.isIntegerSchema(p)) {
            if (p.getExample() != null) {
                return p.getExample().toString();
            }
        }

        return null;
    }

    /**
     * Return the default value of the property
     * @param p OpenAPI property object
     * @return string presentation of the default value of the property
     */
    @Override
    public String toDefaultValue(Schema p) {
        if (ModelUtils.isBooleanSchema(p)) {
            if (p.getDefault() != null) {
                return p.getDefault().toString();
            }
        } else if (ModelUtils.isDateSchema(p)) {
            if (p.getDefault() != null) {
                return "\"" + p.getDefault().toString() + "\"";
            }
        } else if (ModelUtils.isDateTimeSchema(p)) {
            if (p.getDefault() != null) {
                return "\"" + p.getDefault().toString() + "\"";
            }
        } else if (ModelUtils.isNumberSchema(p)) {
            if (p.getDefault() != null) {
                if (ModelUtils.isFloatSchema(p)) { // float
                    return p.getDefault().toString() + "F";
                } else if (ModelUtils.isDoubleSchema(p)) { // double
                    return p.getDefault().toString() + "D";
                } else {    // decimal
                    return p.getDefault().toString() + "M";
                }
            }
        } else if (ModelUtils.isIntegerSchema(p)) {
            if (p.getDefault() != null) {
                return p.getDefault().toString();
            }
        } else if (ModelUtils.isStringSchema(p)) {
            if (p.getDefault() != null) {
                String _default = (String) p.getDefault();
                if (p.getEnum() == null) {
                    return "\"" + _default + "\"";
                } else {
                    // convert to enum var name later in postProcessModels
                    return _default;
                }
            }
        }

        return null;
    }

    @Override
    protected boolean isReservedWord(String word) {
        // NOTE: This differs from super's implementation in that C# does _not_ want case insensitive matching.
        return reservedWords.contains(word);
    }

    public String getNullableType(Schema p, String type) {
        if (languageSpecificPrimitives.contains(type)) {
            return type;
        } else {
            return null;
        }
    }

    @Override
    public String getSchemaType(Schema p) {
        String openAPIType = super.getSchemaType(p);
        String type;

        if (openAPIType == null) {
            LOGGER.error("OpenAPI Type for {} is null. Default to UNKNOWN_OPENAPI_TYPE instead.", p.getName());
            openAPIType = "UNKNOWN_OPENAPI_TYPE";
        }

        if (typeMapping.containsKey(openAPIType)) {
            type = typeMapping.get(openAPIType);
            String languageType = getNullableType(p, type);
            if (languageType != null) {
                return languageType;
            }
        } else {
            type = openAPIType;
        }

        return toModelName(type);
    }

    /**
     * Provides C# strongly typed declaration for simple arrays of some type and arrays of arrays of some type.
     *
     * @param arr The input array property
     * @return The type declaration when the type is an array of arrays.
     */
    private String getArrayTypeDeclaration(ArraySchema arr) {
        // TODO: collection type here should be fully qualified namespace to avoid model conflicts
        // This supports arrays of arrays.
        String arrayType = typeMapping.get("array");
        StringBuilder instantiationType = new StringBuilder(arrayType);
        Schema items = arr.getItems();
        String nestedType = getTypeDeclaration(items);
        // TODO: We may want to differentiate here between generics and primitive arrays.
        instantiationType.append("<").append(nestedType).append(">");
        return instantiationType.toString();
    }

    @Override
    public String toInstantiationType(Schema p) {
        if (ModelUtils.isArraySchema(p)) {
            return getArrayTypeDeclaration((ArraySchema) p);
        }
        return super.toInstantiationType(p);
    }

    @Override
    public String getTypeDeclaration(Schema p) {
        if (ModelUtils.isArraySchema(p)) {
            return getArrayTypeDeclaration((ArraySchema) p);
        } else if (ModelUtils.isMapSchema(p)) {
            // Should we also support maps of maps?
            Schema inner = getAdditionalProperties(p);
            return getSchemaType(p) + "<string, " + getTypeDeclaration(inner) + ">";
        }
        return super.getTypeDeclaration(p);
    }

    @Override
    public String toModelName(String name) {
        // We need to check if schema-mapping has a different model for this class, so we use it
        // instead of the auto-generated one.
        if (schemaMapping.containsKey(name)) {
            return schemaMapping.get(name);
        }

        // memoization and lookup in the cache
        String origName = name;
        if (schemaKeyToModelNameCache.containsKey(origName)) {
            return schemaKeyToModelNameCache.get(origName);
        }

        if (!StringUtils.isEmpty(modelNamePrefix)) {
            name = modelNamePrefix + "_" + name;
        }

        if (!StringUtils.isEmpty(modelNameSuffix)) {
            name = name + "_" + modelNameSuffix;
        }

        name = camelize(sanitizeName(name));

        // model name cannot use reserved keyword, e.g. return
        if (isReservedWord(name)) {
            LOGGER.warn("{} (reserved word) cannot be used as model name. Renamed to {}", name, camelize("model_" + name));
            name = camelize("model_" + name); // e.g. return => ModelReturn (after camelize)
        }

        // model name starts with number
        if (name.matches("^\\d.*")) {
            LOGGER.warn("{} (model name starts with number) cannot be used as model name. Renamed to {}", name,
                    camelize("model_" + name));
            name = camelize("model_" + name); // e.g. 200Response => Model200Response (after camelize)
        }

        // store in cache
        schemaKeyToModelNameCache.put(origName, name);

        // camelize the model name
        // phone_number => PhoneNumber
        return name;
    }

    @Override
    public String apiTestFileFolder() {
        return outputFolder + ".Test";
    }

    @Override
    public String modelTestFileFolder() {
        return outputFolder + ".Test";
    }

    @Override
    public String toApiTestFilename(String name) {
        return toApiName(name) + "Tests";
    }

    @Override
    public String toModelTestFilename(String name) {
        return toModelName(name) + "Tests";
    }

    public void setLicenseUrl(String licenseUrl) {this.licenseUrl = licenseUrl;}

    public void setLicenseName(String licenseName) {this.licenseName = licenseName;}

    public void setPackageName(String packageName) {
        this.packageName = packageName;
    }

    public void setPackageVersion(String packageVersion) {
        this.packageVersion = packageVersion;
    }

    public void setPackageTitle(String packageTitle) {
        this.packageTitle = packageTitle;
    }

    public void setPackageProductName(String packageProductName) {
        this.packageProductName = packageProductName;
    }

    public void setPackageDescription(String packageDescription) {
        this.packageDescription = packageDescription;
    }

    public void setPackageCompany(String packageCompany) {
        this.packageCompany = packageCompany;
    }

    public void setPackageCopyright(String packageCopyright) {
        this.packageCopyright = packageCopyright;
    }

    public void setPackageAuthors(String packageAuthors) {
        this.packageAuthors = packageAuthors;
    }

    public void setSourceFolder(String sourceFolder) {
        this.sourceFolder = sourceFolder;
    }

    public void setTestFolder(String testFolder) {
        this.testFolder = testFolder;
    }

    public String getInterfacePrefix() {
        return interfacePrefix;
    }

    public void setNullableReferenceTypes(final Boolean nullReferenceTypesFlag){
        this.nullReferenceTypesFlag = nullReferenceTypesFlag;
        additionalProperties.put("nullableReferenceTypes", nullReferenceTypesFlag);
        additionalProperties.put("nrt", nullReferenceTypesFlag);

        if (nullReferenceTypesFlag){
            additionalProperties.put("nrt?", "?");
            additionalProperties.put("nrt!", "!");
        } else {
            additionalProperties.remove("nrt?");
            additionalProperties.remove("nrt!");
        }
    }

    public boolean getNullableReferencesTypes(){
        return this.nullReferenceTypesFlag;
    }

    public void setInterfacePrefix(final String interfacePrefix) {
        this.interfacePrefix = interfacePrefix;
    }

    public void setEnumNameSuffix(final String enumNameSuffix) {
        this.enumNameSuffix = enumNameSuffix;
    }

    public void setEnumValueSuffix(final String enumValueSuffix) {
        this.enumValueSuffix = enumValueSuffix;
    }

    public boolean isSupportNullable() {
        return supportNullable;
    }

    public void setSupportNullable(final boolean supportNullable) {
        this.supportNullable = supportNullable;
    }

    @Override
    public String toEnumValue(String value, String datatype) {
        // C# only supports enums as literals for int, int?, long, long?, byte, and byte?. All else must be treated as strings.
        // Per: https://docs.microsoft.com/en-us/dotnet/csharp/language-reference/keywords/enum
        // The approved types for an enum are byte, sbyte, short, ushort, int, uint, long, or ulong.
        // but we're not supporting unsigned integral types or shorts.
        if (datatype.startsWith("int") || datatype.startsWith("long") || datatype.startsWith("byte")) {
            return value;
        }

        return escapeText(value);
    }

    @Override
    public String toEnumVarName(String name, String datatype) {
        if (name.length() == 0) {
            return "Empty";
        }

        // for symbol, e.g. $, #
        if (getSymbolName(name) != null) {
            return camelize(getSymbolName(name));
        }

        String enumName = sanitizeName(name);

        enumName = enumName.replaceFirst("^_", "");
        enumName = enumName.replaceFirst("_$", "");

        enumName = camelize(enumName) + this.enumValueSuffix;

        if (enumName.matches("\\d.*")) { // starts with number
            return "_" + enumName;
        } else {
            return enumName;
        }
    }

    @Override
    public String toEnumName(CodegenProperty property) {
        return sanitizeName(camelize(property.name)) + this.enumNameSuffix;
    }

    public String testPackageName() {
        return this.packageName + ".Test";
    }

    @Override
    public String escapeQuotationMark(String input) {
        // remove " to avoid code injection
        return input.replace("\"", "");
    }

    @Override
    public String escapeUnsafeCharacters(String input) {
        return input.replace("*/", "*_/").replace("/*", "/_*").replace("--", "- -");
    }

    @Override
    public boolean isDataTypeString(String dataType) {
        // also treat double/decimal/float as "string" in enum so that the values (e.g. 2.8) get double-quoted
        return "String".equalsIgnoreCase(dataType) ||
                "double?".equals(dataType) || "decimal?".equals(dataType) || "float?".equals(dataType) ||
                "double".equals(dataType) || "decimal".equals(dataType) || "float".equals(dataType);
    }

    /**
     * Return true if the property being passed is a C# value type
     *
     * @param var property
     * @return true if property is a value type
     */

    protected boolean isValueType(CodegenProperty var) {
        return (valueTypes.contains(var.dataType) || var.isEnum ) ;
    }

    @Override
    public void setParameterExampleValue(CodegenParameter p) {
        String example;

        boolean hasAllowableValues = p.allowableValues != null && !p.allowableValues.isEmpty();
        if (hasAllowableValues) {
            //support examples for inline enums
            final List<Object> values = (List<Object>) p.allowableValues.get("values");
            example = String.valueOf(values.get(0));
        } else if (p.defaultValue == null) {
            example = p.example;
        } else {
            example = p.defaultValue;
        }

        String type = p.baseType;
        if (type == null) {
            type = p.dataType;
        }

        if (p.isString) {
            if (example == null) {
                example = p.paramName + "_example";
            }
            example = "\"" + escapeText(example) + "\"";
        } else if (p.isInteger || p.isShort) {
            if (example == null) {
                example = "56";
            }
        } else if (p.isLong) {
            if (example == null) {
                example = "789";
            }
            example = StringUtils.appendIfMissingIgnoreCase(example, "L");
        } else if (p.isFloat) {
            if (example == null) {
                example = "3.4F";
            }
            example = StringUtils.appendIfMissingIgnoreCase(example, "F");
        } else if (p.isDouble) {
            if (example == null) {
                example = "1.2D";
            }
            example = StringUtils.appendIfMissingIgnoreCase(example, "D");
        } else if (p.isNumber) {
            if (example == null) {
                example = "8.14";
            }
            example = StringUtils.appendIfMissingIgnoreCase(example, "D");
        } else if (p.isBoolean) {
            if (example == null) {
                example = "true";
            }
        } else if (p.isBinary || p.isFile) {
            if (example == null) {
                example = "/path/to/file.txt";
            }
            example = "new System.IO.MemoryStream(System.IO.File.ReadAllBytes(\"" + escapeText(example) + "\"))";
        } else if (p.isByteArray) {
            if (example == null) {
                example = "BYTE_ARRAY_DATA_HERE";
            }
            example = "System.Text.Encoding.ASCII.GetBytes(\"" + escapeText(example) + "\")";
        } else if (p.isDate) {
            if (example == null) {
                example = "DateTime.Parse(\"2013-10-20\")";
            } else {
                example = "DateTime.Parse(\"" + example + "\")";
            }
        } else if (p.isDateTime) {
            if (example == null) {
                example = "DateTime.Parse(\"2013-10-20T19:20:30+01:00\")";
            } else {
                example = "DateTime.Parse(\"" + example + "\")";
            }
        } else if (p.isDecimal) {
            if (example == null) {
                example = "8.9M";
            }
            example = StringUtils.appendIfMissingIgnoreCase(example, "M");
        } else if (p.isUuid) {
            if (example == null) {
                example = "\"38400000-8cf0-11bd-b23e-10b96e4ef00d\"";
            } else {
                example = "\"" + example + "\"";
            }
        } else if (p.isUri) {
            if (example == null) {
                example = "new Uri(\"https://openapi-generator.tech\")";
            } else {
                example = "new Uri(\"" + example + "\")";
            }
        } else if (hasAllowableValues) {
            //parameter is enum defined as a schema component
            example = "(" + type + ") \"" + example + "\"";
        } else if (!languageSpecificPrimitives.contains(type)) {
            // type is a model class, e.g. User
            example = "new " + type + "()";
        }

        if (example == null) {
            example = "null";
        } else if (Boolean.TRUE.equals(p.isArray)) {
            if (p.items.defaultValue != null) {
                String innerExample;
                if ("String".equals(p.items.dataType)) {
                    innerExample = "\"" + p.items.defaultValue + "\"";
                } else {
                    innerExample = p.items.defaultValue;
                }
                example = "new List<" + p.items.dataType + ">({" + innerExample + "})";
            } else {
                example = "new List<" + p.items.dataType + ">()";
            }
        } else if (Boolean.TRUE.equals(p.isModel)) {
            example = "new " + p.dataType + "()";
        } else if (Boolean.TRUE.equals(p.isMap)) {
            if (p.items != null) {
                example = "new Dictionary<String, " + p.items.dataType + ">";
            } else {
                // default to String if item is not defined
                example = "new Dictionary<String, String>";
            }
        }

        p.example = example;
    }

    @Override
    public void postProcessParameter(CodegenParameter parameter) {
        super.postProcessParameter(parameter);

        // TODO: instead of appending the ?
        // use isNullable, OptionalParameterLambda, or RequiredParameterLambda
        if (!parameter.required && (nullReferenceTypesFlag || nullableType.contains(parameter.dataType))) {
            parameter.dataType = parameter.dataType.endsWith("?")
                ? parameter.dataType
                : parameter.dataType + "?";
        }
    }

    @Override
    public void postProcessFile(File file, String fileType) {
        if (file == null) {
            return;
        }

        String csharpPostProcessFile = System.getenv("CSHARP_POST_PROCESS_FILE");
        if (StringUtils.isEmpty(csharpPostProcessFile)) {
            return; // skip if CSHARP_POST_PROCESS_FILE env variable is not defined
        }

        // only process files with .cs extension
        if ("cs".equals(FilenameUtils.getExtension(file.toString()))) {
            String command = csharpPostProcessFile + " " + file;
            try {
                Process p = Runtime.getRuntime().exec(command);
                int exitValue = p.waitFor();
                if (exitValue != 0) {
                    LOGGER.error("Error running the command ({}). Exit code: {}", command, exitValue);
                } else {
                    LOGGER.info("Successfully executed: {}", command);
                }
            } catch (InterruptedException | IOException e) {
                LOGGER.error("Error running the command ({}). Exception: {}", command, e.getMessage());
                // Restore interrupted state
                Thread.currentThread().interrupt();
            }
        }
    }

    @Override
    public GeneratorLanguage generatorLanguage() { return GeneratorLanguage.C_SHARP; }
}<|MERGE_RESOLUTION|>--- conflicted
+++ resolved
@@ -434,12 +434,7 @@
             property.dataType = property.datatypeWithEnum;
         }
         if (property.isMap || property.isContainer) {
-<<<<<<< HEAD
-            // maps of enums will be marked both isMap and isEnum
-            // see map_of_enum_string in the sample - csharp-netcore-OpenAPIClient-generichost-netcore5.0
-=======
             // maps of enums will be marked both isMap and isEnum, correct that now
->>>>>>> 0a69f115
             property.isEnum = false;
             property.isInnerEnum = false;
             property.isString = false;
