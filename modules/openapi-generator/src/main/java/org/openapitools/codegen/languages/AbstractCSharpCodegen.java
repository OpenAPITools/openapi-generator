/*
 * Copyright 2018 OpenAPI-Generator Contributors (https://openapi-generator.tech)
 * Copyright 2018 SmartBear Software
 *
 * Licensed under the Apache License, Version 2.0 (the "License");
 * you may not use this file except in compliance with the License.
 * You may obtain a copy of the License at
 *
 *     https://www.apache.org/licenses/LICENSE-2.0
 *
 * Unless required by applicable law or agreed to in writing, software
 * distributed under the License is distributed on an "AS IS" BASIS,
 * WITHOUT WARRANTIES OR CONDITIONS OF ANY KIND, either express or implied.
 * See the License for the specific language governing permissions and
 * limitations under the License.
 */

package org.openapitools.codegen.languages;

import com.google.common.collect.ImmutableMap;
import com.samskivert.mustache.Mustache.Lambda;
import com.samskivert.mustache.Mustache;
import com.samskivert.mustache.Template;

import io.swagger.v3.oas.models.media.ArraySchema;
import io.swagger.v3.oas.models.media.Schema;
import org.apache.commons.io.FilenameUtils;
import org.apache.commons.lang3.StringUtils;
import org.openapitools.codegen.*;
import org.openapitools.codegen.model.ModelMap;
import org.openapitools.codegen.model.ModelsMap;
import org.openapitools.codegen.model.OperationMap;
import org.openapitools.codegen.model.OperationsMap;
import org.openapitools.codegen.templating.mustache.*;
import org.openapitools.codegen.utils.ModelUtils;
import org.slf4j.Logger;
import org.slf4j.LoggerFactory;

import java.io.File;
import java.io.IOException;
import java.io.Writer;
import java.util.*;

import static org.openapitools.codegen.utils.CamelizeOption.LOWERCASE_FIRST_LETTER;
import static org.openapitools.codegen.utils.StringUtils.camelize;

public abstract class AbstractCSharpCodegen extends DefaultCodegen implements CodegenConfig {

    protected boolean optionalAssemblyInfoFlag = true;
    protected boolean optionalEmitDefaultValuesFlag = false;
    protected boolean conditionalSerialization = false;
    protected boolean optionalProjectFileFlag = true;
    protected boolean optionalMethodArgumentFlag = true;
    protected boolean useDateTimeOffsetFlag = false;
    protected boolean useCollection = false;
    protected boolean returnICollection = false;
    protected boolean netCoreProjectFileFlag = false;
    protected boolean nullReferenceTypesFlag = false;

    protected String modelPropertyNaming = CodegenConstants.MODEL_PROPERTY_NAMING_TYPE.PascalCase.name();

    protected String licenseUrl = "http://localhost";
    protected String licenseName = "NoLicense";

    protected String packageVersion = "1.0.0";
    protected String packageName = "Org.OpenAPITools";
    protected String packageTitle = "OpenAPI Library";
    protected String packageProductName = "OpenAPILibrary";
    protected String packageDescription = "A library generated from a OpenAPI doc";
    protected String packageCompany = "OpenAPI";
    protected String packageCopyright = "No Copyright";
    protected String packageAuthors = "OpenAPI";
    public static final String DATE_FORMAT = "dateFormat";
    protected String dateFormat = "yyyy'-'MM'-'dd";
    public static final String DATETIME_FORMAT = "dateTimeFormat";
    protected String dateTimeFormat = "yyyy'-'MM'-'dd'T'HH':'mm':'ss'.'fffffffK";

    protected String interfacePrefix = "I";
    protected String enumNameSuffix = "Enum";
    protected String enumValueSuffix = "Enum";

    protected String sourceFolder = "src";

    // TODO: Add option for test folder output location. Nice to allow e.g. ./test instead of ./src.
    //       This would require updating relative paths (e.g. path to main project file in test project file)
    protected String testFolder = sourceFolder;

    protected Set<String> collectionTypes;
    protected Set<String> mapTypes;

    // true if support nullable type
    protected boolean supportNullable = Boolean.FALSE;

    protected Boolean zeroBasedEnums = null;
    protected static final String zeroBasedEnumVendorExtension = "x-zero-based-enum";

    // nullable type
    protected Set<String> nullableType = new HashSet<>();

    protected Set<String> valueTypes = new HashSet<>();

    private final Logger LOGGER = LoggerFactory.getLogger(AbstractCSharpCodegen.class);

    // special property keywords not allowed as these are the function names in the model files
    protected Set<String> propertySpecialKeywords = new HashSet<>(Arrays.asList("ToString", "ToJson", "GetHashCode", "Equals", "ShouldSerializeToString"));

    // A cache to efficiently lookup schema `toModelName()` based on the schema Key
    private Map<String, String> schemaKeyToModelNameCache = new HashMap<>();

    public AbstractCSharpCodegen() {
        super();

        supportsInheritance = true;

        // C# does not use import mapping
        importMapping.clear();

        outputFolder = "generated-code" + File.separator + this.getName();
        embeddedTemplateDir = templateDir = this.getName();

        collectionTypes = new HashSet<>(
                Arrays.asList(
                        "IList", "List",
                        "ICollection", "Collection",
                        "IEnumerable")
        );

        mapTypes = new HashSet<>(
                Arrays.asList("IDictionary", "Dictionary")
        );

        // NOTE: C# uses camel cased reserved words, while models are title cased. We don't want lowercase comparisons.
        reservedWords.addAll(
                Arrays.asList(
                        // set "client" as a reserved word to avoid conflicts with Org.OpenAPITools.Client
                        // this is a workaround and can be removed if c# api client is updated to use
                        // fully qualified name
                        "Client", "client", "parameter", "Configuration", "Version",
                        // local variable names in API methods (endpoints)
                        "localVarPath", "localVarPathParams", "localVarQueryParams", "localVarHeaderParams",
                        "localVarFormParams", "localVarFileParams", "localVarStatusCode", "localVarResponse",
                        "localVarPostBody", "localVarHttpHeaderAccepts", "localVarHttpHeaderAccept",
                        "localVarHttpContentTypes", "localVarHttpContentType",
                        "localVarStatusCode",
                        // C# reserved words
                        "abstract", "as", "base", "bool", "break", "byte", "case", "catch", "char", "checked",
                        "class", "const", "continue", "decimal", "default", "delegate", "do", "double", "else",
                        "enum", "event", "explicit", "extern", "false", "finally", "fixed", "float", "for",
                        "foreach", "goto", "if", "implicit", "in", "int", "interface", "internal", "is", "lock",
                        "long", "namespace", "new", "null", "object", "operator", "out", "override", "params",
                        "private", "protected", "public", "readonly", "ref", "return", "sbyte", "sealed",
                        "short", "sizeof", "stackalloc", "static", "string", "struct", "switch", "this", "throw",
                        "true", "try", "typeof", "uint", "ulong", "unchecked", "unsafe", "ushort", "using",
                        "virtual", "void", "volatile", "while")
        );

        // TODO: Either include fully qualified names here or handle in DefaultCodegen via lastIndexOf(".") search
        languageSpecificPrimitives = new HashSet<>(
                Arrays.asList(
                        "String",
                        "string",
                        "bool?",
                        "bool",
                        "double?",
                        "double",
                        "decimal?",
                        "decimal",
                        "int?",
                        "int",
                        "uint",
                        "uint?",
                        "long?",
                        "long",
                        "ulong",
                        "ulong?",
                        "float?",
                        "float",
                        "byte[]",
                        "ICollection",
                        "Collection",
                        "List",
                        "Dictionary",
                        "DateTime?",
                        "DateTime",
                        "DateTimeOffset?",
                        "DateTimeOffset",
                        "Boolean",
                        "Double",
                        "Decimal",
                        "Int32",
                        "Int64",
                        "Float",
                        "Guid?",
                        "Guid",
                        "System.IO.Stream", // not really a primitive, we include it to avoid model import
                        "Object")
        );

        instantiationTypes.put("array", "List");
        instantiationTypes.put("list", "List");
        instantiationTypes.put("map", "Dictionary");


        // Nullable types here assume C# 2 support is not part of base
        typeMapping = new HashMap<>();
        typeMapping.put("string", "string");
        typeMapping.put("binary", "byte[]");
        typeMapping.put("ByteArray", "byte[]");
        typeMapping.put("boolean", "bool?");
        typeMapping.put("integer", "int?");
        typeMapping.put("UnsignedInteger", "uint?");
        typeMapping.put("UnsignedLong", "ulong?");
        typeMapping.put("long", "long?");
        typeMapping.put("float", "float?");
        typeMapping.put("double", "double?");
        typeMapping.put("number", "decimal?");
        typeMapping.put("BigDecimal", "decimal?");
        typeMapping.put("DateTime", "DateTime?");
        typeMapping.put("date", "DateTime?");
        typeMapping.put("file", "System.IO.Stream");
        typeMapping.put("array", "List");
        typeMapping.put("list", "List");
        typeMapping.put("map", "Dictionary");
        typeMapping.put("object", "Object");
        typeMapping.put("UUID", "Guid?");
        typeMapping.put("URI", "string");
        typeMapping.put("AnyType", "Object");

        // nullable type
        nullableType = new HashSet<>(
                Arrays.asList("decimal", "bool", "int", "uint", "long", "ulong", "float", "double",
                        "DateTime", "DateTimeOffset", "Guid")
        );
        // value Types
        valueTypes = new HashSet<>(
                Arrays.asList("decimal", "bool", "int", "uint", "long", "ulong", "float", "double")
        );

        this.setSortParamsByRequiredFlag(true);

        // do it only on newer libraries to avoid breaking changes
        // this.setSortModelPropertiesByRequiredFlag(true);
    }

    public void setReturnICollection(boolean returnICollection) {
        this.returnICollection = returnICollection;
    }

    public void setUseCollection(boolean useCollection) {
        this.useCollection = useCollection;
        if (useCollection) {
            typeMapping.put("array", "Collection");
            typeMapping.put("list", "Collection");

            instantiationTypes.put("array", "Collection");
            instantiationTypes.put("list", "Collection");
        }
    }

    public void setOptionalMethodArgumentFlag(boolean flag) {
        this.optionalMethodArgumentFlag = flag;
    }

    public void setNetCoreProjectFileFlag(boolean flag) {
        this.netCoreProjectFileFlag = flag;
    }

    public void useDateTimeOffset(boolean flag) {
        this.useDateTimeOffsetFlag = flag;
        if (flag) {
            typeMapping.put("DateTime", "DateTimeOffset");
        } else {
            typeMapping.put("DateTime", "DateTime");
        }
    }


    @Override
    public void processOpts() {
        super.processOpts();

        if (StringUtils.isEmpty(System.getenv("CSHARP_POST_PROCESS_FILE"))) {
            LOGGER.info("Environment variable CSHARP_POST_PROCESS_FILE not defined so the C# code may not be properly formatted by uncrustify (0.66 or later) or other code formatter. To define it, try `export CSHARP_POST_PROCESS_FILE=\"/usr/local/bin/uncrustify --no-backup\" && export UNCRUSTIFY_CONFIG=/path/to/uncrustify-rules.cfg` (Linux/Mac). Note: replace /path/to with the location of uncrustify-rules.cfg");
            LOGGER.info("NOTE: To enable file post-processing, 'enablePostProcessFile' must be set to `true` (--enable-post-process-file for CLI).");
        }

        // License info
        if (additionalProperties.containsKey(CodegenConstants.LICENSE_URL)) {
            setLicenseUrl((String) additionalProperties.get(CodegenConstants.LICENSE_URL));
        } else {
            additionalProperties.put(CodegenConstants.LICENSE_URL, this.licenseUrl);
        }

        if (additionalProperties.containsKey(CodegenConstants.LICENSE_NAME)) {
            setLicenseName((String) additionalProperties.get(CodegenConstants.LICENSE_NAME));
        } else {
            additionalProperties.put(CodegenConstants.LICENSE_NAME, this.licenseName);
        }

        // {{packageVersion}}
        if (additionalProperties.containsKey(CodegenConstants.PACKAGE_VERSION)) {
            setPackageVersion((String) additionalProperties.get(CodegenConstants.PACKAGE_VERSION));
        } else {
            additionalProperties.put(CodegenConstants.PACKAGE_VERSION, packageVersion);
        }

        // {{sourceFolder}}
        if (additionalProperties.containsKey(CodegenConstants.SOURCE_FOLDER)) {
            setSourceFolder((String) additionalProperties.get(CodegenConstants.SOURCE_FOLDER));

            // TODO: Move to its own option when a parameter for 'testFolder' is added.
            setTestFolder((String) additionalProperties.get(CodegenConstants.SOURCE_FOLDER));
        } else {
            additionalProperties.put(CodegenConstants.SOURCE_FOLDER, this.sourceFolder);
        }

        // {{packageName}}
        if (additionalProperties.containsKey(CodegenConstants.PACKAGE_NAME)) {
            setPackageName((String) additionalProperties.get(CodegenConstants.PACKAGE_NAME));
        } else {
            additionalProperties.put(CodegenConstants.PACKAGE_NAME, packageName);
        }

        if (additionalProperties.containsKey(CodegenConstants.INVOKER_PACKAGE)) {
            LOGGER.warn(String.format(Locale.ROOT, "%s is not used by C# generators. Please use %s",
                    CodegenConstants.INVOKER_PACKAGE, CodegenConstants.PACKAGE_NAME));
        }

        // {{packageTitle}}
        if (additionalProperties.containsKey(CodegenConstants.PACKAGE_TITLE)) {
            setPackageTitle((String) additionalProperties.get(CodegenConstants.PACKAGE_TITLE));
        } else {
            additionalProperties.put(CodegenConstants.PACKAGE_TITLE, packageTitle);
        }

        // {{packageProductName}}
        if (additionalProperties.containsKey(CodegenConstants.PACKAGE_PRODUCTNAME)) {
            setPackageProductName((String) additionalProperties.get(CodegenConstants.PACKAGE_PRODUCTNAME));
        } else {
            additionalProperties.put(CodegenConstants.PACKAGE_PRODUCTNAME, packageProductName);
        }

        // {{dateFormat}}
        if (additionalProperties.containsKey(DATE_FORMAT)) {
            setDateFormat((String) additionalProperties.get(DATE_FORMAT));
        } else {
            additionalProperties.put(DATE_FORMAT, this.dateFormat);
        }

        // {{dateTimeFormat}}
        if (additionalProperties.containsKey(DATETIME_FORMAT)) {
            setDateTimeFormat((String) additionalProperties.get(DATETIME_FORMAT));
        } else {
            additionalProperties.put(DATETIME_FORMAT, this.dateTimeFormat);
        }

        // {{packageDescription}}
        if (additionalProperties.containsKey(CodegenConstants.PACKAGE_DESCRIPTION)) {
            setPackageDescription((String) additionalProperties.get(CodegenConstants.PACKAGE_DESCRIPTION));
        } else {
            additionalProperties.put(CodegenConstants.PACKAGE_DESCRIPTION, packageDescription);
        }

        // {{packageCompany}}
        if (additionalProperties.containsKey(CodegenConstants.PACKAGE_COMPANY)) {
            setPackageCompany((String) additionalProperties.get(CodegenConstants.PACKAGE_COMPANY));
        } else {
            additionalProperties.put(CodegenConstants.PACKAGE_COMPANY, packageCompany);
        }

        // {{packageCopyright}}
        if (additionalProperties.containsKey(CodegenConstants.PACKAGE_COPYRIGHT)) {
            setPackageCopyright((String) additionalProperties.get(CodegenConstants.PACKAGE_COPYRIGHT));
        } else {
            additionalProperties.put(CodegenConstants.PACKAGE_COPYRIGHT, packageCopyright);
        }

        // {{packageAuthors}}
        if (additionalProperties.containsKey(CodegenConstants.PACKAGE_AUTHORS)) {
            setPackageAuthors((String) additionalProperties.get(CodegenConstants.PACKAGE_AUTHORS));
        } else {
            additionalProperties.put(CodegenConstants.PACKAGE_AUTHORS, packageAuthors);
        }

        // {{useDateTimeOffset}}
        if (additionalProperties.containsKey(CodegenConstants.USE_DATETIME_OFFSET)) {
            useDateTimeOffset(convertPropertyToBooleanAndWriteBack(CodegenConstants.USE_DATETIME_OFFSET));
        } else {
            additionalProperties.put(CodegenConstants.USE_DATETIME_OFFSET, useDateTimeOffsetFlag);
        }

        if (additionalProperties.containsKey(CodegenConstants.USE_COLLECTION)) {
            setUseCollection(convertPropertyToBooleanAndWriteBack(CodegenConstants.USE_COLLECTION));
        } else {
            additionalProperties.put(CodegenConstants.USE_COLLECTION, useCollection);
        }

        if (additionalProperties.containsKey(CodegenConstants.RETURN_ICOLLECTION)) {
            setReturnICollection(convertPropertyToBooleanAndWriteBack(CodegenConstants.RETURN_ICOLLECTION));
        } else {
            additionalProperties.put(CodegenConstants.RETURN_ICOLLECTION, returnICollection);
        }

        if (additionalProperties.containsKey(CodegenConstants.NETCORE_PROJECT_FILE)) {
            setNetCoreProjectFileFlag(convertPropertyToBooleanAndWriteBack(CodegenConstants.NETCORE_PROJECT_FILE));
        } else {
            additionalProperties.put(CodegenConstants.NETCORE_PROJECT_FILE, netCoreProjectFileFlag);
        }

        if (additionalProperties.containsKey(CodegenConstants.NULLABLE_REFERENCE_TYPES)) {
            setNullableReferenceTypes(convertPropertyToBooleanAndWriteBack(CodegenConstants.NULLABLE_REFERENCE_TYPES));
        }

        String zeroBasedEnums = "zeroBasedEnums";
        if (additionalProperties.containsKey(zeroBasedEnums)) {
            setZeroBasedEnums(convertPropertyToBooleanAndWriteBack(zeroBasedEnums));
        }

        if (additionalProperties.containsKey(CodegenConstants.INTERFACE_PREFIX)) {
            String useInterfacePrefix = additionalProperties.get(CodegenConstants.INTERFACE_PREFIX).toString();
            if ("false".equals(useInterfacePrefix.toLowerCase(Locale.ROOT))) {
                setInterfacePrefix("");
            } else if (!"true".equals(useInterfacePrefix.toLowerCase(Locale.ROOT))) {
                // NOTE: if user passes "true" explicitly, we use the default I- prefix. The other supported case here is a custom prefix.
                setInterfacePrefix(sanitizeName(useInterfacePrefix));
            }
        }

        if (additionalProperties().containsKey(CodegenConstants.ENUM_NAME_SUFFIX)) {
            setEnumNameSuffix(additionalProperties.get(CodegenConstants.ENUM_NAME_SUFFIX).toString());
        }

        if (additionalProperties().containsKey(CodegenConstants.ENUM_VALUE_SUFFIX)) {
            setEnumValueSuffix(additionalProperties.get(CodegenConstants.ENUM_VALUE_SUFFIX).toString());
        }

        // This either updates additionalProperties with the above fixes, or sets the default if the option was not specified.
        additionalProperties.put(CodegenConstants.INTERFACE_PREFIX, interfacePrefix);

        // add lambda for mustache templates
        additionalProperties.put("lambdaCref", new Mustache.Lambda() {
            @Override
            public void execute(Template.Fragment fragment, Writer writer) throws IOException {
                String content = fragment.execute();
                content = content.trim().replace("<", "{");
                content = content.replace(">", "}");
                content = content.replace("{string}", "{String}");
                writer.write(content);
            }
        });
    }

    @Override
    protected ImmutableMap.Builder<String, Lambda> addMustacheLambdas() {
        return super.addMustacheLambdas()
                .put("camelcase_param", new CamelCaseLambda().generator(this).escapeAsParamName(true))
                .put("required", new RequiredParameterLambda().generator(this))
                .put("optional", new OptionalParameterLambda().generator(this))
                .put("joinWithComma", new JoinWithCommaLambda());
    }

    @Override
    public void postProcessModelProperty(CodegenModel model, CodegenProperty property) {
        super.postProcessModelProperty(model, property);
        if (property.isInnerEnum && property.items != null) {
            // format maps of inner enums to include the classname eg: Dictionary<string, MapTest.InnerEnum>
            property.datatypeWithEnum = property.datatypeWithEnum.replace(property.items.datatypeWithEnum, model.classname + "." + property.items.datatypeWithEnum);
            property.dataType = property.datatypeWithEnum;
        }

        if (property.isEnum && !property.vendorExtensions.containsKey(this.zeroBasedEnumVendorExtension)) {
            if (Boolean.TRUE.equals(this.zeroBasedEnums)) {
                property.vendorExtensions.put(this.zeroBasedEnumVendorExtension, true);
            } else if (!Boolean.FALSE.equals(this.zeroBasedEnums)) {
                if (property.allowableValues.containsKey("values")){
                    final List<Object> allowableValues = (List<Object>) property.allowableValues.get("values");
                    boolean isZeroBased = String.valueOf(allowableValues.get(0)).toLowerCase(Locale.ROOT).equals("unknown");
                    property.vendorExtensions.put(this.zeroBasedEnumVendorExtension, isZeroBased);
                }
            }
        }

        if (property.isMap || property.isContainer) {
            // maps of enums will be marked both isMap and isEnum, correct that now
            property.isEnum = false;
            property.isInnerEnum = false;
            property.isString = false;
        }
    }

    @Override
    public ModelsMap postProcessModels(ModelsMap objs) {
<<<<<<< HEAD
=======
        for (ModelMap mo : objs.getModels()) {
            CodegenModel cm = mo.getModel();
            for (CodegenProperty var : cm.vars) {
                // check to see if model name is same as the property name
                // which will result in compilation error
                // if found, prepend with _ to workaround the limitation
                if (var.name.equalsIgnoreCase(cm.classname)) {
                    var.name = "_" + var.name;
                }
            }

            if (cm.isEnum && !cm.vendorExtensions.containsKey(this.zeroBasedEnumVendorExtension)) {
                if (Boolean.TRUE.equals(this.zeroBasedEnums)) {
                    cm.vendorExtensions.put(this.zeroBasedEnumVendorExtension, true);
                } else if (!Boolean.FALSE.equals(this.zeroBasedEnums)) {
                    if (cm.allowableValues.containsKey("values")){
                        final List<Object> allowableValues = (List<Object>) cm.allowableValues.get("values");
                        boolean isZeroBased = String.valueOf(allowableValues.get(0)).toLowerCase(Locale.ROOT).equals("unknown");
                        cm.vendorExtensions.put(this.zeroBasedEnumVendorExtension, isZeroBased);
                    }
                }
            }
        }
>>>>>>> e4bf068a
        // process enum in models
        return postProcessModelsEnum(objs);
    }

    /**
     * Invoked by {@link DefaultGenerator} after all models have been post-processed, allowing for a last pass of codegen-specific model cleanup.
     *
     * @param objs Current state of codegen object model.
     * @return An in-place modified state of the codegen object model.
     */
    @Override
    public Map<String, ModelsMap> postProcessAllModels(Map<String, ModelsMap> objs) {
        final Map<String, ModelsMap> processed = super.postProcessAllModels(objs);

        // TODO: move the logic of these three methods into patchProperty so all CodegenProperty instances get the same treatment
        postProcessEnumRefs(processed);
        updateValueTypeProperty(processed);
        updateNullableTypeProperty(processed);

        for (Map.Entry<String, ModelsMap> entry : objs.entrySet()) {
            CodegenModel model = ModelUtils.getModelByName(entry.getKey(), objs);
            removeCircularReferencesInComposedSchemas(model);

            // https://github.com/OpenAPITools/openapi-generator/issues/12324
            // TODO: why do these collections contain different instances?
            // fixing allVars should suffice instead of patching every collection
            for (CodegenProperty property : model.allVars) {
                patchProperty(model, property);
            }
            for (CodegenProperty property : model.vars) {
                patchProperty(model, property);
            }
            for (CodegenProperty property : model.readWriteVars) {
                patchProperty(model, property);
            }
            for (CodegenProperty property : model.optionalVars) {
                patchProperty(model, property);
            }
            for (CodegenProperty property : model.parentVars) {
                patchProperty(model, property);
            }
            for (CodegenProperty property : model.requiredVars) {
                patchProperty(model, property);
            }
            for (CodegenProperty property : model.readOnlyVars) {
                patchProperty(model, property);
            }
            for (CodegenProperty property : model.nonNullableVars) {
                patchProperty(model, property);
            }
        }
        return processed;
    }

    private void patchProperty(CodegenModel model, CodegenProperty property) {
        /**
         * Hotfix for this issue
         * https://github.com/OpenAPITools/openapi-generator/issues/12155
         */
        if (property.dataType.equals("List") && property.getComposedSchemas() != null && property.getComposedSchemas().getAllOf() != null) {
            List<CodegenProperty> composedSchemas = property.getComposedSchemas().getAllOf();
            if (composedSchemas.size() == 0) {
                return;
            }
            CodegenProperty composedProperty = composedSchemas.stream().findFirst().get();
            property.dataType = composedProperty.dataType;
            property.datatypeWithEnum = composedProperty.datatypeWithEnum;
            property.isMap = composedProperty.isMap;
            property.isContainer = composedProperty.isContainer;
        }

<<<<<<< HEAD
        if (property.name.equalsIgnoreCase(model.classname) ||
                    reservedWords().contains(property.name) ||
                    reservedWords().contains(camelize(sanitizeName(property.name), true))) {
            property.name = property.name + "Property";
=======
        // fix incorrect data types for maps of maps
        if (property.datatypeWithEnum.endsWith(", List>") && property.items != null) {
            property.datatypeWithEnum = property.datatypeWithEnum.replace(", List>", ", " + property.items.datatypeWithEnum + ">");
            property.dataType = property.datatypeWithEnum;
        }
        if (property.datatypeWithEnum.endsWith(", Dictionary>") && property.items != null) {
            property.datatypeWithEnum = property.datatypeWithEnum.replace(", Dictionary>", ", " + property.items.datatypeWithEnum + ">");
            property.dataType = property.datatypeWithEnum;
        }

        // HOTFIX: https://github.com/OpenAPITools/openapi-generator/issues/14944
        if (property.datatypeWithEnum.equals("decimal")) {
            property.isDecimal = true;
        }
    }

    /**
     * Mitigates https://github.com/OpenAPITools/openapi-generator/issues/13709
     */
    private void removeCircularReferencesInComposedSchemas(CodegenModel cm) {
        cm.anyOf.removeIf(anyOf -> anyOf.equals(cm.classname));
        cm.oneOf.removeIf(oneOf -> oneOf.equals(cm.classname));
        cm.allOf.removeIf(allOf -> allOf.equals(cm.classname));

        CodegenComposedSchemas composedSchemas = cm.getComposedSchemas();
        if (composedSchemas != null) {
            List<CodegenProperty> anyOf = composedSchemas.getAnyOf();
            if (anyOf != null) {
                anyOf.removeIf(p -> p.dataType.equals(cm.classname));
            }

            List<CodegenProperty> oneOf = composedSchemas.getOneOf();
            if (oneOf != null) {
                oneOf.removeIf(p -> p.dataType.equals(cm.classname));
            }

            List<CodegenProperty> allOf = composedSchemas.getAllOf();
            if (allOf != null) {
                allOf.removeIf(p -> p.dataType.equals(cm.classname));
            }
>>>>>>> e4bf068a
        }
    }

    @Override
    protected List<Map<String, Object>> buildEnumVars(List<Object> values, String dataType) {
        List<Map<String, Object>> enumVars = super.buildEnumVars(values, dataType);

        // this is needed for enumRefs like OuterEnum marked as nullable and also have string values
        // keep isString true so that the index will be used as the enum value instead of a string
        // this is inline with C# enums with string values
        if ("string?".equals(dataType)) {
            enumVars.forEach((enumVar) -> {
                enumVar.put("isString", true);
            });
        }

        return enumVars;
    }

    /**
     * C# differs from other languages in that Enums are not _true_ objects; enums are compiled to integral types.
     * So, in C#, an enum is considers more like a user-defined primitive.
     * <p>
     * When working with enums, we can't always assume a RefModel is a nullable type (where default(YourType) == null),
     * so this post processing runs through all models to find RefModel'd enums. Then, it runs through all vars and modifies
     * those vars referencing RefModel'd enums to work the same as inlined enums rather than as objects.
     *
     * @param models processed models to be further processed for enum references
     */
    private void postProcessEnumRefs(final Map<String, ModelsMap> models) {
        Map<String, CodegenModel> enumRefs = new HashMap<>();
        for (Map.Entry<String, ModelsMap> entry : models.entrySet()) {
            CodegenModel model = ModelUtils.getModelByName(entry.getKey(), models);
            if (model.isEnum) {
                enumRefs.put(model.getClassname(), model);
            }
        }

        for (String openAPIName : models.keySet()) {
            CodegenModel model = ModelUtils.getModelByName(openAPIName, models);
            if (model != null) {
                for (CodegenProperty var : model.allVars) {
                    if (enumRefs.containsKey(var.dataType)) {
                        // Handle any enum properties referred to by $ref.
                        // This is different in C# than most other generators, because enums in C# are compiled to integral types,
                        // while enums in many other languages are true objects.
                        CodegenModel refModel = enumRefs.get(var.dataType);
                        var.allowableValues = refModel.allowableValues;
                        var.isEnum = true;

                        // We do these after updateCodegenPropertyEnum to avoid generalities that don't mesh with C#.
                        var.isPrimitiveType = true;
                    }
                }
                for (CodegenProperty var : model.vars) {
                    if (enumRefs.containsKey(var.dataType)) {
                        // Handle any enum properties referred to by $ref.
                        // This is different in C# than most other generators, because enums in C# are compiled to integral types,
                        // while enums in many other languages are true objects.
                        CodegenModel refModel = enumRefs.get(var.dataType);
                        var.allowableValues = refModel.allowableValues;
                        var.isEnum = true;

                        // We do these after updateCodegenPropertyEnum to avoid generalities that don't mesh with C#.
                        var.isPrimitiveType = true;
                    }
                }
                for (CodegenProperty var : model.readWriteVars) {
                    if (enumRefs.containsKey(var.dataType)) {
                        // Handle any enum properties referred to by $ref.
                        // This is different in C# than most other generators, because enums in C# are compiled to integral types,
                        // while enums in many other languages are true objects.
                        CodegenModel refModel = enumRefs.get(var.dataType);
                        var.allowableValues = refModel.allowableValues;
                        var.isEnum = true;

                        // We do these after updateCodegenPropertyEnum to avoid generalities that don't mesh with C#.
                        var.isPrimitiveType = true;
                    }
                }
                for (CodegenProperty var : model.readOnlyVars) {
                    if (enumRefs.containsKey(var.dataType)) {
                        // Handle any enum properties referred to by $ref.
                        // This is different in C# than most other generators, because enums in C# are compiled to integral types,
                        // while enums in many other languages are true objects.
                        CodegenModel refModel = enumRefs.get(var.dataType);
                        var.allowableValues = refModel.allowableValues;
                        var.isEnum = true;

                        // We do these after updateCodegenPropertyEnum to avoid generalities that don't mesh with C#.
                        var.isPrimitiveType = true;
                    }
                }

                /* Comment out the following as model.dataType is always the model name, eg. OuterIntegerEnum,
                 * and this will fix the integer enum via #9035.
                 * Only x-enum-byte is used in the template but it won't work due to the bug mentioned above.
                 * A better solution is to introduce isLong, isInteger, etc in the DefaultCodegen
                 * so that there is no need for each generator to post-process model enums.
                 *
                // We're looping all models here.
                if (model.isEnum) {
                    // We now need to make allowableValues.enumVars look like the context of CodegenProperty
                    Boolean isString = false;
                    Boolean isInteger = false;
                    Boolean isLong = false;
                    Boolean isByte = false;

                    if (model.dataType.startsWith("byte")) {
                        // C# Actually supports byte and short enums, swagger spec only supports byte.
                        isByte = true;
                        model.vendorExtensions.put("x-enum-byte", true);
                    } else if (model.dataType.startsWith("int32")) {
                        isInteger = true;
                        model.vendorExtensions.put("x-enum-integer", true);
                    } else if (model.dataType.startsWith("int64")) {
                        isLong = true;
                        model.vendorExtensions.put("x-enum-long", true);
                    } else {
                        // C# doesn't support non-integral enums, so we need to treat everything else as strings (e.g. to not lose precision or data integrity)
                        isString = true;
                        model.vendorExtensions.put("x-enum-string", true);
                    }

                    // Since we iterate enumVars for modelInnerEnum and enumClass templates, and CodegenModel is missing some of CodegenProperty's properties,
                    // we can take advantage of Mustache's contextual lookup to add the same "properties" to the model's enumVars scope rather than CodegenProperty's scope.
                    List<Map<String, String>> enumVars = (ArrayList<Map<String, String>>) model.allowableValues.get("enumVars");
                    List<Map<String, Object>> newEnumVars = new ArrayList<Map<String, Object>>();
                    for (Map<String, String> enumVar : enumVars) {
                        Map<String, Object> mixedVars = new HashMap<String, Object>();
                        mixedVars.putAll(enumVar);

                        mixedVars.put("isString", isString);
                        mixedVars.put("isLong", isLong);
                        mixedVars.put("isInteger", isInteger);
                        mixedVars.put("isByte", isByte);

                        newEnumVars.add(mixedVars);
                    }

                    if (!newEnumVars.isEmpty()) {
                        model.allowableValues.put("enumVars", newEnumVars);
                    }
                } */
            } else {
                LOGGER.warn("Expected to retrieve model %s by name, but no model was found. Check your -Dmodels inclusions.", openAPIName);
            }
        }
    }

    /**
     * Update codegen property's enum by adding "enumVars" (with name and value)
     *
     * @param var list of CodegenProperty
     */
    @Override
    public void updateCodegenPropertyEnum(CodegenProperty var) {
        if (var.vendorExtensions == null) {
            var.vendorExtensions = new HashMap<>();
        }

        super.updateCodegenPropertyEnum(var);

        // Because C# uses nullable primitives for datatype, and datatype is used in DefaultCodegen for determining enum-ness, guard against weirdness here.
        if (var.isEnum) {
            if ("byte".equals(var.dataFormat)) {// C# Actually supports byte and short enums.
                var.vendorExtensions.put("x-enum-byte", true);
                var.isString = false;
                var.isLong = false;
                var.isInteger = false;
            } else if ("int".equals(var.dataType) || "int32".equals(var.dataFormat)) {
                var.isInteger = true;
                var.isString = false;
                var.isLong = false;
            } else if ("int64".equals(var.dataFormat)) {
                var.isLong = true;
                var.isString = false;
                var.isInteger = false;
            } else {// C# doesn't support non-integral enums, so we need to treat everything else as strings (e.g. to not lose precision or data integrity)
                var.isString = true;
                var.isInteger = false;
                var.isLong = false;
            }
        }
    }

    /**
     * Update property if it is a C# value type
     *
     * @param models list of all models
     */
    protected void updateValueTypeProperty(Map<String, ModelsMap> models) {
        for (String openAPIName : models.keySet()) {
            CodegenModel model = ModelUtils.getModelByName(openAPIName, models);
            if (model != null) {
                for (CodegenProperty var : model.vars) {
                    var.vendorExtensions.put("x-is-value-type", isValueType(var));
                }
            }
        }
    }

    /**
     * Update property if it is a C# nullable type
     *
     * @param models list of all models
     */
    protected void updateNullableTypeProperty(Map<String, ModelsMap> models) {
        for (String openAPIName : models.keySet()) {
            CodegenModel model = ModelUtils.getModelByName(openAPIName, models);
            if (model != null) {
                for (CodegenProperty var : model.vars) {
                    if (!var.isContainer && (nullableType.contains(var.dataType) || var.isEnum)) {
                        var.vendorExtensions.put("x-csharp-value-type", true);
                    }
                }

                // https://github.com/OpenAPITools/openapi-generator/issues/12324
                // we should not need to iterate both vars and allVars
                // the collections dont have the same instance, so we have to do it again
                for (CodegenProperty var : model.allVars) {
                    if (!var.isContainer && (nullableType.contains(var.dataType) || var.isEnum)) {
                        var.vendorExtensions.put("x-csharp-value-type", true);
                    }
                }
            }
        }
    }

    @Override
    public OperationsMap postProcessOperationsWithModels(OperationsMap objs, List<ModelMap> allModels) {
        super.postProcessOperationsWithModels(objs, allModels);
        if (objs != null) {
            OperationMap operations = objs.getOperations();
            if (operations != null) {
                List<CodegenOperation> ops = operations.getOperation();
                for (CodegenOperation operation : ops) {

                    // Check return types for collection
                    if (operation.returnType != null) {
                        String typeMapping;
                        int namespaceEnd = operation.returnType.lastIndexOf(".");
                        if (namespaceEnd > 0) {
                            typeMapping = operation.returnType.substring(namespaceEnd);
                        } else {
                            typeMapping = operation.returnType;
                        }

                        if (this.collectionTypes.contains(typeMapping)) {
                            operation.isArray = true;
                            operation.returnContainer = operation.returnType;
                            if (this.returnICollection && (
                                    typeMapping.startsWith("List") ||
                                            typeMapping.startsWith("Collection"))) {
                                // NOTE: ICollection works for both List<T> and Collection<T>
                                int genericStart = typeMapping.indexOf("<");
                                if (genericStart > 0) {
                                    operation.returnType = "ICollection" + typeMapping.substring(genericStart);
                                }
                            }
                        } else {
                            operation.returnContainer = operation.returnType;
                            operation.isMap = this.mapTypes.stream().anyMatch(t -> typeMapping.startsWith(t));
                        }
                    }


                    // check if the payload is json and set x-is-json accordingly
                    if (operation.consumes != null) {
                        for (Map<String, String> consume : operation.consumes) {
                            if (consume.containsKey("mediaType")) {
                                if (isJsonMimeType(consume.get("mediaType"))) {
                                    operation.vendorExtensions.put("x-is-json", true);
                                    break;
                                }
                            }
                        }
                    }

                    if (operation.examples != null) {
                        for (Map<String, String> example : operation.examples) {
                            for (Map.Entry<String, String> entry : example.entrySet()) {
                                // Replace " with \", \r, \n with \\r, \\n
                                String val = entry.getValue().replace("\"", "\\\"")
                                        .replace("\r", "\\r")
                                        .replace("\n", "\\n");
                                entry.setValue(val);
                            }
                        }
                    }

                    if (!isSupportNullable()) {
                        for (CodegenParameter parameter : operation.allParams) {
                            CodegenModel model = null;
                            for (ModelMap modelHashMap : allModels) {
                                CodegenModel codegenModel = modelHashMap.getModel();
                                if (codegenModel.getClassname().equals(parameter.dataType)) {
                                    model = codegenModel;
                                    break;
                                }
                            }

                            if (model == null) {
                                // Primitive data types all come already marked
                                parameter.isNullable = true;
                            } else {
                                // Effectively mark enum models as enums and non-nullable
                                if (model.isEnum) {
                                    parameter.isEnum = true;
                                    parameter.allowableValues = model.allowableValues;
                                    parameter.isPrimitiveType = true;
                                    parameter.isNullable = false;
                                } else {
                                    parameter.isNullable = true;
                                }
                            }
                        }
                    } else {
                        // Effectively mark enum models as enums
                        updateCodegenParametersEnum(operation.allParams, allModels);
                    }

                    processOperation(operation);
                }
            }
        }

        return objs;
    }

    protected void processOperation(CodegenOperation operation) {
        // default noop
    }

    private void updateCodegenParametersEnum(List<CodegenParameter> parameters, List<ModelMap> allModels) {
        for (CodegenParameter parameter : parameters) {
            CodegenModel model = null;
            for (ModelMap modelHashMap : allModels) {
                CodegenModel codegenModel = modelHashMap.getModel();
                if (codegenModel.getClassname().equals(parameter.dataType)) {
                    model = codegenModel;
                    break;
                }
            }

            if (model != null) {
                // Effectively mark enum models as enums and non-nullable
                if (model.isEnum) {
                    parameter.isEnum = true;
                    parameter.allowableValues = model.allowableValues;
                    parameter.isPrimitiveType = true;
                    parameter.vendorExtensions.put("x-csharp-value-type", true);
                }
            }

            if (!parameter.isContainer && nullableType.contains(parameter.dataType)) {
                parameter.vendorExtensions.put("x-csharp-value-type", true);
            }

            if (!parameter.required && parameter.vendorExtensions.get("x-csharp-value-type") != null) { //optional
                parameter.dataType = parameter.dataType + "?";
            }
        }
    }

    @Override
    public String apiFileFolder() {
        return outputFolder + File.separator + sourceFolder + File.separator + packageName + File.separator + apiPackage();
    }

    @Override
    public String modelFileFolder() {
        return outputFolder + File.separator + sourceFolder + File.separator + packageName + File.separator + modelPackage();
    }

    @Override
    public String toModelFilename(String name) {
        // should be the same as the model name
        return toModelName(name);
    }

    @Override
    public String toOperationId(String operationId) {
        // throw exception if method name is empty (should not occur as an auto-generated method name will be used)
        if (StringUtils.isEmpty(operationId)) {
            throw new RuntimeException("Empty method name (operationId) not allowed");
        }

        // method name cannot use reserved keyword, e.g. return
        if (isReservedWord(operationId)) {
            LOGGER.warn("{} (reserved word) cannot be used as method name. Renamed to {}", operationId, camelize(sanitizeName("call_" + operationId)));
            operationId = "call_" + operationId;
        }

        // operationId starts with a number
        if (operationId.matches("^\\d.*")) {
            LOGGER.warn("{} (starting with a number) cannot be used as method name. Renamed to {}", operationId, camelize(sanitizeName("call_" + operationId)));
            operationId = "call_" + operationId;
        }

        return camelize(sanitizeName(operationId));
    }

    @Override
    public String toVarName(String name) {
        // sanitize name
        name = sanitizeName(name);

        // if it's all upper case, do nothing
        if (name.matches("^[A-Z_]*$")) {
            return name;
        }

        // camelize the variable name
        // pet_id => PetId
        name = camelize(name);

        // for reserved word or word starting with number, append _
        if (isReservedWord(name) || name.matches("^\\d.*")) {
            name = escapeReservedWord(name);
        }

        if (propertySpecialKeywords.contains(name)) {
            return camelize("property_" + name);
        }

        return name;
    }

    @Override
    public String toParamName(String name) {
        // sanitize name
        name = sanitizeName(name);

        // replace - with _ e.g. created-at => created_at
        name = name.replaceAll("-", "_");

        // if it's all upper case, do nothing
        if (name.matches("^[A-Z_]*$")) {
            return name;
        }

        // camelize(lower) the variable name
        // pet_id => petId
        name = camelize(name, LOWERCASE_FIRST_LETTER);

        // for reserved word or word starting with number, append _
        if (isReservedWord(name) || name.matches("^\\d.*")) {
            name = escapeReservedWord(name);
        }

        return name;
    }

    @Override
    public String escapeReservedWord(String name) {
        if (this.reservedWordsMappings().containsKey(name)) {
            return this.reservedWordsMappings().get(name);
        }
        return "_" + name;
    }

    /**
     * Return the example value of the property
     *
     * @param p OpenAPI property object
     * @return string presentation of the example value of the property
     */
    @Override
    public String toExampleValue(Schema p) {
        if (ModelUtils.isStringSchema(p)) {
            if (p.getExample() != null) {
                return "\"" + p.getExample().toString() + "\"";
            }
        } else if (ModelUtils.isBooleanSchema(p)) {
            if (p.getExample() != null) {
                return p.getExample().toString();
            }
        } else if (ModelUtils.isDateSchema(p)) {
            // TODO
        } else if (ModelUtils.isDateTimeSchema(p)) {
            // TODO
        } else if (ModelUtils.isNumberSchema(p)) {
            if (p.getExample() != null) {
                return p.getExample().toString();
            }
        } else if (ModelUtils.isIntegerSchema(p)) {
            if (p.getExample() != null) {
                return p.getExample().toString();
            }
        }

        return null;
    }

    /**
     * Return the default value of the property
     *
     * @param p OpenAPI property object
     * @return string presentation of the default value of the property
     */
    @Override
    public String toDefaultValue(Schema p) {
        if (ModelUtils.isBooleanSchema(p)) {
            if (p.getDefault() != null) {
                return p.getDefault().toString();
            }
        } else if (ModelUtils.isDateSchema(p)) {
            if (p.getDefault() != null) {
                return "\"" + p.getDefault().toString() + "\"";
            }
        } else if (ModelUtils.isDateTimeSchema(p)) {
            if (p.getDefault() != null) {
                return "\"" + p.getDefault().toString() + "\"";
            }
        } else if (ModelUtils.isNumberSchema(p)) {
            if (p.getDefault() != null) {
                if (ModelUtils.isFloatSchema(p)) { // float
                    return p.getDefault().toString() + "F";
                } else if (ModelUtils.isDoubleSchema(p)) { // double
                    return p.getDefault().toString() + "D";
                } else {    // decimal
                    return p.getDefault().toString() + "M";
                }
            }
        } else if (ModelUtils.isIntegerSchema(p)) {
            if (p.getDefault() != null) {
                return p.getDefault().toString();
            }
        } else if (ModelUtils.isStringSchema(p)) {
            if (p.getDefault() != null) {
                String _default = String.valueOf(p.getDefault());
                if (p.getEnum() == null) {
                    return "\"" + _default + "\"";
                } else {
                    // convert to enum var name later in postProcessModels
                    return _default;
                }
            }
        }

        return null;
    }

    @Override
    protected boolean isReservedWord(String word) {
        // NOTE: This differs from super's implementation in that C# does _not_ want case insensitive matching.
        return reservedWords.contains(word);
    }

    public String getNullableType(Schema p, String type) {
        if (languageSpecificPrimitives.contains(type)) {
            return type;
        } else {
            return null;
        }
    }

    @Override
    public String getSchemaType(Schema p) {
        String openAPIType = super.getSchemaType(p);
        String type;

        if (openAPIType == null) {
            LOGGER.error("OpenAPI Type for {} is null. Default to UNKNOWN_OPENAPI_TYPE instead.", p.getName());
            openAPIType = "UNKNOWN_OPENAPI_TYPE";
        }

        if (typeMapping.containsKey(openAPIType)) {
            type = typeMapping.get(openAPIType);
            String languageType = getNullableType(p, type);
            if (languageType != null) {
                return languageType;
            }
        } else {
            type = openAPIType;
        }

        return toModelName(type);
    }

    /**
     * Provides C# strongly typed declaration for simple arrays of some type and arrays of arrays of some type.
     *
     * @param arr The input array property
     * @return The type declaration when the type is an array of arrays.
     */
    private String getArrayTypeDeclaration(ArraySchema arr) {
        // TODO: collection type here should be fully qualified namespace to avoid model conflicts
        // This supports arrays of arrays.
        String arrayType = typeMapping.get("array");
        StringBuilder instantiationType = new StringBuilder(arrayType);
        Schema items = arr.getItems();
        String nestedType = getTypeDeclaration(items);
        // TODO: We may want to differentiate here between generics and primitive arrays.
        instantiationType.append("<").append(nestedType).append(">");
        return instantiationType.toString();
    }

    @Override
    public String toInstantiationType(Schema p) {
        if (ModelUtils.isArraySchema(p)) {
            return getArrayTypeDeclaration((ArraySchema) p);
        }
        return super.toInstantiationType(p);
    }

    @Override
    public String getTypeDeclaration(Schema p) {
        if (ModelUtils.isArraySchema(p)) {
            return getArrayTypeDeclaration((ArraySchema) p);
        } else if (ModelUtils.isMapSchema(p)) {
            // Should we also support maps of maps?
            Schema inner = getAdditionalProperties(p);
            return getSchemaType(p) + "<string, " + getTypeDeclaration(inner) + ">";
        }
        return super.getTypeDeclaration(p);
    }

    @Override
    public String toModelName(String name) {
        // We need to check if schema-mapping has a different model for this class, so we use it
        // instead of the auto-generated one.
        if (schemaMapping.containsKey(name)) {
            return schemaMapping.get(name);
        }

        // memoization and lookup in the cache
        String origName = name;
        if (schemaKeyToModelNameCache.containsKey(origName)) {
            return schemaKeyToModelNameCache.get(origName);
        }

        if (!StringUtils.isEmpty(modelNamePrefix)) {
            name = modelNamePrefix + "_" + name;
        }

        if (!StringUtils.isEmpty(modelNameSuffix)) {
            name = name + "_" + modelNameSuffix;
        }

        name = camelize(sanitizeName(name));

        // model name cannot use reserved keyword, e.g. return
        if (isReservedWord(name)) {
            LOGGER.warn("{} (reserved word) cannot be used as model name. Renamed to {}", name, camelize("model_" + name));
            name = camelize("model_" + name); // e.g. return => ModelReturn (after camelize)
        }

        // model name starts with number
        if (name.matches("^\\d.*")) {
            LOGGER.warn("{} (model name starts with number) cannot be used as model name. Renamed to {}", name,
                    camelize("model_" + name));
            name = camelize("model_" + name); // e.g. 200Response => Model200Response (after camelize)
        }

        // store in cache
        schemaKeyToModelNameCache.put(origName, name);

        // camelize the model name
        // phone_number => PhoneNumber
        return name;
    }

    @Override
    public String apiTestFileFolder() {
        return outputFolder + ".Test";
    }

    @Override
    public String modelTestFileFolder() {
        return outputFolder + ".Test";
    }

    @Override
    public String toApiTestFilename(String name) {
        return toApiName(name) + "Tests";
    }

    @Override
    public String toModelTestFilename(String name) {
        return toModelName(name) + "Tests";
    }

    public void setLicenseUrl(String licenseUrl) {
        this.licenseUrl = licenseUrl;
    }

    public void setLicenseName(String licenseName) {
        this.licenseName = licenseName;
    }

    public void setPackageName(String packageName) {
        this.packageName = packageName;
    }

    public void setPackageVersion(String packageVersion) {
        this.packageVersion = packageVersion;
    }

    public void setPackageTitle(String packageTitle) {
        this.packageTitle = packageTitle;
    }

    public void setPackageProductName(String packageProductName) {
        this.packageProductName = packageProductName;
    }

    public void setDateFormat(String dateFormat) {
        this.dateFormat = dateFormat;
    }

    public void setDateTimeFormat(String dateTimeFormat) {
        this.dateTimeFormat = dateTimeFormat;
    }

    public void setPackageDescription(String packageDescription) {
        this.packageDescription = packageDescription;
    }

    public void setPackageCompany(String packageCompany) {
        this.packageCompany = packageCompany;
    }

    public void setPackageCopyright(String packageCopyright) {
        this.packageCopyright = packageCopyright;
    }

    public void setPackageAuthors(String packageAuthors) {
        this.packageAuthors = packageAuthors;
    }

    public void setSourceFolder(String sourceFolder) {
        this.sourceFolder = sourceFolder;
    }

    public void setTestFolder(String testFolder) {
        this.testFolder = testFolder;
    }

    public String getInterfacePrefix() {
        return interfacePrefix;
    }

    public void setZeroBasedEnums(final Boolean zeroBasedEnums) {
        this.zeroBasedEnums = zeroBasedEnums;
    }

    public void setNullableReferenceTypes(final Boolean nullReferenceTypesFlag) {
        this.nullReferenceTypesFlag = nullReferenceTypesFlag;
        additionalProperties.put("nullableReferenceTypes", nullReferenceTypesFlag);
        additionalProperties.put("nrt", nullReferenceTypesFlag);

        if (nullReferenceTypesFlag) {
            additionalProperties.put("nrt?", "?");
            additionalProperties.put("nrt!", "!");
        } else {
            additionalProperties.remove("nrt?");
            additionalProperties.remove("nrt!");
        }
    }

    public boolean getNullableReferencesTypes() {
        return this.nullReferenceTypesFlag;
    }

    public void setInterfacePrefix(final String interfacePrefix) {
        this.interfacePrefix = interfacePrefix;
    }

    public void setEnumNameSuffix(final String enumNameSuffix) {
        this.enumNameSuffix = enumNameSuffix;
    }

    public void setEnumValueSuffix(final String enumValueSuffix) {
        this.enumValueSuffix = enumValueSuffix;
    }

    public boolean isSupportNullable() {
        return supportNullable;
    }

    public void setSupportNullable(final boolean supportNullable) {
        this.supportNullable = supportNullable;
    }

    @Override
    public String toEnumValue(String value, String datatype) {
        // C# only supports enums as literals for int, int?, long, long?, byte, and byte?. All else must be treated as strings.
        // Per: https://docs.microsoft.com/en-us/dotnet/csharp/language-reference/keywords/enum
        // The approved types for an enum are byte, sbyte, short, ushort, int, uint, long, or ulong.
        // but we're not supporting unsigned integral types or shorts.
        if (datatype.startsWith("int") || datatype.startsWith("uint") ||
                datatype.startsWith("long") || datatype.startsWith("ulong") ||
                datatype.startsWith("byte")) {
            return value;
        }

        return escapeText(value);
    }

    @Override
    public String toEnumVarName(String name, String datatype) {
        if (name.length() == 0) {
            return "Empty";
        }

        // for symbol, e.g. $, #
        if (getSymbolName(name) != null) {
            return camelize(getSymbolName(name));
        }

        String enumName = sanitizeName(name);

        enumName = enumName.replaceFirst("^_", "");
        enumName = enumName.replaceFirst("_$", "");

        enumName = camelize(enumName) + this.enumValueSuffix;

        if (enumName.matches("\\d.*")) { // starts with number
            return "_" + enumName;
        } else {
            return enumName;
        }
    }

    @Override
    public String toEnumName(CodegenProperty property) {
        return sanitizeName(camelize(property.name)) + this.enumNameSuffix;
    }

    public String testPackageName() {
        return this.packageName + ".Test";
    }

    @Override
    public String escapeQuotationMark(String input) {
        // remove " to avoid code injection
        return input.replace("\"", "");
    }

    @Override
    public String escapeUnsafeCharacters(String input) {
        return input.replace("*/", "*_/").replace("/*", "/_*").replace("--", "- -");
    }

    @Override
    public boolean isDataTypeString(String dataType) {
        // also treat double/decimal/float as "string" in enum so that the values (e.g. 2.8) get double-quoted
        return "String".equalsIgnoreCase(dataType) ||
                "double?".equals(dataType) || "decimal?".equals(dataType) || "float?".equals(dataType) ||
                "double".equals(dataType) || "decimal".equals(dataType) || "float".equals(dataType);
    }

    /**
     * Return true if the property being passed is a C# value type
     *
     * @param var property
     * @return true if property is a value type
     */

    protected boolean isValueType(CodegenProperty var) {
        return (valueTypes.contains(var.dataType) || var.isEnum);
    }

    @Override
    public void setParameterExampleValue(CodegenParameter p) {
        String example;

        boolean hasAllowableValues = p.allowableValues != null && !p.allowableValues.isEmpty();
        if (hasAllowableValues) {
            //support examples for inline enums
            final List<Object> values = (List<Object>) p.allowableValues.get("values");
            example = String.valueOf(values.get(0));
        } else if (p.defaultValue == null) {
            example = p.example;
        } else {
            example = p.defaultValue;
        }

        String type = p.baseType;
        if (type == null) {
            type = p.dataType;
        }

        if (p.isString) {
            if (example == null) {
                example = p.paramName + "_example";
            }
            example = "\"" + escapeText(example) + "\"";
        } else if (p.isInteger || p.isShort) {
            if (example == null) {
                example = "56";
            }
        } else if (p.isLong) {
            if (example == null) {
                example = "789";
            }
            example = StringUtils.appendIfMissingIgnoreCase(example, "L");
        } else if (p.isFloat) {
            if (example == null) {
                example = "3.4F";
            }
            example = StringUtils.appendIfMissingIgnoreCase(example, "F");
        } else if (p.isDouble) {
            if (example == null) {
                example = "1.2D";
            }
            example = StringUtils.appendIfMissingIgnoreCase(example, "D");
        } else if (p.isNumber) {
            if (example == null) {
                example = "8.14";
            }
            example = StringUtils.appendIfMissingIgnoreCase(example, "D");
        } else if (p.isBoolean) {
            if (example == null) {
                example = "true";
            }
        } else if (p.isBinary || p.isFile) {
            if (example == null) {
                example = "/path/to/file.txt";
            }
            example = "new System.IO.MemoryStream(System.IO.File.ReadAllBytes(\"" + escapeText(example) + "\"))";
        } else if (p.isByteArray) {
            if (example == null) {
                example = "BYTE_ARRAY_DATA_HERE";
            }
            example = "System.Text.Encoding.ASCII.GetBytes(\"" + escapeText(example) + "\")";
        } else if (p.isDate) {
            if (example == null) {
                example = "DateTime.Parse(\"2013-10-20\")";
            } else {
                example = "DateTime.Parse(\"" + example + "\")";
            }
        } else if (p.isDateTime) {
            if (example == null) {
                example = "DateTime.Parse(\"2013-10-20T19:20:30+01:00\")";
            } else {
                example = "DateTime.Parse(\"" + example + "\")";
            }
        } else if (p.isDecimal) {
            if (example == null) {
                example = "8.9M";
            }
            example = StringUtils.appendIfMissingIgnoreCase(example, "M");
        } else if (p.isUuid) {
            if (example == null) {
                example = "\"38400000-8cf0-11bd-b23e-10b96e4ef00d\"";
            } else {
                example = "\"" + example + "\"";
            }
        } else if (p.isUri) {
            if (example == null) {
                example = "new Uri(\"https://openapi-generator.tech\")";
            } else {
                example = "new Uri(\"" + example + "\")";
            }
        } else if (hasAllowableValues) {
            //parameter is enum defined as a schema component
            example = "(" + type + ") \"" + example + "\"";
        } else if (!languageSpecificPrimitives.contains(type)) {
            // type is a model class, e.g. User
            example = "new " + type + "()";
        }

        if (example == null) {
            example = "null";
        } else if (Boolean.TRUE.equals(p.isArray)) {
            if (p.items.defaultValue != null) {
                String innerExample;
                if ("String".equals(p.items.dataType)) {
                    innerExample = "\"" + p.items.defaultValue + "\"";
                } else {
                    innerExample = p.items.defaultValue;
                }
                example = "new List<" + p.items.dataType + ">({" + innerExample + "})";
            } else {
                example = "new List<" + p.items.dataType + ">()";
            }
        } else if (Boolean.TRUE.equals(p.isModel)) {
            example = "new " + p.dataType + "()";
        } else if (Boolean.TRUE.equals(p.isMap)) {
            if (p.items != null) {
                example = "new Dictionary<String, " + p.items.dataType + ">";
            } else {
                // default to String if item is not defined
                example = "new Dictionary<String, String>";
            }
        }

        p.example = example;
    }

    @Override
    public void postProcessParameter(CodegenParameter parameter) {
        super.postProcessParameter(parameter);

        // TODO: instead of appending the ?
        // use isNullable, OptionalParameterLambda, or RequiredParameterLambda
        if (!parameter.required && (nullReferenceTypesFlag || nullableType.contains(parameter.dataType))) {
            parameter.dataType = parameter.dataType.endsWith("?")
                    ? parameter.dataType
                    : parameter.dataType + "?";
        }
    }

    @Override
    public void postProcessFile(File file, String fileType) {
        if (file == null) {
            return;
        }

        String csharpPostProcessFile = System.getenv("CSHARP_POST_PROCESS_FILE");
        if (StringUtils.isEmpty(csharpPostProcessFile)) {
            return; // skip if CSHARP_POST_PROCESS_FILE env variable is not defined
        }

        // only process files with .cs extension
        if ("cs".equals(FilenameUtils.getExtension(file.toString()))) {
            String command = csharpPostProcessFile + " " + file;
            try {
                Process p = Runtime.getRuntime().exec(command);
                int exitValue = p.waitFor();
                if (exitValue != 0) {
                    LOGGER.error("Error running the command ({}). Exit code: {}", command, exitValue);
                } else {
                    LOGGER.info("Successfully executed: {}", command);
                }
            } catch (InterruptedException | IOException e) {
                LOGGER.error("Error running the command ({}). Exception: {}", command, e.getMessage());
                // Restore interrupted state
                Thread.currentThread().interrupt();
            }
        }
    }

    @Override
    public GeneratorLanguage generatorLanguage() {
        return GeneratorLanguage.C_SHARP;
    }

    @Override
    public String toRegularExpression(String pattern) {
        return addRegularExpressionDelimiter(pattern);
    }

    @Override
    public String addRegularExpressionDelimiter(String pattern) {
        if (StringUtils.isEmpty(pattern)) {
            return pattern;
        }

        if (!pattern.matches("^/.*")) {
            return "/" + pattern + "/";
        }

        return pattern;
    }

}<|MERGE_RESOLUTION|>--- conflicted
+++ resolved
@@ -490,8 +490,6 @@
 
     @Override
     public ModelsMap postProcessModels(ModelsMap objs) {
-<<<<<<< HEAD
-=======
         for (ModelMap mo : objs.getModels()) {
             CodegenModel cm = mo.getModel();
             for (CodegenProperty var : cm.vars) {
@@ -515,7 +513,6 @@
                 }
             }
         }
->>>>>>> e4bf068a
         // process enum in models
         return postProcessModelsEnum(objs);
     }
@@ -587,12 +584,6 @@
             property.isContainer = composedProperty.isContainer;
         }
 
-<<<<<<< HEAD
-        if (property.name.equalsIgnoreCase(model.classname) ||
-                    reservedWords().contains(property.name) ||
-                    reservedWords().contains(camelize(sanitizeName(property.name), true))) {
-            property.name = property.name + "Property";
-=======
         // fix incorrect data types for maps of maps
         if (property.datatypeWithEnum.endsWith(", List>") && property.items != null) {
             property.datatypeWithEnum = property.datatypeWithEnum.replace(", List>", ", " + property.items.datatypeWithEnum + ">");
@@ -633,7 +624,6 @@
             if (allOf != null) {
                 allOf.removeIf(p -> p.dataType.equals(cm.classname));
             }
->>>>>>> e4bf068a
         }
     }
 
