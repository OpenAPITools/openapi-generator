/*
 * Copyright 2018 OpenAPI-Generator Contributors (https://openapi-generator.tech)
 * Copyright 2018 SmartBear Software
 *
 * Licensed under the Apache License, Version 2.0 (the "License");
 * you may not use this file except in compliance with the License.
 * You may obtain a copy of the License at
 *
 *     https://www.apache.org/licenses/LICENSE-2.0
 *
 * Unless required by applicable law or agreed to in writing, software
 * distributed under the License is distributed on an "AS IS" BASIS,
 * WITHOUT WARRANTIES OR CONDITIONS OF ANY KIND, either express or implied.
 * See the License for the specific language governing permissions and
 * limitations under the License.
 */

package org.openapitools.codegen.languages;

import com.google.common.collect.ImmutableMap;
import com.samskivert.mustache.Mustache.Lambda;

import io.swagger.v3.core.util.Json;
import io.swagger.v3.oas.models.media.ArraySchema;
import io.swagger.v3.oas.models.media.Schema;
import org.apache.commons.io.FilenameUtils;
import org.apache.commons.lang3.StringUtils;
import org.openapitools.codegen.*;
import org.openapitools.codegen.templating.mustache.*;
import org.openapitools.codegen.utils.ModelUtils;
import org.slf4j.Logger;
import org.slf4j.LoggerFactory;

import java.io.File;
import java.io.IOException;
import java.util.*;

import static org.openapitools.codegen.utils.StringUtils.camelize;

public abstract class AbstractCSharpCodegen extends DefaultCodegen implements CodegenConfig {

    protected boolean optionalAssemblyInfoFlag = true;
    protected boolean optionalEmitDefaultValuesFlag = false;
    protected boolean conditionalSerialization = false;
    protected boolean optionalProjectFileFlag = true;
    protected boolean optionalMethodArgumentFlag = true;
    protected boolean useDateTimeOffsetFlag = false;
    protected boolean useCollection = false;
    protected boolean returnICollection = false;
    protected boolean netCoreProjectFileFlag = false;
    protected boolean nullReferenceTypesFlag = false;

    protected String modelPropertyNaming = CodegenConstants.MODEL_PROPERTY_NAMING_TYPE.PascalCase.name();

    protected String licenseUrl = "http://localhost";
    protected String licenseName = "NoLicense";

    protected String packageVersion = "1.0.0";
    protected String packageName = "Org.OpenAPITools";
    protected String packageTitle = "OpenAPI Library";
    protected String packageProductName = "OpenAPILibrary";
    protected String packageDescription = "A library generated from a OpenAPI doc";
    protected String packageCompany = "OpenAPI";
    protected String packageCopyright = "No Copyright";
    protected String packageAuthors = "OpenAPI";

    protected String interfacePrefix = "I";
    protected String enumNameSuffix = "Enum";
    protected String enumValueSuffix = "Enum";

    protected String sourceFolder = "src";

    // TODO: Add option for test folder output location. Nice to allow e.g. ./test instead of ./src.
    //       This would require updating relative paths (e.g. path to main project file in test project file)
    protected String testFolder = sourceFolder;

    protected Set<String> collectionTypes;
    protected Set<String> mapTypes;

    // true if support nullable type
    protected boolean supportNullable = Boolean.FALSE;

    // nullable type
    protected Set<String> nullableType = new HashSet<>();

    protected Set<String> valueTypes = new HashSet<>();

    private final Logger LOGGER = LoggerFactory.getLogger(AbstractCSharpCodegen.class);

    // special property keywords not allowed as these are the function names in the model files
    protected Set<String> propertySpecialKeywords = new HashSet<>(Arrays.asList("ToString", "ToJson", "GetHashCode", "Equals", "ShouldSerializeToString"));

    // A cache to efficiently lookup schema `toModelName()` based on the schema Key
    private Map<String, String> schemaKeyToModelNameCache = new HashMap<>();

    public AbstractCSharpCodegen() {
        super();

        supportsInheritance = true;

        // C# does not use import mapping
        importMapping.clear();

        outputFolder = "generated-code" + File.separator + this.getName();
        embeddedTemplateDir = templateDir = this.getName();

        collectionTypes = new HashSet<>(
                Arrays.asList(
                        "IList", "List",
                        "ICollection", "Collection",
                        "IEnumerable")
        );

        mapTypes = new HashSet<>(
                Arrays.asList("IDictionary")
        );

        // NOTE: C# uses camel cased reserved words, while models are title cased. We don't want lowercase comparisons.
        reservedWords.addAll(
                Arrays.asList(
                        // set "client" as a reserved word to avoid conflicts with Org.OpenAPITools.Client
                        // this is a workaround and can be removed if c# api client is updated to use
                        // fully qualified name
                        "Client", "client", "parameter", "Configuration", "Version",
                        // local variable names in API methods (endpoints)
                        "localVarPath", "localVarPathParams", "localVarQueryParams", "localVarHeaderParams",
                        "localVarFormParams", "localVarFileParams", "localVarStatusCode", "localVarResponse",
                        "localVarPostBody", "localVarHttpHeaderAccepts", "localVarHttpHeaderAccept",
                        "localVarHttpContentTypes", "localVarHttpContentType",
                        "localVarStatusCode",
                        // C# reserved words
                        "abstract", "as", "base", "bool", "break", "byte", "case", "catch", "char", "checked",
                        "class", "const", "continue", "decimal", "default", "delegate", "do", "double", "else",
                        "enum", "event", "explicit", "extern", "false", "finally", "fixed", "float", "for",
                        "foreach", "goto", "if", "implicit", "in", "int", "interface", "internal", "is", "lock",
                        "long", "namespace", "new", "null", "object", "operator", "out", "override", "params",
                        "private", "protected", "public", "readonly", "ref", "return", "sbyte", "sealed",
                        "short", "sizeof", "stackalloc", "static", "string", "struct", "switch", "this", "throw",
                        "true", "try", "typeof", "uint", "ulong", "unchecked", "unsafe", "ushort", "using",
                        "virtual", "void", "volatile", "while")
        );

        // TODO: Either include fully qualified names here or handle in DefaultCodegen via lastIndexOf(".") search
        languageSpecificPrimitives = new HashSet<>(
                Arrays.asList(
                        "String",
                        "string",
                        "bool?",
                        "bool",
                        "double?",
                        "double",
                        "decimal?",
                        "decimal",
                        "int?",
                        "int",
                        "long?",
                        "long",
                        "float?",
                        "float",
                        "byte[]",
                        "ICollection",
                        "Collection",
                        "List",
                        "Dictionary",
                        "DateTime?",
                        "DateTime",
                        "DateTimeOffset?",
                        "DateTimeOffset",
                        "Boolean",
                        "Double",
                        "Decimal",
                        "Int32",
                        "Int64",
                        "Float",
                        "Guid?",
                        "Guid",
                        "System.IO.Stream", // not really a primitive, we include it to avoid model import
                        "Object")
        );

        instantiationTypes.put("array", "List");
        instantiationTypes.put("list", "List");
        instantiationTypes.put("map", "Dictionary");


        // Nullable types here assume C# 2 support is not part of base
        typeMapping = new HashMap<>();
        typeMapping.put("string", "string");
        typeMapping.put("binary", "byte[]");
        typeMapping.put("ByteArray", "byte[]");
        typeMapping.put("boolean", "bool?");
        typeMapping.put("integer", "int?");
        typeMapping.put("float", "float?");
        typeMapping.put("long", "long?");
        typeMapping.put("double", "double?");
        typeMapping.put("number", "decimal?");
        typeMapping.put("BigDecimal", "decimal?");
        typeMapping.put("DateTime", "DateTime?");
        typeMapping.put("date", "DateTime?");
        typeMapping.put("file", "System.IO.Stream");
        typeMapping.put("array", "List");
        typeMapping.put("list", "List");
        typeMapping.put("map", "Dictionary");
        typeMapping.put("object", "Object");
        typeMapping.put("UUID", "Guid?");
        typeMapping.put("URI", "string");
        typeMapping.put("AnyType", "Object");

        // nullable type
        nullableType = new HashSet<>(
                Arrays.asList("decimal", "bool", "int", "float", "long", "double", "DateTime", "DateTimeOffset", "Guid")
        );
        // value Types
        valueTypes = new HashSet<>(
                Arrays.asList("decimal", "bool", "int", "float", "long", "double")
        );

        this.setSortParamsByRequiredFlag(true);

        // do it only on newer libraries to avoid breaking changes
        // this.setSortModelPropertiesByRequiredFlag(true);
    }

    public void setReturnICollection(boolean returnICollection) {
        this.returnICollection = returnICollection;
    }

    public void setUseCollection(boolean useCollection) {
        this.useCollection = useCollection;
        if (useCollection) {
            typeMapping.put("array", "Collection");
            typeMapping.put("list", "Collection");

            instantiationTypes.put("array", "Collection");
            instantiationTypes.put("list", "Collection");
        }
    }

    public void setOptionalMethodArgumentFlag(boolean flag) {
        this.optionalMethodArgumentFlag = flag;
    }

    public void setNetCoreProjectFileFlag(boolean flag) {
        this.netCoreProjectFileFlag = flag;
    }

    public void useDateTimeOffset(boolean flag) {
        this.useDateTimeOffsetFlag = flag;
        if (flag) {
            typeMapping.put("DateTime", "DateTimeOffset");
        } else {
            typeMapping.put("DateTime", "DateTime");
        }
    }


    @Override
    public void processOpts() {
        super.processOpts();

        if (StringUtils.isEmpty(System.getenv("CSHARP_POST_PROCESS_FILE"))) {
            LOGGER.info("Environment variable CSHARP_POST_PROCESS_FILE not defined so the C# code may not be properly formatted by uncrustify (0.66 or later) or other code formatter. To define it, try `export CSHARP_POST_PROCESS_FILE=\"/usr/local/bin/uncrustify --no-backup\" && export UNCRUSTIFY_CONFIG=/path/to/uncrustify-rules.cfg` (Linux/Mac). Note: replace /path/to with the location of uncrustify-rules.cfg");
            LOGGER.info("NOTE: To enable file post-processing, 'enablePostProcessFile' must be set to `true` (--enable-post-process-file for CLI).");
        }

        // License info
        if (additionalProperties.containsKey(CodegenConstants.LICENSE_URL)) {
            setLicenseUrl((String) additionalProperties.get(CodegenConstants.LICENSE_URL));
        } else {
            additionalProperties.put(CodegenConstants.LICENSE_URL, this.licenseUrl);
        }

        if (additionalProperties.containsKey(CodegenConstants.LICENSE_NAME)) {
            setLicenseName((String) additionalProperties.get(CodegenConstants.LICENSE_NAME));
        } else {
            additionalProperties.put(CodegenConstants.LICENSE_NAME, this.licenseName);
        }

        // {{packageVersion}}
        if (additionalProperties.containsKey(CodegenConstants.PACKAGE_VERSION)) {
            setPackageVersion((String) additionalProperties.get(CodegenConstants.PACKAGE_VERSION));
        } else {
            additionalProperties.put(CodegenConstants.PACKAGE_VERSION, packageVersion);
        }

        // {{sourceFolder}}
        if (additionalProperties.containsKey(CodegenConstants.SOURCE_FOLDER)) {
            setSourceFolder((String) additionalProperties.get(CodegenConstants.SOURCE_FOLDER));
            
            // TODO: Move to its own option when a parameter for 'testFolder' is added.
            setTestFolder((String) additionalProperties.get(CodegenConstants.SOURCE_FOLDER));
        } else {
            additionalProperties.put(CodegenConstants.SOURCE_FOLDER, this.sourceFolder);
        }

        // {{packageName}}
        if (additionalProperties.containsKey(CodegenConstants.PACKAGE_NAME)) {
            setPackageName((String) additionalProperties.get(CodegenConstants.PACKAGE_NAME));
        } else {
            additionalProperties.put(CodegenConstants.PACKAGE_NAME, packageName);
        }

        if (additionalProperties.containsKey(CodegenConstants.INVOKER_PACKAGE)) {
            LOGGER.warn(String.format(Locale.ROOT, "%s is not used by C# generators. Please use %s",
                    CodegenConstants.INVOKER_PACKAGE, CodegenConstants.PACKAGE_NAME));
        }

        // {{packageTitle}}
        if (additionalProperties.containsKey(CodegenConstants.PACKAGE_TITLE)) {
            setPackageTitle((String) additionalProperties.get(CodegenConstants.PACKAGE_TITLE));
        } else {
            additionalProperties.put(CodegenConstants.PACKAGE_TITLE, packageTitle);
        }

        // {{packageProductName}}
        if (additionalProperties.containsKey(CodegenConstants.PACKAGE_PRODUCTNAME)) {
            setPackageProductName((String) additionalProperties.get(CodegenConstants.PACKAGE_PRODUCTNAME));
        } else {
            additionalProperties.put(CodegenConstants.PACKAGE_PRODUCTNAME, packageProductName);
        }

        // {{packageDescription}}
        if (additionalProperties.containsKey(CodegenConstants.PACKAGE_DESCRIPTION)) {
            setPackageDescription((String) additionalProperties.get(CodegenConstants.PACKAGE_DESCRIPTION));
        } else {
            additionalProperties.put(CodegenConstants.PACKAGE_DESCRIPTION, packageDescription);
        }

        // {{packageCompany}}
        if (additionalProperties.containsKey(CodegenConstants.PACKAGE_COMPANY)) {
            setPackageCompany((String) additionalProperties.get(CodegenConstants.PACKAGE_COMPANY));
        } else {
            additionalProperties.put(CodegenConstants.PACKAGE_COMPANY, packageCompany);
        }

        // {{packageCopyright}}
        if (additionalProperties.containsKey(CodegenConstants.PACKAGE_COPYRIGHT)) {
            setPackageCopyright((String) additionalProperties.get(CodegenConstants.PACKAGE_COPYRIGHT));
        } else {
            additionalProperties.put(CodegenConstants.PACKAGE_COPYRIGHT, packageCopyright);
        }

        // {{packageAuthors}}
        if (additionalProperties.containsKey(CodegenConstants.PACKAGE_AUTHORS)) {
            setPackageAuthors((String) additionalProperties.get(CodegenConstants.PACKAGE_AUTHORS));
        } else {
            additionalProperties.put(CodegenConstants.PACKAGE_AUTHORS, packageAuthors);
        }

        // {{useDateTimeOffset}}
        if (additionalProperties.containsKey(CodegenConstants.USE_DATETIME_OFFSET)) {
            useDateTimeOffset(convertPropertyToBooleanAndWriteBack(CodegenConstants.USE_DATETIME_OFFSET));
        } else {
            additionalProperties.put(CodegenConstants.USE_DATETIME_OFFSET, useDateTimeOffsetFlag);
        }

        if (additionalProperties.containsKey(CodegenConstants.USE_COLLECTION)) {
            setUseCollection(convertPropertyToBooleanAndWriteBack(CodegenConstants.USE_COLLECTION));
        } else {
            additionalProperties.put(CodegenConstants.USE_COLLECTION, useCollection);
        }

        if (additionalProperties.containsKey(CodegenConstants.RETURN_ICOLLECTION)) {
            setReturnICollection(convertPropertyToBooleanAndWriteBack(CodegenConstants.RETURN_ICOLLECTION));
        } else {
            additionalProperties.put(CodegenConstants.RETURN_ICOLLECTION, returnICollection);
        }

        if (additionalProperties.containsKey(CodegenConstants.NETCORE_PROJECT_FILE)) {
            setNetCoreProjectFileFlag(convertPropertyToBooleanAndWriteBack(CodegenConstants.NETCORE_PROJECT_FILE));
        } else {
            additionalProperties.put(CodegenConstants.NETCORE_PROJECT_FILE, netCoreProjectFileFlag);
        }

        if (additionalProperties.containsKey(CodegenConstants.NULLABLE_REFERENCE_TYPES)) {
            setNullableReferenceTypes(convertPropertyToBooleanAndWriteBack(CodegenConstants.NULLABLE_REFERENCE_TYPES));
        }

        if (additionalProperties.containsKey(CodegenConstants.INTERFACE_PREFIX)) {
            String useInterfacePrefix = additionalProperties.get(CodegenConstants.INTERFACE_PREFIX).toString();
            if ("false".equals(useInterfacePrefix.toLowerCase(Locale.ROOT))) {
                setInterfacePrefix("");
            } else if (!"true".equals(useInterfacePrefix.toLowerCase(Locale.ROOT))) {
                // NOTE: if user passes "true" explicitly, we use the default I- prefix. The other supported case here is a custom prefix.
                setInterfacePrefix(sanitizeName(useInterfacePrefix));
            }
        }

        if (additionalProperties().containsKey(CodegenConstants.ENUM_NAME_SUFFIX)) {
            setEnumNameSuffix(additionalProperties.get(CodegenConstants.ENUM_NAME_SUFFIX).toString());
        }

        if (additionalProperties().containsKey(CodegenConstants.ENUM_VALUE_SUFFIX)) {
            setEnumValueSuffix(additionalProperties.get(CodegenConstants.ENUM_VALUE_SUFFIX).toString());
        }

        // This either updates additionalProperties with the above fixes, or sets the default if the option was not specified.
        additionalProperties.put(CodegenConstants.INTERFACE_PREFIX, interfacePrefix);
    }

    @Override
    protected ImmutableMap.Builder<String, Lambda> addMustacheLambdas() {
        return super.addMustacheLambdas()
                .put("camelcase_param", new CamelCaseLambda().generator(this).escapeAsParamName(true))
                .put("required", new RequiredParameterLambda().generator(this))
                .put("optional", new OptionalParameterLambda().generator(this));
    }

    @Override
    public void postProcessModelProperty(CodegenModel model, CodegenProperty property) {
        super.postProcessModelProperty(model, property);

        // if (property.required || !property.isNullable){
        //     property.required = true;
        //     property.isNullable = false;
        // } else{
        //     property.required = false;
        //     property.isNullable = true;
        // }
    }

    @Override
    public Map<String, Object> postProcessModels(Map<String, Object> objs) {
        List<Object> models = (List<Object>) objs.get("models");
        for (Object _mo : models) {
            Map<String, Object> mo = (Map<String, Object>) _mo;
            CodegenModel cm = (CodegenModel) mo.get("model");
            for (CodegenProperty var : cm.vars) {
                // check to see if model name is same as the property name
                // which will result in compilation error
                // if found, prepend with _ to workaround the limitation
                if (var.name.equalsIgnoreCase(cm.classname)) {
                    var.name = "_" + var.name;
                }
            }
        }
        // process enum in models
        return postProcessModelsEnum(objs);
    }

    /**
     * Invoked by {@link DefaultGenerator} after all models have been post-processed, allowing for a last pass of codegen-specific model cleanup.
     *
     * @param objs Current state of codegen object model.
     * @return An in-place modified state of the codegen object model.
     */
    @Override
    public Map<String, Object> postProcessAllModels(Map<String, Object> objs) {
        final Map<String, Object> processed = super.postProcessAllModels(objs);
        postProcessEnumRefs(processed);
        updateValueTypeProperty(processed);
        updateNullableTypeProperty(processed);
        return processed;
    }

    @Override
    protected List<Map<String, Object>> buildEnumVars(List<Object> values, String dataType) {
        List<Map<String, Object>> enumVars = super.buildEnumVars(values, dataType);

        // this is needed for enumRefs like OuterEnum marked as nullable and also have string values
        // keep isString true so that the index will be used as the enum value instead of a string
        // this is inline with C# enums with string values
        if ("string?".equals(dataType)){
            enumVars.forEach((enumVar) -> {
                enumVar.put("isString", true);
            }); 
        }

        return enumVars;
    }

    /**
     * C# differs from other languages in that Enums are not _true_ objects; enums are compiled to integral types.
     * So, in C#, an enum is considers more like a user-defined primitive.
     * <p>
     * When working with enums, we can't always assume a RefModel is a nullable type (where default(YourType) == null),
     * so this post processing runs through all models to find RefModel'd enums. Then, it runs through all vars and modifies
     * those vars referencing RefModel'd enums to work the same as inlined enums rather than as objects.
     *
     * @param models processed models to be further processed for enum references
     */
    @SuppressWarnings("unchecked")
    private void postProcessEnumRefs(final Map<String, Object> models) {
        Map<String, CodegenModel> enumRefs = new HashMap<>();
        for (Map.Entry<String, Object> entry : models.entrySet()) {
            CodegenModel model = ModelUtils.getModelByName(entry.getKey(), models);
            if (model.isEnum) {
                enumRefs.put(entry.getKey(), model);
            }
        }

        for (Map.Entry<String, Object> entry : models.entrySet()) {
            String openAPIName = entry.getKey();
            CodegenModel model = ModelUtils.getModelByName(openAPIName, models);
            if (model != null) {
                for (CodegenProperty var : model.allVars) {
                    if (enumRefs.containsKey(var.dataType)) {
                        // Handle any enum properties referred to by $ref.
                        // This is different in C# than most other generators, because enums in C# are compiled to integral types,
                        // while enums in many other languages are true objects.
                        CodegenModel refModel = enumRefs.get(var.dataType);
                        var.allowableValues = refModel.allowableValues;
                        var.isEnum = true;

                        // We do these after updateCodegenPropertyEnum to avoid generalities that don't mesh with C#.
                        var.isPrimitiveType = true;
                    }
                }
                for (CodegenProperty var : model.vars) {
                    if (enumRefs.containsKey(var.dataType)) {
                        // Handle any enum properties referred to by $ref.
                        // This is different in C# than most other generators, because enums in C# are compiled to integral types,
                        // while enums in many other languages are true objects.
                        CodegenModel refModel = enumRefs.get(var.dataType);
                        var.allowableValues = refModel.allowableValues;
                        var.isEnum = true;

                        // We do these after updateCodegenPropertyEnum to avoid generalities that don't mesh with C#.
                        var.isPrimitiveType = true;
                    }
                }
                for (CodegenProperty var : model.readWriteVars) {
                    if (enumRefs.containsKey(var.dataType)) {
                        // Handle any enum properties referred to by $ref.
                        // This is different in C# than most other generators, because enums in C# are compiled to integral types,
                        // while enums in many other languages are true objects.
                        CodegenModel refModel = enumRefs.get(var.dataType);
                        var.allowableValues = refModel.allowableValues;
                        var.isEnum = true;

                        // We do these after updateCodegenPropertyEnum to avoid generalities that don't mesh with C#.
                        var.isPrimitiveType = true;
                    }
                }
                for (CodegenProperty var : model.readOnlyVars) {
                    if (enumRefs.containsKey(var.dataType)) {
                        // Handle any enum properties referred to by $ref.
                        // This is different in C# than most other generators, because enums in C# are compiled to integral types,
                        // while enums in many other languages are true objects.
                        CodegenModel refModel = enumRefs.get(var.dataType);
                        var.allowableValues = refModel.allowableValues;
                        var.isEnum = true;

                        // We do these after updateCodegenPropertyEnum to avoid generalities that don't mesh with C#.
                        var.isPrimitiveType = true;
                    }
                }

                /* Comment out the following as model.dataType is always the model name, eg. OuterIntegerEnum,
                 * and this will fix the integer enum via #9035.
                 * Only x-enum-byte is used in the template but it won't work due to the bug mentioned above.
                 * A better solution is to introduce isLong, isInteger, etc in the DefaultCodegen
                 * so that there is no need for each generator to post-process model enums.
                 *
                // We're looping all models here.
                if (model.isEnum) {
                    // We now need to make allowableValues.enumVars look like the context of CodegenProperty
                    Boolean isString = false;
                    Boolean isInteger = false;
                    Boolean isLong = false;
                    Boolean isByte = false;

                    if (model.dataType.startsWith("byte")) {
                        // C# Actually supports byte and short enums, swagger spec only supports byte.
                        isByte = true;
                        model.vendorExtensions.put("x-enum-byte", true);
                    } else if (model.dataType.startsWith("int32")) {
                        isInteger = true;
                        model.vendorExtensions.put("x-enum-integer", true);
                    } else if (model.dataType.startsWith("int64")) {
                        isLong = true;
                        model.vendorExtensions.put("x-enum-long", true);
                    } else {
                        // C# doesn't support non-integral enums, so we need to treat everything else as strings (e.g. to not lose precision or data integrity)
                        isString = true;
                        model.vendorExtensions.put("x-enum-string", true);
                    }

                    // Since we iterate enumVars for modelInnerEnum and enumClass templates, and CodegenModel is missing some of CodegenProperty's properties,
                    // we can take advantage of Mustache's contextual lookup to add the same "properties" to the model's enumVars scope rather than CodegenProperty's scope.
                    List<Map<String, String>> enumVars = (ArrayList<Map<String, String>>) model.allowableValues.get("enumVars");
                    List<Map<String, Object>> newEnumVars = new ArrayList<Map<String, Object>>();
                    for (Map<String, String> enumVar : enumVars) {
                        Map<String, Object> mixedVars = new HashMap<String, Object>();
                        mixedVars.putAll(enumVar);

                        mixedVars.put("isString", isString);
                        mixedVars.put("isLong", isLong);
                        mixedVars.put("isInteger", isInteger);
                        mixedVars.put("isByte", isByte);

                        newEnumVars.add(mixedVars);
                    }

                    if (!newEnumVars.isEmpty()) {
                        model.allowableValues.put("enumVars", newEnumVars);
                    }
                } */
            } else {
                LOGGER.warn("Expected to retrieve model %s by name, but no model was found. Check your -Dmodels inclusions.", openAPIName);
            }
        }
    }

    /**
     * Update codegen property's enum by adding "enumVars" (with name and value)
     *
     * @param var list of CodegenProperty
     */
    @Override
    public void updateCodegenPropertyEnum(CodegenProperty var) {
        if (var.vendorExtensions == null) {
            var.vendorExtensions = new HashMap<>();
        }

        super.updateCodegenPropertyEnum(var);

        // Because C# uses nullable primitives for datatype, and datatype is used in DefaultCodegen for determining enum-ness, guard against weirdness here.
        if (var.isEnum) {
            if ("byte".equals(var.dataFormat)) {// C# Actually supports byte and short enums.
                var.vendorExtensions.put("x-enum-byte", true);
                var.isString = false;
                var.isLong = false;
                var.isInteger = false;
            } else if ("int".equals(var.dataType) || "int32".equals(var.dataFormat)) {
                var.isInteger = true;
                var.isString = false;
                var.isLong = false;
            } else if ("int64".equals(var.dataFormat)) {
                var.isLong = true;
                var.isString = false;
                var.isInteger = false;
            } else {// C# doesn't support non-integral enums, so we need to treat everything else as strings (e.g. to not lose precision or data integrity)
                var.isString = true;
                var.isInteger = false;
                var.isLong = false;
            }
        }
    }

    /**
     * Update property if it is a C# value type
     *
     * @param models list of all models
     */
    protected void updateValueTypeProperty(Map<String, Object> models) {
        for (Map.Entry<String, Object> entry : models.entrySet()) {
            String openAPIName = entry.getKey();
            CodegenModel model = ModelUtils.getModelByName(openAPIName, models);
            if (model != null) {
                for (CodegenProperty var : model.vars) {
                    var.vendorExtensions.put("x-is-value-type", isValueType(var));
                }
            }
        }
    }

    /**
     * Update property if it is a C# nullable type
     *
     * @param models list of all models
     */
    protected void updateNullableTypeProperty(Map<String, Object> models) {
        for (Map.Entry<String, Object> entry : models.entrySet()) {
            String openAPIName = entry.getKey();
            CodegenModel model = ModelUtils.getModelByName(openAPIName, models);
            if (model != null) {
                for (CodegenProperty var : model.vars) {
                    if (!var.isContainer && (nullableType.contains(var.dataType) || var.isEnum)) {
                        var.vendorExtensions.put("x-csharp-value-type", true);
                    }
                }
            }
        }
    }

    @Override
    public Map<String, Object> postProcessOperationsWithModels(Map<String, Object> objs, List<Object> allModels) {
        super.postProcessOperationsWithModels(objs, allModels);
        if (objs != null) {
            Map<String, Object> operations = (Map<String, Object>) objs.get("operations");
            if (operations != null) {
                List<CodegenOperation> ops = (List<CodegenOperation>) operations.get("operation");
                for (CodegenOperation operation : ops) {

                    // Check return types for collection
                    if (operation.returnType != null) {
                        String typeMapping;
                        int namespaceEnd = operation.returnType.lastIndexOf(".");
                        if (namespaceEnd > 0) {
                            typeMapping = operation.returnType.substring(namespaceEnd);
                        } else {
                            typeMapping = operation.returnType;
                        }

                        if (this.collectionTypes.contains(typeMapping)) {
                            operation.isArray = true;
                            operation.returnContainer = operation.returnType;
                            if (this.returnICollection && (
                                    typeMapping.startsWith("List") ||
                                            typeMapping.startsWith("Collection"))) {
                                // NOTE: ICollection works for both List<T> and Collection<T>
                                int genericStart = typeMapping.indexOf("<");
                                if (genericStart > 0) {
                                    operation.returnType = "ICollection" + typeMapping.substring(genericStart);
                                }
                            }
                        } else {
                            operation.returnContainer = operation.returnType;
                            operation.isMap = this.mapTypes.contains(typeMapping);
                        }
                    }


                    // check if the payload is json and set x-is-json accordingly
                    if (operation.consumes != null) {
                        for (Map<String, String> consume : operation.consumes) {
                            if (consume.containsKey("mediaType")) {
                                if (isJsonMimeType(consume.get("mediaType"))) {
                                    operation.vendorExtensions.put("x-is-json", true);
                                    break;
                                }
                            }
                        }
                    }

                    if (operation.examples != null) {
                        for (Map<String, String> example : operation.examples) {
                            for (Map.Entry<String, String> entry : example.entrySet()) {
                                // Replace " with \", \r, \n with \\r, \\n
                                String val = entry.getValue().replace("\"", "\\\"")
                                        .replace("\r", "\\r")
                                        .replace("\n", "\\n");
                                entry.setValue(val);
                            }
                        }
                    }

                    if (!isSupportNullable()) {
                        for (CodegenParameter parameter : operation.allParams) {
                            CodegenModel model = null;
                            for (Object modelHashMap : allModels) {
                                CodegenModel codegenModel = ((HashMap<String, CodegenModel>) modelHashMap).get("model");
                                if (codegenModel.getClassname().equals(parameter.dataType)) {
                                    model = codegenModel;
                                    break;
                                }
                            }

                            if (model == null) {
                                // Primitive data types all come already marked
                                parameter.isNullable = true;
                            } else {
                                // Effectively mark enum models as enums and non-nullable
                                if (model.isEnum) {
                                    parameter.isEnum = true;
                                    parameter.allowableValues = model.allowableValues;
                                    parameter.isPrimitiveType = true;
                                    parameter.isNullable = false;
                                } else {
                                    parameter.isNullable = true;
                                }
                            }
                        }
                    } else {
                        // Effectively mark enum models as enums
                        updateCodegenParametersEnum(operation.allParams, allModels);
                    }

                    processOperation(operation);
                }
            }
        }

        return objs;
    }

    protected void processOperation(CodegenOperation operation) {
        // default noop
    }

    private void updateCodegenParametersEnum(List<CodegenParameter> parameters, List<Object> allModels) {
        for (CodegenParameter parameter : parameters) {
            CodegenModel model = null;
            for (Object modelHashMap : allModels) {
                CodegenModel codegenModel = ((HashMap<String, CodegenModel>) modelHashMap).get("model");
                if (codegenModel.getClassname().equals(parameter.dataType)) {
                    model = codegenModel;
                    break;
                }
            }

            if (model != null) {
                // Effectively mark enum models as enums and non-nullable
                if (model.isEnum) {
                    parameter.isEnum = true;
                    parameter.allowableValues = model.allowableValues;
                    parameter.isPrimitiveType = true;
                    parameter.vendorExtensions.put("x-csharp-value-type", true);
                }
            }

            if (!parameter.isContainer && nullableType.contains(parameter.dataType)) {
                parameter.vendorExtensions.put("x-csharp-value-type", true);
            }

            if (!parameter.required && parameter.vendorExtensions.get("x-csharp-value-type") != null) { //optional
                parameter.dataType = parameter.dataType + "?";
            }
        }
    }

    @Override
    public String apiFileFolder() {
        return outputFolder + File.separator + sourceFolder + File.separator + packageName + File.separator + apiPackage();
    }

    @Override
    public String modelFileFolder() {
        return outputFolder + File.separator + sourceFolder + File.separator + packageName + File.separator + modelPackage();
    }

    @Override
    public String toModelFilename(String name) {
        // should be the same as the model name
        return toModelName(name);
    }

    @Override
    public String toOperationId(String operationId) {
        // throw exception if method name is empty (should not occur as an auto-generated method name will be used)
        if (StringUtils.isEmpty(operationId)) {
            throw new RuntimeException("Empty method name (operationId) not allowed");
        }

        // method name cannot use reserved keyword, e.g. return
        if (isReservedWord(operationId)) {
            LOGGER.warn("{} (reserved word) cannot be used as method name. Renamed to {}", operationId, camelize(sanitizeName("call_" + operationId)));
            operationId = "call_" + operationId;
        }

        // operationId starts with a number
        if (operationId.matches("^\\d.*")) {
            LOGGER.warn("{} (starting with a number) cannot be used as method name. Renamed to {}", operationId, camelize(sanitizeName("call_" + operationId)));
            operationId = "call_" + operationId;
        }

        return camelize(sanitizeName(operationId));
    }

    @Override
    public String toVarName(String name) {
        // sanitize name
        name = sanitizeName(name);

        // if it's all upper case, do nothing
        if (name.matches("^[A-Z_]*$")) {
            return name;
        }

        // camelize the variable name
        // pet_id => PetId
        name = camelize(name);

        // for reserved word or word starting with number, append _
        if (isReservedWord(name) || name.matches("^\\d.*")) {
            name = escapeReservedWord(name);
        }

        if (propertySpecialKeywords.contains(name)) {
            return camelize("property_" + name);
        }

        return name;
    }

    @Override
    public String toParamName(String name) {
        // sanitize name
        name = sanitizeName(name);

        // replace - with _ e.g. created-at => created_at
        name = name.replaceAll("-", "_");

        // if it's all upper case, do nothing
        if (name.matches("^[A-Z_]*$")) {
            return name;
        }

        // camelize(lower) the variable name
        // pet_id => petId
        name = camelize(name, true);

        // for reserved word or word starting with number, append _
        if (isReservedWord(name) || name.matches("^\\d.*")) {
            name = escapeReservedWord(name);
        }

        return name;
    }

    @Override
    public String escapeReservedWord(String name) {
        if (this.reservedWordsMappings().containsKey(name)) {
            return this.reservedWordsMappings().get(name);
        }
        return "_" + name;
    }

    /**
     * Return the example value of the property
     *
     * @param p OpenAPI property object
     * @return string presentation of the example value of the property
     */
    @Override
    public String toExampleValue(Schema p) {
        if (ModelUtils.isStringSchema(p)) {
            if (p.getExample() != null) {
                return "\"" + p.getExample().toString() + "\"";
            }
        } else if (ModelUtils.isBooleanSchema(p)) {
            if (p.getExample() != null) {
                return p.getExample().toString();
            }
        } else if (ModelUtils.isDateSchema(p)) {
            // TODO
        } else if (ModelUtils.isDateTimeSchema(p)) {
            // TODO
        } else if (ModelUtils.isNumberSchema(p)) {
            if (p.getExample() != null) {
                return p.getExample().toString();
            }
        } else if (ModelUtils.isIntegerSchema(p)) {
            if (p.getExample() != null) {
                return p.getExample().toString();
            }
        }

        return null;
    }

    /**
     * Return the default value of the property
     * @param p OpenAPI property object
     * @return string presentation of the default value of the property
     */
    @Override
    public String toDefaultValue(Schema p) {
        if (ModelUtils.isBooleanSchema(p)) {
            if (p.getDefault() != null) {
                return p.getDefault().toString();
            }
        } else if (ModelUtils.isDateSchema(p)) {
            if (p.getDefault() != null) {
                return "\"" + p.getDefault().toString() + "\"";
            }
        } else if (ModelUtils.isDateTimeSchema(p)) {
            if (p.getDefault() != null) {
                return "\"" + p.getDefault().toString() + "\"";
            }
        } else if (ModelUtils.isNumberSchema(p)) {
            if (p.getDefault() != null) {
                if (ModelUtils.isFloatSchema(p)) { // float
                    return p.getDefault().toString() + "F";
                } else if (ModelUtils.isDoubleSchema(p)) { // double
                    return p.getDefault().toString() + "D";
                } else {    // decimal
                    return p.getDefault().toString() + "M";
                }
            }
        } else if (ModelUtils.isIntegerSchema(p)) {
            if (p.getDefault() != null) {
                return p.getDefault().toString();
            }
        } else if (ModelUtils.isStringSchema(p)) {
            if (p.getDefault() != null) {
                String _default = (String) p.getDefault();
                if (p.getEnum() == null) {
                    return "\"" + _default + "\"";
                } else {
                    // convert to enum var name later in postProcessModels
                    return _default;
                }
            }
        }

        return null;
    }

    @Override
    protected boolean isReservedWord(String word) {
        // NOTE: This differs from super's implementation in that C# does _not_ want case insensitive matching.
        return reservedWords.contains(word);
    }

    public String getNullableType(Schema p, String type) {
        if (languageSpecificPrimitives.contains(type)) {
            return type;
        } else {
            return null;
        }
    }

    @Override
    public String getSchemaType(Schema p) {
        String openAPIType = super.getSchemaType(p);
        String type;

        if (openAPIType == null) {
            LOGGER.error("OpenAPI Type for {} is null. Default to UNKNOWN_OPENAPI_TYPE instead.", p.getName());
            openAPIType = "UNKNOWN_OPENAPI_TYPE";
        }

        if (typeMapping.containsKey(openAPIType)) {
            type = typeMapping.get(openAPIType);
            String languageType = getNullableType(p, type);
            if (languageType != null) {
                return languageType;
            }
        } else {
            type = openAPIType;
        }

        return toModelName(type);
    }

    /**
     * Provides C# strongly typed declaration for simple arrays of some type and arrays of arrays of some type.
     *
     * @param arr The input array property
     * @return The type declaration when the type is an array of arrays.
     */
    private String getArrayTypeDeclaration(ArraySchema arr) {
        // TODO: collection type here should be fully qualified namespace to avoid model conflicts
        // This supports arrays of arrays.
        String arrayType = typeMapping.get("array");
        StringBuilder instantiationType = new StringBuilder(arrayType);
        Schema items = arr.getItems();
        String nestedType = getTypeDeclaration(items);
        // TODO: We may want to differentiate here between generics and primitive arrays.
        instantiationType.append("<").append(nestedType).append(">");
        return instantiationType.toString();
    }

    @Override
    public String toInstantiationType(Schema p) {
        if (ModelUtils.isArraySchema(p)) {
            return getArrayTypeDeclaration((ArraySchema) p);
        }
        return super.toInstantiationType(p);
    }

    @Override
    public String getTypeDeclaration(Schema p) {
        if (ModelUtils.isArraySchema(p)) {
            return getArrayTypeDeclaration((ArraySchema) p);
        } else if (ModelUtils.isMapSchema(p)) {
            // Should we also support maps of maps?
            Schema inner = getAdditionalProperties(p);
            return getSchemaType(p) + "<string, " + getTypeDeclaration(inner) + ">";
        }
        return super.getTypeDeclaration(p);
    }

    @Override
    public String toModelName(String name) {
        // We need to check if import-mapping has a different model for this class, so we use it
        // instead of the auto-generated one.
        if (importMapping.containsKey(name)) {
            return importMapping.get(name);
        }

        // memoization and lookup in the cache
        String origName = name;
        if (schemaKeyToModelNameCache.containsKey(origName)) {
            return schemaKeyToModelNameCache.get(origName);
        }

        if (!StringUtils.isEmpty(modelNamePrefix)) {
            name = modelNamePrefix + "_" + name;
        }

        if (!StringUtils.isEmpty(modelNameSuffix)) {
            name = name + "_" + modelNameSuffix;
        }

        name = camelize(sanitizeName(name));

        // model name cannot use reserved keyword, e.g. return
        if (isReservedWord(name)) {
            LOGGER.warn("{} (reserved word) cannot be used as model name. Renamed to {}", name, camelize("model_" + name));
            name = camelize("model_" + name); // e.g. return => ModelReturn (after camelize)
        }

        // model name starts with number
        if (name.matches("^\\d.*")) {
            LOGGER.warn("{} (model name starts with number) cannot be used as model name. Renamed to {}", name,
                    camelize("model_" + name));
            name = camelize("model_" + name); // e.g. 200Response => Model200Response (after camelize)
        }

        // store in cache
        schemaKeyToModelNameCache.put(origName, name);

        // camelize the model name
        // phone_number => PhoneNumber
        return name;
    }

    @Override
    public String apiTestFileFolder() {
        return outputFolder + ".Test";
    }

    @Override
    public String modelTestFileFolder() {
        return outputFolder + ".Test";
    }

    @Override
    public String toApiTestFilename(String name) {
        return toApiName(name) + "Tests";
    }

    @Override
    public String toModelTestFilename(String name) {
        return toModelName(name) + "Tests";
    }

    public void setLicenseUrl(String licenseUrl) {this.licenseUrl = licenseUrl;}

    public void setLicenseName(String licenseName) {this.licenseName = licenseName;}

    public void setPackageName(String packageName) {
        this.packageName = packageName;
    }

    public void setPackageVersion(String packageVersion) {
        this.packageVersion = packageVersion;
    }

    public void setPackageTitle(String packageTitle) {
        this.packageTitle = packageTitle;
    }

    public void setPackageProductName(String packageProductName) {
        this.packageProductName = packageProductName;
    }

    public void setPackageDescription(String packageDescription) {
        this.packageDescription = packageDescription;
    }

    public void setPackageCompany(String packageCompany) {
        this.packageCompany = packageCompany;
    }

    public void setPackageCopyright(String packageCopyright) {
        this.packageCopyright = packageCopyright;
    }

    public void setPackageAuthors(String packageAuthors) {
        this.packageAuthors = packageAuthors;
    }

    public void setSourceFolder(String sourceFolder) {
        this.sourceFolder = sourceFolder;
    }
    
    public void setTestFolder(String testFolder) {
        this.testFolder = testFolder;
    }

    public String getInterfacePrefix() {
        return interfacePrefix;
    }

    public void setNullableReferenceTypes(final Boolean nullReferenceTypesFlag){
        this.nullReferenceTypesFlag = nullReferenceTypesFlag;
        additionalProperties.put("nullableReferenceTypes", nullReferenceTypesFlag);
        additionalProperties.put("nrt", nullReferenceTypesFlag);

        if (nullReferenceTypesFlag){
<<<<<<< HEAD
            additionalProperties.put("nrt?", "?");
            additionalProperties.put("nrt!", "!");
        } else {
=======
            this.nullableType.add("string");
            additionalProperties.put("nrt?", "?");
            additionalProperties.put("nrt!", "!");
        } else {
            this.nullableType.remove("string");
>>>>>>> d278a822
            additionalProperties.remove("nrt?");
            additionalProperties.remove("nrt!");
        }
    }

    public boolean getNullableReferencesTypes(){
        return this.nullReferenceTypesFlag;
    }

    public void setInterfacePrefix(final String interfacePrefix) {
        this.interfacePrefix = interfacePrefix;
    }

    public void setEnumNameSuffix(final String enumNameSuffix) {
        this.enumNameSuffix = enumNameSuffix;
    }

    public void setEnumValueSuffix(final String enumValueSuffix) {
        this.enumValueSuffix = enumValueSuffix;
    }

    public boolean isSupportNullable() {
        return supportNullable;
    }

    public void setSupportNullable(final boolean supportNullable) {
        this.supportNullable = supportNullable;
    }

    @Override
    public String toEnumValue(String value, String datatype) {
        // C# only supports enums as literals for int, int?, long, long?, byte, and byte?. All else must be treated as strings.
        // Per: https://docs.microsoft.com/en-us/dotnet/csharp/language-reference/keywords/enum
        // The approved types for an enum are byte, sbyte, short, ushort, int, uint, long, or ulong.
        // but we're not supporting unsigned integral types or shorts.
        if (datatype.startsWith("int") || datatype.startsWith("long") || datatype.startsWith("byte")) {
            return value;
        }

        return escapeText(value);
    }

    @Override
    public String toEnumVarName(String name, String datatype) {
        if (name.length() == 0) {
            return "Empty";
        }

        // for symbol, e.g. $, #
        if (getSymbolName(name) != null) {
            return camelize(getSymbolName(name));
        }

        String enumName = sanitizeName(name);

        enumName = enumName.replaceFirst("^_", "");
        enumName = enumName.replaceFirst("_$", "");

        enumName = camelize(enumName) + this.enumValueSuffix;

        if (enumName.matches("\\d.*")) { // starts with number
            return "_" + enumName;
        } else {
            return enumName;
        }
    }

    @Override
    public String toEnumName(CodegenProperty property) {
        return sanitizeName(camelize(property.name)) + this.enumNameSuffix;
    }

    public String testPackageName() {
        return this.packageName + ".Test";
    }

    @Override
    public String escapeQuotationMark(String input) {
        // remove " to avoid code injection
        return input.replace("\"", "");
    }

    @Override
    public String escapeUnsafeCharacters(String input) {
        return input.replace("*/", "*_/").replace("/*", "/_*").replace("--", "- -");
    }

    @Override
    public boolean isDataTypeString(String dataType) {
        // also treat double/decimal/float as "string" in enum so that the values (e.g. 2.8) get double-quoted
        return "String".equalsIgnoreCase(dataType) ||
                "double?".equals(dataType) || "decimal?".equals(dataType) || "float?".equals(dataType) ||
                "double".equals(dataType) || "decimal".equals(dataType) || "float".equals(dataType);
    }

    /**
     * Return true if the property being passed is a C# value type
     *
     * @param var property
     * @return true if property is a value type
     */

    protected boolean isValueType(CodegenProperty var) {
        return (valueTypes.contains(var.dataType) || var.isEnum ) ;
    }

    @Override
    public void setParameterExampleValue(CodegenParameter p) {
        String example;

        boolean hasAllowableValues = p.allowableValues != null && !p.allowableValues.isEmpty();
        if (hasAllowableValues) {
            //support examples for inline enums
            final List<Object> values = (List<Object>) p.allowableValues.get("values");
            example = String.valueOf(values.get(0));
        } else if (p.defaultValue == null) {
            example = p.example;
        } else {
            example = p.defaultValue;
        }

        String type = p.baseType;
        if (type == null) {
            type = p.dataType;
        }

        if (p.isString) {
            if (example == null) {
                example = p.paramName + "_example";
            }
            example = "\"" + escapeText(example) + "\"";
        } else if (p.isInteger || p.isShort) {
            if (example == null) {
                example = "56";
            }
        } else if (p.isLong) {
            if (example == null) {
                example = "789";
            }
            example = StringUtils.appendIfMissingIgnoreCase(example, "L");
        } else if (p.isFloat) {
            if (example == null) {
                example = "3.4F";
            }
            example = StringUtils.appendIfMissingIgnoreCase(example, "F");
        } else if (p.isDouble) {
            if (example == null) {
                example = "1.2D";
            }
            example = StringUtils.appendIfMissingIgnoreCase(example, "D");
        } else if (p.isNumber) {
            if (example == null) {
                example = "8.14";
            }
            example = StringUtils.appendIfMissingIgnoreCase(example, "D");
        } else if (p.isBoolean) {
            if (example == null) {
                example = "true";
            }
        } else if (p.isBinary || p.isFile) {
            if (example == null) {
                example = "/path/to/file.txt";
            }
            example = "new System.IO.MemoryStream(System.IO.File.ReadAllBytes(\"" + escapeText(example) + "\"))";
        } else if (p.isByteArray) {
            if (example == null) {
                example = "BYTE_ARRAY_DATA_HERE";
            }
            example = "System.Text.Encoding.ASCII.GetBytes(\"" + escapeText(example) + "\")";
        } else if (p.isDate) {
            if (example == null) {
                example = "DateTime.Parse(\"2013-10-20\")";
            } else {
                example = "DateTime.Parse(\"" + example + "\")";
            }
        } else if (p.isDateTime) {
            if (example == null) {
                example = "DateTime.Parse(\"2013-10-20T19:20:30+01:00\")";
            } else {
                example = "DateTime.Parse(\"" + example + "\")";
            }
        } else if (p.isDecimal) {
            if (example == null) {
                example = "8.9M";
            }
            example = StringUtils.appendIfMissingIgnoreCase(example, "M");
        } else if (p.isUuid) {
            if (example == null) {
                example = "\"38400000-8cf0-11bd-b23e-10b96e4ef00d\"";
            } else {
                example = "\"" + example + "\"";
            }
        } else if (p.isUri) {
            if (example == null) {
                example = "new Uri(\"https://openapi-generator.tech\")";
            } else {
                example = "new Uri(\"" + example + "\")";
            }
        } else if (hasAllowableValues) {
            //parameter is enum defined as a schema component
            example = "(" + type + ") \"" + example + "\"";
        } else if (!languageSpecificPrimitives.contains(type)) {
            // type is a model class, e.g. User
            example = "new " + type + "()";
        }

        if (example == null) {
            example = "null";
        } else if (Boolean.TRUE.equals(p.isArray)) {
            if (p.items.defaultValue != null) {
                String innerExample;
                if ("String".equals(p.items.dataType)) {
                    innerExample = "\"" + p.items.defaultValue + "\"";
                } else {
                    innerExample = p.items.defaultValue;
                }
                example = "new List<" + p.items.dataType + ">({" + innerExample + "})";
            } else {
                example = "new List<" + p.items.dataType + ">()";
            }
        } else if (Boolean.TRUE.equals(p.isMap)) {
            example = "new Dictionary<String, " + p.items.dataType + ">";
        }

        p.example = example;
    }

    @Override
    public void postProcessParameter(CodegenParameter parameter) {
        super.postProcessParameter(parameter);

        // ensure a method's parameters are marked as nullable when nullable or when nullReferences are enabled
        // this is mostly needed for reference types used as a method's parameters
        if (!parameter.required && (nullReferenceTypesFlag || nullableType.contains(parameter.dataType))) {
            parameter.dataType = parameter.dataType.endsWith("?")
                ? parameter.dataType
                : parameter.dataType + "?";
        }
    }

    @Override
    public void postProcessFile(File file, String fileType) {
        if (file == null) {
            return;
        }

        String csharpPostProcessFile = System.getenv("CSHARP_POST_PROCESS_FILE");
        if (StringUtils.isEmpty(csharpPostProcessFile)) {
            return; // skip if CSHARP_POST_PROCESS_FILE env variable is not defined
        }

        // only process files with .cs extension
        if ("cs".equals(FilenameUtils.getExtension(file.toString()))) {
            String command = csharpPostProcessFile + " " + file;
            try {
                Process p = Runtime.getRuntime().exec(command);
                int exitValue = p.waitFor();
                if (exitValue != 0) {
                    LOGGER.error("Error running the command ({}). Exit code: {}", command, exitValue);
                } else {
                    LOGGER.info("Successfully executed: {}", command);
                }
            } catch (InterruptedException | IOException e) {
                LOGGER.error("Error running the command ({}). Exception: {}", command, e.getMessage());
                // Restore interrupted state
                Thread.currentThread().interrupt();
            }
        }
    }

    @Override
    public GeneratorLanguage generatorLanguage() { return GeneratorLanguage.C_SHARP; }
}<|MERGE_RESOLUTION|>--- conflicted
+++ resolved
@@ -1182,17 +1182,9 @@
         additionalProperties.put("nrt", nullReferenceTypesFlag);
 
         if (nullReferenceTypesFlag){
-<<<<<<< HEAD
             additionalProperties.put("nrt?", "?");
             additionalProperties.put("nrt!", "!");
         } else {
-=======
-            this.nullableType.add("string");
-            additionalProperties.put("nrt?", "?");
-            additionalProperties.put("nrt!", "!");
-        } else {
-            this.nullableType.remove("string");
->>>>>>> d278a822
             additionalProperties.remove("nrt?");
             additionalProperties.remove("nrt!");
         }
