--- conflicted
+++ resolved
@@ -830,14 +830,8 @@
                 codegenModel.vendorExtensions.put("x-item-type", itemType);
             }
         } else if (ModelUtils.isMapSchema(model)) {
-<<<<<<< HEAD
-            if (codegenModel != null && ModelUtils.getAdditionalProperties(model) != null) {
-                String itemType = getSchemaType(ModelUtils.getAdditionalProperties(model));
-=======
             if (codegenModel != null && getAdditionalProperties(model) != null) {
                 String itemType = getSchemaType(getAdditionalProperties(model));
-                codegenModel.vendorExtensions.put("x-isMap", true); // TODO: 5.0 Remove
->>>>>>> 40a7e53b
                 codegenModel.vendorExtensions.put("x-is-map", true);
                 codegenModel.vendorExtensions.put("x-item-type", itemType);
             } else {
