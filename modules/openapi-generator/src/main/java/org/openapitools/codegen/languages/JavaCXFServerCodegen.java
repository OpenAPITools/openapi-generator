--- conflicted
+++ resolved
@@ -17,11 +17,8 @@
 
 package org.openapitools.codegen.languages;
 
-<<<<<<< HEAD
+import lombok.Setter;
 import io.swagger.v3.oas.models.media.Schema;
-=======
-import lombok.Setter;
->>>>>>> 2f69ad9f
 import org.openapitools.codegen.*;
 import org.openapitools.codegen.languages.features.CXFServerFeatures;
 import org.openapitools.codegen.languages.features.GzipTestFeatures;
@@ -253,13 +250,8 @@
         super.postProcessModelProperty(model, property);
         model.imports.remove("ApiModelProperty");
         model.imports.remove("ApiModel");
-<<<<<<< HEAD
-        model.imports.remove("JsonSerialize");
+        model.imports.remove("JsonFormat");
         model.imports.remove("JsonTypeName");
-        model.imports.remove("ToStringSerializer");
-=======
-        model.imports.remove("JsonFormat");
->>>>>>> 2f69ad9f
 
         //Add imports for Jackson when model has inner enum
         if (isJackson()) {
