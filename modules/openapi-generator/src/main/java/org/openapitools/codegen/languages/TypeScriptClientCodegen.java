/*
 * Copyright 2020 OpenAPI-Generator Contributors (https://openapi-generator.tech)
 * Copyright 2018 SmartBear Software
 *
 * Licensed under the Apache License, Version 2.0 (the "License");
 * you may not use this file except in compliance with the License.
 * You may obtain a copy of the License at
 *
 *     http://www.apache.org/licenses/LICENSE-2.0
 *
 * Unless required by applicable law or agreed to in writing, software
 * distributed under the License is distributed on an "AS IS" BASIS,
 * WITHOUT WARRANTIES OR CONDITIONS OF ANY KIND, either express or implied.
 * See the License for the specific language governing permissions and
 * limitations under the License.
 */

package org.openapitools.codegen.languages;

import com.google.common.collect.Sets;

import io.swagger.v3.core.util.Json;
import io.swagger.v3.oas.models.media.*;
import io.swagger.v3.oas.models.media.MediaType;
import io.swagger.v3.oas.models.parameters.RequestBody;
import io.swagger.v3.oas.models.security.SecurityScheme;
import io.swagger.v3.oas.models.OpenAPI;
import io.swagger.v3.oas.models.media.ArraySchema;
import io.swagger.v3.oas.models.media.ComposedSchema;
import io.swagger.v3.oas.models.media.Schema;
import io.swagger.v3.oas.models.parameters.Parameter;
import org.apache.commons.lang3.StringUtils;
import org.openapitools.codegen.*;
import org.openapitools.codegen.CodegenDiscriminator.MappedModel;
import org.openapitools.codegen.meta.GeneratorMetadata;
import org.openapitools.codegen.meta.Stability;
import org.openapitools.codegen.utils.ModelUtils;
import org.slf4j.Logger;
import org.slf4j.LoggerFactory;
import com.github.curiousoddman.rgxgen.RgxGen;
import com.github.curiousoddman.rgxgen.config.RgxGenOption;
import com.github.curiousoddman.rgxgen.config.RgxGenProperties;

import java.io.File;
import java.time.OffsetDateTime;
import java.time.ZoneOffset;
import java.time.format.DateTimeFormatter;
import java.util.regex.Pattern;
import java.util.regex.Matcher;
import java.text.SimpleDateFormat;
import java.util.*;
<<<<<<< HEAD
=======
import java.util.stream.Collectors;
>>>>>>> 919945b6

import static org.openapitools.codegen.utils.StringUtils.camelize;
import static org.openapitools.codegen.utils.StringUtils.underscore;

import static org.openapitools.codegen.utils.OnceLogger.once;


public class TypeScriptClientCodegen extends DefaultCodegen implements CodegenConfig {
    private final Logger LOGGER = LoggerFactory.getLogger(TypeScriptClientCodegen.class);

    private static final String X_DISCRIMINATOR_TYPE = "x-discriminator-value";
    private static final String UNDEFINED_VALUE = "undefined";

    private static final String FRAMEWORK_SWITCH = "framework";
    private static final String FRAMEWORK_SWITCH_DESC = "Specify the framework which should be used in the client code.";
    private static final String[] FRAMEWORKS = { "fetch-api", "jquery" };
    private static final String PLATFORM_SWITCH = "platform";
    private static final String PLATFORM_SWITCH_DESC = "Specifies the platform the code should run on. The default is 'node' for the 'request' framework and 'browser' otherwise.";
    private static final String[] PLATFORMS = { "browser", "node", "deno" };
    private static final String FILE_CONTENT_DATA_TYPE= "fileContentDataType";
    private static final String FILE_CONTENT_DATA_TYPE_DESC = "Specifies the type to use for the content of a file - i.e. Blob (Browser, Deno) / Buffer (node)";
    private static final String USE_RXJS_SWITCH = "useRxJS";
    private static final String USE_RXJS_SWITCH_DESC = "Enable this to internally use rxjs observables. If disabled, a stub is used instead. This is required for the 'angular' framework.";
    private static final String USE_INVERSIFY_SWITCH = "useInversify";
    private static final String USE_INVERSIFY_SWITCH_DESC = "Enable this to generate decorators and service identifiers for the InversifyJS inversion of control container. If you set 'deno' as 'platform', the generator will process this value as 'disable'.";

    private static final String USE_OBJECT_PARAMS_SWITCH = "useObjectParameters";
    private static final String USE_OBJECT_PARAMS_DESC = "Use aggregate parameter objects as function arguments for api operations instead of passing each parameter as a separate function argument.";


    private final Map<String, String> frameworkToHttpLibMap;

    // NPM Options
    private static final String SNAPSHOT = "snapshot";
    @SuppressWarnings("squid:S5164")
    protected static final ThreadLocal<SimpleDateFormat> SNAPSHOT_SUFFIX_FORMAT = ThreadLocal.withInitial(() -> new SimpleDateFormat("yyyyMMddHHmm", Locale.ROOT));
    private static final String NPM_REPOSITORY = "npmRepository";
    private static final String NPM_NAME = "npmName";
    private static final String NPM_VERSION = "npmVersion";

    // NPM Option Values
    protected String npmRepository = null;
    protected String snapshot = null;
    protected String npmName = null;
    protected String npmVersion = "1.0.0";
    protected String modelPropertyNaming = "camelCase";
    protected HashSet<String> languageGenericTypes;

    private DateTimeFormatter iso8601Date = DateTimeFormatter.ISO_DATE;
    private DateTimeFormatter iso8601DateTime = DateTimeFormatter.ISO_DATE_TIME;

    public TypeScriptClientCodegen() {
        super();

        this.frameworkToHttpLibMap = new HashMap<>();
        this.frameworkToHttpLibMap.put("fetch-api", "isomorphic-fetch");
        this.frameworkToHttpLibMap.put("jquery", "jquery");


        this.generatorMetadata = GeneratorMetadata.newBuilder(generatorMetadata).stability(Stability.EXPERIMENTAL).build();

        // clear import mapping (from default generator) as TS does not use it
        // at the moment
        importMapping.clear();
        outputFolder = "generated-code" + File.separator + "typescript";
        embeddedTemplateDir = templateDir = "typescript";

        supportsInheritance = true;

        // NOTE: TypeScript uses camel cased reserved words, while models are title cased. We don't want lowercase comparisons.
        reservedWords.addAll(Arrays.asList(
                // local variable names used in API methods (endpoints)
                "varLocalPath", "queryParameters", "headerParams", "formParams", "useFormData", "varLocalDeferred",
                "requestOptions",
                // Typescript reserved words
                "abstract", "await", "boolean", "break", "byte", "case", "catch", "char", "class", "const", "continue", "debugger", "default", "delete", "do", "double", "else", "enum", "export", "extends", "false", "final", "finally", "float", "for", "function", "goto", "if", "implements", "import", "in", "instanceof", "int", "interface", "let", "long", "native", "new", "null", "package", "private", "protected", "public", "return", "short", "static", "super", "switch", "synchronized", "this", "throw", "transient", "true", "try", "typeof", "var", "void", "volatile", "while", "with", "yield"));

        languageSpecificPrimitives = new HashSet<>(Arrays.asList(
                "string",
                "String",
                "boolean",
                "Boolean",
                "Double",
                "Integer",
                "Long",
                "Float",
                "Object",
                "Array",
                "Date",
                "number",
                "any",
                "File",
                "Error",
                "Map"
        ));

        languageGenericTypes = new HashSet<String>(Arrays.asList(
                "Array"
        ));

        instantiationTypes.put("array", "Array");

        typeMapping = new HashMap<String, String>();
        typeMapping.put("Array", "Array");
        typeMapping.put("array", "Array");
        typeMapping.put("List", "Array");
        typeMapping.put("boolean", "boolean");
        typeMapping.put("string", "string");
        typeMapping.put("int", "number");
        typeMapping.put("float", "number");
        typeMapping.put("number", "number");
        typeMapping.put("long", "number");
        typeMapping.put("short", "number");
        typeMapping.put("char", "string");
        typeMapping.put("double", "number");
        typeMapping.put("object", "any");
        typeMapping.put("integer", "number");
        typeMapping.put("Map", "any");
        typeMapping.put("map", "any");
        typeMapping.put("date", "string");
        typeMapping.put("DateTime", "Date");
        typeMapping.put("binary", "any");
        typeMapping.put("File", "any");
        typeMapping.put("file", "any");
        typeMapping.put("ByteArray", "string");
        typeMapping.put("UUID", "string");
        typeMapping.put("Error", "Error");


        cliOptions.add(new CliOption(NPM_NAME, "The name under which you want to publish generated npm package." +
                " Required to generate a full package"));
        cliOptions.add(new CliOption(NPM_VERSION, "The version of your npm package. If not provided, using the version from the OpenAPI specification file.").defaultValue(this.getNpmVersion()));
        cliOptions.add(new CliOption(NPM_REPOSITORY, "Use this property to set an url your private npmRepo in the package.json"));
        cliOptions.add(CliOption.newBoolean(SNAPSHOT,
                "When setting this property to true, the version will be suffixed with -SNAPSHOT." + this.SNAPSHOT_SUFFIX_FORMAT.get().toPattern(),
                false));

        cliOptions.add(new CliOption(CodegenConstants.MODEL_PROPERTY_NAMING, CodegenConstants.MODEL_PROPERTY_NAMING_DESC).defaultValue("camelCase"));
        cliOptions.add(new CliOption(CodegenConstants.SUPPORTS_ES6, CodegenConstants.SUPPORTS_ES6_DESC).defaultValue("false"));
        cliOptions.add(new CliOption(TypeScriptClientCodegen.FILE_CONTENT_DATA_TYPE, TypeScriptClientCodegen.FILE_CONTENT_DATA_TYPE_DESC).defaultValue("Buffer"));
        cliOptions.add(new CliOption(TypeScriptClientCodegen.USE_RXJS_SWITCH, TypeScriptClientCodegen.USE_RXJS_SWITCH_DESC).defaultValue("false"));
        cliOptions.add(new CliOption(TypeScriptClientCodegen.USE_OBJECT_PARAMS_SWITCH, TypeScriptClientCodegen.USE_OBJECT_PARAMS_DESC).defaultValue("false"));
        cliOptions.add(new CliOption(TypeScriptClientCodegen.USE_INVERSIFY_SWITCH, TypeScriptClientCodegen.USE_INVERSIFY_SWITCH_DESC).defaultValue("false"));

        CliOption frameworkOption = new CliOption(TypeScriptClientCodegen.FRAMEWORK_SWITCH, TypeScriptClientCodegen.FRAMEWORK_SWITCH_DESC);
        for (String option: TypeScriptClientCodegen.FRAMEWORKS) {
            frameworkOption.addEnum(option, option);
        }
        frameworkOption.defaultValue(FRAMEWORKS[0]);
        cliOptions.add(frameworkOption);

        CliOption platformOption = new CliOption(TypeScriptClientCodegen.PLATFORM_SWITCH, TypeScriptClientCodegen.PLATFORM_SWITCH_DESC);
        for (String option: TypeScriptClientCodegen.PLATFORMS) {
            platformOption.addEnum(option, option);
        }
        platformOption.defaultValue(PLATFORMS[0]);

        cliOptions.add(platformOption);

        // Git
        supportingFiles.add(new SupportingFile(".gitignore.mustache", "", ".gitignore"));
        supportingFiles.add(new SupportingFile("git_push.sh.mustache", "", "git_push.sh"));

        // Util
        supportingFiles.add(new SupportingFile("util.mustache", "", "util.ts"));
        supportingFiles.add(new SupportingFile("api" + File.separator + "exception.mustache", "apis", "exception.ts"));
        // http
        supportingFiles.add(new SupportingFile("http" + File.separator + "http.mustache", "http", "http.ts"));
        supportingFiles.add(new SupportingFile("http" + File.separator + "servers.mustache", "servers.ts"));

        supportingFiles.add(new SupportingFile("configuration.mustache", "", "configuration.ts"));
        supportingFiles.add(new SupportingFile("auth" + File.separator + "auth.mustache", "auth", "auth.ts"));

        supportingFiles.add(new SupportingFile("model" + File.separator + "models_all.mustache", "models", "all.ts"));

        supportingFiles.add(new SupportingFile("types" + File.separator + "PromiseAPI.mustache", "types", "PromiseAPI.ts"));
        supportingFiles.add(new SupportingFile("types" + File.separator + "ObservableAPI.mustache", "types", "ObservableAPI.ts"));
        supportingFiles.add(new SupportingFile("types" + File.separator + "ObjectParamAPI.mustache", "types", "ObjectParamAPI.ts"));

        // models
        setModelPackage("");
        supportingFiles.add(new SupportingFile("model" + File.separator + "ObjectSerializer.mustache", "models", "ObjectSerializer.ts"));
        modelTemplateFiles.put("model" + File.separator + "model.mustache", ".ts");

        // api
        setApiPackage("");
        supportingFiles.add(new SupportingFile("api" + File.separator + "middleware.mustache", "", "middleware.ts"));
        supportingFiles.add(new SupportingFile("api" + File.separator + "baseapi.mustache", "apis", "baseapi.ts"));
        apiTemplateFiles.put("api" + File.separator + "api.mustache", ".ts");
        apiDocTemplateFiles.put("api_doc.mustache", ".md");
    }

    public String getNpmName() {
        return npmName;
    }

    public void setNpmName(String npmName) {
        this.npmName = npmName;
    }

    public String getNpmRepository() {
        return npmRepository;
    }

    public void setNpmRepository(String npmRepository) {
        this.npmRepository = npmRepository;
    }

    public String getNpmVersion() {
        return npmVersion;
    }

    public void setNpmVersion(String npmVersion) {
        this.npmVersion = npmVersion;
    }

    @Override
    public CodegenType getTag() {
        return CodegenType.CLIENT;
    }

    @Override
    public void preprocessOpenAPI(OpenAPI openAPI) {

        if (additionalProperties.containsKey(NPM_NAME)) {

            // If no npmVersion is provided in additional properties, version from API specification is used.
            // If none of them is provided then fallbacks to default version
            if (additionalProperties.containsKey(NPM_VERSION)) {
                this.setNpmVersion(additionalProperties.get(NPM_VERSION).toString());
            } else if (openAPI.getInfo() != null && openAPI.getInfo().getVersion() != null) {
                this.setNpmVersion(openAPI.getInfo().getVersion());
            }

            if (additionalProperties.containsKey(SNAPSHOT) && Boolean.parseBoolean(additionalProperties.get(SNAPSHOT).toString())) {
                if (npmVersion.toUpperCase(Locale.ROOT).matches("^.*-SNAPSHOT$")) {
                    this.setNpmVersion(npmVersion + "." + SNAPSHOT_SUFFIX_FORMAT.get().format(new Date()));
                } else {
                    this.setNpmVersion(npmVersion + "-SNAPSHOT." + SNAPSHOT_SUFFIX_FORMAT.get().format(new Date()));
                }
            }
            additionalProperties.put(NPM_VERSION, npmVersion);

        }
    }

    @Override
    public Map<String, Object> postProcessSupportingFileData(Map<String, Object> objs) {
        final Object propFramework = additionalProperties.get(FRAMEWORK_SWITCH);

        Map<String, Boolean> frameworks = new HashMap<>();
        for (String framework: FRAMEWORKS) {
            frameworks.put(framework, framework.equals(propFramework));
        }
        objs.put("framework", propFramework);
        objs.put("frameworks", frameworks);

        objs.put("fileContentDataType", additionalProperties.get(FILE_CONTENT_DATA_TYPE));

        return objs;
    }

    @Override
    public Map<String, Object> postProcessOperationsWithModels(Map<String, Object> operations, List<Object> models) {

        // Add additional filename information for model imports in the apis
        List<Map<String, Object>> imports = (List<Map<String, Object>>) operations.get("imports");
        for (Map<String, Object> im : imports) {
            im.put("filename", ((String) im.get("import")).replace(".", "/"));
            im.put("classname", getModelnameFromModelFilename(im.get("import").toString()));
        }

        @SuppressWarnings("unchecked")
        Map<String, Object> operationsMap = (Map<String, Object>) operations.get("operations");
        List<CodegenOperation> operationList = (List<CodegenOperation>) operationsMap.get("operation");
        for (CodegenOperation operation: operationList) {
            List<CodegenResponse> responses = operation.responses;
            operation.returnType = this.getReturnType(responses);
        }
        return operations;
    }

    /**
     * Returns the correct return type based on all 2xx HTTP responses defined for an operation.
     * @param responses all CodegenResponses defined for one operation
     * @return TypeScript return type
     */
    private String getReturnType(List<CodegenResponse> responses) {
        Set<String> returnTypes = new HashSet<String>();
        for (CodegenResponse response: responses) {
            if (response.is2xx) {
                if (response.dataType != null) {
                    returnTypes.add(response.dataType);
                } else {
                    returnTypes.add("void");
                }
            }
        }

        if (returnTypes.size() == 0) {
            return null;
        }

        return String.join(" | ", returnTypes);
    }

    private String getModelnameFromModelFilename(String filename) {
        String name = filename.substring((modelPackage() + File.separator).length());
        return camelize(name);
    }

    @Override
    public String escapeReservedWord(String name) {
        if (this.reservedWordsMappings().containsKey(name)) {
            return this.reservedWordsMappings().get(name);
        }
        return "_" + name;
    }

    @Override
    public String toParamName(String name) {
        // should be the same as variable name
        return toVarName(name);
    }

    @Override
    public String toVarName(String name) {
        // sanitize name
        name = sanitizeName(name);

        if ("_".equals(name)) {
            name = "_u";
        }

        // if it's all uppper case, do nothing
        if (name.matches("^[A-Z_]*$")) {
            return name;
        }

        name = getNameUsingModelPropertyNaming(name);

        // for reserved word or word starting with number, append _
        if (isReservedWord(name) || name.matches("^\\d.*")) {
            name = escapeReservedWord(name);
        }

        return name;
    }

    @Override
    public String toModelName(final String name) {
        String fullModelName = name;
        fullModelName = addPrefix(fullModelName, modelNamePrefix);
        fullModelName = addSuffix(fullModelName, modelNameSuffix);
        return toTypescriptTypeName(fullModelName, "Model");
    }

    protected String addPrefix(String name, String prefix) {
        if (!StringUtils.isEmpty(prefix)) {
            name = prefix + "_" + name;
        }
        return name;
    }

    protected String addSuffix(String name, String suffix) {
        if (!StringUtils.isEmpty(suffix)) {
            name = name + "_" + suffix;
        }

        return name;
    }

    protected String toTypescriptTypeName(final String name, String safePrefix) {
        ArrayList<String> exceptions = new ArrayList<String>(Arrays.asList("\\|", " "));
        String sanName = sanitizeName(name, "(?![| ])\\W", exceptions);

        sanName = camelize(sanName);

        // model name cannot use reserved keyword, e.g. return
        // this is unlikely to happen, because we have just camelized the name, while reserved words are usually all lowcase
        if (isReservedWord(sanName)) {
            String modelName = safePrefix + sanName;
            LOGGER.warn(sanName + " (reserved word) cannot be used as model name. Renamed to " + modelName);
            return modelName;
        }

        // model name starts with number
        if (sanName.matches("^\\d.*")) {
            String modelName = safePrefix + sanName; // e.g. 200Response => Model200Response
            LOGGER.warn(sanName + " (model name starts with number) cannot be used as model name. Renamed to " + modelName);
            return modelName;
        }

        if (languageSpecificPrimitives.contains(sanName)) {
            String modelName = safePrefix + sanName;
            LOGGER.warn(sanName + " (model name matches existing language type) cannot be used as a model name. Renamed to " + modelName);
            return modelName;
        }

        return sanName;
    }

    @Override
    public String toModelFilename(String name) {
        // should be the same as the model name
        return toModelName(name);
    }


    @Override
    protected String getParameterDataType(Parameter parameter, Schema p) {
        // handle enums of various data types
        Schema inner;
        if (ModelUtils.isArraySchema(p)) {
            ArraySchema mp1 = (ArraySchema) p;
            inner = mp1.getItems();
            return this.getSchemaType(p) + "<" + this.getParameterDataType(parameter, inner) + ">";
        } else if (ModelUtils.isMapSchema(p)) {
            inner = (Schema) p.getAdditionalProperties();
            return "{ [key: string]: " + this.getParameterDataType(parameter, inner) + "; }";
        } else if (ModelUtils.isStringSchema(p)) {
            // Handle string enums
            if (p.getEnum() != null) {
                return enumValuesToEnumTypeUnion(p.getEnum(), "string");
            }
        } else if (ModelUtils.isIntegerSchema(p)) {
            // Handle integer enums
            if (p.getEnum() != null) {
                return numericEnumValuesToEnumTypeUnion(new ArrayList<Number>(p.getEnum()));
            }
        } else if (ModelUtils.isNumberSchema(p)) {
            // Handle double enums
            if (p.getEnum() != null) {
                return numericEnumValuesToEnumTypeUnion(new ArrayList<Number>(p.getEnum()));
            }
        }
        return this.getTypeDeclaration(p);
    }

    /**
     * Converts a list of strings to a literal union for representing enum values as a type.
     * Example output: 'available' | 'pending' | 'sold'
     *
     * @param values   list of allowed enum values
     * @param dataType either "string" or "number"
     * @return a literal union for representing enum values as a type
     */
    protected String enumValuesToEnumTypeUnion(List<String> values, String dataType) {
        StringBuilder b = new StringBuilder();
        boolean isFirst = true;
        for (String value : values) {
            if (!isFirst) {
                b.append(" | ");
            }
            b.append(toEnumValue(value.toString(), dataType));
            isFirst = false;
        }
        return b.toString();
    }

    /**
     * Converts a list of numbers to a literal union for representing enum values as a type.
     * Example output: 3 | 9 | 55
     *
     * @param values a list of numbers
     * @return a literal union for representing enum values as a type
     */
    protected String numericEnumValuesToEnumTypeUnion(List<Number> values) {
        List<String> stringValues = new ArrayList<>();
        for (Number value : values) {
            stringValues.add(value.toString());
        }
        return enumValuesToEnumTypeUnion(stringValues, "number");
    }

    @Override
    public String toDefaultValue(Schema p) {
        if (ModelUtils.isBooleanSchema(p)) {
            return UNDEFINED_VALUE;
        } else if (ModelUtils.isDateSchema(p)) {
            return UNDEFINED_VALUE;
        } else if (ModelUtils.isDateTimeSchema(p)) {
            return UNDEFINED_VALUE;
        } else if (ModelUtils.isNumberSchema(p)) {
           if (p.getDefault() != null) {
             return p.getDefault().toString();
           }
           return UNDEFINED_VALUE;
        } else if (ModelUtils.isIntegerSchema(p)) {
            if (p.getDefault() != null) {
                return p.getDefault().toString();
            }
            return UNDEFINED_VALUE;
        } else if (ModelUtils.isStringSchema(p)) {
            if (p.getDefault() != null) {
                return "'" + (String) p.getDefault() + "'";
            }
            return UNDEFINED_VALUE;
        } else {
            return UNDEFINED_VALUE;
        }

    }

    @Override
    protected boolean isReservedWord(String word) {
        // NOTE: This differs from super's implementation in that TypeScript does _not_ want case insensitive matching.
        return reservedWords.contains(word);
    }

    @Override
    public String getSchemaType(Schema p) {
        String openAPIType = super.getSchemaType(p);
        String type = null;
        if (ModelUtils.isComposedSchema(p)) {
            return openAPIType;
        } else if (typeMapping.containsKey(openAPIType)) {
            type = typeMapping.get(openAPIType);
            if (languageSpecificPrimitives.contains(type))
                return type;
        } else
            type = openAPIType;
        return toModelName(type);
    }

    @Override
    public String toOperationId(String operationId) {
        // throw exception if method name is empty
        if (StringUtils.isEmpty(operationId)) {
            throw new RuntimeException("Empty method name (operationId) not allowed");
        }

        // method name cannot use reserved keyword, e.g. return
        // append _ at the beginning, e.g. _return
        if (isReservedWord(operationId)) {
            return escapeReservedWord(camelize(sanitizeName(operationId), true));
        }

        return camelize(sanitizeName(operationId), true);
    }

    public void setModelPropertyNaming(String naming) {
        if ("original".equals(naming) || "camelCase".equals(naming) ||
                "PascalCase".equals(naming) || "snake_case".equals(naming)) {
            this.modelPropertyNaming = naming;
        } else {
            throw new IllegalArgumentException("Invalid model property naming '" +
                    naming + "'. Must be 'original', 'camelCase', " +
                    "'PascalCase' or 'snake_case'");
        }
    }

    public String getModelPropertyNaming() {
        return this.modelPropertyNaming;
    }

    public String getNameUsingModelPropertyNaming(String name) {
        switch (CodegenConstants.MODEL_PROPERTY_NAMING_TYPE.valueOf(getModelPropertyNaming())) {
            case original:
                return name;
            case camelCase:
                return camelize(name, true);
            case PascalCase:
                return camelize(name);
            case snake_case:
                return underscore(name);
            default:
                throw new IllegalArgumentException("Invalid model property naming '" +
                        name + "'. Must be 'original', 'camelCase', " +
                        "'PascalCase' or 'snake_case'");
        }

    }

    @Override
    public String toEnumValue(String value, String datatype) {
        if ("number".equals(datatype)) {
            return value;
        } else {
            return "\'" + escapeText(value) + "\'";
        }
    }

    @Override
    public String toEnumDefaultValue(String value, String datatype) {
        return datatype + "_" + value;
    }

    @Override
    public String toEnumVarName(String name, String datatype) {
        if (name.length() == 0) {
            return "Empty";
        }

        // for symbol, e.g. $, #
        if (getSymbolName(name) != null) {
            return camelize(getSymbolName(name));
        }

        // number
        if ("number".equals(datatype)) {
            String varName = "NUMBER_" + name;

            varName = varName.replaceAll("-", "MINUS_");
            varName = varName.replaceAll("\\+", "PLUS_");
            varName = varName.replaceAll("\\.", "_DOT_");
            return varName;
        }

        // string
        String enumName = sanitizeName(name);
        enumName = enumName.replaceFirst("^_", "");
        enumName = enumName.replaceFirst("_$", "");

        // camelize the enum variable name
        // ref: https://basarat.gitbooks.io/typescript/content/docs/enums.html
        enumName = camelize(enumName);

        if (enumName.matches("\\d.*")) { // starts with number
            return "_" + enumName;
        } else {
            return enumName;
        }
    }

    @Override
    public String toEnumName(CodegenProperty property) {
        String enumName = toModelName(property.name) + "Enum";

        if (enumName.matches("\\d.*")) { // starts with number
            return "_" + enumName;
        } else {
            return enumName;
        }
    }

    @Override
    public Map<String, Object> postProcessModels(Map<String, Object> objs) {
        // process enum in models
        List<Map<String, Object>> models = (List<Map<String, Object>>) postProcessModelsEnum(objs).get("models");
        for (Object _mo : models) {
            Map<String, Object> mo = (Map<String, Object>) _mo;
            CodegenModel cm = (CodegenModel) mo.get("model");
            cm.imports = new TreeSet(cm.imports);
            // name enum with model name, e.g. StatusEnum => Pet.StatusEnum
            for (CodegenProperty var : cm.vars) {
                if (Boolean.TRUE.equals(var.isEnum)) {
                    var.datatypeWithEnum = var.datatypeWithEnum.replace(var.enumName, cm.classname + var.enumName);
                }
            }
            if (cm.parent != null) {
                for (CodegenProperty var : cm.allVars) {
                    if (Boolean.TRUE.equals(var.isEnum)) {
                        var.datatypeWithEnum = var.datatypeWithEnum
                                .replace(var.enumName, cm.classname + var.enumName);
                    }
                }
            }
        }
        for (Map<String, Object> mo : models) {
            CodegenModel cm = (CodegenModel) mo.get("model");
            // Add additional filename information for imports
            mo.put("tsImports", toTsImports(cm, cm.imports));
        }
        return objs;
    }

    private List<Map<String, String>> toTsImports(CodegenModel cm, Set<String> imports) {
        List<Map<String, String>> tsImports = new ArrayList<>();
        for (String im : imports) {
            if (!im.equals(cm.classname)) {
                HashMap<String, String> tsImport = new HashMap<>();
                // TVG: This is used as class name in the import statements of the model file
                tsImport.put("classname", im);
                tsImport.put("filename", toModelFilename(im));
                tsImports.add(tsImport);
            }
        }
        return tsImports;
    }


    @Override
    public Map<String, Object> postProcessAllModels(Map<String, Object> objs) {
        Map<String, Object> result = super.postProcessAllModels(objs);

        for (Map.Entry<String, Object> entry : result.entrySet()) {
            Map<String, Object> inner = (Map<String, Object>) entry.getValue();
            List<Map<String, Object>> models = (List<Map<String, Object>>) inner.get("models");
            for (Map<String, Object> mo : models) {
                CodegenModel cm = (CodegenModel) mo.get("model");
                if (cm.discriminator != null && cm.children != null) {
                    for (CodegenModel child : cm.children) {
                        this.setDiscriminatorValue(child, cm.discriminator.getPropertyName(), this.getDiscriminatorValue(child));
                    }
                }
            }
        }
        return result;
    }

    private void setDiscriminatorValue(CodegenModel model, String baseName, String value) {
        for (CodegenProperty prop : model.allVars) {
            if (prop.baseName.equals(baseName)) {
                prop.discriminatorValue = value;
            }
        }
        if (model.children != null) {
            final boolean newDiscriminator = model.discriminator != null;
            for (CodegenModel child : model.children) {
                this.setDiscriminatorValue(child, baseName, newDiscriminator ? value : this.getDiscriminatorValue(child));
            }
        }
    }

    private String getDiscriminatorValue(CodegenModel model) {
        return model.vendorExtensions.containsKey(X_DISCRIMINATOR_TYPE) ?
                (String) model.vendorExtensions.get(X_DISCRIMINATOR_TYPE) : model.classname;
    }

    @Override
    public String escapeQuotationMark(String input) {
        // remove ', " to avoid code injection
        return input.replace("\"", "").replace("'", "");
    }

    @Override
    public String escapeUnsafeCharacters(String input) {
        return input.replace("*/", "*_/").replace("/*", "/_*");
    }

    @Override
    public String getName() {
        return "typescript";
    }

    @Override
    public String getHelp() {
        return "Generates a TypeScript client library using Fetch API (beta).";
    }


    @Override
    public void processOpts() {
        super.processOpts();

        if (additionalProperties.containsKey(CodegenConstants.MODEL_PROPERTY_NAMING)) {
            setModelPropertyNaming((String) additionalProperties.get(CodegenConstants.MODEL_PROPERTY_NAMING));
        }

        convertPropertyToBooleanAndWriteBack(CodegenConstants.SUPPORTS_ES6);

        // change package names
        apiPackage = this.apiPackage + ".apis";
        modelPackage = this.modelPackage + ".models";
        testPackage = this.testPackage + ".tests";

        additionalProperties.putIfAbsent(FRAMEWORK_SWITCH, FRAMEWORKS[0]);
        supportingFiles.add(new SupportingFile("index.mustache", "index.ts"));

        String httpLibName = this.getHttpLibForFramework(additionalProperties.get(FRAMEWORK_SWITCH).toString());
        supportingFiles.add(new SupportingFile(
              "http"  + File.separator + httpLibName + ".mustache",
              "http", httpLibName + ".ts"
        ));

        Object propPlatform = additionalProperties.get(PLATFORM_SWITCH);
        if (propPlatform == null) {
            propPlatform = "browser";
            additionalProperties.put("platform", propPlatform);
        }

        Map<String, Boolean> platforms = new HashMap<>();
        for (String platform: PLATFORMS) {
            platforms.put(platform, platform.equals(propPlatform));
        }
        additionalProperties.put("platforms", platforms);

        additionalProperties.putIfAbsent(FILE_CONTENT_DATA_TYPE, "node".equals(propPlatform) ? "Buffer" : "Blob");

        if (!"deno".equals(propPlatform)) {
            supportingFiles.add(new SupportingFile("README.mustache", "", "README.md"));
            supportingFiles.add(new SupportingFile("package.mustache", "", "package.json"));
            supportingFiles.add(new SupportingFile("tsconfig.mustache", "", "tsconfig.json"));
        }

        if ("deno".equals(propPlatform)) {
            additionalProperties.put("extensionForDeno", ".ts");
        }

        final boolean useRxJS = convertPropertyToBooleanAndWriteBack(USE_RXJS_SWITCH);
        if (!useRxJS) {
            supportingFiles.add(new SupportingFile("rxjsStub.mustache", "rxjsStub.ts"));
        }

        final boolean useInversify = convertPropertyToBooleanAndWriteBack(USE_INVERSIFY_SWITCH);
        if (useInversify) {
            supportingFiles.add(new SupportingFile("services" + File.separator + "index.mustache", "services", "index.ts"));
            supportingFiles.add(new SupportingFile("services" + File.separator + "configuration.mustache", "services", "configuration.ts"));
            supportingFiles.add(new SupportingFile("services" + File.separator + "PromiseAPI.mustache", "services", "PromiseAPI.ts"));
            supportingFiles.add(new SupportingFile("services" + File.separator + "ObservableAPI.mustache", "services", "ObservableAPI.ts"));
            supportingFiles.add(new SupportingFile("services" + File.separator + "ObjectParamAPI.mustache", "services", "ObjectParamAPI.ts"));
            supportingFiles.add(new SupportingFile("services" + File.separator + "http.mustache", "services", "http.ts"));
            apiTemplateFiles.put("services" + File.separator + "api.mustache", ".service.ts");
        }

        // NPM Settings
        if (additionalProperties.containsKey(NPM_NAME)) {
            setNpmName(additionalProperties.get(NPM_NAME).toString());
        }

        if (additionalProperties.containsKey(NPM_VERSION)) {
            setNpmVersion(additionalProperties.get(NPM_VERSION).toString());
        }

        if (additionalProperties.containsKey(NPM_REPOSITORY)) {
            setNpmRepository(additionalProperties.get(NPM_REPOSITORY).toString());
        }
    }

    private String getHttpLibForFramework(String object) {
        return this.frameworkToHttpLibMap.get(object);
    }


    @Override
    public String getTypeDeclaration(Schema p) {
        Schema inner;
        if (ModelUtils.isArraySchema(p)) {
            inner = ((ArraySchema) p).getItems();
            return this.getSchemaType(p) + "<" + this.getTypeDeclaration(ModelUtils.unaliasSchema(this.openAPI, inner)) + ">";
        } else if (ModelUtils.isMapSchema(p)) {
            inner = (Schema) p.getAdditionalProperties();
            return "{ [key: string]: " + this.getTypeDeclaration(ModelUtils.unaliasSchema(this.openAPI, inner)) + "; }";
        } else if (ModelUtils.isFileSchema(p)) {
            return "HttpFile";
        } else if (ModelUtils.isBinarySchema(p)) {
            return "any";
        } else {
            return super.getTypeDeclaration(p);
        }
    }

    @Override
    protected void addAdditionPropertiesToCodeGenModel(CodegenModel codegenModel, Schema schema) {
        codegenModel.additionalPropertiesType = getTypeDeclaration((Schema) schema.getAdditionalProperties());
        addImport(codegenModel, codegenModel.additionalPropertiesType);
    }

<<<<<<< HEAD
    public String typescriptDate(Object dateValue) {
        String strValue = null;
        if (dateValue instanceof OffsetDateTime) {
            OffsetDateTime date = null;
            try {
                date = (OffsetDateTime) dateValue;
            } catch (ClassCastException e) {
                LOGGER.warn("Invalid `date` format for value {}", dateValue);
                date = ((Date) dateValue).toInstant().atOffset(ZoneOffset.UTC);
            }
            strValue = date.format(iso8601Date);
        } else {
            strValue = dateValue.toString();
        }
        return "new Date('" + strValue + "').toISOString().split('T')[0];";
    }

    public String typescriptDateTime(Object dateTimeValue) {
        String strValue = null;
        if (dateTimeValue instanceof OffsetDateTime) {
            OffsetDateTime dateTime = null;
            try {
                dateTime = (OffsetDateTime) dateTimeValue;
            } catch (ClassCastException e) {
                LOGGER.warn("Invalid `date-time` format for value {}", dateTimeValue);
                dateTime = ((Date) dateTimeValue).toInstant().atOffset(ZoneOffset.UTC);
            }
            strValue = dateTime.format(iso8601DateTime);
        } else {
            strValue = dateTimeValue.toString();
        }
        return "new Date('" + strValue + "')";
    }

    public String getModelName(Schema sc) {
        if (sc.get$ref() != null) {
            Schema unaliasedSchema = unaliasSchema(sc, importMapping);
            if (unaliasedSchema.get$ref() != null) {
                return toModelName(ModelUtils.getSimpleRef(sc.get$ref()));
            }
        }
        return null;
    }

    /**
     * Gets an example if it exists
     *
     * @param sc input schema
     * @return the example value
     */
    protected Object getObjectExample(Schema sc) {
        Schema schema = sc;
        String ref = sc.get$ref();
        if (ref != null) {
            schema = ModelUtils.getSchema(this.openAPI, ModelUtils.getSimpleRef(ref));
        }
        // TODO handle examples in object models in the future
        Boolean objectModel = (ModelUtils.isObjectSchema(schema) || ModelUtils.isMapSchema(schema) || ModelUtils.isComposedSchema(schema));
        if (objectModel) {
            return null;
        }
        if (schema.getExample() != null) {
            return schema.getExample();
        }
        if (schema.getDefault() != null) {
            return schema.getDefault();
        } else if (schema.getEnum() != null && !schema.getEnum().isEmpty()) {
            return schema.getEnum().get(0);
        }
        return null;
    }

    /***
     * Ensures that the string has a leading and trailing quote
     *
     * @param in input string
     * @return quoted string
     */
    private String ensureQuotes(String in) {
        Pattern pattern = Pattern.compile("\r\n|\r|\n");
        Matcher matcher = pattern.matcher(in);
        if (matcher.find()) {
            // if a string has a new line in it add backticks to make it a typescript multiline string
            return "`" + in + "`";
        }
        String strPattern = "^['\"].*?['\"]$";
        if (in.matches(strPattern)) {
            return in;
        }
        return "\"" + in + "\"";
    }

    @Override
    public String toExampleValue(Schema schema) {
        Object objExample = getObjectExample(schema);
        return toExampleValue(schema, objExample);
    }

    public String toExampleValue(Schema schema, Object objExample) {
        String modelName = getModelName(schema);
        return toExampleValueRecursive(modelName, schema, objExample, 1, "", 0, Sets.newHashSet());
    }

    private Boolean simpleStringSchema(Schema schema) {
        Schema sc = schema;
        String ref = schema.get$ref();
        if (ref != null) {
            sc = ModelUtils.getSchema(this.openAPI, ModelUtils.getSimpleRef(ref));
        }
        return ModelUtils.isStringSchema(sc) && !ModelUtils.isDateSchema(sc) && !ModelUtils.isDateTimeSchema(sc) && !"Number".equalsIgnoreCase(sc.getFormat()) && !ModelUtils.isByteArraySchema(sc) && !ModelUtils.isBinarySchema(sc) && schema.getPattern() == null;
    }

    private MappedModel getDiscriminatorMappedModel(CodegenDiscriminator disc) {
        for (MappedModel mm : disc.getMappedModels()) {
            String modelName = mm.getModelName();
            Schema modelSchema = getModelNameToSchemaCache().get(modelName);
            if (ModelUtils.isObjectSchema(modelSchema)) {
                return mm;
            }
        }
        return null;
    }

    /***
     * Recursively generates string examples for schemas
     *
     * @param modelName the string name of the refed model that will be generated for the schema or null
     * @param schema the schema that we need an example for
     * @param objExample the example that applies to this schema, for now only string example are used
     * @param indentationLevel integer indentation level that we are currently at
     *                         we assume the indentaion amount is 2 spaces times this integer
     * @param prefix the string prefix that we will use when assigning an example for this line
     *               this is used when setting key: value, pairs "key: " is the prefix
     *               and this is used when setting properties like some_property='some_property_example'
     * @param exampleLine this is the current line that we are generatign an example for, starts at 0
     *                    we don't indentin the 0th line because using the example value looks like:
     *                    prop = ModelName( line 0
     *                        some_property='some_property_example' line 1
     *                    ) line 2
     *                    and our example value is:
     *                    ModelName( line 0
     *                        some_property='some_property_example' line 1
     *                    ) line 2
     * @param seenSchemas This set contains all the schemas passed into the recursive function. It is used to check
     *                    if a schema was already passed into the function and breaks the infinite recursive loop. The
     *                    only schemas that are not added are ones that contain $ref != null
     * @return the string example
     */
    private String toExampleValueRecursive(String modelName, Schema schema, Object objExample, int indentationLevel, String prefix, Integer exampleLine, Set<Schema> seenSchemas) {
        final String indentionConst = "  ";
        String currentIndentation = "";
        String closingIndentation = "";
        for (int i = 0; i < indentationLevel; i++) currentIndentation += indentionConst;
        if (exampleLine.equals(0)) {
            closingIndentation = currentIndentation;
            currentIndentation = "";
        } else {
            closingIndentation = currentIndentation;
        }
        String openChars = "";
        String closeChars = "";
        String fullPrefix = currentIndentation + prefix + openChars;

        String example = null;
        if (objExample != null) {
            example = objExample.toString();
        }
        // checks if the current schema has already been passed in. If so, breaks the current recursive pass
        if (seenSchemas.contains(schema)) {
            if (modelName != null) {
                return fullPrefix + closeChars;
            } else {
                // this is a recursive schema
                // need to add a reasonable example to avoid
                // infinite recursion
                if (ModelUtils.isNullable(schema)) {
                    // if the schema is nullable, then 'null' is a valid value
                    return fullPrefix + "null" + closeChars;
                } else if (ModelUtils.isArraySchema(schema)) {
                    // the schema is an array, add an empty array
                    return fullPrefix + "[]" + closeChars;
                } else {
                    // the schema is an object, make an empty object
                    return fullPrefix + "{}" + closeChars;
                }
            }
        }

        if (null != schema.get$ref()) {
            Map<String, Schema> allDefinitions = ModelUtils.getSchemas(this.openAPI);
            String ref = ModelUtils.getSimpleRef(schema.get$ref());
            Schema refSchema = allDefinitions.get(ref);
            if (null == refSchema) {
                LOGGER.warn("Unable to find referenced schema " + schema.get$ref() + "\n");
                return fullPrefix + "null" + closeChars;
            }
            String refModelName = getModelName(schema);
            return toExampleValueRecursive(refModelName, refSchema, objExample, indentationLevel, prefix, exampleLine, seenSchemas);
        } else if (ModelUtils.isNullType(schema) || isAnyTypeSchema(schema)) {
            // The 'null' type is allowed in OAS 3.1 and above. It is not supported by OAS 3.0.x,
            // though this tooling supports it.
            return fullPrefix + "null" + closeChars;
        } else if (ModelUtils.isBooleanSchema(schema)) {
            if (objExample == null) {
                example = "true";
            } else {
                if ("false".equalsIgnoreCase(objExample.toString())) {
                    example = "false";
                } else {
                    example = "true";
                }
            }
            return fullPrefix + example + closeChars;
        } else if (ModelUtils.isDateSchema(schema)) {
            if (objExample == null) {
                example = typescriptDate("1970-01-01");
            } else {
                example = typescriptDate(objExample);
            }
            return fullPrefix + example + closeChars;
        } else if (ModelUtils.isDateTimeSchema(schema)) {
            if (objExample == null) {
                example = typescriptDateTime("1970-01-01T00:00:00.00Z");
            } else {
                example = typescriptDateTime(objExample);
            }
            return fullPrefix + example + closeChars;
        } else if (ModelUtils.isBinarySchema(schema)) {
            if (objExample == null) {
                example = "/path/to/file";
            }
            example = "{ data: Buffer.from(fs.readFileSync('" + example + "', 'utf-8')), name: '" + example + "' }";
            return fullPrefix + example + closeChars;
        } else if (ModelUtils.isByteArraySchema(schema)) {
            if (objExample == null) {
                example = "'YQ=='";
            }
            return fullPrefix + example + closeChars;
        } else if (ModelUtils.isStringSchema(schema)) {
            if (objExample == null) {
                // a BigDecimal:
                if ("Number".equalsIgnoreCase(schema.getFormat())) {
                    example = "2";
                    return fullPrefix + example + closeChars;
                } else if (StringUtils.isNotBlank(schema.getPattern())) {
                    String pattern = schema.getPattern();
                    /*
                    RxGen does not support our ECMA dialect https://github.com/curious-odd-man/RgxGen/issues/56
                    So strip off the leading / and trailing / and turn on ignore case if we have it
                     */
                    Pattern valueExtractor = Pattern.compile("^/?(.+?)/?(.?)$");
                    Matcher m = valueExtractor.matcher(pattern);
                    RgxGen rgxGen = null;
                    if (m.find()) {
                        int groupCount = m.groupCount();
                        if (groupCount == 1) {
                            // only pattern found
                            String isolatedPattern = m.group(1);
                            rgxGen = new RgxGen(isolatedPattern);
                        } else if (groupCount == 2) {
                            // patterns and flag found
                            String isolatedPattern = m.group(1);
                            String flags = m.group(2);
                            if (flags.contains("i")) {
                                rgxGen = new RgxGen(isolatedPattern);
                                RgxGenProperties properties = new RgxGenProperties();
                                RgxGenOption.CASE_INSENSITIVE.setInProperties(properties, true);
                                rgxGen.setProperties(properties);
                            } else {
                                rgxGen = new RgxGen(isolatedPattern);
                            }
                        }
                    } else {
                        rgxGen = new RgxGen(pattern);
                    }

                    // this seed makes it so if we have [a-z] we pick a
                    Random random = new Random(18);
                    example = rgxGen.generate(random);
                } else if (schema.getMinLength() != null) {
                    example = "";
                    int len = schema.getMinLength().intValue();
                    for (int i = 0; i < len; i++) example += "a";
                } else if (ModelUtils.isUUIDSchema(schema)) {
                    example = "046b6c7f-0b8a-43b9-b35d-6489e6daee91";
                } else {
                    example = "string_example";
                }
            }
            return fullPrefix + ensureQuotes(example) + closeChars;
        } else if (ModelUtils.isIntegerSchema(schema)) {
            if (objExample == null) {
                if (schema.getMinimum() != null) {
                    example = schema.getMinimum().toString();
                } else {
                    example = "1";
                }
            }
            return fullPrefix + example + closeChars;
        } else if (ModelUtils.isNumberSchema(schema)) {
            if (objExample == null) {
                if (schema.getMinimum() != null) {
                    example = schema.getMinimum().toString();
                } else {
                    example = "3.14";
                }
            }
            return fullPrefix + example + closeChars;
        } else if (ModelUtils.isArraySchema(schema)) {
            ArraySchema arrayschema = (ArraySchema) schema;
            Schema itemSchema = arrayschema.getItems();
            String itemModelName = getModelName(itemSchema);
            if (objExample instanceof Iterable && itemModelName == null) {
                // If the example is already a list, return it directly instead of wrongly wrap it in another list
                return fullPrefix + objExample.toString() + closeChars;
            }
            Set<Schema> newSeenSchemas = new HashSet<>(seenSchemas);
            newSeenSchemas.add(schema);
            example = fullPrefix + "[" + "\n" + toExampleValueRecursive(itemModelName, itemSchema, objExample, indentationLevel + 1, "", exampleLine + 1, newSeenSchemas) + ",\n" + closingIndentation + "]" + closeChars;
            return example;
        } else if (ModelUtils.isMapSchema(schema)) {
            if (modelName == null) {
                fullPrefix += "{";
                closeChars = "}";
            }
            Object addPropsObj = schema.getAdditionalProperties();
            // TODO handle true case for additionalProperties
            if (addPropsObj instanceof Schema) {
                Schema addPropsSchema = (Schema) addPropsObj;
                String key = "key";
                Object addPropsExample = getObjectExample(addPropsSchema);
                if (addPropsSchema.getEnum() != null && !addPropsSchema.getEnum().isEmpty()) {
                    key = addPropsSchema.getEnum().get(0).toString();
                }
                addPropsExample = exampleFromStringOrArraySchema(addPropsSchema, addPropsExample, key);
                String addPropPrefix = key + ": ";
                if (modelName == null) {
                    addPropPrefix = ensureQuotes(key) + ": ";
                }
                String addPropsModelName = "\"" + getModelName(addPropsSchema) + "\"";
                Set<Schema> newSeenSchemas = new HashSet<>(seenSchemas);
                newSeenSchemas.add(schema);
                example = fullPrefix + "\n" + toExampleValueRecursive(addPropsModelName, addPropsSchema, addPropsExample, indentationLevel + 1, addPropPrefix, exampleLine + 1, newSeenSchemas) + ",\n" + closingIndentation + closeChars;
            } else {
                example = fullPrefix + closeChars;
            }
            return example;
        } else if (ModelUtils.isComposedSchema(schema)) {
            ComposedSchema cm = (ComposedSchema) schema;
            List<Schema> ls = cm.getOneOf();
            if (ls != null && !ls.isEmpty()) {
                return fullPrefix + toExampleValue(ls.get(0)) + closeChars;
            }
            return fullPrefix + closeChars;
        } else if (ModelUtils.isObjectSchema(schema)) {
            fullPrefix += "{";
            closeChars = "}";
            CodegenDiscriminator disc = createDiscriminator(modelName, schema, openAPI);
            if (disc != null) {
                MappedModel mm = getDiscriminatorMappedModel(disc);
                if (mm != null) {
                    String discPropNameValue = mm.getMappingName();
                    String chosenModelName = mm.getModelName();
                    // TODO handle this case in the future, this is when the discriminated
                    // schema allOf includes this schema, like Cat allOf includes Pet
                    // so this is the composed schema use case
                } else {
                    return fullPrefix + closeChars;
                }
            }

            Set<Schema> newSeenSchemas = new HashSet<>(seenSchemas);
            newSeenSchemas.add(schema);
            String exampleForObjectModel = exampleForObjectModel(schema, fullPrefix, closeChars, null, indentationLevel, exampleLine, closingIndentation, newSeenSchemas);
            return exampleForObjectModel;
        } else {
            LOGGER.warn("Type " + schema.getType() + " not handled properly in toExampleValue");
        }

        return example;
    }

    private String exampleForObjectModel(Schema schema, String fullPrefix, String closeChars, CodegenProperty discProp, int indentationLevel, int exampleLine, String closingIndentation, Set<Schema> seenSchemas) {
        Map<String, Schema> requiredAndOptionalProps = schema.getProperties();
        if (requiredAndOptionalProps == null || requiredAndOptionalProps.isEmpty()) {
            return fullPrefix + closeChars;
        }

        String example = fullPrefix + "\n";
        for (Map.Entry<String, Schema> entry : requiredAndOptionalProps.entrySet()) {
            String propName = entry.getKey();
            Schema propSchema = entry.getValue();
            boolean readOnly = false;
            if (propSchema.getReadOnly() != null) {
                readOnly = propSchema.getReadOnly();
            }
            if (readOnly) {
                continue;
            }
            String ref = propSchema.get$ref();
            if (ref != null) {
                Schema refSchema = ModelUtils.getSchema(this.openAPI, ModelUtils.getSimpleRef(ref));
                if (refSchema.getReadOnly() != null) {
                    readOnly = refSchema.getReadOnly();
                }
                if (readOnly) {
                    continue;
                }
            }
            propName = toVarName(propName);
            String propModelName = null;
            Object propExample = null;
            if (discProp != null && propName.equals(discProp.name)) {
                propModelName = null;
                propExample = discProp.example;
            } else {
                propModelName = getModelName(propSchema);
                propExample = exampleFromStringOrArraySchema(propSchema, null, propName);
            }
            example += toExampleValueRecursive(propModelName, propSchema, propExample, indentationLevel + 1, propName + ": ", exampleLine + 1, seenSchemas) + ",\n";
        }
        // TODO handle additionalProperties also
        example += closingIndentation + closeChars;
        return example;
    }

    private Object exampleFromStringOrArraySchema(Schema sc, Object currentExample, String propName) {
        if (currentExample != null) {
            return currentExample;
        }
        Schema schema = sc;
        String ref = sc.get$ref();
        if (ref != null) {
            schema = ModelUtils.getSchema(this.openAPI, ModelUtils.getSimpleRef(ref));
        }
        Object example = getObjectExample(schema);
        if (example != null) {
            return example;
        } else if (simpleStringSchema(schema)) {
            return propName + "_example";
        } else if (ModelUtils.isArraySchema(schema)) {
            ArraySchema arraySchema = (ArraySchema) schema;
            Schema itemSchema = arraySchema.getItems();
            example = getObjectExample(itemSchema);
            if (example != null) {
                return example;
            } else if (simpleStringSchema(itemSchema)) {
                return propName + "_example";
            }
        }
        return null;
    }

    protected String setPropertyExampleValue(CodegenProperty p) {
        String example;

        if (p == null) {
            return "null";
        }

        if (p.defaultValue == null) {
            example = p.example;
        } else {
            example = p.defaultValue;
        }

        String type = p.baseType;
        if (type == null) {
            type = p.dataType;
        }

        if (Boolean.TRUE.equals(p.isInteger)) {
            if (example == null) {
                example = "56";
            }
        } else if (Boolean.TRUE.equals(p.isLong)) {
            if (example == null) {
                example = "789";
            }
        } else if (Boolean.TRUE.equals(p.isDouble)
                || Boolean.TRUE.equals(p.isFloat)
                || Boolean.TRUE.equals(p.isNumber)) {
            if (example == null) {
                example = "3.4";
            }
        } else if (Boolean.TRUE.equals(p.isBoolean)) {
            if (example == null) {
                example = "true";
            }
        } else if (Boolean.TRUE.equals(p.isFile) || Boolean.TRUE.equals(p.isBinary)) {
            if (example == null) {
                example = "/path/to/file";
            }
            example = "\"" + escapeText(example) + "\"";
        } else if (Boolean.TRUE.equals(p.isDate)) {
            if (example == null) {
                example = "2013-10-20";
            }
            example = "new Date(\"" + escapeText(example) + "\")";
        } else if (Boolean.TRUE.equals(p.isDateTime)) {
            if (example == null) {
                example = "2013-10-20T19:20:30+01:00";
            }
            example = "new Date(\"" + escapeText(example) + "\")";
        } else if (Boolean.TRUE.equals(p.isString)) {
            if (example == null) {
                example = p.name + "_example";
            }
            example = "\"" + escapeText(example) + "\"";
        } else if (!languageSpecificPrimitives.contains(type)) {
            // type is a model class, e.g. User
            example = "new " + "{{moduleName}}" + "." + type + "()";
        }

        return example;
    }


    /***
     *
     * Set the codegenParameter example value
     * We have a custom version of this function so we can invoke toExampleValue
     *
     * @param codegenParameter the item we are setting the example on
     * @param parameter the base parameter that came from the spec
     */
    @Override
    public void setParameterExampleValue(CodegenParameter codegenParameter, Parameter parameter) {
        Schema schema = parameter.getSchema();
        if (schema == null) {
            LOGGER.warn("CodegenParameter.example defaulting to null because parameter lacks a schema");
            return;
        }

        Object example = null;
        if (codegenParameter.vendorExtensions != null && codegenParameter.vendorExtensions.containsKey("x-example")) {
            example = codegenParameter.vendorExtensions.get("x-example");
        } else if (parameter.getExample() != null) {
            example = parameter.getExample();
        } else if (parameter.getExamples() != null && !parameter.getExamples().isEmpty() && parameter.getExamples().values().iterator().next().getValue() != null) {
            example = parameter.getExamples().values().iterator().next().getValue();
        } else {
            example = getObjectExample(schema);
        }
        example = exampleFromStringOrArraySchema(schema, example, parameter.getName());
        String finalExample = toExampleValue(schema, example);
        codegenParameter.example = finalExample;
    }

    /**
     * Return the example value of the parameter.
     *
     * @param codegenParameter Codegen parameter
     * @param requestBody      Request body
     */
    @Override
    public void setParameterExampleValue(CodegenParameter codegenParameter, RequestBody requestBody) {
        if (codegenParameter.vendorExtensions != null && codegenParameter.vendorExtensions.containsKey("x-example")) {
            codegenParameter.example = Json.pretty(codegenParameter.vendorExtensions.get("x-example"));
        }

        Content content = requestBody.getContent();

        if (content.size() > 1) {
            // @see ModelUtils.getSchemaFromContent()
            once(LOGGER).warn("Multiple MediaTypes found, using only the first one");
        }

        MediaType mediaType = content.values().iterator().next();
        Schema schema = mediaType.getSchema();
        if (schema == null) {
            LOGGER.warn("CodegenParameter.example defaulting to null because requestBody content lacks a schema");
            return;
        }

        Object example = null;
        if (mediaType.getExample() != null) {
            example = mediaType.getExample();
        } else if (mediaType.getExamples() != null && !mediaType.getExamples().isEmpty() && mediaType.getExamples().values().iterator().next().getValue() != null) {
            example = mediaType.getExamples().values().iterator().next().getValue();
        } else {
            example = getObjectExample(schema);
        }
        example = exampleFromStringOrArraySchema(schema, example, codegenParameter.paramName);
        codegenParameter.example = toExampleValue(schema, example);
    }

    /**
     * Create a CodegenParameter for a Form Property
     * We have a custom version of this method so we can invoke
     * setParameterExampleValue(codegenParameter, parameter)
     * rather than setParameterExampleValue(codegenParameter)
     * This ensures that all of our samples are generated in
     * toExampleValueRecursive
     *
     * @param name           the property name
     * @param propertySchema the property schema
     * @param imports        our import set
     * @return the resultant CodegenParameter
     */
    @Override
    public CodegenParameter fromFormProperty(String name, Schema propertySchema, Set<String> imports) {
        CodegenParameter cp = super.fromFormProperty(name, propertySchema, imports);
        Parameter p = new Parameter();
        p.setSchema(propertySchema);
        p.setName(cp.paramName);
        setParameterExampleValue(cp, p);
        return cp;
=======
    @Override
    public String toAnyOfName(List<String> names, ComposedSchema composedSchema) {
        List<String> types = getTypesFromSchemas(composedSchema.getAnyOf());

        return String.join(" | ", types);
    }

    @Override
    public String toOneOfName(List<String> names, ComposedSchema composedSchema) {
        List<String> types = getTypesFromSchemas(composedSchema.getOneOf());

        return String.join(" | ", types);
    }

    /**
     * Extracts the list of type names from a list of schemas.
     * Excludes `AnyType` if there are other valid types extracted.
     *
     * @param schemas list of schemas
     * @return list of types
     */
    protected List<String> getTypesFromSchemas(List<Schema> schemas) {
        List<Schema> filteredSchemas = schemas.size() > 1
                ? schemas.stream().filter(schema -> !"AnyType".equals(super.getSchemaType(schema))).collect(Collectors.toList())
                : schemas;

        return filteredSchemas.stream().map(schema -> {
            String schemaType = getSchemaType(schema);
            if (ModelUtils.isArraySchema(schema)) {
                ArraySchema ap = (ArraySchema) schema;
                Schema inner = ap.getItems();
                schemaType = schemaType + "<" + getSchemaType(inner) + ">";
            }
            return schemaType;
        }).distinct().collect(Collectors.toList());
    }

    @Override
    protected void addImport(CodegenModel m, String type) {
        if (type == null) {
            return;
        }

        String[] parts = type.split("( [|&] )|[<>]");
        for (String s : parts) {
            if (needToImport(s)) {
                m.imports.add(s);
            }
        }
>>>>>>> 919945b6
    }
}<|MERGE_RESOLUTION|>--- conflicted
+++ resolved
@@ -49,10 +49,7 @@
 import java.util.regex.Matcher;
 import java.text.SimpleDateFormat;
 import java.util.*;
-<<<<<<< HEAD
-=======
 import java.util.stream.Collectors;
->>>>>>> 919945b6
 
 import static org.openapitools.codegen.utils.StringUtils.camelize;
 import static org.openapitools.codegen.utils.StringUtils.underscore;
@@ -902,7 +899,6 @@
         addImport(codegenModel, codegenModel.additionalPropertiesType);
     }
 
-<<<<<<< HEAD
     public String typescriptDate(Object dateValue) {
         String strValue = null;
         if (dateValue instanceof OffsetDateTime) {
@@ -1511,7 +1507,7 @@
         p.setName(cp.paramName);
         setParameterExampleValue(cp, p);
         return cp;
-=======
+      
     @Override
     public String toAnyOfName(List<String> names, ComposedSchema composedSchema) {
         List<String> types = getTypesFromSchemas(composedSchema.getAnyOf());
@@ -1561,6 +1557,5 @@
                 m.imports.add(s);
             }
         }
->>>>>>> 919945b6
     }
 }