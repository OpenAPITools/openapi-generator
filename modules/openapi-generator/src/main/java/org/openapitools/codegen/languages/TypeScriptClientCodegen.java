--- conflicted
+++ resolved
@@ -1218,13 +1218,6 @@
             ArraySchema arrayschema = (ArraySchema) schema;
             Schema itemSchema = arrayschema.getItems();
             String itemModelName = getModelName(itemSchema);
-<<<<<<< HEAD
-=======
-            if (objExample instanceof Iterable && itemModelName == null) {
-                // If the example is already a list, return it directly instead of wrongly wrap it in another list
-                return fullPrefix + objExample + closeChars;
-            }
->>>>>>> b755ae28
             Set<Schema> newSeenSchemas = new HashSet<>(seenSchemas);
             newSeenSchemas.add(schema);
 
