--- conflicted
+++ resolved
@@ -323,10 +323,6 @@
     @Override
     public String toVarName(String name) {
         name = name.replaceAll("[^a-zA-Z0-9_-]+", ""); // FIXME: a parameter should not be assigned. Also declare the methods parameters as 'final'.
-<<<<<<< HEAD
-        name = dashize(name);
-=======
->>>>>>> 32d228c3
         return name;
     }
 
