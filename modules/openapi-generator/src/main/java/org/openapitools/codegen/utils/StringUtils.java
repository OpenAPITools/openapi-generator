--- conflicted
+++ resolved
@@ -18,23 +18,13 @@
 public class StringUtils {
 
     /**
-<<<<<<< HEAD
-     * Modify the cache size of the sanitizedNameCache, camelizedWordsCache and underscoreWords.
+     * Set the cache size (entry count) of the sanitizedNameCache, camelizedWordsCache and underscoreWords.
      */
     public static final String NAME_CACHE_SIZE_PROPERTY = "org.openapitools.codegen.utils.namecache.cachesize";
     /**
-     * Modify the cache expiry of the sanitizedNameCache, camelizedWordsCache and underscoreWords.
-     */
-    public static final String NAME_CACHE_EXPIRY_PROPERTY = "org.openapitools.codegen.utils.namecache.expireafter";
-=======
-     * Set the cache size (entry count) of the sanitizedNameCache, camelizedWordsCache and underscoreWords.
-     */
-    public static final String NAME_CACHE_SIZE_PROPERTY = "org.openapitools.codegen.utils.namecache.cachesize";
-    /**
      * Set the cache expiry (in seconds) of the sanitizedNameCache, camelizedWordsCache and underscoreWords.
      */
     public static final String NAME_CACHE_EXPIRY_PROPERTY = "org.openapitools.codegen.utils.namecache.expireafter.seconds";
->>>>>>> 39da276c
 
     // A cache of camelized words. The camelize() method is invoked many times with the same
     // arguments, this cache is used to optimized performance.
