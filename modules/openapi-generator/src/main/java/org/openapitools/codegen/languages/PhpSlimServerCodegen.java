--- conflicted
+++ resolved
@@ -52,30 +52,6 @@
     public PhpSlimServerCodegen() {
         super();
 
-<<<<<<< HEAD
-        modifyFeatureSet(features -> features
-                .includeDocumentationFeatures(DocumentationFeature.Readme)
-                .wireFormatFeatures(EnumSet.of(WireFormatFeature.JSON, WireFormatFeature.XML))
-                .securityFeatures(EnumSet.of(
-                        SecurityFeature.BasicAuth,
-                        SecurityFeature.BearerToken,
-                        SecurityFeature.ApiKey,
-                        SecurityFeature.OAuth2_Implicit))
-                .excludeGlobalFeatures(
-                        GlobalFeature.XMLStructureDefinitions,
-                        GlobalFeature.Callbacks,
-                        GlobalFeature.LinkObjects,
-                        GlobalFeature.ParameterStyling
-                )
-                .excludeSchemaSupportFeatures(
-                        SchemaSupportFeature.Polymorphism
-                )
-        );
-
-        generatorMetadata = GeneratorMetadata.newBuilder(generatorMetadata)
-                .stability(Stability.DEPRECATED)
-                .build();
-=======
         modifyFeatureSet(
                 features ->
                         features.includeDocumentationFeatures(DocumentationFeature.Readme)
@@ -93,7 +69,6 @@
                 GeneratorMetadata.newBuilder(generatorMetadata)
                         .stability(Stability.DEPRECATED)
                         .build();
->>>>>>> cba7561d
 
         // clear import mapping (from default generator) as slim does not use it
         // at the moment
