/*
 * Copyright 2018 OpenAPI-Generator Contributors (https://openapi-generator.tech)
 *
 * Licensed under the Apache License, Version 2.0 (the "License");
 * you may not use this file except in compliance with the License.
 * You may obtain a copy of the License at
 *
 *     http://www.apache.org/licenses/LICENSE-2.0
 *
 * Unless required by applicable law or agreed to in writing, software
 * distributed under the License is distributed on an "AS IS" BASIS,
 * WITHOUT WARRANTIES OR CONDITIONS OF ANY KIND, either express or implied.
 * See the License for the specific language governing permissions and
 * limitations under the License.
 */

package org.openapitools.codegen.languages;

import com.google.common.collect.ArrayListMultimap;
import com.google.common.collect.Lists;
import com.google.common.collect.Multimap;
import io.swagger.v3.oas.models.OpenAPI;
import io.swagger.v3.oas.models.Operation;
import io.swagger.v3.oas.models.PathItem;
import io.swagger.v3.oas.models.PathItem.HttpMethod;
import io.swagger.v3.oas.models.Paths;
import io.swagger.v3.oas.models.info.Info;
import org.openapitools.codegen.*;
import org.openapitools.codegen.config.GeneratorProperties;
import org.openapitools.codegen.meta.GeneratorMetadata;
import org.openapitools.codegen.meta.Stability;
import org.openapitools.codegen.utils.URLPathUtils;
import org.slf4j.Logger;
import org.slf4j.LoggerFactory;

import java.io.File;
import java.net.URL;
import java.util.*;
import java.util.Map.Entry;
import java.util.regex.Pattern;

import static org.openapitools.codegen.utils.StringUtils.*;

public class NodeJSExpressServerCodegen extends DefaultCodegen implements CodegenConfig {

    private static final Logger LOGGER = LoggerFactory.getLogger(NodeJSExpressServerCodegen.class);
    public static final String EXPORTED_NAME = "exportedName";
    public static final String SERVER_PORT = "serverPort";

    protected String apiVersion = "1.0.0";
    protected String defaultServerPort = "8080";
    protected String implFolder = "service";
    protected String projectName = "openapi-server";
    protected String exportedName;

    public NodeJSExpressServerCodegen() {
        super();

<<<<<<< HEAD
=======
        generatorMetadata = GeneratorMetadata.newBuilder(generatorMetadata)
            .stability(Stability.BETA)
            .build();

>>>>>>> fb3bcc96
        outputFolder = "generated-code/nodejs-express-server";
        embeddedTemplateDir = templateDir = "nodejs-express-server";

        setReservedWordsLowerCase(
                Arrays.asList(
                        "break", "case", "class", "catch", "const", "continue", "debugger",
                        "default", "delete", "do", "else", "export", "extends", "finally",
                        "for", "function", "if", "import", "in", "instanceof", "let", "new",
                        "return", "super", "switch", "this", "throw", "try", "typeof", "var",
                        "void", "while", "with", "yield")
        );

        additionalProperties.put("apiVersion", apiVersion);
        additionalProperties.put("implFolder", implFolder);

        // no model file
        modelTemplateFiles.clear();

        apiTemplateFiles.put("controller.mustache", ".js");
        apiTemplateFiles.put("service.mustache", ".js");

        supportingFiles.add(new SupportingFile("openapi.mustache", "api", "openapi.yaml"));
        supportingFiles.add(new SupportingFile("app.mustache", "", "app.js"));
        supportingFiles.add(new SupportingFile("config.mustache", "", "config.js"));
        supportingFiles.add(new SupportingFile("expressServer.mustache", "", "expressServer.js"));
        supportingFiles.add(new SupportingFile("index.mustache", "", "index.js"));
        supportingFiles.add(new SupportingFile("logger.mustache", "", "logger.js"));
        supportingFiles.add(new SupportingFile("eslintrc.mustache", "", ".eslintrc.json"));

        // utils folder
        supportingFiles.add(new SupportingFile("utils" + File.separator + "openapiRouter.mustache", "utils", "openapiRouter.js"));
        supportingFiles.add(new SupportingFile("utils" + File.separator + "swaggerRouter.mustache", "utils", "swaggerRouter.js"));
        supportingFiles.add(new SupportingFile("utils" + File.separator + "writer.mustache", "utils", "writer.js"));

        // controllers folder
        supportingFiles.add(new SupportingFile("service" + File.separator + "test.mustache", "controllers", "TestController.js"));
        supportingFiles.add(new SupportingFile("controllers" + File.separator + "index.mustache", "controllers", "index.js"));
        supportingFiles.add(new SupportingFile("controllers" + File.separator + "Controller.mustache", "controllers", "Controller.js"));
        // service folder
        supportingFiles.add(new SupportingFile("service" + File.separator + "test.mustache", "service", "TestService.js"));
        supportingFiles.add(new SupportingFile("service" + File.separator + "index.mustache", "service", "index.js"));
        supportingFiles.add(new SupportingFile("service" + File.separator + "Service.mustache", "service", "Service.js"));

        // do not overwrite if the file is already present
        writeOptional(outputFolder, new SupportingFile("package.mustache", "", "package.json"));
        writeOptional(outputFolder, new SupportingFile("README.mustache", "", "README.md"));

        cliOptions.add(new CliOption(SERVER_PORT,
                "TCP port to listen on."));
    }

    @Override
    public String apiPackage() {
        return "controllers";
    }

    /**
     * Configures the type of generator.
     *
     * @return the CodegenType for this generator
     * @see org.openapitools.codegen.CodegenType
     */
    @Override
    public CodegenType getTag() {
        return CodegenType.SERVER;
    }

    /**
     * Configures a friendly name for the generator.  This will be used by the generator
     * to select the library with the -g flag.
     *
     * @return the friendly name for the generator
     */
    @Override
    public String getName() {
        return "nodejs-express-server";
    }

    /**
     * Returns human-friendly help for the generator.  Provide the consumer with help
     * tips, parameters here
     *
     * @return A string value for the help message
     */
    @Override
    public String getHelp() {
        return "Generates a NodeJS Express server (beta and may subject to breaking changes without further notice).";
    }

    @Override
    public String toApiName(String name) {
        if (name.length() == 0) {
            return "Default";
        }
        return camelize(name);
    }

    @Override
    public String toApiFilename(String name) {
        return toApiName(name) + "Controller";
    }

    @Override
    public String apiFilename(String templateName, String tag) {
        String result = super.apiFilename(templateName, tag);

        if (templateName.equals("service.mustache")) {
            String stringToMatch = File.separator + "controllers" + File.separator;
            String replacement = File.separator + implFolder + File.separator;
            result = result.replaceAll(Pattern.quote(stringToMatch), replacement);
            
            stringToMatch = "Controller.js";
            replacement = "Service.js";
            result = result.replaceAll(Pattern.quote(stringToMatch), replacement);
        }
        return result;
    }

/*
    @Override
    protected String implFileFolder(String output) {
        return outputFolder + File.separator + output + File.separator + apiPackage().replace('.', File.separatorChar);
    }
*/

    /**
     * Escapes a reserved word as defined in the `reservedWords` array. Handle escaping
     * those terms here.  This logic is only called if a variable matches the reserved words
     *
     * @return the escaped term
     */
    @Override
    public String escapeReservedWord(String name) {
        if (this.reservedWordsMappings().containsKey(name)) {
            return this.reservedWordsMappings().get(name);
        }
        return "_" + name;
    }

    /**
     * Location to write api files.  You can use the apiPackage() as defined when the class is
     * instantiated
     */
    @Override
    public String apiFileFolder() {
        return outputFolder + File.separator + apiPackage().replace('.', File.separatorChar);
    }

    public String getExportedName() {
        return exportedName;
    }

    public void setExportedName(String name) {
        exportedName = name;
    }

    @Override
    public Map<String, Object> postProcessOperationsWithModels(Map<String, Object> objs, List<Object> allModels) {
        @SuppressWarnings("unchecked")
        Map<String, Object> objectMap = (Map<String, Object>) objs.get("operations");
        @SuppressWarnings("unchecked")
        List<CodegenOperation> operations = (List<CodegenOperation>) objectMap.get("operation");
        for (CodegenOperation operation : operations) {
            operation.httpMethod = operation.httpMethod.toLowerCase(Locale.ROOT);

            List<CodegenParameter> params = operation.allParams;
            if (params != null && params.size() == 0) {
                operation.allParams = null;
            }
            List<CodegenResponse> responses = operation.responses;
            if (responses != null) {
                for (CodegenResponse resp : responses) {
                    if ("0".equals(resp.code)) {
                        resp.code = "default";
                    }
                }
            }
            if (operation.examples != null && !operation.examples.isEmpty()) {
                // Leave application/json* items only
                for (Iterator<Map<String, String>> it = operation.examples.iterator(); it.hasNext(); ) {
                    final Map<String, String> example = it.next();
                    final String contentType = example.get("contentType");
                    if (contentType == null || !contentType.startsWith("application/json")) {
                        it.remove();
                    }
                }
            }
        }
        return objs;
    }

    @SuppressWarnings("unchecked")
    private static List<Map<String, Object>> getOperations(Map<String, Object> objs) {
        List<Map<String, Object>> result = new ArrayList<Map<String, Object>>();
        Map<String, Object> apiInfo = (Map<String, Object>) objs.get("apiInfo");
        List<Map<String, Object>> apis = (List<Map<String, Object>>) apiInfo.get("apis");
        for (Map<String, Object> api : apis) {
            result.add((Map<String, Object>) api.get("operations"));
        }
        return result;
    }

    private static List<Map<String, Object>> sortOperationsByPath(List<CodegenOperation> ops) {
        Multimap<String, CodegenOperation> opsByPath = ArrayListMultimap.create();

        for (CodegenOperation op : ops) {
            opsByPath.put(op.path, op);
        }

        List<Map<String, Object>> opsByPathList = new ArrayList<Map<String, Object>>();
        for (Entry<String, Collection<CodegenOperation>> entry : opsByPath.asMap().entrySet()) {
            Map<String, Object> opsByPathEntry = new HashMap<String, Object>();
            opsByPathList.add(opsByPathEntry);
            opsByPathEntry.put("path", entry.getKey());
            opsByPathEntry.put("operation", entry.getValue());
            List<CodegenOperation> operationsForThisPath = Lists.newArrayList(entry.getValue());
            operationsForThisPath.get(operationsForThisPath.size() - 1).hasMore = false;
            if (opsByPathList.size() < opsByPath.asMap().size()) {
                opsByPathEntry.put("hasMore", "true");
            }
        }

        return opsByPathList;
    }

    @Override
    public void processOpts() {
        super.processOpts();

        if (additionalProperties.containsKey(EXPORTED_NAME)) {
            setExportedName((String) additionalProperties.get(EXPORTED_NAME));
        }

        /*
         * Supporting Files.  You can write single files for the generator with the
         * entire object tree available.  If the input file has a suffix of `.mustache
         * it will be processed by the template engine.  Otherwise, it will be copied
         */
        // supportingFiles.add(new SupportingFile("controller.mustache",
        //   "controllers",
        //   "controller.js")
        // );
    }

    @Override
    public void preprocessOpenAPI(OpenAPI openAPI) {
        URL url = URLPathUtils.getServerURL(openAPI);
        String host =  URLPathUtils.getProtocolAndHost(url);
        String port = URLPathUtils.getPort(url, defaultServerPort) ;
        String basePath = url.getPath();

        if (additionalProperties.containsKey(SERVER_PORT)) {
            port = additionalProperties.get(SERVER_PORT).toString();
        }
        this.additionalProperties.put(SERVER_PORT, port);

        if (openAPI.getInfo() != null) {
            Info info = openAPI.getInfo();
            if (info.getTitle() != null) {
                // when info.title is defined, use it for projectName
                // used in package.json
                projectName = info.getTitle()
                        .replaceAll("[^a-zA-Z0-9]", "-")
                        .replaceAll("^[-]*", "")
                        .replaceAll("[-]*$", "")
                        .replaceAll("[-]{2,}", "-")
                        .toLowerCase(Locale.ROOT);
                this.additionalProperties.put("projectName", projectName);
            }
        }

        // need vendor extensions
        Paths paths = openAPI.getPaths();
        if (paths != null) {
            for (String pathname : paths.keySet()) {
                PathItem path = paths.get(pathname);
                Map<HttpMethod, Operation> operationMap = path.readOperationsMap();
                if (operationMap != null) {
                    for (HttpMethod method : operationMap.keySet()) {
                        Operation operation = operationMap.get(method);
                        String tag = "default";
                        if (operation.getTags() != null && operation.getTags().size() > 0) {
                            tag = toApiName(operation.getTags().get(0));
                        }
                        if (operation.getOperationId() == null) {
                            operation.setOperationId(getOrGenerateOperationId(operation, pathname, method.toString()));
                        }
                        // add x-openapi-router-controller
                        if (operation.getExtensions() == null ||
                                operation.getExtensions().get("x-openapi-router-controller") == null) {
                            operation.addExtension("x-openapi-router-controller", sanitizeTag(tag) + "Controller");
                        }
                        // add x-openapi-router-service
                        if (operation.getExtensions() == null ||
                                operation.getExtensions().get("x-openapi-router-service") == null) {
                            operation.addExtension("x-openapi-router-service", sanitizeTag(tag) + "Service");
                        }
                    }
                }
            }
        }

    }

    @Override
    public Map<String, Object> postProcessSupportingFileData(Map<String, Object> objs) {
        generateYAMLSpecFile(objs);

        for (Map<String, Object> operations : getOperations(objs)) {
            @SuppressWarnings("unchecked")
            List<CodegenOperation> ops = (List<CodegenOperation>) operations.get("operation");

            List<Map<String, Object>> opsByPathList = sortOperationsByPath(ops);
            operations.put("operationsByPath", opsByPathList);
        }
        return super.postProcessSupportingFileData(objs);
    }

    @Override
    public String removeNonNameElementToCamelCase(String name) {
        return removeNonNameElementToCamelCase(name, "[-:;#]");
    }

    @Override
    public String escapeUnsafeCharacters(String input) {
        return input.replace("*/", "*_/").replace("/*", "/_*");
    }

    @Override
    public String escapeQuotationMark(String input) {
        // remove " to avoid code injection
        return input.replace("\"", "");
    }
}<|MERGE_RESOLUTION|>--- conflicted
+++ resolved
@@ -56,13 +56,10 @@
     public NodeJSExpressServerCodegen() {
         super();
 
-<<<<<<< HEAD
-=======
         generatorMetadata = GeneratorMetadata.newBuilder(generatorMetadata)
             .stability(Stability.BETA)
             .build();
 
->>>>>>> fb3bcc96
         outputFolder = "generated-code/nodejs-express-server";
         embeddedTemplateDir = templateDir = "nodejs-express-server";
 
