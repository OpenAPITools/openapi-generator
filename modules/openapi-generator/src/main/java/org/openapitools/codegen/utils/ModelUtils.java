--- conflicted
+++ resolved
@@ -38,7 +38,6 @@
 import java.util.*;
 import java.util.Map.Entry;
 import java.util.stream.Collectors;
-import java.util.stream.Stream;
 
 import static org.openapitools.codegen.utils.OnceLogger.once;
 
@@ -1116,27 +1115,10 @@
     public static Map<String, List<String>> getChildrenMap(OpenAPI openAPI) {
         Map<String, Schema> allSchemas = getSchemas(openAPI);
 
-<<<<<<< HEAD
-        // FIXME: The collect here will throw NPE if a spec document has only a single oneOf hierarchy.
-        Stream<Entry<String, Schema>> composedStream = allSchemas.entrySet().stream()
-                .filter(entry -> isComposedSchema(entry.getValue()));
-        Map<String, List<Entry<String, Schema>>> groupedByParent = composedStream
-            .collect(Collectors.groupingBy(entry -> {
-                String parent;
-                try {
-                    parent = getParentName((ComposedSchema) entry.getValue(), allSchemas);
-                } catch (Throwable t) {
-                    parent = null;
-                }
-
-                return parent == null ? "" : parent;
-            }));
-=======
         Map<String, List<Entry<String, Schema>>> groupedByParent = allSchemas.entrySet().stream()
                 .filter(entry -> isComposedSchema(entry.getValue()))
                 .filter(entry -> getParentName((ComposedSchema) entry.getValue(), allSchemas)!=null)
                 .collect(Collectors.groupingBy(entry -> getParentName((ComposedSchema) entry.getValue(), allSchemas)));
->>>>>>> e38168c2
 
         return groupedByParent.entrySet().stream()
                 .collect(Collectors.toMap(entry -> entry.getKey(), entry -> entry.getValue().stream().map(e -> e.getKey()).collect(Collectors.toList())));
