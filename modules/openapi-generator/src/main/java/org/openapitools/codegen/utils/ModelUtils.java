--- conflicted
+++ resolved
@@ -1011,15 +1011,10 @@
      */
     public static String getParentName(ComposedSchema composedSchema, Map<String, Schema> allSchemas) {
         List<Schema> interfaces = getInterfaces(composedSchema);
-
-<<<<<<< HEAD
-        List<String> refedParentNames = new ArrayList<>();
         int nullSchemaChildrenCount = 0;
         boolean hasAmbiguousParents = false;
-=======
         List<String> refedWithoutDiscriminator = new ArrayList<>();
 
->>>>>>> b04c5367
         if (interfaces != null && !interfaces.isEmpty()) {
             for (Schema schema : interfaces) {
                 // get the actual schema
@@ -1034,12 +1029,8 @@
                         return parentName;
                     } else {
                         // not a parent since discriminator.propertyName is not set
-<<<<<<< HEAD
-                        refedParentNames.add(parentName);
                         hasAmbiguousParents = true;
-=======
                         refedWithoutDiscriminator.add(parentName);
->>>>>>> b04c5367
                     }
                 } else {
                     // not a ref, doing nothing, except counting the number of times the 'null' type
@@ -1052,7 +1043,7 @@
                     }
                 }
             }
-            if (refedParentNames.size() == 1 && nullSchemaChildrenCount == 1) {
+            if (refedWithoutDiscriminator.size() == 1 && nullSchemaChildrenCount == 1) {
                 // One schema is a $ref and the other is the 'null' type, so the parent is obvious.
                 // In this particular case there is no need to specify a discriminator.
                 hasAmbiguousParents = false;
@@ -1060,21 +1051,13 @@
         }
 
         // parent name only makes sense when there is a single obvious parent
-<<<<<<< HEAD
-        if (refedParentNames.size() == 1) {
+        if (refedWithoutDiscriminator.size() == 1) {
             if (hasAmbiguousParents) {
                 LOGGER.warn("[deprecated] inheritance without use of 'discriminator.propertyName' is deprecated " +
                     "and will be removed in a future release. Generating model for composed schema name: {}. Title: {}",
                     composedSchema.getName(), composedSchema.getTitle());
             }
-            return refedParentNames.get(0);
-=======
-        if (refedWithoutDiscriminator.size() == 1) {
-            LOGGER.warn("[deprecated] inheritance without use of 'discriminator.propertyName' is deprecated " +
-                "and will be removed in a future release. Generating model for composed schema name: {}. Title: {}",
-                composedSchema.getName(), composedSchema.getTitle());
             return refedWithoutDiscriminator.get(0);
->>>>>>> b04c5367
         }
 
         return null;
