--- conflicted
+++ resolved
@@ -31,12 +31,9 @@
 import java.util.Locale;
 import java.util.Map;
 
-<<<<<<< HEAD
 import static org.openapitools.codegen.utils.StringUtils.camelize;
 import static org.openapitools.codegen.utils.StringUtils.underscore;
 
-=======
->>>>>>> 32d228c3
 public class RubyClientCodegen extends AbstractRubyCodegen {
     private static final Logger LOGGER = LoggerFactory.getLogger(RubyClientCodegen.class);
     public static final String GEM_NAME = "gemName";
