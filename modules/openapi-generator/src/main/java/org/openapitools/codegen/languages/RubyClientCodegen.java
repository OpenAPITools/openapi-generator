/*
 * Copyright 2018 OpenAPI-Generator Contributors (https://openapi-generator.tech)
 * Copyright 2018 SmartBear Software
 *
 * Licensed under the Apache License, Version 2.0 (the "License");
 * you may not use this file except in compliance with the License.
 * You may obtain a copy of the License at
 *
 *     https://www.apache.org/licenses/LICENSE-2.0
 *
 * Unless required by applicable law or agreed to in writing, software
 * distributed under the License is distributed on an "AS IS" BASIS,
 * WITHOUT WARRANTIES OR CONDITIONS OF ANY KIND, either express or implied.
 * See the License for the specific language governing permissions and
 * limitations under the License.
 */

package org.openapitools.codegen.languages;

import io.swagger.v3.oas.models.examples.Example;
import io.swagger.v3.oas.models.media.Schema;
import io.swagger.v3.oas.models.parameters.Parameter;
import org.apache.commons.lang3.StringUtils;
import org.openapitools.codegen.*;
import org.openapitools.codegen.meta.features.*;
import org.openapitools.codegen.utils.ModelUtils;
import org.slf4j.Logger;
import org.slf4j.LoggerFactory;

import java.io.File;
import java.util.Arrays;
<<<<<<< HEAD
=======
import java.util.EnumSet;
>>>>>>> 52e09e2f
import java.util.Locale;
import java.util.Map;

import static org.openapitools.codegen.utils.StringUtils.camelize;
import static org.openapitools.codegen.utils.StringUtils.underscore;

public class RubyClientCodegen extends AbstractRubyCodegen {
    private static final Logger LOGGER = LoggerFactory.getLogger(RubyClientCodegen.class);
    private static final String NUMERIC_ENUM_PREFIX = "N";
    public static final String GEM_VERSION = "gemVersion";
    public static final String GEM_LICENSE = "gemLicense";
    public static final String GEM_REQUIRED_RUBY_VERSION = "gemRequiredRubyVersion";
    public static final String GEM_HOMEPAGE = "gemHomepage";
    public static final String GEM_SUMMARY = "gemSummary";
    public static final String GEM_DESCRIPTION = "gemDescription";
    public static final String GEM_AUTHOR = "gemAuthor";
    public static final String GEM_AUTHOR_EMAIL = "gemAuthorEmail";
    public static final String FARADAY = "faraday";
    public static final String TYPHOEUS = "typhoeus";

    protected String gemName;
    protected String moduleName;
    protected String gemVersion = "1.0.0";
    protected String specFolder = "spec";
    protected String libFolder = "lib";
    protected String gemLicense = "unlicense";
    protected String gemRequiredRubyVersion = ">= 1.9";
    protected String gemHomepage = "https://openapitools.org";
    protected String gemSummary = "A Ruby SDK for the REST API";
    protected String gemDescription = "This gem maps to a REST API";
    protected String gemAuthor = "";
    protected String gemAuthorEmail = "";
    protected String apiDocPath = "docs/";
    protected String modelDocPath = "docs/";

    protected static int emptyMethodNameCounter = 0;

    public RubyClientCodegen() {
        super();

        featureSet = getFeatureSet().modify()
                .includeDocumentationFeatures(DocumentationFeature.Readme)
                .wireFormatFeatures(EnumSet.of(WireFormatFeature.JSON, WireFormatFeature.XML, WireFormatFeature.Custom))
                .securityFeatures(EnumSet.of(
                        SecurityFeature.BasicAuth,
                        SecurityFeature.BearerToken,
                        SecurityFeature.ApiKey,
                        SecurityFeature.OAuth2_Implicit
                ))
                .excludeGlobalFeatures(
                        GlobalFeature.XMLStructureDefinitions,
                        GlobalFeature.Callbacks,
                        GlobalFeature.LinkObjects,
                        GlobalFeature.ParameterStyling
                )
                .includeSchemaSupportFeatures(
                        SchemaSupportFeature.Polymorphism
                )
                .excludeParameterFeatures(
                        ParameterFeature.Cookie
                )
                .includeClientModificationFeatures(
                        ClientModificationFeature.BasePath,
                        ClientModificationFeature.UserAgent
                )
                .build();

        supportsInheritance = true;

        // clear import mapping (from default generator) as ruby does not use it
        // at the moment
        importMapping.clear();

        modelPackage = "models";
        apiPackage = "api";
        outputFolder = "generated-code" + File.separator + "ruby";
        modelTemplateFiles.put("model.mustache", ".rb");
        apiTemplateFiles.put("api.mustache", ".rb");
        modelDocTemplateFiles.put("model_doc.mustache", ".md");
        apiDocTemplateFiles.put("api_doc.mustache", ".md");
        embeddedTemplateDir = templateDir = "ruby-client";

        modelTestTemplateFiles.put("model_test.mustache", ".rb");
        apiTestTemplateFiles.put("api_test.mustache", ".rb");

        // default HIDE_GENERATION_TIMESTAMP to true
        hideGenerationTimestamp = Boolean.TRUE;

        // local variable names used in API methods (endpoints)
        for (String word : Arrays.asList(
                "local_var_path", "query_params", "header_params", "_header_accept", "_header_accept_result",
                "_header_content_type", "form_params", "post_body", "auth_names", "send")) {
            reservedWords.add(word.toLowerCase(Locale.ROOT));
        }

        // primitives in ruby lang
        languageSpecificPrimitives.add("int");
        languageSpecificPrimitives.add("array");
        languageSpecificPrimitives.add("map");
        languageSpecificPrimitives.add("string");

        // remove modelPackage and apiPackage added by default
        cliOptions.removeIf(opt -> CodegenConstants.MODEL_PACKAGE.equals(opt.getOpt()) ||
                CodegenConstants.API_PACKAGE.equals(opt.getOpt()));

        cliOptions.add(new CliOption(CodegenConstants.GEM_NAME, CodegenConstants.GEM_NAME_DESC).
                defaultValue("openapi_client"));

        cliOptions.add(new CliOption(CodegenConstants.MODULE_NAME, CodegenConstants.MODULE_NAME_DESC).
                defaultValue("OpenAPIClient"));

        cliOptions.add(new CliOption(GEM_VERSION, "gem version.").defaultValue("1.0.0"));

        cliOptions.add(new CliOption(GEM_LICENSE, "gem license. ").
                defaultValue("unlicense"));

        cliOptions.add(new CliOption(GEM_REQUIRED_RUBY_VERSION, "gem required Ruby version. ").
                defaultValue(">= 1.9"));

        cliOptions.add(new CliOption(GEM_HOMEPAGE, "gem homepage. ").
                defaultValue("http://org.openapitools"));

        cliOptions.add(new CliOption(GEM_SUMMARY, "gem summary. ").
                defaultValue("A ruby wrapper for the REST APIs"));

        cliOptions.add(new CliOption(GEM_DESCRIPTION, "gem description. ").
                defaultValue("This gem maps to a REST API"));

        cliOptions.add(new CliOption(GEM_AUTHOR, "gem author (only one is supported)."));

        cliOptions.add(new CliOption(GEM_AUTHOR_EMAIL, "gem author email (only one is supported)."));

        cliOptions.add(new CliOption(CodegenConstants.HIDE_GENERATION_TIMESTAMP, CodegenConstants.HIDE_GENERATION_TIMESTAMP_DESC).
                defaultValue(Boolean.TRUE.toString()));

        supportedLibraries.put(FARADAY, "Faraday (https://github.com/lostisland/faraday) (Beta support)");
        supportedLibraries.put(TYPHOEUS, "Typhoeus >= 1.0.1 (https://github.com/typhoeus/typhoeus)");

        CliOption libraryOption = new CliOption(CodegenConstants.LIBRARY, "HTTP library template (sub-template) to use");
        libraryOption.setEnum(supportedLibraries);
        // set TYPHOEUS as the default
        libraryOption.setDefault(TYPHOEUS);
        cliOptions.add(libraryOption);
        setLibrary(TYPHOEUS);
    }

    @Override
    public void processOpts() {
        super.processOpts();

        if (additionalProperties.containsKey(CodegenConstants.GEM_NAME)) {
            setGemName((String) additionalProperties.get(CodegenConstants.GEM_NAME));
        }
        if (additionalProperties.containsKey(CodegenConstants.MODULE_NAME)) {
            setModuleName((String) additionalProperties.get(CodegenConstants.MODULE_NAME));
        }

        if (gemName == null && moduleName == null) {
            setGemName("openapi_client");
            setModuleName(generateModuleName(gemName));
        } else if (gemName == null) {
            setGemName(generateGemName(moduleName));
        } else if (moduleName == null) {
            setModuleName(generateModuleName(gemName));
        }

        additionalProperties.put(CodegenConstants.GEM_NAME, gemName);
        additionalProperties.put(CodegenConstants.MODULE_NAME, moduleName);

        if (additionalProperties.containsKey(GEM_VERSION)) {
            setGemVersion((String) additionalProperties.get(GEM_VERSION));
        } else {
            // not set, pass the default value to template
            additionalProperties.put(GEM_VERSION, gemVersion);
        }

        if (additionalProperties.containsKey(GEM_LICENSE)) {
            setGemLicense((String) additionalProperties.get(GEM_LICENSE));
        }

        if (additionalProperties.containsKey(GEM_REQUIRED_RUBY_VERSION)) {
            setGemRequiredRubyVersion((String) additionalProperties.get(GEM_REQUIRED_RUBY_VERSION));
        }

        if (additionalProperties.containsKey(GEM_HOMEPAGE)) {
            setGemHomepage((String) additionalProperties.get(GEM_HOMEPAGE));
        }

        if (additionalProperties.containsKey(GEM_SUMMARY)) {
            setGemSummary((String) additionalProperties.get(GEM_SUMMARY));
        }

        if (additionalProperties.containsKey(GEM_DESCRIPTION)) {
            setGemDescription((String) additionalProperties.get(GEM_DESCRIPTION));
        }

        if (additionalProperties.containsKey(GEM_AUTHOR)) {
            setGemAuthor((String) additionalProperties.get(GEM_AUTHOR));
        }

        if (additionalProperties.containsKey(GEM_AUTHOR_EMAIL)) {
            setGemAuthorEmail((String) additionalProperties.get(GEM_AUTHOR_EMAIL));
        }

        // make api and model doc path available in mustache template
        additionalProperties.put("apiDocPath", apiDocPath);
        additionalProperties.put("modelDocPath", modelDocPath);

        // use constant model/api package (folder path)
        setModelPackage("models");
        setApiPackage("api");

        supportingFiles.add(new SupportingFile("gem.mustache", libFolder, gemName + ".rb"));
        String gemFolder = libFolder + File.separator + gemName;
        supportingFiles.add(new SupportingFile("api_error.mustache", gemFolder, "api_error.rb"));
        supportingFiles.add(new SupportingFile("configuration.mustache", gemFolder, "configuration.rb"));
        supportingFiles.add(new SupportingFile("version.mustache", gemFolder, "version.rb"));
        supportingFiles.add(new SupportingFile("README.mustache", "", "README.md"));
        supportingFiles.add(new SupportingFile("git_push.sh.mustache", "", "git_push.sh"));
        supportingFiles.add(new SupportingFile("gitignore.mustache", "", ".gitignore"));
        supportingFiles.add(new SupportingFile("Rakefile.mustache", "", "Rakefile"));
        supportingFiles.add(new SupportingFile("Gemfile.mustache", "", "Gemfile"));
        supportingFiles.add(new SupportingFile("rubocop.mustache", "", ".rubocop.yml"));
        supportingFiles.add(new SupportingFile("travis.mustache", "", ".travis.yml"));
        supportingFiles.add(new SupportingFile("gemspec.mustache", "", gemName + ".gemspec"));
        supportingFiles.add(new SupportingFile("configuration.mustache", gemFolder, "configuration.rb"));
        supportingFiles.add(new SupportingFile("api_client.mustache", gemFolder, "api_client.rb"));

        if (TYPHOEUS.equals(getLibrary())) {
            // for Typhoeus
        } else if (FARADAY.equals(getLibrary())) {
            // for Faraday
            additionalProperties.put("isFaraday", Boolean.TRUE);
        } else {
            throw new RuntimeException("Invalid HTTP library " +  getLibrary() + ". Only faraday, typhoeus are supported.");
        }

        // test files should not be overwritten
<<<<<<< HEAD
        supportingFiles.add(new SupportingFile("rspec.mustache", "", ".rspec")
                .doNotOverwrite());
        supportingFiles.add(new SupportingFile("spec_helper.mustache", specFolder, "spec_helper.rb")
                .doNotOverwrite());
        supportingFiles.add(new SupportingFile("configuration_spec.mustache", specFolder, "configuration_spec.rb")
                .doNotOverwrite());
        supportingFiles.add(new SupportingFile("api_client_spec.mustache", specFolder, "api_client_spec.rb")
                .doNotOverwrite());
        // not including base object test as the moment as not all API has model
        //supportingFiles.add(new SupportingFile("base_object_spec.mustache", specFolder, "base_object_spec.rb").doNotOverwrite());
=======
        writeOptional(outputFolder, new SupportingFile("rspec.mustache", "", ".rspec"));
        writeOptional(outputFolder, new SupportingFile("spec_helper.mustache", specFolder, "spec_helper.rb"));
        writeOptional(outputFolder, new SupportingFile("configuration_spec.mustache", specFolder, "configuration_spec.rb"));
        writeOptional(outputFolder, new SupportingFile("api_client_spec.mustache", specFolder, "api_client_spec.rb"));
>>>>>>> 52e09e2f
    }

    @Override
    public CodegenType getTag() {
        return CodegenType.CLIENT;
    }

    @Override
    public String getName() {
        return "ruby";
    }

    @Override
    public String getHelp() {
        return "Generates a Ruby client library.";
    }

    /**
     * Generate Ruby module name from the gem name, e.g. use "OpenAPIClient" for "openapi_client".
     *
     * @param gemName Ruby gem name
     * @return Ruby module naame
     */
    @SuppressWarnings("static-method")
    public String generateModuleName(String gemName) {
        return camelize(gemName.replaceAll("[^\\w]+", "_"));
    }

    /**
     * Generate Ruby gem name from the module name, e.g. use "openapi_client" for "OpenAPIClient".
     *
     * @param moduleName Ruby module naame
     * @return Ruby gem name
     */
    @SuppressWarnings("static-method")
    public String generateGemName(String moduleName) {
        return underscore(moduleName.replaceAll("[^\\w]+", ""));
    }

    @Override
    public String apiFileFolder() {
        return outputFolder + File.separator + libFolder + File.separator + gemName + File.separator + apiPackage.replace("/", File.separator);
    }

    @Override
    public String modelFileFolder() {
        return outputFolder + File.separator + libFolder + File.separator + gemName + File.separator + modelPackage.replace("/", File.separator);
    }

    @Override
    public String apiTestFileFolder() {
        return outputFolder + File.separator + specFolder + File.separator + apiPackage.replace("/", File.separator);
    }

    @Override
    public String modelTestFileFolder() {
        return outputFolder + File.separator + specFolder + File.separator + modelPackage.replace("/", File.separator);
    }

    @Override
    public String apiDocFileFolder() {
        return (outputFolder + "/" + apiDocPath).replace('/', File.separatorChar);
    }

    @Override
    public String modelDocFileFolder() {
        return (outputFolder + "/" + modelDocPath).replace('/', File.separatorChar);
    }

    @Override
    public String getSchemaType(Schema schema) {
        String openAPIType = super.getSchemaType(schema);
        String type = null;
        if (typeMapping.containsKey(openAPIType)) {
            type = typeMapping.get(openAPIType);
            if (languageSpecificPrimitives.contains(type)) {
                return type;
            }
        } else {
            type = openAPIType;
        }

        if (type == null) {
            return null;
        }

        return toModelName(type);
    }

    @Override
    public String toModelName(final String name) {
        String modelName;
        modelName = sanitizeName(name);

        if (!StringUtils.isEmpty(modelNamePrefix)) {
            modelName = modelNamePrefix + "_" + modelName;
        }

        if (!StringUtils.isEmpty(modelNameSuffix)) {
            modelName = modelName + "_" + modelNameSuffix;
        }

        // model name cannot use reserved keyword, e.g. return
        if (isReservedWord(modelName)) {
            modelName = camelize("Model" + modelName);
            LOGGER.warn(name + " (reserved word) cannot be used as model name. Renamed to " + modelName);
            return modelName;
        }

        // model name starts with number
        if (modelName.matches("^\\d.*")) {
            LOGGER.warn(modelName + " (model name starts with number) cannot be used as model name. Renamed to " + camelize("model_" + modelName));
            modelName = "model_" + modelName; // e.g. 200Response => Model200Response (after camelize)
        }

        // camelize the model name
        // phone_number => PhoneNumber
        return camelize(modelName);
    }

    @Override
    public String toModelFilename(String name) {
        return underscore(toModelName(name));
    }

    @Override
    public String toModelDocFilename(String name) {
        return toModelName(name);
    }

    @Override
    public String toApiFilename(final String name) {
        // replace - with _ e.g. created-at => created_at
        String filename = name;
        if (apiNameSuffix != null && apiNameSuffix.length() > 0) {
            filename = filename + "_"  + apiNameSuffix;
        }

        filename = filename.replaceAll("-", "_");

        // e.g. PhoneNumberApi.rb => phone_number_api.rb
        return underscore(filename);
    }

    @Override
    public String toApiDocFilename(String name) {
        return toApiName(name);
    }

    @Override
    public String toApiTestFilename(String name) {
        return toApiFilename(name) + "_spec";
    }

    @Override
    public String toModelTestFilename(String name) {
        return toModelFilename(name) + "_spec";
    }

    @Override
    public String toApiName(String name) {
        return super.toApiName(name);
    }

    @Override
    public String toEnumValue(String value, String datatype) {
        if ("Integer".equals(datatype) || "Float".equals(datatype)) {
            return value;
        } else {
            return "\"" + escapeText(value) + "\"";
        }
    }

    @Override
    public String toEnumVarName(String name, String datatype) {
        if (name.length() == 0) {
            return "EMPTY";
        }

        // number
        if ("Integer".equals(datatype) || "Float".equals(datatype)) {
            String varName = name;
            varName = varName.replaceAll("-", "MINUS_");
            varName = varName.replaceAll("\\+", "PLUS_");
            varName = varName.replaceAll("\\.", "_DOT_");
            return NUMERIC_ENUM_PREFIX + varName;
        }

        // string
        String enumName = sanitizeName(underscore(name).toUpperCase(Locale.ROOT));
        enumName = enumName.replaceFirst("^_", "");
        enumName = enumName.replaceFirst("_$", "");

        if (enumName.matches("\\d.*")) { // starts with number
            return NUMERIC_ENUM_PREFIX + enumName;
        } else {
            return enumName;
        }
    }

    @Override
    public String toEnumName(CodegenProperty property) {
        String enumName = underscore(toModelName(property.name)).toUpperCase(Locale.ROOT);
        enumName = enumName.replaceFirst("^_", "");
        enumName = enumName.replaceFirst("_$", "");

        if (enumName.matches("\\d.*")) { // starts with number
            return NUMERIC_ENUM_PREFIX + enumName;
        } else {
            return enumName;
        }
    }

    @Override
    public Map<String, Object> postProcessModels(Map<String, Object> objs) {
        // process enum in models
        return postProcessModelsEnum(objs);
    }

    @Override
    public String toOperationId(String operationId) {
        // rename to empty_method_name_1 (e.g.) if method name is empty
        if (StringUtils.isEmpty(operationId)) {
            operationId = underscore("empty_method_name_" + emptyMethodNameCounter++);
            LOGGER.warn("Empty method name (operationId) found. Renamed to " + operationId);
            return operationId;
        }

        // method name cannot use reserved keyword, e.g. return
        if (isReservedWord(operationId)) {
            String newOperationId = underscore("call_" + operationId);
            LOGGER.warn(operationId + " (reserved word) cannot be used as method name. Renamed to " + newOperationId);
            return newOperationId;
        }

        // operationId starts with a number
        if (operationId.matches("^\\d.*")) {
            LOGGER.warn(operationId + " (starting with a number) cannot be used as method name. Renamed to " + underscore(sanitizeName("call_" + operationId)));
            operationId = "call_" + operationId;
        }

        return underscore(sanitizeName(operationId));
    }

    @Override
    public String toApiImport(String name) {
        return gemName + "/" + apiPackage() + "/" + toApiFilename(name);
    }

    @Override
    public void setParameterExampleValue(CodegenParameter p) {
        String example;

        if (p.defaultValue == null) {
            example = p.example;
        } else {
            p.example = p.defaultValue;
            return;
        }

        String type = p.baseType;
        if (type == null) {
            type = p.dataType;
        }

        if ("String".equalsIgnoreCase(type)) {
            if (example == null) {
                example = p.paramName + "_example";
            }
            example = "'" + escapeText(example) + "'";
        } else if ("Integer".equalsIgnoreCase(type)) {
            if (example == null) {
                example = "56";
            }
        } else if ("Float".equalsIgnoreCase(type)) {
            if (example == null) {
                example = "3.4";
            }
        } else if ("BOOLEAN".equalsIgnoreCase(type)) {
            if (example == null) {
                example = "true";
            }
        } else if ("File".equalsIgnoreCase(type)) {
            if (example == null) {
                example = "/path/to/file";
            }
            example = "File.new('" + escapeText(example) + "')";
        } else if ("Date".equalsIgnoreCase(type)) {
            if (example == null) {
                example = "2013-10-20";
            }
            example = "Date.parse('" + escapeText(example) + "')";
        } else if ("DateTime".equalsIgnoreCase(type)) {
            if (example == null) {
                example = "2013-10-20T19:20:30+01:00";
            }
            example = "DateTime.parse('" + escapeText(example) + "')";
        } else if (!languageSpecificPrimitives.contains(type)) {
            // type is a model class, e.g. User
            example = moduleName + "::" + type + ".new";
        }

        if (example == null) {
            example = "nil";
        } else if (Boolean.TRUE.equals(p.isListContainer)) {
            example = "[" + example + "]";
        } else if (Boolean.TRUE.equals(p.isMapContainer)) {
            example = "{'key' => " + example + "}";
        }

        p.example = example;
    }

    /**
     * Return the example value of the parameter. Overrides the
     * setParameterExampleValue(CodegenParameter, Parameter) method in
     * DefaultCodegen to always call setParameterExampleValue(CodegenParameter)
     * in this class, which adds single quotes around strings from the
     * x-example property.
     *
     * @param codegenParameter Codegen parameter
     * @param parameter        Parameter
     */
    public void setParameterExampleValue(CodegenParameter codegenParameter, Parameter parameter) {
        if (parameter.getExample() != null) {
            codegenParameter.example = parameter.getExample().toString();
        } else if (parameter.getExamples() != null && !parameter.getExamples().isEmpty()) {
            Example example = parameter.getExamples().values().iterator().next();
            if (example.getValue() != null) {
                codegenParameter.example = example.getValue().toString();
            }
        } else {
            Schema schema = parameter.getSchema();
            if (schema != null && schema.getExample() != null) {
                codegenParameter.example = schema.getExample().toString();
            }
        }

        setParameterExampleValue(codegenParameter);
    }

    public void setGemName(String gemName) {
        this.gemName = gemName;
    }

    public void setModuleName(String moduleName) {
        this.moduleName = moduleName;
    }

    public void setGemVersion(String gemVersion) {
        this.gemVersion = gemVersion;
    }

    public void setGemDescription(String gemDescription) {
        this.gemDescription = gemDescription;
    }

    public void setGemSummary(String gemSummary) {
        this.gemSummary = gemSummary;
    }

    public void setGemLicense(String gemLicense) {
        this.gemLicense = gemLicense;
    }

    public void setGemRequiredRubyVersion(String gemRequiredRubyVersion) {
        this.gemRequiredRubyVersion = gemRequiredRubyVersion;
    }

    public void setGemHomepage(String gemHomepage) {
        this.gemHomepage = gemHomepage;
    }

    public void setGemAuthor(String gemAuthor) {
        this.gemAuthor = gemAuthor;
    }

    public void setGemAuthorEmail(String gemAuthorEmail) {
        this.gemAuthorEmail = gemAuthorEmail;
    }

    @Override
    protected void addAdditionPropertiesToCodeGenModel(CodegenModel codegenModel, Schema schema) {
        final Schema additionalProperties = ModelUtils.getAdditionalProperties(schema);

        if (additionalProperties != null) {
            codegenModel.additionalPropertiesType = getSchemaType(additionalProperties);
        }
    }
}<|MERGE_RESOLUTION|>--- conflicted
+++ resolved
@@ -29,10 +29,7 @@
 
 import java.io.File;
 import java.util.Arrays;
-<<<<<<< HEAD
-=======
 import java.util.EnumSet;
->>>>>>> 52e09e2f
 import java.util.Locale;
 import java.util.Map;
 
@@ -271,7 +268,6 @@
         }
 
         // test files should not be overwritten
-<<<<<<< HEAD
         supportingFiles.add(new SupportingFile("rspec.mustache", "", ".rspec")
                 .doNotOverwrite());
         supportingFiles.add(new SupportingFile("spec_helper.mustache", specFolder, "spec_helper.rb")
@@ -280,14 +276,6 @@
                 .doNotOverwrite());
         supportingFiles.add(new SupportingFile("api_client_spec.mustache", specFolder, "api_client_spec.rb")
                 .doNotOverwrite());
-        // not including base object test as the moment as not all API has model
-        //supportingFiles.add(new SupportingFile("base_object_spec.mustache", specFolder, "base_object_spec.rb").doNotOverwrite());
-=======
-        writeOptional(outputFolder, new SupportingFile("rspec.mustache", "", ".rspec"));
-        writeOptional(outputFolder, new SupportingFile("spec_helper.mustache", specFolder, "spec_helper.rb"));
-        writeOptional(outputFolder, new SupportingFile("configuration_spec.mustache", specFolder, "configuration_spec.rb"));
-        writeOptional(outputFolder, new SupportingFile("api_client_spec.mustache", specFolder, "api_client_spec.rb"));
->>>>>>> 52e09e2f
     }
 
     @Override
