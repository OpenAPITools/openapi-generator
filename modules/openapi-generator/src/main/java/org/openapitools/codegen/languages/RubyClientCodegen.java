/*
 * Copyright 2018 OpenAPI-Generator Contributors (https://openapi-generator.tech)
 * Copyright 2018 SmartBear Software
 *
 * Licensed under the Apache License, Version 2.0 (the "License");
 * you may not use this file except in compliance with the License.
 * You may obtain a copy of the License at
 *
 *     http://www.apache.org/licenses/LICENSE-2.0
 *
 * Unless required by applicable law or agreed to in writing, software
 * distributed under the License is distributed on an "AS IS" BASIS,
 * WITHOUT WARRANTIES OR CONDITIONS OF ANY KIND, either express or implied.
 * See the License for the specific language governing permissions and
 * limitations under the License.
 */

package org.openapitools.codegen.languages;

import io.swagger.v3.oas.models.examples.Example;
import io.swagger.v3.oas.models.media.Schema;
import io.swagger.v3.oas.models.parameters.Parameter;
import org.apache.commons.lang3.StringUtils;
import org.openapitools.codegen.*;
import org.openapitools.codegen.utils.ModelUtils;
import org.slf4j.Logger;
import org.slf4j.LoggerFactory;

import java.io.File;
import java.util.Arrays;
import java.util.Iterator;
import java.util.Locale;
import java.util.Map;

import static org.openapitools.codegen.utils.StringUtils.camelize;
import static org.openapitools.codegen.utils.StringUtils.underscore;

public class RubyClientCodegen extends AbstractRubyCodegen {
    private static final Logger LOGGER = LoggerFactory.getLogger(RubyClientCodegen.class);
    private static final String NUMERIC_ENUM_PREFIX = "N";
    public static final String GEM_VERSION = "gemVersion";
    public static final String GEM_LICENSE = "gemLicense";
    public static final String GEM_REQUIRED_RUBY_VERSION = "gemRequiredRubyVersion";
    public static final String GEM_HOMEPAGE = "gemHomepage";
    public static final String GEM_SUMMARY = "gemSummary";
    public static final String GEM_DESCRIPTION = "gemDescription";
    public static final String GEM_AUTHOR = "gemAuthor";
    public static final String GEM_AUTHOR_EMAIL = "gemAuthorEmail";
    public static final String FARADAY = "faraday";
    public static final String TYPHOEUS = "typhoeus";

    protected String gemName;
    protected String moduleName;
    protected String gemVersion = "1.0.0";
    protected String specFolder = "spec";
    protected String libFolder = "lib";
    protected String gemLicense = "unlicense";
    protected String gemRequiredRubyVersion = ">= 1.9";
    protected String gemHomepage = "https://openapitools.org";
    protected String gemSummary = "A Ruby SDK for the REST API";
    protected String gemDescription = "This gem maps to a REST API";
    protected String gemAuthor = "";
    protected String gemAuthorEmail = "";
    protected String apiDocPath = "docs/";
    protected String modelDocPath = "docs/";

    protected static int emptyMethodNameCounter = 0;

    public RubyClientCodegen() {
        super();

        supportsInheritance = true;

        // clear import mapping (from default generator) as ruby does not use it
        // at the moment
        importMapping.clear();

        modelPackage = "models";
        apiPackage = "api";
        outputFolder = "generated-code" + File.separator + "ruby";
        modelTemplateFiles.put("model.mustache", ".rb");
        apiTemplateFiles.put("api.mustache", ".rb");
        modelDocTemplateFiles.put("model_doc.mustache", ".md");
        apiDocTemplateFiles.put("api_doc.mustache", ".md");
        embeddedTemplateDir = templateDir = "ruby-client";

        modelTestTemplateFiles.put("model_test.mustache", ".rb");
        apiTestTemplateFiles.put("api_test.mustache", ".rb");

        // default HIDE_GENERATION_TIMESTAMP to true
        hideGenerationTimestamp = Boolean.TRUE;

        // local variable names used in API methods (endpoints)
        for (String word : Arrays.asList(
                "local_var_path", "query_params", "header_params", "_header_accept", "_header_accept_result",
                "_header_content_type", "form_params", "post_body", "auth_names", "send")) {
            reservedWords.add(word.toLowerCase(Locale.ROOT));
        }

        // primitives in ruby lang
        languageSpecificPrimitives.add("int");
        languageSpecificPrimitives.add("array");
        languageSpecificPrimitives.add("map");
        languageSpecificPrimitives.add("string");

        // remove modelPackage and apiPackage added by default
        cliOptions.removeIf(opt -> CodegenConstants.MODEL_PACKAGE.equals(opt.getOpt()) ||
                CodegenConstants.API_PACKAGE.equals(opt.getOpt()));

        cliOptions.add(new CliOption(CodegenConstants.GEM_NAME, CodegenConstants.GEM_NAME_DESC).
                defaultValue("openapi_client"));

        cliOptions.add(new CliOption(CodegenConstants.MODULE_NAME, CodegenConstants.MODULE_NAME_DESC).
                defaultValue("OpenAPIClient"));

        cliOptions.add(new CliOption(GEM_VERSION, "gem version.").defaultValue("1.0.0"));

        cliOptions.add(new CliOption(GEM_LICENSE, "gem license. ").
                defaultValue("unlicense"));

        cliOptions.add(new CliOption(GEM_REQUIRED_RUBY_VERSION, "gem required Ruby version. ").
                defaultValue(">= 1.9"));

        cliOptions.add(new CliOption(GEM_HOMEPAGE, "gem homepage. ").
                defaultValue("http://org.openapitools"));

        cliOptions.add(new CliOption(GEM_SUMMARY, "gem summary. ").
                defaultValue("A ruby wrapper for the REST APIs"));

        cliOptions.add(new CliOption(GEM_DESCRIPTION, "gem description. ").
                defaultValue("This gem maps to a REST API"));

        cliOptions.add(new CliOption(GEM_AUTHOR, "gem author (only one is supported)."));

        cliOptions.add(new CliOption(GEM_AUTHOR_EMAIL, "gem author email (only one is supported)."));

        cliOptions.add(new CliOption(CodegenConstants.HIDE_GENERATION_TIMESTAMP, CodegenConstants.HIDE_GENERATION_TIMESTAMP_DESC).
                defaultValue(Boolean.TRUE.toString()));

        supportedLibraries.put(FARADAY, "Faraday (https://github.com/lostisland/faraday) (Beta support)");
        supportedLibraries.put(TYPHOEUS, "Typhoeus >= 1.0.1 (https://github.com/typhoeus/typhoeus)");

        CliOption libraryOption = new CliOption(CodegenConstants.LIBRARY, "HTTP library template (sub-template) to use");
        libraryOption.setEnum(supportedLibraries);
        // set TYPHOEUS as the default
        libraryOption.setDefault(TYPHOEUS);
        cliOptions.add(libraryOption);
        setLibrary(TYPHOEUS);
    }

    @Override
    public void processOpts() {
        super.processOpts();

        if (additionalProperties.containsKey(CodegenConstants.GEM_NAME)) {
            setGemName((String) additionalProperties.get(CodegenConstants.GEM_NAME));
        }
        if (additionalProperties.containsKey(CodegenConstants.MODULE_NAME)) {
            setModuleName((String) additionalProperties.get(CodegenConstants.MODULE_NAME));
        }

        if (gemName == null && moduleName == null) {
            setGemName("openapi_client");
            setModuleName(generateModuleName(gemName));
        } else if (gemName == null) {
            setGemName(generateGemName(moduleName));
        } else if (moduleName == null) {
            setModuleName(generateModuleName(gemName));
        }

        additionalProperties.put(CodegenConstants.GEM_NAME, gemName);
        additionalProperties.put(CodegenConstants.MODULE_NAME, moduleName);

        if (additionalProperties.containsKey(GEM_VERSION)) {
            setGemVersion((String) additionalProperties.get(GEM_VERSION));
        } else {
            // not set, pass the default value to template
            additionalProperties.put(GEM_VERSION, gemVersion);
        }

        if (additionalProperties.containsKey(GEM_LICENSE)) {
            setGemLicense((String) additionalProperties.get(GEM_LICENSE));
        }

        if (additionalProperties.containsKey(GEM_REQUIRED_RUBY_VERSION)) {
            setGemRequiredRubyVersion((String) additionalProperties.get(GEM_REQUIRED_RUBY_VERSION));
        }

        if (additionalProperties.containsKey(GEM_HOMEPAGE)) {
            setGemHomepage((String) additionalProperties.get(GEM_HOMEPAGE));
        }

        if (additionalProperties.containsKey(GEM_SUMMARY)) {
            setGemSummary((String) additionalProperties.get(GEM_SUMMARY));
        }

        if (additionalProperties.containsKey(GEM_DESCRIPTION)) {
            setGemDescription((String) additionalProperties.get(GEM_DESCRIPTION));
        }

        if (additionalProperties.containsKey(GEM_AUTHOR)) {
            setGemAuthor((String) additionalProperties.get(GEM_AUTHOR));
        }

        if (additionalProperties.containsKey(GEM_AUTHOR_EMAIL)) {
            setGemAuthorEmail((String) additionalProperties.get(GEM_AUTHOR_EMAIL));
        }

        // make api and model doc path available in mustache template
        additionalProperties.put("apiDocPath", apiDocPath);
        additionalProperties.put("modelDocPath", modelDocPath);

        // use constant model/api package (folder path)
        setModelPackage("models");
        setApiPackage("api");

        supportingFiles.add(new SupportingFile("gem.mustache", libFolder, gemName + ".rb"));
        String gemFolder = libFolder + File.separator + gemName;
        supportingFiles.add(new SupportingFile("api_error.mustache", gemFolder, "api_error.rb"));
        supportingFiles.add(new SupportingFile("configuration.mustache", gemFolder, "configuration.rb"));
        supportingFiles.add(new SupportingFile("version.mustache", gemFolder, "version.rb"));
        supportingFiles.add(new SupportingFile("README.mustache", "", "README.md"));
        supportingFiles.add(new SupportingFile("git_push.sh.mustache", "", "git_push.sh"));
        supportingFiles.add(new SupportingFile("gitignore.mustache", "", ".gitignore"));
        supportingFiles.add(new SupportingFile("Rakefile.mustache", "", "Rakefile"));
        supportingFiles.add(new SupportingFile("Gemfile.mustache", "", "Gemfile"));
        supportingFiles.add(new SupportingFile("rubocop.mustache", "", ".rubocop.yml"));
        supportingFiles.add(new SupportingFile("travis.mustache", "", ".travis.yml"));
        supportingFiles.add(new SupportingFile("gemspec.mustache", "", gemName + ".gemspec"));
        supportingFiles.add(new SupportingFile("configuration.mustache", gemFolder, "configuration.rb"));
        supportingFiles.add(new SupportingFile("api_client.mustache", gemFolder, "api_client.rb"));

        if (TYPHOEUS.equals(getLibrary())) {
            // for Typhoeus
        } else if (FARADAY.equals(getLibrary())) {
            // for Faraday
            additionalProperties.put("isFaraday", Boolean.TRUE);
        } else {
            throw new RuntimeException("Invalid HTTP library " +  getLibrary() + ". Only faraday, typhoeus are supported.");
        }

        // test files should not be overwritten
        writeOptional(outputFolder, new SupportingFile("rspec.mustache", "", ".rspec"));
        writeOptional(outputFolder, new SupportingFile("spec_helper.mustache", specFolder, "spec_helper.rb"));
        writeOptional(outputFolder, new SupportingFile("configuration_spec.mustache", specFolder, "configuration_spec.rb"));
        writeOptional(outputFolder, new SupportingFile("api_client_spec.mustache", specFolder, "api_client_spec.rb"));
        // not including base object test as the moment as not all API has model
        //writeOptional(outputFolder, new SupportingFile("base_object_spec.mustache", specFolder, "base_object_spec.rb"));
    }

    @Override
    public CodegenType getTag() {
        return CodegenType.CLIENT;
    }

    @Override
    public String getName() {
        return "ruby";
    }

    @Override
    public String getHelp() {
        return "Generates a Ruby client library.";
    }

    /**
     * Generate Ruby module name from the gem name, e.g. use "OpenAPIClient" for "openapi_client".
     *
     * @param gemName Ruby gem name
     * @return Ruby module naame
     */
    @SuppressWarnings("static-method")
    public String generateModuleName(String gemName) {
        return camelize(gemName.replaceAll("[^\\w]+", "_"));
    }

    /**
     * Generate Ruby gem name from the module name, e.g. use "openapi_client" for "OpenAPIClient".
     *
     * @param moduleName Ruby module naame
     * @return Ruby gem name
     */
    @SuppressWarnings("static-method")
    public String generateGemName(String moduleName) {
        return underscore(moduleName.replaceAll("[^\\w]+", ""));
    }

    @Override
    public String apiFileFolder() {
        return outputFolder + File.separator + libFolder + File.separator + gemName + File.separator + apiPackage.replace("/", File.separator);
    }

    @Override
    public String modelFileFolder() {
        return outputFolder + File.separator + libFolder + File.separator + gemName + File.separator + modelPackage.replace("/", File.separator);
    }

    @Override
    public String apiTestFileFolder() {
        return outputFolder + File.separator + specFolder + File.separator + apiPackage.replace("/", File.separator);
    }

    @Override
    public String modelTestFileFolder() {
        return outputFolder + File.separator + specFolder + File.separator + modelPackage.replace("/", File.separator);
    }

    @Override
    public String apiDocFileFolder() {
        return (outputFolder + "/" + apiDocPath).replace('/', File.separatorChar);
    }

    @Override
    public String modelDocFileFolder() {
        return (outputFolder + "/" + modelDocPath).replace('/', File.separatorChar);
    }

    @Override
    public String getSchemaType(Schema schema) {
        String openAPIType = super.getSchemaType(schema);
        String type = null;
        if (typeMapping.containsKey(openAPIType)) {
            type = typeMapping.get(openAPIType);
            if (languageSpecificPrimitives.contains(type)) {
                return type;
            }
        } else {
            type = openAPIType;
        }

        if (type == null) {
            return null;
        }

        return toModelName(type);
    }

    @Override
    public String toModelName(final String name) {
        String modelName;
        modelName = sanitizeName(name);

        if (!StringUtils.isEmpty(modelNamePrefix)) {
            modelName = modelNamePrefix + "_" + modelName;
        }

        if (!StringUtils.isEmpty(modelNameSuffix)) {
            modelName = modelName + "_" + modelNameSuffix;
        }

        // model name cannot use reserved keyword, e.g. return
        if (isReservedWord(modelName)) {
            modelName = camelize("Model" + modelName);
            LOGGER.warn(name + " (reserved word) cannot be used as model name. Renamed to " + modelName);
            return modelName;
        }

        // model name starts with number
        if (modelName.matches("^\\d.*")) {
            LOGGER.warn(modelName + " (model name starts with number) cannot be used as model name. Renamed to " + camelize("model_" + modelName));
            modelName = "model_" + modelName; // e.g. 200Response => Model200Response (after camelize)
        }

        // camelize the model name
        // phone_number => PhoneNumber
        return camelize(modelName);
    }

    @Override
    public String toModelFilename(String name) {
        return underscore(toModelName(name));
    }

    @Override
    public String toModelDocFilename(String name) {
        return toModelName(name);
    }

    @Override
    public String toApiFilename(final String name) {
        // replace - with _ e.g. created-at => created_at
        String filename = name.replaceAll("-", "_");

        // e.g. PhoneNumberApi.rb => phone_number_api.rb
<<<<<<< HEAD
        return underscore(filename) + "_api";
=======
        return underscore(name + "_" + apiNameSuffix);
>>>>>>> a979fd8e
    }

    @Override
    public String toApiDocFilename(String name) {
        return toApiName(name);
    }

    @Override
    public String toApiTestFilename(String name) {
        return toApiFilename(name) + "_spec";
    }

    @Override
    public String toModelTestFilename(String name) {
        return toModelFilename(name) + "_spec";
    }

    @Override
    public String toApiName(String name) {
        return super.toApiName(name);
    }

    @Override
    public String toEnumValue(String value, String datatype) {
        if ("Integer".equals(datatype) || "Float".equals(datatype)) {
            return value;
        } else {
            return "\"" + escapeText(value) + "\"";
        }
    }

    @Override
    public String toEnumVarName(String name, String datatype) {
        if (name.length() == 0) {
            return "EMPTY";
        }

        // number
        if ("Integer".equals(datatype) || "Float".equals(datatype)) {
            String varName = name;
            varName = varName.replaceAll("-", "MINUS_");
            varName = varName.replaceAll("\\+", "PLUS_");
            varName = varName.replaceAll("\\.", "_DOT_");
            return NUMERIC_ENUM_PREFIX + varName;
        }

        // string
        String enumName = sanitizeName(underscore(name).toUpperCase(Locale.ROOT));
        enumName = enumName.replaceFirst("^_", "");
        enumName = enumName.replaceFirst("_$", "");

        if (enumName.matches("\\d.*")) { // starts with number
            return NUMERIC_ENUM_PREFIX + enumName;
        } else {
            return enumName;
        }
    }

    @Override
    public String toEnumName(CodegenProperty property) {
        String enumName = underscore(toModelName(property.name)).toUpperCase(Locale.ROOT);
        enumName = enumName.replaceFirst("^_", "");
        enumName = enumName.replaceFirst("_$", "");

        if (enumName.matches("\\d.*")) { // starts with number
            return NUMERIC_ENUM_PREFIX + enumName;
        } else {
            return enumName;
        }
    }

    @Override
    public Map<String, Object> postProcessModels(Map<String, Object> objs) {
        // process enum in models
        return postProcessModelsEnum(objs);
    }

    @Override
    public String toOperationId(String operationId) {
        // rename to empty_method_name_1 (e.g.) if method name is empty
        if (StringUtils.isEmpty(operationId)) {
            operationId = underscore("empty_method_name_" + emptyMethodNameCounter++);
            LOGGER.warn("Empty method name (operationId) found. Renamed to " + operationId);
            return operationId;
        }

        // method name cannot use reserved keyword, e.g. return
        if (isReservedWord(operationId)) {
            String newOperationId = underscore("call_" + operationId);
            LOGGER.warn(operationId + " (reserved word) cannot be used as method name. Renamed to " + newOperationId);
            return newOperationId;
        }

        // operationId starts with a number
        if (operationId.matches("^\\d.*")) {
            LOGGER.warn(operationId + " (starting with a number) cannot be used as method name. Renamed to " + underscore(sanitizeName("call_" + operationId)));
            operationId = "call_" + operationId;
        }

        return underscore(sanitizeName(operationId));
    }

    @Override
    public String toApiImport(String name) {
        return gemName + "/" + apiPackage() + "/" + toApiFilename(name);
    }

    @Override
    public void setParameterExampleValue(CodegenParameter p) {
        String example;

        if (p.defaultValue == null) {
            example = p.example;
        } else {
            p.example = p.defaultValue;
            return;
        }

        String type = p.baseType;
        if (type == null) {
            type = p.dataType;
        }

        if ("String".equalsIgnoreCase(type)) {
            if (example == null) {
                example = p.paramName + "_example";
            }
            example = "'" + escapeText(example) + "'";
        } else if ("Integer".equalsIgnoreCase(type)) {
            if (example == null) {
                example = "56";
            }
        } else if ("Float".equalsIgnoreCase(type)) {
            if (example == null) {
                example = "3.4";
            }
        } else if ("BOOLEAN".equalsIgnoreCase(type)) {
            if (example == null) {
                example = "true";
            }
        } else if ("File".equalsIgnoreCase(type)) {
            if (example == null) {
                example = "/path/to/file";
            }
            example = "File.new('" + escapeText(example) + "')";
        } else if ("Date".equalsIgnoreCase(type)) {
            if (example == null) {
                example = "2013-10-20";
            }
            example = "Date.parse('" + escapeText(example) + "')";
        } else if ("DateTime".equalsIgnoreCase(type)) {
            if (example == null) {
                example = "2013-10-20T19:20:30+01:00";
            }
            example = "DateTime.parse('" + escapeText(example) + "')";
        } else if (!languageSpecificPrimitives.contains(type)) {
            // type is a model class, e.g. User
            example = moduleName + "::" + type + ".new";
        }

        if (example == null) {
            example = "nil";
        } else if (Boolean.TRUE.equals(p.isListContainer)) {
            example = "[" + example + "]";
        } else if (Boolean.TRUE.equals(p.isMapContainer)) {
            example = "{'key' => " + example + "}";
        }

        p.example = example;
    }

    /**
     * Return the example value of the parameter. Overrides the
     * setParameterExampleValue(CodegenParameter, Parameter) method in
     * DefaultCodegen to always call setParameterExampleValue(CodegenParameter)
     * in this class, which adds single quotes around strings from the
     * x-example property.
     *
     * @param codegenParameter Codegen parameter
     * @param parameter        Parameter
     */
    public void setParameterExampleValue(CodegenParameter codegenParameter, Parameter parameter) {
        if (parameter.getExample() != null) {
            codegenParameter.example = parameter.getExample().toString();
        } else if (parameter.getExamples() != null && !parameter.getExamples().isEmpty()) {
            Example example = parameter.getExamples().values().iterator().next();
            if (example.getValue() != null) {
                codegenParameter.example = example.getValue().toString();
            }
        } else {
            Schema schema = parameter.getSchema();
            if (schema != null && schema.getExample() != null) {
                codegenParameter.example = schema.getExample().toString();
            }
        }

        setParameterExampleValue(codegenParameter);
    }

    public void setGemName(String gemName) {
        this.gemName = gemName;
    }

    public void setModuleName(String moduleName) {
        this.moduleName = moduleName;
    }

    public void setGemVersion(String gemVersion) {
        this.gemVersion = gemVersion;
    }

    public void setGemDescription(String gemDescription) {
        this.gemDescription = gemDescription;
    }

    public void setGemSummary(String gemSummary) {
        this.gemSummary = gemSummary;
    }

    public void setGemLicense(String gemLicense) {
        this.gemLicense = gemLicense;
    }

    public void setGemRequiredRubyVersion(String gemRequiredRubyVersion) {
        this.gemRequiredRubyVersion = gemRequiredRubyVersion;
    }

    public void setGemHomepage(String gemHomepage) {
        this.gemHomepage = gemHomepage;
    }

    public void setGemAuthor(String gemAuthor) {
        this.gemAuthor = gemAuthor;
    }

    public void setGemAuthorEmail(String gemAuthorEmail) {
        this.gemAuthorEmail = gemAuthorEmail;
    }

    @Override
    protected void addAdditionPropertiesToCodeGenModel(CodegenModel codegenModel, Schema schema) {
        final Schema additionalProperties = ModelUtils.getAdditionalProperties(schema);

        if (additionalProperties != null) {
            codegenModel.additionalPropertiesType = getSchemaType(additionalProperties);
        }
    }
}<|MERGE_RESOLUTION|>--- conflicted
+++ resolved
@@ -379,14 +379,15 @@
     @Override
     public String toApiFilename(final String name) {
         // replace - with _ e.g. created-at => created_at
-        String filename = name.replaceAll("-", "_");
+        String filename = name;
+        if (apiNameSuffix != null && apiNameSuffix.length() > 0) {
+            filename = filename + "_"  + apiNameSuffix;
+        }
+
+        filename = filename.replaceAll("-", "_");
 
         // e.g. PhoneNumberApi.rb => phone_number_api.rb
-<<<<<<< HEAD
-        return underscore(filename) + "_api";
-=======
-        return underscore(name + "_" + apiNameSuffix);
->>>>>>> a979fd8e
+        return underscore(filename);
     }
 
     @Override
