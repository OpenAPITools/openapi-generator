/*
 * Copyright 2018 OpenAPI-Generator Contributors (https://openapi-generator.tech)
 * Copyright 2018 SmartBear Software
 *
 * Licensed under the Apache License, Version 2.0 (the "License");
 * you may not use this file except in compliance with the License.
 * You may obtain a copy of the License at
 *
 *     http://www.apache.org/licenses/LICENSE-2.0
 *
 * Unless required by applicable law or agreed to in writing, software
 * distributed under the License is distributed on an "AS IS" BASIS,
 * WITHOUT WARRANTIES OR CONDITIONS OF ANY KIND, either express or implied.
 * See the License for the specific language governing permissions and
 * limitations under the License.
 */

package org.openapitools.codegen.languages;

import io.swagger.v3.oas.models.examples.Example;
import io.swagger.v3.oas.models.media.Schema;
import io.swagger.v3.oas.models.parameters.Parameter;
import org.apache.commons.lang3.StringUtils;
import org.openapitools.codegen.*;
import org.openapitools.codegen.utils.ModelUtils;
import org.slf4j.Logger;
import org.slf4j.LoggerFactory;

import java.io.File;
import java.util.Arrays;
import java.util.Iterator;
import java.util.Locale;
import java.util.Map;

import static org.openapitools.codegen.utils.StringUtils.camelize;
import static org.openapitools.codegen.utils.StringUtils.underscore;

public class RubyClientCodegen extends AbstractRubyCodegen {
    private static final Logger LOGGER = LoggerFactory.getLogger(RubyClientCodegen.class);
    private static final String NUMERIC_ENUM_PREFIX = "N";
    public static final String GEM_VERSION = "gemVersion";
    public static final String GEM_LICENSE = "gemLicense";
    public static final String GEM_REQUIRED_RUBY_VERSION = "gemRequiredRubyVersion";
    public static final String GEM_HOMEPAGE = "gemHomepage";
    public static final String GEM_SUMMARY = "gemSummary";
    public static final String GEM_DESCRIPTION = "gemDescription";
    public static final String GEM_AUTHOR = "gemAuthor";
    public static final String GEM_AUTHOR_EMAIL = "gemAuthorEmail";
    public static final String FARADAY = "faraday";
    public static final String TYPHOEUS = "typhoeus";

    protected String gemName;
    protected String moduleName;
    protected String gemVersion = "1.0.0";
    protected String specFolder = "spec";
    protected String libFolder = "lib";
    protected String gemLicense = "unlicense";
    protected String gemRequiredRubyVersion = ">= 1.9";
    protected String gemHomepage = "https://openapitools.org";
    protected String gemSummary = "A Ruby SDK for the REST API";
    protected String gemDescription = "This gem maps to a REST API";
    protected String gemAuthor = "";
    protected String gemAuthorEmail = "";
    protected String apiDocPath = "docs/";
    protected String modelDocPath = "docs/";

    protected static int emptyMethodNameCounter = 0;

    public RubyClientCodegen() {
        super();

        supportsInheritance = true;

        // clear import mapping (from default generator) as ruby does not use it
        // at the moment
        importMapping.clear();

        modelPackage = "models";
        apiPackage = "api";
        outputFolder = "generated-code" + File.separator + "ruby";
        modelTemplateFiles.put("model.mustache", ".rb");
        apiTemplateFiles.put("api.mustache", ".rb");
        modelDocTemplateFiles.put("model_doc.mustache", ".md");
        apiDocTemplateFiles.put("api_doc.mustache", ".md");
        embeddedTemplateDir = templateDir = "ruby-client";

        modelTestTemplateFiles.put("model_test.mustache", ".rb");
        apiTestTemplateFiles.put("api_test.mustache", ".rb");

        // default HIDE_GENERATION_TIMESTAMP to true
        hideGenerationTimestamp = Boolean.TRUE;

        // local variable names used in API methods (endpoints)
        for (String word : Arrays.asList(
                "local_var_path", "query_params", "header_params", "_header_accept", "_header_accept_result",
                "_header_content_type", "form_params", "post_body", "auth_names", "send")) {
            reservedWords.add(word.toLowerCase(Locale.ROOT));
        }

        // primitives in ruby lang
        languageSpecificPrimitives.add("int");
        languageSpecificPrimitives.add("array");
        languageSpecificPrimitives.add("map");
        languageSpecificPrimitives.add("string");

        // remove modelPackage and apiPackage added by default
        Iterator<CliOption> itr = cliOptions.iterator();
        while (itr.hasNext()) {
            CliOption opt = itr.next();
            if (CodegenConstants.MODEL_PACKAGE.equals(opt.getOpt()) ||
                    CodegenConstants.API_PACKAGE.equals(opt.getOpt())) {
                itr.remove();
            }
        }

        cliOptions.add(new CliOption(CodegenConstants.GEM_NAME, CodegenConstants.GEM_NAME_DESC).
                defaultValue("openapi_client"));

        cliOptions.add(new CliOption(CodegenConstants.MODULE_NAME, CodegenConstants.MODULE_NAME_DESC).
                defaultValue("OpenAPIClient"));

        cliOptions.add(new CliOption(GEM_VERSION, "gem version.").defaultValue("1.0.0"));

        cliOptions.add(new CliOption(GEM_LICENSE, "gem license. ").
                defaultValue("unlicense"));

        cliOptions.add(new CliOption(GEM_REQUIRED_RUBY_VERSION, "gem required Ruby version. ").
                defaultValue(">= 1.9"));

        cliOptions.add(new CliOption(GEM_HOMEPAGE, "gem homepage. ").
                defaultValue("http://org.openapitools"));

        cliOptions.add(new CliOption(GEM_SUMMARY, "gem summary. ").
                defaultValue("A ruby wrapper for the REST APIs"));

        cliOptions.add(new CliOption(GEM_DESCRIPTION, "gem description. ").
                defaultValue("This gem maps to a REST API"));

        cliOptions.add(new CliOption(GEM_AUTHOR, "gem author (only one is supported)."));

        cliOptions.add(new CliOption(GEM_AUTHOR_EMAIL, "gem author email (only one is supported)."));

        cliOptions.add(new CliOption(CodegenConstants.HIDE_GENERATION_TIMESTAMP, CodegenConstants.HIDE_GENERATION_TIMESTAMP_DESC).
                defaultValue(Boolean.TRUE.toString()));

        supportedLibraries.put(FARADAY, "Faraday (https://github.com/lostisland/faraday) (Beta support)");
        supportedLibraries.put(TYPHOEUS, "Typhoeus >= 1.0.1 (https://github.com/typhoeus/typhoeus)");

        CliOption libraryOption = new CliOption(CodegenConstants.LIBRARY, "HTTP library template (sub-template) to use");
        libraryOption.setEnum(supportedLibraries);
        // set TYPHOEUS as the default
        libraryOption.setDefault(TYPHOEUS);
        cliOptions.add(libraryOption);
        setLibrary(TYPHOEUS);
    }

    @Override
    public void processOpts() {
        super.processOpts();

        if (additionalProperties.containsKey(CodegenConstants.GEM_NAME)) {
            setGemName((String) additionalProperties.get(CodegenConstants.GEM_NAME));
        }
        if (additionalProperties.containsKey(CodegenConstants.MODULE_NAME)) {
            setModuleName((String) additionalProperties.get(CodegenConstants.MODULE_NAME));
        }

        if (gemName == null && moduleName == null) {
            setGemName("openapi_client");
            setModuleName(generateModuleName(gemName));
        } else if (gemName == null) {
            setGemName(generateGemName(moduleName));
        } else if (moduleName == null) {
            setModuleName(generateModuleName(gemName));
        }

        additionalProperties.put(CodegenConstants.GEM_NAME, gemName);
        additionalProperties.put(CodegenConstants.MODULE_NAME, moduleName);

        if (additionalProperties.containsKey(GEM_VERSION)) {
            setGemVersion((String) additionalProperties.get(GEM_VERSION));
        } else {
            // not set, pass the default value to template
            additionalProperties.put(GEM_VERSION, gemVersion);
        }

        if (additionalProperties.containsKey(GEM_LICENSE)) {
            setGemLicense((String) additionalProperties.get(GEM_LICENSE));
        }

        if (additionalProperties.containsKey(GEM_REQUIRED_RUBY_VERSION)) {
            setGemRequiredRubyVersion((String) additionalProperties.get(GEM_REQUIRED_RUBY_VERSION));
        }

        if (additionalProperties.containsKey(GEM_HOMEPAGE)) {
            setGemHomepage((String) additionalProperties.get(GEM_HOMEPAGE));
        }

        if (additionalProperties.containsKey(GEM_SUMMARY)) {
            setGemSummary((String) additionalProperties.get(GEM_SUMMARY));
        }

        if (additionalProperties.containsKey(GEM_DESCRIPTION)) {
            setGemDescription((String) additionalProperties.get(GEM_DESCRIPTION));
        }

        if (additionalProperties.containsKey(GEM_AUTHOR)) {
            setGemAuthor((String) additionalProperties.get(GEM_AUTHOR));
        }

        if (additionalProperties.containsKey(GEM_AUTHOR_EMAIL)) {
            setGemAuthorEmail((String) additionalProperties.get(GEM_AUTHOR_EMAIL));
        }

        // make api and model doc path available in mustache template
        additionalProperties.put("apiDocPath", apiDocPath);
        additionalProperties.put("modelDocPath", modelDocPath);

        // use constant model/api package (folder path)
        setModelPackage("models");
        setApiPackage("api");

        supportingFiles.add(new SupportingFile("gem.mustache", libFolder, gemName + ".rb"));
        String gemFolder = libFolder + File.separator + gemName;
        supportingFiles.add(new SupportingFile("api_error.mustache", gemFolder, "api_error.rb"));
        supportingFiles.add(new SupportingFile("configuration.mustache", gemFolder, "configuration.rb"));
        supportingFiles.add(new SupportingFile("version.mustache", gemFolder, "version.rb"));
        supportingFiles.add(new SupportingFile("README.mustache", "", "README.md"));
        supportingFiles.add(new SupportingFile("git_push.sh.mustache", "", "git_push.sh"));
        supportingFiles.add(new SupportingFile("gitignore.mustache", "", ".gitignore"));
        supportingFiles.add(new SupportingFile("Rakefile.mustache", "", "Rakefile"));
        supportingFiles.add(new SupportingFile("Gemfile.mustache", "", "Gemfile"));
        supportingFiles.add(new SupportingFile("rubocop.mustache", "", ".rubocop.yml"));
        supportingFiles.add(new SupportingFile("travis.mustache", "", ".travis.yml"));
        supportingFiles.add(new SupportingFile("gemspec.mustache", "", gemName + ".gemspec"));
        supportingFiles.add(new SupportingFile("configuration.mustache", gemFolder, "configuration.rb"));

        if (TYPHOEUS.equals(getLibrary())) {
            supportingFiles.add(new SupportingFile("api_client.mustache", gemFolder, "api_client.rb"));
<<<<<<< HEAD
            supportingFiles.add(new SupportingFile("configuration.mustache", gemFolder, "configuration.rb"));
=======
            supportingFiles.add(new SupportingFile("Gemfile.lock.mustache", "", "Gemfile.lock"));
>>>>>>> d45e3064
        } else if (FARADAY.equals(getLibrary())) {
            supportingFiles.add(new SupportingFile("faraday_api_client.mustache", gemFolder, "api_client.rb"));
            additionalProperties.put("isFaraday", Boolean.TRUE);
        } else {
            throw new RuntimeException("Invalid HTTP library " +  getLibrary() + ". Only faraday, typhoeus are supported.");
        }

        // test files should not be overwritten
        writeOptional(outputFolder, new SupportingFile("rspec.mustache", "", ".rspec"));
        writeOptional(outputFolder, new SupportingFile("spec_helper.mustache", specFolder, "spec_helper.rb"));
        writeOptional(outputFolder, new SupportingFile("configuration_spec.mustache", specFolder, "configuration_spec.rb"));
        writeOptional(outputFolder, new SupportingFile("api_client_spec.mustache", specFolder, "api_client_spec.rb"));
        // not including base object test as the moment as not all API has model
        //writeOptional(outputFolder, new SupportingFile("base_object_spec.mustache", specFolder, "base_object_spec.rb"));
    }

    @Override
    public CodegenType getTag() {
        return CodegenType.CLIENT;
    }

    @Override
    public String getName() {
        return "ruby";
    }

    @Override
    public String getHelp() {
        return "Generates a Ruby client library.";
    }

    /**
     * Generate Ruby module name from the gem name, e.g. use "OpenAPIClient" for "openapi_client".
     *
     * @param gemName Ruby gem name
     * @return Ruby module naame
     */
    @SuppressWarnings("static-method")
    public String generateModuleName(String gemName) {
        return camelize(gemName.replaceAll("[^\\w]+", "_"));
    }

    /**
     * Generate Ruby gem name from the module name, e.g. use "openapi_client" for "OpenAPIClient".
     *
     * @param moduleName Ruby module naame
     * @return Ruby gem name
     */
    @SuppressWarnings("static-method")
    public String generateGemName(String moduleName) {
        return underscore(moduleName.replaceAll("[^\\w]+", ""));
    }

    @Override
    public String apiFileFolder() {
        return outputFolder + File.separator + libFolder + File.separator + gemName + File.separator + apiPackage.replace("/", File.separator);
    }

    @Override
    public String modelFileFolder() {
        return outputFolder + File.separator + libFolder + File.separator + gemName + File.separator + modelPackage.replace("/", File.separator);
    }

    @Override
    public String apiTestFileFolder() {
        return outputFolder + File.separator + specFolder + File.separator + apiPackage.replace("/", File.separator);
    }

    @Override
    public String modelTestFileFolder() {
        return outputFolder + File.separator + specFolder + File.separator + modelPackage.replace("/", File.separator);
    }

    @Override
    public String apiDocFileFolder() {
        return (outputFolder + "/" + apiDocPath).replace('/', File.separatorChar);
    }

    @Override
    public String modelDocFileFolder() {
        return (outputFolder + "/" + modelDocPath).replace('/', File.separatorChar);
    }

    @Override
    public String getSchemaType(Schema schema) {
        String openAPIType = super.getSchemaType(schema);
        String type = null;
        if (typeMapping.containsKey(openAPIType)) {
            type = typeMapping.get(openAPIType);
            if (languageSpecificPrimitives.contains(type)) {
                return type;
            }
        } else {
            type = openAPIType;
        }

        if (type == null) {
            return null;
        }

        return toModelName(type);
    }

    @Override
    public String toModelName(String name) {
        name = sanitizeName(name); // FIXME: a parameter should not be assigned. Also declare the methods parameters as 'final'.

        if (!StringUtils.isEmpty(modelNamePrefix)) {
            name = modelNamePrefix + "_" + name;
        }

        if (!StringUtils.isEmpty(modelNameSuffix)) {
            name = name + "_" + modelNameSuffix;
        }

        // model name cannot use reserved keyword, e.g. return
        if (isReservedWord(name)) {
            String modelName = camelize("Model" + name);
            LOGGER.warn(name + " (reserved word) cannot be used as model name. Renamed to " + modelName);
            return modelName;
        }

        // model name starts with number
        if (name.matches("^\\d.*")) {
            LOGGER.warn(name + " (model name starts with number) cannot be used as model name. Renamed to " + camelize("model_" + name));
            name = "model_" + name; // e.g. 200Response => Model200Response (after camelize)
        }

        // camelize the model name
        // phone_number => PhoneNumber
        return camelize(name);
    }

    @Override
    public String toModelFilename(String name) {
        return underscore(toModelName(name));
    }

    @Override
    public String toModelDocFilename(String name) {
        return toModelName(name);
    }

    @Override
    public String toApiFilename(String name) {
        // replace - with _ e.g. created-at => created_at
        name = name.replaceAll("-", "_"); // FIXME: a parameter should not be assigned. Also declare the methods parameters as 'final'.

        // e.g. PhoneNumberApi.rb => phone_number_api.rb
        return underscore(name) + "_api";
    }

    @Override
    public String toApiDocFilename(String name) {
        return toApiName(name);
    }

    @Override
    public String toApiTestFilename(String name) {
        return toApiFilename(name) + "_spec";
    }

    @Override
    public String toModelTestFilename(String name) {
        return toModelFilename(name) + "_spec";
    }

    @Override
    public String toApiName(String name) {
        if (name.length() == 0) {
            return "DefaultApi";
        }
        // e.g. phone_number_api => PhoneNumberApi
        return camelize(name) + "Api";
    }

    @Override
    public String toEnumValue(String value, String datatype) {
        if ("Integer".equals(datatype) || "Float".equals(datatype)) {
            return value;
        } else {
            return "\"" + escapeText(value) + "\"";
        }
    }

    @Override
    public String toEnumVarName(String name, String datatype) {
        if (name.length() == 0) {
            return "EMPTY";
        }

        // number
        if ("Integer".equals(datatype) || "Float".equals(datatype)) {
            String varName = name;
            varName = varName.replaceAll("-", "MINUS_");
            varName = varName.replaceAll("\\+", "PLUS_");
            varName = varName.replaceAll("\\.", "_DOT_");
            return NUMERIC_ENUM_PREFIX + varName;
        }

        // string
        String enumName = sanitizeName(underscore(name).toUpperCase(Locale.ROOT));
        enumName = enumName.replaceFirst("^_", "");
        enumName = enumName.replaceFirst("_$", "");

        if (enumName.matches("\\d.*")) { // starts with number
            return NUMERIC_ENUM_PREFIX + enumName;
        } else {
            return enumName;
        }
    }

    @Override
    public String toEnumName(CodegenProperty property) {
        String enumName = underscore(toModelName(property.name)).toUpperCase(Locale.ROOT);
        enumName = enumName.replaceFirst("^_", "");
        enumName = enumName.replaceFirst("_$", "");

        if (enumName.matches("\\d.*")) { // starts with number
            return NUMERIC_ENUM_PREFIX + enumName;
        } else {
            return enumName;
        }
    }

    @Override
    public Map<String, Object> postProcessModels(Map<String, Object> objs) {
        // process enum in models
        return postProcessModelsEnum(objs);
    }

    @Override
    public String toOperationId(String operationId) {
        // rename to empty_method_name_1 (e.g.) if method name is empty
        if (StringUtils.isEmpty(operationId)) {
            operationId = underscore("empty_method_name_" + emptyMethodNameCounter++);
            LOGGER.warn("Empty method name (operationId) found. Renamed to " + operationId);
            return operationId;
        }

        // method name cannot use reserved keyword, e.g. return
        if (isReservedWord(operationId)) {
            String newOperationId = underscore("call_" + operationId);
            LOGGER.warn(operationId + " (reserved word) cannot be used as method name. Renamed to " + newOperationId);
            return newOperationId;
        }

        // operationId starts with a number
        if (operationId.matches("^\\d.*")) {
            LOGGER.warn(operationId + " (starting with a number) cannot be used as method name. Renamed to " + underscore(sanitizeName("call_" + operationId)));
            operationId = "call_" + operationId;
        }

        return underscore(sanitizeName(operationId));
    }

    @Override
    public String toApiImport(String name) {
        return gemName + "/" + apiPackage() + "/" + toApiFilename(name);
    }

    @Override
    public void setParameterExampleValue(CodegenParameter p) {
        String example;

        if (p.defaultValue == null) {
            example = p.example;
        } else {
            p.example = p.defaultValue;
            return;
        }

        String type = p.baseType;
        if (type == null) {
            type = p.dataType;
        }

        if ("String".equalsIgnoreCase(type)) {
            if (example == null) {
                example = p.paramName + "_example";
            }
            example = "'" + escapeText(example) + "'";
        } else if ("Integer".equalsIgnoreCase(type)) {
            if (example == null) {
                example = "56";
            }
        } else if ("Float".equalsIgnoreCase(type)) {
            if (example == null) {
                example = "3.4";
            }
        } else if ("BOOLEAN".equalsIgnoreCase(type)) {
            if (example == null) {
                example = "true";
            }
        } else if ("File".equalsIgnoreCase(type)) {
            if (example == null) {
                example = "/path/to/file";
            }
            example = "File.new('" + escapeText(example) + "')";
        } else if ("Date".equalsIgnoreCase(type)) {
            if (example == null) {
                example = "2013-10-20";
            }
            example = "Date.parse('" + escapeText(example) + "')";
        } else if ("DateTime".equalsIgnoreCase(type)) {
            if (example == null) {
                example = "2013-10-20T19:20:30+01:00";
            }
            example = "DateTime.parse('" + escapeText(example) + "')";
        } else if (!languageSpecificPrimitives.contains(type)) {
            // type is a model class, e.g. User
            example = moduleName + "::" + type + ".new";
        }

        if (example == null) {
            example = "nil";
        } else if (Boolean.TRUE.equals(p.isListContainer)) {
            example = "[" + example + "]";
        } else if (Boolean.TRUE.equals(p.isMapContainer)) {
            example = "{'key' => " + example + "}";
        }

        p.example = example;
    }

    /**
     * Return the example value of the parameter. Overrides the
     * setParameterExampleValue(CodegenParameter, Parameter) method in
     * DefaultCodegen to always call setParameterExampleValue(CodegenParameter)
     * in this class, which adds single quotes around strings from the
     * x-example property.
     *
     * @param codegenParameter Codegen parameter
     * @param parameter        Parameter
     */
    public void setParameterExampleValue(CodegenParameter codegenParameter, Parameter parameter) {
        if (parameter.getExample() != null) {
            codegenParameter.example = parameter.getExample().toString();
        } else if (parameter.getExamples() != null && !parameter.getExamples().isEmpty()) {
            Example example = parameter.getExamples().values().iterator().next();
            if (example.getValue() != null) {
                codegenParameter.example = example.getValue().toString();
            }
        } else {
            Schema schema = parameter.getSchema();
            if (schema != null && schema.getExample() != null) {
                codegenParameter.example = schema.getExample().toString();
            }
        }

        setParameterExampleValue(codegenParameter);
    }

    public void setGemName(String gemName) {
        this.gemName = gemName;
    }

    public void setModuleName(String moduleName) {
        this.moduleName = moduleName;
    }

    public void setGemVersion(String gemVersion) {
        this.gemVersion = gemVersion;
    }

    public void setGemDescription(String gemDescription) {
        this.gemDescription = gemDescription;
    }

    public void setGemSummary(String gemSummary) {
        this.gemSummary = gemSummary;
    }

    public void setGemLicense(String gemLicense) {
        this.gemLicense = gemLicense;
    }

    public void setGemRequiredRubyVersion(String gemRequiredRubyVersion) {
        this.gemRequiredRubyVersion = gemRequiredRubyVersion;
    }

    public void setGemHomepage(String gemHomepage) {
        this.gemHomepage = gemHomepage;
    }

    public void setGemAuthor(String gemAuthor) {
        this.gemAuthor = gemAuthor;
    }

    public void setGemAuthorEmail(String gemAuthorEmail) {
        this.gemAuthorEmail = gemAuthorEmail;
    }

    @Override
    protected void addAdditionPropertiesToCodeGenModel(CodegenModel codegenModel, Schema schema) {
        final Schema additionalProperties = ModelUtils.getAdditionalProperties(schema);

        if (additionalProperties != null) {
            codegenModel.additionalPropertiesType = getSchemaType(additionalProperties);
        }
    }
}<|MERGE_RESOLUTION|>--- conflicted
+++ resolved
@@ -237,11 +237,6 @@
 
         if (TYPHOEUS.equals(getLibrary())) {
             supportingFiles.add(new SupportingFile("api_client.mustache", gemFolder, "api_client.rb"));
-<<<<<<< HEAD
-            supportingFiles.add(new SupportingFile("configuration.mustache", gemFolder, "configuration.rb"));
-=======
-            supportingFiles.add(new SupportingFile("Gemfile.lock.mustache", "", "Gemfile.lock"));
->>>>>>> d45e3064
         } else if (FARADAY.equals(getLibrary())) {
             supportingFiles.add(new SupportingFile("faraday_api_client.mustache", gemFolder, "api_client.rb"));
             additionalProperties.put("isFaraday", Boolean.TRUE);
