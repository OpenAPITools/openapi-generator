--- conflicted
+++ resolved
@@ -48,11 +48,10 @@
     final String REF_AS_PARENT_IN_ALLOF = "REF_AS_PARENT_IN_ALLOF";
     boolean enableRefAsParentInAllOf;
 
-<<<<<<< HEAD
     // when set to true, only keep the first tag in operation if there are more than one tag defined.
     final String KEEP_ONLY_FIRST_TAG_IN_OPERATION = "KEEP_ONLY_FIRST_TAG_IN_OPERATION";
     boolean enableKeepOnlyFirstTagInOperation;
-=======
+
     // when set to true, complex composed schemas (a mix of oneOf/anyOf/anyOf and properties) with
     // oneOf/anyOf containing only `required` and no properties (these are properties inter-dependency rules)
     // are removed as most generators cannot handle such case at the moment
@@ -64,7 +63,6 @@
     final String SIMPLIFY_ANYOF_STRING_AND_ENUM_STRING = "SIMPLIFY_ANYOF_STRING_AND_ENUM_STRING";
     boolean simplifyAnyOfStringAndEnumString;
 
->>>>>>> d1cde7fe
     // ============= end of rules =============
 
     /**
@@ -97,17 +95,16 @@
             enableRefAsParentInAllOf = true;
         }
 
-<<<<<<< HEAD
         if (enableAll || "true".equalsIgnoreCase(rules.get(KEEP_ONLY_FIRST_TAG_IN_OPERATION))) {
             enableKeepOnlyFirstTagInOperation = true;
-=======
+        }
+
         if (enableAll || "true".equalsIgnoreCase(rules.get(REMOVE_ANYOF_ONEOF_AND_KEEP_PROPERTIES_ONLY))) {
             removeAnyOfOneOfAndKeepPropertiesOnly = true;
         }
 
         if (enableAll || "true".equalsIgnoreCase(rules.get(SIMPLIFY_ANYOF_STRING_AND_ENUM_STRING))) {
             simplifyAnyOfStringAndEnumString = true;
->>>>>>> d1cde7fe
         }
     }
 
@@ -453,7 +450,12 @@
         }
     }
 
-<<<<<<< HEAD
+    /**
+     * Keep only first tag in the operation if the operation has more than
+     * one tag.
+     *
+     * @param operation Operation
+     */
     private void processKeepOnlyFirstTagInOperation(Operation operation) {
         if (!enableKeepOnlyFirstTagInOperation) {
             return;
@@ -466,7 +468,7 @@
             operation.addTagsItem(firstTag);
         }
     }
-=======
+
     /**
      * If the schema contains anyOf/oneOf and properties, remove oneOf/anyOf as these serve as rules to
      * ensure inter-dependency between properties. It's a workaround as such validation is not supported at the moment.
@@ -526,6 +528,5 @@
         }
     }
 
->>>>>>> d1cde7fe
     // ===================== end of rules =====================
 }