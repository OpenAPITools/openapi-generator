/*
 * Copyright 2018 OpenAPI-Generator Contributors (https://openapi-generator.tech)
 * Copyright 2018 SmartBear Software
 *
 * Licensed under the Apache License, Version 2.0 (the "License");
 * you may not use this file except in compliance with the License.
 * You may obtain a copy of the License at
 *
 *     http://www.apache.org/licenses/LICENSE-2.0
 *
 * Unless required by applicable law or agreed to in writing, software
 * distributed under the License is distributed on an "AS IS" BASIS,
 * WITHOUT WARRANTIES OR CONDITIONS OF ANY KIND, either express or implied.
 * See the License for the specific language governing permissions and
 * limitations under the License.
 */

package org.openapitools.codegen.languages;

import io.swagger.v3.oas.models.OpenAPI;
import io.swagger.v3.oas.models.Operation;
import io.swagger.v3.oas.models.media.ArraySchema;
import io.swagger.v3.oas.models.media.Schema;
import io.swagger.v3.oas.models.security.SecurityScheme;
import org.apache.commons.lang3.StringEscapeUtils;
import org.apache.commons.lang3.StringUtils;
import org.apache.commons.lang3.tuple.Pair;
import org.openapitools.codegen.*;
import org.openapitools.codegen.utils.ModelUtils;
import org.slf4j.Logger;
import org.slf4j.LoggerFactory;

import java.io.File;
import java.util.*;
import java.util.regex.Matcher;
import java.util.regex.Pattern;

import static org.openapitools.codegen.utils.StringUtils.camelize;
import static org.openapitools.codegen.utils.StringUtils.underscore;

public class HaskellHttpClientCodegen extends DefaultCodegen implements CodegenConfig {
    private static final Logger LOGGER = LoggerFactory.getLogger(HaskellHttpClientCodegen.class);

    // source folder where to write the files
    protected String sourceFolder = "lib";

    protected String defaultDateFormat = "%Y-%m-%d";
    protected String defaultCabalVersion = "0.1.0.0";
    protected String modulePath = null;

    protected Boolean useMonadLogger = false;
    protected Boolean allowNonUniqueOperationIds = false;
    protected Boolean genEnums = true;

    // CLI PROPS
    public static final String PROP_ALLOW_FROMJSON_NULLS = "allowFromJsonNulls";
    public static final String PROP_ALLOW_NONUNIQUE_OPERATION_IDS = "allowNonUniqueOperationIds";
    public static final String PROP_ALLOW_TOJSON_NULLS = "allowToJsonNulls";
    public static final String PROP_BASE_MODULE = "baseModule";
    public static final String PROP_CABAL_PACKAGE = "cabalPackage";
    public static final String PROP_CABAL_VERSION = "cabalVersion";
    public static final String PROP_CONFIG_TYPE = "configType";
    public static final String PROP_DATETIME_FORMAT = "dateTimeFormat";
    public static final String PROP_DATE_FORMAT = "dateFormat";
    public static final String PROP_GENERATE_ENUMS = "generateEnums";
    public static final String PROP_GENERATE_FORM_URLENCODED_INSTANCES = "generateFormUrlEncodedInstances";
    public static final String PROP_GENERATE_LENSES = "generateLenses";
    public static final String PROP_GENERATE_MODEL_CONSTRUCTORS = "generateModelConstructors";
    public static final String PROP_INLINE_MIME_TYPES = "inlineMimeTypes";
    public static final String PROP_MODEL_DERIVING = "modelDeriving";
    public static final String PROP_REQUEST_TYPE = "requestType";
    public static final String PROP_STRICT_FIELDS = "strictFields";
    public static final String PROP_USE_MONAD_LOGGER = "useMonadLogger";

    // protected String MODEL_IMPORTS = "modelImports";
    // protected String MODEL_EXTENSIONS = "modelExtensions";

    private static final Pattern LEADING_UNDERSCORE = Pattern.compile("^_+");

    static final String MEDIA_TYPE = "mediaType";
    static final String MIME_NO_CONTENT = "MimeNoContent";
    static final String MIME_ANY = "MimeAny";

    // vendor extensions
    static final String X_ALL_UNIQUE_PARAMS = "x-allUniqueParams";
    static final String X_COLLECTION_FORMAT = "x-collectionFormat";
    static final String X_HADDOCK_PATH = "x-haddockPath";
    static final String X_HAS_BODY_OR_FORM_PARAM = "x-hasBodyOrFormParam";
    static final String X_HAS_ENUM_SECTION = "x-hasEnumSection";
    static final String X_HAS_MIME_FORM_URL_ENCODED = "x-hasMimeFormUrlEncoded";
    static final String X_HAS_NEW_TAG = "x-hasNewTag";
    static final String X_HAS_OPTIONAL_PARAMS = "x-hasOptionalParams";
    static final String X_HAS_UNKNOWN_MIME_TYPES = "x-hasUnknownMimeTypes";
    static final String X_HAS_UNKNOWN_RETURN = "x-hasUnknownReturn";
    static final String X_INLINE_CONTENT_TYPE = "x-inlineContentType";
    static final String X_INLINE_ACCEPT = "x-inlineAccept";
    static final String X_IS_BODY_OR_FORM_PARAM = "x-isBodyOrFormParam";
    static final String X_IS_BODY_PARAM = "x-isBodyParam";
    static final String X_MEDIA_DATA_TYPE = "x-mediaDataType";
    static final String X_DATA_TYPE = "x-dataType";
    static final String X_ENUM_VALUES = "x-enumValues";
    static final String X_MEDIA_IS_JSON = "x-mediaIsJson";
    static final String X_MEDIA_IS_WILDCARD = "x-mediaIsWildcard";
    static final String X_MIME_TYPES = "x-mimeTypes";
    static final String X_OPERATION_TYPE = "x-operationType";
    static final String X_PARAM_NAME_TYPE = "x-paramNameType";
    static final String X_PATH = "x-path";
    static final String X_RETURN_TYPE = "x-returnType";
    static final String X_STRICT_FIELDS = "x-strictFields";
    static final String X_UNKNOWN_MIME_TYPES = "x-unknownMimeTypes";
    static final String X_USE_MONAD_LOGGER = "x-useMonadLogger";
    static final String X_ALLOW_NONUNIQUE_OPERATION_IDS = "x-allowNonUniqueOperationIds";
    static final String X_NEWTYPE = "x-newtype";
    static final String X_ENUM = "x-enum";

    protected ArrayList<Map<String, String>> unknownMimeTypes = new ArrayList<>();
    protected Map<String, Map<String, Object>> uniqueParamNameTypes = new HashMap<>();
    protected Map<String, Set<String>> modelMimeTypes = new HashMap<>();
    protected Map<String, String> knownMimeDataTypes = new HashMap<>();
    protected Set<String> typeNames = new HashSet<String>();
    protected Set<String> modelTypeNames = new HashSet<String>();

    final private static Pattern JSON_MIME_PATTERN = Pattern.compile("(?i)application/.*json(;.*)?");

    public CodegenType getTag() {
        return CodegenType.CLIENT;
    }

    public String getName() {
        return "haskell-http-client";
    }

    public String getHelp() {
        return "Generates a Haskell http-client library.";
    }

    public HaskellHttpClientCodegen() {
        super();

        this.prependFormOrBodyParameters = true;

        // override the mapping to keep the original mapping in Haskell
        specialCharReplacements.put("-", "Dash");
        specialCharReplacements.put(">", "GreaterThan");
        specialCharReplacements.put("<", "LessThan");

        // backslash and double quote need double the escapement for both Java and Haskell
        specialCharReplacements.remove("\\");
        specialCharReplacements.remove("\"");
        specialCharReplacements.put("\\\\", "Back_Slash");
        specialCharReplacements.put("\\\"", "Double_Quote");

        // set the output folder here
        outputFolder = "generated-code/haskell-http-client";

        embeddedTemplateDir = templateDir = "haskell-http-client";
        apiPackage = "API";
        //modelPackage = "Model";

        // default HIDE_GENERATION_TIMESTAMP to true
        hideGenerationTimestamp = Boolean.TRUE;

        // Haskell keywords and reserved function names, taken mostly from https://wiki.haskell.org/Keywords
        setReservedWordsLowerCase(
                Arrays.asList(
                        // Keywords
                        "as", "case", "of",
                        "class", "data", "family",
                        "default", "deriving",
                        "do", "forall", "foreign", "hiding",
                        "if", "then", "else",
                        "import", "infix", "infixl", "infixr",
                        "instance", "let", "in",
                        "mdo", "module", "newtype",
                        "proc", "qualified", "rec",
                        "type", "where", "pure", "return",
                        "Accept", "ContentType"
                )
        );

        supportingFiles.add(new SupportingFile("README.mustache", "", "README.md"));
        supportingFiles.add(new SupportingFile("stack.mustache", "", "stack.yaml"));
        supportingFiles.add(new SupportingFile("Setup.mustache", "", "Setup.hs"));
        supportingFiles.add(new SupportingFile("gitignore.mustache", "", ".gitignore"));
        supportingFiles.add(new SupportingFile(".travis.yml", "", ".travis.yml"));
        supportingFiles.add(new SupportingFile("git_push.sh.mustache", "", "git_push.sh"));

        supportingFiles.add(new SupportingFile("tests/ApproxEq.mustache", "tests", "ApproxEq.hs"));
        supportingFiles.add(new SupportingFile("tests/Instances.mustache", "tests", "Instances.hs"));
        supportingFiles.add(new SupportingFile("tests/PropMime.mustache", "tests", "PropMime.hs"));
        supportingFiles.add(new SupportingFile("tests/Test.mustache", "tests", "Test.hs"));

        languageSpecificPrimitives = new HashSet<String>(
                Arrays.asList(
                        "Bool",
                        "String",
                        "Int",
                        "Integer",
                        "Float",
                        "Char",
                        "Double",
                        "List",
                        "FilePath",
                        "Text"
                )
        );

        typeMapping.clear();
        // prim
        typeMapping.put("boolean", "Bool");
        typeMapping.put("int", "Int");
        typeMapping.put("long", "Integer");
        typeMapping.put("short", "Int");
        typeMapping.put("char", "Char");
        typeMapping.put("float", "Float");
        typeMapping.put("double", "Double");
        typeMapping.put("number", "Double");
        typeMapping.put("integer", "Int");
        typeMapping.put("file", "FilePath");
        // lib
        typeMapping.put("string", "Text");
        typeMapping.put("UUID", "Text");
        typeMapping.put("any", "A.Value");
        typeMapping.put("set", "Set.Set");
        // newtype
        typeMapping.put("binary", "Binary");
        typeMapping.put("ByteArray", "ByteArray");
        typeMapping.put("date", "Date");
        typeMapping.put("DateTime", "DateTime");

        knownMimeDataTypes.put("application/json", "MimeJSON");
        knownMimeDataTypes.put("application/xml", "MimeXML");
        knownMimeDataTypes.put("application/x-www-form-urlencoded", "MimeFormUrlEncoded");
        knownMimeDataTypes.put("application/octet-stream", "MimeOctetStream");
        knownMimeDataTypes.put("multipart/form-data", "MimeMultipartFormData");
        knownMimeDataTypes.put("text/plain", "MimePlainText");
        knownMimeDataTypes.put("*/*", MIME_ANY);

        importMapping.clear();

        //cliOptions.add(CliOption.newString(CodegenConstants.MODEL_PACKAGE, CodegenConstants.MODEL_PACKAGE_DESC));
        //cliOptions.add(CliOption.newString(CodegenConstants.API_PACKAGE, CodegenConstants.API_PACKAGE_DESC));

        cliOptions.add(CliOption.newString(PROP_CABAL_PACKAGE, "Set the cabal package name, which consists of one or more alphanumeric words separated by hyphens"));
        cliOptions.add(CliOption.newString(PROP_CABAL_VERSION, "Set the cabal version number, consisting of a sequence of one or more integers separated by dots"));
        cliOptions.add(CliOption.newString(PROP_BASE_MODULE, "Set the base module namespace"));
        cliOptions.add(CliOption.newString(PROP_REQUEST_TYPE, "Set the name of the type used to generate requests"));
        cliOptions.add(CliOption.newString(PROP_CONFIG_TYPE, "Set the name of the type used for configuration"));

        cliOptions.add(CliOption.newBoolean(PROP_ALLOW_FROMJSON_NULLS, "allow JSON Null during model decoding from JSON").defaultValue(Boolean.TRUE.toString()));
        cliOptions.add(CliOption.newBoolean(PROP_ALLOW_TOJSON_NULLS, "allow emitting JSON Null during model encoding to JSON").defaultValue(Boolean.FALSE.toString()));
        cliOptions.add(CliOption.newBoolean(PROP_ALLOW_NONUNIQUE_OPERATION_IDS, "allow different API modules to contain the same operationId. Each API must be imported qualified").defaultValue(Boolean.FALSE.toString()));
        cliOptions.add(CliOption.newBoolean(PROP_GENERATE_LENSES, "Generate Lens optics for Models").defaultValue(Boolean.TRUE.toString()));
        cliOptions.add(CliOption.newBoolean(PROP_GENERATE_MODEL_CONSTRUCTORS, "Generate smart constructors (only supply required fields) for models").defaultValue(Boolean.TRUE.toString()));
        cliOptions.add(CliOption.newBoolean(PROP_GENERATE_ENUMS, "Generate specific datatypes for OpenAPI enums").defaultValue(Boolean.TRUE.toString()));
        cliOptions.add(CliOption.newBoolean(PROP_GENERATE_FORM_URLENCODED_INSTANCES, "Generate FromForm/ToForm instances for models that are used by operations that produce or consume application/x-www-form-urlencoded").defaultValue(Boolean.TRUE.toString()));
        cliOptions.add(CliOption.newBoolean(PROP_INLINE_MIME_TYPES, "Inline (hardcode) the content-type and accept parameters on operations, when there is only 1 option").defaultValue(Boolean.TRUE.toString()));


        cliOptions.add(CliOption.newString(PROP_MODEL_DERIVING, "Additional classes to include in the deriving() clause of Models"));
        cliOptions.add(CliOption.newBoolean(PROP_STRICT_FIELDS, "Add strictness annotations to all model fields").defaultValue((Boolean.TRUE.toString())));
        cliOptions.add(CliOption.newBoolean(PROP_USE_MONAD_LOGGER, "Use the monad-logger package to provide logging (if false, use the katip logging package)").defaultValue((Boolean.FALSE.toString())));

        cliOptions.add(CliOption.newString(PROP_DATETIME_FORMAT, "format string used to parse/render a datetime"));
        cliOptions.add(CliOption.newString(PROP_DATE_FORMAT, "format string used to parse/render a date").defaultValue(defaultDateFormat));

        cliOptions.add(CliOption.newBoolean(CodegenConstants.HIDE_GENERATION_TIMESTAMP, CodegenConstants.HIDE_GENERATION_TIMESTAMP_DESC).defaultValue(Boolean.TRUE.toString()));

    }

    public void setAllowNonUniqueOperationIds(Boolean value) {
        additionalProperties.put(X_ALLOW_NONUNIQUE_OPERATION_IDS, value);
        this.allowNonUniqueOperationIds = value;
    }

    public void setAllowFromJsonNulls(Boolean value) {
        additionalProperties.put(PROP_ALLOW_FROMJSON_NULLS, value);
    }

    public void setAllowToJsonNulls(Boolean value) {
        additionalProperties.put(PROP_ALLOW_TOJSON_NULLS, value);
    }

    public void setGenerateModelConstructors(Boolean value) {
        additionalProperties.put(PROP_GENERATE_MODEL_CONSTRUCTORS, value);
    }

    public void setGenerateEnums(Boolean value) {
        additionalProperties.put(PROP_GENERATE_ENUMS, value);
        genEnums = value;
    }

    public void setGenerateFormUrlEncodedInstances(Boolean value) {
        additionalProperties.put(PROP_GENERATE_FORM_URLENCODED_INSTANCES, value);
    }

    public void setInlineMimeTypes(Boolean value) {
        additionalProperties.put(PROP_INLINE_MIME_TYPES, value);
    }

    public void setGenerateLenses(Boolean value) {
        additionalProperties.put(PROP_GENERATE_LENSES, value);
    }

    public void setModelDeriving(String value) {
        if (StringUtils.isBlank(value)) {
            additionalProperties.remove(PROP_MODEL_DERIVING);
        } else {
            additionalProperties.put(PROP_MODEL_DERIVING, StringUtils.join(value.split(" "), ","));
        }
    }

    public void setDateTimeFormat(String value) {
        setStringProp(PROP_DATETIME_FORMAT, value);
    }

    public void setDateFormat(String value) {
        setStringProp(PROP_DATE_FORMAT, value);
    }

    public void setCabalPackage(String value) {
        setStringProp(PROP_CABAL_PACKAGE, value);
    }

    public void setCabalVersion(String value) {
        setStringProp(PROP_CABAL_VERSION, value);
    }

    public void setBaseModule(String value) {
        setStringProp(PROP_BASE_MODULE, value);
    }

    public void setRequestType(String value) {
        setStringProp(PROP_REQUEST_TYPE, value);
    }

    public void setConfigType(String value) {
        setStringProp(PROP_CONFIG_TYPE, value);
    }

    public void setStrictFields(Boolean value) {
        additionalProperties.put(X_STRICT_FIELDS, value);
    }

    public void setUseMonadLogger(Boolean value) {
        additionalProperties.put(X_USE_MONAD_LOGGER, value);
        this.useMonadLogger = value;
    }

    private void setStringProp(String key, String value) {
        if (StringUtils.isBlank(value)) {
            additionalProperties.remove(key);
        } else {
            additionalProperties.put(key, value);
        }
    }

    private String getStringProp(String key) {
        return (String) additionalProperties.get(key);
    }

    @Override
    public void processOpts() {
        super.processOpts();

        if (additionalProperties.containsKey(PROP_ALLOW_FROMJSON_NULLS)) {
            setAllowFromJsonNulls(convertPropertyToBoolean(PROP_ALLOW_FROMJSON_NULLS));
        } else {
            setAllowFromJsonNulls(true);
        }

        if (additionalProperties.containsKey(PROP_ALLOW_TOJSON_NULLS)) {
            setAllowToJsonNulls(convertPropertyToBoolean(PROP_ALLOW_TOJSON_NULLS));
        } else {
            setAllowToJsonNulls(false);
        }

        if (additionalProperties.containsKey(PROP_ALLOW_NONUNIQUE_OPERATION_IDS)) {
            setAllowNonUniqueOperationIds(convertPropertyToBoolean(PROP_ALLOW_NONUNIQUE_OPERATION_IDS));
        } else {
            setAllowNonUniqueOperationIds(false);
        }

        if (additionalProperties.containsKey(PROP_GENERATE_MODEL_CONSTRUCTORS)) {
            setGenerateModelConstructors(convertPropertyToBoolean(PROP_GENERATE_MODEL_CONSTRUCTORS));
        } else {
            setGenerateModelConstructors(true);
        }

        if (additionalProperties.containsKey(PROP_GENERATE_ENUMS)) {
            setGenerateEnums(convertPropertyToBoolean(PROP_GENERATE_ENUMS));
        } else {
            setGenerateEnums(true);
        }

        if (additionalProperties.containsKey(PROP_GENERATE_FORM_URLENCODED_INSTANCES)) {
            setGenerateFormUrlEncodedInstances(convertPropertyToBoolean(PROP_GENERATE_FORM_URLENCODED_INSTANCES));
        } else {
            setGenerateFormUrlEncodedInstances(true);
        }

        if (additionalProperties.containsKey(PROP_INLINE_MIME_TYPES)) {
            setInlineMimeTypes(convertPropertyToBoolean(PROP_INLINE_MIME_TYPES));
        } else {
            setInlineMimeTypes(true);
        }

        if (additionalProperties.containsKey(PROP_GENERATE_LENSES)) {
            setGenerateLenses(convertPropertyToBoolean(PROP_GENERATE_LENSES));
        } else {
            setGenerateLenses(true);
        }

        if (additionalProperties.containsKey(PROP_MODEL_DERIVING)) {
            setModelDeriving(additionalProperties.get(PROP_MODEL_DERIVING).toString());
        } else {
            setModelDeriving("");
        }

        if (additionalProperties.containsKey(PROP_DATETIME_FORMAT)) {
            setDateTimeFormat(additionalProperties.get(PROP_DATETIME_FORMAT).toString());
        } else {
            setDateTimeFormat(null); // default should be null
        }

        if (additionalProperties.containsKey(PROP_DATE_FORMAT)) {
            setDateFormat(additionalProperties.get(PROP_DATE_FORMAT).toString());
        } else {
            setDateFormat(defaultDateFormat);
        }

        if (additionalProperties.containsKey(PROP_STRICT_FIELDS)) {
            setStrictFields(convertPropertyToBoolean(PROP_STRICT_FIELDS));
        } else {
            setStrictFields(true);
        }
        if (additionalProperties.containsKey(PROP_USE_MONAD_LOGGER)) {
            setUseMonadLogger(convertPropertyToBoolean(PROP_USE_MONAD_LOGGER));
        } else {
            setUseMonadLogger(false);
        }

        if (additionalProperties.containsKey(PROP_CABAL_PACKAGE)) {
            setCabalPackage(additionalProperties.get(PROP_CABAL_PACKAGE).toString());
        }
        if (additionalProperties.containsKey(PROP_CABAL_VERSION)) {
            setCabalVersion(additionalProperties.get(PROP_CABAL_VERSION).toString());
        } else {
            setCabalVersion(defaultCabalVersion);
        }
        if (additionalProperties.containsKey(PROP_BASE_MODULE)) {
            setBaseModule(additionalProperties.get(PROP_BASE_MODULE).toString());
        }
        if (additionalProperties.containsKey(PROP_REQUEST_TYPE)) {
            setRequestType(additionalProperties.get(PROP_REQUEST_TYPE).toString());
        }
        if (additionalProperties.containsKey(PROP_CONFIG_TYPE)) {
            setConfigType(additionalProperties.get(PROP_CONFIG_TYPE).toString());
        }
    }

    @Override
    public void preprocessOpenAPI(OpenAPI openAPI) {
        String baseTitle = openAPI.getInfo().getTitle();

        if (baseTitle == null) {
            baseTitle = "OpenAPI";
        } else {
            baseTitle = baseTitle.trim();
            // Drop any API suffix
            if (baseTitle.toUpperCase(Locale.ROOT).endsWith("API")) {
                baseTitle = baseTitle.substring(0, baseTitle.length() - 3);
            }
        }

        if (!additionalProperties.containsKey(PROP_CABAL_PACKAGE)) {
            List<String> words = new ArrayList<>();
            for (String word : baseTitle.split(" ")) {
                words.add(word.toLowerCase(Locale.ROOT));
            }
            setCabalPackage(StringUtils.join(words, "-"));
        }

        if (!additionalProperties.containsKey(PROP_BASE_MODULE)) {
            List<String> wordsCaps = new ArrayList<String>();
            for (String word : baseTitle.split(" ")) {
                wordsCaps.add(firstLetterToUpper(word));
            }
            setBaseModule(StringUtils.join(wordsCaps, ""));
        }

        modulePath = sourceFolder + File.separator + getStringProp(PROP_BASE_MODULE).replace('.', File.separatorChar);

        String topLevelPath = StringUtils.substringBeforeLast(modulePath, String.valueOf(File.separatorChar));
        String lastPath = StringUtils.substringAfterLast(modulePath, String.valueOf(File.separatorChar));

        if (!additionalProperties.containsKey(PROP_REQUEST_TYPE)) {
            setRequestType(lastPath + "Request");
        }

        if (!additionalProperties.containsKey(PROP_CONFIG_TYPE)) {
            setConfigType(lastPath + "Config");
        }

        // root
        supportingFiles.add(new SupportingFile("haskell-http-client.cabal.mustache", "", getStringProp(PROP_CABAL_PACKAGE) + ".cabal"));
        supportingFiles.add(new SupportingFile("openapi.mustache", "", "openapi.yaml"));

        // lib
        supportingFiles.add(new SupportingFile("TopLevel.mustache", topLevelPath, lastPath + ".hs"));
        supportingFiles.add(new SupportingFile("Client.mustache", modulePath, "Client.hs"));


        if (!allowNonUniqueOperationIds) {
            supportingFiles.add(new SupportingFile("APIS.mustache", modulePath, "API.hs"));
        }
        supportingFiles.add(new SupportingFile("Core.mustache", modulePath, "Core.hs"));
        supportingFiles.add(new SupportingFile("Model.mustache", modulePath, "Model.hs"));
        supportingFiles.add(new SupportingFile("MimeTypes.mustache", modulePath, "MimeTypes.hs"));

        // logger
        supportingFiles.add(new SupportingFile(useMonadLogger ? "LoggingMonadLogger.mustache" : "LoggingKatip.mustache", modulePath, "Logging.hs"));

        apiTemplateFiles.put("API.mustache", ".hs");
        // modelTemplateFiles.put("Model.mustache", ".hs");

        // lens
        if ((boolean) additionalProperties.get(PROP_GENERATE_LENSES)) {
            supportingFiles.add(new SupportingFile("ModelLens.mustache", modulePath, "ModelLens.hs"));
        }

        additionalProperties.put("cabalName", getStringProp(PROP_CABAL_PACKAGE));
        additionalProperties.put("pathsName", getStringProp(PROP_CABAL_PACKAGE).replace('-', '_'));
        additionalProperties.put("requestType", getStringProp(PROP_REQUEST_TYPE));
        additionalProperties.put("configType", getStringProp(PROP_CONFIG_TYPE));
        additionalProperties.put("openApiVersion", openAPI.getOpenapi());

        super.preprocessOpenAPI(openAPI);
    }

    @Override
    public Map<String, Object> postProcessSupportingFileData(Map<String, Object> objs) {
        generateYAMLSpecFile(objs);
        return super.postProcessSupportingFileData(objs);
    }

    @Override
    public String getTypeDeclaration(Schema p) {
        if (ModelUtils.isArraySchema(p)) {
            ArraySchema ap = (ArraySchema) p;
            Schema inner = ap.getItems();
            return "[" + getTypeDeclaration(inner) + "]";
        } else if (ModelUtils.isMapSchema(p)) {
            Schema inner = ModelUtils.getAdditionalProperties(p);
            return "(Map.Map String " + getTypeDeclaration(inner) + ")";
        }
        return super.getTypeDeclaration(p);
    }

    @Override
    public String getSchemaType(Schema p) {
        String openAPIType = super.getSchemaType(p);

        if (typeMapping.containsKey(openAPIType)) {
            return typeMapping.get(openAPIType);
        } else if ("object".equals(openAPIType)) {
            return "A.Value";
        } else {
            return toModelName(openAPIType);
        }
    }

    @Override
    public String toInstantiationType(Schema p) {
        if (ModelUtils.isMapSchema(p)) {
            Schema additionalProperties2 = ModelUtils.getAdditionalProperties(p);
            String type = additionalProperties2.getType();
            if (null == type) {
                LOGGER.error("No Type defined for Additional Schema " + additionalProperties2 + "\n" //
                        + "\tIn Schema: " + p);
            }
            String inner = getSchemaType(additionalProperties2);
            return "(Map.Map Text " + inner + ")";
        } else if (ModelUtils.isArraySchema(p)) {
            ArraySchema ap = (ArraySchema) p;
            return getSchemaType(ap.getItems());
        } else {
            return null;
        }
    }

    @Override
    public void addOperationToGroup(String tag, String resourcePath, Operation operation, CodegenOperation op, Map<String, List<CodegenOperation>> operations) {

        List<CodegenOperation> opList = operations.get(tag);
        if (opList == null || opList.isEmpty()) {
            opList = new ArrayList<CodegenOperation>();
            operations.put(tag, opList);
        }
        // check for operationId uniqueness
        String uniqueName = op.operationId;
        String uniqueNameType = toTypeName("Op", uniqueName);
        int counter = 0;

        HashSet<String> opIds = new HashSet<>();
        for (CodegenOperation o : opList) {
            opIds.add(o.operationId);
        }
        while (opIds.contains(uniqueName) ||
                (allowNonUniqueOperationIds
                        ? modelTypeNames.contains(uniqueNameType) // only check for model conflicts
                        : typeNames.contains(uniqueNameType))) {  // check globally across all types
            uniqueName = op.operationId + counter;
            uniqueNameType = toTypeName("Op", uniqueName);
            counter++;
        }
        if (!op.operationId.equals(uniqueName)) {
            LOGGER.warn("generated unique operationId `" + uniqueName + "`");
        }
        op.operationId = uniqueName;
<<<<<<< HEAD
        op.operationIdLowerCase = uniqueName.toLowerCase();
        op.operationIdCamelCase = camelize(uniqueName);
        op.operationIdSnakeCase = underscore(uniqueName);
=======
        op.operationIdLowerCase = uniqueName.toLowerCase(Locale.ROOT);
        op.operationIdCamelCase = DefaultCodegen.camelize(uniqueName);
        op.operationIdSnakeCase = DefaultCodegen.underscore(uniqueName);
>>>>>>> 3d06900e
        opList.add(op);
        op.baseName = tag;

        // prevent aliasing/sharing of operation.vendorExtensions reference
        op.vendorExtensions = new LinkedHashMap();

        String operationType = toTypeName("Op", op.operationId);
        op.vendorExtensions.put(X_OPERATION_TYPE, operationType);
        typeNames.add(operationType);

        op.vendorExtensions.put(X_HADDOCK_PATH, String.format(Locale.ROOT, "%s %s", op.httpMethod, op.path.replace("/", "\\/")));
        op.vendorExtensions.put(X_HAS_BODY_OR_FORM_PARAM, op.getHasBodyParam() || op.getHasFormParams());

        for (CodegenParameter param : op.allParams) {
            param.vendorExtensions = new LinkedHashMap(); // prevent aliasing/sharing
            param.vendorExtensions.put(X_OPERATION_TYPE, operationType);
            param.vendorExtensions.put(X_IS_BODY_OR_FORM_PARAM, param.isBodyParam || param.isFormParam);
            if (!StringUtils.isBlank(param.collectionFormat)) {
                param.vendorExtensions.put(X_COLLECTION_FORMAT, mapCollectionFormat(param.collectionFormat));
            } else if (!param.isBodyParam && (param.isListContainer || param.dataType.startsWith("["))) { // param.isListContainer is sometimes false for list types
                // defaulting due to https://github.com/wing328/openapi-generator/issues/72
                param.collectionFormat = "csv";
                param.vendorExtensions.put(X_COLLECTION_FORMAT, mapCollectionFormat(param.collectionFormat));
            }
            if (!param.required) {
                op.vendorExtensions.put(X_HAS_OPTIONAL_PARAMS, true);
            }

            if (typeMapping.containsKey(param.dataType)
                    || param.isMapContainer || param.isListContainer
                    || param.isPrimitiveType || param.isFile || param.isEnum) {

                String dataType = genEnums && param.isEnum ? param.datatypeWithEnum : param.dataType;

                String paramNameType = toDedupedModelName(toTypeName("Param", param.paramName), dataType, !param.isEnum);
                param.vendorExtensions.put(X_PARAM_NAME_TYPE, paramNameType);

                HashMap<String, Object> props = new HashMap<>();
                props.put(X_IS_BODY_PARAM, param.isBodyParam);
                addToUniques(X_NEWTYPE, paramNameType, dataType, props);
            }
        }

        processPathExpr(op);

        processProducesConsumes(op);

        processReturnType(op);

    }

    @Override
    public List<CodegenSecurity> fromSecurity(Map<String, SecurityScheme> schemes) {
        List<CodegenSecurity> secs = super.fromSecurity(schemes);
        for (CodegenSecurity sec : secs) {
            String prefix = "";
            if (sec.isBasic) prefix = "AuthBasic";
            if (sec.isApiKey) prefix = "AuthApiKey";
            if (sec.isOAuth) prefix = "AuthOAuth";
            sec.name = prefix + toTypeName("", sec.name);
        }
        return secs;
    }

    @Override
    public Map<String, Object> postProcessAllModels(Map<String, Object> objs) {
        updateGlobalAdditionalProps();
        return super.postProcessAllModels(objs);
    }

    public void updateGlobalAdditionalProps() {
        additionalProperties.put(X_HAS_UNKNOWN_MIME_TYPES, !unknownMimeTypes.isEmpty());

        Collections.sort(unknownMimeTypes, new Comparator<Map<String, String>>() {
            @Override
            public int compare(Map<String, String> o1, Map<String, String> o2) {
                return o1.get(MEDIA_TYPE).compareTo(o2.get(MEDIA_TYPE));
            }
        });
        additionalProperties.put(X_UNKNOWN_MIME_TYPES, unknownMimeTypes);

        ArrayList<Map<String, Object>> params = new ArrayList<>(uniqueParamNameTypes.values());
        Collections.sort(params, new Comparator<Map<String, Object>>() {
            @Override
            public int compare(Map<String, Object> o1, Map<String, Object> o2) {
                return
                        ((String) o1.get(X_PARAM_NAME_TYPE))
                                .compareTo(
                                        (String) o2.get(X_PARAM_NAME_TYPE));
            }
        });
        additionalProperties.put(X_ALL_UNIQUE_PARAMS, params);
    }

    @Override
    public Map<String, Object> postProcessOperationsWithModels(Map<String, Object> objs, List<Object> allModels) {
        Map<String, Object> ret = super.postProcessOperationsWithModels(objs, allModels);

        HashMap<String, Object> pathOps = (HashMap<String, Object>) ret.get("operations");
        ArrayList<CodegenOperation> ops = (ArrayList<CodegenOperation>) pathOps.get("operation");
        if (ops.size() > 0) {
            ops.get(0).vendorExtensions.put(X_HAS_NEW_TAG, true);
        }

        updateGlobalAdditionalProps();

        for (Object o : allModels) {
            HashMap<String, Object> h = (HashMap<String, Object>) o;
            CodegenModel m = (CodegenModel) h.get("model");
            if (modelMimeTypes.containsKey(m.classname)) {
                Set<String> mimeTypes = modelMimeTypes.get(m.classname);
                m.vendorExtensions.put(X_MIME_TYPES, mimeTypes);
                if ((boolean) additionalProperties.get(PROP_GENERATE_FORM_URLENCODED_INSTANCES) && mimeTypes.contains("MimeFormUrlEncoded")) {
                    Boolean hasMimeFormUrlEncoded = true;
                    for (CodegenProperty v : m.vars) {
                        if (!(v.isPrimitiveType || v.isString || v.isDate || v.isDateTime)) {
                            hasMimeFormUrlEncoded = false;
                        }
                    }
                    if (hasMimeFormUrlEncoded) {
                        m.vendorExtensions.put(X_HAS_MIME_FORM_URL_ENCODED, true);
                    }
                }
            }
        }
        return ret;
    }

    @Override
    public CodegenModel fromModel(String name, Schema mod, Map<String, Schema> allDefinitions) {
        CodegenModel model = super.fromModel(name, mod, allDefinitions);

//        while (typeNames.contains(model.classname)) {
//            model.classname = generateNextName(model.classname);
//        }
        typeNames.add(model.classname);
        modelTypeNames.add(model.classname);

        // From the model name, compute the prefix for the fields.
        String prefix = StringUtils.uncapitalize(model.classname);
        for (CodegenProperty prop : model.vars) {
            prop.name = toVarName(prefix, prop.name);
        }

        return model;
    }

    @Override
    public String escapeReservedWord(String name) {
        if (this.reservedWordsMappings().containsKey(name)) {
            return this.reservedWordsMappings().get(name);
        }
        return "_" + name;
    }

    @Override
    public String escapeQuotationMark(String input) {
        // remove " to avoid code injection
        return input.replace("\"", "");
    }

    @Override
    public String escapeUnsafeCharacters(String input) {
        return input.replace("{-", "{_-").replace("-}", "-_}");
    }

    @Override
    public boolean isDataTypeFile(String dataType) {
        return dataType != null && dataType.equals("FilePath");
    }

    @Override
    public boolean isDataTypeBinary(final String dataType) {
        return dataType != null && dataType.equals("B.ByteString");
    }

    private void processReturnType(CodegenOperation op) {
        String returnType = op.returnType;
        if (returnType == null || returnType.equals("null")) {
            if (op.hasProduces) {
                returnType = "res";
                op.vendorExtensions.put(X_HAS_UNKNOWN_RETURN, true);
            } else {
                returnType = "NoContent";
                if (!op.vendorExtensions.containsKey(X_INLINE_ACCEPT)) {
                    SetNoContent(op, X_INLINE_ACCEPT);
                }
            }
        }
        if (returnType.contains(" ")) {
            returnType = "(" + returnType + ")";
        }
        op.vendorExtensions.put(X_RETURN_TYPE, returnType);
    }

    private void processProducesConsumes(CodegenOperation op) {
        if (!(Boolean) op.vendorExtensions.get(X_HAS_BODY_OR_FORM_PARAM)) {
            SetNoContent(op, X_INLINE_CONTENT_TYPE);
        }
        if (op.hasConsumes) {
            // deduplicate
            Map<String, Map<String, String>> consumes = new HashMap<>();
            for (Map<String, String> m : op.consumes) {
                consumes.put(m.get(MEDIA_TYPE), m);
            }
            op.consumes = new ArrayList<>(consumes.values());

            // add metadata
            for (Map<String, String> m : op.consumes) {
                processMediaType(op, m);
                processInlineConsumesContentType(op, m);

            }
            if (isMultipartOperation(op.consumes)) {
                op.isMultipart = Boolean.TRUE;
            }
        }
        if (op.hasProduces) {
            // deduplicate
            Map<String, Map<String, String>> produces = new HashMap<>();
            for (Map<String, String> m : op.produces) {
                produces.put(m.get(MEDIA_TYPE), m);
            }
            op.produces = new ArrayList<>(produces.values());

            // add metadata
            for (Map<String, String> m : op.produces) {
                processMediaType(op, m);
                processInlineProducesContentType(op, m);
            }
        }
    }

    private void processInlineConsumesContentType(CodegenOperation op, Map<String, String> m) {
        if (op.vendorExtensions.containsKey(X_INLINE_CONTENT_TYPE)) return;
        if ((boolean) additionalProperties.get(PROP_INLINE_MIME_TYPES)
                && op.consumes.size() == 1
                && !MIME_ANY.equals(op.consumes.get(0).get(X_MEDIA_DATA_TYPE))
                && !MIME_NO_CONTENT.equals(op.consumes.get(0).get(X_MEDIA_DATA_TYPE))) {
            op.vendorExtensions.put(X_INLINE_CONTENT_TYPE, m);
            for (CodegenParameter param : op.allParams) {
                if (param.isBodyParam && param.required) {
                    param.vendorExtensions.put(X_INLINE_CONTENT_TYPE, m);
                }
            }
        }
    }

    private void processInlineProducesContentType(CodegenOperation op, Map<String, String> m) {
        if ((boolean) additionalProperties.get(PROP_INLINE_MIME_TYPES)
                && op.produces.size() == 1
                && !MIME_ANY.equals(op.produces.get(0).get(X_MEDIA_DATA_TYPE))
                && !MIME_NO_CONTENT.equals(op.produces.get(0).get(X_MEDIA_DATA_TYPE))) {
            op.vendorExtensions.put(X_INLINE_ACCEPT, m);
        }
    }

    private void SetNoContent(CodegenOperation op, String inlineExtentionName) {
        Map<String, String> m = new HashMap<>();
        m.put(X_MEDIA_DATA_TYPE, MIME_NO_CONTENT);
        op.vendorExtensions.put(inlineExtentionName, m);
    }

    private String toDedupedModelName(String paramNameType, String dataType, Boolean appendDataType) {
        if (appendDataType
                && uniqueParamNameTypes.containsKey(paramNameType)
                && !isDuplicate(paramNameType, dataType)) {
            paramNameType = paramNameType + dataType;
        }

        while (typeNames.contains(paramNameType)) {
            if (isDuplicate(paramNameType, dataType)) {
                break;
            }
            paramNameType = generateNextName(paramNameType);
        }

        typeNames.add(paramNameType);
        modelTypeNames.add(paramNameType);
        return paramNameType;
    }

    public Boolean isDuplicate(String paramNameType, String dataType) {
        Map<String, Object> lastParam = this.uniqueParamNameTypes.get(paramNameType);
        if (lastParam != null) {
            String comparisonKey = lastParam.containsKey(X_ENUM) ? X_ENUM_VALUES : X_DATA_TYPE;
            String lastParamDataType = (String) lastParam.get(comparisonKey);
            if (lastParamDataType != null && lastParamDataType.equals(dataType)) {
                return true;
            }
        }
        return false;
    }

    private Pair<Boolean, String> isDuplicateEnumValues(String enumValues) {
        for (Map<String, Object> vs : uniqueParamNameTypes.values()) {
            if (enumValues.equals(vs.get(X_ENUM_VALUES))) {
                return Pair.of(true, (String) vs.get(X_PARAM_NAME_TYPE));
            }
        }
        return Pair.of(false, null);
    }


    private void addToUniques(String xGroup, String paramNameType, String dataType, Map<String, Object> props) {
        HashMap<String, Object> m = new HashMap<>();
        m.put(X_PARAM_NAME_TYPE, paramNameType);
        m.put(X_DATA_TYPE, dataType);
        m.put(xGroup, true);
        m.putAll(props);
        uniqueParamNameTypes.put(paramNameType, m);
    }

    private void addEnumToUniques(String paramNameType, String datatype, String enumValues, Map<String, Object> allowableValues, String description) {
        HashMap<String, Object> props = new HashMap<>();
        props.put("allowableValues", allowableValues);
        if (StringUtils.isNotBlank(description)) {
            props.put("description", description);
        }
        props.put(X_ENUM_VALUES, enumValues);
        addToUniques(X_ENUM, paramNameType, datatype, props);
        additionalProperties.put(X_HAS_ENUM_SECTION, true);
    }


    // build the parameterized path segments, according to pathParams
    private void processPathExpr(CodegenOperation op) {
        String xPath = "[\"" + escapeText(op.path) + "\"]";
        if (op.getHasPathParams()) {
            for (CodegenParameter param : op.allParams) {
                if (param.isPathParam) {
                    xPath = xPath.replaceAll("\\{" + param.baseName + "\\}", "\",toPath " + param.paramName + ",\"");
                }
            }
            xPath = xPath.replaceAll(",\"\",", ",");
            xPath = xPath.replaceAll("\"\",", ",");
            xPath = xPath.replaceAll(",\"\"", ",");
            xPath = xPath.replaceAll("^\\[,", "[");
            xPath = xPath.replaceAll(",\\]$", "]");
        }
        op.vendorExtensions.put(X_PATH, xPath);
    }


    private void processMediaType(CodegenOperation op, Map<String, String> m) {
        String mediaType = m.get(MEDIA_TYPE);

        if (StringUtils.isBlank(mediaType)) return;

        String mimeType = getMimeDataType(mediaType);
        typeNames.add(mimeType);
        m.put(X_MEDIA_DATA_TYPE, mimeType);
        if (isJsonMimeType(mediaType)) {
            m.put(X_MEDIA_IS_JSON, "true");
        }
        if (isWildcardMimeType(mediaType)) {
            m.put(X_MEDIA_IS_WILDCARD, "true");
        }
        if (!knownMimeDataTypes.containsValue(mimeType) && !unknownMimeTypesContainsType(mimeType)) {
            unknownMimeTypes.add(m);
        }
        for (CodegenParameter param : op.allParams) {
            if (param.isBodyParam || param.isFormParam && (!param.isPrimitiveType && !param.isListContainer && !param.isMapContainer)) {
                Set<String> mimeTypes = modelMimeTypes.containsKey(param.dataType) ? modelMimeTypes.get(param.dataType) : new HashSet();
                mimeTypes.add(mimeType);
                modelMimeTypes.put(param.dataType, mimeTypes);
            }
        }
    }

    private Boolean unknownMimeTypesContainsType(String mimeType) {
        for (Map<String, String> m : unknownMimeTypes) {
            String mimeType0 = m.get(X_MEDIA_DATA_TYPE);
            if (mimeType0 != null && mimeType0.equals(mimeType)) {
                return true;
            }
        }

        return false;
    }

    public String firstLetterToUpper(String word) {
        if (word.length() == 0) {
            return word;
        } else if (word.length() == 1) {
            return word.substring(0, 1).toUpperCase(Locale.ROOT);
        } else {
            return word.substring(0, 1).toUpperCase(Locale.ROOT) + word.substring(1);
        }
    }

    public String firstLetterToLower(String word) {
        if (word.length() == 0) {
            return word;
        } else if (word.length() == 1) {
            return word.substring(0, 1).toLowerCase(Locale.ROOT);
        } else {
            return word.substring(0, 1).toLowerCase(Locale.ROOT) + word.substring(1);
        }
    }

    private String mapCollectionFormat(String collectionFormat) {
        switch (collectionFormat) {
            case "csv":
                return "CommaSeparated";
            case "tsv":
                return "TabSeparated";
            case "ssv":
                return "SpaceSeparated";
            case "pipes":
                return "PipeSeparated";
            case "multi":
                return "MultiParamArray";
            default:
                throw new UnsupportedOperationException();
        }
    }

    private String getMimeDataType(String mimeType) {
        if (StringUtils.isBlank(mimeType)) {
            return MIME_NO_CONTENT;
        }
        if (knownMimeDataTypes.containsKey(mimeType)) {
            return knownMimeDataTypes.get(mimeType);
        }
        String shortenedName = mimeType.replaceFirst("application/", "");
        return "Mime" + toTypeName("", shortenedName);
    }

    private static String generateNextName(String name) {
        Pattern pattern = Pattern.compile("\\d+\\z");
        Matcher matcher = pattern.matcher(name);
        if (matcher.find()) {
            String numStr = matcher.group();
            int num = Integer.parseInt(numStr) + 1;
            return name.substring(0, name.length() - numStr.length()) + num;
        } else {
            return name + "2";
        }
    }

    private static boolean isMultipartOperation(List<Map<String, String>> consumes) {
        for (Map<String, String> consume : consumes) {
            if (consume != null) {
                if ("multipart/form-data".equals(consume.get(MEDIA_TYPE))) {
                    return true;
                }
            }
        }
        return false;
    }

    @Override
    public String toVarName(String name) {
        return toVarName("", name);
    }

    public String toVarName(String prefix, String name) {
        Boolean hasPrefix = !StringUtils.isBlank(prefix);
        name = underscore(sanitizeName(name.replaceAll("-", "_")));
        name = camelize(name, !hasPrefix);
        if (hasPrefix) {
            return prefix + name;
        } else {
            if (name.matches("^\\d.*"))
                name = escapeReservedWord(name);
            if (isReservedWord(name))
                name = escapeReservedWord(name);
            return name;
        }
    }

    @Override
    public String toParamName(String name) {
        return toVarName(name);
    }

    @Override
    public String toModelName(String name) {
        return toTypeName("Model", name);
    }

    @Override
    public String toModelFilename(String name) {
        return toTypeName("Model", name);
    }

    public String toApiName(String name) {
        if (name.length() == 0) {
            return "Default";
        }
        return toTypeName("Api", name);
    }

    @Override
    public String toApiFilename(String name) {
        return toTypeName("Api", name);
    }

    @Override
    public String apiFileFolder() {
        return outputFolder + File.separator + this.modulePath + File.separator + "API";
    }

    public String toTypeName(String prefix, String name) {
        name = escapeIdentifier(prefix, camelize(sanitizeName(name)));
        return name;
    }

    @Override
    public String toOperationId(String operationId) {
        if (StringUtils.isEmpty(operationId)) {
            throw new RuntimeException("Empty method/operation name (operationId) not allowed");
        }
        operationId = escapeIdentifier("op", camelize(sanitizeName(operationId), true));
        return operationId;
    }

    public String escapeIdentifier(String prefix, String name) {
        if (StringUtils.isBlank(prefix)) return name;

        if (isReservedWord(name)) {
            name = prefix + name;
        }
        if (name.matches("^\\d.*")) {
            name = prefix + name; // e.g. 200Response => Model200Response (after camelize)
        }
        if (languageSpecificPrimitives.contains(name)) {
            name = prefix + name;
        }
        if (typeMapping.containsValue(name)) {
            name = prefix + name;
        }
        return name;
    }

    static boolean isJsonMimeType(String mime) {
        return mime != null && JSON_MIME_PATTERN.matcher(mime).matches();
    }

    static boolean isWildcardMimeType(String mime) {
        return mime != null && mime.equals("*/*");
    }

    @Override
    public String toDefaultValue(Schema p) {
        if (ModelUtils.isStringSchema(p)) {
            if (p.getDefault() != null) {
                return "\"" + escapeText((String) p.getDefault()) + "\"";
            }
        } else if (ModelUtils.isBooleanSchema(p)) {
            if (p.getDefault() != null) {
                if (p.getDefault().toString().equalsIgnoreCase("false"))
                    return "False";
                else
                    return "True";
            }
        }

        return null;
    }

    @Override
    public Map<String, Object> postProcessModels(Map<String, Object> objs) {
        List<Object> models = (List<Object>) objs.get("models");
        for (Object _mo : models) {
            Map<String, Object> mo = (Map<String, Object>) _mo;
            CodegenModel cm = (CodegenModel) mo.get("model");
            cm.isEnum = genEnums && cm.isEnum;
            if (cm.isAlias) {
                String dataType = cm.dataType;
                if (dataType == null && cm.isArrayModel) { // isAlias + arrayModelType missing "datatype"
                    dataType = "[" + cm.arrayModelType + "]";
                }
                cm.vendorExtensions.put(X_DATA_TYPE, dataType);
            }
            for (CodegenProperty var : cm.vars) {
                String datatype = genEnums && !StringUtils.isBlank(var.datatypeWithEnum)
                        ? var.datatypeWithEnum
                        : var.dataType;
                var.vendorExtensions.put(X_DATA_TYPE, datatype);
            }
        }
        return postProcessModelsEnum(objs);
    }

    @Override
    public Map<String, Object> postProcessModelsEnum(Map<String, Object> objs) {
        Map<String, Object> objsEnum = super.postProcessModelsEnum(objs);
        if (genEnums) {
            List<Object> models = (List<Object>) objsEnum.get("models");
            for (Object _mo : models) {
                Map<String, Object> mo = (Map<String, Object>) _mo;
                CodegenModel cm = (CodegenModel) mo.get("model");
                if (cm.isEnum && cm.allowableValues != null) {
                    updateAllowableValuesNames(cm.classname, cm.allowableValues);
                    addEnumToUniques(cm.classname, cm.dataType, cm.allowableValues.values().toString(), cm.allowableValues, cm.description);
                }
            }
        }
        return objsEnum;
    }

    @Override
    protected void updateDataTypeWithEnumForMap(CodegenProperty property) {
        CodegenProperty baseItem = property.items;
        while (baseItem != null && (Boolean.TRUE.equals(baseItem.isMapContainer) || Boolean.TRUE.equals(baseItem.isListContainer))) {
            baseItem = baseItem.items;
        }
        if (baseItem != null) {

            // this replacement is/needs to be language-specific
            property.datatypeWithEnum = property.datatypeWithEnum.replace(baseItem.baseType + ")", toEnumName(baseItem) + ")");

            property.enumName = toEnumName(property);
            if (property.defaultValue != null) {
                property.defaultValue = property.defaultValue.replace(", " + property.items.baseType, ", " + toEnumName(property.items));
            }
        }
    }

    @Override
    public String toEnumName(CodegenProperty var) {
        if (!genEnums) return super.toEnumName(var);

        if (var.items != null && var.items.isEnum) {
            return toEnumName(var.items);
        }
        String paramNameType = "E'" + toTypeName("", var.name);
        String enumValues = var._enum.toString();

        Pair<Boolean, String> duplicateEnum = isDuplicateEnumValues(enumValues);
        if (duplicateEnum.getLeft()) {
            paramNameType = duplicateEnum.getRight();
        } else {
            paramNameType = toDedupedModelName(paramNameType, enumValues, false);
            var.datatypeWithEnum = paramNameType;
            updateCodegenPropertyEnum(var);
            addEnumToUniques(paramNameType, var.dataType, enumValues, var.allowableValues, var.description);
        }

        return paramNameType;
    }

    @Override
    public void updateCodegenPropertyEnum(CodegenProperty var) {
        super.updateCodegenPropertyEnum(var);
        if (!genEnums) return;
        updateCodegenPropertyEnumValues(var, var.datatypeWithEnum);
    }

    public void updateCodegenPropertyEnumValues(CodegenProperty var, String paramNameType) {
        if (var.items != null && var.items.allowableValues != null) {
            updateCodegenPropertyEnumValues(var.items, var.items.datatypeWithEnum);
            return;
        }
        if (var.isEnum && var.allowableValues != null) {
            updateAllowableValuesNames(paramNameType, var.allowableValues);
        }
    }

    private void updateAllowableValuesNames(String paramNameType, Map<String, Object> allowableValues) {
        if (allowableValues == null) {
            return;
        }
        for (Map<String, String> enumVar : (List<Map<String, String>>) allowableValues.get("enumVars")) {
            enumVar.put("name", paramNameType + enumVar.get("name"));
        }
    }

    @Override
    public String toEnumVarName(String value, String datatype) {
        if (!genEnums) return super.toEnumVarName(value, datatype);

        List<String> num = new ArrayList<>(Arrays.asList("integer", "int", "double", "long", "float"));
        if (value.length() == 0) {
            return "'Empty";
        }

        // for symbol, e.g. $, #
        if (getSymbolName(value) != null) {
            return "'" + StringUtils.capitalize(sanitizeName(getSymbolName(value)));
        }

        // number
        if (num.contains(datatype.toLowerCase(Locale.ROOT))) {
            String varName = "Num" + value;
            varName = varName.replaceAll("-", "Minus_");
            varName = varName.replaceAll("\\+", "Plus_");
            varName = varName.replaceAll("\\.", "_Dot_");
            return "'" + StringUtils.capitalize(sanitizeName(varName));
        }

        return "'" + StringUtils.capitalize(sanitizeName(value));
    }

    @Override
    public String toEnumValue(String value, String datatype) {
        List<String> num = new ArrayList<>(Arrays.asList("integer", "int", "double", "long", "float"));
        if (num.contains(datatype.toLowerCase(Locale.ROOT))) {
            return value;
        } else {
            return "\"" + escapeText(value) + "\"";
        }
    }

    // override with any special text escaping logic
    @SuppressWarnings("static-method")
    public String escapeText(String input) {
        if (input == null) {
            return input;
        }

        // remove \t, \n, \r
        // replace \ with \\
        // replace " with \"
        // outter unescape to retain the original multi-byte characters
        // finally escalate characters avoiding code injection
        return escapeUnsafeCharacters(
                StringEscapeUtils.unescapeJava(
                        StringEscapeUtils.escapeJava(input)
                                .replace("\\/", "/"))
                        .replaceAll("[\\t\\n\\r]", " ")
                        .replace("\\", "\\\\")
                        .replace("\"", "\\\""));
    }
}<|MERGE_RESOLUTION|>--- conflicted
+++ resolved
@@ -618,15 +618,9 @@
             LOGGER.warn("generated unique operationId `" + uniqueName + "`");
         }
         op.operationId = uniqueName;
-<<<<<<< HEAD
-        op.operationIdLowerCase = uniqueName.toLowerCase();
+        op.operationIdLowerCase = uniqueName.toLowerCase(Locale.ROOT);
         op.operationIdCamelCase = camelize(uniqueName);
         op.operationIdSnakeCase = underscore(uniqueName);
-=======
-        op.operationIdLowerCase = uniqueName.toLowerCase(Locale.ROOT);
-        op.operationIdCamelCase = DefaultCodegen.camelize(uniqueName);
-        op.operationIdSnakeCase = DefaultCodegen.underscore(uniqueName);
->>>>>>> 3d06900e
         opList.add(op);
         op.baseName = tag;
 
