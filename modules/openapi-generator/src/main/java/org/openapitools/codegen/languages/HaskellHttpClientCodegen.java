/*
 * Copyright 2018 OpenAPI-Generator Contributors (https://openapi-generator.tech)
 * Copyright 2018 SmartBear Software
 *
 * Licensed under the Apache License, Version 2.0 (the "License");
 * you may not use this file except in compliance with the License.
 * You may obtain a copy of the License at
 *
 *     https://www.apache.org/licenses/LICENSE-2.0
 *
 * Unless required by applicable law or agreed to in writing, software
 * distributed under the License is distributed on an "AS IS" BASIS,
 * WITHOUT WARRANTIES OR CONDITIONS OF ANY KIND, either express or implied.
 * See the License for the specific language governing permissions and
 * limitations under the License.
 */

package org.openapitools.codegen.languages;

import io.swagger.v3.oas.models.OpenAPI;
import io.swagger.v3.oas.models.Operation;
import io.swagger.v3.oas.models.media.ArraySchema;
import io.swagger.v3.oas.models.media.Schema;
import io.swagger.v3.oas.models.security.SecurityScheme;
import org.apache.commons.io.FilenameUtils;
import org.apache.commons.lang3.StringEscapeUtils;
import org.apache.commons.lang3.StringUtils;
import org.apache.commons.lang3.tuple.Pair;
import org.openapitools.codegen.*;
import org.openapitools.codegen.meta.features.*;
import org.openapitools.codegen.utils.ModelUtils;
import org.slf4j.Logger;
import org.slf4j.LoggerFactory;

import java.io.File;
import java.util.*;
import java.util.regex.Matcher;
import java.util.regex.Pattern;
import java.util.stream.Collectors;

import static org.openapitools.codegen.utils.StringUtils.camelize;
import static org.openapitools.codegen.utils.StringUtils.underscore;

public class HaskellHttpClientCodegen extends DefaultCodegen implements CodegenConfig {
    private static final Logger LOGGER = LoggerFactory.getLogger(HaskellHttpClientCodegen.class);

    // source folder where to write the files
    protected String sourceFolder = "lib";

    protected String defaultDateFormat = "%Y-%m-%d";
    protected String defaultCabalVersion = "0.1.0.0";
    protected String modulePath = null;

    protected Boolean useKatip = true;
    protected Boolean allowNonUniqueOperationIds = false;
    protected Boolean genEnums = true;

    // CLI PROPS
    public static final String PROP_ALLOW_FROMJSON_NULLS = "allowFromJsonNulls";
    public static final String PROP_ALLOW_NONUNIQUE_OPERATION_IDS = "allowNonUniqueOperationIds";
    public static final String PROP_ALLOW_TOJSON_NULLS = "allowToJsonNulls";
    public static final String PROP_BASE_MODULE = "baseModule";
    public static final String PROP_CABAL_PACKAGE = "cabalPackage";
    public static final String PROP_CABAL_VERSION = "cabalVersion";
    public static final String PROP_CONFIG_TYPE = "configType";
    public static final String PROP_DATETIME_FORMAT = "dateTimeFormat";
    public static final String PROP_DATETIME_PARSE_FORMAT = "dateTimeParseFormat";
    public static final String PROP_CUSTOM_TEST_INSTANCE_MODULE = "customTestInstanceModule";
    public static final String PROP_DATE_FORMAT = "dateFormat";
    public static final String PROP_GENERATE_ENUMS = "generateEnums";
    public static final String PROP_GENERATE_FORM_URLENCODED_INSTANCES = "generateFormUrlEncodedInstances";
    public static final String PROP_GENERATE_LENSES = "generateLenses";
    public static final String PROP_GENERATE_MODEL_CONSTRUCTORS = "generateModelConstructors";
    public static final String PROP_INLINE_MIME_TYPES = "inlineMimeTypes";
    public static final String PROP_MODEL_DERIVING = "modelDeriving";
    public static final String PROP_REQUEST_TYPE = "requestType";
    public static final String PROP_STRICT_FIELDS = "strictFields";
    public static final String PROP_USE_KATIP = "useKatip";

    // protected String MODEL_IMPORTS = "modelImports";
    // protected String MODEL_EXTENSIONS = "modelExtensions";

    private static final Pattern LEADING_UNDERSCORE = Pattern.compile("^_+");

    static final String MEDIA_TYPE = "mediaType";
    static final String MIME_NO_CONTENT = "MimeNoContent";
    static final String MIME_ANY = "MimeAny";

    // vendor extensions. These must follow our convention of x- prefixed and lower-kebab cased.
    static final String VENDOR_EXTENSION_X_UNKNOWN_MIME_TYPES = "x-unknown-mime-types";
    static final String VENDOR_EXTENSION_X_COLLECTION_FORMAT = "x-collection-format";
    static final String VENDOR_EXTENSION_X_HADDOCK_PATH = "x-haddock-path";
    static final String VENDOR_EXTENSION_X_HAS_BODY_OR_FORM_PARAM = "x-has-body-or-form-param";
    static final String VENDOR_EXTENSION_X_HAS_MIME_FORM_URL_ENCODED = "x-has-mime-form-url-encoded";
    static final String VENDOR_EXTENSION_X_HAS_NEW_TAG = "x-has-new-tag";
    static final String VENDOR_EXTENSION_X_HAS_OPTIONAL_PARAMS = "x-has-optional-params";
    static final String VENDOR_EXTENSION_X_HAS_UNKNOWN_RETURN = "x-has-unknown-return";
    static final String VENDOR_EXTENSION_X_INLINE_CONTENT_TYPE = "x-inline-content-type";
    static final String VENDOR_EXTENSION_X_INLINE_ACCEPT = "x-inline-accept";
    static final String VENDOR_EXTENSION_X_IS_BODY_OR_FORM_PARAM = "x-is-body-or-form-param";
    static final String VENDOR_EXTENSION_X_IS_MAYBE_VALUE = "x-is-maybe-value";
    static final String VENDOR_EXTENSION_X_DATA_TYPE = "x-data-type";
    static final String VENDOR_EXTENSION_X_MIME_TYPES = "x-mime-types";
    static final String VENDOR_EXTENSION_X_OPERATION_TYPE = "x-operation-type";
    static final String VENDOR_EXTENSION_X_PARAM_NAME_TYPE = "x-param-name-type";
    static final String VENDOR_EXTENSION_X_RETURN_TYPE = "x-return-type";

    // note; newtype is a single lowercase word in Haskell (not separated by hyphen)
    static final String X_NEWTYPE = "x-newtype";
    static final String VENDOR_EXTENSION_X_ENUM = "x-enum";
    static final String VENDOR_EXTENSION_X_PATH = "x-path";


    // additional properties
    // FIXME: These appear to be used as vendor extensions in the additional properties collection.
    static final String X_ALL_UNIQUE_PARAMS = "x-allUniqueParams";
    static final String X_ALL_IMPORT_MAPPINGS = "x-allImportMappings";
    static final String X_HAS_ENUM_SECTION = "x-hasEnumSection";
    static final String X_HAS_IMPORT_MAPPINGS = "x-hasImportMappings";
    static final String X_HAS_UNKNOWN_MIME_TYPES = "x-hasUnknownMimeTypes";
    static final String X_IS_BODY_PARAM = "x-isBodyParam";
    static final String X_MEDIA_DATA_TYPE = "x-mediaDataType";
    static final String X_ENUM_VALUES = "x-enumValues";
    static final String X_MEDIA_IS_JSON = "x-mediaIsJson";
    static final String X_MEDIA_IS_WILDCARD = "x-mediaIsWildcard";
    static final String X_STRICT_FIELDS = "x-strictFields";
    static final String X_ALL_UNIQUE_IMPORT_PATHS = "x-allUniqueImportPaths";
    static final String X_USE_KATIP = "x-useKatip";
    static final String X_ALLOW_NONUNIQUE_OPERATION_IDS = "x-allowNonUniqueOperationIds";

    protected ArrayList<Map<String, String>> unknownMimeTypes = new ArrayList<>();
    protected Map<String, Map<String, Object>> uniqueParamNameTypes = new HashMap<>();
    protected Map<String, Set<String>> modelMimeTypes = new HashMap<>();
    protected Map<String, String> knownMimeDataTypes = new HashMap<>();
    protected Set<String> typeNames = new HashSet<String>();
    protected Set<String> modelTypeNames = new HashSet<String>();

    final private static Pattern JSON_MIME_PATTERN = Pattern.compile("(?i)application/.*json(;.*)?");

    public CodegenType getTag() {
        return CodegenType.CLIENT;
    }

    public String getName() {
        return "haskell-http-client";
    }

    public String getHelp() {
        return "Generates a Haskell http-client library.";
    }

    public HaskellHttpClientCodegen() {
        super();

        modifyFeatureSet(features -> features
                .includeDocumentationFeatures(DocumentationFeature.Readme)
                .wireFormatFeatures(EnumSet.of(WireFormatFeature.JSON, WireFormatFeature.XML))
                .securityFeatures(EnumSet.of(
                        SecurityFeature.ApiKey,
                        SecurityFeature.BasicAuth,
                        SecurityFeature.OAuth2_Implicit
                ))
                .excludeGlobalFeatures(
                        GlobalFeature.XMLStructureDefinitions,
                        GlobalFeature.Callbacks,
                        GlobalFeature.LinkObjects,
                        GlobalFeature.ParameterStyling
                )
                .excludeSchemaSupportFeatures(
                        SchemaSupportFeature.Polymorphism
                )
                .excludeParameterFeatures(
                        ParameterFeature.Cookie
                )
                .includeClientModificationFeatures(
                        ClientModificationFeature.BasePath,
                        ClientModificationFeature.UserAgent
                )
        );

        this.prependFormOrBodyParameters = true;

        // override the mapping to keep the original mapping in Haskell
        specialCharReplacements.put("-", "Dash");
        specialCharReplacements.put(">", "GreaterThan");
        specialCharReplacements.put("<", "LessThan");

        // backslash and double quote need double the escapement for both Java and Haskell
        specialCharReplacements.remove("\\");
        specialCharReplacements.remove("\"");
        specialCharReplacements.put("\\\\", "Back_Slash");
        specialCharReplacements.put("\\\"", "Double_Quote");

        // set the output folder here
        outputFolder = "generated-code/haskell-http-client";

        embeddedTemplateDir = templateDir = "haskell-http-client";
        apiPackage = "API";
        //modelPackage = "Model";

        // default HIDE_GENERATION_TIMESTAMP to true
        hideGenerationTimestamp = Boolean.TRUE;

        // Haskell keywords and reserved function names, taken mostly from https://wiki.haskell.org/Keywords
        setReservedWordsLowerCase(
                Arrays.asList(
                        // Keywords
                        "as", "case", "of",
                        "class", "data", "family",
                        "default", "deriving",
                        "do", "forall", "foreign", "hiding",
                        "if", "then", "else",
                        "import", "infix", "infixl", "infixr",
                        "instance", "let", "in",
                        "mdo", "module", "newtype",
                        "proc", "qualified", "rec",
                        "type", "where", "pure", "return",
                        "Accept", "ContentType"
                )
        );

        supportingFiles.add(new SupportingFile("README.mustache", "", "README.md"));
        supportingFiles.add(new SupportingFile("stack.mustache", "", "stack.yaml"));
        supportingFiles.add(new SupportingFile("Setup.mustache", "", "Setup.hs"));
        supportingFiles.add(new SupportingFile("gitignore.mustache", "", ".gitignore"));
        supportingFiles.add(new SupportingFile(".travis.yml", "", ".travis.yml"));
        supportingFiles.add(new SupportingFile("git_push.sh.mustache", "", "git_push.sh"));

        supportingFiles.add(new SupportingFile("tests/ApproxEq.mustache", "tests", "ApproxEq.hs"));
        supportingFiles.add(new SupportingFile("tests/Instances.mustache", "tests", "Instances.hs"));
        supportingFiles.add(new SupportingFile("tests/PropMime.mustache", "tests", "PropMime.hs"));
        supportingFiles.add(new SupportingFile("tests/Test.mustache", "tests", "Test.hs"));

        languageSpecificPrimitives = new HashSet<String>(
                Arrays.asList(
                        "Bool",
                        "String",
                        "Int",
                        "Integer",
                        "Float",
                        "Char",
                        "Double",
                        "List",
                        "FilePath",
                        "Text"
                )
        );

        typeMapping.clear();
        // prim
        typeMapping.put("boolean", "Bool");
        typeMapping.put("int", "Int");
        typeMapping.put("long", "Integer");
        typeMapping.put("short", "Int");
        typeMapping.put("char", "Char");
        typeMapping.put("float", "Float");
        typeMapping.put("double", "Double");
        typeMapping.put("number", "Double");
        typeMapping.put("BigDecimal", "Double");
        typeMapping.put("integer", "Int");
        typeMapping.put("file", "FilePath");
        // lib
        typeMapping.put("string", "Text");
        typeMapping.put("UUID", "Text");
        typeMapping.put("URI", "Text");
        typeMapping.put("any", "A.Value");
        typeMapping.put("set", "Set.Set");
        // newtype
        typeMapping.put("binary", "Binary");
        typeMapping.put("ByteArray", "ByteArray");
        typeMapping.put("date", "Date");
        typeMapping.put("DateTime", "DateTime");

        knownMimeDataTypes.put("application/json", "MimeJSON");
        knownMimeDataTypes.put("application/xml", "MimeXML");
        knownMimeDataTypes.put("application/x-www-form-urlencoded", "MimeFormUrlEncoded");
        knownMimeDataTypes.put("application/octet-stream", "MimeOctetStream");
        knownMimeDataTypes.put("multipart/form-data", "MimeMultipartFormData");
        knownMimeDataTypes.put("text/plain", "MimePlainText");
        knownMimeDataTypes.put("*/*", MIME_ANY);

        importMapping.clear();

        //cliOptions.add(CliOption.newString(CodegenConstants.MODEL_PACKAGE, CodegenConstants.MODEL_PACKAGE_DESC));
        //cliOptions.add(CliOption.newString(CodegenConstants.API_PACKAGE, CodegenConstants.API_PACKAGE_DESC));

        cliOptions.add(CliOption.newString(PROP_CABAL_PACKAGE, "Set the cabal package name, which consists of one or more alphanumeric words separated by hyphens"));
        cliOptions.add(CliOption.newString(PROP_CABAL_VERSION, "Set the cabal version number, consisting of a sequence of one or more integers separated by dots"));
        cliOptions.add(CliOption.newString(PROP_BASE_MODULE, "Set the base module namespace"));
        cliOptions.add(CliOption.newString(PROP_REQUEST_TYPE, "Set the name of the type used to generate requests"));
        cliOptions.add(CliOption.newString(PROP_CONFIG_TYPE, "Set the name of the type used for configuration"));

        cliOptions.add(CliOption.newBoolean(PROP_ALLOW_FROMJSON_NULLS, "allow JSON Null during model decoding from JSON").defaultValue(Boolean.TRUE.toString()));
        cliOptions.add(CliOption.newBoolean(PROP_ALLOW_TOJSON_NULLS, "allow emitting JSON Null during model encoding to JSON").defaultValue(Boolean.FALSE.toString()));
        cliOptions.add(CliOption.newBoolean(PROP_ALLOW_NONUNIQUE_OPERATION_IDS, "allow different API modules to contain the same operationId. Each API must be imported qualified").defaultValue(Boolean.FALSE.toString()));
        cliOptions.add(CliOption.newBoolean(PROP_GENERATE_LENSES, "Generate Lens optics for Models").defaultValue(Boolean.TRUE.toString()));
        cliOptions.add(CliOption.newBoolean(PROP_GENERATE_MODEL_CONSTRUCTORS, "Generate smart constructors (only supply required fields) for models").defaultValue(Boolean.TRUE.toString()));
        cliOptions.add(CliOption.newBoolean(PROP_GENERATE_ENUMS, "Generate specific datatypes for OpenAPI enums").defaultValue(Boolean.TRUE.toString()));
        cliOptions.add(CliOption.newBoolean(PROP_GENERATE_FORM_URLENCODED_INSTANCES, "Generate FromForm/ToForm instances for models that are used by operations that produce or consume application/x-www-form-urlencoded").defaultValue(Boolean.TRUE.toString()));
        cliOptions.add(CliOption.newBoolean(PROP_INLINE_MIME_TYPES, "Inline (hardcode) the content-type and accept parameters on operations, when there is only 1 option").defaultValue(Boolean.TRUE.toString()));


        cliOptions.add(CliOption.newString(PROP_MODEL_DERIVING, "Additional classes to include in the deriving() clause of Models"));
        cliOptions.add(CliOption.newBoolean(PROP_STRICT_FIELDS, "Add strictness annotations to all model fields").defaultValue((Boolean.TRUE.toString())));
        cliOptions.add(CliOption.newBoolean(PROP_USE_KATIP, "Sets the default value for the UseKatip cabal flag. If true, the katip package provides logging instead of monad-logger").defaultValue((Boolean.TRUE.toString())));

        cliOptions.add(CliOption.newString(PROP_DATETIME_FORMAT, "format string used to parse/render a datetime"));
        cliOptions.add(CliOption.newString(PROP_DATETIME_PARSE_FORMAT, "overrides the format string used to parse a datetime"));
        cliOptions.add(CliOption.newString(PROP_DATE_FORMAT, "format string used to parse/render a date").defaultValue(defaultDateFormat));

        cliOptions.add(CliOption.newString(PROP_CUSTOM_TEST_INSTANCE_MODULE, "test module used to provide typeclass instances for types not known by the generator"));

        cliOptions.add(CliOption.newBoolean(CodegenConstants.HIDE_GENERATION_TIMESTAMP, CodegenConstants.HIDE_GENERATION_TIMESTAMP_DESC).defaultValue(Boolean.TRUE.toString()));

    }

    public void setAllowNonUniqueOperationIds(Boolean value) {
        additionalProperties.put(X_ALLOW_NONUNIQUE_OPERATION_IDS, value);
        this.allowNonUniqueOperationIds = value;
    }

    public void setAllowFromJsonNulls(Boolean value) {
        additionalProperties.put(PROP_ALLOW_FROMJSON_NULLS, value);
    }

    public void setAllowToJsonNulls(Boolean value) {
        additionalProperties.put(PROP_ALLOW_TOJSON_NULLS, value);
    }

    public void setGenerateModelConstructors(Boolean value) {
        additionalProperties.put(PROP_GENERATE_MODEL_CONSTRUCTORS, value);
    }

    public void setGenerateEnums(Boolean value) {
        additionalProperties.put(PROP_GENERATE_ENUMS, value);
        genEnums = value;
    }

    public void setGenerateFormUrlEncodedInstances(Boolean value) {
        additionalProperties.put(PROP_GENERATE_FORM_URLENCODED_INSTANCES, value);
    }

    public void setInlineMimeTypes(Boolean value) {
        additionalProperties.put(PROP_INLINE_MIME_TYPES, value);
    }

    public void setGenerateLenses(Boolean value) {
        additionalProperties.put(PROP_GENERATE_LENSES, value);
    }

    public void setModelDeriving(String value) {
        if (StringUtils.isBlank(value)) {
            additionalProperties.remove(PROP_MODEL_DERIVING);
        } else {
            additionalProperties.put(PROP_MODEL_DERIVING, StringUtils.join(value.split(" "), ","));
        }
    }

    public void setDateTimeFormat(String value) { setStringProp(PROP_DATETIME_FORMAT, value); }

    public void setDateTimeParseFormat(String value) { setStringProp(PROP_DATETIME_PARSE_FORMAT, value); }

    public void setDateFormat(String value) { setStringProp(PROP_DATE_FORMAT, value); }

    public void setCabalPackage(String value) {
        setStringProp(PROP_CABAL_PACKAGE, value);
    }

    public void setCabalVersion(String value) {
        setStringProp(PROP_CABAL_VERSION, value);
    }

    public void setBaseModule(String value) {
        setStringProp(PROP_BASE_MODULE, value);
    }

    public void setRequestType(String value) {
        setStringProp(PROP_REQUEST_TYPE, value);
    }

    public void setConfigType(String value) {
        setStringProp(PROP_CONFIG_TYPE, value);
    }

    public void setStrictFields(Boolean value) {
        additionalProperties.put(X_STRICT_FIELDS, value);
    }

    public void setUseKatip(Boolean value) {
        additionalProperties.put(X_USE_KATIP, value);
        this.useKatip = value;
    }

    public void setCustomTestInstanceModule(String value) { setStringProp(PROP_CUSTOM_TEST_INSTANCE_MODULE, value); }

    private void setStringProp(String key, String value) {
        if (StringUtils.isBlank(value)) {
            additionalProperties.remove(key);
        } else {
            additionalProperties.put(key, value);
        }
    }

    private String getStringProp(String key) {
        return (String) additionalProperties.get(key);
    }

    @Override
    public void processOpts() {
        super.processOpts();

        if (StringUtils.isEmpty(System.getenv("HASKELL_POST_PROCESS_FILE"))) {
            LOGGER.info("Hint: Environment variable HASKELL_POST_PROCESS_FILE not defined so the Haskell code may not be properly formatted. To define it, try 'export HASKELL_POST_PROCESS_FILE=\"$HOME/.local/bin/hfmt -w\"' (Linux/Mac)");
        }

        if (additionalProperties.containsKey(PROP_ALLOW_FROMJSON_NULLS)) {
            setAllowFromJsonNulls(convertPropertyToBoolean(PROP_ALLOW_FROMJSON_NULLS));
        } else {
            setAllowFromJsonNulls(true);
        }

        if (additionalProperties.containsKey(PROP_ALLOW_TOJSON_NULLS)) {
            setAllowToJsonNulls(convertPropertyToBoolean(PROP_ALLOW_TOJSON_NULLS));
        } else {
            setAllowToJsonNulls(false);
        }

        if (additionalProperties.containsKey(PROP_ALLOW_NONUNIQUE_OPERATION_IDS)) {
            setAllowNonUniqueOperationIds(convertPropertyToBoolean(PROP_ALLOW_NONUNIQUE_OPERATION_IDS));
        } else {
            setAllowNonUniqueOperationIds(false);
        }

        if (additionalProperties.containsKey(PROP_GENERATE_MODEL_CONSTRUCTORS)) {
            setGenerateModelConstructors(convertPropertyToBoolean(PROP_GENERATE_MODEL_CONSTRUCTORS));
        } else {
            setGenerateModelConstructors(true);
        }

        if (additionalProperties.containsKey(PROP_GENERATE_ENUMS)) {
            setGenerateEnums(convertPropertyToBoolean(PROP_GENERATE_ENUMS));
        } else {
            setGenerateEnums(true);
        }

        if (additionalProperties.containsKey(PROP_GENERATE_FORM_URLENCODED_INSTANCES)) {
            setGenerateFormUrlEncodedInstances(convertPropertyToBoolean(PROP_GENERATE_FORM_URLENCODED_INSTANCES));
        } else {
            setGenerateFormUrlEncodedInstances(true);
        }

        if (additionalProperties.containsKey(PROP_INLINE_MIME_TYPES)) {
            setInlineMimeTypes(convertPropertyToBoolean(PROP_INLINE_MIME_TYPES));
        } else {
            setInlineMimeTypes(true);
        }

        if (additionalProperties.containsKey(PROP_GENERATE_LENSES)) {
            setGenerateLenses(convertPropertyToBoolean(PROP_GENERATE_LENSES));
        } else {
            setGenerateLenses(true);
        }

        if (additionalProperties.containsKey(PROP_MODEL_DERIVING)) {
            setModelDeriving(additionalProperties.get(PROP_MODEL_DERIVING).toString());
        } else {
            setModelDeriving("");
        }

        if (additionalProperties.containsKey(PROP_DATETIME_FORMAT)) {
            setDateTimeFormat(additionalProperties.get(PROP_DATETIME_FORMAT).toString());
        } else {
            setDateTimeFormat(null); // default should be null
        }

        if (additionalProperties.containsKey(PROP_DATETIME_PARSE_FORMAT)) {
            setDateTimeParseFormat(additionalProperties.get(PROP_DATETIME_PARSE_FORMAT).toString());
        } else {
            setDateTimeParseFormat(null); // default should be null
        }

        if (additionalProperties.containsKey(PROP_DATE_FORMAT)) {
            setDateFormat(additionalProperties.get(PROP_DATE_FORMAT).toString());
        } else {
            setDateFormat(defaultDateFormat);
        }

        if (additionalProperties.containsKey(PROP_STRICT_FIELDS)) {
            setStrictFields(convertPropertyToBoolean(PROP_STRICT_FIELDS));
        } else {
            setStrictFields(true);
        }
        if (additionalProperties.containsKey(PROP_USE_KATIP)) {
            setUseKatip(convertPropertyToBoolean(PROP_USE_KATIP));
        } else {
            setUseKatip(true);
        }

        if (additionalProperties.containsKey(PROP_CABAL_PACKAGE)) {
            setCabalPackage(additionalProperties.get(PROP_CABAL_PACKAGE).toString());
        }
        if (additionalProperties.containsKey(PROP_CABAL_VERSION)) {
            setCabalVersion(additionalProperties.get(PROP_CABAL_VERSION).toString());
        } else {
            setCabalVersion(defaultCabalVersion);
        }
        if (additionalProperties.containsKey(PROP_BASE_MODULE)) {
            setBaseModule(additionalProperties.get(PROP_BASE_MODULE).toString());
        }
        if (additionalProperties.containsKey(PROP_REQUEST_TYPE)) {
            setRequestType(additionalProperties.get(PROP_REQUEST_TYPE).toString());
        }
        if (additionalProperties.containsKey(PROP_CONFIG_TYPE)) {
            setConfigType(additionalProperties.get(PROP_CONFIG_TYPE).toString());
        }
        if (additionalProperties.containsKey(PROP_CUSTOM_TEST_INSTANCE_MODULE)) {
            setCustomTestInstanceModule(additionalProperties.get(PROP_CUSTOM_TEST_INSTANCE_MODULE).toString());
        }
    }

    @Override
    public void preprocessOpenAPI(OpenAPI openAPI) {
        String baseTitle = openAPI.getInfo().getTitle();

        if (baseTitle == null) {
            baseTitle = "OpenAPI";
        } else {
            baseTitle = baseTitle.trim();
            // Drop any API suffix
            if (baseTitle.toUpperCase(Locale.ROOT).endsWith("API")) {
                baseTitle = baseTitle.substring(0, baseTitle.length() - 3);
            }
        }

        if (!additionalProperties.containsKey(PROP_CABAL_PACKAGE)) {
            List<String> words = new ArrayList<>();
            for (String word : baseTitle.split(" ")) {
                words.add(word.toLowerCase(Locale.ROOT));
            }
            setCabalPackage(StringUtils.join(words, "-"));
        }

        if (!additionalProperties.containsKey(PROP_BASE_MODULE)) {
            List<String> wordsCaps = new ArrayList<String>();
            for (String word : baseTitle.split(" ")) {
                wordsCaps.add(firstLetterToUpper(word));
            }
            setBaseModule(StringUtils.join(wordsCaps, ""));
        }

        modulePath = sourceFolder + File.separator + getStringProp(PROP_BASE_MODULE).replace('.', File.separatorChar);

        String topLevelPath = StringUtils.substringBeforeLast(modulePath, String.valueOf(File.separatorChar));
        String lastPath = StringUtils.substringAfterLast(modulePath, String.valueOf(File.separatorChar));

        if (!additionalProperties.containsKey(PROP_REQUEST_TYPE)) {
            setRequestType(lastPath + "Request");
        }

        if (!additionalProperties.containsKey(PROP_CONFIG_TYPE)) {
            setConfigType(lastPath + "Config");
        }

        // root
        supportingFiles.add(new SupportingFile("haskell-http-client.cabal.mustache", "", getStringProp(PROP_CABAL_PACKAGE) + ".cabal"));
        supportingFiles.add(new SupportingFile("openapi.mustache", "", "openapi.yaml"));

        // lib
        supportingFiles.add(new SupportingFile("TopLevel.mustache", topLevelPath, lastPath + ".hs"));
        supportingFiles.add(new SupportingFile("Client.mustache", modulePath, "Client.hs"));


        if (!allowNonUniqueOperationIds) {
            supportingFiles.add(new SupportingFile("APIS.mustache", modulePath, "API.hs"));
        }
        supportingFiles.add(new SupportingFile("Core.mustache", modulePath, "Core.hs"));
        supportingFiles.add(new SupportingFile("Model.mustache", modulePath, "Model.hs"));
        supportingFiles.add(new SupportingFile("MimeTypes.mustache", modulePath, "MimeTypes.hs"));

        // logger
        supportingFiles.add(new SupportingFile("Logging.mustache", modulePath, "Logging.hs"));
        supportingFiles.add(new SupportingFile("LoggingMonadLogger.mustache", modulePath, "LoggingMonadLogger.hs"));
        supportingFiles.add(new SupportingFile("LoggingKatip.mustache", modulePath, "LoggingKatip.hs"));

        apiTemplateFiles.put("API.mustache", ".hs");
        // modelTemplateFiles.put("Model.mustache", ".hs");

        // lens
        if ((boolean) additionalProperties.get(PROP_GENERATE_LENSES)) {
            supportingFiles.add(new SupportingFile("ModelLens.mustache", modulePath, "ModelLens.hs"));
        }

        additionalProperties.put("cabalName", getStringProp(PROP_CABAL_PACKAGE));
        additionalProperties.put("pathsName", getStringProp(PROP_CABAL_PACKAGE).replace('-', '_'));
        additionalProperties.put("requestType", getStringProp(PROP_REQUEST_TYPE));
        additionalProperties.put("configType", getStringProp(PROP_CONFIG_TYPE));
        additionalProperties.put("openApiVersion", openAPI.getOpenapi());

        List<String> allUniqueImportPaths = this.importMapping.values().stream().distinct().collect(Collectors.toList());
        if (allUniqueImportPaths.size() > 0) {
            additionalProperties.put(X_ALL_UNIQUE_IMPORT_PATHS, allUniqueImportPaths);
            supportingFiles.add(new SupportingFile("ImportMappings.mustache", modulePath, "ImportMappings.hs"));

            List<Map<String, String>> allImportMappings = new ArrayList<>();
            for (Map.Entry<String, String> entry : this.importMapping.entrySet()) {
                Map<String, String> importMappingEntry = new HashMap<>();
                importMappingEntry.put("dataType", entry.getKey());
                importMappingEntry.put("importPath", entry.getValue());
                allImportMappings.add(importMappingEntry);
            }
            additionalProperties.put(X_ALL_IMPORT_MAPPINGS, allImportMappings);
            additionalProperties.put(X_HAS_IMPORT_MAPPINGS, true);
        }

        super.preprocessOpenAPI(openAPI);
    }

    @Override
    public Map<String, Object> postProcessSupportingFileData(Map<String, Object> objs) {
        generateYAMLSpecFile(objs);

        return super.postProcessSupportingFileData(objs);
    }

    @Override
    public String getTypeDeclaration(Schema p) {
        if (ModelUtils.isArraySchema(p)) {
            ArraySchema ap = (ArraySchema) p;
            Schema inner = ap.getItems();
            return "[" + getTypeDeclaration(inner) + "]";
        } else if (ModelUtils.isMapSchema(p)) {
            Schema inner = ModelUtils.getAdditionalProperties(p);
            return "(Map.Map String " + getTypeDeclaration(inner) + ")";
        }
        return super.getTypeDeclaration(p);
    }

    @Override
    public String getSchemaType(Schema p) {
        String openAPIType = super.getSchemaType(p);

        if (typeMapping.containsKey(openAPIType)) {
            return typeMapping.get(openAPIType);
        } else if ("object".equals(openAPIType)) {
            return "A.Value";
        } else {
            return toModelName(openAPIType);
        }
    }

    @Override
    public String toInstantiationType(Schema p) {
        if (ModelUtils.isMapSchema(p)) {
            Schema additionalProperties2 = ModelUtils.getAdditionalProperties(p);
            String type = additionalProperties2.getType();
            if (null == type) {
                LOGGER.error("No Type defined for Additional Schema " + additionalProperties2 + "\n" //
                        + "\tIn Schema: " + p);
            }
            String inner = getSchemaType(additionalProperties2);
            return "(Map.Map Text " + inner + ")";
        } else if (ModelUtils.isArraySchema(p)) {
            ArraySchema ap = (ArraySchema) p;
            return getSchemaType(ap.getItems());
        } else {
            return null;
        }
    }

    @Override
    public void addOperationToGroup(String tag, String resourcePath, Operation operation, CodegenOperation op, Map<String, List<CodegenOperation>> operations) {
        List<CodegenOperation> opList = operations.get(tag);
        if (opList == null || opList.isEmpty()) {
            opList = new ArrayList<CodegenOperation>();
            operations.put(tag, opList);
        }
        // check for operationId uniqueness
        String uniqueName = op.operationId;
        String uniqueNameType = toTypeName("Op", uniqueName);
        int counter = 0;

        HashSet<String> opIds = new HashSet<>();
        for (CodegenOperation o : opList) {
            opIds.add(o.operationId);
        }
        while (opIds.contains(uniqueName) ||
                (allowNonUniqueOperationIds
                        ? modelTypeNames.contains(uniqueNameType) // only check for model conflicts
                        : typeNames.contains(uniqueNameType))) {  // check globally across all types
            uniqueName = op.operationId + counter;
            uniqueNameType = toTypeName("Op", uniqueName);
            counter++;
        }
        if (!op.operationId.equals(uniqueName)) {
            LOGGER.warn("generated unique operationId `" + uniqueName + "`");
        }
        op.operationId = uniqueName;
        op.operationIdLowerCase = uniqueName.toLowerCase(Locale.ROOT);
        op.operationIdCamelCase = camelize(uniqueName);
        op.operationIdSnakeCase = underscore(uniqueName);
        opList.add(op);
        op.baseName = tag;

        // prevent aliasing/sharing of operation.vendorExtensions reference
        op.vendorExtensions = new LinkedHashMap();

        String operationType = toTypeName("Op", op.operationId);
        op.vendorExtensions.put(VENDOR_EXTENSION_X_OPERATION_TYPE, operationType);
        typeNames.add(operationType);

        String xHaddockPath = String.format(Locale.ROOT, "%s %s", op.httpMethod, op.path.replace("/", "\\/"));
        op.vendorExtensions.put(VENDOR_EXTENSION_X_HADDOCK_PATH, xHaddockPath);
        op.vendorExtensions.put(VENDOR_EXTENSION_X_HAS_BODY_OR_FORM_PARAM, op.getHasBodyParam() || op.getHasFormParams());

        for (CodegenParameter param : op.allParams) {
            param.vendorExtensions = new LinkedHashMap(); // prevent aliasing/sharing
            param.vendorExtensions.put(VENDOR_EXTENSION_X_OPERATION_TYPE, operationType);
            param.vendorExtensions.put(VENDOR_EXTENSION_X_IS_BODY_OR_FORM_PARAM, param.isBodyParam || param.isFormParam);
            if (!StringUtils.isBlank(param.collectionFormat)) {
                param.vendorExtensions.put(VENDOR_EXTENSION_X_COLLECTION_FORMAT, mapCollectionFormat(param.collectionFormat));
            } else if (!param.isBodyParam && (param.isListContainer || param.dataType.startsWith("["))) { // param.isListContainer is sometimes false for list types
                // defaulting due to https://github.com/wing328/openapi-generator/issues/72
                param.collectionFormat = "csv";
                param.vendorExtensions.put(VENDOR_EXTENSION_X_COLLECTION_FORMAT, mapCollectionFormat(param.collectionFormat));
            }
            if (!param.required) {
                op.vendorExtensions.put(VENDOR_EXTENSION_X_HAS_OPTIONAL_PARAMS, true);
            }

            if (typeMapping.containsKey(param.dataType)
                    || param.isMapContainer || param.isListContainer
                    || param.isPrimitiveType || param.isFile || (param.isEnum || param.allowableValues != null) || !param.isBodyParam) {

                String dataType = genEnums && param.isEnum ? param.datatypeWithEnum : param.dataType;

<<<<<<< HEAD
                String paramNameType = toDedupedModelName(toTypeName("Param", param.paramName), dataType, !param.isEnum);
=======
                String paramNameType = toDedupedModelName(toTypeName("Param", param.paramName), dataType, !(param.isEnum || param.allowableValues != null));
                param.vendorExtensions.put(X_PARAM_NAME_TYPE, paramNameType); // TODO: 5.0 Remove
>>>>>>> f4897ea4
                param.vendorExtensions.put(VENDOR_EXTENSION_X_PARAM_NAME_TYPE, paramNameType);

                HashMap<String, Object> props = new HashMap<>();
                props.put(X_IS_BODY_PARAM, param.isBodyParam);
                addToUniques(X_NEWTYPE, paramNameType, dataType, props);
            }
        }

        processPathExpr(op);

        processProducesConsumes(op);

        processReturnType(op);

    }

    @Override
    public List<CodegenSecurity> fromSecurity(Map<String, SecurityScheme> schemes) {
        List<CodegenSecurity> secs = super.fromSecurity(schemes);
        for (CodegenSecurity sec : secs) {
            String prefix = "";
            if (sec.isBasic) prefix = "AuthBasic";
            if (sec.isApiKey) prefix = "AuthApiKey";
            if (sec.isOAuth) prefix = "AuthOAuth";
            sec.name = prefix + toTypeName("", sec.name);
        }
        return secs;
    }

    @Override
    public Map<String, Object> postProcessAllModels(Map<String, Object> objs) {
        updateGlobalAdditionalProps();
        return super.postProcessAllModels(objs);
    }

    public void updateGlobalAdditionalProps() {
        additionalProperties.put(X_HAS_UNKNOWN_MIME_TYPES, !unknownMimeTypes.isEmpty());

        Collections.sort(unknownMimeTypes, new Comparator<Map<String, String>>() {
            @Override
            public int compare(Map<String, String> o1, Map<String, String> o2) {
                return o1.get(MEDIA_TYPE).compareTo(o2.get(MEDIA_TYPE));
            }
        });
        additionalProperties.put(VENDOR_EXTENSION_X_UNKNOWN_MIME_TYPES, unknownMimeTypes);

        ArrayList<Map<String, Object>> params = new ArrayList<>(uniqueParamNameTypes.values());
        Collections.sort(params, new Comparator<Map<String, Object>>() {
            @Override
            public int compare(Map<String, Object> o1, Map<String, Object> o2) {
                return
                        ((String) o1.get(VENDOR_EXTENSION_X_PARAM_NAME_TYPE))
                                .compareTo(
                                        (String) o2.get(VENDOR_EXTENSION_X_PARAM_NAME_TYPE));
            }
        });
        additionalProperties.put(X_ALL_UNIQUE_PARAMS, params);
    }

    @Override
    public Map<String, Object> postProcessOperationsWithModels(Map<String, Object> objs, List<Object> allModels) {
        Map<String, Object> ret = super.postProcessOperationsWithModels(objs, allModels);
        HashMap<String, Object> pathOps = (HashMap<String, Object>) ret.get("operations");
        ArrayList<CodegenOperation> ops = (ArrayList<CodegenOperation>) pathOps.get("operation");
        if (ops.size() > 0) {
            ops.get(0).vendorExtensions.put(VENDOR_EXTENSION_X_HAS_NEW_TAG, true);
        }

        updateGlobalAdditionalProps();

        for (Object o : allModels) {
            HashMap<String, Object> h = (HashMap<String, Object>) o;
            CodegenModel m = (CodegenModel) h.get("model");
            if (modelMimeTypes.containsKey(m.classname)) {
                Set<String> mimeTypes = modelMimeTypes.get(m.classname);

                m.vendorExtensions.put(VENDOR_EXTENSION_X_MIME_TYPES, mimeTypes);

                if ((boolean) additionalProperties.get(PROP_GENERATE_FORM_URLENCODED_INSTANCES) && mimeTypes.contains("MimeFormUrlEncoded")) {
                    Boolean hasMimeFormUrlEncoded = true;
                    for (CodegenProperty v : m.vars) {
                        if (!(v.isPrimitiveType || v.isString || v.isDate || v.isDateTime)) {
                            hasMimeFormUrlEncoded = false;
                        }
                    }
                    if (hasMimeFormUrlEncoded) {
                        m.vendorExtensions.put(VENDOR_EXTENSION_X_HAS_MIME_FORM_URL_ENCODED, true);
                    }
                }
            }
        }
        return ret;
    }

    @Override
    public CodegenModel fromModel(String name, Schema mod) {
        CodegenModel model = super.fromModel(name, mod);

//        while (typeNames.contains(model.classname)) {
//            model.classname = generateNextName(model.classname);
//        }
        typeNames.add(model.classname);
        modelTypeNames.add(model.classname);

        // From the model name, compute the prefix for the fields.
        String prefix = StringUtils.uncapitalize(model.classname);
        for (CodegenProperty prop : model.vars) {
            prop.name = toVarName(prefix, prop.name);
        }

        return model;
    }

    @Override
    public String escapeReservedWord(String name) {
        if (this.reservedWordsMappings().containsKey(name)) {
            return this.reservedWordsMappings().get(name);
        }
        return "_" + name;
    }

    @Override
    public String escapeQuotationMark(String input) {
        // remove " to avoid code injection
        return input.replace("\"", "");
    }

    @Override
    public String escapeUnsafeCharacters(String input) {
        return input.replace("{-", "{_-").replace("-}", "-_}");
    }

    @Override
    public boolean isDataTypeFile(String dataType) {
        return dataType != null && dataType.equals("FilePath");
    }

    @Override
    public boolean isDataTypeBinary(final String dataType) {
        return dataType != null && dataType.equals("B.ByteString");
    }

    private void processReturnType(CodegenOperation op) {
        String returnType = op.returnType;
        if (returnType == null || returnType.equals("null")) {
            if (op.hasProduces) {
                returnType = "res";
                op.vendorExtensions.put(VENDOR_EXTENSION_X_HAS_UNKNOWN_RETURN, true);
            } else {
                returnType = "NoContent";
                if (!op.vendorExtensions.containsKey(VENDOR_EXTENSION_X_INLINE_ACCEPT)) {
                    SetNoContent(op, VENDOR_EXTENSION_X_INLINE_ACCEPT);
                }
            }
        }
        if (returnType.contains(" ")) {
            returnType = "(" + returnType + ")";
        }
        op.vendorExtensions.put(VENDOR_EXTENSION_X_RETURN_TYPE, returnType);
    }

    private void processProducesConsumes(CodegenOperation op) {
        if (!(Boolean) op.vendorExtensions.get(VENDOR_EXTENSION_X_HAS_BODY_OR_FORM_PARAM)) {
            SetNoContent(op, VENDOR_EXTENSION_X_INLINE_CONTENT_TYPE);
        }
        if (op.hasConsumes) {
            // deduplicate
            Map<String, Map<String, String>> consumes = new HashMap<>();
            for (Map<String, String> m : op.consumes) {
                consumes.put(m.get(MEDIA_TYPE), m);
            }
            op.consumes = new ArrayList<>(consumes.values());

            // add metadata
            for (Map<String, String> m : op.consumes) {
                processMediaType(op, m);
                processInlineConsumesContentType(op, m);

            }
            if (isMultipartOperation(op.consumes)) {
                op.isMultipart = Boolean.TRUE;
            }
        }
        if (op.hasProduces) {
            // deduplicate
            Map<String, Map<String, String>> produces = new HashMap<>();
            for (Map<String, String> m : op.produces) {
                produces.put(m.get(MEDIA_TYPE), m);
            }
            op.produces = new ArrayList<>(produces.values());

            // add metadata
            for (Map<String, String> m : op.produces) {
                processMediaType(op, m);
                processInlineProducesContentType(op, m);
            }
        }
    }

    private void processInlineConsumesContentType(CodegenOperation op, Map<String, String> m) {
        if (op.vendorExtensions.containsKey(VENDOR_EXTENSION_X_INLINE_CONTENT_TYPE)) return;

        if ((boolean) additionalProperties.get(PROP_INLINE_MIME_TYPES)
                && op.consumes.size() == 1
                && !MIME_ANY.equals(op.consumes.get(0).get(X_MEDIA_DATA_TYPE))
                && !MIME_NO_CONTENT.equals(op.consumes.get(0).get(X_MEDIA_DATA_TYPE))) {
            op.vendorExtensions.put(VENDOR_EXTENSION_X_INLINE_CONTENT_TYPE, m);
            for (CodegenParameter param : op.allParams) {
                if (param.isBodyParam && param.required) {
                    param.vendorExtensions.put(VENDOR_EXTENSION_X_INLINE_CONTENT_TYPE, m);
                }
            }
        }
    }

    private void processInlineProducesContentType(CodegenOperation op, Map<String, String> m) {
        if ((boolean) additionalProperties.get(PROP_INLINE_MIME_TYPES)
                && op.produces.size() == 1
                && !MIME_ANY.equals(op.produces.get(0).get(X_MEDIA_DATA_TYPE))
                && !MIME_NO_CONTENT.equals(op.produces.get(0).get(X_MEDIA_DATA_TYPE))) {

            op.vendorExtensions.put(VENDOR_EXTENSION_X_INLINE_ACCEPT, m);
        }
    }

    private void SetNoContent(CodegenOperation op, String inlineExtentionName) {
        Map<String, String> m = new HashMap<>();
        m.put(X_MEDIA_DATA_TYPE, MIME_NO_CONTENT);
        op.vendorExtensions.put(inlineExtentionName, m);
    }

    private String toDedupedModelName(String paramNameType, String dataType, Boolean appendDataType) {
        if (appendDataType
                && uniqueParamNameTypes.containsKey(paramNameType)
                && !isDuplicate(paramNameType, dataType)) {
            paramNameType = toTypeName("", paramNameType + dataType);
        }

        while (typeNames.contains(paramNameType)) {
            if (isDuplicate(paramNameType, dataType)) {
                break;
            }
            paramNameType = generateNextName(paramNameType);
        }

        typeNames.add(paramNameType);
        modelTypeNames.add(paramNameType);
        return paramNameType;
    }

    public Boolean isDuplicate(String paramNameType, String dataType) {
        Map<String, Object> lastParam = this.uniqueParamNameTypes.get(paramNameType);
        if (lastParam != null) {
            String comparisonKey = lastParam.containsKey(VENDOR_EXTENSION_X_ENUM) ? X_ENUM_VALUES : VENDOR_EXTENSION_X_DATA_TYPE;
            String lastParamDataType = (String) lastParam.get(comparisonKey);
            if (lastParamDataType != null && lastParamDataType.equals(dataType)) {
                return true;
            }
        }
        return false;
    }

    private Pair<Boolean, String> isDuplicateEnumValues(String enumValues) {
        for (Map<String, Object> vs : uniqueParamNameTypes.values()) {
            if (enumValues.equals(vs.get(X_ENUM_VALUES))) {
                return Pair.of(true, (String) vs.get(VENDOR_EXTENSION_X_PARAM_NAME_TYPE));
            }
        }
        return Pair.of(false, null);
    }


    private void addToUniques(String xGroup, String paramNameType, String dataType, Map<String, Object> props) {
        HashMap<String, Object> m = new HashMap<>();
        m.put(VENDOR_EXTENSION_X_PARAM_NAME_TYPE, paramNameType);
        m.put(VENDOR_EXTENSION_X_DATA_TYPE, dataType);
        m.put(xGroup, true);
        m.putAll(props);
        uniqueParamNameTypes.put(paramNameType, m);
    }

    private void addEnumToUniques(String paramNameType, String datatype, String enumValues, Map<String, Object> allowableValues, String description) {
        HashMap<String, Object> props = new HashMap<>();
        props.put("allowableValues", allowableValues);
        if (StringUtils.isNotBlank(description)) {
            props.put("description", description);
        }
        props.put(X_ENUM_VALUES, enumValues);
        addToUniques(VENDOR_EXTENSION_X_ENUM, paramNameType, datatype, props);
        additionalProperties.put(X_HAS_ENUM_SECTION, true);
    }


    // build the parameterized path segments, according to pathParams
    private void processPathExpr(CodegenOperation op) {
        String xPath = "[\"" + escapeText(op.path) + "\"]";
        if (op.getHasPathParams()) {
            for (CodegenParameter param : op.allParams) {
                if (param.isPathParam) {
                    xPath = xPath.replaceAll("\\{" + param.baseName + "\\}", "\",toPath " + param.paramName + ",\"");
                }
            }
            xPath = xPath.replaceAll(",\"\",", ",");
            xPath = xPath.replaceAll("\"\",", ",");
            xPath = xPath.replaceAll(",\"\"", ",");
            xPath = xPath.replaceAll("^\\[,", "[");
            xPath = xPath.replaceAll(",\\]$", "]");
        }
        op.vendorExtensions.put(VENDOR_EXTENSION_X_PATH, xPath);
    }


    private void processMediaType(CodegenOperation op, Map<String, String> m) {
        String mediaType = m.get(MEDIA_TYPE);

        if (StringUtils.isBlank(mediaType)) return;

        String mimeType = getMimeDataType(mediaType);
        typeNames.add(mimeType);
        m.put(X_MEDIA_DATA_TYPE, mimeType);
        if (isJsonMimeType(mediaType)) {
            m.put(X_MEDIA_IS_JSON, "true");
        }
        if (isWildcardMimeType(mediaType)) {
            m.put(X_MEDIA_IS_WILDCARD, "true");
        }
        if (!knownMimeDataTypes.containsValue(mimeType) && !unknownMimeTypesContainsType(mimeType)) {
            unknownMimeTypes.add(m);
        }
        for (CodegenParameter param : op.allParams) {
            if (param.isBodyParam || param.isFormParam && (!param.isPrimitiveType && !param.isListContainer && !param.isMapContainer)) {
                Set<String> mimeTypes = modelMimeTypes.containsKey(param.dataType) ? modelMimeTypes.get(param.dataType) : new HashSet();
                mimeTypes.add(mimeType);
                modelMimeTypes.put(param.dataType, mimeTypes);
            }
        }
    }

    private Boolean unknownMimeTypesContainsType(String mimeType) {
        for (Map<String, String> m : unknownMimeTypes) {
            String mimeType0 = m.get(X_MEDIA_DATA_TYPE);
            if (mimeType0 != null && mimeType0.equals(mimeType)) {
                return true;
            }
        }

        return false;
    }

    public String firstLetterToUpper(String word) {
        if (word.length() == 0) {
            return word;
        } else if (word.length() == 1) {
            return word.substring(0, 1).toUpperCase(Locale.ROOT);
        } else {
            return word.substring(0, 1).toUpperCase(Locale.ROOT) + word.substring(1);
        }
    }

    public String firstLetterToLower(String word) {
        if (word.length() == 0) {
            return word;
        } else if (word.length() == 1) {
            return word.substring(0, 1).toLowerCase(Locale.ROOT);
        } else {
            return word.substring(0, 1).toLowerCase(Locale.ROOT) + word.substring(1);
        }
    }

    private String mapCollectionFormat(String collectionFormat) {
        switch (collectionFormat) {
            case "csv":
                return "CommaSeparated";
            case "tsv":
                return "TabSeparated";
            case "ssv":
            case "space":
                return "SpaceSeparated";
            case "pipes":
                return "PipeSeparated";
            case "multi":
                return "MultiParamArray";
            default:
                throw new UnsupportedOperationException(collectionFormat + " (collection format) not supported");
        }
    }

    private String getMimeDataType(String mimeType) {
        if (StringUtils.isBlank(mimeType)) {
            return MIME_NO_CONTENT;
        }
        if (knownMimeDataTypes.containsKey(mimeType)) {
            return knownMimeDataTypes.get(mimeType);
        }
        String shortenedName = mimeType.replaceFirst("application/", "");
        return "Mime" + toTypeName("", shortenedName);
    }

    private static String generateNextName(String name) {
        Pattern pattern = Pattern.compile("\\d+\\z");
        Matcher matcher = pattern.matcher(name);
        if (matcher.find()) {
            String numStr = matcher.group();
            int num = Integer.parseInt(numStr) + 1;
            return name.substring(0, name.length() - numStr.length()) + num;
        } else {
            return name + "2";
        }
    }

    private static boolean isMultipartOperation(List<Map<String, String>> consumes) {
        for (Map<String, String> consume : consumes) {
            if (consume != null) {
                if ("multipart/form-data".equals(consume.get(MEDIA_TYPE))) {
                    return true;
                }
            }
        }
        return false;
    }

    @Override
    public String toVarName(String name) {
        return toVarName("", name);
    }

    public String toVarName(String prefix, String name) {
        Boolean hasPrefix = !StringUtils.isBlank(prefix);
        name = underscore(sanitizeName(name.replaceAll("-", "_")));
        name = camelize(name, !hasPrefix);
        if (hasPrefix) {
            return prefix + name;
        } else {
            if (name.matches("^\\d.*"))
                name = escapeReservedWord(name);
            if (isReservedWord(name))
                name = escapeReservedWord(name);
            return name;
        }
    }

    @Override
    public String toParamName(String name) {
        return toVarName(name);
    }

    @Override
    public String toModelName(String name) {
        return toTypeName("Model", name);
    }

    @Override
    public String toModelFilename(String name) {
        return toTypeName("Model", name);
    }

    public String toApiName(String name) {
        if (name.length() == 0) {
            return "Default";
        }
        return toTypeName("Api", name);
    }

    @Override
    public String toApiFilename(String name) {
        return toTypeName("Api", name);
    }

    @Override
    public String apiFileFolder() {
        return outputFolder + File.separator + this.modulePath + File.separator + "API";
    }

    public String toTypeName(String prefix, String name) {
        name = escapeIdentifier(prefix, camelize(sanitizeName(name)));
        return name;
    }

    @Override
    public String toOperationId(String operationId) {
        if (StringUtils.isEmpty(operationId)) {
            throw new RuntimeException("Empty method/operation name (operationId) not allowed");
        }
        operationId = escapeIdentifier("op", camelize(sanitizeName(operationId), true));
        return operationId;
    }

    public String escapeIdentifier(String prefix, String name) {
        if (StringUtils.isBlank(prefix)) return name;

        if (isReservedWord(name)) {
            name = prefix + name;
        }
        if (name.matches("^\\d.*")) {
            name = prefix + name; // e.g. 200Response => Model200Response (after camelize)
        }
        if (languageSpecificPrimitives.contains(name)) {
            name = prefix + name;
        }
        if (typeMapping.containsValue(name)) {
            name = prefix + name;
        }
        return name;
    }

    static boolean isJsonMimeType(String mime) {
        return mime != null && JSON_MIME_PATTERN.matcher(mime).matches();
    }

    static boolean isWildcardMimeType(String mime) {
        return mime != null && mime.equals("*/*");
    }

    @Override
    public String toDefaultValue(Schema p) {
        if (ModelUtils.isStringSchema(p)) {
            if (p.getDefault() != null) {
                return "\"" + escapeText((String) p.getDefault()) + "\"";
            }
        } else if (ModelUtils.isBooleanSchema(p)) {
            if (p.getDefault() != null) {
                if (p.getDefault().toString().equalsIgnoreCase("false"))
                    return "False";
                else
                    return "True";
            }
        }

        return null;
    }

    @Override
    public Map<String, Object> postProcessModels(Map<String, Object> objs) {
        List<Object> models = (List<Object>) objs.get("models");

        for (Object _mo : models) {
            Map<String, Object> mo = (Map<String, Object>) _mo;
            CodegenModel cm = (CodegenModel) mo.get("model");
            cm.isEnum = genEnums && cm.isEnum;
            if (cm.isAlias) {
                String dataType = cm.dataType;
                if (dataType == null && cm.isArrayModel) { // isAlias + arrayModelType missing "datatype"
                    dataType = "[" + cm.arrayModelType + "]";
                }
                cm.vendorExtensions.put(VENDOR_EXTENSION_X_DATA_TYPE, dataType);
                if (dataType.equals("Maybe A.Value")) {
                    cm.vendorExtensions.put(VENDOR_EXTENSION_X_IS_MAYBE_VALUE, true);
                }
            }
            for (CodegenProperty var : cm.vars) {
                String datatype = genEnums && !StringUtils.isBlank(var.datatypeWithEnum)
                        ? var.datatypeWithEnum
                        : var.dataType;
                var.vendorExtensions.put(VENDOR_EXTENSION_X_DATA_TYPE, datatype);
                if (!var.required && datatype.equals("A.Value") || var.required && datatype.equals("Maybe A.Value")) {
                    var.vendorExtensions.put(VENDOR_EXTENSION_X_IS_MAYBE_VALUE, true);
                }
            }
        }
        return postProcessModelsEnum(objs);
    }

    @Override
    public Map<String, Object> postProcessModelsEnum(Map<String, Object> objs) {
        Map<String, Object> objsEnum = super.postProcessModelsEnum(objs);
        if (genEnums) {
            List<Object> models = (List<Object>) objsEnum.get("models");
            for (Object _mo : models) {
                Map<String, Object> mo = (Map<String, Object>) _mo;
                CodegenModel cm = (CodegenModel) mo.get("model");
                if (cm.isEnum && cm.allowableValues != null) {
                    updateAllowableValuesNames(cm.classname, cm.allowableValues);
                    addEnumToUniques(cm.classname, cm.dataType, cm.allowableValues.values().toString(), cm.allowableValues, cm.description);
                }
            }
        }
        return objsEnum;
    }

    @Override
    protected void updateDataTypeWithEnumForMap(CodegenProperty property) {
        CodegenProperty baseItem = property.items;
        while (baseItem != null && (Boolean.TRUE.equals(baseItem.isMapContainer) || Boolean.TRUE.equals(baseItem.isListContainer))) {
            baseItem = baseItem.items;
        }
        if (baseItem != null) {

            // this replacement is/needs to be language-specific
            property.datatypeWithEnum = property.datatypeWithEnum.replace(baseItem.baseType + ")", toEnumName(baseItem) + ")");

            property.enumName = toEnumName(property);
            if (property.defaultValue != null) {
                property.defaultValue = property.defaultValue.replace(", " + property.items.baseType, ", " + toEnumName(property.items));
            }
        }
    }

    @Override
    public String toEnumName(CodegenProperty var) {
        if (!genEnums) return super.toEnumName(var);

        if (var.items != null && var.items.isEnum) {
            return toEnumName(var.items);
        }
        String paramNameType = "E'" + toTypeName("", var.name);
        String enumValues = var._enum.toString();

        Pair<Boolean, String> duplicateEnum = isDuplicateEnumValues(enumValues);
        if (duplicateEnum.getLeft()) {
            paramNameType = duplicateEnum.getRight();
        } else {
            paramNameType = toDedupedModelName(paramNameType, enumValues, false);
            var.datatypeWithEnum = paramNameType;
            updateCodegenPropertyEnum(var);
            addEnumToUniques(paramNameType, var.dataType, enumValues, var.allowableValues, var.description);
        }

        return paramNameType;
    }

    @Override
    public void updateCodegenPropertyEnum(CodegenProperty var) {
        super.updateCodegenPropertyEnum(var);
        if (!genEnums) return;
        updateCodegenPropertyEnumValues(var, var.datatypeWithEnum);
    }

    public void updateCodegenPropertyEnumValues(CodegenProperty var, String paramNameType) {
        if (var.items != null && var.items.allowableValues != null) {
            updateCodegenPropertyEnumValues(var.items, var.items.datatypeWithEnum);
            return;
        }
        if (var.isEnum && var.allowableValues != null) {
            updateAllowableValuesNames(paramNameType, var.allowableValues);
        }
    }

    private void updateAllowableValuesNames(String paramNameType, Map<String, Object> allowableValues) {
        if (allowableValues == null) {
            return;
        }
        for (Map<String, String> enumVar : (List<Map<String, String>>) allowableValues.get("enumVars")) {
            enumVar.put("name", paramNameType + enumVar.get("name"));
        }
    }

    @Override
    public String toEnumVarName(String value, String datatype) {
        if (!genEnums) return super.toEnumVarName(value, datatype);

        List<String> num = new ArrayList<>(Arrays.asList("integer", "int", "double", "long", "float"));
        if (value.length() == 0) {
            return "'Empty";
        }

        // for symbol, e.g. $, #
        if (getSymbolName(value) != null) {
            return "'" + StringUtils.capitalize(sanitizeName(getSymbolName(value)));
        }

        // number
        if (num.contains(datatype.toLowerCase(Locale.ROOT))) {
            String varName = "Num" + value;
            varName = varName.replaceAll("-", "Minus_");
            varName = varName.replaceAll("\\+", "Plus_");
            varName = varName.replaceAll("\\.", "_Dot_");
            return "'" + StringUtils.capitalize(sanitizeName(varName));
        }

        return "'" + StringUtils.capitalize(sanitizeName(value));
    }

    @Override
    public String toEnumValue(String value, String datatype) {
        List<String> num = new ArrayList<>(Arrays.asList("integer", "int", "double", "long", "float"));
        if (num.contains(datatype.toLowerCase(Locale.ROOT))) {
            return value;
        } else {
            return "\"" + escapeText(value) + "\"";
        }
    }

    // override with any special text escaping logic
    @SuppressWarnings("static-method")
    public String escapeText(String input) {
        if (input == null) {
            return input;
        }

        // remove \t, \n, \r
        // replace \ with \\
        // replace " with \"
        // outter unescape to retain the original multi-byte characters
        // finally escalate characters avoiding code injection
        return escapeUnsafeCharacters(
                StringEscapeUtils.unescapeJava(
                        StringEscapeUtils.escapeJava(input)
                                .replace("\\/", "/"))
                        .replaceAll("[\\t\\n\\r]", " ")
                        .replace("\\", "\\\\")
                        .replace("\"", "\\\""));
    }

    @Override
    public void postProcessFile(File file, String fileType) {
        if (file == null) {
            return;
        }
        String haskellPostProcessFile = System.getenv("HASKELL_POST_PROCESS_FILE");
        if (StringUtils.isEmpty(haskellPostProcessFile)) {
            return; // skip if HASKELL_POST_PROCESS_FILE env variable is not defined
        }

        // only process files with hs extension
        if ("hs".equals(FilenameUtils.getExtension(file.toString()))) {
            String command = haskellPostProcessFile + " " + file.toString();
            try {
                Process p = Runtime.getRuntime().exec(command);
                int exitValue = p.waitFor();
                if (exitValue != 0) {
                    LOGGER.error("Error running the command ({}). Exit value: {}", command, exitValue);
                } else {
                    LOGGER.info("Successfully executed: " + command);
                }
            } catch (Exception e) {
                LOGGER.error("Error running the command ({}). Exception: {}", command, e.getMessage());
            }
        }
    }
}<|MERGE_RESOLUTION|>--- conflicted
+++ resolved
@@ -733,12 +733,7 @@
 
                 String dataType = genEnums && param.isEnum ? param.datatypeWithEnum : param.dataType;
 
-<<<<<<< HEAD
-                String paramNameType = toDedupedModelName(toTypeName("Param", param.paramName), dataType, !param.isEnum);
-=======
                 String paramNameType = toDedupedModelName(toTypeName("Param", param.paramName), dataType, !(param.isEnum || param.allowableValues != null));
-                param.vendorExtensions.put(X_PARAM_NAME_TYPE, paramNameType); // TODO: 5.0 Remove
->>>>>>> f4897ea4
                 param.vendorExtensions.put(VENDOR_EXTENSION_X_PARAM_NAME_TYPE, paramNameType);
 
                 HashMap<String, Object> props = new HashMap<>();
