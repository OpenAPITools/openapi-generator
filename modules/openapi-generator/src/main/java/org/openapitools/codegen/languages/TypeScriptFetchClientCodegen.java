--- conflicted
+++ resolved
@@ -964,29 +964,6 @@
         public boolean isUniqueId; // this parameter represents a unique id (x-isUniqueId: true)
 
         public boolean itemsAreUniqueId() {
-<<<<<<< HEAD
-            if (this.items.items != null && this.items instanceof ExtendedCodegenProperty) {
-                return ((ExtendedCodegenProperty)this.items).itemsAreNullable();
-            };
-            if (this.items.vendorExtensions.get(X_IS_UNIQUE_ID) instanceof Boolean) {
-                return Boolean.TRUE.equals(this.items.vendorExtensions.get(X_IS_UNIQUE_ID));
-            }
-            return false;
-        }
-
-        public boolean itemsAreNullable() {
-            if (this.items.items != null && this.items instanceof ExtendedCodegenProperty) {
-                return ((ExtendedCodegenProperty)this.items).itemsAreUniqueId();
-            };
-            return this.items.isNullable;
-        }
-
-        public String getItemsDataType() {
-            if (this.items.items != null && this.items instanceof ExtendedCodegenProperty) {
-                return ((ExtendedCodegenProperty)this.items).getItemsDataType();
-            };
-            return this.items.dataType;
-=======
             return TypeScriptFetchClientCodegen.itemsAreUniqueId(this.items);
         }
 
@@ -996,7 +973,6 @@
 
         public String getItemsDataType() {
             return TypeScriptFetchClientCodegen.getItemsDataType(this.items);
->>>>>>> e32ef687
         }
 
         public ExtendedCodegenParameter(CodegenParameter cp) {
@@ -1119,29 +1095,6 @@
         public boolean isReservedRecordField;
 
         public boolean itemsAreUniqueId() {
-<<<<<<< HEAD
-            if (this.items.items != null && this.items instanceof ExtendedCodegenProperty) {
-                return ((ExtendedCodegenProperty)this.items).itemsAreNullable();
-            };
-            if (this.items.vendorExtensions.get(X_IS_UNIQUE_ID) instanceof Boolean) {
-                return Boolean.TRUE.equals(this.items.vendorExtensions.get(X_IS_UNIQUE_ID));
-            }
-            return false;
-        }
-
-        public boolean itemsAreNullable() {
-            if (this.items.items != null && this.items instanceof ExtendedCodegenProperty) {
-                return ((ExtendedCodegenProperty)this.items).itemsAreNullable();
-            };
-            return this.items.isNullable;
-        }
-
-        public String getItemsDataType() {
-            if (this.items.items != null && this.items instanceof ExtendedCodegenProperty) {
-                return ((ExtendedCodegenProperty)this.items).getItemsDataType();
-            };
-            return this.items.dataType;
-=======
             return TypeScriptFetchClientCodegen.itemsAreUniqueId(this.items);
         }
 
@@ -1151,7 +1104,6 @@
 
         public String getItemsDataType() {
             return TypeScriptFetchClientCodegen.getItemsDataType(this.items);
->>>>>>> e32ef687
         }
 
         public ExtendedCodegenProperty(CodegenProperty cp) {
