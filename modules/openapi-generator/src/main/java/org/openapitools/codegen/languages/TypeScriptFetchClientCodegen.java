--- conflicted
+++ resolved
@@ -84,27 +84,16 @@
         super.processOpts();
         additionalProperties.put("isOriginalModelPropertyNaming", getModelPropertyNaming().equals("original"));
         additionalProperties.put("modelPropertyNaming", getModelPropertyNaming());
-<<<<<<< HEAD
         supportingFiles.add(new SupportingFile("index.mustache", "src", "index.ts"));
         supportingFiles.add(new SupportingFile("runtime.mustache", "src", "runtime.ts"));
-        supportingFiles.add(new SupportingFile("apis.index.mustache", apiPackage().replace('.', File.separatorChar), "index.ts"));
-        supportingFiles.add(new SupportingFile("models.index.mustache", modelPackage().replace('.', File.separatorChar), "index.ts"));
-
         supportingFiles.add(new SupportingFile("tsconfig.mustache", "", "tsconfig.json"));
         supportingFiles.add(new SupportingFile("gitignore", "", ".gitignore"));
 
-=======
-        supportingFiles.add(new SupportingFile("index.mustache", "", "index.ts"));
-        supportingFiles.add(new SupportingFile("runtime.mustache", "", "runtime.ts"));
-        supportingFiles.add(new SupportingFile("tsconfig.mustache", "", "tsconfig.json"));
-        supportingFiles.add(new SupportingFile("gitignore", "", ".gitignore"));
-
         if (additionalProperties.containsKey(USE_SINGLE_REQUEST_PARAMETER)) {
             this.setUseSingleRequestParameter(convertPropertyToBoolean(USE_SINGLE_REQUEST_PARAMETER));
         }
         writePropertyBack(USE_SINGLE_REQUEST_PARAMETER, getUseSingleRequestParameter());
 
->>>>>>> 21e29d71
         if (additionalProperties.containsKey(NPM_NAME)) {
             addNpmPackageGeneration();
         }
