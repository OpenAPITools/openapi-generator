--- conflicted
+++ resolved
@@ -1674,11 +1674,8 @@
             sb.append(", hasReturnPassthroughVoid=").append(hasReturnPassthroughVoid);
             return sb.toString();
         }
-<<<<<<< HEAD
 
         private final String[] primitiveTypes = new String[] { "string", "number", "boolean" };
 
-=======
->>>>>>> 4be5971e
     }
 }