--- conflicted
+++ resolved
@@ -148,30 +148,6 @@
     public AbstractJavaCodegen() {
         super();
 
-<<<<<<< HEAD
-        modifyFeatureSet(features -> features
-                .includeDocumentationFeatures(DocumentationFeature.Readme)
-                .wireFormatFeatures(EnumSet.of(WireFormatFeature.JSON, WireFormatFeature.XML))
-                .securityFeatures(EnumSet.of(
-                        SecurityFeature.ApiKey,
-                        SecurityFeature.BasicAuth,
-                        SecurityFeature.BearerToken,
-                        SecurityFeature.OAuth2_Implicit
-                ))
-                .excludeGlobalFeatures(
-                        GlobalFeature.XMLStructureDefinitions,
-                        GlobalFeature.Callbacks,
-                        GlobalFeature.LinkObjects,
-                        GlobalFeature.ParameterStyling
-                )
-                .excludeSchemaSupportFeatures(
-                        SchemaSupportFeature.Polymorphism
-                )
-                .includeClientModificationFeatures(
-                        ClientModificationFeature.BasePath
-                )
-        );
-=======
         modifyFeatureSet(
                 features ->
                         features.includeDocumentationFeatures(DocumentationFeature.Readme)
@@ -186,7 +162,6 @@
                                 .excludeSchemaSupportFeatures(SchemaSupportFeature.Polymorphism)
                                 .includeClientModificationFeatures(
                                         ClientModificationFeature.BasePath));
->>>>>>> cba7561d
 
         supportsInheritance = true;
         modelTemplateFiles.put("model.mustache", ".java");
@@ -869,7 +844,6 @@
         // imports for pojos
         importMapping.put("ApiModelProperty", "io.swagger.annotations.ApiModelProperty");
         importMapping.put("ApiModel", "io.swagger.annotations.ApiModel");
-        importMapping.put("Schema", "io.swagger.v3.oas.annotations.media.Schema");
         importMapping.put("BigDecimal", "java.math.BigDecimal");
         importMapping.put("JsonProperty", "com.fasterxml.jackson.annotation.JsonProperty");
         importMapping.put("JsonSubTypes", "com.fasterxml.jackson.annotation.JsonSubTypes");
@@ -1765,10 +1739,7 @@
         Map<String, Schema> allDefinitions = ModelUtils.getSchemas(this.openAPI);
         CodegenModel codegenModel = super.fromModel(name, model);
         if (codegenModel.description != null) {
-            if (!AnnotationLibrary.SWAGGER2.equals(getAnnotationLibrary())) {
-                // TODO: should only be for SWAGGER1, but some NONE/MICROPROFILE templates still use it
-                codegenModel.imports.add("ApiModel");
-            }
+            codegenModel.imports.add("ApiModel");
         }
         if (codegenModel.discriminator != null && additionalProperties.containsKey(JACKSON)) {
             codegenModel.imports.add("JsonSubTypes");
@@ -1836,11 +1807,8 @@
 
         if (!BooleanUtils.toBoolean(model.isEnum)) {
             // needed by all pojos, but not enums
-            if (!AnnotationLibrary.SWAGGER2.equals(getAnnotationLibrary())) {
-                // TODO: should only be for SWAGGER1, but some NONE/MICROPROFILE templates still use it
-                model.imports.add("ApiModelProperty");
-                model.imports.add("ApiModel");
-            }
+            model.imports.add("ApiModelProperty");
+            model.imports.add("ApiModel");
         }
 
         if (openApiNullable) {
