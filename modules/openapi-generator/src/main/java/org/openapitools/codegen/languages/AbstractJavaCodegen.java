--- conflicted
+++ resolved
@@ -1386,7 +1386,6 @@
         return tag;
     }
 
-<<<<<<< HEAD
     @Override
     public void postProcessFile(File file, String fileType) {
         if (file == null) {
@@ -1416,7 +1415,6 @@
         }
     }
 
-=======
     public void setParentGroupId(final String parentGroupId) {
         this.parentGroupId = parentGroupId;
     }
@@ -1432,5 +1430,4 @@
     public void setParentOverridden(final boolean parentOverridden) {
         this.parentOverridden = parentOverridden;
     }
->>>>>>> 6acf45a1
 }