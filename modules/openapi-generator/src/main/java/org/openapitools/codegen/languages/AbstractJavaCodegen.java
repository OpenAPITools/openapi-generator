/*
 * Copyright 2018 OpenAPI-Generator Contributors (https://openapi-generator.tech)
 * Copyright 2018 SmartBear Software
 *
 * Licensed under the Apache License, Version 2.0 (the "License");
 * you may not use this file except in compliance with the License.
 * You may obtain a copy of the License at
 *
 *     http://www.apache.org/licenses/LICENSE-2.0
 *
 * Unless required by applicable law or agreed to in writing, software
 * distributed under the License is distributed on an "AS IS" BASIS,
 * WITHOUT WARRANTIES OR CONDITIONS OF ANY KIND, either express or implied.
 * See the License for the specific language governing permissions and
 * limitations under the License.
 */

package org.openapitools.codegen.languages;

import com.google.common.base.Strings;
import io.swagger.v3.oas.models.OpenAPI;
import io.swagger.v3.oas.models.Operation;
import io.swagger.v3.oas.models.PathItem;
import io.swagger.v3.oas.models.media.ArraySchema;
import io.swagger.v3.oas.models.media.Schema;
import io.swagger.v3.oas.models.media.StringSchema;
import io.swagger.v3.oas.models.servers.Server;
import io.swagger.v3.parser.util.SchemaTypeUtil;
import org.apache.commons.io.FilenameUtils;
import org.apache.commons.lang3.BooleanUtils;
import org.apache.commons.lang3.StringUtils;
import org.openapitools.codegen.*;
import org.openapitools.codegen.utils.ModelUtils;
import org.slf4j.Logger;
import org.slf4j.LoggerFactory;

import java.io.File;
import java.util.*;
import java.util.regex.Pattern;

import static org.openapitools.codegen.utils.StringUtils.*;

public abstract class AbstractJavaCodegen extends DefaultCodegen implements CodegenConfig {

    private static final Logger LOGGER = LoggerFactory.getLogger(AbstractJavaCodegen.class);
    private static final String ARTIFACT_VERSION_DEFAULT_VALUE = "1.0.0";

    public static final String FULL_JAVA_UTIL = "fullJavaUtil";
    public static final String DEFAULT_LIBRARY = "<default>";
    public static final String DATE_LIBRARY = "dateLibrary";
    public static final String JAVA8_MODE = "java8";
    public static final String SUPPORT_ASYNC = "supportAsync";
    public static final String WITH_XML = "withXml";
    public static final String SUPPORT_JAVA6 = "supportJava6";
    public static final String DISABLE_HTML_ESCAPING = "disableHtmlEscaping";
    public static final String BOOLEAN_GETTER_PREFIX = "booleanGetterPrefix";
<<<<<<< HEAD
    public static final String USE_DOCUMENTATION_ANNOTATIONS = "useDocumentationAnnotations";
=======
    public static final String ADDITIONAL_MODEL_TYPE_ANNOTATIONS = "additionalModelTypeAnnotations";
>>>>>>> 5453edf1

    protected String dateLibrary = "threetenbp";
    protected boolean supportAsync = false;
    protected boolean java8Mode = false;
    protected boolean withXml = false;
    protected String invokerPackage = "org.openapitools";
    protected String groupId = "org.openapitools";
    protected String artifactId = "openapi-java";
    protected String artifactVersion = null;
    protected String artifactUrl = "https://github.com/openapitools/openapi-generator";
    protected String artifactDescription = "OpenAPI Java";
    protected String developerName = "OpenAPI-Generator Contributors";
    protected String developerEmail = "team@openapitools.org";
    protected String developerOrganization = "OpenAPITools.org";
    protected String developerOrganizationUrl = "http://openapitools.org";
    protected String scmConnection = "scm:git:git@github.com:openapitools/openapi-generator.git";
    protected String scmDeveloperConnection = "scm:git:git@github.com:openapitools/openapi-generator.git";
    protected String scmUrl = "https://github.com/openapitools/openapi-generator";
    protected String licenseName = "Unlicense";
    protected String licenseUrl = "http://unlicense.org";
    protected String projectFolder = "src/main";
    protected String projectTestFolder = "src/test";
    protected String sourceFolder = projectFolder + "/java";
    protected String testFolder = projectTestFolder + "/java";
    protected boolean fullJavaUtil;
    protected String javaUtilPrefix = "";
    protected Boolean serializableModel = false;
    protected boolean serializeBigDecimalAsString = false;
    protected String apiDocPath = "docs/";
    protected String modelDocPath = "docs/";
    protected boolean supportJava6 = false;
    protected boolean disableHtmlEscaping = false;
    protected String booleanGetterPrefix = "get";
    protected String parentGroupId = "";
    protected String parentArtifactId = "";
    protected String parentVersion = "";
    protected boolean parentOverridden = false;
<<<<<<< HEAD
    protected boolean useDocumentationAnnotations = true;
=======
    protected List<String> additionalModelTypeAnnotations = new LinkedList<>();
>>>>>>> 5453edf1

    public AbstractJavaCodegen() {
        super();
        supportsInheritance = true;
        modelTemplateFiles.put("model.mustache", ".java");
        apiTemplateFiles.put("api.mustache", ".java");
        apiTestTemplateFiles.put("api_test.mustache", ".java");
        modelDocTemplateFiles.put("model_doc.mustache", ".md");
        apiDocTemplateFiles.put("api_doc.mustache", ".md");

        hideGenerationTimestamp = false;

        setReservedWordsLowerCase(
                Arrays.asList(
                        // special words
                        "object",
                        // used as internal variables, can collide with parameter names
                        "localVarPath", "localVarQueryParams", "localVarCollectionQueryParams",
                        "localVarHeaderParams", "localVarCookieParams", "localVarFormParams", "localVarPostBody",
                        "localVarAccepts", "localVarAccept", "localVarContentTypes",
                        "localVarContentType", "localVarAuthNames", "localReturnType",
                        "ApiClient", "ApiException", "ApiResponse", "Configuration", "StringUtil",

                        // language reserved words
                        "abstract", "continue", "for", "new", "switch", "assert",
                        "default", "if", "package", "synchronized", "boolean", "do", "goto", "private",
                        "this", "break", "double", "implements", "protected", "throw", "byte", "else",
                        "import", "public", "throws", "case", "enum", "instanceof", "return", "transient",
                        "catch", "extends", "int", "short", "try", "char", "final", "interface", "static",
                        "void", "class", "finally", "long", "strictfp", "volatile", "const", "float",
                        "native", "super", "while", "null")
        );

        languageSpecificPrimitives = new HashSet<String>(
                Arrays.asList(
                        "String",
                        "boolean",
                        "Boolean",
                        "Double",
                        "Integer",
                        "Long",
                        "Float",
                        "Object",
                        "byte[]")
        );
        instantiationTypes.put("array", "ArrayList");
        instantiationTypes.put("map", "HashMap");
        typeMapping.put("date", "Date");
        typeMapping.put("file", "File");

        cliOptions.add(new CliOption(CodegenConstants.MODEL_PACKAGE, CodegenConstants.MODEL_PACKAGE_DESC));
        cliOptions.add(new CliOption(CodegenConstants.API_PACKAGE, CodegenConstants.API_PACKAGE_DESC));
        cliOptions.add(new CliOption(CodegenConstants.INVOKER_PACKAGE, CodegenConstants.INVOKER_PACKAGE_DESC).defaultValue(this.getInvokerPackage()));
        cliOptions.add(new CliOption(CodegenConstants.GROUP_ID, CodegenConstants.GROUP_ID_DESC).defaultValue(this.getGroupId()));
        cliOptions.add(new CliOption(CodegenConstants.ARTIFACT_ID, CodegenConstants.ARTIFACT_ID_DESC).defaultValue(this.getArtifactId()));
        cliOptions.add(new CliOption(CodegenConstants.ARTIFACT_VERSION, CodegenConstants.ARTIFACT_VERSION_DESC).defaultValue(ARTIFACT_VERSION_DEFAULT_VALUE));
        cliOptions.add(new CliOption(CodegenConstants.ARTIFACT_URL, CodegenConstants.ARTIFACT_URL_DESC).defaultValue(this.getArtifactUrl()));
        cliOptions.add(new CliOption(CodegenConstants.ARTIFACT_DESCRIPTION, CodegenConstants.ARTIFACT_DESCRIPTION_DESC).defaultValue(this.getArtifactDescription()));
        cliOptions.add(new CliOption(CodegenConstants.SCM_CONNECTION, CodegenConstants.SCM_CONNECTION_DESC).defaultValue(this.getScmConnection()));
        cliOptions.add(new CliOption(CodegenConstants.SCM_DEVELOPER_CONNECTION, CodegenConstants.SCM_DEVELOPER_CONNECTION_DESC).defaultValue(this.getScmDeveloperConnection()));
        cliOptions.add(new CliOption(CodegenConstants.SCM_URL, CodegenConstants.SCM_URL_DESC).defaultValue(this.getScmUrl()));
        cliOptions.add(new CliOption(CodegenConstants.DEVELOPER_NAME, CodegenConstants.DEVELOPER_NAME_DESC).defaultValue(this.getDeveloperName()));
        cliOptions.add(new CliOption(CodegenConstants.DEVELOPER_EMAIL, CodegenConstants.DEVELOPER_EMAIL_DESC).defaultValue(this.getDeveloperEmail()));
        cliOptions.add(new CliOption(CodegenConstants.DEVELOPER_ORGANIZATION, CodegenConstants.DEVELOPER_ORGANIZATION_DESC).defaultValue(this.getDeveloperOrganization()));
        cliOptions.add(new CliOption(CodegenConstants.DEVELOPER_ORGANIZATION_URL, CodegenConstants.DEVELOPER_ORGANIZATION_URL_DESC).defaultValue(this.getDeveloperOrganizationUrl()));
        cliOptions.add(new CliOption(CodegenConstants.LICENSE_NAME, CodegenConstants.LICENSE_NAME_DESC).defaultValue(this.getLicenseName()));
        cliOptions.add(new CliOption(CodegenConstants.LICENSE_URL, CodegenConstants.LICENSE_URL_DESC).defaultValue(this.getLicenseUrl()));
        cliOptions.add(new CliOption(CodegenConstants.SOURCE_FOLDER, CodegenConstants.SOURCE_FOLDER_DESC).defaultValue(this.getSourceFolder()));
        cliOptions.add(CliOption.newBoolean(CodegenConstants.SERIALIZABLE_MODEL, CodegenConstants.SERIALIZABLE_MODEL_DESC, this.getSerializableModel()));
        cliOptions.add(CliOption.newBoolean(CodegenConstants.SERIALIZE_BIG_DECIMAL_AS_STRING, CodegenConstants.SERIALIZE_BIG_DECIMAL_AS_STRING_DESC, serializeBigDecimalAsString));
        cliOptions.add(CliOption.newBoolean(FULL_JAVA_UTIL, "whether to use fully qualified name for classes under java.util. This option only works for Java API client", fullJavaUtil));
        cliOptions.add(CliOption.newBoolean(CodegenConstants.HIDE_GENERATION_TIMESTAMP, CodegenConstants.HIDE_GENERATION_TIMESTAMP_DESC, this.isHideGenerationTimestamp()));
        cliOptions.add(CliOption.newBoolean(WITH_XML, "whether to include support for application/xml content type and include XML annotations in the model (works with libraries that provide support for JSON and XML)"));

        CliOption dateLibrary = new CliOption(DATE_LIBRARY, "Option. Date library to use").defaultValue(this.getDateLibrary());
        Map<String, String> dateOptions = new HashMap<>();
        dateOptions.put("java8", "Java 8 native JSR310 (preferred for jdk 1.8+) - note: this also sets \"" + JAVA8_MODE + "\" to true");
        dateOptions.put("threetenbp", "Backport of JSR310 (preferred for jdk < 1.8)");
        dateOptions.put("java8-localdatetime", "Java 8 using LocalDateTime (for legacy app only)");
        dateOptions.put("joda", "Joda (for legacy app only)");
        dateOptions.put("legacy", "Legacy java.util.Date (if you really have a good reason not to use threetenbp");
        dateLibrary.setEnum(dateOptions);
        cliOptions.add(dateLibrary);

        CliOption java8Mode = CliOption.newBoolean(JAVA8_MODE, "Option. Use Java8 classes instead of third party equivalents", this.java8Mode);
        Map<String, String> java8ModeOptions = new HashMap<>();
        java8ModeOptions.put("true", "Use Java 8 classes such as Base64");
        java8ModeOptions.put("false", "Various third party libraries as needed");
        java8Mode.setEnum(java8ModeOptions);
        cliOptions.add(java8Mode);

        cliOptions.add(CliOption.newBoolean(DISABLE_HTML_ESCAPING, "Disable HTML escaping of JSON strings when using gson (needed to avoid problems with byte[] fields)", disableHtmlEscaping));
        cliOptions.add(CliOption.newString(BOOLEAN_GETTER_PREFIX, "Set booleanGetterPrefix").defaultValue(this.getBooleanGetterPrefix()));
        cliOptions.add(CliOption.newString(ADDITIONAL_MODEL_TYPE_ANNOTATIONS, "Additional annotations for model type(class level annotations)"));

        cliOptions.add(CliOption.newString(CodegenConstants.PARENT_GROUP_ID, CodegenConstants.PARENT_GROUP_ID_DESC));
        cliOptions.add(CliOption.newString(CodegenConstants.PARENT_ARTIFACT_ID, CodegenConstants.PARENT_ARTIFACT_ID_DESC));
        cliOptions.add(CliOption.newString(CodegenConstants.PARENT_VERSION, CodegenConstants.PARENT_VERSION_DESC));
        CliOption snapShotVersion = CliOption.newString(CodegenConstants.SNAPSHOT_VERSION, CodegenConstants.SNAPSHOT_VERSION_DESC);
        Map<String, String> snapShotVersionOptions = new HashMap<>();
        snapShotVersionOptions.put("true", "Use a SnapShot Version");
        snapShotVersionOptions.put("false", "Use a Release Version");
        snapShotVersion.setEnum(snapShotVersionOptions);
        cliOptions.add(snapShotVersion);

    }

    @Override
    public void processOpts() {
        super.processOpts();

        if (StringUtils.isEmpty(System.getenv("JAVA_POST_PROCESS_FILE"))) {
            LOGGER.info("Environment variable JAVA_POST_PROCESS_FILE not defined so the Java code may not be properly formatted. To define it, try 'export JAVA_POST_PROCESS_FILE=\"/usr/local/bin/clang-format -i\"' (Linux/Mac)");
            LOGGER.info("NOTE: To enable file post-processing, 'enablePostProcessFile' must be set to `true` (--enable-post-process-file for CLI).");
        }

        if (additionalProperties.containsKey(SUPPORT_JAVA6)) {
            this.setSupportJava6(Boolean.valueOf(additionalProperties.get(SUPPORT_JAVA6).toString()));
        }
        additionalProperties.put(SUPPORT_JAVA6, supportJava6);

        if (additionalProperties.containsKey(DISABLE_HTML_ESCAPING)) {
            this.setDisableHtmlEscaping(Boolean.valueOf(additionalProperties.get(DISABLE_HTML_ESCAPING).toString()));
        }
        additionalProperties.put(DISABLE_HTML_ESCAPING, disableHtmlEscaping);

        if (additionalProperties.containsKey(BOOLEAN_GETTER_PREFIX)) {
            this.setBooleanGetterPrefix(additionalProperties.get(BOOLEAN_GETTER_PREFIX).toString());
        }
        additionalProperties.put(BOOLEAN_GETTER_PREFIX, booleanGetterPrefix);

        if (additionalProperties.containsKey(ADDITIONAL_MODEL_TYPE_ANNOTATIONS)) {
            String additionalAnnotationsList = additionalProperties.get(ADDITIONAL_MODEL_TYPE_ANNOTATIONS).toString();

            this.setAdditionalModelTypeAnnotations(Arrays.asList(additionalAnnotationsList.split(";")));
        }

        if (additionalProperties.containsKey(CodegenConstants.INVOKER_PACKAGE)) {
            this.setInvokerPackage((String) additionalProperties.get(CodegenConstants.INVOKER_PACKAGE));
        } else if (additionalProperties.containsKey(CodegenConstants.API_PACKAGE)) {
            // guess from api package
            String derivedInvokerPackage = deriveInvokerPackageName((String) additionalProperties.get(CodegenConstants.API_PACKAGE));
            this.additionalProperties.put(CodegenConstants.INVOKER_PACKAGE, derivedInvokerPackage);
            this.setInvokerPackage((String) additionalProperties.get(CodegenConstants.INVOKER_PACKAGE));
            LOGGER.info("Invoker Package Name, originally not set, is now derived from api package name: " + derivedInvokerPackage);
        } else if (additionalProperties.containsKey(CodegenConstants.MODEL_PACKAGE)) {
            // guess from model package
            String derivedInvokerPackage = deriveInvokerPackageName((String) additionalProperties.get(CodegenConstants.MODEL_PACKAGE));
            this.additionalProperties.put(CodegenConstants.INVOKER_PACKAGE, derivedInvokerPackage);
            this.setInvokerPackage((String) additionalProperties.get(CodegenConstants.INVOKER_PACKAGE));
            LOGGER.info("Invoker Package Name, originally not set, is now derived from model package name: " + derivedInvokerPackage);
        } else {
            //not set, use default to be passed to template
            additionalProperties.put(CodegenConstants.INVOKER_PACKAGE, invokerPackage);
        }

        if (!additionalProperties.containsKey(CodegenConstants.MODEL_PACKAGE)) {
            additionalProperties.put(CodegenConstants.MODEL_PACKAGE, modelPackage);
        }

        if (!additionalProperties.containsKey(CodegenConstants.API_PACKAGE)) {
            additionalProperties.put(CodegenConstants.API_PACKAGE, apiPackage);
        }

        if (additionalProperties.containsKey(CodegenConstants.GROUP_ID)) {
            this.setGroupId((String) additionalProperties.get(CodegenConstants.GROUP_ID));
        } else {
            //not set, use to be passed to template
            additionalProperties.put(CodegenConstants.GROUP_ID, groupId);
        }

        if (additionalProperties.containsKey(CodegenConstants.ARTIFACT_ID)) {
            this.setArtifactId((String) additionalProperties.get(CodegenConstants.ARTIFACT_ID));
        } else {
            //not set, use to be passed to template
            additionalProperties.put(CodegenConstants.ARTIFACT_ID, artifactId);
        }

        if (additionalProperties.containsKey(CodegenConstants.ARTIFACT_URL)) {
            this.setArtifactUrl((String) additionalProperties.get(CodegenConstants.ARTIFACT_URL));
        } else {
            additionalProperties.put(CodegenConstants.ARTIFACT_URL, artifactUrl);
        }

        if (additionalProperties.containsKey(CodegenConstants.ARTIFACT_DESCRIPTION)) {
            this.setArtifactDescription((String) additionalProperties.get(CodegenConstants.ARTIFACT_DESCRIPTION));
        } else {
            additionalProperties.put(CodegenConstants.ARTIFACT_DESCRIPTION, artifactDescription);
        }

        if (additionalProperties.containsKey(CodegenConstants.SCM_CONNECTION)) {
            this.setScmConnection((String) additionalProperties.get(CodegenConstants.SCM_CONNECTION));
        } else {
            additionalProperties.put(CodegenConstants.SCM_CONNECTION, scmConnection);
        }

        if (additionalProperties.containsKey(CodegenConstants.SCM_DEVELOPER_CONNECTION)) {
            this.setScmDeveloperConnection((String) additionalProperties.get(CodegenConstants.SCM_DEVELOPER_CONNECTION));
        } else {
            additionalProperties.put(CodegenConstants.SCM_DEVELOPER_CONNECTION, scmDeveloperConnection);
        }

        if (additionalProperties.containsKey(CodegenConstants.SCM_URL)) {
            this.setScmUrl((String) additionalProperties.get(CodegenConstants.SCM_URL));
        } else {
            additionalProperties.put(CodegenConstants.SCM_URL, scmUrl);
        }

        if (additionalProperties.containsKey(CodegenConstants.DEVELOPER_NAME)) {
            this.setDeveloperName((String) additionalProperties.get(CodegenConstants.DEVELOPER_NAME));
        } else {
            additionalProperties.put(CodegenConstants.DEVELOPER_NAME, developerName);
        }

        if (additionalProperties.containsKey(CodegenConstants.DEVELOPER_EMAIL)) {
            this.setDeveloperEmail((String) additionalProperties.get(CodegenConstants.DEVELOPER_EMAIL));
        } else {
            additionalProperties.put(CodegenConstants.DEVELOPER_EMAIL, developerEmail);
        }

        if (additionalProperties.containsKey(CodegenConstants.DEVELOPER_ORGANIZATION)) {
            this.setDeveloperOrganization((String) additionalProperties.get(CodegenConstants.DEVELOPER_ORGANIZATION));
        } else {
            additionalProperties.put(CodegenConstants.DEVELOPER_ORGANIZATION, developerOrganization);
        }

        if (additionalProperties.containsKey(CodegenConstants.DEVELOPER_ORGANIZATION_URL)) {
            this.setDeveloperOrganizationUrl((String) additionalProperties.get(CodegenConstants.DEVELOPER_ORGANIZATION_URL));
        } else {
            additionalProperties.put(CodegenConstants.DEVELOPER_ORGANIZATION_URL, developerOrganizationUrl);
        }

        if (additionalProperties.containsKey(CodegenConstants.LICENSE_NAME)) {
            this.setLicenseName((String) additionalProperties.get(CodegenConstants.LICENSE_NAME));
        } else {
            additionalProperties.put(CodegenConstants.LICENSE_NAME, licenseName);
        }

        if (additionalProperties.containsKey(CodegenConstants.LICENSE_URL)) {
            this.setLicenseUrl((String) additionalProperties.get(CodegenConstants.LICENSE_URL));
        } else {
            additionalProperties.put(CodegenConstants.LICENSE_URL, licenseUrl);
        }

        if (additionalProperties.containsKey(CodegenConstants.SOURCE_FOLDER)) {
            this.setSourceFolder((String) additionalProperties.get(CodegenConstants.SOURCE_FOLDER));
        }
        additionalProperties.put(CodegenConstants.SOURCE_FOLDER, sourceFolder);

        if (additionalProperties.containsKey(CodegenConstants.SERIALIZABLE_MODEL)) {
            this.setSerializableModel(Boolean.valueOf(additionalProperties.get(CodegenConstants.SERIALIZABLE_MODEL).toString()));
        }

        if (additionalProperties.containsKey(CodegenConstants.LIBRARY)) {
            this.setLibrary((String) additionalProperties.get(CodegenConstants.LIBRARY));
        }

        if (additionalProperties.containsKey(CodegenConstants.SERIALIZE_BIG_DECIMAL_AS_STRING)) {
            this.setSerializeBigDecimalAsString(Boolean.valueOf(additionalProperties.get(CodegenConstants.SERIALIZE_BIG_DECIMAL_AS_STRING).toString()));
        }

        // need to put back serializableModel (boolean) into additionalProperties as value in additionalProperties is string
        additionalProperties.put(CodegenConstants.SERIALIZABLE_MODEL, serializableModel);

        if (additionalProperties.containsKey(FULL_JAVA_UTIL)) {
            this.setFullJavaUtil(Boolean.valueOf(additionalProperties.get(FULL_JAVA_UTIL).toString()));
        }

        if (fullJavaUtil) {
            javaUtilPrefix = "java.util.";
        }
        additionalProperties.put(FULL_JAVA_UTIL, fullJavaUtil);
        additionalProperties.put("javaUtilPrefix", javaUtilPrefix);

        if (additionalProperties.containsKey(WITH_XML)) {
            this.setWithXml(Boolean.valueOf(additionalProperties.get(WITH_XML).toString()));
        }
        additionalProperties.put(WITH_XML, withXml);

        if (additionalProperties.containsKey(CodegenConstants.PARENT_GROUP_ID)) {
            this.setParentGroupId((String) additionalProperties.get(CodegenConstants.PARENT_GROUP_ID));
        }

        if (additionalProperties.containsKey(CodegenConstants.PARENT_ARTIFACT_ID)) {
            this.setParentArtifactId((String) additionalProperties.get(CodegenConstants.PARENT_ARTIFACT_ID));
        }

        if (additionalProperties.containsKey(CodegenConstants.PARENT_VERSION)) {
            this.setParentVersion((String) additionalProperties.get(CodegenConstants.PARENT_VERSION));
        }

        if (!StringUtils.isEmpty(parentGroupId) && !StringUtils.isEmpty(parentArtifactId) && !StringUtils.isEmpty(parentVersion)) {
            additionalProperties.put("parentOverridden", true);
        }

        // make api and model doc path available in mustache template
        additionalProperties.put("apiDocPath", apiDocPath);
        additionalProperties.put("modelDocPath", modelDocPath);

        importMapping.put("List", "java.util.List");

        if (additionalProperties.containsKey(USE_DOCUMENTATION_ANNOTATIONS)) {
            this.setUseDocumentationAnnotations(Boolean.valueOf(additionalProperties.get(USE_DOCUMENTATION_ANNOTATIONS).toString()));
        } else {
            additionalProperties.put(USE_DOCUMENTATION_ANNOTATIONS, this.isUseDocumentationAnnotations());
        }

        if (fullJavaUtil) {
            typeMapping.put("array", "java.util.List");
            typeMapping.put("map", "java.util.Map");
            typeMapping.put("DateTime", "java.util.Date");
            typeMapping.put("UUID", "java.util.UUID");
            typeMapping.remove("List");
            importMapping.remove("Date");
            importMapping.remove("Map");
            importMapping.remove("HashMap");
            importMapping.remove("Array");
            importMapping.remove("ArrayList");
            importMapping.remove("List");
            importMapping.remove("Set");
            importMapping.remove("DateTime");
            importMapping.remove("UUID");
            instantiationTypes.put("array", "java.util.ArrayList");
            instantiationTypes.put("map", "java.util.HashMap");
        }

        this.sanitizeConfig();

        // optional jackson mappings for BigDecimal support
        importMapping.put("ToStringSerializer", "com.fasterxml.jackson.databind.ser.std.ToStringSerializer");
        importMapping.put("JsonSerialize", "com.fasterxml.jackson.databind.annotation.JsonSerialize");

        // imports for pojos
        if (useDocumentationAnnotations) {
            importMapping.put("ApiModelProperty", "io.swagger.annotations.ApiModelProperty");
            importMapping.put("ApiModel", "io.swagger.annotations.ApiModel");
        }
        importMapping.put("BigDecimal", "java.math.BigDecimal");
        importMapping.put("JsonProperty", "com.fasterxml.jackson.annotation.JsonProperty");
        importMapping.put("JsonSubTypes", "com.fasterxml.jackson.annotation.JsonSubTypes");
        importMapping.put("JsonTypeInfo", "com.fasterxml.jackson.annotation.JsonTypeInfo");
        importMapping.put("JsonCreator", "com.fasterxml.jackson.annotation.JsonCreator");
        importMapping.put("JsonValue", "com.fasterxml.jackson.annotation.JsonValue");
        importMapping.put("JsonIgnore", "com.fasterxml.jackson.annotation.JsonIgnore");
        importMapping.put("JsonInclude", "com.fasterxml.jackson.annotation.JsonInclude");
        importMapping.put("SerializedName", "com.google.gson.annotations.SerializedName");
        importMapping.put("TypeAdapter", "com.google.gson.TypeAdapter");
        importMapping.put("JsonAdapter", "com.google.gson.annotations.JsonAdapter");
        importMapping.put("JsonReader", "com.google.gson.stream.JsonReader");
        importMapping.put("JsonWriter", "com.google.gson.stream.JsonWriter");
        importMapping.put("IOException", "java.io.IOException");
        importMapping.put("Objects", "java.util.Objects");
        importMapping.put("StringUtil", invokerPackage + ".StringUtil");
        // import JsonCreator if JsonProperty is imported
        // used later in recursive import in postProcessingModels
        importMapping.put("com.fasterxml.jackson.annotation.JsonProperty", "com.fasterxml.jackson.annotation.JsonCreator");

        if (additionalProperties.containsKey(JAVA8_MODE)) {
            setJava8Mode(Boolean.parseBoolean(additionalProperties.get(JAVA8_MODE).toString()));
            if (java8Mode) {
                additionalProperties.put("java8", "true");
            }
        }

        if (additionalProperties.containsKey(SUPPORT_ASYNC)) {
            setSupportAsync(Boolean.parseBoolean(additionalProperties.get(SUPPORT_ASYNC).toString()));
            if (supportAsync) {
                additionalProperties.put(SUPPORT_ASYNC, "true");
            }
        }

        if (additionalProperties.containsKey(WITH_XML)) {
            setWithXml(Boolean.parseBoolean(additionalProperties.get(WITH_XML).toString()));
            if (withXml) {
                additionalProperties.put(WITH_XML, "true");
            }
        }

        if (additionalProperties.containsKey(DATE_LIBRARY)) {
            setDateLibrary(additionalProperties.get("dateLibrary").toString());
        }

        if ("threetenbp".equals(dateLibrary)) {
            additionalProperties.put("threetenbp", "true");
            additionalProperties.put("jsr310", "true");
            typeMapping.put("date", "LocalDate");
            typeMapping.put("DateTime", "OffsetDateTime");
            importMapping.put("LocalDate", "org.threeten.bp.LocalDate");
            importMapping.put("OffsetDateTime", "org.threeten.bp.OffsetDateTime");
        } else if ("joda".equals(dateLibrary)) {
            additionalProperties.put("joda", "true");
            typeMapping.put("date", "LocalDate");
            typeMapping.put("DateTime", "DateTime");
            importMapping.put("LocalDate", "org.joda.time.LocalDate");
            importMapping.put("DateTime", "org.joda.time.DateTime");
        } else if (dateLibrary.startsWith("java8")) {
            additionalProperties.put("java8", "true");
            additionalProperties.put("jsr310", "true");
            typeMapping.put("date", "LocalDate");
            importMapping.put("LocalDate", "java.time.LocalDate");
            if ("java8-localdatetime".equals(dateLibrary)) {
                typeMapping.put("DateTime", "LocalDateTime");
                importMapping.put("LocalDateTime", "java.time.LocalDateTime");
            } else {
                typeMapping.put("DateTime", "OffsetDateTime");
                importMapping.put("OffsetDateTime", "java.time.OffsetDateTime");
            }
        } else if (dateLibrary.equals("legacy")) {
            additionalProperties.put("legacyDates", "true");
        }
    }

    @Override
    public Map<String, Object> postProcessAllModels(Map<String, Object> objs) {
        objs = super.updateAllModels(objs);

        if (!additionalModelTypeAnnotations.isEmpty()) {
            for (String modelName : objs.keySet()) {
                Map<String, Object> models = (Map<String, Object>) objs.get(modelName);
                models.put(ADDITIONAL_MODEL_TYPE_ANNOTATIONS, additionalModelTypeAnnotations);
            }
        }

        return objs;
    }

    private void sanitizeConfig() {
        // Sanitize any config options here. We also have to update the additionalProperties because
        // the whole additionalProperties object is injected into the main object passed to the mustache layer

        this.setApiPackage(sanitizePackageName(apiPackage));
        if (additionalProperties.containsKey(CodegenConstants.API_PACKAGE)) {
            this.additionalProperties.put(CodegenConstants.API_PACKAGE, apiPackage);
        }

        this.setModelPackage(sanitizePackageName(modelPackage));
        if (additionalProperties.containsKey(CodegenConstants.MODEL_PACKAGE)) {
            this.additionalProperties.put(CodegenConstants.MODEL_PACKAGE, modelPackage);
        }

        this.setInvokerPackage(sanitizePackageName(invokerPackage));
        if (additionalProperties.containsKey(CodegenConstants.INVOKER_PACKAGE)) {
            this.additionalProperties.put(CodegenConstants.INVOKER_PACKAGE, invokerPackage);
        }
    }

    @Override
    public String escapeReservedWord(String name) {
        if (this.reservedWordsMappings().containsKey(name)) {
            return this.reservedWordsMappings().get(name);
        }
        return "_" + name;
    }

    @Override
    public String apiFileFolder() {
        return (outputFolder + File.separator + sourceFolder + File.separator + apiPackage().replace('.', File.separatorChar)).replace('/', File.separatorChar);
    }

    @Override
    public String apiTestFileFolder() {
        return (outputFolder + File.separator + testFolder + File.separator + apiPackage().replace('.', File.separatorChar)).replace('/', File.separatorChar);
    }

    @Override
    public String modelTestFileFolder() {
        return (outputFolder + File.separator + testFolder + File.separator + modelPackage().replace('.', File.separatorChar)).replace('/', File.separatorChar);
    }

    @Override
    public String modelFileFolder() {
        return (outputFolder + File.separator + sourceFolder + File.separator + modelPackage().replace('.', File.separatorChar)).replace('/', File.separatorChar);
    }

    @Override
    public String apiDocFileFolder() {
        return (outputFolder + File.separator + apiDocPath).replace('/', File.separatorChar);
    }

    @Override
    public String modelDocFileFolder() {
        return (outputFolder + File.separator + modelDocPath).replace('/', File.separatorChar);
    }

    @Override
    public String toApiDocFilename(String name) {
        return toApiName(name);
    }

    @Override
    public String toModelDocFilename(String name) {
        return toModelName(name);
    }

    @Override
    public String toApiTestFilename(String name) {
        return toApiName(name) + "Test";
    }

    @Override
    public String toModelTestFilename(String name) {
        return toModelName(name) + "Test";
    }

    @Override
    public String toApiFilename(String name) {
        return toApiName(name);
    }

    @Override
    public String toVarName(String name) {
        // sanitize name
        name = sanitizeName(name, "\\W-[\\$]"); // FIXME: a parameter should not be assigned. Also declare the methods parameters as 'final'.

        if (name.toLowerCase(Locale.ROOT).matches("^_*class$")) {
            return "propertyClass";
        }

        if ("_".equals(name)) {
            name = "_u";
        }

        // numbers are not allowed at the beginning
        if (name.matches("^\\d.*")) {
            name = "_" + name;
        }

        // if it's all uppper case, do nothing
        if (name.matches("^[A-Z0-9_]*$")) {
            return name;
        }

        if (startsWithTwoUppercaseLetters(name)) {
            name = name.substring(0, 2).toLowerCase(Locale.ROOT) + name.substring(2);
        }

        // If name contains special chars -> replace them.
        if ((((CharSequence) name).chars().anyMatch(character -> specialCharReplacements.keySet().contains("" + ((char) character))))) {
            List<String> allowedCharacters = new ArrayList<>();
            allowedCharacters.add("_");
            allowedCharacters.add("$");
            name = escape(name, specialCharReplacements, allowedCharacters, "_");
        }

        // camelize (lower first character) the variable name
        // pet_id => petId
        name = camelize(name, true);

        // for reserved word or word starting with number, append _
        if (isReservedWord(name) || name.matches("^\\d.*")) {
            name = escapeReservedWord(name);
        }

        return name;
    }

    private boolean startsWithTwoUppercaseLetters(String name) {
        boolean startsWithTwoUppercaseLetters = false;
        if (name.length() > 1) {
            startsWithTwoUppercaseLetters = name.substring(0, 2).equals(name.substring(0, 2).toUpperCase(Locale.ROOT));
        }
        return startsWithTwoUppercaseLetters;
    }

    @Override
    public String toParamName(String name) {
        // to avoid conflicts with 'callback' parameter for async call
        if ("callback".equals(name)) {
            return "paramCallback";
        }

        // should be the same as variable name
        return toVarName(name);
    }

    @Override
    public String toModelName(final String name) {
        // We need to check if import-mapping has a different model for this class, so we use it
        // instead of the auto-generated one.
        if (importMapping.containsKey(name)) {
            return importMapping.get(name);
        }

        final String sanitizedName = sanitizeName(name);

        String nameWithPrefixSuffix = sanitizedName;
        if (!StringUtils.isEmpty(modelNamePrefix)) {
            // add '_' so that model name can be camelized correctly
            nameWithPrefixSuffix = modelNamePrefix + "_" + nameWithPrefixSuffix;
        }

        if (!StringUtils.isEmpty(modelNameSuffix)) {
            // add '_' so that model name can be camelized correctly
            nameWithPrefixSuffix = nameWithPrefixSuffix + "_" + modelNameSuffix;
        }

        // camelize the model name
        // phone_number => PhoneNumber
        final String camelizedName = camelize(nameWithPrefixSuffix);

        // model name cannot use reserved keyword, e.g. return
        if (isReservedWord(camelizedName)) {
            final String modelName = "Model" + camelizedName;
            LOGGER.warn(camelizedName + " (reserved word) cannot be used as model name. Renamed to " + modelName);
            return modelName;
        }

        // model name starts with number
        if (camelizedName.matches("^\\d.*")) {
            final String modelName = "Model" + camelizedName; // e.g. 200Response => Model200Response (after camelize)
            LOGGER.warn(name + " (model name starts with number) cannot be used as model name. Renamed to " + modelName);
            return modelName;
        }

        return camelizedName;
    }

    @Override
    public String toModelFilename(String name) {
        // should be the same as the model name
        return toModelName(name);
    }

    @Override
    public String getTypeDeclaration(Schema p) {
        if (ModelUtils.isArraySchema(p)) {
            Schema<?> items = getSchemaItems((ArraySchema) p);
            return getSchemaType(p) + "<" + getTypeDeclaration(ModelUtils.unaliasSchema(this.openAPI, items)) + ">";
        } else if (ModelUtils.isMapSchema(p)) {
            Schema inner = ModelUtils.getAdditionalProperties(p);
            if (inner == null) {
                LOGGER.error("`{}` (map property) does not have a proper inner type defined. Default to type:string", p.getName());
                inner = new StringSchema().description("TODO default missing map inner type to string");
                p.setAdditionalProperties(inner);
            }
            return getSchemaType(p) + "<String, " + getTypeDeclaration(ModelUtils.unaliasSchema(this.openAPI, inner)) + ">";
        }
        return super.getTypeDeclaration(p);
    }

    @Override
    public String getAlias(String name) {
        if (typeAliases != null && typeAliases.containsKey(name)) {
            return typeAliases.get(name);
        }
        return name;
    }

    @Override
    public String toDefaultValue(Schema p) {
        p = ModelUtils.getReferencedSchema(this.openAPI, p);
        if (ModelUtils.isArraySchema(p)) {
            final String pattern;
            if (fullJavaUtil) {
                pattern = "new java.util.ArrayList<%s>()";
            } else {
                pattern = "new ArrayList<%s>()";
            }

            Schema<?> items = getSchemaItems((ArraySchema) p);

            String typeDeclaration = getTypeDeclaration(items);
            Object java8obj = additionalProperties.get("java8");
            if (java8obj != null) {
                Boolean java8 = Boolean.valueOf(java8obj.toString());
                if (java8 != null && java8) {
                    typeDeclaration = "";
                }
            }

            return String.format(Locale.ROOT, pattern, typeDeclaration);
        } else if (ModelUtils.isMapSchema(p)) {
            final String pattern;
            if (fullJavaUtil) {
                pattern = "new java.util.HashMap<%s>()";
            } else {
                pattern = "new HashMap<%s>()";
            }
            if (ModelUtils.getAdditionalProperties(p) == null) {
                return null;
            }

            String typeDeclaration = String.format(Locale.ROOT, "String, %s", getTypeDeclaration(ModelUtils.getAdditionalProperties(p)));
            Object java8obj = additionalProperties.get("java8");
            if (java8obj != null) {
                Boolean java8 = Boolean.valueOf(java8obj.toString());
                if (java8 != null && java8) {
                    typeDeclaration = "";
                }
            }

            return String.format(Locale.ROOT, pattern, typeDeclaration);
        } else if (ModelUtils.isIntegerSchema(p)) {
            if (p.getDefault() != null) {
                if (SchemaTypeUtil.INTEGER64_FORMAT.equals(p.getFormat())) {
                    return p.getDefault().toString() + "l";
                } else {
                    return p.getDefault().toString();
                }
            }
            return null;
        } else if (ModelUtils.isNumberSchema(p)) {
            if (p.getDefault() != null) {
                if (SchemaTypeUtil.FLOAT_FORMAT.equals(p.getFormat())) {
                    return p.getDefault().toString() + "f";
                } else {
                    return p.getDefault().toString() + "d";
                }
            }
            return null;
        } else if (ModelUtils.isBooleanSchema(p)) {
            if (p.getDefault() != null) {
                return p.getDefault().toString();
            }
            return null;
        } else if (ModelUtils.isURISchema(p)) {
            if (p.getDefault() != null) {
                return "URI.create(\"" + escapeText((String) p.getDefault()) + "\")";
            }
            return null;
        } else if (ModelUtils.isStringSchema(p)) {
            if (p.getDefault() != null) {
                String _default = (String) p.getDefault();
                if (p.getEnum() == null) {
                    return "\"" + escapeText(_default) + "\"";
                } else {
                    // convert to enum var name later in postProcessModels
                    return _default;
                }
            }
            return null;
        } else if (ModelUtils.isObjectSchema(p)) {
            if (p.getDefault() != null) {
                return super.toDefaultValue(p);
            }
            return null;
        }

        return super.toDefaultValue(p);
    }

    @Override
    public void setParameterExampleValue(CodegenParameter p) {
        String example;

        if (p.defaultValue == null) {
            example = p.example;
        } else {
            example = p.defaultValue;
        }

        String type = p.baseType;
        if (type == null) {
            type = p.dataType;
        }

        if ("String".equals(type)) {
            if (example == null) {
                example = p.paramName + "_example";
            }
            example = "\"" + escapeText(example) + "\"";
        } else if ("Integer".equals(type) || "Short".equals(type)) {
            if (example == null) {
                example = "56";
            }
        } else if ("Long".equals(type)) {
            if (example == null) {
                example = "56";
            }
            example = example + "L";
        } else if ("Float".equals(type)) {
            if (example == null) {
                example = "3.4";
            }
            example = example + "F";
        } else if ("Double".equals(type)) {
            example = "3.4";
            example = example + "D";
        } else if ("Boolean".equals(type)) {
            if (example == null) {
                example = "true";
            }
        } else if ("File".equals(type)) {
            if (example == null) {
                example = "/path/to/file";
            }
            example = "new File(\"" + escapeText(example) + "\")";
        } else if ("Date".equals(type)) {
            example = "new Date()";
        } else if (!languageSpecificPrimitives.contains(type)) {
            // type is a model class, e.g. User
            example = "new " + type + "()";
        }

        if (example == null) {
            example = "null";
        } else if (Boolean.TRUE.equals(p.isListContainer)) {

            if (p.items.defaultValue != null) {
                String innerExample;
                if ("String".equals(p.items.dataType)) {
                    innerExample = "\"" + p.items.defaultValue + "\"";
                } else {
                    innerExample = p.items.defaultValue;
                }
                example = "Arrays.asList(" + innerExample + ")";
            } else {
                example = "Arrays.asList()";
            }
        } else if (Boolean.TRUE.equals(p.isMapContainer)) {
            example = "new HashMap()";
        }

        p.example = example;
    }

    @Override
    public String toExampleValue(Schema p) {
        if (p.getExample() != null) {
            return escapeText(p.getExample().toString());
        } else {
            return null;
        }
    }

    @Override
    public String getSchemaType(Schema p) {
        String openAPIType = super.getSchemaType(p);

        // don't apply renaming on types from the typeMapping
        if (typeMapping.containsKey(openAPIType)) {
            return typeMapping.get(openAPIType);
        }

        if (null == openAPIType) {
            LOGGER.error("No Type defined for Schema " + p);
        }
        return toModelName(openAPIType);
    }

    @Override
    public String toOperationId(String operationId) {
        // throw exception if method name is empty
        if (StringUtils.isEmpty(operationId)) {
            throw new RuntimeException("Empty method/operation name (operationId) not allowed");
        }

        operationId = camelize(sanitizeName(operationId), true);

        // method name cannot use reserved keyword, e.g. return
        if (isReservedWord(operationId)) {
            String newOperationId = camelize("call_" + operationId, true);
            LOGGER.warn(operationId + " (reserved word) cannot be used as method name. Renamed to " + newOperationId);
            return newOperationId;
        }

        // operationId starts with a number
        if (operationId.matches("^\\d.*")) {
            LOGGER.warn(operationId + " (starting with a number) cannot be used as method sname. Renamed to " + camelize("call_" + operationId), true);
            operationId = camelize("call_" + operationId, true);
        }

        return operationId;
    }

    @Override
    public CodegenModel fromModel(String name, Schema model) {
        Map<String, Schema> allDefinitions = ModelUtils.getSchemas(this.openAPI);
        CodegenModel codegenModel = super.fromModel(name, model);
        if (codegenModel.description != null && useDocumentationAnnotations) {
            codegenModel.imports.add("ApiModel");
        }
        if (codegenModel.discriminator != null && additionalProperties.containsKey("jackson")) {
            codegenModel.imports.add("JsonSubTypes");
            codegenModel.imports.add("JsonTypeInfo");
        }
        if (allDefinitions != null && codegenModel.parentSchema != null && codegenModel.hasEnums) {
            final Schema parentModel = allDefinitions.get(codegenModel.parentSchema);
            final CodegenModel parentCodegenModel = super.fromModel(codegenModel.parent, parentModel);
            codegenModel = AbstractJavaCodegen.reconcileInlineEnums(codegenModel, parentCodegenModel);
        }
        if ("BigDecimal".equals(codegenModel.dataType)) {
            codegenModel.imports.add("BigDecimal");
        }
        return codegenModel;
    }

    @Override
    public void postProcessModelProperty(CodegenModel model, CodegenProperty property) {
        if (serializeBigDecimalAsString) {
            if (property.baseType.equals("BigDecimal")) {
                // we serialize BigDecimal as `string` to avoid precision loss
                property.vendorExtensions.put("extraAnnotation", "@JsonSerialize(using = ToStringSerializer.class)");

                // this requires some more imports to be added for this model...
                model.imports.add("ToStringSerializer");
                model.imports.add("JsonSerialize");
            }
        }

        if (!fullJavaUtil) {
            if ("array".equals(property.containerType)) {
                model.imports.add("ArrayList");
            } else if ("map".equals(property.containerType)) {
                model.imports.add("HashMap");
            }
        }

        if (useDocumentationAnnotations && !BooleanUtils.toBoolean(model.isEnum)) {
            // needed by all pojos, but not enums
            model.imports.add("ApiModelProperty");
            model.imports.add("ApiModel");
        }
    }

    @Override
    public Map<String, Object> postProcessModels(Map<String, Object> objs) {
        // recursively add import for mapping one type to multiple imports
        List<Map<String, String>> recursiveImports = (List<Map<String, String>>) objs.get("imports");
        if (recursiveImports == null)
            return objs;

        ListIterator<Map<String, String>> listIterator = recursiveImports.listIterator();
        while (listIterator.hasNext()) {
            String _import = listIterator.next().get("import");
            // if the import package happens to be found in the importMapping (key)
            // add the corresponding import package to the list
            if (importMapping.containsKey(_import)) {
                Map<String, String> newImportMap = new HashMap<String, String>();
                newImportMap.put("import", importMapping.get(_import));
                listIterator.add(newImportMap);
            }
        }

        return postProcessModelsEnum(objs);
    }

    @Override
    public Map<String, Object> postProcessOperationsWithModels(Map<String, Object> objs, List<Object> allModels) {
        // Remove imports of List, ArrayList, Map and HashMap as they are
        // imported in the template already.
        List<Map<String, String>> imports = (List<Map<String, String>>) objs.get("imports");
        Pattern pattern = Pattern.compile("java\\.util\\.(List|ArrayList|Map|HashMap)");
        for (Iterator<Map<String, String>> itr = imports.iterator(); itr.hasNext(); ) {
            String itrImport = itr.next().get("import");
            if (pattern.matcher(itrImport).matches()) {
                itr.remove();
            }
        }
        return objs;
    }

    @Override
    public void preprocessOpenAPI(OpenAPI openAPI) {
        if (openAPI == null) {
            return;
        }
        if (openAPI.getPaths() != null) {
            for (String pathname : openAPI.getPaths().keySet()) {
                PathItem path = openAPI.getPaths().get(pathname);
                if (path.readOperations() == null) {
                    continue;
                }
                for (Operation operation : path.readOperations()) {
                    LOGGER.info("Processing operation " + operation.getOperationId());
                    if (hasBodyParameter(openAPI, operation) || hasFormParameter(openAPI, operation)) {
                        String defaultContentType = hasFormParameter(openAPI, operation) ? "application/x-www-form-urlencoded" : "application/json";
                        List<String> consumes = new ArrayList<>(getConsumesInfo(openAPI, operation));
                        String contentType = consumes == null || consumes.isEmpty() ? defaultContentType : consumes.get(0);
                        operation.addExtension("x-contentType", contentType);
                    }
                    String accepts = getAccept(openAPI, operation);
                    operation.addExtension("x-accepts", accepts);

                }
            }
        }

        // TODO: Setting additionalProperties is not the responsibility of this method. These side-effects should be moved elsewhere to prevent unexpected behaviors.
        if(artifactVersion == null) {
            // If no artifactVersion is provided in additional properties, version from API specification is used.
            // If none of them is provided then fallbacks to default version
            if (additionalProperties.containsKey(CodegenConstants.ARTIFACT_VERSION) && additionalProperties.get(CodegenConstants.ARTIFACT_VERSION) != null) {
                this.setArtifactVersion((String) additionalProperties.get(CodegenConstants.ARTIFACT_VERSION));
            } else if (openAPI.getInfo() != null && openAPI.getInfo().getVersion() != null) {
                this.setArtifactVersion(openAPI.getInfo().getVersion());
            } else {
                this.setArtifactVersion(ARTIFACT_VERSION_DEFAULT_VALUE);
            }
        }
        additionalProperties.put(CodegenConstants.ARTIFACT_VERSION, artifactVersion);

        if (additionalProperties.containsKey(CodegenConstants.SNAPSHOT_VERSION)) {
            if (convertPropertyToBooleanAndWriteBack(CodegenConstants.SNAPSHOT_VERSION)) {
                this.setArtifactVersion(this.buildSnapshotVersion(this.getArtifactVersion()));
            }
        }
        additionalProperties.put(CodegenConstants.ARTIFACT_VERSION, artifactVersion);

    }

    private static String getAccept(OpenAPI openAPI, Operation operation) {
        String accepts = null;
        String defaultContentType = "application/json";
        Set<String> producesInfo = getProducesInfo(openAPI, operation);
        if (producesInfo != null && !producesInfo.isEmpty()) {
            ArrayList<String> produces = new ArrayList<>(producesInfo);
            StringBuilder sb = new StringBuilder();
            for (String produce : produces) {
                if (defaultContentType.equalsIgnoreCase(produce)) {
                    accepts = defaultContentType;
                    break;
                } else {
                    if (sb.length() > 0) {
                        sb.append(",");
                    }
                    sb.append(produce);
                }
            }
            if (accepts == null) {
                accepts = sb.toString();
            }
        } else {
            accepts = defaultContentType;
        }

        return accepts;
    }

    @Override
    protected boolean needToImport(String type) {
        return super.needToImport(type) && !type.contains(".");
    }

    @Override
    public String toEnumName(CodegenProperty property) {
        return sanitizeName(camelize(property.name)) + "Enum";
    }

    @Override
    public String toEnumVarName(String value, String datatype) {
        if (value.length() == 0) {
            return "EMPTY";
        }

        // for symbol, e.g. $, #
        if (getSymbolName(value) != null) {
            return getSymbolName(value).toUpperCase(Locale.ROOT);
        }

        // number
        if ("Integer".equals(datatype) || "Long".equals(datatype) ||
                "Float".equals(datatype) || "Double".equals(datatype) || "BigDecimal".equals(datatype)) {
            String varName = "NUMBER_" + value;
            varName = varName.replaceAll("-", "MINUS_");
            varName = varName.replaceAll("\\+", "PLUS_");
            varName = varName.replaceAll("\\.", "_DOT_");
            return varName;
        }

        // string
        String var = value.replaceAll("\\W+", "_").toUpperCase(Locale.ROOT);
        if (var.matches("\\d.*")) {
            return "_" + var;
        } else {
            return var;
        }
    }

    @Override
    public String toEnumValue(String value, String datatype) {
        if ("Integer".equals(datatype) || "Double".equals(datatype)) {
            return value;
        } else if ("Long".equals(datatype)) {
            // add l to number, e.g. 2048 => 2048l
            return value + "l";
        } else if ("Float".equals(datatype)) {
            // add f to number, e.g. 3.14 => 3.14f
            return value + "f";
        } else if ("BigDecimal".equals(datatype)) {
            // use BigDecimal String constructor
            return "new BigDecimal(\"" + value + "\")";
        } else {
            return "\"" + escapeText(value) + "\"";
        }
    }

    @Override
    public CodegenOperation fromOperation(String path, String httpMethod, Operation operation, List<Server> servers) {
        CodegenOperation op = super.fromOperation(path, httpMethod, operation, servers);
        op.path = sanitizePath(op.path);
        return op;
    }

    private static CodegenModel reconcileInlineEnums(CodegenModel codegenModel, CodegenModel parentCodegenModel) {
        // This generator uses inline classes to define enums, which breaks when
        // dealing with models that have subTypes. To clean this up, we will analyze
        // the parent and child models, look for enums that match, and remove
        // them from the child models and leave them in the parent.
        // Because the child models extend the parents, the enums will be available via the parent.

        // Only bother with reconciliation if the parent model has enums.
        if (!parentCodegenModel.hasEnums) {
            return codegenModel;
        }

        // Get the properties for the parent and child models
        final List<CodegenProperty> parentModelCodegenProperties = parentCodegenModel.vars;
        List<CodegenProperty> codegenProperties = codegenModel.vars;

        // Iterate over all of the parent model properties
        boolean removedChildEnum = false;
        for (CodegenProperty parentModelCodegenPropery : parentModelCodegenProperties) {
            // Look for enums
            if (parentModelCodegenPropery.isEnum) {
                // Now that we have found an enum in the parent class,
                // and search the child class for the same enum.
                Iterator<CodegenProperty> iterator = codegenProperties.iterator();
                while (iterator.hasNext()) {
                    CodegenProperty codegenProperty = iterator.next();
                    if (codegenProperty.isEnum && codegenProperty.equals(parentModelCodegenPropery)) {
                        // We found an enum in the child class that is
                        // a duplicate of the one in the parent, so remove it.
                        iterator.remove();
                        removedChildEnum = true;
                    }
                }
            }
        }

        if (removedChildEnum) {
            // If we removed an entry from this model's vars, we need to ensure hasMore is updated
            int count = 0;
            int numVars = codegenProperties.size();
            for (CodegenProperty codegenProperty : codegenProperties) {
                count += 1;
                codegenProperty.hasMore = count < numVars;
            }
            codegenModel.vars = codegenProperties;
        }
        return codegenModel;
    }

    private static String sanitizePackageName(String packageName) {
        packageName = packageName.trim(); // FIXME: a parameter should not be assigned. Also declare the methods parameters as 'final'.
        packageName = packageName.replaceAll("[^a-zA-Z0-9_\\.]", "_");
        if (Strings.isNullOrEmpty(packageName)) {
            return "invalidPackageName";
        }
        return packageName;
    }

    public String getInvokerPackage() {
        return invokerPackage;
    }

    public void setInvokerPackage(String invokerPackage) {
        this.invokerPackage = invokerPackage;
    }

    public String getGroupId() {
        return groupId;
    }

    public void setGroupId(String groupId) {
        this.groupId = groupId;
    }

    public String getArtifactId() {
        return artifactId;
    }

    public void setArtifactId(String artifactId) {
        this.artifactId = artifactId;
    }

    public String getArtifactVersion() {
        return artifactVersion;
    }

    public void setArtifactVersion(String artifactVersion) {
        this.artifactVersion = artifactVersion;
    }

    public String getArtifactUrl() {
        return artifactUrl;
    }

    public void setArtifactUrl(String artifactUrl) {
        this.artifactUrl = artifactUrl;
    }

    public String getArtifactDescription() {
        return artifactDescription;
    }

    public void setArtifactDescription(String artifactDescription) {
        this.artifactDescription = artifactDescription;
    }

    public String getScmConnection() {
        return scmConnection;
    }

    public void setScmConnection(String scmConnection) {
        this.scmConnection = scmConnection;
    }

    public String getScmDeveloperConnection() {
        return scmDeveloperConnection;
    }

    public void setScmDeveloperConnection(String scmDeveloperConnection) {
        this.scmDeveloperConnection = scmDeveloperConnection;
    }

    public String getScmUrl() {
        return scmUrl;
    }

    public void setScmUrl(String scmUrl) {
        this.scmUrl = scmUrl;
    }

    public String getDeveloperName() {
        return developerName;
    }

    public void setDeveloperName(String developerName) {
        this.developerName = developerName;
    }

    public String getDeveloperEmail() {
        return developerEmail;
    }

    public void setDeveloperEmail(String developerEmail) {
        this.developerEmail = developerEmail;
    }

    public String getDeveloperOrganization() {
        return developerOrganization;
    }

    public void setDeveloperOrganization(String developerOrganization) {
        this.developerOrganization = developerOrganization;
    }

    public String getDeveloperOrganizationUrl() {
        return developerOrganizationUrl;
    }

    public void setDeveloperOrganizationUrl(String developerOrganizationUrl) {
        this.developerOrganizationUrl = developerOrganizationUrl;
    }

    public String getLicenseName() {
        return licenseName;
    }

    public void setLicenseName(String licenseName) {
        this.licenseName = licenseName;
    }

    public String getLicenseUrl() {
        return licenseUrl;
    }

    public void setLicenseUrl(String licenseUrl) {
        this.licenseUrl = licenseUrl;
    }

    public String getSourceFolder() {
        return sourceFolder;
    }

    public void setSourceFolder(String sourceFolder) {
        this.sourceFolder = sourceFolder;
    }

    public String getTestFolder() {
        return testFolder;
    }

    public void setTestFolder(String testFolder) {
        this.testFolder = testFolder;
    }

    public void setSerializeBigDecimalAsString(boolean s) {
        this.serializeBigDecimalAsString = s;
    }

    public Boolean getSerializableModel() {
        return serializableModel;
    }

    public void setSerializableModel(Boolean serializableModel) {
        this.serializableModel = serializableModel;
    }

    private String sanitizePath(String p) {
        //prefer replace a ", instead of a fuLL URL encode for readability
        return p.replaceAll("\"", "%22");
    }

    public void setFullJavaUtil(boolean fullJavaUtil) {
        this.fullJavaUtil = fullJavaUtil;
    }

    public void setWithXml(boolean withXml) {
        this.withXml = withXml;
    }

    public String getDateLibrary() {
        return dateLibrary;
    }

    public void setDateLibrary(String library) {
        this.dateLibrary = library;
    }

    public void setJava8Mode(boolean enabled) {
        this.java8Mode = enabled;
    }

    public void setSupportAsync(boolean enabled) {
        this.supportAsync = enabled;
    }

    public void setDisableHtmlEscaping(boolean disabled) {
        this.disableHtmlEscaping = disabled;
    }

    public String getBooleanGetterPrefix() {
        return booleanGetterPrefix;
    }

    public void setBooleanGetterPrefix(String booleanGetterPrefix) {
        this.booleanGetterPrefix = booleanGetterPrefix;
    }

    public boolean isUseDocumentationAnnotations() {
        return useDocumentationAnnotations;
    }

    public void setUseDocumentationAnnotations(boolean useDocumentationAnnotations) {
        this.useDocumentationAnnotations = useDocumentationAnnotations;
    }

    @Override
    public String escapeQuotationMark(String input) {
        // remove " to avoid code injection
        return input.replace("\"", "");
    }

    @Override
    public String escapeUnsafeCharacters(String input) {
        return input.replace("*/", "*_/").replace("/*", "/_*");
    }

    /*
     * Derive invoker package name based on the input
     * e.g. foo.bar.model => foo.bar
     *
     * @param input API package/model name
     * @return Derived invoker package name based on API package/model name
     */
    private String deriveInvokerPackageName(String input) {
        String[] parts = input.split(Pattern.quote(".")); // Split on period.

        StringBuilder sb = new StringBuilder();
        String delim = "";
        for (String p : Arrays.copyOf(parts, parts.length - 1)) {
            sb.append(delim).append(p);
            delim = ".";
        }
        return sb.toString();
    }

    /**
     * Builds a SNAPSHOT version from a given version.
     *
     * @param version
     * @return SNAPSHOT version
     */
    private String buildSnapshotVersion(String version) {
        if(version.endsWith("-SNAPSHOT")) {
            return version;
        }
        return version + "-SNAPSHOT";
    }

    public void setSupportJava6(boolean value) {
        this.supportJava6 = value;
    }

    @Override
    public String toRegularExpression(String pattern) {
        return escapeText(pattern);
    }

    /**
     * Output the Getter name for boolean property, e.g. isActive
     *
     * @param name the name of the property
     * @return getter name based on naming convention
     */
    @Override
    public String toBooleanGetter(String name) {
        return booleanGetterPrefix + getterAndSetterCapitalize(name);
    }

    @Override
    public String sanitizeTag(String tag) {
        tag = camelize(underscore(sanitizeName(tag)));

        // tag starts with numbers
        if (tag.matches("^\\d.*")) {
            tag = "Class" + tag;
        }
        return tag;
    }

    /**
     * Camelize the method name of the getter and setter
     *
     * @param name string to be camelized
     * @return Camelized string
     */
    @Override
    public String getterAndSetterCapitalize(String name) {
        boolean lowercaseFirstLetter = false;
        if (name == null || name.length() == 0) {
            return name;
        }
        name = toVarName(name);
        //
        // Let the property name capitalized
        // except when the first letter of the property name is lowercase and the second letter is uppercase
        // Refer to section 8.8: Capitalization of inferred names of the JavaBeans API specification
        // http://download.oracle.com/otn-pub/jcp/7224-javabeans-1.01-fr-spec-oth-JSpec/beans.101.pdf)
        //
        if (name.length() > 1 && Character.isLowerCase(name.charAt(0)) && Character.isUpperCase(name.charAt(1))) {
            lowercaseFirstLetter = true;
        }
        return camelize(name, lowercaseFirstLetter);
    }

    @Override
    public void postProcessFile(File file, String fileType) {
        if (file == null) {
            return;
        }

        String javaPostProcessFile = System.getenv("JAVA_POST_PROCESS_FILE");
        if (StringUtils.isEmpty(javaPostProcessFile)) {
            return; // skip if JAVA_POST_PROCESS_FILE env variable is not defined
        }

        // only process files with java extension
        if ("java".equals(FilenameUtils.getExtension(file.toString()))) {
            String command = javaPostProcessFile + " " + file.toString();
            try {
                Process p = Runtime.getRuntime().exec(command);
                p.waitFor();
                int exitValue = p.exitValue();
                if (exitValue != 0) {
                    LOGGER.error("Error running the command ({}). Exit value: {}", command, exitValue);
                } else {
                    LOGGER.info("Successfully executed: " + command);
                }
            } catch (Exception e) {
                LOGGER.error("Error running the command ({}). Exception: {}", command, e.getMessage());
            }
        }
    }

    public void setParentGroupId(final String parentGroupId) {
        this.parentGroupId = parentGroupId;
    }

    public void setParentArtifactId(final String parentArtifactId) {
        this.parentArtifactId = parentArtifactId;
    }

    public void setParentVersion(final String parentVersion) {
        this.parentVersion = parentVersion;
    }

    public void setParentOverridden(final boolean parentOverridden) {
        this.parentOverridden = parentOverridden;
    }

    public void setAdditionalModelTypeAnnotations(final List<String> additionalModelTypeAnnotations) {
        this.additionalModelTypeAnnotations = additionalModelTypeAnnotations;
    }

    @Override
    protected void addAdditionPropertiesToCodeGenModel(CodegenModel codegenModel, Schema schema) {
        super.addAdditionPropertiesToCodeGenModel(codegenModel, schema);

        // See https://github.com/OpenAPITools/openapi-generator/pull/1729#issuecomment-449937728
        codegenModel.additionalPropertiesType = getSchemaType(ModelUtils.getAdditionalProperties(schema));
        addImport(codegenModel, codegenModel.additionalPropertiesType);
    }
}<|MERGE_RESOLUTION|>--- conflicted
+++ resolved
@@ -54,11 +54,8 @@
     public static final String SUPPORT_JAVA6 = "supportJava6";
     public static final String DISABLE_HTML_ESCAPING = "disableHtmlEscaping";
     public static final String BOOLEAN_GETTER_PREFIX = "booleanGetterPrefix";
-<<<<<<< HEAD
+    public static final String ADDITIONAL_MODEL_TYPE_ANNOTATIONS = "additionalModelTypeAnnotations";
     public static final String USE_DOCUMENTATION_ANNOTATIONS = "useDocumentationAnnotations";
-=======
-    public static final String ADDITIONAL_MODEL_TYPE_ANNOTATIONS = "additionalModelTypeAnnotations";
->>>>>>> 5453edf1
 
     protected String dateLibrary = "threetenbp";
     protected boolean supportAsync = false;
@@ -96,11 +93,8 @@
     protected String parentArtifactId = "";
     protected String parentVersion = "";
     protected boolean parentOverridden = false;
-<<<<<<< HEAD
     protected boolean useDocumentationAnnotations = true;
-=======
     protected List<String> additionalModelTypeAnnotations = new LinkedList<>();
->>>>>>> 5453edf1
 
     public AbstractJavaCodegen() {
         super();
@@ -194,7 +188,6 @@
 
         cliOptions.add(CliOption.newBoolean(DISABLE_HTML_ESCAPING, "Disable HTML escaping of JSON strings when using gson (needed to avoid problems with byte[] fields)", disableHtmlEscaping));
         cliOptions.add(CliOption.newString(BOOLEAN_GETTER_PREFIX, "Set booleanGetterPrefix").defaultValue(this.getBooleanGetterPrefix()));
-        cliOptions.add(CliOption.newString(ADDITIONAL_MODEL_TYPE_ANNOTATIONS, "Additional annotations for model type(class level annotations)"));
 
         cliOptions.add(CliOption.newString(CodegenConstants.PARENT_GROUP_ID, CodegenConstants.PARENT_GROUP_ID_DESC));
         cliOptions.add(CliOption.newString(CodegenConstants.PARENT_ARTIFACT_ID, CodegenConstants.PARENT_ARTIFACT_ID_DESC));
@@ -231,12 +224,6 @@
             this.setBooleanGetterPrefix(additionalProperties.get(BOOLEAN_GETTER_PREFIX).toString());
         }
         additionalProperties.put(BOOLEAN_GETTER_PREFIX, booleanGetterPrefix);
-
-        if (additionalProperties.containsKey(ADDITIONAL_MODEL_TYPE_ANNOTATIONS)) {
-            String additionalAnnotationsList = additionalProperties.get(ADDITIONAL_MODEL_TYPE_ANNOTATIONS).toString();
-
-            this.setAdditionalModelTypeAnnotations(Arrays.asList(additionalAnnotationsList.split(";")));
-        }
 
         if (additionalProperties.containsKey(CodegenConstants.INVOKER_PACKAGE)) {
             this.setInvokerPackage((String) additionalProperties.get(CodegenConstants.INVOKER_PACKAGE));
@@ -401,12 +388,6 @@
         additionalProperties.put("modelDocPath", modelDocPath);
 
         importMapping.put("List", "java.util.List");
-
-        if (additionalProperties.containsKey(USE_DOCUMENTATION_ANNOTATIONS)) {
-            this.setUseDocumentationAnnotations(Boolean.valueOf(additionalProperties.get(USE_DOCUMENTATION_ANNOTATIONS).toString()));
-        } else {
-            additionalProperties.put(USE_DOCUMENTATION_ANNOTATIONS, this.isUseDocumentationAnnotations());
-        }
 
         if (fullJavaUtil) {
             typeMapping.put("array", "java.util.List");
@@ -434,10 +415,8 @@
         importMapping.put("JsonSerialize", "com.fasterxml.jackson.databind.annotation.JsonSerialize");
 
         // imports for pojos
-        if (useDocumentationAnnotations) {
-            importMapping.put("ApiModelProperty", "io.swagger.annotations.ApiModelProperty");
-            importMapping.put("ApiModel", "io.swagger.annotations.ApiModel");
-        }
+        importMapping.put("ApiModelProperty", "io.swagger.annotations.ApiModelProperty");
+        importMapping.put("ApiModel", "io.swagger.annotations.ApiModel");
         importMapping.put("BigDecimal", "java.math.BigDecimal");
         importMapping.put("JsonProperty", "com.fasterxml.jackson.annotation.JsonProperty");
         importMapping.put("JsonSubTypes", "com.fasterxml.jackson.annotation.JsonSubTypes");
@@ -513,20 +492,6 @@
         }
     }
 
-    @Override
-    public Map<String, Object> postProcessAllModels(Map<String, Object> objs) {
-        objs = super.updateAllModels(objs);
-
-        if (!additionalModelTypeAnnotations.isEmpty()) {
-            for (String modelName : objs.keySet()) {
-                Map<String, Object> models = (Map<String, Object>) objs.get(modelName);
-                models.put(ADDITIONAL_MODEL_TYPE_ANNOTATIONS, additionalModelTypeAnnotations);
-            }
-        }
-
-        return objs;
-    }
-
     private void sanitizeConfig() {
         // Sanitize any config options here. We also have to update the additionalProperties because
         // the whole additionalProperties object is injected into the main object passed to the mustache layer
@@ -970,7 +935,7 @@
     public CodegenModel fromModel(String name, Schema model) {
         Map<String, Schema> allDefinitions = ModelUtils.getSchemas(this.openAPI);
         CodegenModel codegenModel = super.fromModel(name, model);
-        if (codegenModel.description != null && useDocumentationAnnotations) {
+        if (codegenModel.description != null) {
             codegenModel.imports.add("ApiModel");
         }
         if (codegenModel.discriminator != null && additionalProperties.containsKey("jackson")) {
@@ -1009,7 +974,7 @@
             }
         }
 
-        if (useDocumentationAnnotations && !BooleanUtils.toBoolean(model.isEnum)) {
+        if (!BooleanUtils.toBoolean(model.isEnum)) {
             // needed by all pojos, but not enums
             model.imports.add("ApiModelProperty");
             model.imports.add("ApiModel");
@@ -1442,14 +1407,6 @@
         this.booleanGetterPrefix = booleanGetterPrefix;
     }
 
-    public boolean isUseDocumentationAnnotations() {
-        return useDocumentationAnnotations;
-    }
-
-    public void setUseDocumentationAnnotations(boolean useDocumentationAnnotations) {
-        this.useDocumentationAnnotations = useDocumentationAnnotations;
-    }
-
     @Override
     public String escapeQuotationMark(String input) {
         // remove " to avoid code injection
@@ -1594,10 +1551,6 @@
         this.parentOverridden = parentOverridden;
     }
 
-    public void setAdditionalModelTypeAnnotations(final List<String> additionalModelTypeAnnotations) {
-        this.additionalModelTypeAnnotations = additionalModelTypeAnnotations;
-    }
-
     @Override
     protected void addAdditionPropertiesToCodeGenModel(CodegenModel codegenModel, Schema schema) {
         super.addAdditionPropertiesToCodeGenModel(codegenModel, schema);
