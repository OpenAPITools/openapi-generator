--- conflicted
+++ resolved
@@ -802,31 +802,17 @@
     }
 
     @Override
-<<<<<<< HEAD
-    public String toDefaultValue(Schema p) {
-        p = ModelUtils.getReferencedSchema(this.openAPI, p);
-        if (ModelUtils.isArraySchema(p)) {
-
-            final String pattern = "new " + instantiationTypes().get("array") + "<%s>()";
-=======
     public String toDefaultValue(Schema schema) {
         schema = ModelUtils.getReferencedSchema(this.openAPI, schema);
         if (ModelUtils.isArraySchema(schema)) {
             final String pattern;
             if (ModelUtils.isSet(schema)) {
-                if (fullJavaUtil) {
-                    pattern = "new java.util.LinkedHashSet<%s>()";
-                } else {
-                    pattern = "new LinkedHashSet<%s>()";
-                }
+                String mapInstantiationType = instantiationTypes().getOrDefault("set", "LinkedHashSet");
+                pattern = "new " + mapInstantiationType + "<%s>()";
             } else {
-                if (fullJavaUtil) {
-                    pattern = "new java.util.ArrayList<%s>()";
-                } else {
-                    pattern = "new ArrayList<%s>()";
-                }
-            }
->>>>>>> 5dffbabc
+                String arrInstantiationType = instantiationTypes().getOrDefault("array", "ArrayList");
+                pattern = "new " + arrInstantiationType + "<%s>()";
+            }
 
             Schema<?> items = getSchemaItems((ArraySchema) schema);
 
@@ -840,13 +826,6 @@
             }
 
             return String.format(Locale.ROOT, pattern, typeDeclaration);
-<<<<<<< HEAD
-        } else if (ModelUtils.isMapSchema(p)) {
-
-            final String pattern = "new " + instantiationTypes().get("map") + "<%s>()";
-
-            if (ModelUtils.getAdditionalProperties(p) == null) {
-=======
         } else if (ModelUtils.isMapSchema(schema) && !(schema instanceof ComposedSchema)) {
             if (schema.getProperties() != null && schema.getProperties().size() > 0) {
                 // object is complex object with free-form additional properties
@@ -855,14 +834,11 @@
                 }
                 return null;
             }
-            final String pattern;
-            if (fullJavaUtil) {
-                pattern = "new java.util.HashMap<%s>()";
-            } else {
-                pattern = "new HashMap<%s>()";
-            }
+
+            String mapInstantiationType = instantiationTypes().getOrDefault("map", "HashMap");
+            final String pattern = "new " + mapInstantiationType + "<%s>()";
+
             if (getAdditionalProperties(schema) == null) {
->>>>>>> 5dffbabc
                 return null;
             }
 
