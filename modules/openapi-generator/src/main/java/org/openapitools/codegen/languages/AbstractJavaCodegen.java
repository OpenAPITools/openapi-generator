/*
 * Copyright 2018 OpenAPI-Generator Contributors (https://openapi-generator.tech)
 * Copyright 2018 SmartBear Software
 *
 * Licensed under the Apache License, Version 2.0 (the "License");
 * you may not use this file except in compliance with the License.
 * You may obtain a copy of the License at
 *
 *     http://www.apache.org/licenses/LICENSE-2.0
 *
 * Unless required by applicable law or agreed to in writing, software
 * distributed under the License is distributed on an "AS IS" BASIS,
 * WITHOUT WARRANTIES OR CONDITIONS OF ANY KIND, either express or implied.
 * See the License for the specific language governing permissions and
 * limitations under the License.
 */

package org.openapitools.codegen.languages;

import com.google.common.base.Strings;

import io.swagger.v3.oas.models.OpenAPI;
import io.swagger.v3.oas.models.Operation;
import io.swagger.v3.oas.models.PathItem;
import io.swagger.v3.oas.models.media.ArraySchema;
import io.swagger.v3.oas.models.media.Schema;
import io.swagger.v3.oas.models.media.StringSchema;
import io.swagger.v3.parser.util.SchemaTypeUtil;

import org.apache.commons.io.FilenameUtils;
import org.apache.commons.lang3.BooleanUtils;
import org.apache.commons.lang3.StringUtils;
import org.openapitools.codegen.CliOption;
import org.openapitools.codegen.CodegenConfig;
import org.openapitools.codegen.CodegenConstants;
import org.openapitools.codegen.CodegenModel;
import org.openapitools.codegen.CodegenOperation;
import org.openapitools.codegen.CodegenParameter;
import org.openapitools.codegen.CodegenProperty;
import org.openapitools.codegen.DefaultCodegen;
import org.openapitools.codegen.utils.ModelUtils;
import org.slf4j.Logger;
import org.slf4j.LoggerFactory;

import java.io.File;
import java.util.*;
import java.util.regex.Pattern;

import static org.openapitools.codegen.utils.StringUtils.escape;
import static org.openapitools.codegen.utils.StringUtils.camelize;
import static org.openapitools.codegen.utils.StringUtils.underscore;

public abstract class AbstractJavaCodegen extends DefaultCodegen implements CodegenConfig {

    private static final Logger LOGGER = LoggerFactory.getLogger(AbstractJavaCodegen.class);
    public static final String FULL_JAVA_UTIL = "fullJavaUtil";
    public static final String DEFAULT_LIBRARY = "<default>";
    public static final String DATE_LIBRARY = "dateLibrary";
    public static final String JAVA8_MODE = "java8";
    public static final String SUPPORT_ASYNC = "supportAsync";
    public static final String WITH_XML = "withXml";
    public static final String SUPPORT_JAVA6 = "supportJava6";
    public static final String DISABLE_HTML_ESCAPING = "disableHtmlEscaping";
    public static final String BOOLEAN_GETTER_PREFIX = "booleanGetterPrefix";
    public static final String BOOLEAN_GETTER_PREFIX_DEFAULT = "get";
    public static final String USE_NULL_FOR_UNKNOWN_ENUM_VALUE = "useNullForUnknownEnumValue";

    protected String dateLibrary = "threetenbp";
    protected boolean supportAsync = false;
    protected boolean java8Mode = false;
    protected boolean withXml = false;
    protected String invokerPackage = "org.openapitools";
    protected String groupId = "org.openapitools";
    protected String artifactId = "openapi-java";
    protected String artifactVersion = "1.0.0";
    protected String artifactUrl = "https://github.com/openapitools/openapi-generator";
    protected String artifactDescription = "OpenAPI Java";
    protected String developerName = "OpenAPI";
    protected String developerEmail = "team@openapitools.org";
    protected String developerOrganization = "OpenAPI";
    protected String developerOrganizationUrl = "http://openapitools.org";
    protected String scmConnection = "scm:git:git@github.com:openapitools/openapi-generator.git";
    protected String scmDeveloperConnection = "scm:git:git@github.com:openapitools/openapi-generator.git";
    protected String scmUrl = "https://github.com/openapitools/openapi-generator";
    protected String licenseName = "Unlicense";
    protected String licenseUrl = "http://unlicense.org";
    protected String projectFolder = "src" + File.separator + "main";
    protected String projectTestFolder = "src" + File.separator + "test";
    protected String sourceFolder = projectFolder + File.separator + "java";
    protected String testFolder = projectTestFolder + File.separator + "java";
    protected String localVariablePrefix = "";
    protected boolean fullJavaUtil;
    protected String javaUtilPrefix = "";
    protected Boolean serializableModel = false;
    protected boolean serializeBigDecimalAsString = false;
    protected String apiDocPath = "docs/";
    protected String modelDocPath = "docs/";
    protected boolean supportJava6= false;
    protected boolean disableHtmlEscaping = false;
    protected String booleanGetterPrefix = BOOLEAN_GETTER_PREFIX_DEFAULT;
    protected boolean useNullForUnknownEnumValue = false;
    protected String parentGroupId = "";
    protected String parentArtifactId = "";
    protected String parentVersion = "";
    protected boolean parentOverridden = false;

    public AbstractJavaCodegen() {
        super();
        supportsInheritance = true;
        modelTemplateFiles.put("model.mustache", ".java");
        apiTemplateFiles.put("api.mustache", ".java");
        apiTestTemplateFiles.put("api_test.mustache", ".java");
        modelDocTemplateFiles.put("model_doc.mustache", ".md");
        apiDocTemplateFiles.put("api_doc.mustache", ".md");

        hideGenerationTimestamp = false;

        setReservedWordsLowerCase(
                Arrays.asList(
                        // special words
                        "object",
                        // used as internal variables, can collide with parameter names
                        "localVarPath", "localVarQueryParams", "localVarCollectionQueryParams",
                        "localVarHeaderParams", "localVarFormParams", "localVarPostBody",
                        "localVarAccepts", "localVarAccept", "localVarContentTypes",
                        "localVarContentType", "localVarAuthNames", "localReturnType",
                        "ApiClient", "ApiException", "ApiResponse", "Configuration", "StringUtil",

                        // language reserved words
                        "abstract", "continue", "for", "new", "switch", "assert",
                        "default", "if", "package", "synchronized", "boolean", "do", "goto", "private",
                        "this", "break", "double", "implements", "protected", "throw", "byte", "else",
                        "import", "public", "throws", "case", "enum", "instanceof", "return", "transient",
                        "catch", "extends", "int", "short", "try", "char", "final", "interface", "static",
                        "void", "class", "finally", "long", "strictfp", "volatile", "const", "float",
                        "native", "super", "while", "null")
        );

        languageSpecificPrimitives = new HashSet<String>(
                Arrays.asList(
                        "String",
                        "boolean",
                        "Boolean",
                        "Double",
                        "Integer",
                        "Long",
                        "Float",
                        "Object",
                        "byte[]")
        );
        instantiationTypes.put("array", "ArrayList");
        instantiationTypes.put("map", "HashMap");
        typeMapping.put("date", "Date");
        typeMapping.put("file", "File");

        cliOptions.add(new CliOption(CodegenConstants.MODEL_PACKAGE, CodegenConstants.MODEL_PACKAGE_DESC));
        cliOptions.add(new CliOption(CodegenConstants.API_PACKAGE, CodegenConstants.API_PACKAGE_DESC));
        cliOptions.add(new CliOption(CodegenConstants.INVOKER_PACKAGE, CodegenConstants.INVOKER_PACKAGE_DESC));
        cliOptions.add(new CliOption(CodegenConstants.GROUP_ID, CodegenConstants.GROUP_ID_DESC));
        cliOptions.add(new CliOption(CodegenConstants.ARTIFACT_ID, CodegenConstants.ARTIFACT_ID_DESC));
        cliOptions.add(new CliOption(CodegenConstants.ARTIFACT_VERSION, CodegenConstants.ARTIFACT_VERSION_DESC));
        cliOptions.add(new CliOption(CodegenConstants.ARTIFACT_URL, CodegenConstants.ARTIFACT_URL_DESC));
        cliOptions.add(new CliOption(CodegenConstants.ARTIFACT_DESCRIPTION, CodegenConstants.ARTIFACT_DESCRIPTION_DESC));
        cliOptions.add(new CliOption(CodegenConstants.SCM_CONNECTION, CodegenConstants.SCM_CONNECTION_DESC));
        cliOptions.add(new CliOption(CodegenConstants.SCM_DEVELOPER_CONNECTION, CodegenConstants.SCM_DEVELOPER_CONNECTION_DESC));
        cliOptions.add(new CliOption(CodegenConstants.SCM_URL, CodegenConstants.SCM_URL_DESC));
        cliOptions.add(new CliOption(CodegenConstants.DEVELOPER_NAME, CodegenConstants.DEVELOPER_NAME_DESC));
        cliOptions.add(new CliOption(CodegenConstants.DEVELOPER_EMAIL, CodegenConstants.DEVELOPER_EMAIL_DESC));
        cliOptions.add(new CliOption(CodegenConstants.DEVELOPER_ORGANIZATION, CodegenConstants.DEVELOPER_ORGANIZATION_DESC));
        cliOptions.add(new CliOption(CodegenConstants.DEVELOPER_ORGANIZATION_URL, CodegenConstants.DEVELOPER_ORGANIZATION_URL_DESC));
        cliOptions.add(new CliOption(CodegenConstants.LICENSE_NAME, CodegenConstants.LICENSE_NAME_DESC));
        cliOptions.add(new CliOption(CodegenConstants.LICENSE_URL, CodegenConstants.LICENSE_URL_DESC));
        cliOptions.add(new CliOption(CodegenConstants.SOURCE_FOLDER, CodegenConstants.SOURCE_FOLDER_DESC));
        cliOptions.add(new CliOption(CodegenConstants.LOCAL_VARIABLE_PREFIX, CodegenConstants.LOCAL_VARIABLE_PREFIX_DESC));
        cliOptions.add(CliOption.newBoolean(CodegenConstants.SERIALIZABLE_MODEL, CodegenConstants.SERIALIZABLE_MODEL_DESC));
        cliOptions.add(CliOption.newBoolean(CodegenConstants.SERIALIZE_BIG_DECIMAL_AS_STRING, CodegenConstants
                .SERIALIZE_BIG_DECIMAL_AS_STRING_DESC));
        cliOptions.add(CliOption.newBoolean(FULL_JAVA_UTIL, "whether to use fully qualified name for classes under java.util. This option only works for Java API client"));
        cliOptions.add(new CliOption("hideGenerationTimestamp", "hides the timestamp when files were generated"));
        cliOptions.add(CliOption.newBoolean(WITH_XML, "whether to include support for application/xml content type and include XML annotations in the model (works with libraries that provide support for JSON and XML)"));

        CliOption dateLibrary = new CliOption(DATE_LIBRARY, "Option. Date library to use");
        Map<String, String> dateOptions = new HashMap<String, String>();
        dateOptions.put("java8", "Java 8 native JSR310 (preferred for jdk 1.8+) - note: this also sets \"" + JAVA8_MODE + "\" to true");
        dateOptions.put("threetenbp", "Backport of JSR310 (preferred for jdk < 1.8)");
        dateOptions.put("java8-localdatetime", "Java 8 using LocalDateTime (for legacy app only)");
        dateOptions.put("joda", "Joda (for legacy app only)");
        dateOptions.put("legacy", "Legacy java.util.Date (if you really have a good reason not to use threetenbp");
        dateLibrary.setEnum(dateOptions);
        cliOptions.add(dateLibrary);

        CliOption java8Mode = new CliOption(JAVA8_MODE, "Option. Use Java8 classes instead of third party equivalents");
        Map<String, String> java8ModeOptions = new HashMap<String, String>();
        java8ModeOptions.put("true", "Use Java 8 classes such as Base64");
        java8ModeOptions.put("false", "Various third party libraries as needed");
        java8Mode.setEnum(java8ModeOptions);
        cliOptions.add(java8Mode);

        cliOptions.add(CliOption.newBoolean(DISABLE_HTML_ESCAPING, "Disable HTML escaping of JSON strings when using gson (needed to avoid problems with byte[] fields)"));
        cliOptions.add(CliOption.newString(BOOLEAN_GETTER_PREFIX, "Set booleanGetterPrefix (default value '" + BOOLEAN_GETTER_PREFIX_DEFAULT + "')"));
        
        cliOptions.add(CliOption.newString(CodegenConstants.PARENT_GROUP_ID, CodegenConstants.PARENT_GROUP_ID_DESC));
        cliOptions.add(CliOption.newString(CodegenConstants.PARENT_ARTIFACT_ID, CodegenConstants.PARENT_ARTIFACT_ID_DESC));
        cliOptions.add(CliOption.newString(CodegenConstants.PARENT_VERSION, CodegenConstants.PARENT_VERSION_DESC));
    }

    @Override
    public void processOpts() {
        super.processOpts();

        if (StringUtils.isEmpty(System.getenv("JAVA_POST_PROCESS_FILE"))) {
            LOGGER.info("Environment variable JAVA_POST_PROCESS_FILE not defined so the Java code may not be properly formatted. To define it, try 'export JAVA_POST_PROCESS_FILE=\"/usr/local/bin/clang-format -i\"' (Linux/Mac)");
            LOGGER.info("NOTE: To enable file post-processing, 'enablePostProcessFile' must be set to `true` (--enable-post-process-file for CLI).");
        }

        if (additionalProperties.containsKey(SUPPORT_JAVA6)) {
            this.setSupportJava6(Boolean.valueOf(additionalProperties.get(SUPPORT_JAVA6).toString()));
        }
        additionalProperties.put(SUPPORT_JAVA6, supportJava6);

        if (additionalProperties.containsKey(DISABLE_HTML_ESCAPING)) {
            this.setDisableHtmlEscaping(Boolean.valueOf(additionalProperties.get(DISABLE_HTML_ESCAPING).toString()));
        }
        additionalProperties.put(DISABLE_HTML_ESCAPING, disableHtmlEscaping);

        if (additionalProperties.containsKey(BOOLEAN_GETTER_PREFIX)) {
            this.setBooleanGetterPrefix(additionalProperties.get(BOOLEAN_GETTER_PREFIX).toString());
        }
        additionalProperties.put(BOOLEAN_GETTER_PREFIX, booleanGetterPrefix);
        if (additionalProperties.containsKey(USE_NULL_FOR_UNKNOWN_ENUM_VALUE)) {
            this.setUseNullForUnknownEnumValue(Boolean.valueOf(additionalProperties.get(USE_NULL_FOR_UNKNOWN_ENUM_VALUE).toString()));
        }
        additionalProperties.put(USE_NULL_FOR_UNKNOWN_ENUM_VALUE, useNullForUnknownEnumValue);

        if (additionalProperties.containsKey(CodegenConstants.INVOKER_PACKAGE)) {
            this.setInvokerPackage((String) additionalProperties.get(CodegenConstants.INVOKER_PACKAGE));
        } else if (additionalProperties.containsKey(CodegenConstants.API_PACKAGE)) {
            // guess from api package
            String derviedInvokerPackage = deriveInvokerPackageName((String) additionalProperties.get(CodegenConstants.API_PACKAGE));
            this.additionalProperties.put(CodegenConstants.INVOKER_PACKAGE, derviedInvokerPackage);
            this.setInvokerPackage((String) additionalProperties.get(CodegenConstants.INVOKER_PACKAGE));
            LOGGER.info("Invoker Package Name, originally not set, is now dervied from api package name: " + derviedInvokerPackage);
        } else if (additionalProperties.containsKey(CodegenConstants.MODEL_PACKAGE)) {
            // guess from model package
            String derviedInvokerPackage = deriveInvokerPackageName((String) additionalProperties.get(CodegenConstants.MODEL_PACKAGE));
            this.additionalProperties.put(CodegenConstants.INVOKER_PACKAGE, derviedInvokerPackage);
            this.setInvokerPackage((String) additionalProperties.get(CodegenConstants.INVOKER_PACKAGE));
            LOGGER.info("Invoker Package Name, originally not set, is now dervied from model package name: " + derviedInvokerPackage);
        } else {
            //not set, use default to be passed to template
            additionalProperties.put(CodegenConstants.INVOKER_PACKAGE, invokerPackage);
        }

        if (!additionalProperties.containsKey(CodegenConstants.MODEL_PACKAGE)) {
            additionalProperties.put(CodegenConstants.MODEL_PACKAGE, modelPackage);
        }

        if (!additionalProperties.containsKey(CodegenConstants.API_PACKAGE)) {
            additionalProperties.put(CodegenConstants.API_PACKAGE, apiPackage);
        }

        if (additionalProperties.containsKey(CodegenConstants.GROUP_ID)) {
            this.setGroupId((String) additionalProperties.get(CodegenConstants.GROUP_ID));
        } else {
            //not set, use to be passed to template
            additionalProperties.put(CodegenConstants.GROUP_ID, groupId);
        }

        if (additionalProperties.containsKey(CodegenConstants.ARTIFACT_ID)) {
            this.setArtifactId((String) additionalProperties.get(CodegenConstants.ARTIFACT_ID));
        } else {
            //not set, use to be passed to template
            additionalProperties.put(CodegenConstants.ARTIFACT_ID, artifactId);
        }

        if (additionalProperties.containsKey(CodegenConstants.ARTIFACT_VERSION)) {
            this.setArtifactVersion((String) additionalProperties.get(CodegenConstants.ARTIFACT_VERSION));
        } else {
            //not set, use to be passed to template
            additionalProperties.put(CodegenConstants.ARTIFACT_VERSION, artifactVersion);
        }

        if (additionalProperties.containsKey(CodegenConstants.ARTIFACT_URL)) {
            this.setArtifactUrl((String) additionalProperties.get(CodegenConstants.ARTIFACT_URL));
        } else {
            additionalProperties.put(CodegenConstants.ARTIFACT_URL, artifactUrl);
        }

        if (additionalProperties.containsKey(CodegenConstants.ARTIFACT_DESCRIPTION)) {
            this.setArtifactDescription((String) additionalProperties.get(CodegenConstants.ARTIFACT_DESCRIPTION));
        } else {
            additionalProperties.put(CodegenConstants.ARTIFACT_DESCRIPTION, artifactDescription);
        }

        if (additionalProperties.containsKey(CodegenConstants.SCM_CONNECTION)) {
            this.setScmConnection((String) additionalProperties.get(CodegenConstants.SCM_CONNECTION));
        } else {
            additionalProperties.put(CodegenConstants.SCM_CONNECTION, scmConnection);
        }

        if (additionalProperties.containsKey(CodegenConstants.SCM_DEVELOPER_CONNECTION)) {
            this.setScmDeveloperConnection((String) additionalProperties.get(CodegenConstants.SCM_DEVELOPER_CONNECTION));
        } else {
            additionalProperties.put(CodegenConstants.SCM_DEVELOPER_CONNECTION, scmDeveloperConnection);
        }

        if (additionalProperties.containsKey(CodegenConstants.SCM_URL)) {
            this.setScmUrl((String) additionalProperties.get(CodegenConstants.SCM_URL));
        } else {
            additionalProperties.put(CodegenConstants.SCM_URL, scmUrl);
        }

        if (additionalProperties.containsKey(CodegenConstants.DEVELOPER_NAME)) {
            this.setDeveloperName((String) additionalProperties.get(CodegenConstants.DEVELOPER_NAME));
        } else {
            additionalProperties.put(CodegenConstants.DEVELOPER_NAME, developerName);
        }

        if (additionalProperties.containsKey(CodegenConstants.DEVELOPER_EMAIL)) {
            this.setDeveloperEmail((String) additionalProperties.get(CodegenConstants.DEVELOPER_EMAIL));
        } else {
            additionalProperties.put(CodegenConstants.DEVELOPER_EMAIL, developerEmail);
        }

        if (additionalProperties.containsKey(CodegenConstants.DEVELOPER_ORGANIZATION)) {
            this.setDeveloperOrganization((String) additionalProperties.get(CodegenConstants.DEVELOPER_ORGANIZATION));
        } else {
            additionalProperties.put(CodegenConstants.DEVELOPER_ORGANIZATION, developerOrganization);
        }

        if (additionalProperties.containsKey(CodegenConstants.DEVELOPER_ORGANIZATION_URL)) {
            this.setDeveloperOrganizationUrl((String) additionalProperties.get(CodegenConstants.DEVELOPER_ORGANIZATION_URL));
        } else {
            additionalProperties.put(CodegenConstants.DEVELOPER_ORGANIZATION_URL, developerOrganizationUrl);
        }

        if (additionalProperties.containsKey(CodegenConstants.LICENSE_NAME)) {
            this.setLicenseName((String) additionalProperties.get(CodegenConstants.LICENSE_NAME));
        } else {
            additionalProperties.put(CodegenConstants.LICENSE_NAME, licenseName);
        }

        if (additionalProperties.containsKey(CodegenConstants.LICENSE_URL)) {
            this.setLicenseUrl((String) additionalProperties.get(CodegenConstants.LICENSE_URL));
        } else {
            additionalProperties.put(CodegenConstants.LICENSE_URL, licenseUrl);
        }

        if (additionalProperties.containsKey(CodegenConstants.SOURCE_FOLDER)) {
            this.setSourceFolder((String) additionalProperties.get(CodegenConstants.SOURCE_FOLDER));
        }

        if (additionalProperties.containsKey(CodegenConstants.LOCAL_VARIABLE_PREFIX)) {
            this.setLocalVariablePrefix((String) additionalProperties.get(CodegenConstants.LOCAL_VARIABLE_PREFIX));
        }

        if (additionalProperties.containsKey(CodegenConstants.SERIALIZABLE_MODEL)) {
            this.setSerializableModel(Boolean.valueOf(additionalProperties.get(CodegenConstants.SERIALIZABLE_MODEL).toString()));
        }

        if (additionalProperties.containsKey(CodegenConstants.LIBRARY)) {
            this.setLibrary((String) additionalProperties.get(CodegenConstants.LIBRARY));
        }

        if (additionalProperties.containsKey(CodegenConstants.SERIALIZE_BIG_DECIMAL_AS_STRING)) {
            this.setSerializeBigDecimalAsString(Boolean.valueOf(additionalProperties.get(CodegenConstants.SERIALIZE_BIG_DECIMAL_AS_STRING).toString()));
        }

        // need to put back serializableModel (boolean) into additionalProperties as value in additionalProperties is string
        additionalProperties.put(CodegenConstants.SERIALIZABLE_MODEL, serializableModel);

        if (additionalProperties.containsKey(FULL_JAVA_UTIL)) {
            this.setFullJavaUtil(Boolean.valueOf(additionalProperties.get(FULL_JAVA_UTIL).toString()));
        }

        if (fullJavaUtil) {
            javaUtilPrefix = "java.util.";
        }
        additionalProperties.put(FULL_JAVA_UTIL, fullJavaUtil);
        additionalProperties.put("javaUtilPrefix", javaUtilPrefix);

        if (additionalProperties.containsKey(WITH_XML)) {
            this.setWithXml(Boolean.valueOf(additionalProperties.get(WITH_XML).toString()));
        }
        additionalProperties.put(WITH_XML, withXml);
        
        if (additionalProperties.containsKey(CodegenConstants.PARENT_GROUP_ID)) {
            this.setParentGroupId((String) additionalProperties.get(CodegenConstants.PARENT_GROUP_ID));
        }
        
        if (additionalProperties.containsKey(CodegenConstants.PARENT_ARTIFACT_ID)) {
            this.setParentArtifactId((String) additionalProperties.get(CodegenConstants.PARENT_ARTIFACT_ID));
        }
        
        if (additionalProperties.containsKey(CodegenConstants.PARENT_VERSION)) {
            this.setParentVersion((String) additionalProperties.get(CodegenConstants.PARENT_VERSION));
        }
        
        if (!StringUtils.isEmpty(parentGroupId) && !StringUtils.isEmpty(parentArtifactId) && !StringUtils.isEmpty(parentVersion)) {
            additionalProperties.put("parentOverridden", true);
        }

        // make api and model doc path available in mustache template
        additionalProperties.put("apiDocPath", apiDocPath);
        additionalProperties.put("modelDocPath", modelDocPath);

        importMapping.put("List", "java.util.List");

        if (fullJavaUtil) {
            typeMapping.put("array", "java.util.List");
            typeMapping.put("map", "java.util.Map");
            typeMapping.put("DateTime", "java.util.Date");
            typeMapping.put("UUID", "java.util.UUID");
            typeMapping.remove("List");
            importMapping.remove("Date");
            importMapping.remove("Map");
            importMapping.remove("HashMap");
            importMapping.remove("Array");
            importMapping.remove("ArrayList");
            importMapping.remove("List");
            importMapping.remove("Set");
            importMapping.remove("DateTime");
            importMapping.remove("UUID");
            instantiationTypes.put("array", "java.util.ArrayList");
            instantiationTypes.put("map", "java.util.HashMap");
        }

        this.sanitizeConfig();

        // optional jackson mappings for BigDecimal support
        importMapping.put("ToStringSerializer", "com.fasterxml.jackson.databind.ser.std.ToStringSerializer");
        importMapping.put("JsonSerialize", "com.fasterxml.jackson.databind.annotation.JsonSerialize");

        // imports for pojos
        importMapping.put("ApiModelProperty", "io.swagger.annotations.ApiModelProperty");
        importMapping.put("ApiModel", "io.swagger.annotations.ApiModel");
        importMapping.put("JsonProperty", "com.fasterxml.jackson.annotation.JsonProperty");
        importMapping.put("JsonSubTypes", "com.fasterxml.jackson.annotation.JsonSubTypes");
        importMapping.put("JsonTypeInfo", "com.fasterxml.jackson.annotation.JsonTypeInfo");
        importMapping.put("JsonCreator", "com.fasterxml.jackson.annotation.JsonCreator");
        importMapping.put("JsonValue", "com.fasterxml.jackson.annotation.JsonValue");
        importMapping.put("SerializedName", "com.google.gson.annotations.SerializedName");
        importMapping.put("TypeAdapter", "com.google.gson.TypeAdapter");
        importMapping.put("JsonAdapter", "com.google.gson.annotations.JsonAdapter");
        importMapping.put("JsonReader", "com.google.gson.stream.JsonReader");
        importMapping.put("JsonWriter", "com.google.gson.stream.JsonWriter");
        importMapping.put("IOException", "java.io.IOException");
        importMapping.put("Objects", "java.util.Objects");
        importMapping.put("StringUtil", invokerPackage + ".StringUtil");
        // import JsonCreator if JsonProperty is imported
        // used later in recursive import in postProcessingModels
        importMapping.put("com.fasterxml.jackson.annotation.JsonProperty", "com.fasterxml.jackson.annotation.JsonCreator");

        if (additionalProperties.containsKey(JAVA8_MODE)) {
            setJava8Mode(Boolean.parseBoolean(additionalProperties.get(JAVA8_MODE).toString()));
            if (java8Mode) {
                additionalProperties.put("java8", "true");
            }
        }

        if (additionalProperties.containsKey(SUPPORT_ASYNC)) {
            setSupportAsync(Boolean.parseBoolean(additionalProperties.get(SUPPORT_ASYNC).toString()));
            if (supportAsync) {
                additionalProperties.put(SUPPORT_ASYNC, "true");
            }
        }

        if (additionalProperties.containsKey(WITH_XML)) {
            setWithXml(Boolean.parseBoolean(additionalProperties.get(WITH_XML).toString()));
            if (withXml) {
                additionalProperties.put(WITH_XML, "true");
            }
        }

        if (additionalProperties.containsKey(DATE_LIBRARY)) {
            setDateLibrary(additionalProperties.get("dateLibrary").toString());
        }

        if ("threetenbp".equals(dateLibrary)) {
            additionalProperties.put("threetenbp", "true");
            additionalProperties.put("jsr310", "true");
            typeMapping.put("date", "LocalDate");
            typeMapping.put("DateTime", "OffsetDateTime");
            importMapping.put("LocalDate", "org.threeten.bp.LocalDate");
            importMapping.put("OffsetDateTime", "org.threeten.bp.OffsetDateTime");
        } else if ("joda".equals(dateLibrary)) {
            additionalProperties.put("joda", "true");
            typeMapping.put("date", "LocalDate");
            typeMapping.put("DateTime", "DateTime");
            importMapping.put("LocalDate", "org.joda.time.LocalDate");
            importMapping.put("DateTime", "org.joda.time.DateTime");
        } else if (dateLibrary.startsWith("java8")) {
            additionalProperties.put("java8", "true");
            additionalProperties.put("jsr310", "true");
            typeMapping.put("date", "LocalDate");
            importMapping.put("LocalDate", "java.time.LocalDate");
            if ("java8-localdatetime".equals(dateLibrary)) {
                typeMapping.put("DateTime", "LocalDateTime");
                importMapping.put("LocalDateTime", "java.time.LocalDateTime");
            } else {
                typeMapping.put("DateTime", "OffsetDateTime");
                importMapping.put("OffsetDateTime", "java.time.OffsetDateTime");
            }
        } else if (dateLibrary.equals("legacy")) {
            additionalProperties.put("legacyDates", "true");
        }
    }

    private void sanitizeConfig() {
        // Sanitize any config options here. We also have to update the additionalProperties because
        // the whole additionalProperties object is injected into the main object passed to the mustache layer

        this.setApiPackage(sanitizePackageName(apiPackage));
        if (additionalProperties.containsKey(CodegenConstants.API_PACKAGE)) {
            this.additionalProperties.put(CodegenConstants.API_PACKAGE, apiPackage);
        }

        this.setModelPackage(sanitizePackageName(modelPackage));
        if (additionalProperties.containsKey(CodegenConstants.MODEL_PACKAGE)) {
            this.additionalProperties.put(CodegenConstants.MODEL_PACKAGE, modelPackage);
        }

        this.setInvokerPackage(sanitizePackageName(invokerPackage));
        if (additionalProperties.containsKey(CodegenConstants.INVOKER_PACKAGE)) {
            this.additionalProperties.put(CodegenConstants.INVOKER_PACKAGE, invokerPackage);
        }
    }

    @Override
    public String escapeReservedWord(String name) {
        if (this.reservedWordsMappings().containsKey(name)) {
            return this.reservedWordsMappings().get(name);
        }
        return "_" + name;
    }

    @Override
    public String apiFileFolder() {
<<<<<<< HEAD
        return outputFolder + File.separator + (sourceFolder + File.separator + apiPackage()).replace('.', File.separatorChar);
=======
        return (outputFolder + "/" + sourceFolder + "/" + apiPackage().replace('.', File.separatorChar)).replace('/', File.separatorChar);
>>>>>>> 42353901
    }

    @Override
    public String apiTestFileFolder() {
<<<<<<< HEAD
        return outputFolder + File.separator + (testFolder + File.separator + apiPackage()).replace('.', File.separatorChar);
=======
        return (outputFolder + "/" + testFolder + "/" + apiPackage().replace('.', File.separatorChar)).replace('/', File.separatorChar);
>>>>>>> 42353901
    }

    @Override
    public String modelTestFileFolder() {
<<<<<<< HEAD
        return outputFolder + File.separator + (testFolder + File.separator + modelPackage()).replace('.', File.separatorChar);
=======
        return (outputFolder + "/" + testFolder + "/" + modelPackage().replace('.', File.separatorChar)).replace('/', File.separatorChar);
>>>>>>> 42353901
    }

    @Override
    public String modelFileFolder() {
<<<<<<< HEAD
        return outputFolder + File.separator + (sourceFolder + File.separator + modelPackage()).replace('.', File.separatorChar);
=======
        return (outputFolder + "/" + sourceFolder + "/" + modelPackage().replace('.', File.separatorChar)).replace('/', File.separatorChar);
>>>>>>> 42353901
    }

    @Override
    public String apiDocFileFolder() {
        return (outputFolder + File.separator + apiDocPath).replace('/', File.separatorChar);
    }

    @Override
    public String modelDocFileFolder() {
        return (outputFolder + File.separator + modelDocPath).replace('/', File.separatorChar);
    }

    @Override
    public String toApiDocFilename(String name) {
        return toApiName(name);
    }

    @Override
    public String toModelDocFilename(String name) {
        return toModelName(name);
    }

    @Override
    public String toApiTestFilename(String name) {
        return toApiName(name) + "Test";
    }

    @Override
    public String toModelTestFilename(String name) {
        return toModelName(name) + "Test";
    }

    @Override
    public String toApiName(String name) {
        if (name.length() == 0) {
            return "DefaultApi";
        }
        return camelize(name) + "Api";
    }

    @Override
    public String toApiFilename(String name) {
        return toApiName(name);
    }

    @Override
    public String toVarName(String name) {
        // sanitize name
        name = sanitizeName(name, "\\W-[\\$]"); // FIXME: a parameter should not be assigned. Also declare the methods parameters as 'final'.

        if (name.toLowerCase(Locale.ROOT).matches("^_*class$")) {
            return "propertyClass";
        }

        if ("_".equals(name)) {
            name = "_u";
        }

        // if it's all uppper case, do nothing
        if (name.matches("^[A-Z_]*$")) {
            return name;
        }

        if (startsWithTwoUppercaseLetters(name)) {
            name = name.substring(0, 2).toLowerCase(Locale.ROOT) + name.substring(2);
        }

        // If name contains special chars -> replace them.
        if ((((CharSequence) name).chars().anyMatch(character -> specialCharReplacements.keySet().contains( "" + ((char) character))))) {
            List<String> allowedCharacters = new ArrayList<>();
            allowedCharacters.add("_");
            allowedCharacters.add("$");
            name = escape(name, specialCharReplacements, allowedCharacters, "_");
        }

        // camelize (lower first character) the variable name
        // pet_id => petId
        name = camelize(name, true);

        // for reserved word or word starting with number, append _
        if (isReservedWord(name) || name.matches("^\\d.*")) {
            name = escapeReservedWord(name);
        }

        return name;
    }

    private boolean startsWithTwoUppercaseLetters(String name) {
        boolean startsWithTwoUppercaseLetters = false;
        if (name.length() > 1) {
            startsWithTwoUppercaseLetters = name.substring(0, 2).equals(name.substring(0, 2).toUpperCase(Locale.ROOT));
        }
        return startsWithTwoUppercaseLetters;
    }

    @Override
    public String toParamName(String name) {
        // to avoid conflicts with 'callback' parameter for async call
        if ("callback".equals(name)) {
            return "paramCallback";
        }

        // should be the same as variable name
        return toVarName(name);
    }

    @Override
    public String toModelName(final String name) {
        // We need to check if import-mapping has a different model for this class, so we use it
        // instead of the auto-generated one.
        if (importMapping.containsKey(name)) {
            return importMapping.get(name);
        }

        final String sanitizedName = sanitizeName(name);

        String nameWithPrefixSuffix = sanitizedName;
        if (!StringUtils.isEmpty(modelNamePrefix)) {
            // add '_' so that model name can be camelized correctly
            nameWithPrefixSuffix = modelNamePrefix + "_" + nameWithPrefixSuffix;
        }

        if (!StringUtils.isEmpty(modelNameSuffix)) {
            // add '_' so that model name can be camelized correctly
            nameWithPrefixSuffix = nameWithPrefixSuffix + "_" + modelNameSuffix;
        }

        // camelize the model name
        // phone_number => PhoneNumber
        final String camelizedName = camelize(nameWithPrefixSuffix);

        // model name cannot use reserved keyword, e.g. return
        if (isReservedWord(camelizedName)) {
            final String modelName = "Model" + camelizedName;
            LOGGER.warn(camelizedName + " (reserved word) cannot be used as model name. Renamed to " + modelName);
            return modelName;
        }

        // model name starts with number
        if (camelizedName.matches("^\\d.*")) {
            final String modelName = "Model" + camelizedName; // e.g. 200Response => Model200Response (after camelize)
            LOGGER.warn(name + " (model name starts with number) cannot be used as model name. Renamed to " + modelName);
            return modelName;
        }

        return camelizedName;
    }

    @Override
    public String toModelFilename(String name) {
        // should be the same as the model name
        return toModelName(name);
    }

    @Override
    public String getTypeDeclaration(Schema p) {
        if (ModelUtils.isArraySchema(p)) {
            ArraySchema ap = (ArraySchema) p;
            Schema inner = ap.getItems();
            if (inner == null) {
                LOGGER.warn(ap.getName() + "(array property) does not have a proper inner type defined.Default to string");
                inner = new StringSchema().description("TODO default missing array inner type to string");
            }
            return getSchemaType(p) + "<" + getTypeDeclaration(inner) + ">";
        } else if (ModelUtils.isMapSchema(p)) {
            Schema inner = ModelUtils.getAdditionalProperties(p);
            if (inner == null) {
                LOGGER.warn(p.getName() + "(map property) does not have a proper inner type defined. Default to string");
                inner = new StringSchema().description("TODO default missing array inner type to string");
            }
            return getSchemaType(p) + "<String, " + getTypeDeclaration(inner) + ">";
        }
        return super.getTypeDeclaration(p);
    }

    @Override
    public String getAlias(String name) {
        if (typeAliases != null && typeAliases.containsKey(name)) {
            return typeAliases.get(name);
        }
        return name;
    }

    @Override
    public String toDefaultValue(Schema p) {
        if (ModelUtils.isArraySchema(p)) {
            final ArraySchema ap = (ArraySchema) p;
            final String pattern;
            if (fullJavaUtil) {
                pattern = "new java.util.ArrayList<%s>()";
            } else {
                pattern = "new ArrayList<%s>()";
            }
            if (ap.getItems() == null) {
                return null;
            }

            String typeDeclaration = getTypeDeclaration(ap.getItems());
            Object java8obj = additionalProperties.get("java8");
            if (java8obj != null) {
                Boolean java8 = Boolean.valueOf(java8obj.toString());
                if (java8 != null && java8) {
                    typeDeclaration = "";
                }
            }

            return String.format(Locale.ROOT, pattern, typeDeclaration);
        } else if (ModelUtils.isMapSchema(p)) {
            final String pattern;
            if (fullJavaUtil) {
                pattern = "new java.util.HashMap<%s>()";
            } else {
                pattern = "new HashMap<%s>()";
            }
            if (ModelUtils.getAdditionalProperties(p) == null) {
                return null;
            }

            String typeDeclaration = String.format(Locale.ROOT, "String, %s", getTypeDeclaration(ModelUtils.getAdditionalProperties(p)));
            Object java8obj = additionalProperties.get("java8");
            if (java8obj != null) {
                Boolean java8 = Boolean.valueOf(java8obj.toString());
                if (java8 != null && java8) {
                    typeDeclaration = "";
                }
            }

            return String.format(Locale.ROOT, pattern, typeDeclaration);
        } else if (ModelUtils.isIntegerSchema(p)) {
            if (p.getDefault() != null) {
                if (SchemaTypeUtil.INTEGER64_FORMAT.equals(p.getFormat())) {
                    return p.getDefault().toString() + "l";
                } else {
                    return p.getDefault().toString();
                }
            }
            return null;
        } else if (ModelUtils.isNumberSchema(p)) {
            if (p.getDefault() != null) {
                if (SchemaTypeUtil.FLOAT_FORMAT.equals(p.getFormat())) {
                    return p.getDefault().toString() + "f";
                } else {
                    return p.getDefault().toString() + "d";
                }
            }
            return null;
        } else if (ModelUtils.isBooleanSchema(p)) {
            if (p.getDefault() != null) {
                return p.getDefault().toString();
            }
            return null;
        } else if (ModelUtils.isStringSchema(p)) {
            if (p.getDefault() != null) {
                String _default = (String) p.getDefault();
                if (p.getEnum() == null) {
                    return "\"" + escapeText(_default) + "\"";
                } else {
                    // convert to enum var name later in postProcessModels
                    return _default;
                }
            }
            return null;
        }
        return super.toDefaultValue(p);
    }

    @Override
    public void setParameterExampleValue(CodegenParameter p) {
        String example;

        if (p.defaultValue == null) {
            example = p.example;
        } else {
            example = p.defaultValue;
        }

        String type = p.baseType;
        if (type == null) {
            type = p.dataType;
        }

        if ("String".equals(type)) {
            if (example == null) {
                example = p.paramName + "_example";
            }
            example = "\"" + escapeText(example) + "\"";
        } else if ("Integer".equals(type) || "Short".equals(type)) {
            if (example == null) {
                example = "56";
            }
        } else if ("Long".equals(type)) {
            if (example == null) {
                example = "56";
            }
            example = example + "L";
        } else if ("Float".equals(type)) {
            if (example == null) {
                example = "3.4";
            }
            example = example + "F";
        } else if ("Double".equals(type)) {
            example = "3.4";
            example = example + "D";
        } else if ("Boolean".equals(type)) {
            if (example == null) {
                example = "true";
            }
        } else if ("File".equals(type)) {
            if (example == null) {
                example = "/path/to/file";
            }
            example = "new File(\"" + escapeText(example) + "\")";
        } else if ("Date".equals(type)) {
            example = "new Date()";
        } else if (!languageSpecificPrimitives.contains(type)) {
            // type is a model class, e.g. User
            example = "new " + type + "()";
        }

        if (example == null) {
            example = "null";
        } else if (Boolean.TRUE.equals(p.isListContainer)) {

            if (p.items.defaultValue != null) {
                String innerExample;
                if ("String".equals(p.items.dataType)) {
                    innerExample = "\"" + p.items.defaultValue + "\"";
                } else {
                    innerExample = p.items.defaultValue;
                }
                example = "Arrays.asList(" + innerExample + ")";
            } else {
                example = "Arrays.asList()";
            }
        } else if (Boolean.TRUE.equals(p.isMapContainer)) {
            example = "new HashMap()";
        }

        p.example = example;
    }

    @Override
    public String toExampleValue(Schema p) {
        if (p.getExample() != null) {
            return escapeText(p.getExample().toString());
        } else {
            return null;
        }
    }

    @Override
    public String getSchemaType(Schema p) {
        String openAPIType = super.getSchemaType(p);

        // don't apply renaming on types from the typeMapping
        if (typeMapping.containsKey(openAPIType)) {
            return typeMapping.get(openAPIType);
        }

        if (null == openAPIType) {
            LOGGER.error("No Type defined for Schema " + p);
        }
        return toModelName(openAPIType);
    }

    @Override
    public String toOperationId(String operationId) {
        // throw exception if method name is empty
        if (StringUtils.isEmpty(operationId)) {
            throw new RuntimeException("Empty method/operation name (operationId) not allowed");
        }

        operationId = camelize(sanitizeName(operationId), true);

        // method name cannot use reserved keyword, e.g. return
        if (isReservedWord(operationId)) {
            String newOperationId = camelize("call_" + operationId, true);
            LOGGER.warn(operationId + " (reserved word) cannot be used as method name. Renamed to " + newOperationId);
            return newOperationId;
        }

        // operationId starts with a number
        if (operationId.matches("^\\d.*")) {
            LOGGER.warn(operationId + " (starting with a number) cannot be used as method sname. Renamed to " + camelize("call_" + operationId), true);
            operationId = camelize("call_" + operationId, true);
        }

        return operationId;
    }

    @Override
    public CodegenModel fromModel(String name, Schema model, Map<String, Schema> allDefinitions) {
        CodegenModel codegenModel = super.fromModel(name, model, allDefinitions);
        if (codegenModel.description != null) {
            codegenModel.imports.add("ApiModel");
        }
        if (codegenModel.discriminator != null && additionalProperties.containsKey("jackson")) {
            codegenModel.imports.add("JsonSubTypes");
            codegenModel.imports.add("JsonTypeInfo");
        }
        if (allDefinitions != null && codegenModel.parentSchema != null && codegenModel.hasEnums) {
            final Schema parentModel = allDefinitions.get(codegenModel.parentSchema);
            final CodegenModel parentCodegenModel = super.fromModel(codegenModel.parent, parentModel, allDefinitions);
            codegenModel = AbstractJavaCodegen.reconcileInlineEnums(codegenModel, parentCodegenModel);
        }
        return codegenModel;
    }

    @Override
    public void postProcessModelProperty(CodegenModel model, CodegenProperty property) {
        if (serializeBigDecimalAsString) {
            if (property.baseType.equals("BigDecimal")) {
                // we serialize BigDecimal as `string` to avoid precision loss
                property.vendorExtensions.put("extraAnnotation", "@JsonSerialize(using = ToStringSerializer.class)");

                // this requires some more imports to be added for this model...
                model.imports.add("ToStringSerializer");
                model.imports.add("JsonSerialize");
            }
        }

        if (!fullJavaUtil) {
            if ("array".equals(property.containerType)) {
                model.imports.add("ArrayList");
            } else if ("map".equals(property.containerType)) {
                model.imports.add("HashMap");
            }
        }

        if (!BooleanUtils.toBoolean(model.isEnum)) {
            // needed by all pojos, but not enums
            model.imports.add("ApiModelProperty");
            model.imports.add("ApiModel");
        }
    }

    @Override
    public void postProcessParameter(CodegenParameter parameter) {
    }

    @Override
    public Map<String, Object> postProcessModels(Map<String, Object> objs) {
        // recursively add import for mapping one type to multiple imports
        List<Map<String, String>> recursiveImports = (List<Map<String, String>>) objs.get("imports");
        if (recursiveImports == null)
            return objs;

        ListIterator<Map<String, String>> listIterator = recursiveImports.listIterator();
        while (listIterator.hasNext()) {
            String _import = listIterator.next().get("import");
            // if the import package happens to be found in the importMapping (key)
            // add the corresponding import package to the list
            if (importMapping.containsKey(_import)) {
                Map<String, String> newImportMap = new HashMap<String, String>();
                newImportMap.put("import", importMapping.get(_import));
                listIterator.add(newImportMap);
            }
        }

        return postProcessModelsEnum(objs);
    }

    @Override
    public Map<String, Object> postProcessOperationsWithModels(Map<String, Object> objs, List<Object> allModels) {
        // Remove imports of List, ArrayList, Map and HashMap as they are
        // imported in the template already.
        List<Map<String, String>> imports = (List<Map<String, String>>) objs.get("imports");
        Pattern pattern = Pattern.compile("java\\.util\\.(List|ArrayList|Map|HashMap)");
        for (Iterator<Map<String, String>> itr = imports.iterator(); itr.hasNext(); ) {
            String _import = itr.next().get("import");
            if (pattern.matcher(_import).matches()) {
                itr.remove();
            }
        }
        return objs;
    }

    @Override
    public void preprocessOpenAPI(OpenAPI openAPI) {
        if (openAPI == null || openAPI.getPaths() == null) {
            return;
        }
        for (String pathname : openAPI.getPaths().keySet()) {
            PathItem path = openAPI.getPaths().get(pathname);
            if (path.readOperations() == null) {
                continue;
            }
            for (Operation operation : path.readOperations()) {
                LOGGER.info("Processing operation " + operation.getOperationId());
                if (hasBodyParameter(openAPI, operation) || hasFormParameter(openAPI, operation)) {
                    String defaultContentType = hasFormParameter(openAPI, operation) ? "application/x-www-form-urlencoded" : "application/json";
                    List<String> consumes = new ArrayList<String>(getConsumesInfo(openAPI, operation));
                    String contentType = consumes == null || consumes.isEmpty() ? defaultContentType : consumes.get(0);
                    operation.addExtension("x-contentType", contentType);
                }
                String accepts = getAccept(openAPI, operation);
                operation.addExtension("x-accepts", accepts);

            }
        }
    }

    protected static String getAccept(OpenAPI openAPI, Operation operation) {
        String accepts = null;
        String defaultContentType = "application/json";
        Set<String> producesInfo = getProducesInfo(openAPI, operation);
        if (producesInfo != null && !producesInfo.isEmpty()) {
            ArrayList<String> produces = new ArrayList<String>(producesInfo);
            StringBuilder sb = new StringBuilder();
            for (String produce : produces) {
                if (defaultContentType.equalsIgnoreCase(produce)) {
                    accepts = defaultContentType;
                    break;
                } else {
                    if (sb.length() > 0) {
                        sb.append(",");
                    }
                    sb.append(produce);
                }
            }
            if (accepts == null) {
                accepts = sb.toString();
            }
        } else {
            accepts = defaultContentType;
        }

        return accepts;
    }

    @Override
    protected boolean needToImport(String type) {
        return super.needToImport(type) && type.indexOf(".") < 0;
    }

    @Override
    public String toEnumName(CodegenProperty property) {
        return sanitizeName(camelize(property.name)) + "Enum";
    }

    @Override
    public String toEnumVarName(String value, String datatype) {
        if (value.length() == 0) {
            return "EMPTY";
        }

        // for symbol, e.g. $, #
        if (getSymbolName(value) != null) {
            return getSymbolName(value).toUpperCase(Locale.ROOT);
        }

        // number
        if ("Integer".equals(datatype) || "Long".equals(datatype) ||
                "Float".equals(datatype) || "Double".equals(datatype)) {
            String varName = "NUMBER_" + value;
            varName = varName.replaceAll("-", "MINUS_");
            varName = varName.replaceAll("\\+", "PLUS_");
            varName = varName.replaceAll("\\.", "_DOT_");
            return varName;
        }

        // string
        String var = value.replaceAll("\\W+", "_").toUpperCase(Locale.ROOT);
        if (var.matches("\\d.*")) {
            return "_" + var;
        } else {
            return var;
        }
    }

    @Override
    public String toEnumValue(String value, String datatype) {
        if ("Integer".equals(datatype) || "Double".equals(datatype)) {
            return value;
        } else if ("Long".equals(datatype)) {
            // add l to number, e.g. 2048 => 2048l
            return value + "l";
        } else if ("Float".equals(datatype)) {
            // add f to number, e.g. 3.14 => 3.14f
            return value + "f";
        } else {
            return "\"" + escapeText(value) + "\"";
        }
    }

    @Override
    public CodegenOperation fromOperation(String path, String httpMethod, Operation operation, Map<String, Schema> definitions, OpenAPI openAPI) {
        CodegenOperation op = super.fromOperation(path, httpMethod, operation, definitions, openAPI);
        op.path = sanitizePath(op.path);
        return op;
    }

    private static CodegenModel reconcileInlineEnums(CodegenModel codegenModel, CodegenModel parentCodegenModel) {
        // This generator uses inline classes to define enums, which breaks when
        // dealing with models that have subTypes. To clean this up, we will analyze
        // the parent and child models, look for enums that match, and remove
        // them from the child models and leave them in the parent.
        // Because the child models extend the parents, the enums will be available via the parent.

        // Only bother with reconciliation if the parent model has enums.
        if (!parentCodegenModel.hasEnums) {
            return codegenModel;
        }

        // Get the properties for the parent and child models
        final List<CodegenProperty> parentModelCodegenProperties = parentCodegenModel.vars;
        List<CodegenProperty> codegenProperties = codegenModel.vars;

        // Iterate over all of the parent model properties
        boolean removedChildEnum = false;
        for (CodegenProperty parentModelCodegenPropery : parentModelCodegenProperties) {
            // Look for enums
            if (parentModelCodegenPropery.isEnum) {
                // Now that we have found an enum in the parent class,
                // and search the child class for the same enum.
                Iterator<CodegenProperty> iterator = codegenProperties.iterator();
                while (iterator.hasNext()) {
                    CodegenProperty codegenProperty = iterator.next();
                    if (codegenProperty.isEnum && codegenProperty.equals(parentModelCodegenPropery)) {
                        // We found an enum in the child class that is
                        // a duplicate of the one in the parent, so remove it.
                        iterator.remove();
                        removedChildEnum = true;
                    }
                }
            }
        }

        if (removedChildEnum) {
            // If we removed an entry from this model's vars, we need to ensure hasMore is updated
            int count = 0, numVars = codegenProperties.size();
            for (CodegenProperty codegenProperty : codegenProperties) {
                count += 1;
                codegenProperty.hasMore = (count < numVars) ? true : false;
            }
            codegenModel.vars = codegenProperties;
        }
        return codegenModel;
    }

    private static String sanitizePackageName(String packageName) {
        packageName = packageName.trim(); // FIXME: a parameter should not be assigned. Also declare the methods parameters as 'final'.
        packageName = packageName.replaceAll("[^a-zA-Z0-9_\\.]", "_");
        if (Strings.isNullOrEmpty(packageName)) {
            return "invalidPackageName";
        }
        return packageName;
    }

    public String getInvokerPackage() {
        return invokerPackage;
    }

    public void setInvokerPackage(String invokerPackage) {
        this.invokerPackage = invokerPackage;
    }

    public void setGroupId(String groupId) {
        this.groupId = groupId;
    }

    public void setArtifactId(String artifactId) {
        this.artifactId = artifactId;
    }

    public void setArtifactVersion(String artifactVersion) {
        this.artifactVersion = artifactVersion;
    }

    public void setArtifactUrl(String artifactUrl) {
        this.artifactUrl = artifactUrl;
    }

    public void setArtifactDescription(String artifactDescription) {
        this.artifactDescription = artifactDescription;
    }

    public void setScmConnection(String scmConnection) {
        this.scmConnection = scmConnection;
    }

    public void setScmDeveloperConnection(String scmDeveloperConnection) {
        this.scmDeveloperConnection = scmDeveloperConnection;
    }

    public void setScmUrl(String scmUrl) {
        this.scmUrl = scmUrl;
    }

    public void setDeveloperName(String developerName) {
        this.developerName = developerName;
    }

    public void setDeveloperEmail(String developerEmail) {
        this.developerEmail = developerEmail;
    }

    public void setDeveloperOrganization(String developerOrganization) {
        this.developerOrganization = developerOrganization;
    }

    public void setDeveloperOrganizationUrl(String developerOrganizationUrl) {
        this.developerOrganizationUrl = developerOrganizationUrl;
    }

    public void setLicenseName(String licenseName) {
        this.licenseName = licenseName;
    }

    public void setLicenseUrl(String licenseUrl) {
        this.licenseUrl = licenseUrl;
    }

    public void setSourceFolder(String sourceFolder) {
        this.sourceFolder = sourceFolder;
    }

    public void setTestFolder(String testFolder) {
        this.testFolder = testFolder;
    }

    public void setLocalVariablePrefix(String localVariablePrefix) {
        this.localVariablePrefix = localVariablePrefix;
    }

    public void setSerializeBigDecimalAsString(boolean s) {
        this.serializeBigDecimalAsString = s;
    }

    public void setSerializableModel(Boolean serializableModel) {
        this.serializableModel = serializableModel;
    }

    private String sanitizePath(String p) {
        //prefer replace a ", instead of a fuLL URL encode for readability
        return p.replaceAll("\"", "%22");
    }

    public void setFullJavaUtil(boolean fullJavaUtil) {
        this.fullJavaUtil = fullJavaUtil;
    }

    public void setWithXml(boolean withXml) {
        this.withXml = withXml;
    }

    public void setDateLibrary(String library) {
        this.dateLibrary = library;
    }

    public void setJava8Mode(boolean enabled) {
        this.java8Mode = enabled;
    }

    public void setSupportAsync(boolean enabled) {
        this.supportAsync = enabled;
    }

    public void setDisableHtmlEscaping(boolean disabled) {
        this.disableHtmlEscaping = disabled;
    }

    public void setBooleanGetterPrefix(String booleanGetterPrefix) {
        this.booleanGetterPrefix = booleanGetterPrefix;
    }

    public void setUseNullForUnknownEnumValue(boolean useNullForUnknownEnumValue) {
        this.useNullForUnknownEnumValue = useNullForUnknownEnumValue;
    }

    @Override
    public String escapeQuotationMark(String input) {
        // remove " to avoid code injection
        return input.replace("\"", "");
    }

    @Override
    public String escapeUnsafeCharacters(String input) {
        return input.replace("*/", "*_/").replace("/*", "/_*");
    }

    /*
     * Derive invoker package name based on the input
     * e.g. foo.bar.model => foo.bar
     *
     * @param input API package/model name
     * @return Derived invoker package name based on API package/model name
     */
    private String deriveInvokerPackageName(String input) {
        String[] parts = input.split(Pattern.quote(".")); // Split on period.

        StringBuilder sb = new StringBuilder();
        String delim = "";
        for (String p : Arrays.copyOf(parts, parts.length - 1)) {
            sb.append(delim).append(p);
            delim = ".";
        }
        return sb.toString();
    }

    public void setSupportJava6(boolean value) {
        this.supportJava6 = value;
    }

    public String toRegularExpression(String pattern) {
        return escapeText(pattern);
    }

    public boolean convertPropertyToBoolean(String propertyKey) {
        boolean booleanValue = false;
        if (additionalProperties.containsKey(propertyKey)) {
            booleanValue = Boolean.valueOf(additionalProperties.get(propertyKey).toString());
        }

        return booleanValue;
    }

    public void writePropertyBack(String propertyKey, boolean value) {
        additionalProperties.put(propertyKey, value);
    }

    /**
     * Output the Getter name for boolean property, e.g. isActive
     *
     * @param name the name of the property
     * @return getter name based on naming convention
     */
    public String toBooleanGetter(String name) {
        return booleanGetterPrefix + getterAndSetterCapitalize(name);
    }

    @Override
    public String sanitizeTag(String tag) {
        tag = camelize(underscore(sanitizeName(tag)));

        // tag starts with numbers
        if (tag.matches("^\\d.*")) {
            tag = "Class" + tag;
        }
        return tag;
    }

    @Override
    public void postProcessFile(File file, String fileType) {
        if (file == null) {
            return;
        }

        String javaPostProcessFile = System.getenv("JAVA_POST_PROCESS_FILE");
        if (StringUtils.isEmpty(javaPostProcessFile)) {
            return; // skip if JAVA_POST_PROCESS_FILE env variable is not defined
        }

        // only process files with java extension
        if ("java".equals(FilenameUtils.getExtension(file.toString()))) {
            String command = javaPostProcessFile + " " + file.toString();
            try {
                Process p = Runtime.getRuntime().exec(command);
                p.waitFor();
                int exitValue = p.exitValue();
                if (exitValue != 0) {
                    LOGGER.error("Error running the command ({}). Exit value: {}", command, exitValue);
                } else {
                    LOGGER.info("Successfully executed: " + command);
                }
            } catch (Exception e) {
                LOGGER.error("Error running the command ({}). Exception: {}", command, e.getMessage());
            }
        }
    }

    public void setParentGroupId(final String parentGroupId) {
        this.parentGroupId = parentGroupId;
    }

    public void setParentArtifactId(final String parentArtifactId) {
        this.parentArtifactId = parentArtifactId;
    }

    public void setParentVersion(final String parentVersion) {
        this.parentVersion = parentVersion;
    }

    public void setParentOverridden(final boolean parentOverridden) {
        this.parentOverridden = parentOverridden;
    }

    @Override
    protected void addAdditionPropertiesToCodeGenModel(CodegenModel codegenModel, Schema schema) {
        super.addAdditionPropertiesToCodeGenModel(codegenModel, schema);

        // See https://github.com/OpenAPITools/openapi-generator/pull/1729#issuecomment-449937728
        codegenModel.additionalPropertiesType = getSchemaType(ModelUtils.getAdditionalProperties(schema));
        addImport(codegenModel, codegenModel.additionalPropertiesType);
    }
}<|MERGE_RESOLUTION|>--- conflicted
+++ resolved
@@ -536,38 +536,22 @@
 
     @Override
     public String apiFileFolder() {
-<<<<<<< HEAD
-        return outputFolder + File.separator + (sourceFolder + File.separator + apiPackage()).replace('.', File.separatorChar);
-=======
-        return (outputFolder + "/" + sourceFolder + "/" + apiPackage().replace('.', File.separatorChar)).replace('/', File.separatorChar);
->>>>>>> 42353901
+        return outputFolder + File.separator + (sourceFolder + File.separator + apiPackage()).replace('.', File.separatorChar).replace('/', File.separatorChar);
     }
 
     @Override
     public String apiTestFileFolder() {
-<<<<<<< HEAD
-        return outputFolder + File.separator + (testFolder + File.separator + apiPackage()).replace('.', File.separatorChar);
-=======
-        return (outputFolder + "/" + testFolder + "/" + apiPackage().replace('.', File.separatorChar)).replace('/', File.separatorChar);
->>>>>>> 42353901
+        return outputFolder + File.separator + (testFolder + File.separator + apiPackage()).replace('.', File.separatorChar).replace('/', File.separatorChar);
     }
 
     @Override
     public String modelTestFileFolder() {
-<<<<<<< HEAD
-        return outputFolder + File.separator + (testFolder + File.separator + modelPackage()).replace('.', File.separatorChar);
-=======
-        return (outputFolder + "/" + testFolder + "/" + modelPackage().replace('.', File.separatorChar)).replace('/', File.separatorChar);
->>>>>>> 42353901
+        return outputFolder + File.separator + (testFolder + File.separator + modelPackage()).replace('.', File.separatorChar).replace('/', File.separatorChar);
     }
 
     @Override
     public String modelFileFolder() {
-<<<<<<< HEAD
-        return outputFolder + File.separator + (sourceFolder + File.separator + modelPackage()).replace('.', File.separatorChar);
-=======
-        return (outputFolder + "/" + sourceFolder + "/" + modelPackage().replace('.', File.separatorChar)).replace('/', File.separatorChar);
->>>>>>> 42353901
+        return outputFolder + File.separator + (sourceFolder + File.separator + modelPackage()).replace('.', File.separatorChar).replace('/', File.separatorChar);
     }
 
     @Override
