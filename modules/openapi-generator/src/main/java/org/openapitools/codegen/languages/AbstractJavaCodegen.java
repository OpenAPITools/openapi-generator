/*
 * Copyright 2018 OpenAPI-Generator Contributors (https://openapi-generator.tech)
 * Copyright 2018 SmartBear Software
 *
 * Licensed under the Apache License, Version 2.0 (the "License");
 * you may not use this file except in compliance with the License.
 * You may obtain a copy of the License at
 *
 *     https://www.apache.org/licenses/LICENSE-2.0
 *
 * Unless required by applicable law or agreed to in writing, software
 * distributed under the License is distributed on an "AS IS" BASIS,
 * WITHOUT WARRANTIES OR CONDITIONS OF ANY KIND, either express or implied.
 * See the License for the specific language governing permissions and
 * limitations under the License.
 */

package org.openapitools.codegen.languages;

import com.google.common.base.Strings;
import io.swagger.v3.oas.models.OpenAPI;
import io.swagger.v3.oas.models.Operation;
import io.swagger.v3.oas.models.PathItem;
import io.swagger.v3.oas.models.media.ArraySchema;
import io.swagger.v3.oas.models.media.ComposedSchema;
import io.swagger.v3.oas.models.media.Schema;
import io.swagger.v3.oas.models.media.StringSchema;
import io.swagger.v3.oas.models.servers.Server;
import io.swagger.v3.parser.util.SchemaTypeUtil;
import org.apache.commons.io.FilenameUtils;
import org.apache.commons.lang3.BooleanUtils;
import org.apache.commons.lang3.StringUtils;
import org.openapitools.codegen.*;
import org.openapitools.codegen.meta.features.*;
import org.openapitools.codegen.utils.ModelUtils;
import org.slf4j.Logger;
import org.slf4j.LoggerFactory;

import java.io.File;
import java.time.LocalDate;
import java.time.OffsetDateTime;
import java.time.ZoneId;
import java.time.format.DateTimeFormatter;
import java.util.*;
import java.util.regex.Pattern;
import java.util.stream.Stream;

import static org.openapitools.codegen.utils.StringUtils.*;

public abstract class AbstractJavaCodegen extends DefaultCodegen implements CodegenConfig {

    private static final Logger LOGGER = LoggerFactory.getLogger(AbstractJavaCodegen.class);
    private static final String ARTIFACT_VERSION_DEFAULT_VALUE = "1.0.0";

    public static final String FULL_JAVA_UTIL = "fullJavaUtil";
    public static final String DEFAULT_LIBRARY = "<default>";
    public static final String DATE_LIBRARY = "dateLibrary";
    public static final String JAVA8_MODE = "java8";
    public static final String SUPPORT_ASYNC = "supportAsync";
    public static final String WITH_XML = "withXml";
    public static final String SUPPORT_JAVA6 = "supportJava6";
    public static final String DISABLE_HTML_ESCAPING = "disableHtmlEscaping";
    public static final String BOOLEAN_GETTER_PREFIX = "booleanGetterPrefix";
<<<<<<< HEAD
    public static final String IGNORE_ANYOF_IN_ENUM = "ignoreAnyOfInEnum";
=======
    public static final String ADDITIONAL_MODEL_TYPE_ANNOTATIONS = "additionalModelTypeAnnotations";
    public static final String DISCRIMINATOR_CASE_SENSITIVE = "discriminatorCaseSensitive";
    public static final String OPENAPI_NULLABLE = "openApiNullable";
>>>>>>> 684b7716

    protected String dateLibrary = "threetenbp";
    protected boolean supportAsync = false;
    protected boolean java8Mode = true;
    protected boolean withXml = false;
    protected String invokerPackage = "org.openapitools";
    protected String groupId = "org.openapitools";
    protected String artifactId = "openapi-java";
    protected String artifactVersion = null;
    protected String artifactUrl = "https://github.com/openapitools/openapi-generator";
    protected String artifactDescription = "OpenAPI Java";
    protected String developerName = "OpenAPI-Generator Contributors";
    protected String developerEmail = "team@openapitools.org";
    protected String developerOrganization = "OpenAPITools.org";
    protected String developerOrganizationUrl = "http://openapitools.org";
    protected String scmConnection = "scm:git:git@github.com:openapitools/openapi-generator.git";
    protected String scmDeveloperConnection = "scm:git:git@github.com:openapitools/openapi-generator.git";
    protected String scmUrl = "https://github.com/openapitools/openapi-generator";
    protected String licenseName = "Unlicense";
    protected String licenseUrl = "http://unlicense.org";
    protected String projectFolder = "src/main";
    protected String projectTestFolder = "src/test";
    protected String sourceFolder = projectFolder + File.separator + "java";
    protected String testFolder = projectTestFolder + "/java";
    protected boolean fullJavaUtil;
    protected boolean discriminatorCaseSensitive = true; // True if the discriminator value lookup should be case-sensitive.
    protected String javaUtilPrefix = "";
    protected Boolean serializableModel = false;
    protected boolean serializeBigDecimalAsString = false;
    protected String apiDocPath = "docs/";
    protected String modelDocPath = "docs/";
    protected boolean supportJava6 = false;
    protected boolean disableHtmlEscaping = false;
    protected String booleanGetterPrefix = "get";
    protected boolean ignoreAnyOfInEnum = false;
    protected String parentGroupId = "";
    protected String parentArtifactId = "";
    protected String parentVersion = "";
    protected boolean parentOverridden = false;
    protected List<String> additionalModelTypeAnnotations = new LinkedList<>();
    protected boolean openApiNullable = true;

    public AbstractJavaCodegen() {
        super();

        modifyFeatureSet(features -> features
                .includeDocumentationFeatures(DocumentationFeature.Readme)
                .wireFormatFeatures(EnumSet.of(WireFormatFeature.JSON, WireFormatFeature.XML))
                .securityFeatures(EnumSet.noneOf(
                        SecurityFeature.class
                ))
                .excludeGlobalFeatures(
                        GlobalFeature.XMLStructureDefinitions,
                        GlobalFeature.Callbacks,
                        GlobalFeature.LinkObjects,
                        GlobalFeature.ParameterStyling
                )
                .excludeSchemaSupportFeatures(
                        SchemaSupportFeature.Polymorphism
                )
                .includeClientModificationFeatures(
                        ClientModificationFeature.BasePath
                )
        );

        supportsInheritance = true;
        modelTemplateFiles.put("model.mustache", ".java");
        apiTemplateFiles.put("api.mustache", ".java");
        apiTestTemplateFiles.put("api_test.mustache", ".java");
        modelDocTemplateFiles.put("model_doc.mustache", ".md");
        apiDocTemplateFiles.put("api_doc.mustache", ".md");

        hideGenerationTimestamp = false;

        setReservedWordsLowerCase(
                Arrays.asList(
                        // special words
                        "object",
                        // used as internal variables, can collide with parameter names
                        "localVarPath", "localVarQueryParams", "localVarCollectionQueryParams",
                        "localVarHeaderParams", "localVarCookieParams", "localVarFormParams", "localVarPostBody",
                        "localVarAccepts", "localVarAccept", "localVarContentTypes",
                        "localVarContentType", "localVarAuthNames", "localReturnType",
                        "ApiClient", "ApiException", "ApiResponse", "Configuration", "StringUtil",

                        // language reserved words
                        "abstract", "continue", "for", "new", "switch", "assert",
                        "default", "if", "package", "synchronized", "boolean", "do", "goto", "private",
                        "this", "break", "double", "implements", "protected", "throw", "byte", "else",
                        "import", "public", "throws", "case", "enum", "instanceof", "return", "transient",
                        "catch", "extends", "int", "short", "try", "char", "final", "interface", "static",
                        "void", "class", "finally", "long", "strictfp", "volatile", "const", "float",
                        "native", "super", "while", "null")
        );

        languageSpecificPrimitives = new HashSet<String>(
                Arrays.asList(
                        "String",
                        "boolean",
                        "Boolean",
                        "Double",
                        "Integer",
                        "Long",
                        "Float",
                        "Object",
                        "byte[]")
        );
        instantiationTypes.put("array", "ArrayList");
        instantiationTypes.put("set", "LinkedHashSet");
        instantiationTypes.put("map", "HashMap");
        typeMapping.put("date", "Date");
        typeMapping.put("file", "File");
        typeMapping.put("AnyType", "Object");

        cliOptions.add(new CliOption(CodegenConstants.MODEL_PACKAGE, CodegenConstants.MODEL_PACKAGE_DESC));
        cliOptions.add(new CliOption(CodegenConstants.API_PACKAGE, CodegenConstants.API_PACKAGE_DESC));
        cliOptions.add(new CliOption(CodegenConstants.INVOKER_PACKAGE, CodegenConstants.INVOKER_PACKAGE_DESC).defaultValue(this.getInvokerPackage()));
        cliOptions.add(new CliOption(CodegenConstants.GROUP_ID, CodegenConstants.GROUP_ID_DESC).defaultValue(this.getGroupId()));
        cliOptions.add(new CliOption(CodegenConstants.ARTIFACT_ID, CodegenConstants.ARTIFACT_ID_DESC).defaultValue(this.getArtifactId()));
        cliOptions.add(new CliOption(CodegenConstants.ARTIFACT_VERSION, CodegenConstants.ARTIFACT_VERSION_DESC).defaultValue(ARTIFACT_VERSION_DEFAULT_VALUE));
        cliOptions.add(new CliOption(CodegenConstants.ARTIFACT_URL, CodegenConstants.ARTIFACT_URL_DESC).defaultValue(this.getArtifactUrl()));
        cliOptions.add(new CliOption(CodegenConstants.ARTIFACT_DESCRIPTION, CodegenConstants.ARTIFACT_DESCRIPTION_DESC).defaultValue(this.getArtifactDescription()));
        cliOptions.add(new CliOption(CodegenConstants.SCM_CONNECTION, CodegenConstants.SCM_CONNECTION_DESC).defaultValue(this.getScmConnection()));
        cliOptions.add(new CliOption(CodegenConstants.SCM_DEVELOPER_CONNECTION, CodegenConstants.SCM_DEVELOPER_CONNECTION_DESC).defaultValue(this.getScmDeveloperConnection()));
        cliOptions.add(new CliOption(CodegenConstants.SCM_URL, CodegenConstants.SCM_URL_DESC).defaultValue(this.getScmUrl()));
        cliOptions.add(new CliOption(CodegenConstants.DEVELOPER_NAME, CodegenConstants.DEVELOPER_NAME_DESC).defaultValue(this.getDeveloperName()));
        cliOptions.add(new CliOption(CodegenConstants.DEVELOPER_EMAIL, CodegenConstants.DEVELOPER_EMAIL_DESC).defaultValue(this.getDeveloperEmail()));
        cliOptions.add(new CliOption(CodegenConstants.DEVELOPER_ORGANIZATION, CodegenConstants.DEVELOPER_ORGANIZATION_DESC).defaultValue(this.getDeveloperOrganization()));
        cliOptions.add(new CliOption(CodegenConstants.DEVELOPER_ORGANIZATION_URL, CodegenConstants.DEVELOPER_ORGANIZATION_URL_DESC).defaultValue(this.getDeveloperOrganizationUrl()));
        cliOptions.add(new CliOption(CodegenConstants.LICENSE_NAME, CodegenConstants.LICENSE_NAME_DESC).defaultValue(this.getLicenseName()));
        cliOptions.add(new CliOption(CodegenConstants.LICENSE_URL, CodegenConstants.LICENSE_URL_DESC).defaultValue(this.getLicenseUrl()));
        cliOptions.add(new CliOption(CodegenConstants.SOURCE_FOLDER, CodegenConstants.SOURCE_FOLDER_DESC).defaultValue(this.getSourceFolder()));
        cliOptions.add(CliOption.newBoolean(CodegenConstants.SERIALIZABLE_MODEL, CodegenConstants.SERIALIZABLE_MODEL_DESC, this.getSerializableModel()));
        cliOptions.add(CliOption.newBoolean(CodegenConstants.SERIALIZE_BIG_DECIMAL_AS_STRING, CodegenConstants.SERIALIZE_BIG_DECIMAL_AS_STRING_DESC, serializeBigDecimalAsString));
        cliOptions.add(CliOption.newBoolean(FULL_JAVA_UTIL, "whether to use fully qualified name for classes under java.util. This option only works for Java API client", fullJavaUtil));
        cliOptions.add(CliOption.newBoolean(DISCRIMINATOR_CASE_SENSITIVE, "Whether the discriminator value lookup should be case-sensitive or not. This option only works for Java API client", discriminatorCaseSensitive));
        cliOptions.add(CliOption.newBoolean(CodegenConstants.HIDE_GENERATION_TIMESTAMP, CodegenConstants.HIDE_GENERATION_TIMESTAMP_DESC, this.isHideGenerationTimestamp()));
        cliOptions.add(CliOption.newBoolean(WITH_XML, "whether to include support for application/xml content type and include XML annotations in the model (works with libraries that provide support for JSON and XML)"));

        CliOption dateLibrary = new CliOption(DATE_LIBRARY, "Option. Date library to use").defaultValue(this.getDateLibrary());
        Map<String, String> dateOptions = new HashMap<>();
        dateOptions.put("java8", "Java 8 native JSR310 (preferred for jdk 1.8+) - note: this also sets \"" + JAVA8_MODE + "\" to true");
        dateOptions.put("threetenbp", "Backport of JSR310 (preferred for jdk < 1.8)");
        dateOptions.put("java8-localdatetime", "Java 8 using LocalDateTime (for legacy app only)");
        dateOptions.put("joda", "Joda (for legacy app only)");
        dateOptions.put("legacy", "Legacy java.util.Date (if you really have a good reason not to use threetenbp");
        dateLibrary.setEnum(dateOptions);
        cliOptions.add(dateLibrary);

        CliOption java8Mode = CliOption.newBoolean(JAVA8_MODE, "Use Java8 classes instead of third party equivalents. Starting in 5.x, JDK8 is the default and the support for JDK7, JDK6 has been dropped", this.java8Mode);
        Map<String, String> java8ModeOptions = new HashMap<>();
        java8ModeOptions.put("true", "Use Java 8 classes such as Base64");
        java8ModeOptions.put("false", "Various third party libraries as needed");
        java8Mode.setEnum(java8ModeOptions);
        cliOptions.add(java8Mode);

        cliOptions.add(CliOption.newBoolean(DISABLE_HTML_ESCAPING, "Disable HTML escaping of JSON strings when using gson (needed to avoid problems with byte[] fields)", disableHtmlEscaping));
        cliOptions.add(CliOption.newString(BOOLEAN_GETTER_PREFIX, "Set booleanGetterPrefix").defaultValue(this.getBooleanGetterPrefix()));
<<<<<<< HEAD
        cliOptions.add(CliOption.newBoolean(IGNORE_ANYOF_IN_ENUM, "Ignore anyOf keyword in enum", ignoreAnyOfInEnum));
=======
        cliOptions.add(CliOption.newString(ADDITIONAL_MODEL_TYPE_ANNOTATIONS, "Additional annotations for model type(class level annotations)"));
        cliOptions.add(CliOption.newBoolean(OPENAPI_NULLABLE, "Enable OpenAPI Jackson Nullable library", this.openApiNullable));
>>>>>>> 684b7716

        cliOptions.add(CliOption.newString(CodegenConstants.PARENT_GROUP_ID, CodegenConstants.PARENT_GROUP_ID_DESC));
        cliOptions.add(CliOption.newString(CodegenConstants.PARENT_ARTIFACT_ID, CodegenConstants.PARENT_ARTIFACT_ID_DESC));
        cliOptions.add(CliOption.newString(CodegenConstants.PARENT_VERSION, CodegenConstants.PARENT_VERSION_DESC));
        CliOption snapShotVersion = CliOption.newString(CodegenConstants.SNAPSHOT_VERSION, CodegenConstants.SNAPSHOT_VERSION_DESC);
        Map<String, String> snapShotVersionOptions = new HashMap<>();
        snapShotVersionOptions.put("true", "Use a SnapShot Version");
        snapShotVersionOptions.put("false", "Use a Release Version");
        snapShotVersion.setEnum(snapShotVersionOptions);
        cliOptions.add(snapShotVersion);

    }

    @Override
    public void processOpts() {
        super.processOpts();

        if (StringUtils.isEmpty(System.getenv("JAVA_POST_PROCESS_FILE"))) {
            LOGGER.info("Environment variable JAVA_POST_PROCESS_FILE not defined so the Java code may not be properly formatted. To define it, try 'export JAVA_POST_PROCESS_FILE=\"/usr/local/bin/clang-format -i\"' (Linux/Mac)");
            LOGGER.info("NOTE: To enable file post-processing, 'enablePostProcessFile' must be set to `true` (--enable-post-process-file for CLI).");
        }

        if (additionalProperties.containsKey(SUPPORT_JAVA6)) {
            this.setSupportJava6(Boolean.valueOf(additionalProperties.get(SUPPORT_JAVA6).toString()));
        }
        additionalProperties.put(SUPPORT_JAVA6, supportJava6);

        if (additionalProperties.containsKey(DISABLE_HTML_ESCAPING)) {
            this.setDisableHtmlEscaping(Boolean.valueOf(additionalProperties.get(DISABLE_HTML_ESCAPING).toString()));
        }
        additionalProperties.put(DISABLE_HTML_ESCAPING, disableHtmlEscaping);

        if (additionalProperties.containsKey(BOOLEAN_GETTER_PREFIX)) {
            this.setBooleanGetterPrefix(additionalProperties.get(BOOLEAN_GETTER_PREFIX).toString());
        }
        additionalProperties.put(BOOLEAN_GETTER_PREFIX, booleanGetterPrefix);

<<<<<<< HEAD
        if (additionalProperties.containsKey(IGNORE_ANYOF_IN_ENUM)) {
            this.setIgnoreAnyOfInEnum(Boolean.valueOf(additionalProperties.get(IGNORE_ANYOF_IN_ENUM).toString()));
        }
        additionalProperties.put(IGNORE_ANYOF_IN_ENUM, ignoreAnyOfInEnum);
=======
        if (additionalProperties.containsKey(ADDITIONAL_MODEL_TYPE_ANNOTATIONS)) {
            String additionalAnnotationsList = additionalProperties.get(ADDITIONAL_MODEL_TYPE_ANNOTATIONS).toString();

            this.setAdditionalModelTypeAnnotations(Arrays.asList(additionalAnnotationsList.split(";")));
        }
>>>>>>> 684b7716

        if (additionalProperties.containsKey(CodegenConstants.INVOKER_PACKAGE)) {
            this.setInvokerPackage((String) additionalProperties.get(CodegenConstants.INVOKER_PACKAGE));
        } else if (additionalProperties.containsKey(CodegenConstants.API_PACKAGE)) {
            // guess from api package
            String derivedInvokerPackage = deriveInvokerPackageName((String) additionalProperties.get(CodegenConstants.API_PACKAGE));
            this.additionalProperties.put(CodegenConstants.INVOKER_PACKAGE, derivedInvokerPackage);
            this.setInvokerPackage((String) additionalProperties.get(CodegenConstants.INVOKER_PACKAGE));
            LOGGER.info("Invoker Package Name, originally not set, is now derived from api package name: " + derivedInvokerPackage);
        } else if (additionalProperties.containsKey(CodegenConstants.MODEL_PACKAGE)) {
            // guess from model package
            String derivedInvokerPackage = deriveInvokerPackageName((String) additionalProperties.get(CodegenConstants.MODEL_PACKAGE));
            this.additionalProperties.put(CodegenConstants.INVOKER_PACKAGE, derivedInvokerPackage);
            this.setInvokerPackage((String) additionalProperties.get(CodegenConstants.INVOKER_PACKAGE));
            LOGGER.info("Invoker Package Name, originally not set, is now derived from model package name: " + derivedInvokerPackage);
        } else {
            //not set, use default to be passed to template
            additionalProperties.put(CodegenConstants.INVOKER_PACKAGE, invokerPackage);
        }

        if (!additionalProperties.containsKey(CodegenConstants.MODEL_PACKAGE)) {
            additionalProperties.put(CodegenConstants.MODEL_PACKAGE, modelPackage);
        }

        if (!additionalProperties.containsKey(CodegenConstants.API_PACKAGE)) {
            additionalProperties.put(CodegenConstants.API_PACKAGE, apiPackage);
        }

        if (additionalProperties.containsKey(CodegenConstants.GROUP_ID)) {
            this.setGroupId((String) additionalProperties.get(CodegenConstants.GROUP_ID));
        } else {
            //not set, use to be passed to template
            additionalProperties.put(CodegenConstants.GROUP_ID, groupId);
        }

        if (additionalProperties.containsKey(CodegenConstants.ARTIFACT_ID)) {
            this.setArtifactId((String) additionalProperties.get(CodegenConstants.ARTIFACT_ID));
        } else {
            //not set, use to be passed to template
            additionalProperties.put(CodegenConstants.ARTIFACT_ID, artifactId);
        }

        if (additionalProperties.containsKey(CodegenConstants.ARTIFACT_URL)) {
            this.setArtifactUrl((String) additionalProperties.get(CodegenConstants.ARTIFACT_URL));
        } else {
            additionalProperties.put(CodegenConstants.ARTIFACT_URL, artifactUrl);
        }

        if (additionalProperties.containsKey(CodegenConstants.ARTIFACT_DESCRIPTION)) {
            this.setArtifactDescription((String) additionalProperties.get(CodegenConstants.ARTIFACT_DESCRIPTION));
        } else {
            additionalProperties.put(CodegenConstants.ARTIFACT_DESCRIPTION, artifactDescription);
        }

        if (additionalProperties.containsKey(CodegenConstants.SCM_CONNECTION)) {
            this.setScmConnection((String) additionalProperties.get(CodegenConstants.SCM_CONNECTION));
        } else {
            additionalProperties.put(CodegenConstants.SCM_CONNECTION, scmConnection);
        }

        if (additionalProperties.containsKey(CodegenConstants.SCM_DEVELOPER_CONNECTION)) {
            this.setScmDeveloperConnection((String) additionalProperties.get(CodegenConstants.SCM_DEVELOPER_CONNECTION));
        } else {
            additionalProperties.put(CodegenConstants.SCM_DEVELOPER_CONNECTION, scmDeveloperConnection);
        }

        if (additionalProperties.containsKey(CodegenConstants.SCM_URL)) {
            this.setScmUrl((String) additionalProperties.get(CodegenConstants.SCM_URL));
        } else {
            additionalProperties.put(CodegenConstants.SCM_URL, scmUrl);
        }

        if (additionalProperties.containsKey(CodegenConstants.DEVELOPER_NAME)) {
            this.setDeveloperName((String) additionalProperties.get(CodegenConstants.DEVELOPER_NAME));
        } else {
            additionalProperties.put(CodegenConstants.DEVELOPER_NAME, developerName);
        }

        if (additionalProperties.containsKey(CodegenConstants.DEVELOPER_EMAIL)) {
            this.setDeveloperEmail((String) additionalProperties.get(CodegenConstants.DEVELOPER_EMAIL));
        } else {
            additionalProperties.put(CodegenConstants.DEVELOPER_EMAIL, developerEmail);
        }

        if (additionalProperties.containsKey(CodegenConstants.DEVELOPER_ORGANIZATION)) {
            this.setDeveloperOrganization((String) additionalProperties.get(CodegenConstants.DEVELOPER_ORGANIZATION));
        } else {
            additionalProperties.put(CodegenConstants.DEVELOPER_ORGANIZATION, developerOrganization);
        }

        if (additionalProperties.containsKey(CodegenConstants.DEVELOPER_ORGANIZATION_URL)) {
            this.setDeveloperOrganizationUrl((String) additionalProperties.get(CodegenConstants.DEVELOPER_ORGANIZATION_URL));
        } else {
            additionalProperties.put(CodegenConstants.DEVELOPER_ORGANIZATION_URL, developerOrganizationUrl);
        }

        if (additionalProperties.containsKey(CodegenConstants.LICENSE_NAME)) {
            this.setLicenseName((String) additionalProperties.get(CodegenConstants.LICENSE_NAME));
        } else {
            additionalProperties.put(CodegenConstants.LICENSE_NAME, licenseName);
        }

        if (additionalProperties.containsKey(CodegenConstants.LICENSE_URL)) {
            this.setLicenseUrl((String) additionalProperties.get(CodegenConstants.LICENSE_URL));
        } else {
            additionalProperties.put(CodegenConstants.LICENSE_URL, licenseUrl);
        }

        if (additionalProperties.containsKey(CodegenConstants.SOURCE_FOLDER)) {
            this.setSourceFolder((String) additionalProperties.get(CodegenConstants.SOURCE_FOLDER));
        }
        additionalProperties.put(CodegenConstants.SOURCE_FOLDER, sourceFolder);

        if (additionalProperties.containsKey(CodegenConstants.SERIALIZABLE_MODEL)) {
            this.setSerializableModel(Boolean.valueOf(additionalProperties.get(CodegenConstants.SERIALIZABLE_MODEL).toString()));
        }

        if (additionalProperties.containsKey(CodegenConstants.LIBRARY)) {
            this.setLibrary((String) additionalProperties.get(CodegenConstants.LIBRARY));
        }

        if (additionalProperties.containsKey(CodegenConstants.SERIALIZE_BIG_DECIMAL_AS_STRING)) {
            this.setSerializeBigDecimalAsString(Boolean.valueOf(additionalProperties.get(CodegenConstants.SERIALIZE_BIG_DECIMAL_AS_STRING).toString()));
        }

        // need to put back serializableModel (boolean) into additionalProperties as value in additionalProperties is string
        additionalProperties.put(CodegenConstants.SERIALIZABLE_MODEL, serializableModel);

        if (additionalProperties.containsKey(FULL_JAVA_UTIL)) {
            this.setFullJavaUtil(Boolean.valueOf(additionalProperties.get(FULL_JAVA_UTIL).toString()));
        }
        if (additionalProperties.containsKey(DISCRIMINATOR_CASE_SENSITIVE)) {
            this.setDiscriminatorCaseSensitive(Boolean.valueOf(additionalProperties.get(DISCRIMINATOR_CASE_SENSITIVE).toString()));
        } else {
            // By default, the discriminator lookup should be case sensitive. There is nothing in the OpenAPI specification
            // that indicates the lookup should be case insensitive. However, some implementations perform
            // a case-insensitive lookup.
            this.setDiscriminatorCaseSensitive(Boolean.TRUE);
        }
        additionalProperties.put(DISCRIMINATOR_CASE_SENSITIVE, this.discriminatorCaseSensitive);

        if (fullJavaUtil) {
            javaUtilPrefix = "java.util.";
        }
        additionalProperties.put(FULL_JAVA_UTIL, fullJavaUtil);
        additionalProperties.put("javaUtilPrefix", javaUtilPrefix);

        if (additionalProperties.containsKey(WITH_XML)) {
            this.setWithXml(Boolean.valueOf(additionalProperties.get(WITH_XML).toString()));
        }
        additionalProperties.put(WITH_XML, withXml);

        if (additionalProperties.containsKey(OPENAPI_NULLABLE)) {
            this.setOpenApiNullable(Boolean.valueOf(additionalProperties.get(OPENAPI_NULLABLE).toString()));
        }
        additionalProperties.put(OPENAPI_NULLABLE, openApiNullable);

        if (additionalProperties.containsKey(CodegenConstants.PARENT_GROUP_ID)) {
            this.setParentGroupId((String) additionalProperties.get(CodegenConstants.PARENT_GROUP_ID));
        }

        if (additionalProperties.containsKey(CodegenConstants.PARENT_ARTIFACT_ID)) {
            this.setParentArtifactId((String) additionalProperties.get(CodegenConstants.PARENT_ARTIFACT_ID));
        }

        if (additionalProperties.containsKey(CodegenConstants.PARENT_VERSION)) {
            this.setParentVersion((String) additionalProperties.get(CodegenConstants.PARENT_VERSION));
        }

        if (!StringUtils.isEmpty(parentGroupId) && !StringUtils.isEmpty(parentArtifactId) && !StringUtils.isEmpty(parentVersion)) {
            additionalProperties.put("parentOverridden", true);
        }

        // make api and model doc path available in mustache template
        additionalProperties.put("apiDocPath", apiDocPath);
        additionalProperties.put("modelDocPath", modelDocPath);

        importMapping.put("List", "java.util.List");
        importMapping.put("Set", "java.util.Set");

        if (fullJavaUtil) {
            typeMapping.put("array", "java.util.List");
            typeMapping.put("set", "java.util.Set");
            typeMapping.put("map", "java.util.Map");
            typeMapping.put("DateTime", "java.util.Date");
            typeMapping.put("UUID", "java.util.UUID");
            typeMapping.remove("List");
            importMapping.remove("Date");
            importMapping.remove("Map");
            importMapping.remove("HashMap");
            importMapping.remove("Array");
            importMapping.remove("ArrayList");
            importMapping.remove("List");
            importMapping.remove("Set");
            importMapping.remove("DateTime");
            importMapping.remove("UUID");
            instantiationTypes.put("array", "java.util.ArrayList");
            instantiationTypes.put("set", "java.util.LinkedHashSet");
            instantiationTypes.put("map", "java.util.HashMap");
        }

        this.sanitizeConfig();

        // optional jackson mappings for BigDecimal support
        importMapping.put("ToStringSerializer", "com.fasterxml.jackson.databind.ser.std.ToStringSerializer");
        importMapping.put("JsonSerialize", "com.fasterxml.jackson.databind.annotation.JsonSerialize");

        // imports for pojos
        importMapping.put("ApiModelProperty", "io.swagger.annotations.ApiModelProperty");
        importMapping.put("ApiModel", "io.swagger.annotations.ApiModel");
        importMapping.put("BigDecimal", "java.math.BigDecimal");
        importMapping.put("JsonProperty", "com.fasterxml.jackson.annotation.JsonProperty");
        importMapping.put("JsonSubTypes", "com.fasterxml.jackson.annotation.JsonSubTypes");
        importMapping.put("JsonTypeInfo", "com.fasterxml.jackson.annotation.JsonTypeInfo");
        importMapping.put("JsonTypeName", "com.fasterxml.jackson.annotation.JsonTypeName");
        importMapping.put("JsonCreator", "com.fasterxml.jackson.annotation.JsonCreator");
        importMapping.put("JsonValue", "com.fasterxml.jackson.annotation.JsonValue");
        importMapping.put("JsonIgnore", "com.fasterxml.jackson.annotation.JsonIgnore");
        importMapping.put("JsonInclude", "com.fasterxml.jackson.annotation.JsonInclude");
        importMapping.put("SerializedName", "com.google.gson.annotations.SerializedName");
        importMapping.put("TypeAdapter", "com.google.gson.TypeAdapter");
        importMapping.put("JsonAdapter", "com.google.gson.annotations.JsonAdapter");
        importMapping.put("JsonReader", "com.google.gson.stream.JsonReader");
        importMapping.put("JsonWriter", "com.google.gson.stream.JsonWriter");
        importMapping.put("IOException", "java.io.IOException");
        importMapping.put("Objects", "java.util.Objects");
        importMapping.put("StringUtil", invokerPackage + ".StringUtil");
        // import JsonCreator if JsonProperty is imported
        // used later in recursive import in postProcessingModels
        importMapping.put("com.fasterxml.jackson.annotation.JsonProperty", "com.fasterxml.jackson.annotation.JsonCreator");

        if (additionalProperties.containsKey(JAVA8_MODE)) {
            setJava8Mode(Boolean.parseBoolean(additionalProperties.get(JAVA8_MODE).toString()));
            if (java8Mode) {
                additionalProperties.put("java8", true);
            } else {
                additionalProperties.put("java8", false);
            }
        }

        if (additionalProperties.containsKey(SUPPORT_ASYNC)) {
            setSupportAsync(Boolean.parseBoolean(additionalProperties.get(SUPPORT_ASYNC).toString()));
            if (supportAsync) {
                additionalProperties.put(SUPPORT_ASYNC, "true");
            }
        }

        if (additionalProperties.containsKey(WITH_XML)) {
            setWithXml(Boolean.parseBoolean(additionalProperties.get(WITH_XML).toString()));
            if (withXml) {
                additionalProperties.put(WITH_XML, "true");
            }
        }

        if (additionalProperties.containsKey(DATE_LIBRARY)) {
            setDateLibrary(additionalProperties.get("dateLibrary").toString());
        }

        if ("threetenbp".equals(dateLibrary)) {
            additionalProperties.put("threetenbp", "true");
            additionalProperties.put("jsr310", "true");
            typeMapping.put("date", "LocalDate");
            typeMapping.put("DateTime", "OffsetDateTime");
            importMapping.put("LocalDate", "org.threeten.bp.LocalDate");
            importMapping.put("OffsetDateTime", "org.threeten.bp.OffsetDateTime");
        } else if ("joda".equals(dateLibrary)) {
            additionalProperties.put("joda", "true");
            typeMapping.put("date", "LocalDate");
            typeMapping.put("DateTime", "DateTime");
            importMapping.put("LocalDate", "org.joda.time.LocalDate");
            importMapping.put("DateTime", "org.joda.time.DateTime");
        } else if (dateLibrary.startsWith("java8")) {
            additionalProperties.put("java8", "true");
            additionalProperties.put("jsr310", "true");
            typeMapping.put("date", "LocalDate");
            importMapping.put("LocalDate", "java.time.LocalDate");
            if ("java8-localdatetime".equals(dateLibrary)) {
                typeMapping.put("DateTime", "LocalDateTime");
                importMapping.put("LocalDateTime", "java.time.LocalDateTime");
            } else {
                typeMapping.put("DateTime", "OffsetDateTime");
                importMapping.put("OffsetDateTime", "java.time.OffsetDateTime");
            }
        } else if (dateLibrary.equals("legacy")) {
            additionalProperties.put("legacyDates", "true");
        }
    }

    @Override
    public Map<String, Object> postProcessAllModels(Map<String, Object> objs) {
        objs = super.postProcessAllModels(objs);
        objs = super.updateAllModels(objs);

        if (!additionalModelTypeAnnotations.isEmpty()) {
            for (String modelName : objs.keySet()) {
                Map<String, Object> models = (Map<String, Object>) objs.get(modelName);
                models.put(ADDITIONAL_MODEL_TYPE_ANNOTATIONS, additionalModelTypeAnnotations);
            }
        }

        return objs;
    }

    private void sanitizeConfig() {
        // Sanitize any config options here. We also have to update the additionalProperties because
        // the whole additionalProperties object is injected into the main object passed to the mustache layer

        this.setApiPackage(sanitizePackageName(apiPackage));
        if (additionalProperties.containsKey(CodegenConstants.API_PACKAGE)) {
            this.additionalProperties.put(CodegenConstants.API_PACKAGE, apiPackage);
        }

        this.setModelPackage(sanitizePackageName(modelPackage));
        if (additionalProperties.containsKey(CodegenConstants.MODEL_PACKAGE)) {
            this.additionalProperties.put(CodegenConstants.MODEL_PACKAGE, modelPackage);
        }

        this.setInvokerPackage(sanitizePackageName(invokerPackage));
        if (additionalProperties.containsKey(CodegenConstants.INVOKER_PACKAGE)) {
            this.additionalProperties.put(CodegenConstants.INVOKER_PACKAGE, invokerPackage);
        }
    }

    @Override
    public String escapeReservedWord(String name) {
        if (this.reservedWordsMappings().containsKey(name)) {
            return this.reservedWordsMappings().get(name);
        }
        return "_" + name;
    }

    @Override
    public String apiFileFolder() {
        return (outputFolder + File.separator + sourceFolder + File.separator + apiPackage().replace('.', File.separatorChar)).replace('/', File.separatorChar);
    }

    @Override
    public String apiTestFileFolder() {
        return (outputFolder + File.separator + testFolder + File.separator + apiPackage().replace('.', File.separatorChar)).replace('/', File.separatorChar);
    }

    @Override
    public String modelTestFileFolder() {
        return (outputFolder + File.separator + testFolder + File.separator + modelPackage().replace('.', File.separatorChar)).replace('/', File.separatorChar);
    }

    @Override
    public String modelFileFolder() {
        return (outputFolder + File.separator + sourceFolder + File.separator + modelPackage().replace('.', File.separatorChar)).replace('/', File.separatorChar);
    }

    @Override
    public String apiDocFileFolder() {
        return (outputFolder + File.separator + apiDocPath).replace('/', File.separatorChar);
    }

    @Override
    public String modelDocFileFolder() {
        return (outputFolder + File.separator + modelDocPath).replace('/', File.separatorChar);
    }

    @Override
    public String toApiDocFilename(String name) {
        return toApiName(name);
    }

    @Override
    public String toModelDocFilename(String name) {
        return toModelName(name);
    }

    @Override
    public String toApiTestFilename(String name) {
        return toApiName(name) + "Test";
    }

    @Override
    public String toModelTestFilename(String name) {
        return toModelName(name) + "Test";
    }

    @Override
    public String toApiFilename(String name) {
        return toApiName(name);
    }

    @Override
    public String toVarName(String name) {
        // sanitize name
        name = sanitizeName(name, "\\W-[\\$]"); // FIXME: a parameter should not be assigned. Also declare the methods parameters as 'final'.

        if (name.toLowerCase(Locale.ROOT).matches("^_*class$")) {
            return "propertyClass";
        }

        if ("_".equals(name)) {
            name = "_u";
        }

        // numbers are not allowed at the beginning
        if (name.matches("^\\d.*")) {
            name = "_" + name;
        }

        // if it's all uppper case, do nothing
        if (name.matches("^[A-Z0-9_]*$")) {
            return name;
        }

        if (startsWithTwoUppercaseLetters(name)) {
            name = name.substring(0, 2).toLowerCase(Locale.ROOT) + name.substring(2);
        }

        // If name contains special chars -> replace them.
        if ((((CharSequence) name).chars().anyMatch(character -> specialCharReplacements.keySet().contains("" + ((char) character))))) {
            List<String> allowedCharacters = new ArrayList<>();
            allowedCharacters.add("_");
            allowedCharacters.add("$");
            name = escape(name, specialCharReplacements, allowedCharacters, "_");
        }

        // camelize (lower first character) the variable name
        // pet_id => petId
        name = camelize(name, true);

        // for reserved word or word starting with number, append _
        if (isReservedWord(name) || name.matches("^\\d.*")) {
            name = escapeReservedWord(name);
        }

        return name;
    }

    private boolean startsWithTwoUppercaseLetters(String name) {
        boolean startsWithTwoUppercaseLetters = false;
        if (name.length() > 1) {
            startsWithTwoUppercaseLetters = name.substring(0, 2).equals(name.substring(0, 2).toUpperCase(Locale.ROOT));
        }
        return startsWithTwoUppercaseLetters;
    }

    @Override
    public String toParamName(String name) {
        // to avoid conflicts with 'callback' parameter for async call
        if ("callback".equals(name)) {
            return "paramCallback";
        }

        // should be the same as variable name
        return toVarName(name);
    }

    @Override
    public String toModelName(final String name) {
        // We need to check if import-mapping has a different model for this class, so we use it
        // instead of the auto-generated one.
        if (importMapping.containsKey(name)) {
            return importMapping.get(name);
        }

        final String sanitizedName = sanitizeName(name);

        String nameWithPrefixSuffix = sanitizedName;
        if (!StringUtils.isEmpty(modelNamePrefix)) {
            // add '_' so that model name can be camelized correctly
            nameWithPrefixSuffix = modelNamePrefix + "_" + nameWithPrefixSuffix;
        }

        if (!StringUtils.isEmpty(modelNameSuffix)) {
            // add '_' so that model name can be camelized correctly
            nameWithPrefixSuffix = nameWithPrefixSuffix + "_" + modelNameSuffix;
        }

        // camelize the model name
        // phone_number => PhoneNumber
        final String camelizedName = camelize(nameWithPrefixSuffix);

        // model name cannot use reserved keyword, e.g. return
        if (isReservedWord(camelizedName)) {
            final String modelName = "Model" + camelizedName;
            LOGGER.warn(camelizedName + " (reserved word) cannot be used as model name. Renamed to " + modelName);
            return modelName;
        }

        // model name starts with number
        if (camelizedName.matches("^\\d.*")) {
            final String modelName = "Model" + camelizedName; // e.g. 200Response => Model200Response (after camelize)
            LOGGER.warn(name + " (model name starts with number) cannot be used as model name. Renamed to " + modelName);
            return modelName;
        }

        return camelizedName;
    }

    @Override
    public String toModelFilename(String name) {
        // should be the same as the model name
        return toModelName(name);
    }

    @Override
    public String getTypeDeclaration(Schema p) {
        Schema<?> schema = ModelUtils.unaliasSchema(this.openAPI, p);
        Schema<?> target = ModelUtils.isGenerateAliasAsModel() ? p : schema;
        if (ModelUtils.isArraySchema(target)) {
            Schema<?> items = getSchemaItems((ArraySchema) schema);
            return getSchemaType(target) + "<" + getTypeDeclaration(items) + ">";
        } else if (ModelUtils.isMapSchema(target)) {
            // Note: ModelUtils.isMapSchema(p) returns true when p is a composed schema that also defines
            // additionalproperties: true
            Schema<?> inner = getAdditionalProperties(target);
            if (inner == null) {
                LOGGER.error("`{}` (map property) does not have a proper inner type defined. Default to type:string", p.getName());
                inner = new StringSchema().description("TODO default missing map inner type to string");
                p.setAdditionalProperties(inner);
            }
            return getSchemaType(target) + "<String, " + getTypeDeclaration(inner) + ">";
        }
        return super.getTypeDeclaration(target);
    }

    @Override
    public String getAlias(String name) {
        if (typeAliases != null && typeAliases.containsKey(name)) {
            return typeAliases.get(name);
        }
        return name;
    }

    @Override
    public String toDefaultValue(Schema schema) {
        schema = ModelUtils.getReferencedSchema(this.openAPI, schema);
        if (ModelUtils.isArraySchema(schema)) {
            final String pattern;
            if (ModelUtils.isSet(schema)) {
                if (fullJavaUtil) {
                    pattern = "new java.util.LinkedHashSet<%s>()";
                } else {
                    pattern = "new LinkedHashSet<%s>()";
                }
            } else {
                if (fullJavaUtil) {
                    pattern = "new java.util.ArrayList<%s>()";
                } else {
                    pattern = "new ArrayList<%s>()";
                }
            }

            Schema<?> items = getSchemaItems((ArraySchema) schema);

            String typeDeclaration = getTypeDeclaration(ModelUtils.unaliasSchema(this.openAPI, items));
            Object java8obj = additionalProperties.get("java8");
            if (java8obj != null) {
                Boolean java8 = Boolean.valueOf(java8obj.toString());
                if (java8 != null && java8) {
                    typeDeclaration = "";
                }
            }

            return String.format(Locale.ROOT, pattern, typeDeclaration);
        } else if (ModelUtils.isMapSchema(schema) && !(schema instanceof ComposedSchema)) {
            if (schema.getProperties() != null && schema.getProperties().size() > 0) {
                // object is complex object with free-form additional properties
                if (schema.getDefault() != null) {
                    return super.toDefaultValue(schema);
                }
                return null;
            }
            final String pattern;
            if (fullJavaUtil) {
                pattern = "new java.util.HashMap<%s>()";
            } else {
                pattern = "new HashMap<%s>()";
            }
            if (getAdditionalProperties(schema) == null) {
                return null;
            }

            String typeDeclaration = String.format(Locale.ROOT, "String, %s", getTypeDeclaration(getAdditionalProperties(schema)));
            Object java8obj = additionalProperties.get("java8");
            if (java8obj != null) {
                Boolean java8 = Boolean.valueOf(java8obj.toString());
                if (java8 != null && java8) {
                    typeDeclaration = "";
                }
            }

            return String.format(Locale.ROOT, pattern, typeDeclaration);
        } else if (ModelUtils.isIntegerSchema(schema)) {
            if (schema.getDefault() != null) {
                if (SchemaTypeUtil.INTEGER64_FORMAT.equals(schema.getFormat())) {
                    return schema.getDefault().toString() + "l";
                } else {
                    return schema.getDefault().toString();
                }
            }
            return null;
        } else if (ModelUtils.isNumberSchema(schema)) {
            if (schema.getDefault() != null) {
                if (SchemaTypeUtil.FLOAT_FORMAT.equals(schema.getFormat())) {
                    return schema.getDefault().toString() + "f";
                } else {
                    return schema.getDefault().toString() + "d";
                }
            }
            return null;
        } else if (ModelUtils.isBooleanSchema(schema)) {
            if (schema.getDefault() != null) {
                return schema.getDefault().toString();
            }
            return null;
        } else if (ModelUtils.isURISchema(schema)) {
            if (schema.getDefault() != null) {
                return "URI.create(\"" + escapeText((String) schema.getDefault()) + "\")";
            }
            return null;
        } else if (ModelUtils.isStringSchema(schema)) {
            if (schema.getDefault() != null) {
                String _default;
                if (schema.getDefault() instanceof Date) {
                    Date date = (Date) schema.getDefault();
                    LocalDate localDate = date.toInstant().atZone(ZoneId.systemDefault()).toLocalDate();
                    return String.format(Locale.ROOT, localDate.toString(), "");
                } else if (schema.getDefault() instanceof java.time.OffsetDateTime) {
                    return "OffsetDateTime.parse(\"" +  String.format(Locale.ROOT, ((java.time.OffsetDateTime) schema.getDefault()).atZoneSameInstant(ZoneId.systemDefault()).toString(), "") + "\", java.time.format.DateTimeFormatter.ISO_ZONED_DATE_TIME.withZone(java.time.ZoneId.systemDefault()))";
                } else {
                    _default = (String) schema.getDefault();
                }

                if (schema.getEnum() == null) {
                    return "\"" + escapeText(_default) + "\"";
                } else {
                    // convert to enum var name later in postProcessModels
                    return _default;
                }
            }
            return null;
        } else if (ModelUtils.isObjectSchema(schema)) {
            if (schema.getDefault() != null) {
                return super.toDefaultValue(schema);
            }
            return null;
        }

        return super.toDefaultValue(schema);
    }

    @Override
    public void setParameterExampleValue(CodegenParameter p) {
        String example;

        if (p.defaultValue == null) {
            example = p.example;
        } else {
            example = p.defaultValue;
        }

        String type = p.baseType;
        if (type == null) {
            type = p.dataType;
        }

        if ("String".equals(type)) {
            if (example == null) {
                example = p.paramName + "_example";
            }
            example = "\"" + escapeText(example) + "\"";
        } else if ("Integer".equals(type) || "Short".equals(type)) {
            if (example == null) {
                example = "56";
            }
        } else if ("Long".equals(type)) {
            if (example == null) {
                example = "56";
            }
            example = example + "L";
        } else if ("Float".equals(type)) {
            if (example == null) {
                example = "3.4";
            }
            example = example + "F";
        } else if ("Double".equals(type)) {
            example = "3.4";
            example = example + "D";
        } else if ("Boolean".equals(type)) {
            if (example == null) {
                example = "true";
            }
        } else if ("File".equals(type)) {
            if (example == null) {
                example = "/path/to/file";
            }
            example = "new File(\"" + escapeText(example) + "\")";
        } else if ("Date".equals(type)) {
            example = "new Date()";
        } else if (!languageSpecificPrimitives.contains(type)) {
            // type is a model class, e.g. User
            example = "new " + type + "()";
        }

        if (example == null) {
            example = "null";
        } else if (Boolean.TRUE.equals(p.isListContainer)) {

            if (p.items.defaultValue != null) {
                String innerExample;
                if ("String".equals(p.items.dataType)) {
                    innerExample = "\"" + p.items.defaultValue + "\"";
                } else {
                    innerExample = p.items.defaultValue;
                }
                example = "Arrays.asList(" + innerExample + ")";
            } else {
                example = "Arrays.asList()";
            }
        } else if (Boolean.TRUE.equals(p.isMapContainer)) {
            example = "new HashMap()";
        }

        p.example = example;
    }

    @Override
    public String toExampleValue(Schema p) {
        if (p.getExample() != null) {
            return escapeText(p.getExample().toString());
        } else {
            return null;
        }
    }

    @Override
    public String getSchemaType(Schema p) {
        String openAPIType = super.getSchemaType(p);

        // don't apply renaming on types from the typeMapping
        if (typeMapping.containsKey(openAPIType)) {
            return typeMapping.get(openAPIType);
        }

        if (null == openAPIType) {
            LOGGER.error("No Type defined for Schema " + p);
        }
        return toModelName(openAPIType);
    }

    @Override
    public String toOperationId(String operationId) {
        // throw exception if method name is empty
        if (StringUtils.isEmpty(operationId)) {
            throw new RuntimeException("Empty method/operation name (operationId) not allowed");
        }

        operationId = camelize(sanitizeName(operationId), true);

        // method name cannot use reserved keyword, e.g. return
        if (isReservedWord(operationId)) {
            String newOperationId = camelize("call_" + operationId, true);
            LOGGER.warn(operationId + " (reserved word) cannot be used as method name. Renamed to " + newOperationId);
            return newOperationId;
        }

        // operationId starts with a number
        if (operationId.matches("^\\d.*")) {
            LOGGER.warn(operationId + " (starting with a number) cannot be used as method sname. Renamed to " + camelize("call_" + operationId), true);
            operationId = camelize("call_" + operationId, true);
        }

        return operationId;
    }

    @Override
    public CodegenModel fromModel(String name, Schema model) {
        Map<String, Schema> allDefinitions = ModelUtils.getSchemas(this.openAPI);
        CodegenModel codegenModel = super.fromModel(name, model);
        if (codegenModel.description != null) {
            codegenModel.imports.add("ApiModel");
        }
        if (codegenModel.discriminator != null && additionalProperties.containsKey("jackson")) {
            codegenModel.imports.add("JsonSubTypes");
            codegenModel.imports.add("JsonTypeInfo");
        }
        if (allDefinitions != null && codegenModel.parentSchema != null && codegenModel.hasEnums) {
            final Schema parentModel = allDefinitions.get(codegenModel.parentSchema);
            final CodegenModel parentCodegenModel = super.fromModel(codegenModel.parent, parentModel);
            codegenModel = AbstractJavaCodegen.reconcileInlineEnums(codegenModel, parentCodegenModel);
        }
        if ("BigDecimal".equals(codegenModel.dataType)) {
            codegenModel.imports.add("BigDecimal");
        }
        return codegenModel;
    }

    @Override
    public void postProcessModelProperty(CodegenModel model, CodegenProperty property) {
        if (serializeBigDecimalAsString) {
            if (property.baseType.equals("BigDecimal")) {
                // we serialize BigDecimal as `string` to avoid precision loss
                property.vendorExtensions.put("x-extra-annotation", "@JsonSerialize(using = ToStringSerializer.class)");

                // this requires some more imports to be added for this model...
                model.imports.add("ToStringSerializer");
                model.imports.add("JsonSerialize");
            }
        }

        if (!fullJavaUtil) {
            if ("array".equals(property.containerType)) {
                model.imports.add("ArrayList");
            } else if ("set".equals(property.containerType)) {
                model.imports.add("LinkedHashSet");
            } else if ("map".equals(property.containerType)) {
                model.imports.add("HashMap");
            }
        }

        if (!BooleanUtils.toBoolean(model.isEnum)) {
            // needed by all pojos, but not enums
            model.imports.add("ApiModelProperty");
            model.imports.add("ApiModel");
        }
    }

    @Override
    public Map<String, Object> postProcessModels(Map<String, Object> objs) {
        // recursively add import for mapping one type to multiple imports
        List<Map<String, String>> recursiveImports = (List<Map<String, String>>) objs.get("imports");
        if (recursiveImports == null)
            return objs;

        ListIterator<Map<String, String>> listIterator = recursiveImports.listIterator();
        while (listIterator.hasNext()) {
            String _import = listIterator.next().get("import");
            // if the import package happens to be found in the importMapping (key)
            // add the corresponding import package to the list
            if (importMapping.containsKey(_import)) {
                Map<String, String> newImportMap = new HashMap<String, String>();
                newImportMap.put("import", importMapping.get(_import));
                listIterator.add(newImportMap);
            }
        }

        return postProcessModelsEnum(objs);
    }

    @Override
    public Map<String, Object> postProcessOperationsWithModels(Map<String, Object> objs, List<Object> allModels) {
        // Remove imports of List, ArrayList, Map and HashMap as they are
        // imported in the template already.
        List<Map<String, String>> imports = (List<Map<String, String>>) objs.get("imports");
        Pattern pattern = Pattern.compile("java\\.util\\.(List|ArrayList|Map|HashMap)");
        for (Iterator<Map<String, String>> itr = imports.iterator(); itr.hasNext(); ) {
            String itrImport = itr.next().get("import");
            if (pattern.matcher(itrImport).matches()) {
                itr.remove();
            }
        }
        return objs;
    }

    @Override
    public void preprocessOpenAPI(OpenAPI openAPI) {
        super.preprocessOpenAPI(openAPI);
        if (openAPI == null) {
            return;
        }
        if (openAPI.getPaths() != null) {
            for (String pathname : openAPI.getPaths().keySet()) {
                PathItem path = openAPI.getPaths().get(pathname);
                if (path.readOperations() == null) {
                    continue;
                }
                for (Operation operation : path.readOperations()) {
                    LOGGER.info("Processing operation " + operation.getOperationId());
                    if (hasBodyParameter(openAPI, operation) || hasFormParameter(openAPI, operation)) {
                        String defaultContentType = hasFormParameter(openAPI, operation) ? "application/x-www-form-urlencoded" : "application/json";
                        List<String> consumes = new ArrayList<>(getConsumesInfo(openAPI, operation));
                        String contentType = consumes == null || consumes.isEmpty() ? defaultContentType : consumes.get(0);
                        operation.addExtension("x-contentType", contentType);
                    }
                    String accepts = getAccept(openAPI, operation);
                    operation.addExtension("x-accepts", accepts);

                }
            }
        }

        // TODO: Setting additionalProperties is not the responsibility of this method. These side-effects should be moved elsewhere to prevent unexpected behaviors.
        if (artifactVersion == null) {
            // If no artifactVersion is provided in additional properties, version from API specification is used.
            // If none of them is provided then fallbacks to default version
            if (additionalProperties.containsKey(CodegenConstants.ARTIFACT_VERSION) && additionalProperties.get(CodegenConstants.ARTIFACT_VERSION) != null) {
                this.setArtifactVersion((String) additionalProperties.get(CodegenConstants.ARTIFACT_VERSION));
            } else if (openAPI.getInfo() != null && openAPI.getInfo().getVersion() != null) {
                this.setArtifactVersion(openAPI.getInfo().getVersion());
            } else {
                this.setArtifactVersion(ARTIFACT_VERSION_DEFAULT_VALUE);
            }
        }
        additionalProperties.put(CodegenConstants.ARTIFACT_VERSION, artifactVersion);

        if (additionalProperties.containsKey(CodegenConstants.SNAPSHOT_VERSION)) {
            if (convertPropertyToBooleanAndWriteBack(CodegenConstants.SNAPSHOT_VERSION)) {
                this.setArtifactVersion(this.buildSnapshotVersion(this.getArtifactVersion()));
            }
        }
        additionalProperties.put(CodegenConstants.ARTIFACT_VERSION, artifactVersion);

        if (ignoreAnyOfInEnum) {
            // Alter OpenAPI schemas ignore anyOf keyword if it consist of an enum. Example:
            //     anyOf:
            //     - type: string
            //       enum:
            //       - ENUM_A
            //       - ENUM_B
            Stream.concat(
                    Stream.of(openAPI.getComponents().getSchemas()),
                    openAPI.getComponents().getSchemas().values().stream()
                            .filter(schema -> schema.getProperties() != null)
                            .map(Schema::getProperties))
                    .forEach(schemas -> schemas.replaceAll(
                            (name, s) -> Stream.of(s)
                                    .filter(schema -> schema instanceof ComposedSchema)
                                    .map(schema -> (ComposedSchema) schema)
                                    .filter(schema -> Objects.nonNull(schema.getAnyOf()))
                                    .flatMap(schema -> schema.getAnyOf().stream())
                                    .filter(schema -> Objects.nonNull(schema.getEnum()))
                                    .findFirst()
                                    .orElse((Schema) s)));
        }
    }

    private static String getAccept(OpenAPI openAPI, Operation operation) {
        String accepts = null;
        String defaultContentType = "application/json";
        Set<String> producesInfo = getProducesInfo(openAPI, operation);
        if (producesInfo != null && !producesInfo.isEmpty()) {
            ArrayList<String> produces = new ArrayList<>(producesInfo);
            StringBuilder sb = new StringBuilder();
            for (String produce : produces) {
                if (defaultContentType.equalsIgnoreCase(produce)) {
                    accepts = defaultContentType;
                    break;
                } else {
                    if (sb.length() > 0) {
                        sb.append(",");
                    }
                    sb.append(produce);
                }
            }
            if (accepts == null) {
                accepts = sb.toString();
            }
        } else {
            accepts = defaultContentType;
        }

        return accepts;
    }

    @Override
    protected boolean needToImport(String type) {
        return super.needToImport(type) && !type.contains(".");
    }

    @Override
    public String toEnumName(CodegenProperty property) {
        return sanitizeName(camelize(property.name)) + "Enum";
    }

    @Override
    public String toEnumVarName(String value, String datatype) {
        if (value.length() == 0) {
            return "EMPTY";
        }

        // for symbol, e.g. $, #
        if (getSymbolName(value) != null) {
            return getSymbolName(value).toUpperCase(Locale.ROOT);
        }

        // number
        if ("Integer".equals(datatype) || "Long".equals(datatype) ||
                "Float".equals(datatype) || "Double".equals(datatype) || "BigDecimal".equals(datatype)) {
            String varName = "NUMBER_" + value;
            varName = varName.replaceAll("-", "MINUS_");
            varName = varName.replaceAll("\\+", "PLUS_");
            varName = varName.replaceAll("\\.", "_DOT_");
            return varName;
        }

        // string
        String var = value.replaceAll("\\W+", "_").toUpperCase(Locale.ROOT);
        if (var.matches("\\d.*")) {
            return "_" + var;
        } else {
            return var;
        }
    }

    @Override
    public String toEnumValue(String value, String datatype) {
        if ("Integer".equals(datatype) || "Double".equals(datatype)) {
            return value;
        } else if ("Long".equals(datatype)) {
            // add l to number, e.g. 2048 => 2048l
            return value + "l";
        } else if ("Float".equals(datatype)) {
            // add f to number, e.g. 3.14 => 3.14f
            return value + "f";
        } else if ("BigDecimal".equals(datatype)) {
            // use BigDecimal String constructor
            return "new BigDecimal(\"" + value + "\")";
        } else {
            return "\"" + escapeText(value) + "\"";
        }
    }

    @Override
    public CodegenOperation fromOperation(String path, String httpMethod, Operation operation, List<Server> servers) {
        CodegenOperation op = super.fromOperation(path, httpMethod, operation, servers);
        op.path = sanitizePath(op.path);
        return op;
    }

    private static CodegenModel reconcileInlineEnums(CodegenModel codegenModel, CodegenModel parentCodegenModel) {
        // This generator uses inline classes to define enums, which breaks when
        // dealing with models that have subTypes. To clean this up, we will analyze
        // the parent and child models, look for enums that match, and remove
        // them from the child models and leave them in the parent.
        // Because the child models extend the parents, the enums will be available via the parent.

        // Only bother with reconciliation if the parent model has enums.
        if (!parentCodegenModel.hasEnums) {
            return codegenModel;
        }

        // Get the properties for the parent and child models
        final List<CodegenProperty> parentModelCodegenProperties = parentCodegenModel.vars;
        List<CodegenProperty> codegenProperties = codegenModel.vars;

        // Iterate over all of the parent model properties
        boolean removedChildEnum = false;
        for (CodegenProperty parentModelCodegenPropery : parentModelCodegenProperties) {
            // Look for enums
            if (parentModelCodegenPropery.isEnum) {
                // Now that we have found an enum in the parent class,
                // and search the child class for the same enum.
                Iterator<CodegenProperty> iterator = codegenProperties.iterator();
                while (iterator.hasNext()) {
                    CodegenProperty codegenProperty = iterator.next();
                    if (codegenProperty.isEnum && codegenProperty.equals(parentModelCodegenPropery)) {
                        // We found an enum in the child class that is
                        // a duplicate of the one in the parent, so remove it.
                        iterator.remove();
                        removedChildEnum = true;
                    }
                }
            }
        }

        if (removedChildEnum) {
            // If we removed an entry from this model's vars, we need to ensure hasMore is updated
            int count = 0;
            int numVars = codegenProperties.size();
            for (CodegenProperty codegenProperty : codegenProperties) {
                count += 1;
                codegenProperty.hasMore = count < numVars;
            }
            codegenModel.vars = codegenProperties;
        }
        return codegenModel;
    }

    private static String sanitizePackageName(String packageName) {
        packageName = packageName.trim(); // FIXME: a parameter should not be assigned. Also declare the methods parameters as 'final'.
        packageName = packageName.replaceAll("[^a-zA-Z0-9_\\.]", "_");
        if (Strings.isNullOrEmpty(packageName)) {
            return "invalidPackageName";
        }
        return packageName;
    }

    public String getInvokerPackage() {
        return invokerPackage;
    }

    public void setInvokerPackage(String invokerPackage) {
        this.invokerPackage = invokerPackage;
    }

    public String getGroupId() {
        return groupId;
    }

    public void setGroupId(String groupId) {
        this.groupId = groupId;
    }

    public String getArtifactId() {
        return artifactId;
    }

    public void setArtifactId(String artifactId) {
        this.artifactId = artifactId;
    }

    public String getArtifactVersion() {
        return artifactVersion;
    }

    public void setArtifactVersion(String artifactVersion) {
        this.artifactVersion = artifactVersion;
    }

    public String getArtifactUrl() {
        return artifactUrl;
    }

    public void setArtifactUrl(String artifactUrl) {
        this.artifactUrl = artifactUrl;
    }

    public String getArtifactDescription() {
        return artifactDescription;
    }

    public void setArtifactDescription(String artifactDescription) {
        this.artifactDescription = artifactDescription;
    }

    public String getScmConnection() {
        return scmConnection;
    }

    public void setScmConnection(String scmConnection) {
        this.scmConnection = scmConnection;
    }

    public String getScmDeveloperConnection() {
        return scmDeveloperConnection;
    }

    public void setScmDeveloperConnection(String scmDeveloperConnection) {
        this.scmDeveloperConnection = scmDeveloperConnection;
    }

    public String getScmUrl() {
        return scmUrl;
    }

    public void setScmUrl(String scmUrl) {
        this.scmUrl = scmUrl;
    }

    public String getDeveloperName() {
        return developerName;
    }

    public void setDeveloperName(String developerName) {
        this.developerName = developerName;
    }

    public String getDeveloperEmail() {
        return developerEmail;
    }

    public void setDeveloperEmail(String developerEmail) {
        this.developerEmail = developerEmail;
    }

    public String getDeveloperOrganization() {
        return developerOrganization;
    }

    public void setDeveloperOrganization(String developerOrganization) {
        this.developerOrganization = developerOrganization;
    }

    public String getDeveloperOrganizationUrl() {
        return developerOrganizationUrl;
    }

    public void setDeveloperOrganizationUrl(String developerOrganizationUrl) {
        this.developerOrganizationUrl = developerOrganizationUrl;
    }

    public String getLicenseName() {
        return licenseName;
    }

    public void setLicenseName(String licenseName) {
        this.licenseName = licenseName;
    }

    public String getLicenseUrl() {
        return licenseUrl;
    }

    public void setLicenseUrl(String licenseUrl) {
        this.licenseUrl = licenseUrl;
    }

    public String getSourceFolder() {
        return sourceFolder;
    }

    public void setSourceFolder(String sourceFolder) {
        this.sourceFolder = sourceFolder;
    }

    public String getTestFolder() {
        return testFolder;
    }

    public void setTestFolder(String testFolder) {
        this.testFolder = testFolder;
    }

    public void setSerializeBigDecimalAsString(boolean s) {
        this.serializeBigDecimalAsString = s;
    }

    public Boolean getSerializableModel() {
        return serializableModel;
    }

    public void setSerializableModel(Boolean serializableModel) {
        this.serializableModel = serializableModel;
    }

    private String sanitizePath(String p) {
        //prefer replace a ", instead of a fuLL URL encode for readability
        return p.replaceAll("\"", "%22");
    }

    public void setFullJavaUtil(boolean fullJavaUtil) {
        this.fullJavaUtil = fullJavaUtil;
    }

    /**
     * Set whether discriminator value lookup is case-sensitive or not.
     *
     * @param discriminatorCaseSensitive true if the discriminator value lookup should be case sensitive.
     */
    public void setDiscriminatorCaseSensitive(boolean discriminatorCaseSensitive) {
        this.discriminatorCaseSensitive = discriminatorCaseSensitive;
    }

    public void setWithXml(boolean withXml) {
        this.withXml = withXml;
    }

    public String getDateLibrary() {
        return dateLibrary;
    }

    public void setDateLibrary(String library) {
        this.dateLibrary = library;
    }

    public void setJava8Mode(boolean enabled) {
        this.java8Mode = enabled;
    }

    public void setSupportAsync(boolean enabled) {
        this.supportAsync = enabled;
    }

    public void setDisableHtmlEscaping(boolean disabled) {
        this.disableHtmlEscaping = disabled;
    }

    public String getBooleanGetterPrefix() {
        return booleanGetterPrefix;
    }

    public void setBooleanGetterPrefix(String booleanGetterPrefix) {
        this.booleanGetterPrefix = booleanGetterPrefix;
    }

<<<<<<< HEAD
    public void setIgnoreAnyOfInEnum(boolean ignoreAnyOfInEnum) {
        this.ignoreAnyOfInEnum = ignoreAnyOfInEnum;
=======
    public boolean isOpenApiNullable() {
        return openApiNullable;
    }

    public void setOpenApiNullable(final boolean openApiNullable) {
        this.openApiNullable = openApiNullable;
>>>>>>> 684b7716
    }

    @Override
    public String escapeQuotationMark(String input) {
        // remove " to avoid code injection
        return input.replace("\"", "");
    }

    @Override
    public String escapeUnsafeCharacters(String input) {
        return input.replace("*/", "*_/").replace("/*", "/_*");
    }

    /*
     * Derive invoker package name based on the input
     * e.g. foo.bar.model => foo.bar
     *
     * @param input API package/model name
     * @return Derived invoker package name based on API package/model name
     */
    private String deriveInvokerPackageName(String input) {
        String[] parts = input.split(Pattern.quote(".")); // Split on period.

        StringBuilder sb = new StringBuilder();
        String delim = "";
        for (String p : Arrays.copyOf(parts, parts.length - 1)) {
            sb.append(delim).append(p);
            delim = ".";
        }
        return sb.toString();
    }

    /**
     * Builds a SNAPSHOT version from a given version.
     *
     * @param version
     * @return SNAPSHOT version
     */
    private String buildSnapshotVersion(String version) {
        if (version.endsWith("-SNAPSHOT")) {
            return version;
        }
        return version + "-SNAPSHOT";
    }

    public void setSupportJava6(boolean value) {
        this.supportJava6 = value;
    }

    @Override
    public String toRegularExpression(String pattern) {
        return escapeText(pattern);
    }

    /**
     * Output the Getter name for boolean property, e.g. isActive
     *
     * @param name the name of the property
     * @return getter name based on naming convention
     */
    @Override
    public String toBooleanGetter(String name) {
        return booleanGetterPrefix + getterAndSetterCapitalize(name);
    }

    @Override
    public String sanitizeTag(String tag) {
        tag = camelize(underscore(sanitizeName(tag)));

        // tag starts with numbers
        if (tag.matches("^\\d.*")) {
            tag = "Class" + tag;
        }
        return tag;
    }

    /**
     * Camelize the method name of the getter and setter
     *
     * @param name string to be camelized
     * @return Camelized string
     */
    @Override
    public String getterAndSetterCapitalize(String name) {
        boolean lowercaseFirstLetter = false;
        if (name == null || name.length() == 0) {
            return name;
        }
        name = toVarName(name);
        //
        // Let the property name capitalized
        // except when the first letter of the property name is lowercase and the second letter is uppercase
        // Refer to section 8.8: Capitalization of inferred names of the JavaBeans API specification
        // http://download.oracle.com/otn-pub/jcp/7224-javabeans-1.01-fr-spec-oth-JSpec/beans.101.pdf)
        //
        if (name.length() > 1 && Character.isLowerCase(name.charAt(0)) && Character.isUpperCase(name.charAt(1))) {
            lowercaseFirstLetter = true;
        }
        return camelize(name, lowercaseFirstLetter);
    }

    @Override
    public void postProcessFile(File file, String fileType) {
        if (file == null) {
            return;
        }

        String javaPostProcessFile = System.getenv("JAVA_POST_PROCESS_FILE");
        if (StringUtils.isEmpty(javaPostProcessFile)) {
            return; // skip if JAVA_POST_PROCESS_FILE env variable is not defined
        }

        // only process files with java extension
        if ("java".equals(FilenameUtils.getExtension(file.toString()))) {
            String command = javaPostProcessFile + " " + file.toString();
            try {
                Process p = Runtime.getRuntime().exec(command);
                p.waitFor();
                int exitValue = p.exitValue();
                if (exitValue != 0) {
                    LOGGER.error("Error running the command ({}). Exit value: {}", command, exitValue);
                } else {
                    LOGGER.info("Successfully executed: " + command);
                }
            } catch (Exception e) {
                LOGGER.error("Error running the command ({}). Exception: {}", command, e.getMessage());
            }
        }
    }

    public void setParentGroupId(final String parentGroupId) {
        this.parentGroupId = parentGroupId;
    }

    public void setParentArtifactId(final String parentArtifactId) {
        this.parentArtifactId = parentArtifactId;
    }

    public void setParentVersion(final String parentVersion) {
        this.parentVersion = parentVersion;
    }

    public void setParentOverridden(final boolean parentOverridden) {
        this.parentOverridden = parentOverridden;
    }

    public void setAdditionalModelTypeAnnotations(final List<String> additionalModelTypeAnnotations) {
        this.additionalModelTypeAnnotations = additionalModelTypeAnnotations;
    }

    @Override
    protected void addAdditionPropertiesToCodeGenModel(CodegenModel codegenModel, Schema schema) {
        if (!supportsAdditionalPropertiesWithComposedSchema) {
            // The additional (undeclared) propertiees are modeled in Java as a HashMap.
            // 
            // 1. supportsAdditionalPropertiesWithComposedSchema is set to false:
            //    The generated model class extends from the HashMap. That does not work
            //    with composed schemas that also use a discriminator because the model class
            //    is supposed to extend from the generated parent model class.
            // 2. supportsAdditionalPropertiesWithComposedSchema is set to true:
            //    The HashMap is a field.
            super.addAdditionPropertiesToCodeGenModel(codegenModel, schema);
        }

        // See https://github.com/OpenAPITools/openapi-generator/pull/1729#issuecomment-449937728
        Schema s = getAdditionalProperties(schema);
        // 's' may be null if 'additionalProperties: false' in the OpenAPI schema.
        if (s != null) {
            codegenModel.additionalPropertiesType = getSchemaType(s);
            addImport(codegenModel, codegenModel.additionalPropertiesType);
        }
    }
}<|MERGE_RESOLUTION|>--- conflicted
+++ resolved
@@ -38,9 +38,7 @@
 
 import java.io.File;
 import java.time.LocalDate;
-import java.time.OffsetDateTime;
 import java.time.ZoneId;
-import java.time.format.DateTimeFormatter;
 import java.util.*;
 import java.util.regex.Pattern;
 import java.util.stream.Stream;
@@ -61,13 +59,10 @@
     public static final String SUPPORT_JAVA6 = "supportJava6";
     public static final String DISABLE_HTML_ESCAPING = "disableHtmlEscaping";
     public static final String BOOLEAN_GETTER_PREFIX = "booleanGetterPrefix";
-<<<<<<< HEAD
     public static final String IGNORE_ANYOF_IN_ENUM = "ignoreAnyOfInEnum";
-=======
     public static final String ADDITIONAL_MODEL_TYPE_ANNOTATIONS = "additionalModelTypeAnnotations";
     public static final String DISCRIMINATOR_CASE_SENSITIVE = "discriminatorCaseSensitive";
     public static final String OPENAPI_NULLABLE = "openApiNullable";
->>>>>>> 684b7716
 
     protected String dateLibrary = "threetenbp";
     protected boolean supportAsync = false;
@@ -226,12 +221,9 @@
 
         cliOptions.add(CliOption.newBoolean(DISABLE_HTML_ESCAPING, "Disable HTML escaping of JSON strings when using gson (needed to avoid problems with byte[] fields)", disableHtmlEscaping));
         cliOptions.add(CliOption.newString(BOOLEAN_GETTER_PREFIX, "Set booleanGetterPrefix").defaultValue(this.getBooleanGetterPrefix()));
-<<<<<<< HEAD
         cliOptions.add(CliOption.newBoolean(IGNORE_ANYOF_IN_ENUM, "Ignore anyOf keyword in enum", ignoreAnyOfInEnum));
-=======
         cliOptions.add(CliOption.newString(ADDITIONAL_MODEL_TYPE_ANNOTATIONS, "Additional annotations for model type(class level annotations)"));
         cliOptions.add(CliOption.newBoolean(OPENAPI_NULLABLE, "Enable OpenAPI Jackson Nullable library", this.openApiNullable));
->>>>>>> 684b7716
 
         cliOptions.add(CliOption.newString(CodegenConstants.PARENT_GROUP_ID, CodegenConstants.PARENT_GROUP_ID_DESC));
         cliOptions.add(CliOption.newString(CodegenConstants.PARENT_ARTIFACT_ID, CodegenConstants.PARENT_ARTIFACT_ID_DESC));
@@ -269,18 +261,16 @@
         }
         additionalProperties.put(BOOLEAN_GETTER_PREFIX, booleanGetterPrefix);
 
-<<<<<<< HEAD
         if (additionalProperties.containsKey(IGNORE_ANYOF_IN_ENUM)) {
             this.setIgnoreAnyOfInEnum(Boolean.valueOf(additionalProperties.get(IGNORE_ANYOF_IN_ENUM).toString()));
         }
         additionalProperties.put(IGNORE_ANYOF_IN_ENUM, ignoreAnyOfInEnum);
-=======
+
         if (additionalProperties.containsKey(ADDITIONAL_MODEL_TYPE_ANNOTATIONS)) {
             String additionalAnnotationsList = additionalProperties.get(ADDITIONAL_MODEL_TYPE_ANNOTATIONS).toString();
 
             this.setAdditionalModelTypeAnnotations(Arrays.asList(additionalAnnotationsList.split(";")));
         }
->>>>>>> 684b7716
 
         if (additionalProperties.containsKey(CodegenConstants.INVOKER_PACKAGE)) {
             this.setInvokerPackage((String) additionalProperties.get(CodegenConstants.INVOKER_PACKAGE));
@@ -1562,17 +1552,16 @@
         this.booleanGetterPrefix = booleanGetterPrefix;
     }
 
-<<<<<<< HEAD
     public void setIgnoreAnyOfInEnum(boolean ignoreAnyOfInEnum) {
         this.ignoreAnyOfInEnum = ignoreAnyOfInEnum;
-=======
+    }
+
     public boolean isOpenApiNullable() {
         return openApiNullable;
     }
 
     public void setOpenApiNullable(final boolean openApiNullable) {
         this.openApiNullable = openApiNullable;
->>>>>>> 684b7716
     }
 
     @Override
