--- conflicted
+++ resolved
@@ -22,10 +22,8 @@
 import com.google.common.base.Strings;
 import com.google.common.collect.Sets;
 import com.samskivert.mustache.Mustache;
-<<<<<<< HEAD
 import com.samskivert.mustache.Template;
-=======
->>>>>>> 92776875
+import com.samskivert.mustache.Mustache;
 import io.swagger.v3.oas.models.OpenAPI;
 import io.swagger.v3.oas.models.Operation;
 import io.swagger.v3.oas.models.PathItem;
@@ -672,7 +670,14 @@
             this.setContainerDefaultToNull(Boolean.parseBoolean(additionalProperties.get(CONTAINER_DEFAULT_TO_NULL).toString()));
         }
         additionalProperties.put(CONTAINER_DEFAULT_TO_NULL, containerDefaultToNull);
-<<<<<<< HEAD
+
+        additionalProperties.put("sanitizeGeneric", (Mustache.Lambda) (fragment, writer) -> {
+            String content = fragment.execute();
+            for (final String s: List.of("<", ">", ",", " ")) {
+                content = content.replace(s, "");
+            }
+            writer.write(content);
+        });
         additionalProperties.put("useJsonTypeName", new UseJsonTypeName());
     }
 
@@ -714,16 +719,6 @@
             .filter(m -> m.classname.equals(modelName))
             .findFirst()
             .orElse(null);
-=======
-
-        additionalProperties.put("sanitizeGeneric", (Mustache.Lambda) (fragment, writer) -> {
-            String content = fragment.execute();
-            for (final String s: List.of("<", ">", ",", " ")) {
-                content = content.replace(s, "");
-            }
-            writer.write(content);
-        });
->>>>>>> 92776875
     }
 
     @Override
@@ -2581,7 +2576,6 @@
         }
     }
 
-<<<<<<< HEAD
     /**
      * Lambda to help the generation of {@literal @}JsontypeName.
      *
@@ -2626,10 +2620,10 @@
                 writer.write(text);
             }
         }
-=======
+    }
+
     @Override
     public boolean isTypeErasedGenerics() {
         return true;
->>>>>>> 92776875
     }
 }