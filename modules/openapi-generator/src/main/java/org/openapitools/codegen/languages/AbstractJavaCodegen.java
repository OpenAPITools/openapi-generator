--- conflicted
+++ resolved
@@ -116,12 +116,9 @@
     protected List<String> additionalModelTypeAnnotations = new LinkedList<>();
     protected List<String> additionalEnumTypeAnnotations = new LinkedList<>();
     protected boolean openApiNullable = true;
-<<<<<<< HEAD
     protected String outputTestFolder = "";
-=======
     protected DocumentationProvider documentationProvider;
     protected AnnotationLibrary annotationLibrary;
->>>>>>> d91a2e42
 
     public AbstractJavaCodegen() {
         super();
@@ -1826,7 +1823,6 @@
     }
 
     @Override
-<<<<<<< HEAD
     public void setOutputDir(String dir) {
         super.setOutputDir(dir);
         if (this.outputTestFolder.isEmpty()) {
@@ -1843,7 +1839,9 @@
 
     public void setOutputTestFolder(String outputTestFolder) {
         this.outputTestFolder = outputTestFolder;
-=======
+    }
+
+    @Override
     public DocumentationProvider getDocumentationProvider() {
         return documentationProvider;
     }
@@ -1861,7 +1859,6 @@
     @Override
     public void setAnnotationLibrary(AnnotationLibrary annotationLibrary) {
         this.annotationLibrary = annotationLibrary;
->>>>>>> d91a2e42
     }
 
     @Override
