--- conflicted
+++ resolved
@@ -108,17 +108,12 @@
         private String modelName;
 
         public MappedModel(String mappingName, String modelName) {
-            if (mappingName == null) {
-                throw new RuntimeException("Discriminator mapping name cannot be null for model '" + modelName + "'");
-            }
             this.mappingName = mappingName;
             this.modelName = modelName;
         }
 
         @Override
         public int compareTo(MappedModel other) {
-<<<<<<< HEAD
-=======
             if (getMappingName() == null && other.getMappingName() == null) {
                 return 0;
             } else if (getMappingName() == null) {
@@ -126,7 +121,6 @@
             } else if (other.getMappingName() == null) {
                 return -1;
             }
->>>>>>> b008275a
             return getMappingName().compareTo(other.getMappingName());
         }
 
