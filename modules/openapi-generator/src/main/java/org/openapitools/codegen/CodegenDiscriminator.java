package org.openapitools.codegen;

import org.apache.commons.lang3.builder.ToStringBuilder;

import java.util.LinkedHashSet;
import java.util.Map;
import java.util.Objects;
import java.util.Set;

/**
 * This class encapsulates the OpenAPI discriminator construct, as specified at
 * https://github.com/OAI/OpenAPI-Specification/blob/master/versions/3.0.3.md#discriminatorObject.
 * 
 * When request bodies or response payloads may be one of a number of different schemas,
 * a discriminator object can be used to aid in serialization, deserialization, and validation.
 * The discriminator is a specific object in a schema which is used to inform the consumer of
 * the specification of an alternative schema based on the value associated with it.
 */
public class CodegenDiscriminator {
    // The name of the property in the payload that will hold the discriminator value.
    // This is the propertyName as specified in the OpenAPI discriminator object.
    private String propertyName;
    private String propertyBaseName;
    private String propertyGetter;
    private String propertyType;
    private Map<String, String> mapping;
    private Set<MappedModel> mappedModels = new LinkedHashSet<>();

    public String getPropertyName() {
        return propertyName;
    }

    public void setPropertyName(String propertyName) {
        this.propertyName = propertyName;
    }

    public String getPropertyGetter() {
        return propertyGetter;
    }

    public void setPropertyGetter(String propertyGetter) {
        this.propertyGetter = propertyGetter;
    }

    public String getPropertyBaseName() {
        return propertyBaseName;
    }

    public void setPropertyBaseName(String propertyBaseName) {
        this.propertyBaseName = propertyBaseName;
    }

    public String getPropertyType() {
        return propertyType;
    }

    public void setPropertyType(String propertyType) {
        this.propertyType = propertyType;
    }

    public Map<String, String> getMapping() {
        return mapping;
    }

    public void setMapping(Map<String, String> mapping) {
        this.mapping = mapping;
    }

    public Set<MappedModel> getMappedModels() {
        return mappedModels;
    }

    public void setMappedModels(Set<MappedModel> mappedModels) {
        this.mappedModels = mappedModels;
    }

<<<<<<< HEAD
    public static class MappedModel implements Comparable<MappedModel>{
=======
    /**
     * An object to hold discriminator mappings between payload values and schema names or
     * references.
     * 
     * In the OpenAPI document, the discriminator "mapping" attribute is optional.
     * In scenarios where the value of the discriminator field does not match the schema name
     * or implicit mapping is not possible, an optional mapping definition MAY be used.
     * In OpenAPITools codegen, the MappedModel is the union of all the discriminator mappings,
     * both explicitly defined in the OpenAPI document and inherited from oneOf/allOf/anyOf.
     */
    public static class MappedModel implements Comparable<MappedModel>{
        // The value of the discriminator property in the payload.
>>>>>>> 6a0d479d
        private String mappingName;
        // The OAS schema name. It is obtained from the OAS document, and the string value
        // is converted to a sanitized, internal representation within codegen.
        private String modelName;

        public MappedModel(String mappingName, String modelName) {
            this.mappingName = mappingName;
            this.modelName = modelName;
        }

        @Override
        public int compareTo(MappedModel other) {
            return getMappingName().compareTo(other.getMappingName());
        }

        public String getMappingName() {
            return mappingName;
        }

        public void setMappingName(String mappingName) {
            this.mappingName = mappingName;
        }

        public String getModelName() {
            return modelName;
        }

        public void setModelName(String modelName) {
            this.modelName = modelName;
        }

        @Override
        public boolean equals(Object o) {
            if (this == o) return true;
            if (o == null || getClass() != o.getClass()) return false;
            MappedModel that = (MappedModel) o;
            return Objects.equals(mappingName, that.mappingName) &&
                    Objects.equals(modelName, that.modelName);
        }

        @Override
        public int hashCode() {
            return Objects.hash(mappingName, modelName);
        }
    }

    @Override
    public boolean equals(Object o) {
        if (this == o) return true;
        if (o == null || getClass() != o.getClass()) return false;
        CodegenDiscriminator that = (CodegenDiscriminator) o;
        return Objects.equals(propertyName, that.propertyName) &&
                Objects.equals(propertyBaseName, that.propertyBaseName) &&
                Objects.equals(mapping, that.mapping) &&
                Objects.equals(mappedModels, that.mappedModels);
    }

    @Override
    public int hashCode() {

        return Objects.hash(propertyName, propertyBaseName, mapping, mappedModels);
    }

    @Override
    public String toString() {
        final StringBuffer sb = new StringBuffer("CodegenDiscriminator{");
        sb.append("propertyName='").append(propertyName).append('\'');
        sb.append(", propertyBaseName='").append(propertyBaseName).append('\'');
        sb.append(", mapping=").append(mapping);
        sb.append(", mappedModels=").append(mappedModels);
        sb.append('}');
        return sb.toString();
    }
}<|MERGE_RESOLUTION|>--- conflicted
+++ resolved
@@ -74,9 +74,6 @@
         this.mappedModels = mappedModels;
     }
 
-<<<<<<< HEAD
-    public static class MappedModel implements Comparable<MappedModel>{
-=======
     /**
      * An object to hold discriminator mappings between payload values and schema names or
      * references.
@@ -89,7 +86,6 @@
      */
     public static class MappedModel implements Comparable<MappedModel>{
         // The value of the discriminator property in the payload.
->>>>>>> 6a0d479d
         private String mappingName;
         // The OAS schema name. It is obtained from the OAS document, and the string value
         // is converted to a sanitized, internal representation within codegen.
