--- conflicted
+++ resolved
@@ -10,11 +10,7 @@
 /**
  * This class encapsulates the OpenAPI discriminator construct, as specified at
  * https://github.com/OAI/OpenAPI-Specification/blob/master/versions/3.0.3.md#discriminatorObject.
-<<<<<<< HEAD
- * 
-=======
  *
->>>>>>> 6492b76a
  * When request bodies or response payloads may be one of a number of different schemas,
  * a discriminator object can be used to aid in serialization, deserialization, and validation.
  * The discriminator is a specific object in a schema which is used to inform the consumer of
@@ -81,11 +77,7 @@
     /**
      * An object to hold discriminator mappings between payload values and schema names or
      * references.
-<<<<<<< HEAD
-     * 
-=======
      *
->>>>>>> 6492b76a
      * In the OpenAPI document, the discriminator "mapping" attribute is optional.
      * In scenarios where the value of the discriminator field does not match the schema name
      * or implicit mapping is not possible, an optional mapping definition MAY be used.
