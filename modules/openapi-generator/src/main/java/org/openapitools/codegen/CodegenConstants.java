/*
 * Copyright 2018 OpenAPI-Generator Contributors (https://openapi-generator.tech)
 * Copyright 2018 SmartBear Software
 *
 * Licensed under the Apache License, Version 2.0 (the "License");
 * you may not use this file except in compliance with the License.
 * You may obtain a copy of the License at
 *
 *     http://www.apache.org/licenses/LICENSE-2.0
 *
 * Unless required by applicable law or agreed to in writing, software
 * distributed under the License is distributed on an "AS IS" BASIS,
 * WITHOUT WARRANTIES OR CONDITIONS OF ANY KIND, either express or implied.
 * See the License for the specific language governing permissions and
 * limitations under the License.
 */

package org.openapitools.codegen;

/**
 * A class for storing constants that are used throughout the project.
 */
public class CodegenConstants {
    /* System Properties */
    // NOTE: We may want to move these to a separate class to avoid confusion or modification.
    public static final String APIS = "apis";
    public static final String MODELS = "models";
    public static final String SUPPORTING_FILES = "supportingFiles";
    public static final String MODEL_TESTS = "modelTests";
    public static final String MODEL_DOCS = "modelDocs";
    public static final String API_TESTS = "apiTests";
    public static final String API_DOCS = "apiDocs";
    public static final String WITH_XML = "withXml";
    public static final String SKIP_FORM_MODEL = "skipFormModel";
    /* /end System Properties */

    public static final String API_PACKAGE = "apiPackage";
    public static final String API_PACKAGE_DESC = "package for generated api classes";

    public static final String MODEL_PACKAGE = "modelPackage";
    public static final String MODEL_PACKAGE_DESC = "package for generated models";

    public static final String TEMPLATE_DIR = "templateDir";

    public static final String ALLOW_UNICODE_IDENTIFIERS = "allowUnicodeIdentifiers";
    public static final String ALLOW_UNICODE_IDENTIFIERS_DESC = "boolean, toggles whether unicode identifiers are allowed in names or not, default is false";

    public static final String INVOKER_PACKAGE = "invokerPackage";
    public static final String INVOKER_PACKAGE_DESC = "root package for generated code";

    public static final String PHP_INVOKER_PACKAGE = "phpInvokerPackage";
    public static final String PHP_INVOKER_PACKAGE_DESC = "root package for generated php code";

    public static final String PERL_MODULE_NAME = "perlModuleName";
    public static final String PERL_MODULE_NAME_DESC = "root module name for generated perl code";

    public static final String PYTHON_PACKAGE_NAME = "pythonPackageName";
    public static final String PYTHON_PACKAGE_NAME_DESC = "package name for generated python code";

    public static final String WITH_GO_CODEGEN_COMMENT = "withGoCodegenComment";
    public static final String WITH_GO_CODEGEN_COMMENT_DESC = "whether to include Go codegen comment to disable Go Lint and collapse by default GitHub in PRs and diffs";

    public static final String GROUP_ID = "groupId";
    public static final String GROUP_ID_DESC = "groupId in generated pom.xml";

    public static final String ARTIFACT_ID = "artifactId";
    public static final String ARTIFACT_ID_DESC = "artifactId in generated pom.xml";

    public static final String ARTIFACT_VERSION = "artifactVersion";
    public static final String ARTIFACT_VERSION_DESC = "artifact version in generated pom.xml";

    public static final String ARTIFACT_URL = "artifactUrl";
    public static final String ARTIFACT_URL_DESC = "artifact URL in generated pom.xml";

    public static final String ARTIFACT_DESCRIPTION = "artifactDescription";
    public static final String ARTIFACT_DESCRIPTION_DESC = "artifact description in generated pom.xml";

    public static final String SCM_CONNECTION = "scmConnection";
    public static final String SCM_CONNECTION_DESC = "SCM connection in generated pom.xml";

    public static final String SCM_DEVELOPER_CONNECTION = "scmDeveloperConnection";
    public static final String SCM_DEVELOPER_CONNECTION_DESC = "SCM developer connection in generated pom.xml";

    public static final String SCM_URL = "scmUrl";
    public static final String SCM_URL_DESC = "SCM URL in generated pom.xml";

    public static final String DEVELOPER_NAME = "developerName";
    public static final String DEVELOPER_NAME_DESC = "developer name in generated pom.xml";

    public static final String DEVELOPER_EMAIL = "developerEmail";
    public static final String DEVELOPER_EMAIL_DESC = "developer email in generated pom.xml";

    public static final String DEVELOPER_ORGANIZATION = "developerOrganization";
    public static final String DEVELOPER_ORGANIZATION_DESC = "developer organization in generated pom.xml";

    public static final String DEVELOPER_ORGANIZATION_URL = "developerOrganizationUrl";
    public static final String DEVELOPER_ORGANIZATION_URL_DESC = "developer organization URL in generated pom.xml";

    public static final String LICENSE_NAME = "licenseName";
    public static final String LICENSE_NAME_DESC = "The name of the license";

    public static final String LICENSE_URL = "licenseUrl";
    public static final String LICENSE_URL_DESC = "The URL of the license";

    public static final String SOURCE_FOLDER = "sourceFolder";
    public static final String SOURCE_FOLDER_DESC = "source folder for generated code";

    public static final String IMPL_FOLDER = "implFolder";
    public static final String IMPL_FOLDER_DESC = "folder for generated implementation code";

    public static final String LOCAL_VARIABLE_PREFIX = "localVariablePrefix";
    public static final String LOCAL_VARIABLE_PREFIX_DESC = "prefix for generated code members and local variables";

    public static final String SERIALIZABLE_MODEL = "serializableModel";
    public static final String SERIALIZABLE_MODEL_DESC = "boolean - toggle \"implements Serializable\" for generated models";

    public static final String SERIALIZE_BIG_DECIMAL_AS_STRING = "bigDecimalAsString";
    public static final String SERIALIZE_BIG_DECIMAL_AS_STRING_DESC = "Treat BigDecimal values as Strings to avoid precision loss.";

    public static final String LIBRARY = "library";
    public static final String LIBRARY_DESC = "library template (sub-template)";

    public static final String SORT_PARAMS_BY_REQUIRED_FLAG = "sortParamsByRequiredFlag";
    public static final String SORT_PARAMS_BY_REQUIRED_FLAG_DESC = "Sort method arguments to place required parameters before optional parameters.";

    public static final String PREPEND_FORM_OR_BODY_PARAMETERS = "prependFormOrBodyParameters";
    public static final String PREPEND_FORM_OR_BODY_PARAMETERS_DESC = "Add form or body parameters to the beginning of the parameter list.";

    public static final String USE_DATETIME_OFFSET = "useDateTimeOffset";
    public static final String USE_DATETIME_OFFSET_DESC = "Use DateTimeOffset to model date-time properties";

    public static final String ENSURE_UNIQUE_PARAMS = "ensureUniqueParams";
    public static final String ENSURE_UNIQUE_PARAMS_DESC = "Whether to ensure parameter names are unique in an operation (rename parameters that are not).";

    public static final String PROJECT_NAME = "projectName";
    public static final String PACKAGE_NAME = "packageName";
    public static final String PACKAGE_VERSION = "packageVersion";

    public static final String PACKAGE_TITLE = "packageTitle";
    public static final String PACKAGE_TITLE_DESC = "Specifies an AssemblyTitle for the .NET Framework global assembly attributes stored in the AssemblyInfo file.";
    public static final String PACKAGE_PRODUCTNAME = "packageProductName";
    public static final String PACKAGE_PRODUCTNAME_DESC = "Specifies an AssemblyProduct for the .NET Framework global assembly attributes stored in the AssemblyInfo file.";
    public static final String PACKAGE_DESCRIPTION = "packageDescription";
    public static final String PACKAGE_DESCRIPTION_DESC = "Specifies a AssemblyDescription for the .NET Framework global assembly attributes stored in the AssemblyInfo file.";
    public static final String PACKAGE_COMPANY = "packageCompany";
    public static final String PACKAGE_COMPANY_DESC = "Specifies an AssemblyCompany for the .NET Framework global assembly attributes stored in the AssemblyInfo file.";
    public static final String PACKAGE_AUTHORS = "packageAuthors";
    public static final String PACKAGE_AUTHORS_DESC = "Specifies Authors property in the .NET Core project file.";
    public static final String PACKAGE_COPYRIGHT = "packageCopyright";
    public static final String PACKAGE_COPYRIGHT_DESC = "Specifies an AssemblyCopyright for the .NET Framework global assembly attributes stored in the AssemblyInfo file.";

    public static final String POD_VERSION = "podVersion";

    public static final String OPTIONAL_METHOD_ARGUMENT = "optionalMethodArgument";
    public static final String OPTIONAL_METHOD_ARGUMENT_DESC = "Optional method argument, e.g. void square(int x=10) (.net 4.0+ only).";

    public static final String OPTIONAL_ASSEMBLY_INFO = "optionalAssemblyInfo";
    public static final String OPTIONAL_ASSEMBLY_INFO_DESC = "Generate AssemblyInfo.cs.";

    public static final String NETCORE_PROJECT_FILE = "netCoreProjectFile";
    public static final String NETCORE_PROJECT_FILE_DESC = "Use the new format (.NET Core) for .NET project files (.csproj).";

    public static final String USE_COLLECTION = "useCollection";
    public static final String USE_COLLECTION_DESC = "Deserialize array types to Collection<T> instead of List<T>.";

    public static final String INTERFACE_PREFIX = "interfacePrefix";
    public static final String INTERFACE_PREFIX_DESC = "Prefix interfaces with a community standard or widely accepted prefix.";

    public static final String RETURN_ICOLLECTION = "returnICollection";
    public static final String RETURN_ICOLLECTION_DESC = "Return ICollection<T> instead of the concrete type.";

    public static final String OPTIONAL_PROJECT_FILE = "optionalProjectFile";
    public static final String OPTIONAL_PROJECT_FILE_DESC = "Generate {PackageName}.csproj.";

    public static final String OPTIONAL_PROJECT_GUID = "packageGuid";
    public static final String OPTIONAL_PROJECT_GUID_DESC = "The GUID that will be associated with the C# project";

    public static final String MODEL_PROPERTY_NAMING = "modelPropertyNaming";
    public static final String MODEL_PROPERTY_NAMING_DESC = "Naming convention for the property: 'camelCase', 'PascalCase', 'snake_case' and 'original', which keeps the original name";

    public static final String DOTNET_FRAMEWORK = "targetFramework";
    public static final String DOTNET_FRAMEWORK_DESC = "The target .NET framework version.";

    public static enum MODEL_PROPERTY_NAMING_TYPE {camelCase, PascalCase, snake_case, original}

    public static enum ENUM_PROPERTY_NAMING_TYPE {camelCase, PascalCase, snake_case, original, UPPERCASE}

    public static final String ENUM_PROPERTY_NAMING = "enumPropertyNaming";
    public static final String ENUM_PROPERTY_NAMING_DESC = "Naming convention for enum properties: 'camelCase', 'PascalCase', 'snake_case', 'UPPERCASE', and 'original'";

    public static final String MODEL_NAME_PREFIX = "modelNamePrefix";
    public static final String MODEL_NAME_PREFIX_DESC = "Prefix that will be prepended to all model names. Default is the empty string.";

    public static final String MODEL_NAME_SUFFIX = "modelNameSuffix";
    public static final String MODEL_NAME_SUFFIX_DESC = "Suffix that will be appended to all model names. Default is the empty string.";

    public static final String OPTIONAL_EMIT_DEFAULT_VALUES = "optionalEmitDefaultValues";
    public static final String OPTIONAL_EMIT_DEFAULT_VALUES_DESC = "Set DataMember's EmitDefaultValue.";

    public static final String GIT_USER_ID = "gitUserId";
    public static final String GIT_USER_ID_DESC = "Git user ID, e.g. openapitools.";

    public static final String GIT_REPO_ID = "gitRepoId";
    public static final String GIT_REPO_ID_DESC = "Git repo ID, e.g. openapi-generator.";

    public static final String RELEASE_NOTE = "releaseNote";
    public static final String RELEASE_NOTE_DESC = "Release note, default to 'Minor update'.";

    public static final String HTTP_USER_AGENT = "httpUserAgent";
    public static final String HTTP_USER_AGENT_DESC = "HTTP user agent, e.g. codegen_csharp_api_client, default to 'OpenAPI-Generator/{packageVersion}}/{language}'";

    public static final String SUPPORTS_ES6 = "supportsES6";
    public static final String SUPPORTS_ES6_DESC = "Generate code that conforms to ES6.";

    public static final String SUPPORTS_ASYNC = "supportsAsync";
    public static final String SUPPORTS_ASYNC_DESC = "Generate code that supports async operations.";

    public static final String EXCLUDE_TESTS = "excludeTests";
    public static final String EXCLUDE_TESTS_DESC = "Specifies that no tests are to be generated.";

    public static final String SOURCECODEONLY_GENERATION = "generateSourceCodeOnly";
    public static final String SOURCECODEONLY_GENERATION_DESC = "Specifies that only a library source code is to be generated.";

    public static final String PARCELIZE_MODELS = "parcelizeModels";
    public static final String PARCELIZE_MODELS_DESC = "toggle \"@Parcelize\" for generated models";


    // Not user-configurable. System provided for use in templates.

    public static final String GENERATE_APIS = "generateApis";
    public static final String GENERATE_API_DOCS = "generateApiDocs";

    public static final String GENERATE_API_TESTS = "generateApiTests";
    public static final String GENERATE_API_TESTS_DESC = "Specifies that api tests are to be generated.";

    // Not user-configurable. System provided for use in templates.
    public static final String GENERATE_MODELS = "generateModels";
    public static final String GENERATE_MODEL_DOCS = "generateModelDocs";

    public static final String VIRTUAL_SERVICE = "virtualService";
    public static final String VIRTUAL_SERVICE_DESC = "Generate Spring boot rest service as virtual service with Virtualan";

    public static final String GENERATE_MODEL_TESTS = "generateModelTests";
    public static final String GENERATE_MODEL_TESTS_DESC = "Specifies that model tests are to be generated.";

    public static final String HIDE_GENERATION_TIMESTAMP = "hideGenerationTimestamp";
    public static final String HIDE_GENERATION_TIMESTAMP_DESC = "Hides the generation timestamp when files are generated.";

    public static final String GENERATE_PROPERTY_CHANGED = "generatePropertyChanged";
    public static final String GENERATE_PROPERTY_CHANGED_DESC = "Specifies that models support raising property changed events.";

    public static final String NON_PUBLIC_API = "nonPublicApi";
    public static final String NON_PUBLIC_API_DESC = "Generates code with reduced access modifiers; allows embedding elsewhere without exposing non-public API calls to consumers.";

    public static final String VALIDATABLE = "validatable";
    public static final String VALIDATABLE_DESC = "Generates self-validatable models.";

    public static final String IGNORE_FILE_OVERRIDE = "ignoreFileOverride";
    public static final String IGNORE_FILE_OVERRIDE_DESC = "Specifies an override location for the .openapi-generator-ignore file. Most useful on initial generation.";

    public static final String REMOVE_OPERATION_ID_PREFIX = "removeOperationIdPrefix";
    public static final String REMOVE_OPERATION_ID_PREFIX_DESC = "Remove prefix of operationId, e.g. config_getId => getId";

    public static final String STRIP_PACKAGE_NAME = "stripPackageName";
    public static final String STRIP_PACKAGE_NAME_DESC = "Whether to strip leading dot-separated packages from generated model classes";

    public static final String DOCEXTENSION = "docExtension";
    public static final String DOCEXTENSION_DESC = "The extension of the generated documentation files, defaults to markdown, .md";

    public static final String DATABASE_ADAPTER = "databaseAdapter";
    public static final String DATABASE_ADAPTER_DESC = "The adapter for database (e.g. mysql, sqlite). Default: sqlite";

    public static final String PARENT_GROUP_ID = "parentGroupId";
    public static final String PARENT_GROUP_ID_DESC = "parent groupId in generated pom N.B. parentGroupId, parentArtifactId and parentVersion must all be specified for any of them to take effect";

    public static final String PARENT_ARTIFACT_ID = "parentArtifactId";
    public static final String PARENT_ARTIFACT_ID_DESC = "parent artifactId in generated pom N.B. parentGroupId, parentArtifactId and parentVersion must all be specified for any of them to take effect";

    public static final String PARENT_VERSION = "parentVersion";
    public static final String PARENT_VERSION_DESC = "parent version in generated pom N.B. parentGroupId, parentArtifactId and parentVersion must all be specified for any of them to take effect";

    public static final String ENABLE_POST_PROCESS_FILE = "enablePostProcessFile";
    public static final String ENABLE_POST_PROCESS_FILE_DESC = "Enable post-processing file using environment variables.";

    public static final String OPEN_API_SPEC_NAME = "openAPISpecName";

<<<<<<< HEAD
    public static final String SNAPSHOT_VERSION = "snapshotVersion";
    public static final String SNAPSHOT_VERSION_DESC = "Uses a SNAPSHOT version.";
=======
    public static final String GENERATE_ALIAS_AS_MODEL = "generateAliasAsModel";
    public static final String GENERATE_ALIAS_AS_MODEL_DESC = "Generate alias to map, array as models";

    public static final String USE_COMPARE_NET_OBJECTS = "useCompareNetObjects";
    public static final String USE_COMPARE_NET_OBJECTS_DESC = "Use KellermanSoftware.CompareNetObjects for deep recursive object comparison. WARNING: this option incurs potential performance impact.";
>>>>>>> aa24f074
}<|MERGE_RESOLUTION|>--- conflicted
+++ resolved
@@ -283,15 +283,14 @@
     public static final String ENABLE_POST_PROCESS_FILE_DESC = "Enable post-processing file using environment variables.";
 
     public static final String OPEN_API_SPEC_NAME = "openAPISpecName";
-
-<<<<<<< HEAD
+  
+    public static final String GENERATE_ALIAS_AS_MODEL = "generateAliasAsModel";
+    public static final String GENERATE_ALIAS_AS_MODEL_DESC = "Generate alias to map, array as models";
+
+    public static final String USE_COMPARE_NET_OBJECTS = "useCompareNetObjects";
+    public static final String USE_COMPARE_NET_OBJECTS_DESC = "Use KellermanSoftware.CompareNetObjects for deep recursive object comparison. WARNING: this option incurs potential performance impact.";
+  
     public static final String SNAPSHOT_VERSION = "snapshotVersion";
     public static final String SNAPSHOT_VERSION_DESC = "Uses a SNAPSHOT version.";
-=======
-    public static final String GENERATE_ALIAS_AS_MODEL = "generateAliasAsModel";
-    public static final String GENERATE_ALIAS_AS_MODEL_DESC = "Generate alias to map, array as models";
-
-    public static final String USE_COMPARE_NET_OBJECTS = "useCompareNetObjects";
-    public static final String USE_COMPARE_NET_OBJECTS_DESC = "Use KellermanSoftware.CompareNetObjects for deep recursive object comparison. WARNING: this option incurs potential performance impact.";
->>>>>>> aa24f074
+
 }