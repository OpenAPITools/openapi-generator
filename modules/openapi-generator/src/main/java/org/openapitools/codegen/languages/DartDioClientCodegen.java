/*
 * Copyright 2021 OpenAPI-Generator Contributors (https://openapi-generator.tech)
 *
 * Licensed under the Apache License, Version 2.0 (the "License");
 * you may not use this file except in compliance with the License.
 * You may obtain a copy of the License at
 *
 *     https://www.apache.org/licenses/LICENSE-2.0
 *
 * Unless required by applicable law or agreed to in writing, software
 * distributed under the License is distributed on an "AS IS" BASIS,
 * WITHOUT WARRANTIES OR CONDITIONS OF ANY KIND, either express or implied.
 * See the License for the specific language governing permissions and
 * limitations under the License.
 */

package org.openapitools.codegen.languages;

import com.google.common.collect.Sets;
import com.samskivert.mustache.Mustache;
import com.samskivert.mustache.Template;
import io.swagger.v3.oas.models.OpenAPI;
import io.swagger.v3.oas.models.media.Discriminator;
import io.swagger.v3.oas.models.media.Schema;
import org.apache.commons.lang3.ObjectUtils;
import org.apache.commons.lang3.StringUtils;
import org.openapitools.codegen.*;
import org.openapitools.codegen.CodegenDiscriminator.MappedModel;
import org.openapitools.codegen.api.TemplatePathLocator;
import org.openapitools.codegen.config.GlobalSettings;
import org.openapitools.codegen.meta.GeneratorMetadata;
import org.openapitools.codegen.meta.Stability;
import org.openapitools.codegen.meta.features.ClientModificationFeature;
import org.openapitools.codegen.meta.features.SchemaSupportFeature;
import org.openapitools.codegen.model.ModelMap;
import org.openapitools.codegen.model.ModelsMap;
import org.openapitools.codegen.model.OperationMap;
import org.openapitools.codegen.model.OperationsMap;
import org.openapitools.codegen.templating.CommonTemplateContentLocator;
import org.openapitools.codegen.templating.GeneratorTemplateContentLocator;
import org.openapitools.codegen.templating.MustacheEngineAdapter;
import org.openapitools.codegen.templating.TemplateManagerOptions;
import org.openapitools.codegen.utils.ModelUtils;
import org.openapitools.codegen.utils.ProcessUtils;
import org.slf4j.Logger;
import org.slf4j.LoggerFactory;

import java.io.File;
import java.util.*;
import java.util.Map.Entry;
import java.util.stream.Collectors;
import java.util.stream.Stream;

import static org.openapitools.codegen.utils.StringUtils.underscore;

public class DartDioClientCodegen extends AbstractDartCodegen {

    private final Logger LOGGER = LoggerFactory.getLogger(DartDioClientCodegen.class);

    public static final String DATE_LIBRARY = "dateLibrary";
    public static final String DATE_LIBRARY_CORE = "core";
    public static final String DATE_LIBRARY_TIME_MACHINE = "timemachine";
    public static final String DATE_LIBRARY_DEFAULT = DATE_LIBRARY_CORE;

    public static final String SERIALIZATION_LIBRARY_BUILT_VALUE = "built_value";
    public static final String SERIALIZATION_LIBRARY_JSON_SERIALIZABLE = "json_serializable";

    public static final String SERIALIZATION_LIBRARY_FREEZED = "freezed";
    public static final String SERIALIZATION_LIBRARY_DEFAULT = SERIALIZATION_LIBRARY_BUILT_VALUE;

    private static final String DIO_IMPORT = "package:dio/dio.dart";
    public static final String FINAL_PROPERTIES = "finalProperties";
    public static final String FINAL_PROPERTIES_DEFAULT_VALUE = "true";

    private static final String CLIENT_NAME = "clientName";

    private String dateLibrary;

    private String clientName;

    private TemplateManager templateManager;

    public DartDioClientCodegen() {
        super();

        modifyFeatureSet(features -> features
                .includeClientModificationFeatures(
                        ClientModificationFeature.Authorizations,
                        ClientModificationFeature.UserAgent
                ).includeSchemaSupportFeatures(                    
                    SchemaSupportFeature.Polymorphism,
                    SchemaSupportFeature.Union,
                    SchemaSupportFeature.Composite,
                    SchemaSupportFeature.allOf,
                    SchemaSupportFeature.oneOf,
                    SchemaSupportFeature.anyOf
                )
        );
        generatorMetadata = GeneratorMetadata.newBuilder()
                .stability(Stability.STABLE)
                .build();

        outputFolder = "generated-code/dart-dio";
        embeddedTemplateDir = "dart/libraries/dio";
        this.setTemplateDir(embeddedTemplateDir);

        supportedLibraries.put(SERIALIZATION_LIBRARY_BUILT_VALUE, "[DEFAULT] built_value");
        supportedLibraries.put(SERIALIZATION_LIBRARY_JSON_SERIALIZABLE, "[BETA] json_serializable");
        supportedLibraries.put(SERIALIZATION_LIBRARY_FREEZED, "[BETA] freezed");

        final CliOption serializationLibrary = CliOption.newString(CodegenConstants.SERIALIZATION_LIBRARY, "Specify serialization library");
        serializationLibrary.setEnum(supportedLibraries);
        serializationLibrary.setDefault(SERIALIZATION_LIBRARY_DEFAULT);
        cliOptions.add(serializationLibrary);

        final CliOption finalProperties = CliOption.newBoolean(FINAL_PROPERTIES, "Whether properties are marked as final when using Json Serializable for serialization");
        finalProperties.setDefault("true");
        cliOptions.add(finalProperties);

        // Date Library Option
        final CliOption dateOption = CliOption.newString(DATE_LIBRARY, "Specify Date library");
        dateOption.setDefault(DATE_LIBRARY_DEFAULT);

        final Map<String, String> dateOptions = new HashMap<>();
        dateOptions.put(DATE_LIBRARY_CORE, "[DEFAULT] Dart core library (DateTime)");
        dateOptions.put(DATE_LIBRARY_TIME_MACHINE, "Time Machine is date and time library for Flutter, Web, and Server with support for timezones, calendars, cultures, formatting and parsing.");
        dateOption.setEnum(dateOptions);
        cliOptions.add(dateOption);
    }

    public String getDateLibrary() {
        return dateLibrary;
    }

    public void setDateLibrary(String library) {
        this.dateLibrary = library;
    }

    public String getClientName() {
        return clientName;
    }

    public void setClientName(String clientName) {
        this.clientName = clientName;
    }

    @Override
    public String getName() {
        return "dart-dio";
    }

    @Override
    public String getHelp() {
        return "Generates a Dart Dio client library with null-safety.";
    }

    @Override
    public void processOpts() {
        super.processOpts();

        if (StringUtils.isEmpty(System.getenv("DART_POST_PROCESS_FILE"))) {
            LOGGER.info("Environment variable DART_POST_PROCESS_FILE not defined so the Dart code may not be properly formatted. To define it, try `export DART_POST_PROCESS_FILE=\"/usr/local/bin/dartfmt -w\"` (Linux/Mac)");
            LOGGER.info("NOTE: To enable file post-processing, 'enablePostProcessFile' must be set to `true` (--enable-post-process-file for CLI).");
        }

        if (!additionalProperties.containsKey(CodegenConstants.SERIALIZATION_LIBRARY)) {
            additionalProperties.put(CodegenConstants.SERIALIZATION_LIBRARY, SERIALIZATION_LIBRARY_DEFAULT);
            LOGGER.debug("Serialization library not set, using default {}", SERIALIZATION_LIBRARY_DEFAULT);
        }
        setLibrary(additionalProperties.get(CodegenConstants.SERIALIZATION_LIBRARY).toString());
        if (SERIALIZATION_LIBRARY_BUILT_VALUE.equals(library)) {
            this.setLegacyDiscriminatorBehavior(false);
        }

        if (!additionalProperties.containsKey(DATE_LIBRARY)) {
            additionalProperties.put(DATE_LIBRARY, DATE_LIBRARY_DEFAULT);
            LOGGER.debug("Date library not set, using default {}", DATE_LIBRARY_DEFAULT);
        }
        setDateLibrary(additionalProperties.get(DATE_LIBRARY).toString());

        if (!additionalProperties.containsKey(FINAL_PROPERTIES)) {
            additionalProperties.put(FINAL_PROPERTIES, Boolean.parseBoolean(FINAL_PROPERTIES_DEFAULT_VALUE));
            LOGGER.debug("finalProperties not set, using default {}", FINAL_PROPERTIES_DEFAULT_VALUE);
        }
        else {
            additionalProperties.put(FINAL_PROPERTIES, Boolean.parseBoolean(additionalProperties.get(FINAL_PROPERTIES).toString()));
        }

        if (!additionalProperties.containsKey(CLIENT_NAME)) {
            final String name = org.openapitools.codegen.utils.StringUtils.camelize(pubName);
            additionalProperties.put(CLIENT_NAME, name);
            LOGGER.debug("Client name not set, using default {}", DATE_LIBRARY_DEFAULT);
        }
        setClientName(additionalProperties.get(CLIENT_NAME).toString());

        supportingFiles.add(new SupportingFile("pubspec.mustache", "", "pubspec.yaml"));
        supportingFiles.add(new SupportingFile("analysis_options.mustache", "", "analysis_options.yaml"));
        supportingFiles.add(new SupportingFile("gitignore.mustache", "", ".gitignore"));
        supportingFiles.add(new SupportingFile("README.mustache", "", "README.md"));

        supportingFiles.add(new SupportingFile("lib.mustache", libPath, pubName + ".dart"));

        final String srcFolder = libPath + sourceFolder;
        supportingFiles.add(new SupportingFile("api_client.mustache", srcFolder, "api.dart"));

        final String authFolder = srcFolder + File.separator + "auth";
        supportingFiles.add(new SupportingFile("auth/api_key_auth.mustache", authFolder, "api_key_auth.dart"));
        supportingFiles.add(new SupportingFile("auth/basic_auth.mustache", authFolder, "basic_auth.dart"));
        supportingFiles.add(new SupportingFile("auth/bearer_auth.mustache", authFolder, "bearer_auth.dart"));
        supportingFiles.add(new SupportingFile("auth/oauth.mustache", authFolder, "oauth.dart"));
        supportingFiles.add(new SupportingFile("auth/auth.mustache", authFolder, "auth.dart"));

        configureSerializationLibrary(srcFolder);
        configureDateLibrary(srcFolder);
    }

    private void configureSerializationLibrary(String srcFolder) {
        switch (library) {
            case SERIALIZATION_LIBRARY_JSON_SERIALIZABLE:
                additionalProperties.put("useJsonSerializable", "true");
                configureSerializationLibraryJsonSerializable(srcFolder);
                break;
            case SERIALIZATION_LIBRARY_FREEZED:
                additionalProperties.put("useFreezed", "true");
                configureSerializationLibraryFreezed(srcFolder);
                break;
            default:
            case SERIALIZATION_LIBRARY_BUILT_VALUE:
                additionalProperties.put("useBuiltValue", "true");
                configureSerializationLibraryBuiltValue(srcFolder);
                break;
        }

        TemplateManagerOptions templateManagerOptions = new TemplateManagerOptions(isEnableMinimalUpdate(), isSkipOverwrite());
        TemplatePathLocator commonTemplateLocator = new CommonTemplateContentLocator();
        TemplatePathLocator generatorTemplateLocator = new GeneratorTemplateContentLocator(this);
        templateManager = new TemplateManager(
                templateManagerOptions,
                getTemplatingEngine(),
                new TemplatePathLocator[]{generatorTemplateLocator, commonTemplateLocator}
        );

        // A lambda which allows for easy includes of serialization library specific
        // templates without having to change the main template files.
        additionalProperties.put("includeLibraryTemplate", (Mustache.Lambda) (fragment, writer) -> {
            MustacheEngineAdapter engine = ((MustacheEngineAdapter) getTemplatingEngine());
            String templateFile = "serialization/" + library + "/" + fragment.execute() + ".mustache";
            Template tmpl = engine.getCompiler()
                    .withLoader(name -> engine.findTemplate(templateManager, name))
                    .defaultValue("")
                    .compile(templateManager.getFullTemplateContents(templateFile));

            fragment.executeTemplate(tmpl, writer);
        });
    }

    private void configureSerializationLibraryBuiltValue(String srcFolder) {
        supportingFiles.add(new SupportingFile("serialization/built_value/serializers.mustache", srcFolder, "serializers.dart"));
        supportingFiles.add(new SupportingFile("serialization/built_value/api_util.mustache", srcFolder, "api_util.dart"));

        typeMapping.put("Array", "BuiltList");
        typeMapping.put("array", "BuiltList");
        typeMapping.put("List", "BuiltList");
        typeMapping.put("set", "BuiltSet");
        typeMapping.put("map", "BuiltMap");
        typeMapping.put("file", "Uint8List");
        typeMapping.put("binary", "Uint8List");
        typeMapping.put("object", "JsonObject");
        typeMapping.put("AnyType", "JsonObject");

        imports.put("BuiltList", "package:built_collection/built_collection.dart");
        imports.put("BuiltSet", "package:built_collection/built_collection.dart");
        imports.put("BuiltMap", "package:built_collection/built_collection.dart");
        imports.put("JsonObject", "package:built_value/json_object.dart");
        imports.put("Uint8List", "dart:typed_data");
        imports.put("MultipartFile", DIO_IMPORT);
    }

    private void configureSerializationLibraryJsonSerializable(String srcFolder) {
        supportingFiles.add(new SupportingFile("serialization/json_serializable/build.yaml.mustache", "" /* main project dir */, "build.yaml"));
        supportingFiles.add(new SupportingFile("serialization/json_serializable/deserialize.mustache", srcFolder,
                "deserialize.dart"));

        // most of these are defined in AbstractDartCodegen, we are overriding
        // just the binary / file handling
        languageSpecificPrimitives.add("Object");
        imports.put("Uint8List", "dart:typed_data");
        imports.put("MultipartFile", DIO_IMPORT);
    }
<<<<<<< HEAD

    private void configureSerializationLibraryFreezed(String srcFolder) {
        supportingFiles.add(new SupportingFile("serialization/freezed/build.yaml.mustache", "" /* main project dir */, "build.yaml"));
        supportingFiles.add(new SupportingFile("serialization/freezed/models.dart.mustache", srcFolder + File.separator + modelPackage, "models.dart"));

        // most of these are defined in AbstractDartCodegen, we are overriding
        // just the binary / file handling
        languageSpecificPrimitives.add("Object");
        imports.put("Uint8List", "dart:typed_data");
        imports.put("MultipartFile", DIO_IMPORT);
    }

=======
    
>>>>>>> 8d9816e1
    private void configureDateLibrary(String srcFolder) {
        switch (dateLibrary) {
            case DATE_LIBRARY_TIME_MACHINE:
                additionalProperties.put("useDateLibTimeMachine", "true");
                typeMapping.put("date", "OffsetDate");
                typeMapping.put("Date", "OffsetDate");
                typeMapping.put("DateTime", "OffsetDateTime");
                typeMapping.put("datetime", "OffsetDateTime");
                imports.put("OffsetDate", "package:time_machine/time_machine.dart");
                imports.put("OffsetDateTime", "package:time_machine/time_machine.dart");
                if (SERIALIZATION_LIBRARY_BUILT_VALUE.equals(library)) {
                    supportingFiles.add(new SupportingFile("serialization/built_value/offset_date_serializer.mustache", srcFolder, "local_date_serializer.dart"));
                }
                break;
            default:
            case DATE_LIBRARY_CORE:
                additionalProperties.put("useDateLibCore", "true");
                if (SERIALIZATION_LIBRARY_BUILT_VALUE.equals(library)) {
                    typeMapping.put("date", "Date");
                    typeMapping.put("Date", "Date");
                    importMapping.put("Date", "package:" + pubName + "/" + sourceFolder + "/" + modelPackage() + "/date.dart");
                    supportingFiles.add(new SupportingFile("serialization/built_value/date.mustache", srcFolder + File.separator + modelPackage(), "date.dart"));
                    supportingFiles.add(new SupportingFile("serialization/built_value/date_serializer.mustache", srcFolder, "date_serializer.dart"));
                }
                break;
        }
    }

    @Override
    public String toDefaultValue(Schema schema) {
        if (schema.getDefault() != null) {
            if (SERIALIZATION_LIBRARY_BUILT_VALUE.equals(library)) {
                if (ModelUtils.isArraySchema(schema)) {
                    if (ModelUtils.isSet(schema)) {
                        return "SetBuilder()";
                    }
                    return "ListBuilder()";
                }
                if (ModelUtils.isMapSchema(schema)) {
                    return "MapBuilder()";
                }
            }
            if (ModelUtils.isDateSchema(schema) || ModelUtils.isDateTimeSchema(schema)) {
                // this is currently not supported and would create compile errors
                return null;
            }
            if (ModelUtils.isStringSchema(schema)) {
                return "'" + schema.getDefault().toString().replaceAll("'", "\\'") + "'";
            }
            return schema.getDefault().toString();
        }
        return null;
    }

    @Override
    public ModelsMap postProcessModels(ModelsMap objs) {
        objs = super.postProcessModels(objs);
        List<ModelMap> models = objs.getModels();
        ProcessUtils.addIndexToProperties(models, 1);

        for (ModelMap mo : models) {
            CodegenModel cm = mo.getModel();
            cm.imports = rewriteImports(cm.imports, true);
            cm.vendorExtensions.put("x-has-vars", !cm.vars.isEmpty());
        }
        return objs;
    }

    /// Gets all ancestors of a given model, and puts it in accumulator
    private void getAncestors(CodegenModel cm, Map<String, CodegenModel> allModels, Set<String> accumulator) {

        // get direct parents
        Set<String> directParentNames = cm.allOf;
        if (directParentNames != null && !directParentNames.isEmpty()) {
            for (String directParentName : directParentNames) {
                if (accumulator.add(directParentName)) {
                    CodegenModel parent = allModels.get(directParentName);
                    getAncestors(parent, allModels, accumulator);
                }
            }
        }
    }

    private void syncRootTypesWithInnerVars(Map<String, ModelsMap> objs) {
        Map<String, CodegenModel> allModels = new HashMap<>();
        for (ModelsMap modelsEntries : objs.values()) {
            for (ModelMap modelsMap : modelsEntries.getModels()) {
                CodegenModel model = modelsMap.getModel();
                allModels.put(model.getClassname(), model);
            }
        }

        for (CodegenModel model : allModels.values()) {            
            syncRootTypesWithInnerVars(allModels, model);
        }
    }
    private void syncRootTypesWithInnerVars(Map<String, CodegenModel> objs, CodegenModel model) {
        List<CodegenProperty> allVars = new ArrayList<>();        
        allVars.addAll(((Collection<CodegenProperty>) model.vendorExtensions.get(kSelfAndAncestorOnlyProps)));
        allVars.addAll(((Collection<CodegenProperty>) model.vendorExtensions.get(kSelfOnlyProps)));
        allVars.addAll(((Collection<CodegenProperty>) model.vendorExtensions.get(kAncestorOnlyProps)));

        for (CodegenProperty prop : allVars) {
            //check if type exists in parent map
            String type = prop.openApiType;
            if (objs.containsKey(type)) {
                //get the type
                CodegenModel relatedModel = objs.get(type);
                //fill the property's VendorExtensions with the type's VendorExtensions
                prop.getVendorExtensions().put(kIsParent, relatedModel.getVendorExtensions().get(kIsParent));
                prop.isEnum = relatedModel.isEnum;
                
            }            
        }
    }
    private final String kIsChild = "x-is-child";
    private final String kIsParent = "x-is-parent";
    private final String kIsPure = "x-is-pure";
    private final String kSelfOnlyProps = "x-self-only-props";
    private final String kHasSelfOnlyProps = "x-has-self-only-props";
    private final String kAncestorOnlyProps = "x-ancestor-only-props";
    private final String kHasAncestorOnlyProps = "x-has-ancestor-only-props";
    private final String kSelfAndAncestorOnlyProps = "x-self-and-ancestor-only-props";
    private final String kHasSelfAndAncestorOnlyProps = "x-has-self-and-ancestor-only-props";
    private final String kParentDiscriminator = "x-parent-discriminator";
    
    // adapts codegen models and property to dart rules of inheritance
    private void adaptToDartInheritance(Map<String, ModelsMap> objs) {
        // get all models
        Map<String, CodegenModel> allModels = new HashMap<>();
        for (ModelsMap modelsEntries : objs.values()) {
            for (ModelMap modelsMap : modelsEntries.getModels()) {
                CodegenModel model = modelsMap.getModel();
                allModels.put(model.getClassname(), model);
            }
        }

        // all ancestors
        Set<String> allAncestorsForAllModelsFlat = new HashSet<>();
        // maps a model to its ancestors
        Map<String, Set<String>> allAncestorsForAllModels = new HashMap<>();
        for (java.util.Map.Entry<String, CodegenModel> cm : allModels.entrySet()) {
            Set<String> allAncestors = new HashSet<>();
            // get all ancestors
            // TODO: optimize this logic ?
            getAncestors(cm.getValue(), allModels, allAncestors);
            // just in case, a model can't be its own ancestor
            allAncestors.remove(cm.getKey());

            allAncestorsForAllModels.put(cm.getKey(), allAncestors);
            allAncestorsForAllModelsFlat.addAll(allAncestors);
        }

        

        Set<String> allPureClasses = new HashSet<>();
        // set isChild,isParent,isPure
        for (java.util.Map.Entry<String, CodegenModel> cmEntry : allModels.entrySet()) {
            String key = cmEntry.getKey();
            CodegenModel cm = cmEntry.getValue();
            // get all ancestors
            Set<String> allAncestors = allAncestorsForAllModels.get(key);

            // a class is a parent when it's an ancestor to another class
            boolean isParent = allAncestorsForAllModelsFlat.contains(key);
            // a class is a child when it has any ancestor
            boolean isChild = !allAncestors.isEmpty();
            // a class is pure when it's not a child, and has no oneOf nor anyOf
            boolean isPure = !isChild && (cm.oneOf == null || cm.oneOf.isEmpty())
                    && (cm.anyOf == null || cm.anyOf.isEmpty());

            cm.vendorExtensions.put(kIsChild, isChild);
            cm.vendorExtensions.put(kIsParent, isParent);
            cm.vendorExtensions.put(kIsPure, isPure);
            if (!isParent && (cm.oneOf == null || cm.oneOf.isEmpty())) {
                //discriminator has no meaning here
                if (cm.discriminator!=null) {
                    cm.vendorExtensions.put(kParentDiscriminator, cm.discriminator);
                    cm.discriminator=null;
                }

            }
            // when pure:
            // vars = allVars = selfOnlyProperties = kSelfAndAncestorOnlyProps
            // ancestorOnlyProps = empty
            if (isPure) {
                cm.vendorExtensions.put(kSelfOnlyProps, new ArrayList<>(cm.getVars()));
                cm.vendorExtensions.put(kHasSelfOnlyProps, !cm.getVars().isEmpty());
                cm.vendorExtensions.put(kAncestorOnlyProps, new ArrayList<CodegenProperty>());
                cm.vendorExtensions.put(kHasAncestorOnlyProps, false);
                cm.vendorExtensions.put(kSelfAndAncestorOnlyProps, new ArrayList<>(cm.getVars()));
                cm.vendorExtensions.put(kHasSelfAndAncestorOnlyProps, !cm.getVars().isEmpty());

                allPureClasses.add(key);
            }
        }

        // handle impure models
        for (java.util.Map.Entry<String, CodegenModel> cmEntry : allModels.entrySet()) {
            String key = cmEntry.getKey();
            CodegenModel cm = cmEntry.getValue();
            if (allPureClasses.contains(key)) {
                continue;
            }
            // get all ancestors
            Set<String> allAncestors = allAncestorsForAllModels.get(key);

            // get direct parents
            // Set<String> directParentNames = cm.allOf == null ? new HashSet<>() :
            // cm.allOf;
            Set<String> compositeProperties = new HashSet<>();

            Set<String> compositeModelNames = new HashSet<String>();
            compositeModelNames.addAll(ObjectUtils.firstNonNull(cm.oneOf, new HashSet<>()));
            compositeModelNames.addAll(ObjectUtils.firstNonNull(cm.anyOf, new HashSet<>()));
            compositeModelNames.addAll(allAncestors);

            for (String compositeModelName : compositeModelNames) {
                CodegenModel model = allModels.get(compositeModelName);
                if (model == null)
                    continue;
                List<CodegenProperty> allVars = ObjectUtils.firstNonNull(model.getAllVars(), new ArrayList<>());
                for (CodegenProperty prop : allVars) {
                    compositeProperties.add(prop.getName());
                }
            }
            // dart classes declare selfOnlyProperties as direct members (they exist in
            // "vars")
            // for pure models, this will equal vars
            Map<String, CodegenProperty> selfOnlyProperties = new HashMap<>();

            // ancestorOnlyProperties are properties defined by all ancestors
            // NOTE: oneOf,anyOf are NOT considered ancestors
            // since a child in dart must implement ALL OF the parent (using implements)
            Map<String, CodegenProperty> ancestorOnlyProperties = new HashMap<>();

            // combines both selfOnlyProperties and ancestorOnlyProperties
            // this will be used by the custom serializer as "x-handled-vars" and
            // "x-has-handled-vars"
            Map<String, CodegenProperty> selfAndAncestorOnlyProperties = new HashMap<>();

            // STEP 1: calculating selfOnlyProperties
            // get all vars of all ancestors and add them to ancestorPropNames
            // Set<String> _ancestorPropNames = new HashSet<>();
            for (String ancestorKey : allAncestors) {
                CodegenModel ancestorCM = allModels.get(ancestorKey);
                for (CodegenProperty prop : ancestorCM.getVars()) {
                    ancestorOnlyProperties.put(prop.getName(), prop);
                }
            }
            for (CodegenProperty p : cm.getVars()) {
                p.isInherited = ancestorOnlyProperties.containsKey(p.getName());
                if (!p.isInherited && !compositeProperties.contains(p.getName())) {
                    selfOnlyProperties.put(p.getName(), p);
                }
            }
            selfAndAncestorOnlyProperties.putAll(selfOnlyProperties);
            selfAndAncestorOnlyProperties.putAll(ancestorOnlyProperties);

            cm.vendorExtensions.put(kSelfOnlyProps, new ArrayList<>(selfOnlyProperties.values()));
            cm.vendorExtensions.put(kHasSelfOnlyProps, !selfOnlyProperties.isEmpty());
            cm.vendorExtensions.put(kAncestorOnlyProps, new ArrayList<>(ancestorOnlyProperties.values()));
            cm.vendorExtensions.put(kHasAncestorOnlyProps, !ancestorOnlyProperties.isEmpty());
            cm.vendorExtensions.put(kSelfAndAncestorOnlyProps, new ArrayList<>(selfAndAncestorOnlyProperties.values()));
            cm.vendorExtensions.put(kHasSelfAndAncestorOnlyProps, !selfAndAncestorOnlyProperties.isEmpty());
            // fixes missing imports
            Set<String> interfaceImports = new HashSet<String>();
            interfaceImports.addAll(cm.allOf);
            interfaceImports.addAll(cm.oneOf);
            interfaceImports.addAll(cm.anyOf);
            cm.imports.addAll(rewriteImports(interfaceImports, true));
        }
    }

    /// override the default behavior of createDiscriminator 
    /// to remove extra mappings added as a side effect of setLegacyDiscriminatorBehavior(false) 
    /// this ensures 1-1 schema mapping instead of 1-many
    @Override
    protected CodegenDiscriminator createDiscriminator(String schemaName, Schema schema, OpenAPI openAPI) {        
        CodegenDiscriminator sub = super.createDiscriminator(schemaName, schema, openAPI);
        Discriminator originalDiscriminator = schema.getDiscriminator();
        if (originalDiscriminator!=null) {
            Map<String,String> originalMapping = originalDiscriminator.getMapping();
            if (originalMapping != null && !originalMapping.isEmpty()) {
                //we already have a discriminator mapping, remove everything else
                for (MappedModel currentMappings : new HashSet<>(sub.getMappedModels())) {
                    if (originalMapping.containsKey(currentMappings.getMappingName())) {
                        //all good
                    } else {
                        sub.getMapping().remove(currentMappings.getMappingName());
                        sub.getMappedModels().remove(currentMappings);
                    }
                }
            }
        }        
        return sub;
    }

    @Override
    public Map<String, ModelsMap> postProcessAllModels(Map<String, ModelsMap> objs) {
        objs = super.postProcessAllModels(objs);
        if (SERIALIZATION_LIBRARY_BUILT_VALUE.equals(library)) {
            adaptToDartInheritance(objs);
            syncRootTypesWithInnerVars(objs);
        }
        return objs;
    }

    @Override
    public void postProcessModelProperty(CodegenModel model, CodegenProperty property) {
        super.postProcessModelProperty(model, property);
        if (SERIALIZATION_LIBRARY_BUILT_VALUE.equals(library)) {
            if (property.isEnum && property.getComposedSchemas() == null) {
                // enums are generated with built_value and make use of BuiltSet
                model.imports.add("BuiltSet");
            }

            if (property.isContainer) {
                // Figure out if there are any container type additionalProperties
                // that need a custom serializer builder factory added.
                final CodegenProperty items = property.items;
                if (items.getAdditionalProperties() != null) {
                    addBuiltValueSerializer(new BuiltValueSerializer(
                            items.isArray,
                            items.getUniqueItems(),
                            items.isMap,
                            items.items.isNullable,
                            items.getAdditionalProperties().dataType
                    ));
                }
            }
        }
    }

    @Override
    public OperationsMap postProcessOperationsWithModels(OperationsMap objs, List<ModelMap> allModels) {
        super.postProcessOperationsWithModels(objs, allModels);
        OperationMap operations = objs.getOperations();
        List<CodegenOperation> operationList = operations.getOperation();

        Set<String> resultImports = new HashSet<>();

        for (CodegenOperation op : operationList) {
            for (CodegenParameter param : op.allParams) {
                if (((op.isMultipart && param.isFormParam) || param.isBodyParam) && (param.isBinary || param.isFile)) {
                    param.dataType = param.dataType.replace("Uint8List", "MultipartFile");
                    param.baseType = param.baseType.replace("Uint8List", "MultipartFile");
                    op.imports.add("MultipartFile");

                    if (SERIALIZATION_LIBRARY_BUILT_VALUE.equals(library)) {
                        boolean skipFormModel = Boolean.parseBoolean(GlobalSettings.getProperty(CodegenConstants.SKIP_FORM_MODEL, "true"));
                        if (param.isFormParam && param.isContainer && !skipFormModel) {
                            // Because of skipFormModel=false, there is a model class generated which has
                            // "BuiltList<Uint8List>" as property and it requires the correct
                            // serializer imports to be added in order to compile.
                            addBuiltValueSerializerImport("Uint8List");
                        }
                    }
                }
            }

            // The MultipartFile handling above changes the type of some parameters from
            // `UInt8List`, the default for files, to `MultipartFile`.
            //
            // The following block removes the required import for Uint8List if it is no
            // longer in use.
            if (op.allParams.stream().noneMatch(param -> param.dataType.equals("Uint8List"))
                    && op.responses.stream().filter(response -> response.dataType != null)
                            .noneMatch(response -> response.dataType.equals("Uint8List"))) {
                // Remove unused imports after processing
                op.imports.remove("Uint8List");
            }

            resultImports.addAll(rewriteImports(op.imports, false));

            if (SERIALIZATION_LIBRARY_BUILT_VALUE.equals(library)) {

                for (CodegenParameter param : op.allParams) {
                    // Generate serializer factories for all container type parameters.
                    // But skip binary and file parameters, JSON serializers don't make sense there.
                    if (param.isContainer && !(param.isBinary || param.isFile)) {
                        addBuiltValueSerializer(new BuiltValueSerializer(
                                param.isArray,
                                param.uniqueItems,
                                param.isMap,
                                param.items.isNullable,
                                param.baseType
                        ));
                    }
                }
            }

            resultImports.addAll(rewriteImports(op.imports, false));
            if (SERIALIZATION_LIBRARY_BUILT_VALUE.equals(library) && (op.getHasFormParams() || op.getHasQueryParams())) {
                resultImports.add("package:" + pubName + "/" + sourceFolder + "/api_util.dart");
            }

            if (op.returnContainer != null && !(op.isResponseBinary || op.isResponseFile)) {
                addBuiltValueSerializer(new BuiltValueSerializer(
                        Objects.equals("array", op.returnContainer) || Objects.equals("set", op.returnContainer),
                        op.uniqueItems,
                        Objects.equals("map", op.returnContainer),
                        false,
                        op.returnBaseType
                ));
            }
        }
        // for some reason "import" structure is changed ..
        objs.put("imports", resultImports.stream().sorted().collect(Collectors.toList()));

        return objs;
    }

    private void addBuiltValueSerializerImport(String type) {
        additionalProperties.compute("builtValueSerializerImports", (k, v) -> {
            Set<String> imports = v == null ? Sets.newHashSet() : ((Set<String>) v);
            imports.addAll(rewriteImports(Sets.newHashSet(type), true));
            return imports;
        });
    }

    /**
     * Adds the serializer to the global list of custom built_value serializers.
     * @param serializer
     */
    private void addBuiltValueSerializer(BuiltValueSerializer serializer) {
        additionalProperties.compute("builtValueSerializers", (k, v) -> {
            Set<BuiltValueSerializer> serializers = v == null ? Sets.newHashSet() : ((Set<BuiltValueSerializer>) v);
            serializers.add(serializer);
            return serializers;
        });
    }

    private Set<String> rewriteImports(Set<String> originalImports, boolean isModel) {
        Set<String> resultImports = Sets.newHashSet();
        for (String modelImport : originalImports) {
            if (modelImport.startsWith("BuiltList", 0)) {
                modelImport = "BuiltList";
            } else if (modelImport.startsWith("BuiltSet", 0)) {
                modelImport = "BuiltSet";
            } else if (modelImport.startsWith("BuiltMap", 0)) {
                modelImport = "BuiltMap";
            }

            if (imports.containsKey(modelImport)) {
                String i = imports.get(modelImport);
                if (Objects.equals(i, DIO_IMPORT) && !isModel) {
                    // Don't add imports to operations that are already imported
                    continue;
                }
                resultImports.add(i);
            } else if (importMapping().containsKey(modelImport)) {
                resultImports.add(importMapping().get(modelImport));
            } else {
                resultImports.add("package:" + pubName + "/" + sourceFolder + "/" + modelPackage() + "/" + underscore(modelImport) + ".dart");
            }
        }
        return resultImports;
    }

    static class BuiltValueSerializer {

        final boolean isArray;

        final boolean uniqueItems;

        final boolean isMap;

        final boolean isNullable;

        final String dataType;

        private BuiltValueSerializer(boolean isArray, boolean uniqueItems, boolean isMap, boolean isNullable, String dataType) {
            this.isArray = isArray;
            this.uniqueItems = uniqueItems;
            this.isMap = isMap;
            this.isNullable = isNullable;
            this.dataType = dataType;
        }

        public boolean isArray() {
            return isArray;
        }

        public boolean isUniqueItems() {
            return uniqueItems;
        }

        public boolean isMap() {
            return isMap;
        }

        public boolean isNullable() {
            return isNullable;
        }

        public String getDataType() {
            return dataType;
        }

        @Override
        public boolean equals(Object o) {
            if (this == o) return true;
            if (o == null || getClass() != o.getClass()) return false;
            BuiltValueSerializer that = (BuiltValueSerializer) o;
            return isArray == that.isArray && uniqueItems == that.uniqueItems && isMap == that.isMap && isNullable == that.isNullable && dataType.equals(that.dataType);
        }

        @Override
        public int hashCode() {
            return Objects.hash(isArray, uniqueItems, isMap, isNullable, dataType);
        }
    }
}<|MERGE_RESOLUTION|>--- conflicted
+++ resolved
@@ -106,8 +106,6 @@
 
         supportedLibraries.put(SERIALIZATION_LIBRARY_BUILT_VALUE, "[DEFAULT] built_value");
         supportedLibraries.put(SERIALIZATION_LIBRARY_JSON_SERIALIZABLE, "[BETA] json_serializable");
-        supportedLibraries.put(SERIALIZATION_LIBRARY_FREEZED, "[BETA] freezed");
-
         final CliOption serializationLibrary = CliOption.newString(CodegenConstants.SERIALIZATION_LIBRARY, "Specify serialization library");
         serializationLibrary.setEnum(supportedLibraries);
         serializationLibrary.setDefault(SERIALIZATION_LIBRARY_DEFAULT);
@@ -219,10 +217,6 @@
             case SERIALIZATION_LIBRARY_JSON_SERIALIZABLE:
                 additionalProperties.put("useJsonSerializable", "true");
                 configureSerializationLibraryJsonSerializable(srcFolder);
-                break;
-            case SERIALIZATION_LIBRARY_FREEZED:
-                additionalProperties.put("useFreezed", "true");
-                configureSerializationLibraryFreezed(srcFolder);
                 break;
             default:
             case SERIALIZATION_LIBRARY_BUILT_VALUE:
@@ -287,7 +281,6 @@
         imports.put("Uint8List", "dart:typed_data");
         imports.put("MultipartFile", DIO_IMPORT);
     }
-<<<<<<< HEAD
 
     private void configureSerializationLibraryFreezed(String srcFolder) {
         supportingFiles.add(new SupportingFile("serialization/freezed/build.yaml.mustache", "" /* main project dir */, "build.yaml"));
@@ -300,9 +293,6 @@
         imports.put("MultipartFile", DIO_IMPORT);
     }
 
-=======
-    
->>>>>>> 8d9816e1
     private void configureDateLibrary(String srcFolder) {
         switch (dateLibrary) {
             case DATE_LIBRARY_TIME_MACHINE:
@@ -428,7 +418,7 @@
     private final String kSelfAndAncestorOnlyProps = "x-self-and-ancestor-only-props";
     private final String kHasSelfAndAncestorOnlyProps = "x-has-self-and-ancestor-only-props";
     private final String kParentDiscriminator = "x-parent-discriminator";
-    
+
     // adapts codegen models and property to dart rules of inheritance
     private void adaptToDartInheritance(Map<String, ModelsMap> objs) {
         // get all models
@@ -577,11 +567,11 @@
         }
     }
 
-    /// override the default behavior of createDiscriminator 
-    /// to remove extra mappings added as a side effect of setLegacyDiscriminatorBehavior(false) 
+    /// override the default behavior of createDiscriminator
+    /// to remove extra mappings added as a side effect of setLegacyDiscriminatorBehavior(false)
     /// this ensures 1-1 schema mapping instead of 1-many
     @Override
-    protected CodegenDiscriminator createDiscriminator(String schemaName, Schema schema, OpenAPI openAPI) {        
+    protected CodegenDiscriminator createDiscriminator(String schemaName, Schema schema, OpenAPI openAPI) {
         CodegenDiscriminator sub = super.createDiscriminator(schemaName, schema, openAPI);
         Discriminator originalDiscriminator = schema.getDiscriminator();
         if (originalDiscriminator!=null) {
@@ -597,7 +587,7 @@
                     }
                 }
             }
-        }        
+        }
         return sub;
     }
 
