--- conflicted
+++ resolved
@@ -298,7 +298,17 @@
         imports.put("MultipartFile", DIO_IMPORT);
     }
 
-<<<<<<< HEAD
+    private void configureEqualityCheckMethod(String srcFolder) {
+        switch (equalityCheckMethod) {
+            case EQUALITY_CHECK_METHOD_EQUATABLE:
+                additionalProperties.put("useEquatable", "true");
+                break;
+            default:
+            case EQUALITY_CHECK_METHOD_DEFAULT:
+                break;
+        }
+    }
+
     private void configureSerializationLibraryFreezed(String srcFolder) {
         if (!additionalProperties.containsKey(FREEZED_UNION_RESPONSE)) {
             additionalProperties.put(FREEZED_UNION_RESPONSE, false);
@@ -377,17 +387,6 @@
             }
         });
 
-=======
-    private void configureEqualityCheckMethod(String srcFolder) {
-        switch (equalityCheckMethod) {
-            case EQUALITY_CHECK_METHOD_EQUATABLE:
-                additionalProperties.put("useEquatable", "true");
-                break;
-            default:
-            case EQUALITY_CHECK_METHOD_DEFAULT:
-                break;
-        }
->>>>>>> 7a7c8c19
     }
 
     private void configureDateLibrary(String srcFolder) {
