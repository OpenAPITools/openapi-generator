--- conflicted
+++ resolved
@@ -463,13 +463,8 @@
     private String constructExampleCode(CodegenParameter codegenParameter, HashMap<String, CodegenModel> modelMaps, HashMap<String, Integer> processedModelMap) {
         if (codegenParameter.isListContainer) { // array
             return codegenParameter.dataType + "{" + constructExampleCode(codegenParameter.items, modelMaps, processedModelMap) + "}";
-<<<<<<< HEAD
-        } else if (codegenParameter.isMapContainer) {
+        } else if (codegenParameter.isMap) {
             return codegenParameter.dataType + "{ \"key\": " + constructExampleCode(codegenParameter.items, modelMaps, processedModelMap) + "}";
-=======
-        } else if (codegenParameter.isMap) {
-            return "map[string]string{ \"Key\" = \"Value\" }";
->>>>>>> b888423f
         } else if (codegenParameter.isPrimitiveType) { // primitive type
             if (codegenParameter.isString) {
                 if (StringUtils.isEmpty(codegenParameter.example)) {
@@ -507,15 +502,9 @@
 
     private String constructExampleCode(CodegenProperty codegenProperty, HashMap<String, CodegenModel> modelMaps, HashMap<String, Integer> processedModelMap) {
         if (codegenProperty.isListContainer) { // array
-<<<<<<< HEAD
             return codegenProperty.dataType + "{" + constructExampleCode(codegenProperty.items, modelMaps, processedModelMap) + "}";
-        } else if (codegenProperty.isMapContainer) { // map
+        } else if (codegenProperty.isMap) { // map
             return codegenProperty.dataType + "{ \"key\": " + constructExampleCode(codegenProperty.items, modelMaps, processedModelMap) + "}";
-=======
-            return codegenProperty.dataType + "{" + constructExampleCode(codegenProperty.items, modelMaps, processedModelMap) + ")";
-        } else if (codegenProperty.isMap) { // map
-            return "map[string]string{ \"Key\" = \"Value\" }";
->>>>>>> b888423f
         } else if (codegenProperty.isPrimitiveType) { // primitive type
             if (codegenProperty.isString) {
                 if (StringUtils.isEmpty(codegenProperty.example)) {
