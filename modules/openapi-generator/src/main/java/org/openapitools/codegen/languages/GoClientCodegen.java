/*
 * Copyright 2018 OpenAPI-Generator Contributors (https://openapi-generator.tech)
 * Copyright 2018 SmartBear Software
 *
 * Licensed under the Apache License, Version 2.0 (the "License");
 * you may not use this file except in compliance with the License.
 * You may obtain a copy of the License at
 *
 *     https://www.apache.org/licenses/LICENSE-2.0
 *
 * Unless required by applicable law or agreed to in writing, software
 * distributed under the License is distributed on an "AS IS" BASIS,
 * WITHOUT WARRANTIES OR CONDITIONS OF ANY KIND, either express or implied.
 * See the License for the specific language governing permissions and
 * limitations under the License.
 */

package org.openapitools.codegen.languages;

import static org.openapitools.codegen.utils.CamelizeOption.LOWERCASE_FIRST_LETTER;
import static org.openapitools.codegen.utils.StringUtils.camelize;

import com.google.common.collect.Iterables;
import com.samskivert.mustache.Mustache;
import io.swagger.v3.oas.models.media.Schema;
import io.swagger.v3.oas.models.security.SecurityScheme;
import java.io.File;
import java.util.*;
import org.apache.commons.lang3.StringUtils;
import org.openapitools.codegen.*;
import org.openapitools.codegen.meta.GeneratorMetadata;
import org.openapitools.codegen.meta.Stability;
import org.openapitools.codegen.meta.features.*;
import org.openapitools.codegen.model.ModelMap;
import org.openapitools.codegen.model.ModelsMap;
import org.openapitools.codegen.model.OperationMap;
import org.openapitools.codegen.model.OperationsMap;
import org.openapitools.codegen.utils.ModelUtils;
import org.openapitools.codegen.utils.ProcessUtils;
import org.slf4j.Logger;
import org.slf4j.LoggerFactory;

public class GoClientCodegen extends AbstractGoCodegen {

    private final Logger LOGGER = LoggerFactory.getLogger(GoClientCodegen.class);
    protected String packageVersion = "1.0.0";
    protected String apiDocPath = "docs/";
    protected String modelDocPath = "docs/";
    protected String modelFileFolder = null;
    public static final String WITH_XML = "withXml";
    public static final String STRUCT_PREFIX = "structPrefix";
    public static final String WITH_AWSV4_SIGNATURE = "withAWSV4Signature";
    public static final String GENERATE_INTERFACES = "generateInterfaces";
    public static final String MODEL_FILE_FOLDER = "modelFileFolder";
    protected String goImportAlias = "openapiclient";
    protected boolean isGoSubmodule = false;
    protected boolean useOneOfDiscriminatorLookup =
            false; // use oneOf discriminator's mapping for model lookup

    // A cache to efficiently lookup schema `toModelName()` based on the schema Key
    private Map<String, String> schemaKeyToModelNameCache = new HashMap<>();

    public GoClientCodegen() {
        super();

<<<<<<< HEAD
        modifyFeatureSet(features -> features
                .includeDocumentationFeatures(DocumentationFeature.Readme)
                .wireFormatFeatures(EnumSet.of(WireFormatFeature.JSON, WireFormatFeature.XML))
                .securityFeatures(EnumSet.of(
                        SecurityFeature.BasicAuth,
                        SecurityFeature.BearerToken,
                        SecurityFeature.ApiKey,
                        SecurityFeature.OAuth2_Implicit,
                        SecurityFeature.SignatureAuth
                ))
                .includeGlobalFeatures(
                        GlobalFeature.ParameterizedServer
                )
                .excludeGlobalFeatures(
                        GlobalFeature.XMLStructureDefinitions,
                        GlobalFeature.Callbacks,
                        GlobalFeature.LinkObjects,
                        GlobalFeature.ParameterStyling
                )
                .excludeSchemaSupportFeatures(
                        SchemaSupportFeature.Polymorphism
                )
                .includeParameterFeatures(
                        ParameterFeature.Cookie
                )
                .includeClientModificationFeatures(
                        ClientModificationFeature.BasePath,
                        ClientModificationFeature.UserAgent
                )
        );

        generatorMetadata = GeneratorMetadata.newBuilder(generatorMetadata).stability(Stability.STABLE).build();
=======
        modifyFeatureSet(
                features ->
                        features.includeDocumentationFeatures(DocumentationFeature.Readme)
                                .wireFormatFeatures(
                                        EnumSet.of(WireFormatFeature.JSON, WireFormatFeature.XML))
                                .securityFeatures(
                                        EnumSet.of(
                                                SecurityFeature.BasicAuth,
                                                SecurityFeature.BearerToken,
                                                SecurityFeature.ApiKey,
                                                SecurityFeature.OAuth2_Implicit))
                                .includeGlobalFeatures(GlobalFeature.ParameterizedServer)
                                .excludeGlobalFeatures(
                                        GlobalFeature.XMLStructureDefinitions,
                                        GlobalFeature.Callbacks,
                                        GlobalFeature.LinkObjects,
                                        GlobalFeature.ParameterStyling)
                                .excludeSchemaSupportFeatures(SchemaSupportFeature.Polymorphism)
                                .includeParameterFeatures(ParameterFeature.Cookie)
                                .includeClientModificationFeatures(
                                        ClientModificationFeature.BasePath,
                                        ClientModificationFeature.UserAgent));

        generatorMetadata =
                GeneratorMetadata.newBuilder(generatorMetadata).stability(Stability.STABLE).build();
>>>>>>> cba7561d

        outputFolder = "generated-code/go";
        embeddedTemplateDir = templateDir = "go";
        usesOptionals = false;

        apiTemplateFiles.put("api.mustache", ".go");
        modelTemplateFiles.put("model.mustache", ".go");
        apiTestTemplateFiles.put("api_test.mustache", ".go");
        modelDocTemplateFiles.put("model_doc.mustache", ".md");
        apiDocTemplateFiles.put("api_doc.mustache", ".md");

        // default HIDE_GENERATION_TIMESTAMP to true
        hideGenerationTimestamp = Boolean.TRUE;

        cliOptions.add(
                CliOption.newBoolean(
                        CodegenConstants.IS_GO_SUBMODULE, CodegenConstants.IS_GO_SUBMODULE_DESC));
        cliOptions.add(
                CliOption.newBoolean(
                        WITH_XML,
                        "whether to include support for application/xml content type and include XML annotations in the model (works with libraries that provide support for JSON and XML)"));
        cliOptions.add(
                CliOption.newBoolean(
                        CodegenConstants.ENUM_CLASS_PREFIX,
                        CodegenConstants.ENUM_CLASS_PREFIX_DESC));
        cliOptions.add(
                CliOption.newBoolean(
                        STRUCT_PREFIX,
                        "whether to prefix struct with the class name. e.g. DeletePetOpts => PetApiDeletePetOpts"));
        cliOptions.add(
                CliOption.newBoolean(
                        WITH_AWSV4_SIGNATURE, "whether to include AWS v4 signature support"));
        cliOptions.add(
                CliOption.newBoolean(GENERATE_INTERFACES, "Generate interfaces for api classes"));

        // option to change the order of form/body parameter
        cliOptions.add(
                CliOption.newBoolean(
                                CodegenConstants.PREPEND_FORM_OR_BODY_PARAMETERS,
                                CodegenConstants.PREPEND_FORM_OR_BODY_PARAMETERS_DESC)
                        .defaultValue(Boolean.FALSE.toString()));

        cliOptions.add(
                new CliOption(
                                CodegenConstants.USE_ONEOF_DISCRIMINATOR_LOOKUP,
                                CodegenConstants.USE_ONEOF_DISCRIMINATOR_LOOKUP_DESC)
                        .defaultValue("false"));
        // option to change how we process + set the data in the 'additionalProperties' keyword.
        CliOption disallowAdditionalPropertiesIfNotPresentOpt =
                CliOption.newBoolean(
                                CodegenConstants.DISALLOW_ADDITIONAL_PROPERTIES_IF_NOT_PRESENT,
                                CodegenConstants.DISALLOW_ADDITIONAL_PROPERTIES_IF_NOT_PRESENT_DESC)
                        .defaultValue(Boolean.TRUE.toString());
        Map<String, String> disallowAdditionalPropertiesIfNotPresentOpts = new HashMap<>();
        disallowAdditionalPropertiesIfNotPresentOpts.put(
                "false",
                "The 'additionalProperties' implementation is compliant with the OAS and JSON schema specifications.");
        disallowAdditionalPropertiesIfNotPresentOpts.put(
                "true",
                "Keep the old (incorrect) behaviour that 'additionalProperties' is set to false by default.");
        disallowAdditionalPropertiesIfNotPresentOpt.setEnum(
                disallowAdditionalPropertiesIfNotPresentOpts);
        cliOptions.add(disallowAdditionalPropertiesIfNotPresentOpt);
        this.setDisallowAdditionalPropertiesIfNotPresent(true);
    }

    /**
     * Configures a friendly name for the generator. This will be used by the generator to select
     * the library with the -g flag.
     *
     * @return the friendly name for the generator
     */
    @Override
    public String getName() {
        return "go";
    }

    /**
     * Configures the type of generator.
     *
     * @return the CodegenType for this generator
     * @see org.openapitools.codegen.CodegenType
     */
    @Override
    public CodegenType getTag() {
        return CodegenType.CLIENT;
    }

    @Override
    public String toGetter(String name) {
        return "Get" + getterAndSetterCapitalize(name);
    }

    /**
     * Returns human-friendly help for the generator. Provide the consumer with help tips,
     * parameters here
     *
     * @return A string value for the help message
     */
    @Override
    public String getHelp() {
        return "Generates a Go client library.";
    }

    @Override
    public void processOpts() {
        this.setLegacyDiscriminatorBehavior(false);
        super.processOpts();

        if (additionalProperties.containsKey(CodegenConstants.PACKAGE_NAME)) {
            setPackageName((String) additionalProperties.get(CodegenConstants.PACKAGE_NAME));
        } else {
            setPackageName("openapi");
        }

        if (additionalProperties.containsKey(CodegenConstants.PACKAGE_VERSION)) {
            setPackageVersion((String) additionalProperties.get(CodegenConstants.PACKAGE_VERSION));
        } else {
            setPackageVersion("1.0.0");
        }

        additionalProperties.put(CodegenConstants.PACKAGE_NAME, packageName);
        additionalProperties.put(CodegenConstants.PACKAGE_VERSION, packageVersion);

        additionalProperties.put("apiDocPath", apiDocPath);
        additionalProperties.put("modelDocPath", modelDocPath);

        modelPackage = packageName;
        apiPackage = packageName;

        if (additionalProperties.containsKey(WITH_AWSV4_SIGNATURE)) {
            setWithAWSV4Signature(
                    Boolean.parseBoolean(
                            additionalProperties.get(WITH_AWSV4_SIGNATURE).toString()));
            additionalProperties.put(WITH_AWSV4_SIGNATURE, withAWSV4Signature);
        }

        if (additionalProperties.containsKey(WITH_XML)) {
            setWithXml(Boolean.parseBoolean(additionalProperties.get(WITH_XML).toString()));
            additionalProperties.put(WITH_XML, withXml);
        }

        if (additionalProperties.containsKey(CodegenConstants.ENUM_CLASS_PREFIX)) {
            setEnumClassPrefix(
                    Boolean.parseBoolean(
                            additionalProperties
                                    .get(CodegenConstants.ENUM_CLASS_PREFIX)
                                    .toString()));
            additionalProperties.put(CodegenConstants.ENUM_CLASS_PREFIX, enumClassPrefix);
        }

        if (additionalProperties.containsKey(CodegenConstants.IS_GO_SUBMODULE)) {
            setIsGoSubmodule(
                    Boolean.parseBoolean(
                            additionalProperties.get(CodegenConstants.IS_GO_SUBMODULE).toString()));
            additionalProperties.put(CodegenConstants.IS_GO_SUBMODULE, isGoSubmodule);
        }

        if (additionalProperties.containsKey(STRUCT_PREFIX)) {
            setStructPrefix(
                    Boolean.parseBoolean(additionalProperties.get(STRUCT_PREFIX).toString()));
            additionalProperties.put(STRUCT_PREFIX, structPrefix);
        }

        if (additionalProperties.containsKey(GENERATE_INTERFACES)) {
            setGenerateInterfaces(
                    Boolean.parseBoolean(additionalProperties.get(GENERATE_INTERFACES).toString()));
            additionalProperties.put(GENERATE_INTERFACES, generateInterfaces);
        }

        // Generate the 'signing.py' module, but only if the 'HTTP signature' security scheme is
        // specified in the OAS.
        Map<String, SecurityScheme> securitySchemeMap =
                openAPI != null
                        ? (openAPI.getComponents() != null
                                ? openAPI.getComponents().getSecuritySchemes()
                                : null)
                        : null;
        List<CodegenSecurity> authMethods = fromSecurity(securitySchemeMap);
        if (ProcessUtils.hasHttpSignatureMethods(authMethods)) {
            supportingFiles.add(new SupportingFile("signing.mustache", "", "signing.go"));
        }

        if (additionalProperties.containsKey("goImportAlias")) {
            setGoImportAlias(additionalProperties.get("goImportAlias").toString());
        } else {
            additionalProperties.put("goImportAlias", goImportAlias);
        }

        if (additionalProperties.containsKey(CodegenConstants.USE_ONEOF_DISCRIMINATOR_LOOKUP)) {
            setUseOneOfDiscriminatorLookup(
                    convertPropertyToBooleanAndWriteBack(
                            CodegenConstants.USE_ONEOF_DISCRIMINATOR_LOOKUP));
        } else {
            additionalProperties.put(
                    CodegenConstants.USE_ONEOF_DISCRIMINATOR_LOOKUP,
                    getUseOneOfDiscriminatorLookup());
        }

        if (additionalProperties.containsKey(
                CodegenConstants.DISALLOW_ADDITIONAL_PROPERTIES_IF_NOT_PRESENT)) {
            this.setDisallowAdditionalPropertiesIfNotPresent(
                    Boolean.parseBoolean(
                            additionalProperties
                                    .get(
                                            CodegenConstants
                                                    .DISALLOW_ADDITIONAL_PROPERTIES_IF_NOT_PRESENT)
                                    .toString()));
        }

        if (additionalProperties.containsKey(MODEL_FILE_FOLDER)) {
            modelFileFolder = additionalProperties.get(MODEL_FILE_FOLDER).toString();
        }

        // add lambda for mustache templates to handle oneOf/anyOf naming
        // e.g. []string => ArrayOfString
        additionalProperties.put(
                "lambda.type-to-name",
                (Mustache.Lambda)
                        (fragment, writer) -> writer.write(typeToName(fragment.execute())));

        supportingFiles.add(new SupportingFile("openapi.mustache", "api", "openapi.yaml"));
        supportingFiles.add(new SupportingFile("README.mustache", "", "README.md"));
        supportingFiles.add(new SupportingFile("git_push.sh.mustache", "", "git_push.sh"));
        supportingFiles.add(new SupportingFile("gitignore.mustache", "", ".gitignore"));
        supportingFiles.add(new SupportingFile("configuration.mustache", "", "configuration.go"));
        supportingFiles.add(new SupportingFile("client.mustache", "", "client.go"));
        supportingFiles.add(new SupportingFile("response.mustache", "", "response.go"));
        supportingFiles.add(new SupportingFile("go.mod.mustache", "", "go.mod"));
        supportingFiles.add(new SupportingFile("go.sum.mustache", "", "go.sum"));
        supportingFiles.add(new SupportingFile(".travis.yml", "", ".travis.yml"));
        supportingFiles.add(new SupportingFile("utils.mustache", "", "utils.go"));
    }

    public void setUseOneOfDiscriminatorLookup(boolean useOneOfDiscriminatorLookup) {
        this.useOneOfDiscriminatorLookup = useOneOfDiscriminatorLookup;
    }

    public boolean getUseOneOfDiscriminatorLookup() {
        return this.useOneOfDiscriminatorLookup;
    }

    public void setGoImportAlias(String goImportAlias) {
        this.goImportAlias = goImportAlias;
    }

    public void setPackageVersion(String packageVersion) {
        this.packageVersion = packageVersion;
    }

    public void setIsGoSubmodule(boolean isGoSubmodule) {
        this.isGoSubmodule = isGoSubmodule;
    }

    /**
     * Location to write api files. You can use the apiPackage() as defined when the class is
     * instantiated
     */
    @Override
    public String apiFileFolder() {
        return outputFolder + File.separator;
    }

    /**
     * Location of created model files (it can be overriden using --additional-properties in
     * openapi-generator-cli
     */
    @Override
    public String modelFileFolder() {
        String modelFileFolderPath = outputFolder + File.separator;

        if (modelFileFolder != null) {
            modelFileFolderPath = modelFileFolderPath + modelFileFolder + File.separator;
        }
        return modelFileFolderPath.replace("/", File.separator);
    }

    @Override
    public String apiTestFileFolder() {
        return outputFolder + File.separator + "test" + File.separator;
    }

    @Override
    public String apiDocFileFolder() {
        return (outputFolder + "/" + apiDocPath).replace('/', File.separatorChar);
    }

    @Override
    public String modelDocFileFolder() {
        return (outputFolder + "/" + modelDocPath).replace('/', File.separatorChar);
    }

    @Override
    public String toModelDocFilename(String name) {
        return toModelName(name);
    }

    @Override
    public String toApiDocFilename(String name) {
        return toApiName(name);
    }

    @Override
    public String toModelName(String name) {
        if (schemaKeyToModelNameCache.containsKey(name)) {
            return schemaKeyToModelNameCache.get(name);
        }

        // underscoring would also lowercase the whole name, thus losing acronyms which are in
        // capitals
        String camelizedName = camelize(toModel(name, false));
        schemaKeyToModelNameCache.put(name, camelizedName);
        return camelizedName;
    }

    public String escapeReservedWord(String name) {
        if (this.reservedWordsMappings().containsKey(name)) {
            return this.reservedWordsMappings().get(name);
        }
        return name + '_';
    }

    @Override
    public String toEnumDefaultValue(String value, String datatype) {
        String prefix = "";
        if (enumClassPrefix) {
            prefix = datatype.toUpperCase(Locale.ROOT) + "_";
        }
        return prefix + value;
    }

    @Override
    public void updateCodegenPropertyEnum(CodegenProperty var) {
        // make sure the inline enums have plain defaults (e.g. string, int, float)
        String enumDefault = null;
        if (var.isEnum && var.defaultValue != null) {
            enumDefault = var.defaultValue;
        }
        super.updateCodegenPropertyEnum(var);
        if (var.isEnum && enumDefault != null) {
            var.defaultValue = enumDefault;
        }
    }

    /**
     * Determines if at least one of the allOf pieces of a schema are of type string
     *
     * @param p
     * @return
     */
    private boolean isAllOfStringSchema(Schema schema) {
        if (schema.getAllOf() != null) {
            Iterator<Schema> it = schema.getAllOf().iterator();
            while (it.hasNext()) {
                Schema childSchema = ModelUtils.getReferencedSchema(this.openAPI, it.next());
                if (ModelUtils.isStringSchema(childSchema)) {
                    return true;
                }
            }
        }
        return false;
    }

    @Override
    public String toDefaultValue(Schema p) {
        p = ModelUtils.getReferencedSchema(this.openAPI, p);
        if (ModelUtils.isStringSchema(p) || isAllOfStringSchema(p)) {
            Object defaultObj = p.getDefault();
            if (defaultObj != null) {
                if (defaultObj instanceof java.lang.String) {
                    return "\"" + escapeText((String) defaultObj) + "\"";
                }
                return "\"" + escapeText(defaultObj.toString()) + "\"";
            }
            return null;
        }

        return super.toDefaultValue(p);
    }

    @Override
    public CodegenProperty fromProperty(String name, Schema p, boolean required) {
        CodegenProperty prop = super.fromProperty(name, p, required);
        String cc = camelize(prop.name, LOWERCASE_FIRST_LETTER);
        if (isReservedWord(cc)) {
            cc = escapeReservedWord(cc);
        }
        prop.nameInCamelCase = cc;
        return prop;
    }

    @Override
    public ModelsMap postProcessModels(ModelsMap objs) {
        // The superclass determines the list of required golang imports. The actual list of imports
        // depends on which types are used, some of which are changed in the code below (but then
        // preserved
        // and used through x-go-base-type in templates). So super.postProcessModels
        // must be invoked at the beginning of this method.
        objs = super.postProcessModels(objs);

        List<Map<String, String>> imports = objs.getImports();

        for (ModelMap m : objs.getModels()) {
            CodegenModel model = m.getModel();
            if (model.isEnum) {
                continue;
            }

            for (CodegenProperty param :
                    Iterables.concat(
                            model.vars, model.allVars, model.requiredVars, model.optionalVars)) {
                param.vendorExtensions.put("x-go-base-type", param.dataType);
                if (!param.isNullable
                        || param.isContainer
                        || param.isFreeFormObject
                        || (param.isAnyType && !param.isModel)) {
                    continue;
                }
                if (param.isDateTime) {
                    // Note this could have been done by adding the following line in processOpts(),
                    // however, we only want to represent the DateTime object as NullableTime if
                    // it's marked as nullable in the spec.
                    //    typeMapping.put("DateTime", "NullableTime");
                    param.dataType = "NullableTime";
                } else {
                    param.dataType =
                            "Nullable"
                                    + Character.toUpperCase(param.dataType.charAt(0))
                                    + param.dataType.substring(1);
                }
            }

            // additional import for different cases
            // oneOf
            if (model.oneOf != null && !model.oneOf.isEmpty()) {
                imports.add(createMapping("import", "fmt"));
            }

            // anyOf
            if (model.anyOf != null && !model.anyOf.isEmpty()) {
                imports.add(createMapping("import", "fmt"));
            }

            // additionalProperties: true and parent
            if (model.isAdditionalPropertiesTrue
                    && model.parent != null
                    && Boolean.FALSE.equals(model.isMap)) {
                imports.add(createMapping("import", "reflect"));
                imports.add(createMapping("import", "strings"));
            }
        }
        return objs;
    }

    @Override
    public OperationsMap postProcessOperationsWithModels(
            OperationsMap objs, List<ModelMap> allModels) {
        objs = super.postProcessOperationsWithModels(objs, allModels);
        OperationMap operations = objs.getOperations();
        HashMap<String, CodegenModel> modelMaps = new HashMap<>();
        HashMap<String, ArrayList<Integer>> processedModelMaps = new HashMap<>();

        for (ModelMap modelMap : allModels) {
            CodegenModel m = modelMap.getModel();
            modelMaps.put(m.classname, m);
        }

        List<CodegenOperation> operationList = operations.getOperation();
        for (CodegenOperation op : operationList) {
            for (CodegenParameter p : op.allParams) {
                p.vendorExtensions.put(
                        "x-go-example", constructExampleCode(p, modelMaps, processedModelMaps));
            }
            processedModelMaps.clear();
        }

        for (CodegenOperation operation : operationList) {
            for (CodegenParameter cp : operation.allParams) {
                cp.vendorExtensions.put(
                        "x-go-example", constructExampleCode(cp, modelMaps, processedModelMaps));
            }
            if (processedModelMaps.containsKey("time.Time")) {
                operation.vendorExtensions.put("x-go-import", "    \"time\"");
            }
            processedModelMaps.clear();
        }

        return objs;
    }

    private String constructExampleCode(
            CodegenParameter codegenParameter,
            HashMap<String, CodegenModel> modelMaps,
            HashMap<String, ArrayList<Integer>> processedModelMap) {
        if (codegenParameter.isArray) { // array
            String prefix = codegenParameter.dataType;
            String dataType = StringUtils.removeStart(codegenParameter.dataType, "[]");
            if (modelMaps.containsKey(dataType)) {
                prefix = "[]" + goImportAlias + "." + dataType;
            }
            return prefix
                    + "{"
                    + constructExampleCode(codegenParameter.items, modelMaps, processedModelMap, 0)
                    + "}";
        } else if (codegenParameter.isMap) {
            String prefix = codegenParameter.dataType;
            String dataType = StringUtils.removeStart(codegenParameter.dataType, "map[string][]");
            if (modelMaps.containsKey(dataType)) {
                prefix = "map[string][]" + goImportAlias + "." + dataType;
            }
            if (codegenParameter.items == null) {
                return prefix + "{ ... }";
            }
            return prefix
                    + "{\"key\": "
                    + constructExampleCode(codegenParameter.items, modelMaps, processedModelMap, 0)
                    + "}";
        } else if (codegenParameter.isPrimitiveType) { // primitive type
            if (codegenParameter.isString) {
                if (!StringUtils.isEmpty(codegenParameter.example)
                        && !"null".equals(codegenParameter.example)) {
                    return "\"" + codegenParameter.example + "\"";
                } else {
                    return "\"" + codegenParameter.paramName + "_example\"";
                }
            } else if (codegenParameter.isBoolean) { // boolean
                if (Boolean.parseBoolean(codegenParameter.example)) {
                    return "true";
                } else {
                    return "false";
                }
            } else if (codegenParameter.isUri) { // URL
                return "\"https://example.com\"";
            } else if (codegenParameter.isDateTime || codegenParameter.isDate) { // datetime or date
                ArrayList<Integer> v = new ArrayList<>();
                v.add(1);
                processedModelMap.put("time.Time", v);
                return "time.Now()";
            } else if (codegenParameter.isFile) {
                return "os.NewFile(1234, \"some_file\")";
            } else { // numeric
                if (!StringUtils.isEmpty(codegenParameter.example)
                        && !"null".equals(codegenParameter.example)) {
                    return codegenParameter.dataType + "(" + codegenParameter.example + ")";
                } else {
                    return codegenParameter.dataType + "(987)";
                }
            }
        } else { // model
            // look up the model
            if (modelMaps.containsKey(codegenParameter.dataType)) {
                return constructExampleCode(
                        modelMaps.get(codegenParameter.dataType), modelMaps, processedModelMap, 0);
            } else if (codegenParameter.isEmail) { // email
                if (!StringUtils.isEmpty(codegenParameter.example)
                        && !"null".equals(codegenParameter.example)) {
                    return "\"" + codegenParameter.example + "\"";
                } else {
                    return "\"" + codegenParameter.paramName + "@example.com\"";
                }
            } else if (codegenParameter.isDateTime || codegenParameter.isDate) { // datetime or date
                ArrayList<Integer> v = new ArrayList<>();
                v.add(1);
                processedModelMap.put("time.Time", v);
                return "time.Now()";
            } else {
                // LOGGER.error("Error in constructing examples. Failed to look up the model " +
                // codegenParameter.dataType);
                return "TODO";
            }
        }
    }

    private String constructExampleCode(
            CodegenProperty codegenProperty,
            HashMap<String, CodegenModel> modelMaps,
            HashMap<String, ArrayList<Integer>> processedModelMap,
            int depth) {
        if (codegenProperty.isArray) { // array
            String prefix = codegenProperty.dataType;
            String dataType = StringUtils.removeStart(codegenProperty.dataType, "[]");
            if (modelMaps.containsKey(dataType)) {
                prefix = "[]" + goImportAlias + "." + dataType;
            }
            if (codegenProperty.items.isNullable) {
                // We can't easily generate a pointer inline, so just use nil in that case
                return prefix + "{nil}";
            }
            return prefix
                    + "{"
                    + constructExampleCode(
                            codegenProperty.items, modelMaps, processedModelMap, depth + 1)
                    + "}";
        } else if (codegenProperty.isMap) { // map
            String prefix = codegenProperty.dataType;
            String dataType = StringUtils.removeStart(codegenProperty.dataType, "map[string][]");
            if (modelMaps.containsKey(dataType)) {
                prefix = "map[string][]" + goImportAlias + "." + dataType;
            }
            if (codegenProperty.items == null) {
                return prefix + "{ ... }";
            }
            return prefix
                    + "{\"key\": "
                    + constructExampleCode(
                            codegenProperty.items, modelMaps, processedModelMap, depth + 1)
                    + "}";
        } else if (codegenProperty.isPrimitiveType) { // primitive type
            if (codegenProperty.isString) {
                if (!StringUtils.isEmpty(codegenProperty.example)
                        && !"null".equals(codegenProperty.example)) {
                    return "\"" + codegenProperty.example + "\"";
                } else {
                    return "\"" + codegenProperty.name + "_example\"";
                }
            } else if (codegenProperty.isBoolean) { // boolean
                if (Boolean.parseBoolean(codegenProperty.example)) {
                    return "true";
                } else {
                    return "false";
                }
            } else if (codegenProperty.isUri) { // URL
                return "\"https://example.com\"";
            } else if (codegenProperty.isDateTime || codegenProperty.isDate) { // datetime or date
                ArrayList<Integer> v = new ArrayList<>();
                v.add(1);
                processedModelMap.put("time.Time", v);
                return "time.Now()";
            } else { // numeric
                String example;
                if (!StringUtils.isEmpty(codegenProperty.example)
                        && !"null".equals(codegenProperty.example)) {
                    example = codegenProperty.example;
                } else {
                    example = "123";
                }

                return codegenProperty.dataType + "(" + example + ")";
            }
        } else {
            // look up the model
            if (modelMaps.containsKey(codegenProperty.dataType)) {
                return constructExampleCode(
                        modelMaps.get(codegenProperty.dataType),
                        modelMaps,
                        processedModelMap,
                        depth + 1);
            } else if (codegenProperty.isEmail) { // email
                if (!StringUtils.isEmpty(codegenProperty.example)
                        && !"null".equals(codegenProperty.example)) {
                    return "\"" + codegenProperty.example + "\"";
                } else {
                    return "\"" + codegenProperty.name + "@example.com\"";
                }
            } else if (codegenProperty.isDateTime || codegenProperty.isDate) { // datetime or date
                ArrayList<Integer> v = new ArrayList<>();
                v.add(1);
                processedModelMap.put("time.Time", v);
                return "time.Now()";
            } else {
                // LOGGER.error("Error in constructing examples. Failed to look up the model " +
                // codegenProperty.dataType);
                return "\"TODO\"";
            }
        }
    }

    private String constructExampleCode(
            CodegenModel codegenModel,
            HashMap<String, CodegenModel> modelMaps,
            HashMap<String, ArrayList<Integer>> processedModelMap,
            int depth) {
        // break infinite recursion. Return, in case a model is already processed in the current
        // context.
        String model = codegenModel.name;
        if (processedModelMap.containsKey(model)) {
            ArrayList<Integer> depthList = processedModelMap.get(model);
            if (depthList.size() == 1) {
                if (depthList.get(0) != depth) {
                    depthList.add(depth);
                    processedModelMap.put(model, depthList);
                }
            } else if (depthList.size() == 2) {
                return "";
            } else {
                throw new RuntimeException(
                        "Invalid count when constructing example: " + depthList.size());
            }
        } else if (codegenModel.isEnum) {
            Map<String, Object> allowableValues = codegenModel.allowableValues;
            List<Object> values = (List<Object>) allowableValues.get("values");
            String example = String.valueOf(values.get(0));
            if (codegenModel.isString) {
                example = "\"" + example + "\"";
            }
            return goImportAlias + "." + model + "(" + example + ")";
        } else if (codegenModel.oneOf != null && !codegenModel.oneOf.isEmpty()) {
            String subModel = (String) codegenModel.oneOf.toArray()[0];
            String oneOf;
            if (modelMaps.get(subModel) == null) {
                oneOf = "new(" + subModel + ")"; // a primitive type
            } else {
                oneOf =
                        constructExampleCode(
                                        modelMaps.get(subModel),
                                        modelMaps,
                                        processedModelMap,
                                        depth + 1)
                                .substring(1);
            }
            return goImportAlias + "." + model + "{" + typeToName(subModel) + ": " + oneOf + "}";
        } else {
            ArrayList<Integer> v = new ArrayList<>();
            v.add(depth);
            processedModelMap.put(model, v);
        }

        List<String> propertyExamples = new ArrayList<>();
        for (CodegenProperty codegenProperty : codegenModel.requiredVars) {
            propertyExamples.add(
                    constructExampleCode(codegenProperty, modelMaps, processedModelMap, depth + 1));
        }
        return "*"
                + goImportAlias
                + ".New"
                + toModelName(model)
                + "("
                + StringUtils.join(propertyExamples, ", ")
                + ")";
    }

    private String typeToName(String content) {
        content = content.trim().replace("[]", "array_of_");
        content = content.trim().replace("[", "map_of_");
        content = content.trim().replace("]", "");
        return camelize(content);
    }
}<|MERGE_RESOLUTION|>--- conflicted
+++ resolved
@@ -63,40 +63,6 @@
     public GoClientCodegen() {
         super();
 
-<<<<<<< HEAD
-        modifyFeatureSet(features -> features
-                .includeDocumentationFeatures(DocumentationFeature.Readme)
-                .wireFormatFeatures(EnumSet.of(WireFormatFeature.JSON, WireFormatFeature.XML))
-                .securityFeatures(EnumSet.of(
-                        SecurityFeature.BasicAuth,
-                        SecurityFeature.BearerToken,
-                        SecurityFeature.ApiKey,
-                        SecurityFeature.OAuth2_Implicit,
-                        SecurityFeature.SignatureAuth
-                ))
-                .includeGlobalFeatures(
-                        GlobalFeature.ParameterizedServer
-                )
-                .excludeGlobalFeatures(
-                        GlobalFeature.XMLStructureDefinitions,
-                        GlobalFeature.Callbacks,
-                        GlobalFeature.LinkObjects,
-                        GlobalFeature.ParameterStyling
-                )
-                .excludeSchemaSupportFeatures(
-                        SchemaSupportFeature.Polymorphism
-                )
-                .includeParameterFeatures(
-                        ParameterFeature.Cookie
-                )
-                .includeClientModificationFeatures(
-                        ClientModificationFeature.BasePath,
-                        ClientModificationFeature.UserAgent
-                )
-        );
-
-        generatorMetadata = GeneratorMetadata.newBuilder(generatorMetadata).stability(Stability.STABLE).build();
-=======
         modifyFeatureSet(
                 features ->
                         features.includeDocumentationFeatures(DocumentationFeature.Readme)
@@ -122,7 +88,6 @@
 
         generatorMetadata =
                 GeneratorMetadata.newBuilder(generatorMetadata).stability(Stability.STABLE).build();
->>>>>>> cba7561d
 
         outputFolder = "generated-code/go";
         embeddedTemplateDir = templateDir = "go";
