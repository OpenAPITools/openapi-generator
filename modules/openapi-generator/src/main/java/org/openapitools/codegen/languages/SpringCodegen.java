/*
 * Copyright 2018 OpenAPI-Generator Contributors (https://openapi-generator.tech)
 * Copyright 2018 SmartBear Software
 *
 * Licensed under the Apache License, Version 2.0 (the "License");
 * you may not use this file except in compliance with the License.
 * You may obtain a copy of the License at
 *
 *     http://www.apache.org/licenses/LICENSE-2.0
 *
 * Unless required by applicable law or agreed to in writing, software
 * distributed under the License is distributed on an "AS IS" BASIS,
 * WITHOUT WARRANTIES OR CONDITIONS OF ANY KIND, either express or implied.
 * See the License for the specific language governing permissions and
 * limitations under the License.
 */

package org.openapitools.codegen.languages;

import com.samskivert.mustache.Mustache;
import io.swagger.v3.oas.models.OpenAPI;
import io.swagger.v3.oas.models.Operation;
import io.swagger.v3.oas.models.PathItem;
import org.apache.commons.lang3.tuple.Pair;
import org.openapitools.codegen.*;
import org.openapitools.codegen.languages.features.BeanValidationFeatures;
import org.openapitools.codegen.languages.features.OptionalFeatures;
import org.openapitools.codegen.languages.features.PerformBeanValidationFeatures;
import org.openapitools.codegen.utils.URLPathUtils;
import org.slf4j.Logger;
import org.slf4j.LoggerFactory;

import java.io.File;
import java.net.URL;
import java.util.*;
import java.util.regex.Matcher;
import java.util.stream.Collectors;

import static org.apache.commons.lang3.StringUtils.isNotEmpty;
import static org.openapitools.codegen.utils.StringUtils.camelize;

public class SpringCodegen extends AbstractJavaCodegen
        implements BeanValidationFeatures, PerformBeanValidationFeatures,
        OptionalFeatures {
    private static final Logger LOGGER = LoggerFactory.getLogger(SpringCodegen.class);

    public static final String TITLE = "title";
    public static final String SERVER_PORT = "serverPort";
    public static final String CONFIG_PACKAGE = "configPackage";
    public static final String BASE_PACKAGE = "basePackage";
    public static final String INTERFACE_ONLY = "interfaceOnly";
    public static final String DELEGATE_PATTERN = "delegatePattern";
    public static final String SINGLE_CONTENT_TYPES = "singleContentTypes";
    public static final String VIRTUAL_SERVICE = "virtualService";
    public static final String SKIP_DEFAULT_INTERFACE = "skipDefaultInterface";

    public static final String JAVA_8 = "java8";
    public static final String ASYNC = "async";
    public static final String REACTIVE = "reactive";
    public static final String RESPONSE_WRAPPER = "responseWrapper";
    public static final String USE_TAGS = "useTags";
    public static final String SPRING_MVC_LIBRARY = "spring-mvc";
    public static final String SPRING_BOOT = "spring-boot";
    public static final String SPRING_CLOUD_LIBRARY = "spring-cloud";
    public static final String IMPLICIT_HEADERS = "implicitHeaders";
    public static final String OPENAPI_DOCKET_CONFIG = "swaggerDocketConfig";
    public static final String API_FIRST = "apiFirst";
    public static final String HATEOAS = "hateoas";
    public static final String RETURN_SUCCESS_CODE = "returnSuccessCode";
    public static final String UNHANDLED_EXCEPTION_HANDLING = "unhandledException";

    public static final String OPEN_BRACE = "{";
    public static final String CLOSE_BRACE = "}";

    protected String title = "OpenAPI Spring";
    protected String configPackage = "org.openapitools.configuration";
    protected String basePackage = "org.openapitools";
    protected boolean interfaceOnly = false;
    protected boolean delegatePattern = false;
    protected boolean delegateMethod = false;
    protected boolean singleContentTypes = false;
    protected boolean java8 = true;
    protected boolean async = false;
    protected boolean reactive = false;
    protected String responseWrapper = "";
    protected boolean skipDefaultInterface = false;
    protected boolean useTags = false;
    protected boolean useBeanValidation = true;
    protected boolean performBeanValidation = false;
    protected boolean implicitHeaders = false;
    protected boolean openapiDocketConfig = false;
    protected boolean apiFirst = false;
    protected boolean useOptional = false;
    protected boolean virtualService = false;
    protected boolean hateoas = false;
    protected boolean returnSuccessCode = false;
    protected boolean unhandledException = false;

    public SpringCodegen() {
        super();

        outputFolder = "generated-code/javaSpring";
        embeddedTemplateDir = templateDir = "JavaSpring";
        apiPackage = "org.openapitools.api";
        modelPackage = "org.openapitools.model";
        invokerPackage = "org.openapitools.api";
        artifactId = "openapi-spring";

        // clioOptions default redefinition need to be updated
        updateOption(CodegenConstants.INVOKER_PACKAGE, this.getInvokerPackage());
        updateOption(CodegenConstants.ARTIFACT_ID, this.getArtifactId());
        updateOption(CodegenConstants.API_PACKAGE, apiPackage);
        updateOption(CodegenConstants.MODEL_PACKAGE, modelPackage);

        apiTestTemplateFiles.clear(); // TODO: add test template

        // spring uses the jackson lib
        additionalProperties.put("jackson", "true");
        additionalProperties.put("openbrace", OPEN_BRACE);
        additionalProperties.put("closebrace", CLOSE_BRACE);

        cliOptions.add(new CliOption(TITLE, "server title name or client service name").defaultValue(title));
        cliOptions.add(new CliOption(CONFIG_PACKAGE, "configuration package for generated code").defaultValue(this.getConfigPackage()));
        cliOptions.add(new CliOption(BASE_PACKAGE, "base package (invokerPackage) for generated code").defaultValue(this.getBasePackage()));
        cliOptions.add(CliOption.newBoolean(INTERFACE_ONLY, "Whether to generate only API interface stubs without the server files.", interfaceOnly));
        cliOptions.add(CliOption.newBoolean(DELEGATE_PATTERN, "Whether to generate the server files using the delegate pattern", delegatePattern));
        cliOptions.add(CliOption.newBoolean(SINGLE_CONTENT_TYPES, "Whether to select only one produces/consumes content-type by operation.", singleContentTypes));
        updateJava8CliOptions();
        cliOptions.add(CliOption.newBoolean(SKIP_DEFAULT_INTERFACE, "Whether to generate default implementations for java8 interfaces", skipDefaultInterface));
        cliOptions.add(CliOption.newBoolean(ASYNC, "use async Callable controllers", async));
        cliOptions.add(CliOption.newBoolean(REACTIVE, "wrap responses in Mono/Flux Reactor types (spring-boot only)", reactive));
        cliOptions.add(new CliOption(RESPONSE_WRAPPER, "wrap the responses in given type (Future,Callable,CompletableFuture,ListenableFuture,DeferredResult,HystrixCommand,RxObservable,RxSingle or fully qualified type)"));
        cliOptions.add(CliOption.newBoolean(VIRTUAL_SERVICE, "Generates the virtual service. For more details refer - https://github.com/elan-venture/virtualan/wiki"));
        cliOptions.add(CliOption.newBoolean(USE_TAGS, "use tags for creating interface and controller classnames", useTags));
        cliOptions.add(CliOption.newBoolean(USE_BEANVALIDATION, "Use BeanValidation API annotations", useBeanValidation));
        cliOptions.add(CliOption.newBoolean(PERFORM_BEANVALIDATION, "Use Bean Validation Impl. to perform BeanValidation", performBeanValidation));
        cliOptions.add(CliOption.newBoolean(IMPLICIT_HEADERS, "Skip header parameters in the generated API methods using @ApiImplicitParams annotation.", implicitHeaders));
        cliOptions.add(CliOption.newBoolean(OPENAPI_DOCKET_CONFIG, "Generate Spring OpenAPI Docket configuration class.", openapiDocketConfig));
        cliOptions.add(CliOption.newBoolean(API_FIRST, "Generate the API from the OAI spec at server compile time (API first approach)", apiFirst));
        cliOptions.add(CliOption.newBoolean(USE_OPTIONAL, "Use Optional container for optional parameters", useOptional));
        cliOptions.add(CliOption.newBoolean(HATEOAS, "Use Spring HATEOAS library to allow adding HATEOAS links", hateoas));
        cliOptions.add(CliOption.newBoolean(RETURN_SUCCESS_CODE, "Generated server returns 2xx code", returnSuccessCode));
        cliOptions.add(CliOption.newBoolean(UNHANDLED_EXCEPTION_HANDLING, "Declare operation methods to throw a generic exception and allow unhandled exceptions (useful for Spring `@ControllerAdvice` directives).", unhandledException));

        supportedLibraries.put(SPRING_BOOT, "Spring-boot Server application using the SpringFox integration.");
        supportedLibraries.put(SPRING_MVC_LIBRARY, "Spring-MVC Server application using the SpringFox integration.");
        supportedLibraries.put(SPRING_CLOUD_LIBRARY, "Spring-Cloud-Feign client with Spring-Boot auto-configured settings.");
        setLibrary(SPRING_BOOT);
        CliOption library = new CliOption(CodegenConstants.LIBRARY, CodegenConstants.LIBRARY_DESC).defaultValue(SPRING_BOOT);
        library.setEnum(supportedLibraries);
        cliOptions.add(library);

    }

    private void updateJava8CliOptions() {
        CliOption option = cliOptions.stream().filter(o -> JAVA_8.equals(o.getOpt())).findFirst()
                .orElseThrow(() -> new RuntimeException("Missing java8 option"));
        Map<String, String> java8ModeOptions = option.getEnum();
        java8ModeOptions.put("true", "Use Java 8 classes such as Base64. Use java8 default interface when a responseWrapper is used");
    }

    @Override
    public CodegenType getTag() {
        return CodegenType.SERVER;
    }

    @Override
    public String getName() {
        return "spring";
    }

    @Override
    public String getHelp() {
        return "Generates a Java SpringBoot Server application using the SpringFox integration.";
    }

    @Override
    public void processOpts() {

        List<Pair<String, String>> configOptions = additionalProperties.entrySet().stream()
                .filter(e -> !Arrays.asList(API_FIRST, "hideGenerationTimestamp").contains(e.getKey()))
                .filter(e -> cliOptions.stream().map(CliOption::getOpt).anyMatch(opt -> opt.equals(e.getKey())))
                .map(e -> Pair.of(e.getKey(), e.getValue().toString()))
                .collect(Collectors.toList());
        additionalProperties.put("configOptions", configOptions);

        // Process java8 option before common java ones to change the default dateLibrary to java8.
        LOGGER.info("----------------------------------");
        if (additionalProperties.containsKey(JAVA_8)) {
            LOGGER.info("has JAVA8");
            this.setJava8(Boolean.valueOf(additionalProperties.get(JAVA_8).toString()));
            additionalProperties.put(JAVA_8, java8);
        }
        if (this.java8 && !additionalProperties.containsKey(DATE_LIBRARY)) {
            setDateLibrary("java8");
        }

        if (!additionalProperties.containsKey(BASE_PACKAGE) && additionalProperties.containsKey(CodegenConstants.INVOKER_PACKAGE)) {
            // set invokerPackage as basePackage:
            this.setBasePackage((String) additionalProperties.get(CodegenConstants.INVOKER_PACKAGE));
            additionalProperties.put(BASE_PACKAGE, basePackage);
            LOGGER.info("Set base package to invoker package (" + basePackage + ")");
        }

        super.processOpts();

        // clear model and api doc template as this codegen
        // does not support auto-generated markdown doc at the moment
        //TODO: add doc templates
        modelDocTemplateFiles.remove("model_doc.mustache");
        apiDocTemplateFiles.remove("api_doc.mustache");

        if (additionalProperties.containsKey(TITLE)) {
            this.setTitle((String) additionalProperties.get(TITLE));
        }

        if (additionalProperties.containsKey(CONFIG_PACKAGE)) {
            this.setConfigPackage((String) additionalProperties.get(CONFIG_PACKAGE));
        } else {
            additionalProperties.put(CONFIG_PACKAGE, configPackage);
        }

        if (additionalProperties.containsKey(BASE_PACKAGE)) {
            this.setBasePackage((String) additionalProperties.get(BASE_PACKAGE));
        } else {
            additionalProperties.put(BASE_PACKAGE, basePackage);
        }

        if (additionalProperties.containsKey(VIRTUAL_SERVICE)) {
            this.setVirtualService(Boolean.valueOf(additionalProperties.get(VIRTUAL_SERVICE).toString()));
        }

        if (additionalProperties.containsKey(INTERFACE_ONLY)) {
            this.setInterfaceOnly(Boolean.valueOf(additionalProperties.get(INTERFACE_ONLY).toString()));
        }

        if (additionalProperties.containsKey(DELEGATE_PATTERN)) {
            this.setDelegatePattern(Boolean.valueOf(additionalProperties.get(DELEGATE_PATTERN).toString()));
        }

        if (additionalProperties.containsKey(SINGLE_CONTENT_TYPES)) {
            this.setSingleContentTypes(Boolean.valueOf(additionalProperties.get(SINGLE_CONTENT_TYPES).toString()));
        }

        if (additionalProperties.containsKey(SKIP_DEFAULT_INTERFACE)) {
            this.setSkipDefaultInterface(Boolean.valueOf(additionalProperties.get(SKIP_DEFAULT_INTERFACE).toString()));
        }

        if (additionalProperties.containsKey(ASYNC)) {
            this.setAsync(Boolean.valueOf(additionalProperties.get(ASYNC).toString()));
            //fix for issue/1164
            convertPropertyToBooleanAndWriteBack(ASYNC);
        }

        if (additionalProperties.containsKey(REACTIVE)) {
            if (!SPRING_BOOT.equals(library)) {
                throw new IllegalArgumentException("Currently, reactive option is only supported with Spring-boot");
            }
            this.setReactive(Boolean.valueOf(additionalProperties.get(REACTIVE).toString()));
        }

        if (additionalProperties.containsKey(RESPONSE_WRAPPER)) {
            this.setResponseWrapper((String) additionalProperties.get(RESPONSE_WRAPPER));
        }

        if (additionalProperties.containsKey(USE_TAGS)) {
            this.setUseTags(Boolean.valueOf(additionalProperties.get(USE_TAGS).toString()));
        }

        if (additionalProperties.containsKey(USE_BEANVALIDATION)) {
            this.setUseBeanValidation(convertPropertyToBoolean(USE_BEANVALIDATION));
        }
        writePropertyBack(USE_BEANVALIDATION, useBeanValidation);

        if (additionalProperties.containsKey(PERFORM_BEANVALIDATION)) {
            this.setPerformBeanValidation(convertPropertyToBoolean(PERFORM_BEANVALIDATION));
        }
        writePropertyBack(PERFORM_BEANVALIDATION, performBeanValidation);

        if (additionalProperties.containsKey(USE_OPTIONAL)) {
            this.setUseOptional(convertPropertyToBoolean(USE_OPTIONAL));
        }

        if (additionalProperties.containsKey(IMPLICIT_HEADERS)) {
            this.setImplicitHeaders(Boolean.valueOf(additionalProperties.get(IMPLICIT_HEADERS).toString()));
        }

        if (additionalProperties.containsKey(OPENAPI_DOCKET_CONFIG)) {
            this.setOpenapiDocketConfig(Boolean.valueOf(additionalProperties.get(OPENAPI_DOCKET_CONFIG).toString()));
        }

        if (additionalProperties.containsKey(API_FIRST)) {
            this.setApiFirst(Boolean.valueOf(additionalProperties.get(API_FIRST).toString()));
        }

        if (additionalProperties.containsKey(HATEOAS)) {
            this.setHateoas(Boolean.valueOf(additionalProperties.get(HATEOAS).toString()));
        }

        if (additionalProperties.containsKey(RETURN_SUCCESS_CODE)) {
            this.setReturnSuccessCode(Boolean.valueOf(additionalProperties.get(RETURN_SUCCESS_CODE).toString()));
        }

        if (additionalProperties.containsKey(UNHANDLED_EXCEPTION_HANDLING)) {
            this.setUnhandledException(Boolean.valueOf(additionalProperties.get(UNHANDLED_EXCEPTION_HANDLING).toString()));
        } else {
            additionalProperties.put(UNHANDLED_EXCEPTION_HANDLING, this.isUnhandledException());
        }

        typeMapping.put("file", "Resource");
        importMapping.put("Resource", "org.springframework.core.io.Resource");

        if (useOptional) {
            writePropertyBack(USE_OPTIONAL, useOptional);
        }

        if (this.interfaceOnly && this.delegatePattern) {
            if (this.java8) {
                this.delegateMethod = true;
                additionalProperties.put("delegate-method", true);
            } else {
                throw new IllegalArgumentException(
                        String.format(Locale.ROOT, "Can not generate code with `%s` and `%s` true while `%s` is false.",
                                DELEGATE_PATTERN, INTERFACE_ONLY, JAVA_8));
            }
        }

        supportingFiles.add(new SupportingFile("pom.mustache", "", "pom.xml"));
        supportingFiles.add(new SupportingFile("README.mustache", "", "README.md"));

        if (!this.interfaceOnly) {
            if (library.equals(SPRING_BOOT)) {
                supportingFiles.add(new SupportingFile("openapi2SpringBoot.mustache",
                        (sourceFolder + File.separator + basePackage).replace(".", java.io.File.separator), "OpenAPI2SpringBoot.java"));
                supportingFiles.add(new SupportingFile("RFC3339DateFormat.mustache",
                        (sourceFolder + File.separator + basePackage).replace(".", java.io.File.separator), "RFC3339DateFormat.java"));
            }
            if (library.equals(SPRING_MVC_LIBRARY)) {
                supportingFiles.add(new SupportingFile("webApplication.mustache",
                        (sourceFolder + File.separator + configPackage).replace(".", java.io.File.separator), "WebApplication.java"));
                supportingFiles.add(new SupportingFile("webMvcConfiguration.mustache",
                        (sourceFolder + File.separator + configPackage).replace(".", java.io.File.separator), "WebMvcConfiguration.java"));
                supportingFiles.add(new SupportingFile("openapiUiConfiguration.mustache",
                        (sourceFolder + File.separator + configPackage).replace(".", java.io.File.separator), "OpenAPIUiConfiguration.java"));
                supportingFiles.add(new SupportingFile("RFC3339DateFormat.mustache",
                        (sourceFolder + File.separator + configPackage).replace(".", java.io.File.separator), "RFC3339DateFormat.java"));
            }
            if (library.equals(SPRING_CLOUD_LIBRARY)) {
                supportingFiles.add(new SupportingFile("apiKeyRequestInterceptor.mustache",
                        (sourceFolder + File.separator + configPackage).replace(".", java.io.File.separator), "ApiKeyRequestInterceptor.java"));
                supportingFiles.add(new SupportingFile("clientConfiguration.mustache",
                        (sourceFolder + File.separator + configPackage).replace(".", java.io.File.separator), "ClientConfiguration.java"));
                apiTemplateFiles.put("apiClient.mustache", "Client.java");
                if (!additionalProperties.containsKey(SINGLE_CONTENT_TYPES)) {
                    additionalProperties.put(SINGLE_CONTENT_TYPES, "true");
                    this.setSingleContentTypes(true);
                }
            } else {
                apiTemplateFiles.put("apiController.mustache", "Controller.java");
                supportingFiles.add(new SupportingFile("application.mustache",
                        ("src.main.resources").replace(".", java.io.File.separator), "application.properties"));
                supportingFiles.add(new SupportingFile("homeController.mustache",
                        (sourceFolder + File.separator + configPackage).replace(".", java.io.File.separator), "HomeController.java"));
                if (!this.reactive && !this.apiFirst) {
                    supportingFiles.add(new SupportingFile("openapiDocumentationConfig.mustache",
                            (sourceFolder + File.separator + configPackage).replace(".", java.io.File.separator), "OpenAPIDocumentationConfig.java"));
                } else {
                    supportingFiles.add(new SupportingFile("openapi.mustache",
                            ("src/main/resources").replace("/", java.io.File.separator), "openapi.yaml"));
                }
            }
        } else if (this.openapiDocketConfig && !library.equals(SPRING_CLOUD_LIBRARY) && !this.reactive && !this.apiFirst) {
            supportingFiles.add(new SupportingFile("openapiDocumentationConfig.mustache",
                    (sourceFolder + File.separator + configPackage).replace(".", java.io.File.separator), "OpenAPIDocumentationConfig.java"));
        }

        if (!SPRING_CLOUD_LIBRARY.equals(library)) {
            supportingFiles.add(new SupportingFile("apiUtil.mustache",
                    (sourceFolder + File.separator + apiPackage).replace(".", java.io.File.separator), "ApiUtil.java"));
        }

        if (this.apiFirst) {
            apiTemplateFiles.clear();
            modelTemplateFiles.clear();
        }

        if ("threetenbp".equals(dateLibrary)) {
            supportingFiles.add(new SupportingFile("customInstantDeserializer.mustache",
                    (sourceFolder + File.separator + configPackage).replace(".", java.io.File.separator), "CustomInstantDeserializer.java"));
            if (library.equals(SPRING_BOOT) || library.equals(SPRING_CLOUD_LIBRARY)) {
                supportingFiles.add(new SupportingFile("jacksonConfiguration.mustache",
                        (sourceFolder + File.separator + configPackage).replace(".", java.io.File.separator), "JacksonConfiguration.java"));
            }
        }

        if ((!this.delegatePattern && this.java8) || this.delegateMethod) {
            additionalProperties.put("jdk8-no-delegate", true);
        }


        if (this.delegatePattern && !this.delegateMethod) {
            additionalProperties.put("isDelegate", "true");
            apiTemplateFiles.put("apiDelegate.mustache", "Delegate.java");
        }


        if (this.java8) {
            additionalProperties.put("javaVersion", "1.8");
            if (SPRING_CLOUD_LIBRARY.equals(library)) {
                additionalProperties.put("jdk8-default-interface", false);
            } else {
                additionalProperties.put("jdk8-default-interface", !this.skipDefaultInterface);
            }
            additionalProperties.put("jdk8", true);
            if (this.async) {
                additionalProperties.put(RESPONSE_WRAPPER, "CompletableFuture");
            }
            if (this.reactive) {
                additionalProperties.put(RESPONSE_WRAPPER, "Mono");
            }
        } else if (this.async) {
            additionalProperties.put(RESPONSE_WRAPPER, "Callable");
        }


        if (!this.apiFirst && !this.reactive) {
            additionalProperties.put("useSpringfox", true);
        }


        // Some well-known Spring or Spring-Cloud response wrappers
        if (isNotEmpty(this.responseWrapper)) {
            additionalProperties.put("jdk8", false);
            additionalProperties.put("jdk8-default-interface", false);
            switch (this.responseWrapper) {
                case "Future":
                case "Callable":
                case "CompletableFuture":
                    additionalProperties.put(RESPONSE_WRAPPER, "java.util.concurrent." + this.responseWrapper);
                    break;
                case "ListenableFuture":
                    additionalProperties.put(RESPONSE_WRAPPER, "org.springframework.util.concurrent.ListenableFuture");
                    break;
                case "DeferredResult":
                    additionalProperties.put(RESPONSE_WRAPPER, "org.springframework.web.context.request.async.DeferredResult");
                    break;
                case "HystrixCommand":
                    additionalProperties.put(RESPONSE_WRAPPER, "com.netflix.hystrix.HystrixCommand");
                    break;
                case "RxObservable":
                    additionalProperties.put(RESPONSE_WRAPPER, "rx.Observable");
                    break;
                case "RxSingle":
                    additionalProperties.put(RESPONSE_WRAPPER, "rx.Single");
                    break;
                default:
                    break;
            }
        }

        // add lambda for mustache templates
        additionalProperties.put("lambdaEscapeDoubleQuote",
                (Mustache.Lambda) (fragment, writer) -> writer.write(fragment.execute().replaceAll("\"", Matcher.quoteReplacement("\\\""))));
        additionalProperties.put("lambdaRemoveLineBreak",
                (Mustache.Lambda) (fragment, writer) -> writer.write(fragment.execute().replaceAll("\\r|\\n", "")));
    }

    @Override
    public void addOperationToGroup(String tag, String resourcePath, Operation operation, CodegenOperation co, Map<String, List<CodegenOperation>> operations) {
        if ((library.equals(SPRING_BOOT) || library.equals(SPRING_MVC_LIBRARY)) && !useTags) {
            String basePath = resourcePath;
            if (basePath.startsWith("/")) {
                basePath = basePath.substring(1);
            }
            int pos = basePath.indexOf("/");
            if (pos > 0) {
                basePath = basePath.substring(0, pos);
            }

            if (basePath.equals("")) {
                basePath = "default";
            } else {
                co.subresourceOperation = !co.path.isEmpty();
            }
            List<CodegenOperation> opList = operations.computeIfAbsent(basePath, k -> new ArrayList<>());
            opList.add(co);
            co.baseName = basePath;
        } else {
            super.addOperationToGroup(tag, resourcePath, operation, co, operations);
        }
    }

    @Override
    public void preprocessOpenAPI(OpenAPI openAPI) {
        super.preprocessOpenAPI(openAPI);
        /* TODO the following logic should not need anymore in OAS 3.0
        if ("/".equals(swagger.getBasePath())) {
            swagger.setBasePath("");
        }
        */

        if (!additionalProperties.containsKey(TITLE)) {
            // From the title, compute a reasonable name for the package and the API
            String title = openAPI.getInfo().getTitle();

            // Drop any API suffix
            if (title != null) {
                title = title.trim().replace(" ", "-");
                if (title.toUpperCase(Locale.ROOT).endsWith("API")) {
                    title = title.substring(0, title.length() - 3);
                }

                this.title = camelize(sanitizeName(title), true);
            }
            additionalProperties.put(TITLE, this.title);
        }

<<<<<<< HEAD
        if(!additionalProperties.containsKey(SERVER_PORT)) {
            URL url = URLPathUtils.getServerURL(openAPI, serverVariableOverrides());
=======
        if (!additionalProperties.containsKey(SERVER_PORT)) {
            URL url = URLPathUtils.getServerURL(openAPI);
>>>>>>> ac85c8f9
            this.additionalProperties.put(SERVER_PORT, URLPathUtils.getPort(url, 8080));
        }

        if (openAPI.getPaths() != null) {
            for (String pathname : openAPI.getPaths().keySet()) {
                PathItem path = openAPI.getPaths().get(pathname);
                if (path.readOperations() != null) {
                    for (Operation operation : path.readOperations()) {
                        if (operation.getTags() != null) {
                            List<Map<String, String>> tags = new ArrayList<Map<String, String>>();
                            for (String tag : operation.getTags()) {
                                Map<String, String> value = new HashMap<String, String>();
                                value.put("tag", tag);
                                value.put("hasMore", "true");
                                tags.add(value);
                            }
                            if (tags.size() > 0) {
                                tags.get(tags.size() - 1).remove("hasMore");
                            }
                            if (operation.getTags().size() > 0) {
                                String tag = operation.getTags().get(0);
                                operation.setTags(Arrays.asList(tag));
                            }
                            operation.addExtension("x-tags", tags);
                        }
                    }
                }
            }
        }
    }

    @Override
    public Map<String, Object> postProcessOperationsWithModels(Map<String, Object> objs, List<Object> allModels) {
        Map<String, Object> operations = (Map<String, Object>) objs.get("operations");
        if (operations != null) {
            List<CodegenOperation> ops = (List<CodegenOperation>) operations.get("operation");
            for (final CodegenOperation operation : ops) {
                List<CodegenResponse> responses = operation.responses;
                if (responses != null) {
                    for (final CodegenResponse resp : responses) {
                        if ("0".equals(resp.code)) {
                            resp.code = "200";
                        }
                        doDataTypeAssignment(resp.dataType, new DataTypeAssigner() {
                            @Override
                            public void setReturnType(final String returnType) {
                                resp.dataType = returnType;
                            }

                            @Override
                            public void setReturnContainer(final String returnContainer) {
                                resp.containerType = returnContainer;
                            }
                        });
                    }
                }

                doDataTypeAssignment(operation.returnType, new DataTypeAssigner() {

                    @Override
                    public void setReturnType(final String returnType) {
                        operation.returnType = returnType;
                    }

                    @Override
                    public void setReturnContainer(final String returnContainer) {
                        operation.returnContainer = returnContainer;
                    }
                });

                if (implicitHeaders) {
                    removeHeadersFromAllParams(operation.allParams);
                }
            }
        }

        return objs;
    }

    private interface DataTypeAssigner {
        void setReturnType(String returnType);

        void setReturnContainer(String returnContainer);
    }

    /**
     * @param returnType       The return type that needs to be converted
     * @param dataTypeAssigner An object that will assign the data to the respective fields in the model.
     */
    private void doDataTypeAssignment(String returnType, DataTypeAssigner dataTypeAssigner) {
        final String rt = returnType;
        if (rt == null) {
            dataTypeAssigner.setReturnType("Void");
        } else if (rt.startsWith("List")) {
            int end = rt.lastIndexOf(">");
            if (end > 0) {
                dataTypeAssigner.setReturnType(rt.substring("List<".length(), end).trim());
                dataTypeAssigner.setReturnContainer("List");
            }
        } else if (rt.startsWith("Map")) {
            int end = rt.lastIndexOf(">");
            if (end > 0) {
                dataTypeAssigner.setReturnType(rt.substring("Map<".length(), end).split(",")[1].trim());
                dataTypeAssigner.setReturnContainer("Map");
            }
        } else if (rt.startsWith("Set")) {
            int end = rt.lastIndexOf(">");
            if (end > 0) {
                dataTypeAssigner.setReturnType(rt.substring("Set<".length(), end).trim());
                dataTypeAssigner.setReturnContainer("Set");
            }
        }
    }

    /**
     * This method removes header parameters from the list of parameters and also
     * corrects last allParams hasMore state.
     *
     * @param allParams list of all parameters
     */
    private void removeHeadersFromAllParams(List<CodegenParameter> allParams) {
        if (allParams.isEmpty()) {
            return;
        }
        final ArrayList<CodegenParameter> copy = new ArrayList<>(allParams);
        allParams.clear();

        for (CodegenParameter p : copy) {
            if (!p.isHeaderParam) {
                allParams.add(p);
            }
        }
        if (!allParams.isEmpty()) {
            allParams.get(allParams.size() - 1).hasMore = false;
        }
    }

    @Override
    public Map<String, Object> postProcessSupportingFileData(Map<String, Object> objs) {
        generateYAMLSpecFile(objs);
        if (library.equals(SPRING_CLOUD_LIBRARY)) {
            List<CodegenSecurity> authMethods = (List<CodegenSecurity>) objs.get("authMethods");
            if (authMethods != null) {
                for (CodegenSecurity authMethod : authMethods) {
                    authMethod.name = camelize(sanitizeName(authMethod.name), true);
                }
            }
        }
        return objs;
    }

    @Override
    public String toApiName(String name) {
        if (name.length() == 0) {
            return "DefaultApi";
        }
        name = sanitizeName(name);
        return camelize(name) + "Api";
    }

    @Override
    public void setParameterExampleValue(CodegenParameter p) {
        String type = p.baseType;
        if (type == null) {
            type = p.dataType;
        }

        if ("File".equals(type)) {
            String example;

            if (p.defaultValue == null) {
                example = p.example;
            } else {
                example = p.defaultValue;
            }

            if (example == null) {
                example = "/path/to/file";
            }
            example = "new org.springframework.core.io.FileSystemResource(new java.io.File(\"" + escapeText(example) + "\"))";
            p.example = example;
        } else {
            super.setParameterExampleValue(p);
        }
    }

    public void setTitle(String title) {
        this.title = title;
    }

    public void setConfigPackage(String configPackage) {
        this.configPackage = configPackage;
    }

    public String getConfigPackage() {
        return this.configPackage;
    }

    public boolean isUnhandledException() {
        return unhandledException;
    }

    public void setBasePackage(String basePackage) {
        this.basePackage = basePackage;
    }

    public String getBasePackage() {
        return this.basePackage;
    }

    public void setInterfaceOnly(boolean interfaceOnly) {
        this.interfaceOnly = interfaceOnly;
    }

    public void setDelegatePattern(boolean delegatePattern) {
        this.delegatePattern = delegatePattern;
    }

    public void setSingleContentTypes(boolean singleContentTypes) {
        this.singleContentTypes = singleContentTypes;
    }

    public void setSkipDefaultInterface(boolean skipDefaultInterface) { this.skipDefaultInterface = skipDefaultInterface; }

    public void setJava8(boolean java8) { this.java8 = java8; }

    public void setVirtualService(boolean virtualService) {
        this.virtualService = virtualService;
    }

    public void setAsync(boolean async) {
        this.async = async;
    }

    public void setReactive(boolean reactive) {
        this.reactive = reactive;
    }

    public void setResponseWrapper(String responseWrapper) {
        this.responseWrapper = responseWrapper;
    }

    public void setUseTags(boolean useTags) {
        this.useTags = useTags;
    }

    public void setImplicitHeaders(boolean implicitHeaders) {
        this.implicitHeaders = implicitHeaders;
    }

    public void setOpenapiDocketConfig(boolean openapiDocketConfig) {
        this.openapiDocketConfig = openapiDocketConfig;
    }

    public void setApiFirst(boolean apiFirst) {
        this.apiFirst = apiFirst;
    }

    public void setHateoas(boolean hateoas) {
        this.hateoas = hateoas;
    }

    public void setReturnSuccessCode(boolean returnSuccessCode) {
        this.returnSuccessCode = returnSuccessCode;
    }

    public void setUnhandledException(boolean unhandledException) {
        this.unhandledException = unhandledException;
    }

    @Override
    public void postProcessModelProperty(CodegenModel model, CodegenProperty property) {
        super.postProcessModelProperty(model, property);

        if ("null".equals(property.example)) {
            property.example = null;
        }

        //Add imports for Jackson
        if (!Boolean.TRUE.equals(model.isEnum)) {
            model.imports.add("JsonProperty");

            if (Boolean.TRUE.equals(model.hasEnums)) {
                model.imports.add("JsonValue");
            }
        } else { // enum class
            //Needed imports for Jackson's JsonCreator
            if (additionalProperties.containsKey("jackson")) {
                model.imports.add("JsonCreator");
            }
        }
    }

    @Override
    public Map<String, Object> postProcessModelsEnum(Map<String, Object> objs) {
        objs = super.postProcessModelsEnum(objs);

        //Add imports for Jackson
        List<Map<String, String>> imports = (List<Map<String, String>>) objs.get("imports");
        List<Object> models = (List<Object>) objs.get("models");
        for (Object _mo : models) {
            Map<String, Object> mo = (Map<String, Object>) _mo;
            CodegenModel cm = (CodegenModel) mo.get("model");
            // for enum model
            if (Boolean.TRUE.equals(cm.isEnum) && cm.allowableValues != null) {
                cm.imports.add(importMapping.get("JsonValue"));
                Map<String, String> item = new HashMap<String, String>();
                item.put("import", importMapping.get("JsonValue"));
                imports.add(item);
            }
        }

        return objs;
    }

    public void setUseBeanValidation(boolean useBeanValidation) {
        this.useBeanValidation = useBeanValidation;
    }

    public void setPerformBeanValidation(boolean performBeanValidation) {
        this.performBeanValidation = performBeanValidation;
    }

    @Override
    public void setUseOptional(boolean useOptional) {
        this.useOptional = useOptional;
    }
}<|MERGE_RESOLUTION|>--- conflicted
+++ resolved
@@ -515,13 +515,8 @@
             additionalProperties.put(TITLE, this.title);
         }
 
-<<<<<<< HEAD
         if(!additionalProperties.containsKey(SERVER_PORT)) {
             URL url = URLPathUtils.getServerURL(openAPI, serverVariableOverrides());
-=======
-        if (!additionalProperties.containsKey(SERVER_PORT)) {
-            URL url = URLPathUtils.getServerURL(openAPI);
->>>>>>> ac85c8f9
             this.additionalProperties.put(SERVER_PORT, URLPathUtils.getPort(url, 8080));
         }
 
