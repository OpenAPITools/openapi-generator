--- conflicted
+++ resolved
@@ -885,7 +885,6 @@
     public void setUseOptional(boolean useOptional) {
         this.useOptional = useOptional;
     }
-<<<<<<< HEAD
 
     @Override
     public void postProcessParameter(CodegenParameter p) {
@@ -919,6 +918,4 @@
         }
     }
 
-=======
->>>>>>> bd8efe2f
 }