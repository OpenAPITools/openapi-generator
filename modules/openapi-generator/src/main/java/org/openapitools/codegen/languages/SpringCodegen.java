/*
 * Copyright 2018 OpenAPI-Generator Contributors (https://openapi-generator.tech)
 * Copyright 2018 SmartBear Software
 *
 * Licensed under the Apache License, Version 2.0 (the "License");
 * you may not use this file except in compliance with the License.
 * You may obtain a copy of the License at
 *
 *     https://www.apache.org/licenses/LICENSE-2.0
 *
 * Unless required by applicable law or agreed to in writing, software
 * distributed under the License is distributed on an "AS IS" BASIS,
 * WITHOUT WARRANTIES OR CONDITIONS OF ANY KIND, either express or implied.
 * See the License for the specific language governing permissions and
 * limitations under the License.
 */

package org.openapitools.codegen.languages;

import static org.apache.commons.lang3.StringUtils.isNotEmpty;
import static org.openapitools.codegen.utils.StringUtils.camelize;

import com.samskivert.mustache.Mustache;
import io.swagger.v3.oas.models.OpenAPI;
import io.swagger.v3.oas.models.Operation;
import io.swagger.v3.oas.models.PathItem;
import io.swagger.v3.oas.models.media.Schema;
import io.swagger.v3.oas.models.servers.Server;
import java.io.File;
import java.net.URL;
import java.util.ArrayList;
import java.util.Arrays;
import java.util.EnumSet;
import java.util.HashMap;
import java.util.List;
import java.util.Locale;
import java.util.Map;
import java.util.Objects;
import java.util.Optional;
import java.util.regex.Matcher;
import java.util.stream.Collectors;
<<<<<<< HEAD

import io.swagger.v3.oas.models.media.ComposedSchema;
import io.swagger.v3.oas.models.media.Content;
import io.swagger.v3.oas.models.media.Schema;
import io.swagger.v3.oas.models.parameters.RequestBody;
import io.swagger.v3.oas.models.responses.ApiResponse;
=======
>>>>>>> 84660920
import org.apache.commons.lang3.tuple.Pair;
import org.openapitools.codegen.CliOption;
import org.openapitools.codegen.CodegenConstants;
import org.openapitools.codegen.CodegenModel;
import org.openapitools.codegen.CodegenOperation;
import org.openapitools.codegen.CodegenParameter;
import org.openapitools.codegen.CodegenProperty;
import org.openapitools.codegen.CodegenResponse;
import org.openapitools.codegen.CodegenSecurity;
import org.openapitools.codegen.CodegenType;
import org.openapitools.codegen.SupportingFile;
import org.openapitools.codegen.VendorExtension;
import org.openapitools.codegen.languages.features.BeanValidationFeatures;
import org.openapitools.codegen.languages.features.DocumentationProviderFeatures;
import org.openapitools.codegen.languages.features.OptionalFeatures;
import org.openapitools.codegen.languages.features.PerformBeanValidationFeatures;
import org.openapitools.codegen.languages.features.SwaggerUIFeatures;
import org.openapitools.codegen.meta.features.DocumentationFeature;
import org.openapitools.codegen.meta.features.GlobalFeature;
import org.openapitools.codegen.meta.features.ParameterFeature;
import org.openapitools.codegen.meta.features.SchemaSupportFeature;
import org.openapitools.codegen.meta.features.SecurityFeature;
import org.openapitools.codegen.meta.features.WireFormatFeature;
import org.openapitools.codegen.model.ModelMap;
import org.openapitools.codegen.model.ModelsMap;
import org.openapitools.codegen.templating.mustache.SplitStringLambda;
import org.openapitools.codegen.templating.mustache.TrimWhitespaceLambda;
import org.openapitools.codegen.utils.ModelUtils;
import org.openapitools.codegen.utils.URLPathUtils;
import org.slf4j.Logger;
import org.slf4j.LoggerFactory;

public class SpringCodegen extends AbstractJavaCodegen
        implements BeanValidationFeatures, PerformBeanValidationFeatures, OptionalFeatures, SwaggerUIFeatures {
    private final Logger LOGGER = LoggerFactory.getLogger(SpringCodegen.class);

    public static final String TITLE = "title";
    public static final String SERVER_PORT = "serverPort";
    public static final String CONFIG_PACKAGE = "configPackage";
    public static final String BASE_PACKAGE = "basePackage";
    public static final String INTERFACE_ONLY = "interfaceOnly";
    public static final String DELEGATE_PATTERN = "delegatePattern";
    public static final String SINGLE_CONTENT_TYPES = "singleContentTypes";
    public static final String VIRTUAL_SERVICE = "virtualService";
    public static final String SKIP_DEFAULT_INTERFACE = "skipDefaultInterface";

    public static final String ASYNC = "async";
    public static final String REACTIVE = "reactive";
    public static final String RESPONSE_WRAPPER = "responseWrapper";
    public static final String USE_TAGS = "useTags";
    public static final String SPRING_BOOT = "spring-boot";
    public static final String SPRING_CLOUD_LIBRARY = "spring-cloud";
    public static final String API_FIRST = "apiFirst";
    public static final String SPRING_CONTROLLER = "useSpringController";
    public static final String HATEOAS = "hateoas";
    public static final String RETURN_SUCCESS_CODE = "returnSuccessCode";
    public static final String UNHANDLED_EXCEPTION_HANDLING = "unhandledException";

    public static final String OPEN_BRACE = "{";
    public static final String CLOSE_BRACE = "}";

    protected String title = "OpenAPI Spring";
    protected String configPackage = "org.openapitools.configuration";
    protected String basePackage = "org.openapitools";
    protected boolean interfaceOnly = false;
    protected boolean delegatePattern = false;
    protected boolean delegateMethod = false;
    protected boolean singleContentTypes = false;
    protected boolean async = false;
    protected boolean reactive = false;
    protected String responseWrapper = "";
    protected boolean skipDefaultInterface = false;
    protected boolean useTags = false;
    protected boolean useBeanValidation = true;
    protected boolean performBeanValidation = false;
    protected boolean apiFirst = false;
    protected boolean useOptional = false;
    protected boolean virtualService = false;
    protected boolean hateoas = false;
    protected boolean returnSuccessCode = false;
    protected boolean unhandledException = false;
    protected boolean useSpringController = false;
    protected boolean useSwaggerUI = true;

    public SpringCodegen() {
        super();

        modifyFeatureSet(features -> features.includeDocumentationFeatures(DocumentationFeature.Readme)
                .wireFormatFeatures(EnumSet.of(WireFormatFeature.JSON, WireFormatFeature.XML, WireFormatFeature.Custom))
                .securityFeatures(EnumSet.of(SecurityFeature.OAuth2_Implicit, SecurityFeature.OAuth2_AuthorizationCode,
                        SecurityFeature.OAuth2_ClientCredentials, SecurityFeature.OAuth2_Password,
                        SecurityFeature.ApiKey, SecurityFeature.BasicAuth))
                .excludeGlobalFeatures(GlobalFeature.Callbacks, GlobalFeature.LinkObjects,
                        GlobalFeature.ParameterStyling)
                .includeGlobalFeatures(GlobalFeature.XMLStructureDefinitions)
                .includeSchemaSupportFeatures(SchemaSupportFeature.Polymorphism)
                .excludeParameterFeatures(ParameterFeature.Cookie));

        outputFolder = "generated-code/javaSpring";
        embeddedTemplateDir = templateDir = "JavaSpring";
        apiPackage = "org.openapitools.api";
        modelPackage = "org.openapitools.model";
        invokerPackage = "org.openapitools.api";
        artifactId = "openapi-spring";
        useOneOfInterfaces = true;
        addOneOfInterfaceImports = true;

        // clioOptions default redefinition need to be updated
        updateOption(CodegenConstants.INVOKER_PACKAGE, this.getInvokerPackage());
        updateOption(CodegenConstants.ARTIFACT_ID, this.getArtifactId());
        updateOption(CodegenConstants.API_PACKAGE, apiPackage);
        updateOption(CodegenConstants.MODEL_PACKAGE, modelPackage);

        apiTestTemplateFiles.clear(); // TODO: add test template

        // spring uses the jackson lib
        additionalProperties.put(JACKSON, "true");
        additionalProperties.put("openbrace", OPEN_BRACE);
        additionalProperties.put("closebrace", CLOSE_BRACE);

        cliOptions.add(new CliOption(TITLE, "server title name or client service name").defaultValue(title));
        cliOptions.add(new CliOption(CONFIG_PACKAGE, "configuration package for generated code")
                .defaultValue(this.getConfigPackage()));
        cliOptions.add(new CliOption(BASE_PACKAGE, "base package (invokerPackage) for generated code")
                .defaultValue(this.getBasePackage()));
        cliOptions.add(CliOption.newBoolean(INTERFACE_ONLY,
                "Whether to generate only API interface stubs without the server files.", interfaceOnly));
        cliOptions.add(CliOption.newBoolean(DELEGATE_PATTERN,
                "Whether to generate the server files using the delegate pattern", delegatePattern));
        cliOptions.add(CliOption.newBoolean(SINGLE_CONTENT_TYPES,
                "Whether to select only one produces/consumes content-type by operation.", singleContentTypes));
        cliOptions.add(CliOption.newBoolean(SKIP_DEFAULT_INTERFACE,
                "Whether to generate default implementations for java8 interfaces", skipDefaultInterface));
        cliOptions.add(CliOption.newBoolean(ASYNC, "use async Callable controllers", async));
        cliOptions.add(CliOption.newBoolean(REACTIVE, "wrap responses in Mono/Flux Reactor types (spring-boot only)",
                reactive));
        cliOptions.add(new CliOption(RESPONSE_WRAPPER,
                "wrap the responses in given type (Future, Callable, CompletableFuture,ListenableFuture, DeferredResult, RxObservable, RxSingle or fully qualified type)"));
        cliOptions.add(CliOption.newBoolean(VIRTUAL_SERVICE,
                "Generates the virtual service. For more details refer - https://github.com/virtualansoftware/virtualan/wiki"));
        cliOptions.add(
                CliOption.newBoolean(USE_TAGS, "use tags for creating interface and controller classnames", useTags));
        cliOptions
                .add(CliOption.newBoolean(USE_BEANVALIDATION, "Use BeanValidation API annotations", useBeanValidation));
        cliOptions.add(CliOption.newBoolean(PERFORM_BEANVALIDATION,
                "Use Bean Validation Impl. to perform BeanValidation", performBeanValidation));
        cliOptions.add(CliOption.newBoolean(API_FIRST,
                "Generate the API from the OAI spec at server compile time (API first approach)", apiFirst));
        cliOptions
                .add(CliOption.newBoolean(USE_OPTIONAL, "Use Optional container for optional parameters", useOptional));
        cliOptions.add(
                CliOption.newBoolean(HATEOAS, "Use Spring HATEOAS library to allow adding HATEOAS links", hateoas));
        cliOptions
                .add(CliOption.newBoolean(RETURN_SUCCESS_CODE, "Generated server returns 2xx code", returnSuccessCode));
        cliOptions.add(CliOption.newBoolean(SPRING_CONTROLLER, "Annotate the generated API as a Spring Controller", useSpringController));
        cliOptions.add(CliOption.newBoolean(UNHANDLED_EXCEPTION_HANDLING,
                "Declare operation methods to throw a generic exception and allow unhandled exceptions (useful for Spring `@ControllerAdvice` directives).",
                unhandledException));
        cliOptions.add(CliOption.newBoolean(USE_SWAGGER_UI,
            "Open the OpenApi specification in swagger-ui. Will also import and configure needed dependencies",
            useSwaggerUI));

        supportedLibraries.put(SPRING_BOOT, "Spring-boot Server application.");
        supportedLibraries.put(SPRING_CLOUD_LIBRARY,
            "Spring-Cloud-Feign client with Spring-Boot auto-configured settings.");
        setLibrary(SPRING_BOOT);
        final CliOption library = new CliOption(CodegenConstants.LIBRARY, CodegenConstants.LIBRARY_DESC)
                .defaultValue(SPRING_BOOT);
        library.setEnum(supportedLibraries);
        cliOptions.add(library);

    }

    @Override
    public CodegenType getTag() {
        return CodegenType.SERVER;
    }

    @Override
    public String getName() {
        return "spring";
    }

    @Override
    public String getHelp() {
        return "Generates a Java SpringBoot Server application using the SpringFox integration.";
    }

    @Override
    public DocumentationProvider defaultDocumentationProvider() {
        return DocumentationProvider.SPRINGDOC;
    }

    public List<DocumentationProvider> supportedDocumentationProvider() {
        List<DocumentationProvider> supportedProviders = new ArrayList<>();
        supportedProviders.add(DocumentationProvider.NONE);
        supportedProviders.add(DocumentationProvider.SOURCE);
        supportedProviders.add(DocumentationProvider.SPRINGFOX);
        supportedProviders.add(DocumentationProvider.SPRINGDOC);
        return supportedProviders;
    }

    @Override
    public List<AnnotationLibrary> supportedAnnotationLibraries() {
        List<AnnotationLibrary> supportedLibraries = new ArrayList<>();
        supportedLibraries.add(AnnotationLibrary.NONE);
        supportedLibraries.add(AnnotationLibrary.SWAGGER1);
        supportedLibraries.add(AnnotationLibrary.SWAGGER2);
        return supportedLibraries;
    }

    /**
     * Whether the selected {@link DocumentationProviderFeatures.DocumentationProvider} requires us to bootstrap and
     * configure swagger-ui by ourselves. Springdoc, for example ships its own swagger-ui integration.
     *
     * @return true if the selected DocumentationProvider requires us to bootstrap swagger-ui.
     */
    private boolean selectedDocumentationProviderRequiresSwaggerUiBootstrap() {
        return getDocumentationProvider().equals(DocumentationProvider.SPRINGFOX) || getDocumentationProvider().equals(DocumentationProvider.SOURCE);
    }

    @Override
    public void processOpts() {
        final List<Pair<String, String>> configOptions = additionalProperties.entrySet().stream()
                .filter(e -> !Arrays.asList(API_FIRST, "hideGenerationTimestamp").contains(e.getKey()))
                .filter(e -> cliOptions.stream().map(CliOption::getOpt).anyMatch(opt -> opt.equals(e.getKey())))
                .map(e -> Pair.of(e.getKey(), e.getValue().toString())).collect(Collectors.toList());
        additionalProperties.put("configOptions", configOptions);

        // TODO remove "file" from reserved word list as feign client doesn't support using `baseName`
        // as the parameter name yet
        reservedWords.remove("file");

        // Process java8 option before common java ones to change the default
        // dateLibrary to java8.
        LOGGER.info("----------------------------------");
        if (!additionalProperties.containsKey(DATE_LIBRARY)) {
            setDateLibrary("java8");
        }

        if (!additionalProperties.containsKey(BASE_PACKAGE)
                && additionalProperties.containsKey(CodegenConstants.INVOKER_PACKAGE)) {
            // set invokerPackage as basePackage:
            this.setBasePackage((String) additionalProperties.get(CodegenConstants.INVOKER_PACKAGE));
            additionalProperties.put(BASE_PACKAGE, basePackage);
            LOGGER.info("Set base package to invoker package ({})", basePackage);
        }

        super.processOpts();
        useOneOfInterfaces = true;
        legacyDiscriminatorBehavior = false;

        if (DocumentationProvider.SPRINGFOX.equals(getDocumentationProvider())) {
            LOGGER.warn("The springfox documentation provider is deprecated for removal. Use the springdoc provider instead.");
        }

        // clear model and api doc template as this codegen
        // does not support auto-generated markdown doc at the moment
        // TODO: add doc templates
        modelDocTemplateFiles.remove("model_doc.mustache");
        apiDocTemplateFiles.remove("api_doc.mustache");

        if (additionalProperties.containsKey(TITLE)) {
            this.setTitle((String) additionalProperties.get(TITLE));
        }

        if (additionalProperties.containsKey(CONFIG_PACKAGE)) {
            this.setConfigPackage((String) additionalProperties.get(CONFIG_PACKAGE));
        } else {
            additionalProperties.put(CONFIG_PACKAGE, configPackage);
        }

        if (additionalProperties.containsKey(BASE_PACKAGE)) {
            this.setBasePackage((String) additionalProperties.get(BASE_PACKAGE));
        } else {
            additionalProperties.put(BASE_PACKAGE, basePackage);
        }

        if (additionalProperties.containsKey(VIRTUAL_SERVICE)) {
            this.setVirtualService(Boolean.parseBoolean(additionalProperties.get(VIRTUAL_SERVICE).toString()));
        }

        if (additionalProperties.containsKey(INTERFACE_ONLY)) {
            this.setInterfaceOnly(Boolean.parseBoolean(additionalProperties.get(INTERFACE_ONLY).toString()));
        }

        if (additionalProperties.containsKey(DELEGATE_PATTERN)) {
            this.setDelegatePattern(Boolean.parseBoolean(additionalProperties.get(DELEGATE_PATTERN).toString()));
        }

        if (additionalProperties.containsKey(SINGLE_CONTENT_TYPES)) {
            this.setSingleContentTypes(Boolean.parseBoolean(additionalProperties.get(SINGLE_CONTENT_TYPES).toString()));
        }

        if (additionalProperties.containsKey(SKIP_DEFAULT_INTERFACE)) {
            this.setSkipDefaultInterface(
                    Boolean.parseBoolean(additionalProperties.get(SKIP_DEFAULT_INTERFACE).toString()));
        }

        if (additionalProperties.containsKey(ASYNC)) {
            this.setAsync(Boolean.parseBoolean(additionalProperties.get(ASYNC).toString()));
            // fix for issue/1164
            convertPropertyToBooleanAndWriteBack(ASYNC);
        }

        if (additionalProperties.containsKey(REACTIVE)) {
            if (!SPRING_BOOT.equals(library)) {
                throw new IllegalArgumentException("Currently, reactive option is only supported with Spring-boot");
            }
            this.setReactive(Boolean.parseBoolean(additionalProperties.get(REACTIVE).toString()));
        }

        if (additionalProperties.containsKey(RESPONSE_WRAPPER)) {
            this.setResponseWrapper((String) additionalProperties.get(RESPONSE_WRAPPER));
        }

        if (additionalProperties.containsKey(USE_TAGS)) {
            this.setUseTags(Boolean.parseBoolean(additionalProperties.get(USE_TAGS).toString()));
        }

        if (additionalProperties.containsKey(USE_BEANVALIDATION)) {
            this.setUseBeanValidation(convertPropertyToBoolean(USE_BEANVALIDATION));
        }
        writePropertyBack(USE_BEANVALIDATION, useBeanValidation);

        if (additionalProperties.containsKey(PERFORM_BEANVALIDATION)) {
            this.setPerformBeanValidation(convertPropertyToBoolean(PERFORM_BEANVALIDATION));
        }
        writePropertyBack(PERFORM_BEANVALIDATION, performBeanValidation);

        if (additionalProperties.containsKey(USE_OPTIONAL)) {
            this.setUseOptional(convertPropertyToBoolean(USE_OPTIONAL));
        }

        if (additionalProperties.containsKey(API_FIRST)) {
            this.setApiFirst(Boolean.parseBoolean(additionalProperties.get(API_FIRST).toString()));
        }

        if (additionalProperties.containsKey(HATEOAS)) {
            this.setHateoas(Boolean.parseBoolean(additionalProperties.get(HATEOAS).toString()));
        }

        if (additionalProperties.containsKey(SPRING_CONTROLLER)) {
            this.setUseSpringController(convertPropertyToBoolean(SPRING_CONTROLLER));
        }
        writePropertyBack(SPRING_CONTROLLER, useSpringController);

        if (additionalProperties.containsKey(RETURN_SUCCESS_CODE)) {
            this.setReturnSuccessCode(Boolean.parseBoolean(additionalProperties.get(RETURN_SUCCESS_CODE).toString()));
        }

        if (additionalProperties.containsKey(USE_SWAGGER_UI)) {
            this.setUseSwaggerUI(convertPropertyToBoolean(USE_SWAGGER_UI));
        }

        if (getDocumentationProvider().equals(DocumentationProvider.NONE)) {
            this.setUseSwaggerUI(false);
        }

        writePropertyBack(USE_SWAGGER_UI, useSwaggerUI);

        if (additionalProperties.containsKey(UNHANDLED_EXCEPTION_HANDLING)) {
            this.setUnhandledException(
                    Boolean.parseBoolean(additionalProperties.get(UNHANDLED_EXCEPTION_HANDLING).toString()));
        }
        additionalProperties.put(UNHANDLED_EXCEPTION_HANDLING, this.isUnhandledException());

        typeMapping.put("file", "org.springframework.core.io.Resource");
        importMapping.put("org.springframework.core.io.Resource", "org.springframework.core.io.Resource");
        importMapping.put("Pageable", "org.springframework.data.domain.Pageable");
        importMapping.put("DateTimeFormat", "org.springframework.format.annotation.DateTimeFormat");
        importMapping.put("ApiIgnore", "springfox.documentation.annotations.ApiIgnore");
        importMapping.put("ParameterObject", "org.springdoc.api.annotations.ParameterObject");

        if (useOptional) {
            writePropertyBack(USE_OPTIONAL, useOptional);
        }

        if (interfaceOnly && delegatePattern) {
            delegateMethod = true;
            additionalProperties.put("delegate-method", true);
        }

        supportingFiles.add(new SupportingFile("pom.mustache", "", "pom.xml"));
        supportingFiles.add(new SupportingFile("README.mustache", "", "README.md"));

        if (!interfaceOnly) {
            if (SPRING_BOOT.equals(library)) {
                if (useSwaggerUI && selectedDocumentationProviderRequiresSwaggerUiBootstrap()) {
                    supportingFiles.add(new SupportingFile("swagger-ui.mustache", "src/main/resources/static", "swagger-ui.html"));
                }
                // rename template to SpringBootApplication.mustache
                supportingFiles.add(new SupportingFile("openapi2SpringBoot.mustache",
                        (sourceFolder + File.separator + basePackage).replace(".", java.io.File.separator),
                        "OpenApiGeneratorApplication.java"));
                supportingFiles.add(new SupportingFile("SpringBootTest.mustache",
                    (testFolder + File.separator + basePackage).replace(".", java.io.File.separator),
                    "OpenApiGeneratorApplicationTests.java"));
                supportingFiles.add(new SupportingFile("RFC3339DateFormat.mustache",
                        (sourceFolder + File.separator + basePackage).replace(".", java.io.File.separator),
                        "RFC3339DateFormat.java"));
            }
            if (SPRING_CLOUD_LIBRARY.equals(library)) {
                supportingFiles.add(new SupportingFile("apiKeyRequestInterceptor.mustache",
                        (sourceFolder + File.separator + configPackage).replace(".", java.io.File.separator),
                        "ApiKeyRequestInterceptor.java"));
                supportingFiles.add(new SupportingFile("clientConfiguration.mustache",
                        (sourceFolder + File.separator + configPackage).replace(".", java.io.File.separator),
                        "ClientConfiguration.java"));
                apiTemplateFiles.put("apiClient.mustache", "Client.java");
                if (!additionalProperties.containsKey(SINGLE_CONTENT_TYPES)) {
                    additionalProperties.put(SINGLE_CONTENT_TYPES, "true");
                    this.setSingleContentTypes(true);
                }
            } else {
                apiTemplateFiles.put("apiController.mustache", "Controller.java");
                supportingFiles.add(new SupportingFile("application.mustache",
                        ("src.main.resources").replace(".", java.io.File.separator), "application.properties"));
                supportingFiles.add(new SupportingFile("homeController.mustache",
                        (sourceFolder + File.separator + configPackage).replace(".", java.io.File.separator),
                        "HomeController.java"));
                supportingFiles.add(new SupportingFile("openapi.mustache",
                        ("src/main/resources").replace("/", java.io.File.separator), "openapi.yaml"));
                if (DocumentationProvider.SPRINGFOX.equals(getDocumentationProvider()) && !reactive && !apiFirst) {
                    supportingFiles.add(new SupportingFile("openapiDocumentationConfig.mustache",
                        (sourceFolder + File.separator + configPackage).replace(".", java.io.File.separator),
                        "SpringFoxConfiguration.java"));
                }
            }
        }

        if (!SPRING_CLOUD_LIBRARY.equals(library)) {
            supportingFiles.add(new SupportingFile("apiUtil.mustache",
                    (sourceFolder + File.separator + apiPackage).replace(".", java.io.File.separator), "ApiUtil.java"));
        }

        if (!delegatePattern || delegateMethod) {
            additionalProperties.put("jdk8-no-delegate", true);
        }

        if (delegatePattern && !delegateMethod) {
            additionalProperties.put("isDelegate", "true");
            apiTemplateFiles.put("apiDelegate.mustache", "Delegate.java");
        }

        additionalProperties.put("javaVersion", "1.8");
        if (SPRING_CLOUD_LIBRARY.equals(library)) {
            additionalProperties.put("jdk8-default-interface", false);
        } else {
            additionalProperties.put("jdk8-default-interface", !skipDefaultInterface);
        }

        if (async) {
            additionalProperties.put(RESPONSE_WRAPPER, "CompletableFuture");
        }
        if (reactive) {
            additionalProperties.put(RESPONSE_WRAPPER, "Mono");
        }

        // Some well-known Spring or Spring-Cloud response wrappers
        if (isNotEmpty(responseWrapper)) {
            additionalProperties.put("jdk8-default-interface", false);
            switch (responseWrapper) {
            case "Future":
            case "Callable":
            case "CompletableFuture":
                additionalProperties.put(RESPONSE_WRAPPER, "java.util.concurrent." + responseWrapper);
                break;
            case "ListenableFuture":
                additionalProperties.put(RESPONSE_WRAPPER, "org.springframework.util.concurrent.ListenableFuture");
                break;
            case "DeferredResult":
                additionalProperties.put(RESPONSE_WRAPPER,
                        "org.springframework.web.context.request.async.DeferredResult");
                break;
            case "RxObservable":
                additionalProperties.put(RESPONSE_WRAPPER, "rx.Observable");
                break;
            case "RxSingle":
                additionalProperties.put(RESPONSE_WRAPPER, "rx.Single");
                break;
            default:
                break;
            }
        }

        // add lambda for mustache templates
        additionalProperties.put("lambdaRemoveDoubleQuote", (Mustache.Lambda) (fragment, writer) -> writer
                .write(fragment.execute().replaceAll("\"", Matcher.quoteReplacement(""))));
        additionalProperties.put("lambdaEscapeDoubleQuote", (Mustache.Lambda) (fragment, writer) -> writer
                .write(fragment.execute().replaceAll("\"", Matcher.quoteReplacement("\\\""))));
        additionalProperties.put("lambdaRemoveLineBreak",
                (Mustache.Lambda) (fragment, writer) -> writer.write(fragment.execute().replaceAll("\\r|\\n", "")));

        additionalProperties.put("lambdaTrimWhitespace", new TrimWhitespaceLambda());

        additionalProperties.put("lambdaSplitString", new SplitStringLambda());

        // apiController: hide implementation behind undocumented flag to temporarily preserve code
        additionalProperties.put("_api_controller_impl_", false);
        // HEADS-UP: Do not add more template file after this block
        if (apiFirst) {
            apiTemplateFiles.clear();
            modelTemplateFiles.clear();
        }
    }

    @Override
    public void addOperationToGroup(String tag, String resourcePath, Operation operation, CodegenOperation co,
            Map<String, List<CodegenOperation>> operations) {
        if ((SPRING_BOOT.equals(library) && !useTags)) {
            String basePath = resourcePath;
            if (basePath.startsWith("/")) {
                basePath = basePath.substring(1);
            }
            final int pos = basePath.indexOf("/");
            if (pos > 0) {
                basePath = basePath.substring(0, pos);
            }

            if (basePath.isEmpty()) {
                basePath = "default";
            } else {
                co.subresourceOperation = !co.path.isEmpty();
            }
            final List<CodegenOperation> opList = operations.computeIfAbsent(basePath, k -> new ArrayList<>());
            opList.add(co);
            co.baseName = basePath;
        } else {
            super.addOperationToGroup(tag, resourcePath, operation, co, operations);
        }
    }

    @Override
    public void preprocessOpenAPI(OpenAPI openAPI) {
        if (openAPI.getComponents() != null) {
            preprocessInlineOneOf(openAPI);
            super.preprocessOpenAPI(openAPI);
        }

        /*
         * TODO the following logic should not need anymore in OAS 3.0 if
         * ("/".equals(swagger.getBasePath())) { swagger.setBasePath(""); }
         */

        if (!additionalProperties.containsKey(TITLE)) {
            // From the title, compute a reasonable name for the package and the API
            String title = openAPI.getInfo().getTitle();

            // Drop any API suffix
            if (title != null) {
                title = title.trim().replace(" ", "-");
                if (title.toUpperCase(Locale.ROOT).endsWith("API")) {
                    title = title.substring(0, title.length() - 3);
                }

                this.title = camelize(sanitizeName(title), true);
            }
            additionalProperties.put(TITLE, this.title);
        }

        if (!additionalProperties.containsKey(SERVER_PORT)) {
            final URL url = URLPathUtils.getServerURL(openAPI, serverVariableOverrides());
            additionalProperties.put(SERVER_PORT, URLPathUtils.getPort(url, 8080));
        }

        if (openAPI.getPaths() != null) {
            for (final Map.Entry<String, PathItem> openAPIGetPathsEntry : openAPI.getPaths().entrySet()) {
                final String pathname = openAPIGetPathsEntry.getKey();
                final PathItem path = openAPIGetPathsEntry.getValue();
                if (path.readOperations() != null) {
                    for (final Operation operation : path.readOperations()) {
                        if (operation.getTags() != null) {
                            final List<Map<String, String>> tags = new ArrayList<>();
                            for (final String tag : operation.getTags()) {
                                final Map<String, String> value = new HashMap<>();
                                value.put("tag", tag);
                                tags.add(value);
                            }
                            if (operation.getTags().size() > 0) {
                                final String tag = operation.getTags().get(0);
                                operation.setTags(Arrays.asList(tag));
                            }
                            operation.addExtension("x-tags", tags);
                        }
                    }
                }
            }
        }
    }

    @Override
    public Map<String, Object> postProcessOperationsWithModels(Map<String, Object> objs, List<ModelMap> allModels) {
        final Map<String, Object> operations = (Map<String, Object>) objs.get("operations");
        if (operations != null) {
            final List<CodegenOperation> ops = (List<CodegenOperation>) operations.get("operation");
            for (final CodegenOperation operation : ops) {
                final List<CodegenResponse> responses = operation.responses;
                if (responses != null) {
                    for (final CodegenResponse resp : responses) {
                        if ("0".equals(resp.code)) {
                            resp.code = "200";
                        }
                        doDataTypeAssignment(resp.dataType, new DataTypeAssigner() {
                            @Override
                            public void setReturnType(final String returnType) {
                                resp.dataType = returnType;
                            }

                            @Override
                            public void setReturnContainer(final String returnContainer) {
                                resp.containerType = returnContainer;
                            }
                        });
                    }
                }

                doDataTypeAssignment(operation.returnType, new DataTypeAssigner() {

                    @Override
                    public void setReturnType(final String returnType) {
                        operation.returnType = returnType;
                    }

                    @Override
                    public void setReturnContainer(final String returnContainer) {
                        operation.returnContainer = returnContainer;
                    }
                });

                handleImplicitHeaders(operation);
            }
            objs.put("tagDescription", ops.get(0).tags.get(0).getDescription());
        }

        return objs;
    }

    private interface DataTypeAssigner {
        void setReturnType(String returnType);

        void setReturnContainer(String returnContainer);
    }

    /**
     * @param returnType       The return type that needs to be converted
     * @param dataTypeAssigner An object that will assign the data to the respective
     *                         fields in the model.
     */
    private void doDataTypeAssignment(String returnType, DataTypeAssigner dataTypeAssigner) {
        final String rt = returnType;
        if (rt == null) {
            dataTypeAssigner.setReturnType("Void");
        } else if (rt.startsWith("List") || rt.startsWith("java.util.List")) {
            final int start = rt.indexOf("<");
            final int end = rt.lastIndexOf(">");
            if (start > 0 && end > 0) {
                dataTypeAssigner.setReturnType(rt.substring(start + 1, end).trim());
                dataTypeAssigner.setReturnContainer("List");
            }
        } else if (rt.startsWith("Map") || rt.startsWith("java.util.Map")) {
            final int start = rt.indexOf("<");
            final int end = rt.lastIndexOf(">");
            if (start > 0 && end > 0) {
                dataTypeAssigner.setReturnType(rt.substring(start + 1, end).split(",", 2)[1].trim());
                dataTypeAssigner.setReturnContainer("Map");
            }
        } else if (rt.startsWith("Set") || rt.startsWith("java.util.Set")) {
            final int start = rt.indexOf("<");
            final int end = rt.lastIndexOf(">");
            if (start > 0 && end > 0) {
                dataTypeAssigner.setReturnType(rt.substring(start + 1, end).trim());
                dataTypeAssigner.setReturnContainer("Set");
            }
        }
    }

    @Override
    public Map<String, Object> postProcessSupportingFileData(Map<String, Object> objs) {
        generateYAMLSpecFile(objs);
        if (SPRING_CLOUD_LIBRARY.equals(library)) {
            final List<CodegenSecurity> authMethods = (List<CodegenSecurity>) objs.get("authMethods");
            if (authMethods != null) {
                for (final CodegenSecurity authMethod : authMethods) {
                    authMethod.name = camelize(sanitizeName(authMethod.name), true);
                }
            }
        }
        return objs;
    }

    @Override
    public String toApiName(String name) {
        if (name.length() == 0) {
            return "DefaultApi";
        }
        name = sanitizeName(name);
        return camelize(name) + "Api";
    }

    @Override
    public void setParameterExampleValue(CodegenParameter p) {
        String type = p.baseType;
        if (type == null) {
            type = p.dataType;
        }

        if ("File".equals(type)) {
            String example;

            if (p.defaultValue == null) {
                example = p.example;
            } else {
                example = p.defaultValue;
            }

            if (example == null) {
                example = "/path/to/file";
            }
            example = "new org.springframework.core.io.FileSystemResource(new java.io.File(\"" + escapeText(example)
                    + "\"))";
            p.example = example;
        } else {
            super.setParameterExampleValue(p);
        }
    }

    public void setTitle(String title) {
        this.title = title;
    }

    public void setConfigPackage(String configPackage) {
        this.configPackage = configPackage;
    }

    public String getConfigPackage() {
        return configPackage;
    }

    public boolean isUnhandledException() {
        return unhandledException;
    }

    public void setBasePackage(String basePackage) {
        this.basePackage = basePackage;
    }

    public String getBasePackage() {
        return basePackage;
    }

    public void setInterfaceOnly(boolean interfaceOnly) {
        this.interfaceOnly = interfaceOnly;
    }

    public void setDelegatePattern(boolean delegatePattern) {
        this.delegatePattern = delegatePattern;
    }

    public void setSingleContentTypes(boolean singleContentTypes) {
        this.singleContentTypes = singleContentTypes;
    }

    public void setSkipDefaultInterface(boolean skipDefaultInterface) {
        this.skipDefaultInterface = skipDefaultInterface;
    }

    public void setVirtualService(boolean virtualService) {
        this.virtualService = virtualService;
    }

    public void setAsync(boolean async) {
        this.async = async;
    }

    public void setReactive(boolean reactive) {
        this.reactive = reactive;
    }

    public void setResponseWrapper(String responseWrapper) {
        this.responseWrapper = responseWrapper;
    }

    public void setUseTags(boolean useTags) {
        this.useTags = useTags;
    }

    public void setApiFirst(boolean apiFirst) {
        this.apiFirst = apiFirst;
    }

    public void setHateoas(boolean hateoas) {
        this.hateoas = hateoas;
    }

    public void setUseSpringController(boolean useSpringController) {
        this.useSpringController = useSpringController;
    }

    public void setReturnSuccessCode(boolean returnSuccessCode) {
        this.returnSuccessCode = returnSuccessCode;
    }

    public void setUnhandledException(boolean unhandledException) {
        this.unhandledException = unhandledException;
    }

    @Override
    public void postProcessModelProperty(CodegenModel model, CodegenProperty property) {
        super.postProcessModelProperty(model, property);

        // add org.springframework.format.annotation.DateTimeFormat when needed
        if (property.isDate || property.isDateTime) {
            model.imports.add("DateTimeFormat");
        }

        if ("null".equals(property.example)) {
            property.example = null;
        }

        // Add imports for Jackson
        if (!Boolean.TRUE.equals(model.isEnum)) {
            model.imports.add("JsonProperty");

            if (Boolean.TRUE.equals(model.hasEnums)) {
                model.imports.add("JsonValue");
            }
        } else { // enum class
            // Needed imports for Jackson's JsonCreator
            if (additionalProperties.containsKey(JACKSON)) {
                model.imports.add("JsonCreator");
            }
        }

        // Add imports for java.util.Arrays
        if (property.isByteArray) {
            model.imports.add("Arrays");
        }

        if (model.getVendorExtensions().containsKey("x-jackson-optional-nullable-helpers")) {
            model.imports.add("Arrays");
        }
    }

    @Override
    public CodegenModel fromModel(String name, Schema model) {
        CodegenModel codegenModel = super.fromModel(name, model);
        if (getAnnotationLibrary() != AnnotationLibrary.SWAGGER1) {
            // remove swagger imports
            codegenModel.imports.remove("ApiModelProperty");
            codegenModel.imports.remove("ApiModel");
        }
        return codegenModel;
    }

    /*
     * Add dynamic imports based on the parameters and vendor extensions of an operation.
     * The imports are expanded by the mustache {{import}} tag available to model and api
     * templates.
     */
    @Override
    public CodegenOperation fromOperation(String path, String httpMethod, Operation operation, List<Server> servers) {
        CodegenOperation codegenOperation = super.fromOperation(path, httpMethod, operation, servers);

        // add org.springframework.format.annotation.DateTimeFormat when needed
        codegenOperation.allParams.stream().filter(p -> p.isDate || p.isDateTime).findFirst()
            .ifPresent(p -> codegenOperation.imports.add("DateTimeFormat"));

        // add org.springframework.data.domain.Pageable import when needed
        if (codegenOperation.vendorExtensions.containsKey("x-spring-paginated")) {
            codegenOperation.imports.add("Pageable");
            if (DocumentationProvider.SPRINGFOX.equals(getDocumentationProvider())) {
                codegenOperation.imports.add("ApiIgnore");
            }
            if (DocumentationProvider.SPRINGDOC.equals(getDocumentationProvider())) {
                codegenOperation.imports.add("ParameterObject");
            }
        }

        if (reactive) {
            if (DocumentationProvider.SPRINGFOX.equals(getDocumentationProvider())) {
                codegenOperation.imports.add("ApiIgnore");
            }
        }
        return codegenOperation;
    }

    @Override
    public ModelsMap postProcessModelsEnum(ModelsMap objs) {
        objs = super.postProcessModelsEnum(objs);

        // Add imports for Jackson
        final List<Map<String, String>> imports = objs.getImports();
        for (ModelMap mo : objs.getModels()) {
            CodegenModel cm = mo.getModel();
            // for enum model
            if (Boolean.TRUE.equals(cm.isEnum) && cm.allowableValues != null) {
                cm.imports.add(importMapping.get("JsonValue"));
                final Map<String, String> item = new HashMap<>();
                item.put("import", importMapping.get("JsonValue"));
                imports.add(item);
            }
        }

        return objs;
    }

    @Override
    public void setUseBeanValidation(boolean useBeanValidation) {
        this.useBeanValidation = useBeanValidation;
    }

    @Override
    public void setPerformBeanValidation(boolean performBeanValidation) {
        this.performBeanValidation = performBeanValidation;
    }

    @Override
    public void setUseOptional(boolean useOptional) {
        this.useOptional = useOptional;
    }

    @Override
<<<<<<< HEAD
    public void addImportsToOneOfInterface(List<Map<String, String>> imports) {
        if (additionalProperties.containsKey(JACKSON)) {
            for (String i : Arrays.asList("JsonSubTypes", "JsonTypeInfo")) {
                Map<String, String> oneImport = new HashMap<>();
                oneImport.put("import", importMapping.get(i));
                if (!imports.contains(oneImport)) {
                    imports.add(oneImport);
                }
            }
        }
    }

    @Override
    public Map<String, Object> postProcessAllModels(Map<String, Object> objs) {
        Map<String, Object> postProcessedModels = super.postProcessAllModels(objs);

        for (Map.Entry<String, Object> modelsEntry : objs.entrySet()) {
            Map<String, Object> modelsAttrs = (Map<String, Object>) modelsEntry.getValue();
            List<Object> models = (List<Object>) modelsAttrs.get("models");
            for (Object _mo : models) {
                Map<String, Object> mo = (Map<String, Object>) _mo;
                CodegenModel cm = (CodegenModel) mo.get("model");
                if (cm.oneOf.size() > 0) {
                    cm.vendorExtensions.put("x-deduction", true);
                    cm.vendorExtensions.put("x-deduction-model-names", cm.oneOf.toArray());
                }
            }
        }

        return postProcessedModels;
    }

    private void preprocessInlineOneOf(OpenAPI openAPI) {
        if (openAPI != null) {
            if (openAPI.getPaths() != null) {
                for (Map.Entry<String, PathItem> openAPIGetPathsEntry : openAPI.getPaths().entrySet()) {
                    String pathname = openAPIGetPathsEntry.getKey();
                    PathItem path = openAPIGetPathsEntry.getValue();
                    if (path.readOperations() == null) {
                        continue;
                    }
                    for (Operation operation : path.readOperations()) {
                        boolean hasBodyParameter = hasBodyParameter(openAPI, operation);

                        // OpenAPI parser do not add Inline One Of models in Operations to Components/Schemas
                        if (hasBodyParameter(openAPI, operation)) {
                            Optional.ofNullable(operation.getRequestBody())
                                .map(RequestBody::getContent)
                                .ifPresent(this::repairInlineOneOf);
                        }
                        if (operation.getResponses() != null) {
                            operation.getResponses().values().stream().map(ApiResponse::getContent)
                                .filter(Objects::nonNull)
                                .forEach(this::repairInlineOneOf);
                        }
                    }
                }
            }
        }
    }

    /**
     * Add all OneOf schemas to #/components/schemas and replace them in the original content by ref schema
     * Replace OneOf with unmodifiable types with an empty Schema
     *
     * OpenAPI Parser does not add inline OneOf schemas to models to generate
     *
     * @param content a 'content' section in the OAS specification.
     */
    private void repairInlineOneOf(final Content content) {
        content.values().forEach(mediaType -> {
            final Schema<?> replacingSchema = mediaType.getSchema();
            if (isOneOfSchema(replacingSchema)) {
                if (ModelUtils.isSchemaOneOfConsistsOfCustomTypes(openAPI, replacingSchema)) {
                    final String oneOfModelName = (String) replacingSchema.getExtensions().get("x-one-of-name");
                    final Schema<?> newRefSchema = new Schema<>().$ref("#/components/schemas/" + oneOfModelName);
                    mediaType.setSchema(newRefSchema);
                    ModelUtils.getSchemas(openAPI).put(oneOfModelName, replacingSchema);
                } else {
                    mediaType.setSchema(new Schema().type("object"));
                }
            }
        });
    }

    private static boolean isOneOfSchema(final Schema<?> schema) {
        if (schema instanceof ComposedSchema) {
            ComposedSchema composedSchema = (ComposedSchema) schema;
            return Optional.ofNullable(composedSchema.getProperties()).map(Map::isEmpty).orElse(true)
                && Optional.ofNullable(schema.getExtensions()).map(m -> m.containsKey("x-one-of-name")).orElse(false);
        }
        return false;
=======
    public void setUseSwaggerUI(boolean useSwaggerUI) {
        this.useSwaggerUI = useSwaggerUI;
    }

    @Override
    public List<VendorExtension> getSupportedVendorExtensions() {
        List<VendorExtension> extensions = super.getSupportedVendorExtensions();
        extensions.add(VendorExtension.X_SPRING_PAGINATED);
        return extensions;
>>>>>>> 84660920
    }
}<|MERGE_RESOLUTION|>--- conflicted
+++ resolved
@@ -39,15 +39,11 @@
 import java.util.Optional;
 import java.util.regex.Matcher;
 import java.util.stream.Collectors;
-<<<<<<< HEAD
-
 import io.swagger.v3.oas.models.media.ComposedSchema;
 import io.swagger.v3.oas.models.media.Content;
 import io.swagger.v3.oas.models.media.Schema;
 import io.swagger.v3.oas.models.parameters.RequestBody;
 import io.swagger.v3.oas.models.responses.ApiResponse;
-=======
->>>>>>> 84660920
 import org.apache.commons.lang3.tuple.Pair;
 import org.openapitools.codegen.CliOption;
 import org.openapitools.codegen.CodegenConstants;
@@ -971,7 +967,6 @@
     }
 
     @Override
-<<<<<<< HEAD
     public void addImportsToOneOfInterface(List<Map<String, String>> imports) {
         if (additionalProperties.containsKey(JACKSON)) {
             for (String i : Arrays.asList("JsonSubTypes", "JsonTypeInfo")) {
@@ -985,15 +980,14 @@
     }
 
     @Override
-    public Map<String, Object> postProcessAllModels(Map<String, Object> objs) {
-        Map<String, Object> postProcessedModels = super.postProcessAllModels(objs);
-
-        for (Map.Entry<String, Object> modelsEntry : objs.entrySet()) {
-            Map<String, Object> modelsAttrs = (Map<String, Object>) modelsEntry.getValue();
-            List<Object> models = (List<Object>) modelsAttrs.get("models");
-            for (Object _mo : models) {
-                Map<String, Object> mo = (Map<String, Object>) _mo;
-                CodegenModel cm = (CodegenModel) mo.get("model");
+    public Map<String, ModelsMap> postProcessAllModels(Map<String, ModelsMap> objs) {
+        Map<String, ModelsMap> postProcessedModels = super.postProcessAllModels(objs);
+
+        for (Map.Entry<String, ModelsMap> modelsEntry : objs.entrySet()) {
+            ModelsMap modelsMap = modelsEntry.getValue();
+            List<ModelMap> models = modelsMap.getModels();
+            for (ModelMap modelMap : models) {
+                CodegenModel cm = (CodegenModel) modelMap.get("model");
                 if (cm.oneOf.size() > 0) {
                     cm.vendorExtensions.put("x-deduction", true);
                     cm.vendorExtensions.put("x-deduction-model-names", cm.oneOf.toArray());
@@ -1064,7 +1058,8 @@
                 && Optional.ofNullable(schema.getExtensions()).map(m -> m.containsKey("x-one-of-name")).orElse(false);
         }
         return false;
-=======
+    }
+
     public void setUseSwaggerUI(boolean useSwaggerUI) {
         this.useSwaggerUI = useSwaggerUI;
     }
@@ -1074,6 +1069,5 @@
         List<VendorExtension> extensions = super.getSupportedVendorExtensions();
         extensions.add(VendorExtension.X_SPRING_PAGINATED);
         return extensions;
->>>>>>> 84660920
     }
 }