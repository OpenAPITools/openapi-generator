--- conflicted
+++ resolved
@@ -110,20 +110,11 @@
         cliOptions.add(CliOption.newBoolean(ASYNC, "use async Callable controllers",async));
         cliOptions.add(CliOption.newBoolean(REACTIVE, "wrap responses in Mono/Flux Reactor types (spring-boot only)",reactive));
         cliOptions.add(new CliOption(RESPONSE_WRAPPER, "wrap the responses in given type (Future,Callable,CompletableFuture,ListenableFuture,DeferredResult,HystrixCommand,RxObservable,RxSingle or fully qualified type)"));
-<<<<<<< HEAD
         cliOptions.add(CliOption.newBoolean(USE_TAGS, "use tags for creating interface and controller classnames",useTags));
         cliOptions.add(CliOption.newBoolean(USE_BEANVALIDATION, "Use BeanValidation API annotations",useBeanValidation));
         cliOptions.add(CliOption.newBoolean(IMPLICIT_HEADERS, "Use of @ApiImplicitParams for headers.",implicitHeaders));
-        cliOptions.add(CliOption.newBoolean(SWAGGER_DOCKET_CONFIG, "Generate Spring Swagger Docket configuration class.",swaggerDocketConfig));
+        cliOptions.add(CliOption.newBoolean(OPENAPI_DOCKET_CONFIG, "Generate Spring OpenAPI Docket configuration class.",openapiDocketConfig));
         cliOptions.add(CliOption.newBoolean(USE_OPTIONAL,"Use Optional container for optional parameters",useOptional));
-=======
-        cliOptions.add(CliOption.newBoolean(USE_TAGS, "use tags for creating interface and controller classnames"));
-        cliOptions.add(CliOption.newBoolean(USE_BEANVALIDATION, "Use BeanValidation API annotations"));
-        cliOptions.add(CliOption.newBoolean(IMPLICIT_HEADERS, "Use of @ApiImplicitParams for headers."));
-        cliOptions.add(CliOption.newBoolean(OPENAPI_DOCKET_CONFIG, "Generate Spring OpenAPI Docket configuration class."));
-        cliOptions.add(CliOption.newBoolean(USE_OPTIONAL,
-                "Use Optional container for optional parameters"));
->>>>>>> 71b5de3e
 
         supportedLibraries.put(SPRING_BOOT, "Spring-boot Server application using the SpringFox integration.");
         supportedLibraries.put(SPRING_MVC_LIBRARY, "Spring-MVC Server application using the SpringFox integration.");
