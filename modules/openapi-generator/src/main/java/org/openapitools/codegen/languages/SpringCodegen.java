--- conflicted
+++ resolved
@@ -532,9 +532,6 @@
 
         additionalProperties.put("lambdaSplitString", new SplitStringLambda());
 
-<<<<<<< HEAD
-        supportsAdditionalPropertiesWithComposedSchema = true;
-=======
         // apiController: hide implementation behind undocumented flag to temporarily preserve code
         additionalProperties.put("_api_controller_impl_", false);
         // HEADS-UP: Do not add more template file after this block
@@ -542,7 +539,7 @@
             apiTemplateFiles.clear();
             modelTemplateFiles.clear();
         }
->>>>>>> 5fa08b9b
+        supportsAdditionalPropertiesWithComposedSchema = true;
     }
 
     @Override
