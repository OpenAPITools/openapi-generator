/*
 * Copyright 2018 OpenAPI-Generator Contributors (https://openapi-generator.tech)
 * Copyright 2018 SmartBear Software
 *
 * Licensed under the Apache License, Version 2.0 (the "License");
 * you may not use this file except in compliance with the License.
 * You may obtain a copy of the License at
 *
 *     https://www.apache.org/licenses/LICENSE-2.0
 *
 * Unless required by applicable law or agreed to in writing, software
 * distributed under the License is distributed on an "AS IS" BASIS,
 * WITHOUT WARRANTIES OR CONDITIONS OF ANY KIND, either express or implied.
 * See the License for the specific language governing permissions and
 * limitations under the License.
 */

package org.openapitools.codegen.languages;

import static org.apache.commons.lang3.StringUtils.isNotEmpty;
import static org.openapitools.codegen.utils.StringUtils.camelize;

import com.samskivert.mustache.Mustache;
import io.swagger.v3.oas.models.OpenAPI;
import io.swagger.v3.oas.models.Operation;
import io.swagger.v3.oas.models.PathItem;
import io.swagger.v3.oas.models.media.Schema;
import io.swagger.v3.oas.models.servers.Server;
import java.io.File;
import java.net.URL;
import java.util.ArrayList;
import java.util.Arrays;
import java.util.EnumSet;
import java.util.HashMap;
import java.util.HashSet;
import java.util.List;
import java.util.Locale;
import java.util.Map;
import java.util.Objects;
import java.util.Set;
import java.util.regex.Matcher;
import java.util.stream.Collectors;
import org.apache.commons.lang3.tuple.Pair;
import org.openapitools.codegen.CliOption;
import org.openapitools.codegen.CodegenConstants;
import org.openapitools.codegen.CodegenModel;
import org.openapitools.codegen.CodegenOperation;
import org.openapitools.codegen.CodegenParameter;
import org.openapitools.codegen.CodegenProperty;
import org.openapitools.codegen.CodegenResponse;
import org.openapitools.codegen.CodegenSecurity;
import org.openapitools.codegen.CodegenType;
import org.openapitools.codegen.SupportingFile;
import org.openapitools.codegen.VendorExtension;
import org.openapitools.codegen.languages.features.BeanValidationFeatures;
import org.openapitools.codegen.languages.features.DocumentationProviderFeatures;
import org.openapitools.codegen.languages.features.OptionalFeatures;
import org.openapitools.codegen.languages.features.PerformBeanValidationFeatures;
import org.openapitools.codegen.languages.features.SwaggerUIFeatures;
import org.openapitools.codegen.meta.features.DocumentationFeature;
import org.openapitools.codegen.meta.features.GlobalFeature;
import org.openapitools.codegen.meta.features.ParameterFeature;
import org.openapitools.codegen.meta.features.SchemaSupportFeature;
import org.openapitools.codegen.meta.features.SecurityFeature;
import org.openapitools.codegen.meta.features.WireFormatFeature;
import org.openapitools.codegen.model.ModelMap;
import org.openapitools.codegen.model.ModelsMap;
import org.openapitools.codegen.model.OperationMap;
import org.openapitools.codegen.model.OperationsMap;
import org.openapitools.codegen.templating.mustache.SplitStringLambda;
import org.openapitools.codegen.templating.mustache.TrimWhitespaceLambda;
import org.openapitools.codegen.utils.URLPathUtils;
import org.slf4j.Logger;
import org.slf4j.LoggerFactory;

public class SpringCodegen extends AbstractJavaCodegen
        implements BeanValidationFeatures, PerformBeanValidationFeatures, OptionalFeatures, SwaggerUIFeatures {
    private final Logger LOGGER = LoggerFactory.getLogger(SpringCodegen.class);

    public static final String TITLE = "title";
    public static final String SERVER_PORT = "serverPort";
    public static final String CONFIG_PACKAGE = "configPackage";
    public static final String BASE_PACKAGE = "basePackage";
    public static final String INTERFACE_ONLY = "interfaceOnly";
    public static final String USE_FEIGN_CLIENT_URL = "useFeignClientUrl";
    public static final String DELEGATE_PATTERN = "delegatePattern";
    public static final String SINGLE_CONTENT_TYPES = "singleContentTypes";
    public static final String VIRTUAL_SERVICE = "virtualService";
    public static final String SKIP_DEFAULT_INTERFACE = "skipDefaultInterface";

    public static final String ASYNC = "async";
    public static final String REACTIVE = "reactive";
    public static final String RESPONSE_WRAPPER = "responseWrapper";
    public static final String USE_TAGS = "useTags";
    public static final String SPRING_BOOT = "spring-boot";
    public static final String SPRING_CLOUD_LIBRARY = "spring-cloud";
    public static final String API_FIRST = "apiFirst";
    public static final String SPRING_CONTROLLER = "useSpringController";
    public static final String HATEOAS = "hateoas";
    public static final String RETURN_SUCCESS_CODE = "returnSuccessCode";
    public static final String UNHANDLED_EXCEPTION_HANDLING = "unhandledException";
    public static final String USE_SPRING_BOOT3 = "useSpringBoot3";
    public static final String USE_JAKARTA_EE = "useJakartaEe";

    public static final String OPEN_BRACE = "{";
    public static final String CLOSE_BRACE = "}";

    protected String title = "OpenAPI Spring";
    protected String configPackage = "org.openapitools.configuration";
    protected String basePackage = "org.openapitools";
    protected boolean interfaceOnly = false;
    protected boolean useFeignClientUrl = true;
    protected boolean delegatePattern = false;
    protected boolean delegateMethod = false;
    protected boolean singleContentTypes = false;
    protected boolean async = false;
    protected boolean reactive = false;
    protected String responseWrapper = "";
    protected boolean skipDefaultInterface = false;
    protected boolean useTags = false;
    protected boolean useBeanValidation = true;
    protected boolean performBeanValidation = false;
    protected boolean apiFirst = false;
    protected boolean useOptional = false;
    protected boolean virtualService = false;
    protected boolean hateoas = false;
    protected boolean returnSuccessCode = false;
    protected boolean unhandledException = false;
    protected boolean useSpringController = false;
    protected boolean useSwaggerUI = true;
    protected boolean useSpringBoot3 = false;

    public SpringCodegen() {
        super();

        modifyFeatureSet(features -> features.includeDocumentationFeatures(DocumentationFeature.Readme)
                .wireFormatFeatures(EnumSet.of(WireFormatFeature.JSON, WireFormatFeature.XML, WireFormatFeature.Custom))
                .securityFeatures(EnumSet.of(SecurityFeature.OAuth2_Implicit, SecurityFeature.OAuth2_AuthorizationCode,
                        SecurityFeature.OAuth2_ClientCredentials, SecurityFeature.OAuth2_Password,
                        SecurityFeature.ApiKey, SecurityFeature.BasicAuth))
                .excludeGlobalFeatures(GlobalFeature.Callbacks, GlobalFeature.LinkObjects,
                        GlobalFeature.ParameterStyling)
                .includeGlobalFeatures(GlobalFeature.XMLStructureDefinitions)
                .includeSchemaSupportFeatures(SchemaSupportFeature.Polymorphism)
                .excludeParameterFeatures(ParameterFeature.Cookie));

        outputFolder = "generated-code/javaSpring";
        embeddedTemplateDir = templateDir = "JavaSpring";
        apiPackage = "org.openapitools.api";
        modelPackage = "org.openapitools.model";
        invokerPackage = "org.openapitools.api";
        artifactId = "openapi-spring";

        // clioOptions default redefinition need to be updated
        updateOption(CodegenConstants.INVOKER_PACKAGE, this.getInvokerPackage());
        updateOption(CodegenConstants.ARTIFACT_ID, this.getArtifactId());
        updateOption(CodegenConstants.API_PACKAGE, apiPackage);
        updateOption(CodegenConstants.MODEL_PACKAGE, modelPackage);

        apiTestTemplateFiles.clear(); // TODO: add test template

        // spring uses the jackson lib
        additionalProperties.put(JACKSON, "true");
        additionalProperties.put("openbrace", OPEN_BRACE);
        additionalProperties.put("closebrace", CLOSE_BRACE);

        cliOptions.add(new CliOption(TITLE, "server title name or client service name").defaultValue(title));
        cliOptions.add(new CliOption(CONFIG_PACKAGE, "configuration package for generated code")
                .defaultValue(this.getConfigPackage()));
        cliOptions.add(new CliOption(BASE_PACKAGE, "base package (invokerPackage) for generated code")
                .defaultValue(this.getBasePackage()));
        cliOptions.add(CliOption.newBoolean(INTERFACE_ONLY,
                "Whether to generate only API interface stubs without the server files.", interfaceOnly));
        cliOptions.add(CliOption.newBoolean(USE_FEIGN_CLIENT_URL,
                "Whether to generate Feign client with url parameter.", useFeignClientUrl));
        cliOptions.add(CliOption.newBoolean(DELEGATE_PATTERN,
                "Whether to generate the server files using the delegate pattern", delegatePattern));
        cliOptions.add(CliOption.newBoolean(SINGLE_CONTENT_TYPES,
                "Whether to select only one produces/consumes content-type by operation.", singleContentTypes));
        cliOptions.add(CliOption.newBoolean(SKIP_DEFAULT_INTERFACE,
                "Whether to skip generation of default implementations for java8 interfaces", skipDefaultInterface));
        cliOptions.add(CliOption.newBoolean(ASYNC, "use async Callable controllers", async));
        cliOptions.add(CliOption.newBoolean(REACTIVE, "wrap responses in Mono/Flux Reactor types (spring-boot only)",
                reactive));
        cliOptions.add(new CliOption(RESPONSE_WRAPPER,
                "wrap the responses in given type (Future, Callable, CompletableFuture,ListenableFuture, DeferredResult, RxObservable, RxSingle or fully qualified type)"));
        cliOptions.add(CliOption.newBoolean(VIRTUAL_SERVICE,
                "Generates the virtual service. For more details refer - https://github.com/virtualansoftware/virtualan/wiki"));
        cliOptions.add(
                CliOption.newBoolean(USE_TAGS, "use tags for creating interface and controller classnames", useTags));
        cliOptions
                .add(CliOption.newBoolean(USE_BEANVALIDATION, "Use BeanValidation API annotations", useBeanValidation));
        cliOptions.add(CliOption.newBoolean(PERFORM_BEANVALIDATION,
                "Use Bean Validation Impl. to perform BeanValidation", performBeanValidation));
        cliOptions.add(CliOption.newBoolean(API_FIRST,
                "Generate the API from the OAI spec at server compile time (API first approach)", apiFirst));
        cliOptions
                .add(CliOption.newBoolean(USE_OPTIONAL, "Use Optional container for optional parameters", useOptional));
        cliOptions.add(
                CliOption.newBoolean(HATEOAS, "Use Spring HATEOAS library to allow adding HATEOAS links", hateoas));
        cliOptions
                .add(CliOption.newBoolean(RETURN_SUCCESS_CODE, "Generated server returns 2xx code", returnSuccessCode));
        cliOptions.add(CliOption.newBoolean(SPRING_CONTROLLER, "Annotate the generated API as a Spring Controller", useSpringController));
        cliOptions.add(CliOption.newBoolean(UNHANDLED_EXCEPTION_HANDLING,
                "Declare operation methods to throw a generic exception and allow unhandled exceptions (useful for Spring `@ControllerAdvice` directives).",
                unhandledException));
        cliOptions.add(CliOption.newBoolean(USE_SWAGGER_UI,
            "Open the OpenApi specification in swagger-ui. Will also import and configure needed dependencies",
            useSwaggerUI));
        cliOptions.add(CliOption.newBoolean(USE_SPRING_BOOT3,
            "Generate code and provide dependencies for use with Spring Boot 3.x. (Use jakarta instead of javax in imports).",
            useSwaggerUI));

        supportedLibraries.put(SPRING_BOOT, "Spring-boot Server application.");
        supportedLibraries.put(SPRING_CLOUD_LIBRARY,
            "Spring-Cloud-Feign client with Spring-Boot auto-configured settings.");
        setLibrary(SPRING_BOOT);
        final CliOption library = new CliOption(CodegenConstants.LIBRARY, CodegenConstants.LIBRARY_DESC)
                .defaultValue(SPRING_BOOT);
        library.setEnum(supportedLibraries);
        cliOptions.add(library);

    }

    @Override
    public CodegenType getTag() {
        return CodegenType.SERVER;
    }

    @Override
    public String getName() {
        return "spring";
    }

    @Override
    public String getHelp() {
        return "Generates a Java SpringBoot Server application using the SpringDoc integration.";
    }

    @Override
    public DocumentationProvider defaultDocumentationProvider() {
        return DocumentationProvider.SPRINGDOC;
    }

    public List<DocumentationProvider> supportedDocumentationProvider() {
        List<DocumentationProvider> supportedProviders = new ArrayList<>();
        supportedProviders.add(DocumentationProvider.NONE);
        supportedProviders.add(DocumentationProvider.SOURCE);
        supportedProviders.add(DocumentationProvider.SPRINGFOX);
        supportedProviders.add(DocumentationProvider.SPRINGDOC);
        return supportedProviders;
    }

    @Override
    public List<AnnotationLibrary> supportedAnnotationLibraries() {
        List<AnnotationLibrary> supportedLibraries = new ArrayList<>();
        supportedLibraries.add(AnnotationLibrary.NONE);
        supportedLibraries.add(AnnotationLibrary.SWAGGER1);
        supportedLibraries.add(AnnotationLibrary.SWAGGER2);
        return supportedLibraries;
    }

    /**
     * Whether the selected {@link DocumentationProviderFeatures.DocumentationProvider} requires us to bootstrap and
     * configure swagger-ui by ourselves. Springdoc, for example ships its own swagger-ui integration.
     *
     * @return true if the selected DocumentationProvider requires us to bootstrap swagger-ui.
     */
    private boolean selectedDocumentationProviderRequiresSwaggerUiBootstrap() {
        return getDocumentationProvider().equals(DocumentationProvider.SPRINGFOX) || getDocumentationProvider().equals(DocumentationProvider.SOURCE);
    }

    @Override
    public void processOpts() {
        final List<Pair<String, String>> configOptions = additionalProperties.entrySet().stream()
                .filter(e -> !Arrays.asList(API_FIRST, "hideGenerationTimestamp").contains(e.getKey()))
                .filter(e -> cliOptions.stream().map(CliOption::getOpt).anyMatch(opt -> opt.equals(e.getKey())))
                .map(e -> Pair.of(e.getKey(), e.getValue().toString())).collect(Collectors.toList());
        additionalProperties.put("configOptions", configOptions);

        // TODO remove "file" from reserved word list as feign client doesn't support using `baseName`
        // as the parameter name yet
        reservedWords.remove("file");

        // Process java8 option before common java ones to change the default
        // dateLibrary to java8.
        LOGGER.info("----------------------------------");
        if (!additionalProperties.containsKey(DATE_LIBRARY)) {
            setDateLibrary("java8");
        }

        if (!additionalProperties.containsKey(BASE_PACKAGE)
                && additionalProperties.containsKey(CodegenConstants.INVOKER_PACKAGE)) {
            // set invokerPackage as basePackage:
            this.setBasePackage((String) additionalProperties.get(CodegenConstants.INVOKER_PACKAGE));
            additionalProperties.put(BASE_PACKAGE, basePackage);
            LOGGER.info("Set base package to invoker package ({})", basePackage);
        }

        useOneOfInterfaces = true;
<<<<<<< HEAD
        legacyDiscriminatorBehavior = false;
=======
        legacyDiscriminatorBehavior = false; 
        
        // Please refrain from updating values of Config Options after super.ProcessOpts() is called
>>>>>>> 3d5bebd8
        super.processOpts();

        if (DocumentationProvider.SPRINGFOX.equals(getDocumentationProvider())) {
            LOGGER.warn("The springfox documentation provider is deprecated for removal. Use the springdoc provider instead.");
        }

        // clear model and api doc template as this codegen
        // does not support auto-generated markdown doc at the moment
        // TODO: add doc templates
        modelDocTemplateFiles.remove("model_doc.mustache");
        apiDocTemplateFiles.remove("api_doc.mustache");

        if (additionalProperties.containsKey(TITLE)) {
            this.setTitle((String) additionalProperties.get(TITLE));
        }

        if (additionalProperties.containsKey(CONFIG_PACKAGE)) {
            this.setConfigPackage((String) additionalProperties.get(CONFIG_PACKAGE));
        } else {
            additionalProperties.put(CONFIG_PACKAGE, configPackage);
        }

        if (additionalProperties.containsKey(BASE_PACKAGE)) {
            this.setBasePackage((String) additionalProperties.get(BASE_PACKAGE));
        } else {
            additionalProperties.put(BASE_PACKAGE, basePackage);
        }

        if (additionalProperties.containsKey(VIRTUAL_SERVICE)) {
            this.setVirtualService(Boolean.parseBoolean(additionalProperties.get(VIRTUAL_SERVICE).toString()));
        }

        if (additionalProperties.containsKey(INTERFACE_ONLY)) {
            this.setInterfaceOnly(Boolean.parseBoolean(additionalProperties.get(INTERFACE_ONLY).toString()));
        }

        if (additionalProperties.containsKey(USE_FEIGN_CLIENT_URL)) {
            this.setUseFeignClientUrl(Boolean.parseBoolean(additionalProperties.get(USE_FEIGN_CLIENT_URL).toString()));
        }
        writePropertyBack(USE_FEIGN_CLIENT_URL, useFeignClientUrl);

        if (additionalProperties.containsKey(DELEGATE_PATTERN)) {
            this.setDelegatePattern(Boolean.parseBoolean(additionalProperties.get(DELEGATE_PATTERN).toString()));
        }

        if (additionalProperties.containsKey(SINGLE_CONTENT_TYPES)) {
            this.setSingleContentTypes(Boolean.parseBoolean(additionalProperties.get(SINGLE_CONTENT_TYPES).toString()));
        }

        if (additionalProperties.containsKey(SKIP_DEFAULT_INTERFACE)) {
            this.setSkipDefaultInterface(
                    Boolean.parseBoolean(additionalProperties.get(SKIP_DEFAULT_INTERFACE).toString()));
        }

        if (additionalProperties.containsKey(ASYNC)) {
            this.setAsync(Boolean.parseBoolean(additionalProperties.get(ASYNC).toString()));
            // fix for issue/1164
            convertPropertyToBooleanAndWriteBack(ASYNC);
        }

        if (additionalProperties.containsKey(REACTIVE)) {
            if (!SPRING_BOOT.equals(library)) {
                throw new IllegalArgumentException("Currently, reactive option is only supported with Spring-boot");
            }
            this.setReactive(Boolean.parseBoolean(additionalProperties.get(REACTIVE).toString()));
        }

        if (additionalProperties.containsKey(RESPONSE_WRAPPER)) {
            this.setResponseWrapper((String) additionalProperties.get(RESPONSE_WRAPPER));
        }

        if (additionalProperties.containsKey(USE_TAGS)) {
            this.setUseTags(Boolean.parseBoolean(additionalProperties.get(USE_TAGS).toString()));
        }

        if (additionalProperties.containsKey(USE_BEANVALIDATION)) {
            this.setUseBeanValidation(convertPropertyToBoolean(USE_BEANVALIDATION));
        }
        writePropertyBack(USE_BEANVALIDATION, useBeanValidation);

        if (additionalProperties.containsKey(PERFORM_BEANVALIDATION)) {
            this.setPerformBeanValidation(convertPropertyToBoolean(PERFORM_BEANVALIDATION));
        }
        writePropertyBack(PERFORM_BEANVALIDATION, performBeanValidation);

        if (additionalProperties.containsKey(USE_OPTIONAL)) {
            this.setUseOptional(convertPropertyToBoolean(USE_OPTIONAL));
        }

        if (additionalProperties.containsKey(API_FIRST)) {
            this.setApiFirst(Boolean.parseBoolean(additionalProperties.get(API_FIRST).toString()));
        }

        if (additionalProperties.containsKey(HATEOAS)) {
            this.setHateoas(Boolean.parseBoolean(additionalProperties.get(HATEOAS).toString()));
        }

        if (additionalProperties.containsKey(SPRING_CONTROLLER)) {
            this.setUseSpringController(convertPropertyToBoolean(SPRING_CONTROLLER));
        }
        writePropertyBack(SPRING_CONTROLLER, useSpringController);

        if (additionalProperties.containsKey(RETURN_SUCCESS_CODE)) {
            this.setReturnSuccessCode(Boolean.parseBoolean(additionalProperties.get(RETURN_SUCCESS_CODE).toString()));
        }

        if (additionalProperties.containsKey(USE_SWAGGER_UI)) {
            this.setUseSwaggerUI(convertPropertyToBoolean(USE_SWAGGER_UI));
        }

        if (getDocumentationProvider().equals(DocumentationProvider.NONE)) {
            this.setUseSwaggerUI(false);
        }

        writePropertyBack(USE_SWAGGER_UI, useSwaggerUI);

        if (additionalProperties.containsKey(UNHANDLED_EXCEPTION_HANDLING)) {
            this.setUnhandledException(
                    Boolean.parseBoolean(additionalProperties.get(UNHANDLED_EXCEPTION_HANDLING).toString()));
        }
        additionalProperties.put(UNHANDLED_EXCEPTION_HANDLING, this.isUnhandledException());

        if (additionalProperties.containsKey(USE_SPRING_BOOT3)) {
            this.setUseSpringBoot3(convertPropertyToBoolean(USE_SPRING_BOOT3));
        }
        if (isUseSpringBoot3()) {
            if (DocumentationProvider.SPRINGFOX.equals(getDocumentationProvider())) {
                throw new IllegalArgumentException(DocumentationProvider.SPRINGFOX.getPropertyName() + " is not supported with Spring Boot > 3.x");
            }
            if (AnnotationLibrary.SWAGGER1.equals(getAnnotationLibrary())) {
                throw new IllegalArgumentException(AnnotationLibrary.SWAGGER1.getPropertyName() + " is not supported with Spring Boot > 3.x");
            }
            writePropertyBack(USE_JAKARTA_EE, true);
        } else {
            writePropertyBack(USE_JAKARTA_EE, false);
        }
        writePropertyBack(USE_SPRING_BOOT3, isUseSpringBoot3());

        typeMapping.put("file", "org.springframework.core.io.Resource");
        importMapping.put("org.springframework.core.io.Resource", "org.springframework.core.io.Resource");
        importMapping.put("Pageable", "org.springframework.data.domain.Pageable");
        importMapping.put("DateTimeFormat", "org.springframework.format.annotation.DateTimeFormat");
        importMapping.put("ApiIgnore", "springfox.documentation.annotations.ApiIgnore");
        importMapping.put("ParameterObject", "org.springdoc.api.annotations.ParameterObject");

        if (useOptional) {
            writePropertyBack(USE_OPTIONAL, useOptional);
        }

        if (interfaceOnly && delegatePattern) {
            delegateMethod = true;
            additionalProperties.put("delegate-method", true);
        }

        if (isUseSpringBoot3()) {
            supportingFiles.add(new SupportingFile("pom-sb3.mustache", "", "pom.xml"));
        } else {
            supportingFiles.add(new SupportingFile("pom.mustache", "", "pom.xml"));
        }

        supportingFiles.add(new SupportingFile("README.mustache", "", "README.md"));

        if (!interfaceOnly) {
            if (SPRING_BOOT.equals(library)) {
                if (useSwaggerUI && selectedDocumentationProviderRequiresSwaggerUiBootstrap()) {
                    supportingFiles.add(new SupportingFile("swagger-ui.mustache", "src/main/resources/static", "swagger-ui.html"));
                }
                // rename template to SpringBootApplication.mustache
                supportingFiles.add(new SupportingFile("openapi2SpringBoot.mustache",
                        (sourceFolder + File.separator + basePackage).replace(".", java.io.File.separator),
                        "OpenApiGeneratorApplication.java"));
                supportingFiles.add(new SupportingFile("SpringBootTest.mustache",
                    (testFolder + File.separator + basePackage).replace(".", java.io.File.separator),
                    "OpenApiGeneratorApplicationTests.java"));
                supportingFiles.add(new SupportingFile("RFC3339DateFormat.mustache",
                        (sourceFolder + File.separator + basePackage).replace(".", java.io.File.separator),
                        "RFC3339DateFormat.java"));
            }
            if (SPRING_CLOUD_LIBRARY.equals(library)) {
                supportingFiles.add(new SupportingFile("apiKeyRequestInterceptor.mustache",
                        (sourceFolder + File.separator + configPackage).replace(".", java.io.File.separator),
                        "ApiKeyRequestInterceptor.java"));
                supportingFiles.add(new SupportingFile("clientConfiguration.mustache",
                        (sourceFolder + File.separator + configPackage).replace(".", java.io.File.separator),
                        "ClientConfiguration.java"));
                apiTemplateFiles.put("apiClient.mustache", "Client.java");
                if (!additionalProperties.containsKey(SINGLE_CONTENT_TYPES)) {
                    additionalProperties.put(SINGLE_CONTENT_TYPES, "true");
                    this.setSingleContentTypes(true);
                }
            } else {
                apiTemplateFiles.put("apiController.mustache", "Controller.java");
                supportingFiles.add(new SupportingFile("application.mustache",
                        ("src.main.resources").replace(".", java.io.File.separator), "application.properties"));
                supportingFiles.add(new SupportingFile("homeController.mustache",
                        (sourceFolder + File.separator + configPackage).replace(".", java.io.File.separator),
                        "HomeController.java"));
                supportingFiles.add(new SupportingFile("openapi.mustache",
                        ("src/main/resources").replace("/", java.io.File.separator), "openapi.yaml"));
                if (!reactive && !apiFirst){
                    if (DocumentationProvider.SPRINGDOC.equals(getDocumentationProvider())){
                        supportingFiles.add(new SupportingFile("springdocDocumentationConfig.mustache",
                            (sourceFolder + File.separator + configPackage).replace(".", java.io.File.separator),
                            "SpringDocConfiguration.java"));
                    } else if (DocumentationProvider.SPRINGFOX.equals(getDocumentationProvider())) {
                        supportingFiles.add(new SupportingFile("openapiDocumentationConfig.mustache",
                            (sourceFolder + File.separator + configPackage).replace(".", java.io.File.separator),
                            "SpringFoxConfiguration.java"));
                    }
                }
            }
        }

        if (!SPRING_CLOUD_LIBRARY.equals(library)) {
            supportingFiles.add(new SupportingFile("apiUtil.mustache",
                    (sourceFolder + File.separator + apiPackage).replace(".", java.io.File.separator), "ApiUtil.java"));
        }

        if (!delegatePattern || delegateMethod) {
            additionalProperties.put("jdk8-no-delegate", true);
        }

        if (delegatePattern && !delegateMethod) {
            additionalProperties.put("isDelegate", "true");
            apiTemplateFiles.put("apiDelegate.mustache", "Delegate.java");
        }

        additionalProperties.put("javaVersion", "1.8");
        if (SPRING_CLOUD_LIBRARY.equals(library)) {
            additionalProperties.put("jdk8-default-interface", false);
        } else {
            additionalProperties.put("jdk8-default-interface", !skipDefaultInterface);
        }

        if (async) {
            additionalProperties.put(RESPONSE_WRAPPER, "CompletableFuture");
        }
        if (reactive) {
            additionalProperties.put(RESPONSE_WRAPPER, "Mono");
        }

        // Some well-known Spring or Spring-Cloud response wrappers
        if (isNotEmpty(responseWrapper)) {
            additionalProperties.put("jdk8-default-interface", false);
            switch (responseWrapper) {
            case "Future":
            case "Callable":
            case "CompletableFuture":
                additionalProperties.put(RESPONSE_WRAPPER, "java.util.concurrent." + responseWrapper);
                break;
            case "ListenableFuture":
                additionalProperties.put(RESPONSE_WRAPPER, "org.springframework.util.concurrent.ListenableFuture");
                break;
            case "DeferredResult":
                additionalProperties.put(RESPONSE_WRAPPER,
                        "org.springframework.web.context.request.async.DeferredResult");
                break;
            case "RxObservable":
                additionalProperties.put(RESPONSE_WRAPPER, "rx.Observable");
                break;
            case "RxSingle":
                additionalProperties.put(RESPONSE_WRAPPER, "rx.Single");
                break;
            default:
                break;
            }
        }

        // add lambda for mustache templates
        additionalProperties.put("lambdaRemoveDoubleQuote", (Mustache.Lambda) (fragment, writer) -> writer
                .write(fragment.execute().replaceAll("\"", Matcher.quoteReplacement(""))));
        additionalProperties.put("lambdaEscapeDoubleQuote", (Mustache.Lambda) (fragment, writer) -> writer
                .write(fragment.execute().replaceAll("\"", Matcher.quoteReplacement("\\\""))));
        additionalProperties.put("lambdaRemoveLineBreak",
                (Mustache.Lambda) (fragment, writer) -> writer.write(fragment.execute().replaceAll("\\r|\\n", "")));

        additionalProperties.put("lambdaTrimWhitespace", new TrimWhitespaceLambda());

        additionalProperties.put("lambdaSplitString", new SplitStringLambda());

        // apiController: hide implementation behind undocumented flag to temporarily preserve code
        additionalProperties.put("_api_controller_impl_", false);
        // HEADS-UP: Do not add more template file after this block
        if (apiFirst) {
            apiTemplateFiles.clear();
            modelTemplateFiles.clear();
        }
    }

    @Override
    public void addOperationToGroup(String tag, String resourcePath, Operation operation, CodegenOperation co,
            Map<String, List<CodegenOperation>> operations) {
        if ((SPRING_BOOT.equals(library) && !useTags)) {
            String basePath = resourcePath;
            if (basePath.startsWith("/")) {
                basePath = basePath.substring(1);
            }
            final int pos = basePath.indexOf("/");
            if (pos > 0) {
                basePath = basePath.substring(0, pos);
            }

            if (basePath.isEmpty()) {
                basePath = "default";
            } else {
                co.subresourceOperation = !co.path.isEmpty();
            }
            final List<CodegenOperation> opList = operations.computeIfAbsent(basePath, k -> new ArrayList<>());
            opList.add(co);
            co.baseName = basePath;
        } else {
            super.addOperationToGroup(tag, resourcePath, operation, co, operations);
        }
    }

    @Override
    public void preprocessOpenAPI(OpenAPI openAPI) {
        super.preprocessOpenAPI(openAPI);
        /*
         * TODO the following logic should not need anymore in OAS 3.0 if
         * ("/".equals(swagger.getBasePath())) { swagger.setBasePath(""); }
         */

        if (!additionalProperties.containsKey(TITLE)) {
            // From the title, compute a reasonable name for the package and the API
            String title = openAPI.getInfo().getTitle();

            // Drop any API suffix
            if (title != null) {
                title = title.trim().replace(" ", "-");
                if (title.toUpperCase(Locale.ROOT).endsWith("API")) {
                    title = title.substring(0, title.length() - 3);
                }

                this.title = camelize(sanitizeName(title), true);
            }
            additionalProperties.put(TITLE, this.title);
        }

        if (!additionalProperties.containsKey(SERVER_PORT)) {
            final URL url = URLPathUtils.getServerURL(openAPI, serverVariableOverrides());
            additionalProperties.put(SERVER_PORT, URLPathUtils.getPort(url, 8080));
        }

        if (openAPI.getPaths() != null) {
            for (final Map.Entry<String, PathItem> openAPIGetPathsEntry : openAPI.getPaths().entrySet()) {
                final String pathname = openAPIGetPathsEntry.getKey();
                final PathItem path = openAPIGetPathsEntry.getValue();
                if (path.readOperations() != null) {
                    for (final Operation operation : path.readOperations()) {
                        if (operation.getTags() != null) {
                            final List<Map<String, String>> tags = new ArrayList<>();
                            for (final String tag : operation.getTags()) {
                                final Map<String, String> value = new HashMap<>();
                                value.put("tag", tag);
                                tags.add(value);
                            }
                            if (operation.getTags().size() > 0) {
                                final String tag = operation.getTags().get(0);
                                operation.setTags(Arrays.asList(tag));
                            }
                            operation.addExtension("x-tags", tags);
                        }
                    }
                }
            }
        }
    }

    @Override
    public OperationsMap postProcessOperationsWithModels(OperationsMap objs, List<ModelMap> allModels) {
        final OperationMap operations = objs.getOperations();
        if (operations != null) {
            final List<CodegenOperation> ops = operations.getOperation();
            for (final CodegenOperation operation : ops) {
                final List<CodegenResponse> responses = operation.responses;
                if (responses != null) {
                    for (final CodegenResponse resp : responses) {
                        if ("0".equals(resp.code)) {
                            resp.code = "200";
                        }
                        doDataTypeAssignment(resp.dataType, new DataTypeAssigner() {
                            @Override
                            public void setReturnType(final String returnType) {
                                resp.dataType = returnType;
                            }

                            @Override
                            public void setReturnContainer(final String returnContainer) {
                                resp.containerType = returnContainer;
                            }
                        });
                    }
                }

                doDataTypeAssignment(operation.returnType, new DataTypeAssigner() {

                    @Override
                    public void setReturnType(final String returnType) {
                        operation.returnType = returnType;
                    }

                    @Override
                    public void setReturnContainer(final String returnContainer) {
                        operation.returnContainer = returnContainer;
                    }
                });

                handleImplicitHeaders(operation);
            }
            objs.put("tagDescription", ops.get(0).tags.get(0).getDescription());
        }

        return objs;
    }

    private interface DataTypeAssigner {
        void setReturnType(String returnType);

        void setReturnContainer(String returnContainer);
    }

    /**
     * @param returnType       The return type that needs to be converted
     * @param dataTypeAssigner An object that will assign the data to the respective
     *                         fields in the model.
     */
    private void doDataTypeAssignment(String returnType, DataTypeAssigner dataTypeAssigner) {
        final String rt = returnType;
        if (rt == null) {
            dataTypeAssigner.setReturnType("Void");
        } else if (rt.startsWith("List") || rt.startsWith("java.util.List")) {
            final int start = rt.indexOf("<");
            final int end = rt.lastIndexOf(">");
            if (start > 0 && end > 0) {
                dataTypeAssigner.setReturnType(rt.substring(start + 1, end).trim());
                dataTypeAssigner.setReturnContainer("List");
            }
        } else if (rt.startsWith("Map") || rt.startsWith("java.util.Map")) {
            final int start = rt.indexOf("<");
            final int end = rt.lastIndexOf(">");
            if (start > 0 && end > 0) {
                dataTypeAssigner.setReturnType(rt.substring(start + 1, end).split(",", 2)[1].trim());
                dataTypeAssigner.setReturnContainer("Map");
            }
        } else if (rt.startsWith("Set") || rt.startsWith("java.util.Set")) {
            final int start = rt.indexOf("<");
            final int end = rt.lastIndexOf(">");
            if (start > 0 && end > 0) {
                dataTypeAssigner.setReturnType(rt.substring(start + 1, end).trim());
                dataTypeAssigner.setReturnContainer("Set");
            }
        }
    }

    @Override
    public Map<String, Object> postProcessSupportingFileData(Map<String, Object> objs) {
        generateYAMLSpecFile(objs);
        if (SPRING_CLOUD_LIBRARY.equals(library)) {
            final List<CodegenSecurity> authMethods = (List<CodegenSecurity>) objs.get("authMethods");
            if (authMethods != null) {
                for (final CodegenSecurity authMethod : authMethods) {
                    authMethod.name = camelize(sanitizeName(authMethod.name), true);
                }
            }
        }
        return objs;
    }

    @Override
    public String toApiName(String name) {
        if (name.length() == 0) {
            return "DefaultApi";
        }
        name = sanitizeName(name);
        return camelize(name) + "Api";
    }

    @Override
    public void setParameterExampleValue(CodegenParameter p) {
        String type = p.baseType;
        if (type == null) {
            type = p.dataType;
        }

        if ("File".equals(type)) {
            String example;

            if (p.defaultValue == null) {
                example = p.example;
            } else {
                example = p.defaultValue;
            }

            if (example == null) {
                example = "/path/to/file";
            }
            example = "new org.springframework.core.io.FileSystemResource(new java.io.File(\"" + escapeText(example)
                    + "\"))";
            p.example = example;
        } else {
            super.setParameterExampleValue(p);
        }
    }

    public void setTitle(String title) {
        this.title = title;
    }

    public void setConfigPackage(String configPackage) {
        this.configPackage = configPackage;
    }

    public String getConfigPackage() {
        return configPackage;
    }

    public boolean isUnhandledException() {
        return unhandledException;
    }

    public void setBasePackage(String basePackage) {
        this.basePackage = basePackage;
    }

    public String getBasePackage() {
        return basePackage;
    }

    public void setInterfaceOnly(boolean interfaceOnly) {
        this.interfaceOnly = interfaceOnly;
    }

    public void setUseFeignClientUrl(boolean useFeignClientUrl) {
        this.useFeignClientUrl = useFeignClientUrl;
    }

    public void setDelegatePattern(boolean delegatePattern) {
        this.delegatePattern = delegatePattern;
    }

    public void setSingleContentTypes(boolean singleContentTypes) {
        this.singleContentTypes = singleContentTypes;
    }

    public void setSkipDefaultInterface(boolean skipDefaultInterface) {
        this.skipDefaultInterface = skipDefaultInterface;
    }

    public void setVirtualService(boolean virtualService) {
        this.virtualService = virtualService;
    }

    public void setAsync(boolean async) {
        this.async = async;
    }

    public void setReactive(boolean reactive) {
        this.reactive = reactive;
    }

    public void setResponseWrapper(String responseWrapper) {
        this.responseWrapper = responseWrapper;
    }

    public void setUseTags(boolean useTags) {
        this.useTags = useTags;
    }

    public void setApiFirst(boolean apiFirst) {
        this.apiFirst = apiFirst;
    }

    public void setHateoas(boolean hateoas) {
        this.hateoas = hateoas;
    }

    public void setUseSpringController(boolean useSpringController) {
        this.useSpringController = useSpringController;
    }

    public void setReturnSuccessCode(boolean returnSuccessCode) {
        this.returnSuccessCode = returnSuccessCode;
    }

    public void setUnhandledException(boolean unhandledException) {
        this.unhandledException = unhandledException;
    }

    @Override
    public void postProcessModelProperty(CodegenModel model, CodegenProperty property) {
        super.postProcessModelProperty(model, property);

        // add org.springframework.format.annotation.DateTimeFormat when needed
        if (property.isDate || property.isDateTime) {
            model.imports.add("DateTimeFormat");
        }

        if ("null".equals(property.example)) {
            property.example = null;
        }

        // Add imports for Jackson
        if (!Boolean.TRUE.equals(model.isEnum)) {
            model.imports.add("JsonProperty");

            if (Boolean.TRUE.equals(model.hasEnums)) {
                model.imports.add("JsonValue");
            }
        } else { // enum class
            // Needed imports for Jackson's JsonCreator
            if (additionalProperties.containsKey(JACKSON)) {
                model.imports.add("JsonCreator");
            }
        }

        // Add imports for java.util.Arrays
        if (property.isByteArray) {
            model.imports.add("Arrays");
        }

        if (model.getVendorExtensions().containsKey("x-jackson-optional-nullable-helpers")) {
            model.imports.add("Arrays");
        }
    }

    @Override
    public CodegenModel fromModel(String name, Schema model) {
        CodegenModel codegenModel = super.fromModel(name, model);
        if (getAnnotationLibrary() != AnnotationLibrary.SWAGGER1) {
            // remove swagger imports
            codegenModel.imports.remove("ApiModelProperty");
            codegenModel.imports.remove("ApiModel");
        }

        return codegenModel;
    }

    /**
     * Analyse and post process all Models.
     *  Add parentVars to every Model which has a parent. This allows to generate
     *  fluent setter methods for inherited properties.
     * @param objs the models map.
     * @return the processed models map.
     */
    @Override
    public Map<String, ModelsMap> postProcessAllModels(Map<String, ModelsMap> objs) {
        objs = super.postProcessAllModels(objs);
        objs = super.updateAllModels(objs);

        for (ModelsMap modelsAttrs : objs.values()) {
            for (ModelMap mo : modelsAttrs.getModels()) {
                CodegenModel codegenModel = mo.getModel();
                Set<String> inheritedImports = new HashSet<>();
                Map<String, CodegenProperty> propertyHash = new HashMap<>(codegenModel.vars.size());
                for (final CodegenProperty property : codegenModel.vars) {
                    propertyHash.put(property.name, property);
                }
                CodegenModel parentCodegenModel = codegenModel.parentModel;
                while (parentCodegenModel != null) {
                    for (final CodegenProperty property : parentCodegenModel.vars) {
                        // helper list of parentVars simplifies templating
                        if (!propertyHash.containsKey(property.name)) {
                            propertyHash.put(property.name, property);
                            final CodegenProperty parentVar = property.clone();
                            parentVar.isInherited = true;
                            LOGGER.info("adding parent variable {}", property.name);
                            codegenModel.parentVars.add(parentVar);
                            Set<String> imports = parentVar.getImports(true).stream().filter(Objects::nonNull).collect(Collectors.toSet());
                            for (String imp: imports) {
                                // Avoid dupes
                                if (!codegenModel.getImports().contains(imp)) {
                                    inheritedImports.add(imp);
                                    codegenModel.getImports().add(imp);
                                }
                            }
                        }
                    }
                    parentCodegenModel = parentCodegenModel.getParentModel();
                }
                // There must be a better way ...
                for (String imp: inheritedImports) {
                    String qimp = importMapping().get(imp);
                    if (qimp != null) {
                        Map<String,String> toAdd = new HashMap<>();
                        toAdd.put("import", qimp);
                        modelsAttrs.getImports().add(toAdd);
                    }
                }
            }
        }
        return objs;
    }


    /*
     * Add dynamic imports based on the parameters and vendor extensions of an operation.
     * The imports are expanded by the mustache {{import}} tag available to model and api
     * templates.
     */
    @Override
    public CodegenOperation fromOperation(String path, String httpMethod, Operation operation, List<Server> servers) {
        CodegenOperation codegenOperation = super.fromOperation(path, httpMethod, operation, servers);

        // add org.springframework.format.annotation.DateTimeFormat when needed
        codegenOperation.allParams.stream().filter(p -> p.isDate || p.isDateTime).findFirst()
            .ifPresent(p -> codegenOperation.imports.add("DateTimeFormat"));

        // add org.springframework.data.domain.Pageable import when needed
        if (codegenOperation.vendorExtensions.containsKey("x-spring-paginated")) {
            codegenOperation.imports.add("Pageable");
            if (DocumentationProvider.SPRINGFOX.equals(getDocumentationProvider())) {
                codegenOperation.imports.add("ApiIgnore");
            }
            if (DocumentationProvider.SPRINGDOC.equals(getDocumentationProvider())) {
                codegenOperation.imports.add("ParameterObject");
            }
        }

        if (reactive) {
            if (DocumentationProvider.SPRINGFOX.equals(getDocumentationProvider())) {
                codegenOperation.imports.add("ApiIgnore");
            }
        }
        return codegenOperation;
    }

    @Override
    public ModelsMap postProcessModelsEnum(ModelsMap objs) {
        objs = super.postProcessModelsEnum(objs);

        // Add imports for Jackson
        final List<Map<String, String>> imports = objs.getImports();
        for (ModelMap mo : objs.getModels()) {
            CodegenModel cm = mo.getModel();
            // for enum model
            if (Boolean.TRUE.equals(cm.isEnum) && cm.allowableValues != null) {
                cm.imports.add(importMapping.get("JsonValue"));
                final Map<String, String> item = new HashMap<>();
                item.put("import", importMapping.get("JsonValue"));
                imports.add(item);
            }
        }

        return objs;
    }

    @Override
    public void setUseBeanValidation(boolean useBeanValidation) {
        this.useBeanValidation = useBeanValidation;
    }

    @Override
    public void setPerformBeanValidation(boolean performBeanValidation) {
        this.performBeanValidation = performBeanValidation;
    }

    @Override
    public void setUseOptional(boolean useOptional) {
        this.useOptional = useOptional;
    }

    @Override
    public void setUseSwaggerUI(boolean useSwaggerUI) {
        this.useSwaggerUI = useSwaggerUI;
    }

    @Override
    public List<VendorExtension> getSupportedVendorExtensions() {
        List<VendorExtension> extensions = super.getSupportedVendorExtensions();
        extensions.add(VendorExtension.X_SPRING_PAGINATED);
        return extensions;
    }

    public boolean isUseSpringBoot3() {
        return useSpringBoot3;
    }

    public void setUseSpringBoot3(boolean useSpringBoot3) {
        this.useSpringBoot3 = useSpringBoot3;
    }
}<|MERGE_RESOLUTION|>--- conflicted
+++ resolved
@@ -298,13 +298,9 @@
         }
 
         useOneOfInterfaces = true;
-<<<<<<< HEAD
         legacyDiscriminatorBehavior = false;
-=======
-        legacyDiscriminatorBehavior = false; 
-        
+
         // Please refrain from updating values of Config Options after super.ProcessOpts() is called
->>>>>>> 3d5bebd8
         super.processOpts();
 
         if (DocumentationProvider.SPRINGFOX.equals(getDocumentationProvider())) {
