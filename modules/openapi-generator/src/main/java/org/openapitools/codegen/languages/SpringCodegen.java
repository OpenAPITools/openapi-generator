--- conflicted
+++ resolved
@@ -115,16 +115,12 @@
     public static final String USE_REQUEST_MAPPING_ON_CONTROLLER = "useRequestMappingOnController";
     public static final String USE_REQUEST_MAPPING_ON_INTERFACE = "useRequestMappingOnInterface";
 
-<<<<<<< HEAD
     @Override
     public void setUseJsonIgnores(boolean useJsonIgnores) {
         this.useJsonIgnores = useJsonIgnores;
     }
 
-    public enum RequestMappingMode {
-=======
     @Getter public enum RequestMappingMode {
->>>>>>> 0cc96441
         api_interface("Generate the @RequestMapping annotation on the generated Api Interface."),
         controller("Generate the @RequestMapping annotation on the generated Api Controller Implementation."),
         none("Do not add a class level @RequestMapping annotation.");
