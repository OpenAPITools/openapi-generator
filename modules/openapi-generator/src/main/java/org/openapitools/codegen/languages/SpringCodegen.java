/*
 * Copyright 2018 OpenAPI-Generator Contributors (https://openapi-generator.tech)
 * Copyright 2018 SmartBear Software
 *
 * Licensed under the Apache License, Version 2.0 (the "License");
 * you may not use this file except in compliance with the License.
 * You may obtain a copy of the License at
 *
 *     https://www.apache.org/licenses/LICENSE-2.0
 *
 * Unless required by applicable law or agreed to in writing, software
 * distributed under the License is distributed on an "AS IS" BASIS,
 * WITHOUT WARRANTIES OR CONDITIONS OF ANY KIND, either express or implied.
 * See the License for the specific language governing permissions and
 * limitations under the License.
 */

package org.openapitools.codegen.languages;

import static org.apache.commons.lang3.StringUtils.isNotEmpty;
import static org.openapitools.codegen.utils.StringUtils.camelize;

import java.io.File;
import java.net.URL;
import java.util.ArrayList;
import java.util.Arrays;
import java.util.EnumSet;
import java.util.HashMap;
import java.util.List;
import java.util.Locale;
import java.util.Map;
import java.util.regex.Matcher;
import java.util.stream.Collectors;

import org.apache.commons.lang3.tuple.Pair;
import org.openapitools.codegen.CliOption;
import org.openapitools.codegen.CodegenConstants;
import org.openapitools.codegen.CodegenModel;
import org.openapitools.codegen.CodegenOperation;
import org.openapitools.codegen.CodegenParameter;
import org.openapitools.codegen.CodegenProperty;
import org.openapitools.codegen.CodegenResponse;
import org.openapitools.codegen.CodegenSecurity;
import org.openapitools.codegen.CodegenType;
import org.openapitools.codegen.SupportingFile;
import org.openapitools.codegen.languages.features.BeanValidationFeatures;
import org.openapitools.codegen.languages.features.OptionalFeatures;
import org.openapitools.codegen.languages.features.PerformBeanValidationFeatures;
import org.openapitools.codegen.meta.features.DocumentationFeature;
import org.openapitools.codegen.meta.features.GlobalFeature;
import org.openapitools.codegen.meta.features.ParameterFeature;
import org.openapitools.codegen.meta.features.SchemaSupportFeature;
import org.openapitools.codegen.meta.features.SecurityFeature;
import org.openapitools.codegen.meta.features.WireFormatFeature;
import org.openapitools.codegen.templating.mustache.SplitStringLambda;
import org.openapitools.codegen.templating.mustache.TrimWhitespaceLambda;
import org.openapitools.codegen.utils.URLPathUtils;
import org.slf4j.Logger;
import org.slf4j.LoggerFactory;

import com.samskivert.mustache.Mustache;

import io.swagger.v3.oas.models.OpenAPI;
import io.swagger.v3.oas.models.Operation;
import io.swagger.v3.oas.models.PathItem;

public class SpringCodegen extends AbstractJavaCodegen
        implements BeanValidationFeatures, PerformBeanValidationFeatures, OptionalFeatures {
    private final Logger LOGGER = LoggerFactory.getLogger(SpringCodegen.class);

    public static final String TITLE = "title";
    public static final String SERVER_PORT = "serverPort";
    public static final String CONFIG_PACKAGE = "configPackage";
    public static final String BASE_PACKAGE = "basePackage";
    public static final String INTERFACE_ONLY = "interfaceOnly";
    public static final String USE_SPRING_JPA = "useSpringJpa";
    public static final String DELEGATE_PATTERN = "delegatePattern";
    public static final String SINGLE_CONTENT_TYPES = "singleContentTypes";
    public static final String VIRTUAL_SERVICE = "virtualService";
    public static final String SKIP_DEFAULT_INTERFACE = "skipDefaultInterface";

    public static final String JAVA_8 = "java8";
    public static final String ASYNC = "async";
    public static final String REACTIVE = "reactive";
    public static final String RESPONSE_WRAPPER = "responseWrapper";
    public static final String USE_TAGS = "useTags";
    public static final String SPRING_MVC_LIBRARY = "spring-mvc";
    public static final String SPRING_BOOT = "spring-boot";
    public static final String SPRING_CLOUD_LIBRARY = "spring-cloud";
    public static final String IMPLICIT_HEADERS = "implicitHeaders";
    public static final String OPENAPI_DOCKET_CONFIG = "swaggerDocketConfig";
    public static final String API_FIRST = "apiFirst";
    public static final String OAS3 = "oas3";
    public static final String SPRING_CONTROLLER = "useSpringController";
    public static final String HATEOAS = "hateoas";
    public static final String RETURN_SUCCESS_CODE = "returnSuccessCode";
    public static final String UNHANDLED_EXCEPTION_HANDLING = "unhandledException";

    public static final String OPEN_BRACE = "{";
    public static final String CLOSE_BRACE = "}";

    protected String title = "OpenAPI Spring";
    protected String configPackage = "org.openapitools.configuration";
    protected String basePackage = "org.openapitools";
    protected boolean interfaceOnly = false;
    protected boolean delegatePattern = false;
    protected boolean delegateMethod = false;
    protected boolean singleContentTypes = false;
    protected boolean java8 = true;
    protected boolean async = false;
    protected boolean reactive = false;
    protected String responseWrapper = "";
    protected boolean skipDefaultInterface = false;
    protected boolean useTags = false;
    protected boolean useBeanValidation = true;
    protected boolean performBeanValidation = false;
    protected boolean implicitHeaders = false;
    protected boolean openapiDocketConfig = false;
    protected boolean apiFirst = false;
    protected boolean useOptional = false;
    protected boolean virtualService = false;
    protected boolean hateoas = false;
    protected boolean returnSuccessCode = false;
    protected boolean unhandledException = false;
<<<<<<< HEAD
    protected boolean useSpringJpa = false;
=======
    protected boolean useSpringController = false;
    protected boolean oas3 = false;
>>>>>>> 2e47f3e8

    public SpringCodegen() {
        super();

        modifyFeatureSet(features -> features.includeDocumentationFeatures(DocumentationFeature.Readme)
                .wireFormatFeatures(EnumSet.of(WireFormatFeature.JSON, WireFormatFeature.XML, WireFormatFeature.Custom))
                .securityFeatures(EnumSet.of(SecurityFeature.OAuth2_Implicit, SecurityFeature.OAuth2_AuthorizationCode,
                        SecurityFeature.OAuth2_ClientCredentials, SecurityFeature.OAuth2_Password,
                        SecurityFeature.ApiKey, SecurityFeature.BasicAuth))
                .excludeGlobalFeatures(GlobalFeature.Callbacks, GlobalFeature.LinkObjects,
                        GlobalFeature.ParameterStyling)
                .includeGlobalFeatures(GlobalFeature.XMLStructureDefinitions)
                .includeSchemaSupportFeatures(SchemaSupportFeature.Polymorphism)
                .excludeParameterFeatures(ParameterFeature.Cookie));

        outputFolder = "generated-code/javaSpring";
        embeddedTemplateDir = templateDir = "JavaSpring";
        apiPackage = "org.openapitools.api";
        modelPackage = "org.openapitools.model";
        invokerPackage = "org.openapitools.api";
        artifactId = "openapi-spring";

        // clioOptions default redefinition need to be updated
        updateOption(CodegenConstants.INVOKER_PACKAGE, this.getInvokerPackage());
        updateOption(CodegenConstants.ARTIFACT_ID, this.getArtifactId());
        updateOption(CodegenConstants.API_PACKAGE, apiPackage);
        updateOption(CodegenConstants.MODEL_PACKAGE, modelPackage);

        apiTestTemplateFiles.clear(); // TODO: add test template

        // spring uses the jackson lib
        additionalProperties.put(JACKSON, "true");
        additionalProperties.put("openbrace", OPEN_BRACE);
        additionalProperties.put("closebrace", CLOSE_BRACE);

        cliOptions.add(new CliOption(TITLE, "server title name or client service name").defaultValue(title));
        cliOptions.add(new CliOption(CONFIG_PACKAGE, "configuration package for generated code")
                .defaultValue(this.getConfigPackage()));
        cliOptions.add(new CliOption(BASE_PACKAGE, "base package (invokerPackage) for generated code")
                .defaultValue(this.getBasePackage()));
        cliOptions.add(CliOption.newBoolean(INTERFACE_ONLY,
                "Whether to generate only API interface stubs without the server files.", interfaceOnly));
        cliOptions.add(CliOption.newBoolean(DELEGATE_PATTERN,
                "Whether to generate the server files using the delegate pattern", delegatePattern));
        cliOptions.add(CliOption.newBoolean(SINGLE_CONTENT_TYPES,
                "Whether to select only one produces/consumes content-type by operation.", singleContentTypes));
        updateJava8CliOptions();
        cliOptions.add(CliOption.newBoolean(SKIP_DEFAULT_INTERFACE,
                "Whether to generate default implementations for java8 interfaces", skipDefaultInterface));
        cliOptions.add(CliOption.newBoolean(ASYNC, "use async Callable controllers", async));
<<<<<<< HEAD
        cliOptions.add(CliOption.newBoolean(REACTIVE, "wrap responses in Mono/Flux Reactor types (spring-boot only)", reactive));
        cliOptions.add(new CliOption(RESPONSE_WRAPPER, "wrap the responses in given type (Future, Callable, CompletableFuture,ListenableFuture, DeferredResult, HystrixCommand, RxObservable, RxSingle or fully qualified type)"));
        cliOptions.add(CliOption.newBoolean(VIRTUAL_SERVICE, "Generates the virtual service. For more details refer - https://github.com/elan-venture/virtualan/wiki"));
        cliOptions.add(CliOption.newBoolean(USE_TAGS, "use tags for creating interface and controller classnames", useTags));
        cliOptions.add(CliOption.newBoolean(USE_BEANVALIDATION, "Use BeanValidation API annotations", useBeanValidation));
        cliOptions.add(CliOption.newBoolean(PERFORM_BEANVALIDATION, "Use Bean Validation Impl. to perform BeanValidation", performBeanValidation));
        cliOptions.add(CliOption.newBoolean(IMPLICIT_HEADERS, "Skip header parameters in the generated API methods using @ApiImplicitParams annotation.", implicitHeaders));
        cliOptions.add(CliOption.newBoolean(OPENAPI_DOCKET_CONFIG, "Generate Spring OpenAPI Docket configuration class.", openapiDocketConfig));
        cliOptions.add(CliOption.newBoolean(API_FIRST, "Generate the API from the OAI spec at server compile time (API first approach)", apiFirst));
        cliOptions.add(CliOption.newBoolean(USE_OPTIONAL, "Use Optional container for optional parameters", useOptional));
        cliOptions.add(CliOption.newBoolean(HATEOAS, "Use Spring HATEOAS library to allow adding HATEOAS links", hateoas));
        cliOptions.add(CliOption.newBoolean(RETURN_SUCCESS_CODE, "Generated server returns 2xx code", returnSuccessCode));
        cliOptions.add(CliOption.newBoolean(UNHANDLED_EXCEPTION_HANDLING, "Declare operation methods to throw a generic exception and allow unhandled exceptions (useful for Spring `@ControllerAdvice` directives).", unhandledException));
        cliOptions.add(CliOption.newBoolean(USE_SPRING_JPA, "use spring jpa annotations and include persistance library", useSpringJpa));
=======
        cliOptions.add(CliOption.newBoolean(REACTIVE, "wrap responses in Mono/Flux Reactor types (spring-boot only)",
                reactive));
        cliOptions.add(new CliOption(RESPONSE_WRAPPER,
                "wrap the responses in given type (Future, Callable, CompletableFuture,ListenableFuture, DeferredResult, RxObservable, RxSingle or fully qualified type)"));
        cliOptions.add(CliOption.newBoolean(VIRTUAL_SERVICE,
                "Generates the virtual service. For more details refer - https://github.com/virtualansoftware/virtualan/wiki"));
        cliOptions.add(
                CliOption.newBoolean(USE_TAGS, "use tags for creating interface and controller classnames", useTags));
        cliOptions
                .add(CliOption.newBoolean(USE_BEANVALIDATION, "Use BeanValidation API annotations", useBeanValidation));
        cliOptions.add(CliOption.newBoolean(PERFORM_BEANVALIDATION,
                "Use Bean Validation Impl. to perform BeanValidation", performBeanValidation));
        cliOptions.add(CliOption.newBoolean(IMPLICIT_HEADERS,
                "Skip header parameters in the generated API methods using @ApiImplicitParams annotation.",
                implicitHeaders));
        cliOptions.add(CliOption.newBoolean(OPENAPI_DOCKET_CONFIG,
                "Generate Spring OpenAPI Docket configuration class.", openapiDocketConfig));
        cliOptions.add(CliOption.newBoolean(API_FIRST,
                "Generate the API from the OAI spec at server compile time (API first approach)", apiFirst));
        cliOptions
                .add(CliOption.newBoolean(USE_OPTIONAL, "Use Optional container for optional parameters", useOptional));
        cliOptions.add(
                CliOption.newBoolean(HATEOAS, "Use Spring HATEOAS library to allow adding HATEOAS links", hateoas));
        cliOptions
                .add(CliOption.newBoolean(RETURN_SUCCESS_CODE, "Generated server returns 2xx code", returnSuccessCode));
        cliOptions.add(CliOption.newBoolean(OAS3, "Use OAS 3 Swagger annotations instead of OAS 2 annotations", oas3));
        cliOptions.add(CliOption.newBoolean(SPRING_CONTROLLER, "Annotate the generated API as a Spring Controller", useSpringController));
        cliOptions.add(CliOption.newBoolean(UNHANDLED_EXCEPTION_HANDLING,
                "Declare operation methods to throw a generic exception and allow unhandled exceptions (useful for Spring `@ControllerAdvice` directives).",
                unhandledException));
>>>>>>> 2e47f3e8

        supportedLibraries.put(SPRING_BOOT, "Spring-boot Server application using the SpringFox integration.");
        supportedLibraries.put(SPRING_MVC_LIBRARY, "Spring-MVC Server application using the SpringFox integration.");
        supportedLibraries.put(SPRING_CLOUD_LIBRARY,
                "Spring-Cloud-Feign client with Spring-Boot auto-configured settings.");
        setLibrary(SPRING_BOOT);
        final CliOption library = new CliOption(CodegenConstants.LIBRARY, CodegenConstants.LIBRARY_DESC)
                .defaultValue(SPRING_BOOT);
        library.setEnum(supportedLibraries);
        cliOptions.add(library);

    }

    private void updateJava8CliOptions() {
        final CliOption option = cliOptions.stream().filter(o -> JAVA_8.equals(o.getOpt())).findFirst()
                .orElseThrow(() -> new RuntimeException("Missing java8 option"));
        final Map<String, String> java8ModeOptions = option.getEnum();
        java8ModeOptions.put("true",
                "Use Java 8 classes such as Base64. Use java8 default interface when a responseWrapper is used. IMPORTANT: This option has been deprecated as Java 8 is the default.");
    }

    @Override
    public CodegenType getTag() {
        return CodegenType.SERVER;
    }

    @Override
    public String getName() {
        return "spring";
    }

    @Override
    public String getHelp() {
        return "Generates a Java SpringBoot Server application using the SpringFox integration.";
    }

    @Override
    public void processOpts() {

        final List<Pair<String, String>> configOptions = additionalProperties.entrySet().stream()
                .filter(e -> !Arrays.asList(API_FIRST, "hideGenerationTimestamp").contains(e.getKey()))
                .filter(e -> cliOptions.stream().map(CliOption::getOpt).anyMatch(opt -> opt.equals(e.getKey())))
                .map(e -> Pair.of(e.getKey(), e.getValue().toString())).collect(Collectors.toList());
        additionalProperties.put("configOptions", configOptions);

        // Process java8 option before common java ones to change the default
        // dateLibrary to java8.
        LOGGER.info("----------------------------------");
        if (additionalProperties.containsKey(JAVA_8)) {
            this.setJava8(Boolean.parseBoolean(additionalProperties.get(JAVA_8).toString()));
            additionalProperties.put(JAVA_8, java8);
            LOGGER.warn(
                    "java8 option has been deprecated as it's set to true by default (JDK7 support has been deprecated)");
        }
        if (java8 && !additionalProperties.containsKey(DATE_LIBRARY)) {
            setDateLibrary("java8");
        }

        if (!additionalProperties.containsKey(BASE_PACKAGE)
                && additionalProperties.containsKey(CodegenConstants.INVOKER_PACKAGE)) {
            // set invokerPackage as basePackage:
            this.setBasePackage((String) additionalProperties.get(CodegenConstants.INVOKER_PACKAGE));
            additionalProperties.put(BASE_PACKAGE, basePackage);
            LOGGER.info("Set base package to invoker package ({})", basePackage);
        }

        super.processOpts();

        // clear model and api doc template as this codegen
        // does not support auto-generated markdown doc at the moment
        // TODO: add doc templates
        modelDocTemplateFiles.remove("model_doc.mustache");
        apiDocTemplateFiles.remove("api_doc.mustache");

        if (additionalProperties.containsKey(TITLE)) {
            this.setTitle((String) additionalProperties.get(TITLE));
        }

        if (additionalProperties.containsKey(CONFIG_PACKAGE)) {
            this.setConfigPackage((String) additionalProperties.get(CONFIG_PACKAGE));
        } else {
            additionalProperties.put(CONFIG_PACKAGE, configPackage);
        }

        if (additionalProperties.containsKey(BASE_PACKAGE)) {
            this.setBasePackage((String) additionalProperties.get(BASE_PACKAGE));
        } else {
            additionalProperties.put(BASE_PACKAGE, basePackage);
        }

        if (additionalProperties.containsKey(VIRTUAL_SERVICE)) {
            this.setVirtualService(Boolean.parseBoolean(additionalProperties.get(VIRTUAL_SERVICE).toString()));
        }

        if (additionalProperties.containsKey(INTERFACE_ONLY)) {
            this.setInterfaceOnly(Boolean.parseBoolean(additionalProperties.get(INTERFACE_ONLY).toString()));
        }

        if (additionalProperties.containsKey(DELEGATE_PATTERN)) {
            this.setDelegatePattern(Boolean.parseBoolean(additionalProperties.get(DELEGATE_PATTERN).toString()));
        }

        if (additionalProperties.containsKey(SINGLE_CONTENT_TYPES)) {
            this.setSingleContentTypes(Boolean.parseBoolean(additionalProperties.get(SINGLE_CONTENT_TYPES).toString()));
        }

        if (additionalProperties.containsKey(SKIP_DEFAULT_INTERFACE)) {
            this.setSkipDefaultInterface(
                    Boolean.parseBoolean(additionalProperties.get(SKIP_DEFAULT_INTERFACE).toString()));
        }

        if (additionalProperties.containsKey(ASYNC)) {
            this.setAsync(Boolean.parseBoolean(additionalProperties.get(ASYNC).toString()));
            // fix for issue/1164
            convertPropertyToBooleanAndWriteBack(ASYNC);
        }

        if (additionalProperties.containsKey(REACTIVE)) {
            if (!SPRING_BOOT.equals(library)) {
                throw new IllegalArgumentException("Currently, reactive option is only supported with Spring-boot");
            }
            this.setReactive(Boolean.parseBoolean(additionalProperties.get(REACTIVE).toString()));
        }

        if (additionalProperties.containsKey(RESPONSE_WRAPPER)) {
            this.setResponseWrapper((String) additionalProperties.get(RESPONSE_WRAPPER));
        }

        if (additionalProperties.containsKey(USE_TAGS)) {
            this.setUseTags(Boolean.parseBoolean(additionalProperties.get(USE_TAGS).toString()));
        }

        if (additionalProperties.containsKey(USE_BEANVALIDATION)) {
            this.setUseBeanValidation(convertPropertyToBoolean(USE_BEANVALIDATION));
        }
        writePropertyBack(USE_BEANVALIDATION, useBeanValidation);

        if (additionalProperties.containsKey(PERFORM_BEANVALIDATION)) {
            this.setPerformBeanValidation(convertPropertyToBoolean(PERFORM_BEANVALIDATION));
        }
        writePropertyBack(PERFORM_BEANVALIDATION, performBeanValidation);

        if (additionalProperties.containsKey(USE_OPTIONAL)) {
            this.setUseOptional(convertPropertyToBoolean(USE_OPTIONAL));
        }

        if (additionalProperties.containsKey(IMPLICIT_HEADERS)) {
            this.setImplicitHeaders(Boolean.parseBoolean(additionalProperties.get(IMPLICIT_HEADERS).toString()));
        }

        if (additionalProperties.containsKey(OPENAPI_DOCKET_CONFIG)) {
            this.setOpenapiDocketConfig(
                    Boolean.parseBoolean(additionalProperties.get(OPENAPI_DOCKET_CONFIG).toString()));
        }

        if (additionalProperties.containsKey(API_FIRST)) {
            this.setApiFirst(Boolean.parseBoolean(additionalProperties.get(API_FIRST).toString()));
        }

        if (additionalProperties.containsKey(HATEOAS)) {
            this.setHateoas(Boolean.parseBoolean(additionalProperties.get(HATEOAS).toString()));
        }

        if (additionalProperties.containsKey(SPRING_CONTROLLER)) {
            this.setUseSpringController(convertPropertyToBoolean(SPRING_CONTROLLER));
        }
        writePropertyBack(SPRING_CONTROLLER, useSpringController);

        if (additionalProperties.containsKey(OAS3)) {
            this.setOas3(convertPropertyToBoolean(OAS3));
        }
        writePropertyBack(OAS3, oas3);

        if (additionalProperties.containsKey(RETURN_SUCCESS_CODE)) {
            this.setReturnSuccessCode(Boolean.parseBoolean(additionalProperties.get(RETURN_SUCCESS_CODE).toString()));
        }

        if (additionalProperties.containsKey(USE_SPRING_JPA)) {
            this.setUseSpringJpa(Boolean.valueOf(additionalProperties.get(USE_SPRING_JPA).toString()));
        }

        if (additionalProperties.containsKey(UNHANDLED_EXCEPTION_HANDLING)) {
            this.setUnhandledException(
                    Boolean.parseBoolean(additionalProperties.get(UNHANDLED_EXCEPTION_HANDLING).toString()));
        }
        additionalProperties.put(UNHANDLED_EXCEPTION_HANDLING, this.isUnhandledException());

        typeMapping.put("file", "org.springframework.core.io.Resource");
        importMapping.put("org.springframework.core.io.Resource", "org.springframework.core.io.Resource");

        // Add conditional support for JPA
        importMapping.put("Persistence", "javax.persistence.*");
        if (this.useSpringJpa) {
            additionalProperties.put(USE_SPRING_JPA, true);
        }

        if (useOptional) {
            writePropertyBack(USE_OPTIONAL, useOptional);
        }

        if (interfaceOnly && delegatePattern) {
            if (java8) {
                delegateMethod = true;
                additionalProperties.put("delegate-method", true);
            } else {
                throw new IllegalArgumentException(
                        String.format(Locale.ROOT, "Can not generate code with `%s` and `%s` true while `%s` is false.",
                                DELEGATE_PATTERN, INTERFACE_ONLY, JAVA_8));
            }
        }

        supportingFiles.add(new SupportingFile("pom.mustache", "", "pom.xml"));
        supportingFiles.add(new SupportingFile("README.mustache", "", "README.md"));

        if (!interfaceOnly) {
            if (SPRING_BOOT.equals(library)) {
                supportingFiles.add(new SupportingFile("openapi2SpringBoot.mustache",
                        (sourceFolder + File.separator + basePackage).replace(".", java.io.File.separator),
                        "OpenAPI2SpringBoot.java"));
                supportingFiles.add(new SupportingFile("RFC3339DateFormat.mustache",
                        (sourceFolder + File.separator + basePackage).replace(".", java.io.File.separator),
                        "RFC3339DateFormat.java"));
            }
            if (SPRING_MVC_LIBRARY.equals(library)) {
                supportingFiles.add(new SupportingFile("webApplication.mustache",
                        (sourceFolder + File.separator + configPackage).replace(".", java.io.File.separator),
                        "WebApplication.java"));
                supportingFiles.add(new SupportingFile("webMvcConfiguration.mustache",
                        (sourceFolder + File.separator + configPackage).replace(".", java.io.File.separator),
                        "WebMvcConfiguration.java"));
                supportingFiles.add(new SupportingFile("openapiUiConfiguration.mustache",
                        (sourceFolder + File.separator + configPackage).replace(".", java.io.File.separator),
                        "OpenAPIUiConfiguration.java"));
                supportingFiles.add(new SupportingFile("RFC3339DateFormat.mustache",
                        (sourceFolder + File.separator + configPackage).replace(".", java.io.File.separator),
                        "RFC3339DateFormat.java"));
            }
            if (SPRING_CLOUD_LIBRARY.equals(library)) {
                supportingFiles.add(new SupportingFile("apiKeyRequestInterceptor.mustache",
                        (sourceFolder + File.separator + configPackage).replace(".", java.io.File.separator),
                        "ApiKeyRequestInterceptor.java"));
                supportingFiles.add(new SupportingFile("clientConfiguration.mustache",
                        (sourceFolder + File.separator + configPackage).replace(".", java.io.File.separator),
                        "ClientConfiguration.java"));
                apiTemplateFiles.put("apiClient.mustache", "Client.java");
                if (!additionalProperties.containsKey(SINGLE_CONTENT_TYPES)) {
                    additionalProperties.put(SINGLE_CONTENT_TYPES, "true");
                    this.setSingleContentTypes(true);
                }
            } else {
                apiTemplateFiles.put("apiController.mustache", "Controller.java");
                supportingFiles.add(new SupportingFile("application.mustache",
                        ("src.main.resources").replace(".", java.io.File.separator), "application.properties"));
                supportingFiles.add(new SupportingFile("homeController.mustache",
                        (sourceFolder + File.separator + configPackage).replace(".", java.io.File.separator),
                        "HomeController.java"));
                if (!reactive && !apiFirst && this.openapiDocketConfig) {
                    supportingFiles.add(new SupportingFile("openapiDocumentationConfig.mustache",
                            (sourceFolder + File.separator + configPackage).replace(".", java.io.File.separator),
                            "OpenAPIDocumentationConfig.java"));
                } else {
                    supportingFiles.add(new SupportingFile("openapi.mustache",
                            ("src/main/resources").replace("/", java.io.File.separator), "openapi.yaml"));
                }
            }
        } else if (openapiDocketConfig && !SPRING_CLOUD_LIBRARY.equals(library) && !reactive && !apiFirst) {
            supportingFiles.add(new SupportingFile("openapiDocumentationConfig.mustache",
                    (sourceFolder + File.separator + configPackage).replace(".", java.io.File.separator),
                    "OpenAPIDocumentationConfig.java"));
        }

        if (!SPRING_CLOUD_LIBRARY.equals(library)) {
            supportingFiles.add(new SupportingFile("apiUtil.mustache",
                    (sourceFolder + File.separator + apiPackage).replace(".", java.io.File.separator), "ApiUtil.java"));
        }

        if (apiFirst) {
            apiTemplateFiles.clear();
            modelTemplateFiles.clear();
        }

        if ("threetenbp".equals(dateLibrary)) {
            supportingFiles.add(new SupportingFile("customInstantDeserializer.mustache",
                    (sourceFolder + File.separator + configPackage).replace(".", java.io.File.separator),
                    "CustomInstantDeserializer.java"));
            if (SPRING_BOOT.equals(library) || SPRING_CLOUD_LIBRARY.equals(library)) {
                supportingFiles.add(new SupportingFile("jacksonConfiguration.mustache",
                        (sourceFolder + File.separator + configPackage).replace(".", java.io.File.separator),
                        "JacksonConfiguration.java"));
            }
        }

        if ((!delegatePattern && java8) || delegateMethod) {
            additionalProperties.put("jdk8-no-delegate", true);
        }

        if (delegatePattern && !delegateMethod) {
            additionalProperties.put("isDelegate", "true");
            apiTemplateFiles.put("apiDelegate.mustache", "Delegate.java");
        }

        if (java8) {
            additionalProperties.put("javaVersion", "1.8");
            if (SPRING_CLOUD_LIBRARY.equals(library)) {
                additionalProperties.put("jdk8-default-interface", false);
            } else {
                additionalProperties.put("jdk8-default-interface", !skipDefaultInterface);
            }
            additionalProperties.put("jdk8", true);
            if (async) {
                additionalProperties.put(RESPONSE_WRAPPER, "CompletableFuture");
            }
            if (reactive) {
                additionalProperties.put(RESPONSE_WRAPPER, "Mono");
            }
        } else if (async) {
            additionalProperties.put(RESPONSE_WRAPPER, "Callable");
        }

        // Springfox cannot be used with oas3 or apiFirst or reactive. So, write the property back after determining
        // whether it should be enabled or not.
        boolean useSpringFox = false;
        if (!apiFirst && !reactive && !oas3) {
            useSpringFox = true;
            additionalProperties.put("useSpringfox", true);
        }
        writePropertyBack("useSpringfox", useSpringFox);

        // Some well-known Spring or Spring-Cloud response wrappers
        if (isNotEmpty(responseWrapper)) {
            additionalProperties.put("jdk8", false);
            additionalProperties.put("jdk8-default-interface", false);
            switch (responseWrapper) {
            case "Future":
            case "Callable":
            case "CompletableFuture":
                additionalProperties.put(RESPONSE_WRAPPER, "java.util.concurrent." + responseWrapper);
                break;
            case "ListenableFuture":
                additionalProperties.put(RESPONSE_WRAPPER, "org.springframework.util.concurrent.ListenableFuture");
                break;
            case "DeferredResult":
                additionalProperties.put(RESPONSE_WRAPPER,
                        "org.springframework.web.context.request.async.DeferredResult");
                break;
            case "RxObservable":
                additionalProperties.put(RESPONSE_WRAPPER, "rx.Observable");
                break;
            case "RxSingle":
                additionalProperties.put(RESPONSE_WRAPPER, "rx.Single");
                break;
            default:
                break;
            }
        }

        // add lambda for mustache templates
        additionalProperties.put("lambdaRemoveDoubleQuote", (Mustache.Lambda) (fragment, writer) -> writer
                .write(fragment.execute().replaceAll("\"", Matcher.quoteReplacement(""))));
        additionalProperties.put("lambdaEscapeDoubleQuote", (Mustache.Lambda) (fragment, writer) -> writer
                .write(fragment.execute().replaceAll("\"", Matcher.quoteReplacement("\\\""))));
        additionalProperties.put("lambdaRemoveLineBreak",
                (Mustache.Lambda) (fragment, writer) -> writer.write(fragment.execute().replaceAll("\\r|\\n", "")));

        additionalProperties.put("lambdaTrimWhitespace", new TrimWhitespaceLambda());

        additionalProperties.put("lambdaSplitString", new SplitStringLambda());
    }

    @Override
    public void addOperationToGroup(String tag, String resourcePath, Operation operation, CodegenOperation co,
            Map<String, List<CodegenOperation>> operations) {
        if ((SPRING_BOOT.equals(library) || SPRING_MVC_LIBRARY.equals(library)) && !useTags) {
            String basePath = resourcePath;
            if (basePath.startsWith("/")) {
                basePath = basePath.substring(1);
            }
            final int pos = basePath.indexOf("/");
            if (pos > 0) {
                basePath = basePath.substring(0, pos);
            }

            if (basePath.isEmpty()) {
                basePath = "default";
            } else {
                co.subresourceOperation = !co.path.isEmpty();
            }
            final List<CodegenOperation> opList = operations.computeIfAbsent(basePath, k -> new ArrayList<>());
            opList.add(co);
            co.baseName = basePath;
        } else {
            super.addOperationToGroup(tag, resourcePath, operation, co, operations);
        }
    }

    @Override
    public void preprocessOpenAPI(OpenAPI openAPI) {
        super.preprocessOpenAPI(openAPI);
        /*
         * TODO the following logic should not need anymore in OAS 3.0 if
         * ("/".equals(swagger.getBasePath())) { swagger.setBasePath(""); }
         */

        if (!additionalProperties.containsKey(TITLE)) {
            // From the title, compute a reasonable name for the package and the API
            String title = openAPI.getInfo().getTitle();

            // Drop any API suffix
            if (title != null) {
                title = title.trim().replace(" ", "-");
                if (title.toUpperCase(Locale.ROOT).endsWith("API")) {
                    title = title.substring(0, title.length() - 3);
                }

                this.title = camelize(sanitizeName(title), true);
            }
            additionalProperties.put(TITLE, this.title);
        }

        if (!additionalProperties.containsKey(SERVER_PORT)) {
            final URL url = URLPathUtils.getServerURL(openAPI, serverVariableOverrides());
            additionalProperties.put(SERVER_PORT, URLPathUtils.getPort(url, 8080));
        }

        if (openAPI.getPaths() != null) {
            for (final Map.Entry<String, PathItem> openAPIGetPathsEntry : openAPI.getPaths().entrySet()) {
                final String pathname = openAPIGetPathsEntry.getKey();
                final PathItem path = openAPIGetPathsEntry.getValue();
                if (path.readOperations() != null) {
                    for (final Operation operation : path.readOperations()) {
                        if (operation.getTags() != null) {
                            final List<Map<String, String>> tags = new ArrayList<>();
                            for (final String tag : operation.getTags()) {
                                final Map<String, String> value = new HashMap<>();
                                value.put("tag", tag);
                                tags.add(value);
                            }
                            if (operation.getTags().size() > 0) {
                                final String tag = operation.getTags().get(0);
                                operation.setTags(Arrays.asList(tag));
                            }
                            operation.addExtension("x-tags", tags);
                        }
                    }
                }
            }
        }
    }

    @Override
    public Map<String, Object> postProcessOperationsWithModels(Map<String, Object> objs, List<Object> allModels) {
        final Map<String, Object> operations = (Map<String, Object>) objs.get("operations");
        if (operations != null) {
            final List<CodegenOperation> ops = (List<CodegenOperation>) operations.get("operation");
            for (final CodegenOperation operation : ops) {
                final List<CodegenResponse> responses = operation.responses;
                if (responses != null) {
                    for (final CodegenResponse resp : responses) {
                        if ("0".equals(resp.code)) {
                            resp.code = "200";
                        }
                        doDataTypeAssignment(resp.dataType, new DataTypeAssigner() {
                            @Override
                            public void setReturnType(final String returnType) {
                                resp.dataType = returnType;
                            }

                            @Override
                            public void setReturnContainer(final String returnContainer) {
                                resp.containerType = returnContainer;
                            }
                        });
                    }
                }

                doDataTypeAssignment(operation.returnType, new DataTypeAssigner() {

                    @Override
                    public void setReturnType(final String returnType) {
                        operation.returnType = returnType;
                    }

                    @Override
                    public void setReturnContainer(final String returnContainer) {
                        operation.returnContainer = returnContainer;
                    }
                });

                if (implicitHeaders) {
                    removeHeadersFromAllParams(operation.allParams);
                }
            }
        }

        return objs;
    }

    private interface DataTypeAssigner {
        void setReturnType(String returnType);

        void setReturnContainer(String returnContainer);
    }

    /**
     * @param returnType       The return type that needs to be converted
     * @param dataTypeAssigner An object that will assign the data to the respective
     *                         fields in the model.
     */
    private void doDataTypeAssignment(String returnType, DataTypeAssigner dataTypeAssigner) {
        final String rt = returnType;
        if (rt == null) {
            dataTypeAssigner.setReturnType("Void");
        } else if (rt.startsWith("List")) {
            final int end = rt.lastIndexOf(">");
            if (end > 0) {
                dataTypeAssigner.setReturnType(rt.substring("List<".length(), end).trim());
                dataTypeAssigner.setReturnContainer("List");
            }
        } else if (rt.startsWith("Map")) {
            final int end = rt.lastIndexOf(">");
            if (end > 0) {
                dataTypeAssigner.setReturnType(rt.substring("Map<".length(), end).split(",", 2)[1].trim());
                dataTypeAssigner.setReturnContainer("Map");
            }
        } else if (rt.startsWith("Set")) {
            final int end = rt.lastIndexOf(">");
            if (end > 0) {
                dataTypeAssigner.setReturnType(rt.substring("Set<".length(), end).trim());
                dataTypeAssigner.setReturnContainer("Set");
            }
        }
    }

    /**
     * This method removes header parameters from the list of parameters
     *
     * @param allParams list of all parameters
     */
    private void removeHeadersFromAllParams(List<CodegenParameter> allParams) {
        if (allParams.isEmpty()) {
            return;
        }
        final ArrayList<CodegenParameter> copy = new ArrayList<>(allParams);
        allParams.clear();

        for (final CodegenParameter p : copy) {
            if (!p.isHeaderParam) {
                allParams.add(p);
            }
        }
    }

    @Override
    public Map<String, Object> postProcessSupportingFileData(Map<String, Object> objs) {
        generateYAMLSpecFile(objs);
        if (SPRING_CLOUD_LIBRARY.equals(library)) {
            final List<CodegenSecurity> authMethods = (List<CodegenSecurity>) objs.get("authMethods");
            if (authMethods != null) {
                for (final CodegenSecurity authMethod : authMethods) {
                    authMethod.name = camelize(sanitizeName(authMethod.name), true);
                }
            }
        }
        return objs;
    }

    @Override
    public String toApiName(String name) {
        if (name.length() == 0) {
            return "DefaultApi";
        }
        name = sanitizeName(name);
        return camelize(name) + "Api";
    }

    @Override
    public void setParameterExampleValue(CodegenParameter p) {
        String type = p.baseType;
        if (type == null) {
            type = p.dataType;
        }

        if ("File".equals(type)) {
            String example;

            if (p.defaultValue == null) {
                example = p.example;
            } else {
                example = p.defaultValue;
            }

            if (example == null) {
                example = "/path/to/file";
            }
            example = "new org.springframework.core.io.FileSystemResource(new java.io.File(\"" + escapeText(example)
                    + "\"))";
            p.example = example;
        } else {
            super.setParameterExampleValue(p);
        }
    }

    public void setTitle(String title) {
        this.title = title;
    }

    public void setConfigPackage(String configPackage) {
        this.configPackage = configPackage;
    }

    public String getConfigPackage() {
        return configPackage;
    }

    public boolean isUnhandledException() {
        return unhandledException;
    }

    public void setBasePackage(String basePackage) {
        this.basePackage = basePackage;
    }

    public String getBasePackage() {
        return basePackage;
    }

    public void setInterfaceOnly(boolean interfaceOnly) {
        this.interfaceOnly = interfaceOnly;
    }

    public void setUseSpringJpa(boolean useSpringJpa) {
        this.useSpringJpa = useSpringJpa;
    }

    public void setDelegatePattern(boolean delegatePattern) {
        this.delegatePattern = delegatePattern;
    }

    public void setSingleContentTypes(boolean singleContentTypes) {
        this.singleContentTypes = singleContentTypes;
    }

    public void setSkipDefaultInterface(boolean skipDefaultInterface) {
        this.skipDefaultInterface = skipDefaultInterface;
    }

    public void setJava8(boolean java8) {
        this.java8 = java8;
    }

    public void setVirtualService(boolean virtualService) {
        this.virtualService = virtualService;
    }

    public void setAsync(boolean async) {
        this.async = async;
    }

    public void setReactive(boolean reactive) {
        this.reactive = reactive;
    }

    public void setResponseWrapper(String responseWrapper) {
        this.responseWrapper = responseWrapper;
    }

    public void setUseTags(boolean useTags) {
        this.useTags = useTags;
    }

    public void setImplicitHeaders(boolean implicitHeaders) {
        this.implicitHeaders = implicitHeaders;
    }

    public void setOpenapiDocketConfig(boolean openapiDocketConfig) {
        this.openapiDocketConfig = openapiDocketConfig;
    }

    public void setApiFirst(boolean apiFirst) {
        this.apiFirst = apiFirst;
    }

    public void setHateoas(boolean hateoas) {
        this.hateoas = hateoas;
    }

    public void setUseSpringController(boolean useSpringController) {
        this.useSpringController = useSpringController;
    }

    public void setOas3(boolean oas3) {
        this.oas3 = oas3;
    }

    public void setReturnSuccessCode(boolean returnSuccessCode) {
        this.returnSuccessCode = returnSuccessCode;
    }

    public void setUnhandledException(boolean unhandledException) {
        this.unhandledException = unhandledException;
    }

    @Override
    public void postProcessModelProperty(CodegenModel model, CodegenProperty property) {
        super.postProcessModelProperty(model, property);

        if ("null".equals(property.example)) {
            property.example = null;
        }

        // Add imports for Jackson
        if (!Boolean.TRUE.equals(model.isEnum)) {
            model.imports.add("JsonProperty");

            if (Boolean.TRUE.equals(model.hasEnums)) {
                model.imports.add("JsonValue");
            }
        } else { // enum class
            // Needed imports for Jackson's JsonCreator
            if (additionalProperties.containsKey(JACKSON)) {
                model.imports.add("JsonCreator");
            }
        }

<<<<<<< HEAD
        // Add JPA Persistence attributes
        if (this.useSpringJpa) {
            if (Boolean.TRUE.equals(model.vendorExtensions.getOrDefault("x-java-jpa-entity", Boolean.FALSE))) {
                model.isJpaEntity = true;

                model.imports.add("Persistence");

                model.additionalAnnotations.add("@Entity");
                if (model.vendorExtensions.containsKey("x-java-jpa-table")) {
                    model.additionalAnnotations.add("@Table(name = \"" + model.vendorExtensions.get("x-java-jpa-table") + "\")");
                } else {
                    model.additionalAnnotations.add("@Table");
                }
            }

            if (model.isJpaEntity && property.vendorExtensions.containsKey("x-java-jpa-annotations")) {
                property.additionalAnnotations.addAll((List<String>) property.vendorExtensions.get("x-java-jpa-annotations"));
            }
=======
        // Add imports for java.util.Arrays
        if (property.isByteArray) {
            model.imports.add("Arrays");
        }

        if (model.getVendorExtensions().containsKey("x-jackson-optional-nullable-helpers")) {
            model.imports.add("Arrays");
>>>>>>> 2e47f3e8
        }
    }

    @Override
    public Map<String, Object> postProcessModelsEnum(Map<String, Object> objs) {
        objs = super.postProcessModelsEnum(objs);

        // Add imports for Jackson
        final List<Map<String, String>> imports = (List<Map<String, String>>) objs.get("imports");
        final List<Object> models = (List<Object>) objs.get("models");
        for (final Object _mo : models) {
            final Map<String, Object> mo = (Map<String, Object>) _mo;
            final CodegenModel cm = (CodegenModel) mo.get("model");
            // for enum model
            if (Boolean.TRUE.equals(cm.isEnum) && cm.allowableValues != null) {
                cm.imports.add(importMapping.get("JsonValue"));
                final Map<String, String> item = new HashMap<>();
                item.put("import", importMapping.get("JsonValue"));
                imports.add(item);
            }
        }

        return objs;
    }

    @Override
    public void setUseBeanValidation(boolean useBeanValidation) {
        this.useBeanValidation = useBeanValidation;
    }

    @Override
    public void setPerformBeanValidation(boolean performBeanValidation) {
        this.performBeanValidation = performBeanValidation;
    }

    @Override
    public void setUseOptional(boolean useOptional) {
        this.useOptional = useOptional;
    }
<<<<<<< HEAD

    @Override
    public void postProcessParameter(CodegenParameter p) {
        // we use a custom version of this function to remove the l, d, and f suffixes from Long/Double/Float
        // defaultValues
        // remove the l because our users will use Long.parseLong(String defaultValue)
        // remove the d because our users will use Double.parseDouble(String defaultValue)
        // remove the f because our users will use Float.parseFloat(String defaultValue)
        // NOTE: for CodegenParameters we DO need these suffixes because those defaultValues are used as java value
        // literals assigned to Long/Double/Float
        if (p.defaultValue == null) {
            return;
        }
        Boolean fixLong = (p.isLong && "l".equals(p.defaultValue.substring(p.defaultValue.length()-1)));
        Boolean fixDouble = (p.isDouble && "d".equals(p.defaultValue.substring(p.defaultValue.length()-1)));
        Boolean fixFloat = (p.isFloat && "f".equals(p.defaultValue.substring(p.defaultValue.length()-1)));
        if (fixLong || fixDouble || fixFloat) {
            p.defaultValue = p.defaultValue.substring(0, p.defaultValue.length()-1);
        }
    }
=======
>>>>>>> 2e47f3e8
}<|MERGE_RESOLUTION|>--- conflicted
+++ resolved
@@ -122,12 +122,9 @@
     protected boolean hateoas = false;
     protected boolean returnSuccessCode = false;
     protected boolean unhandledException = false;
-<<<<<<< HEAD
     protected boolean useSpringJpa = false;
-=======
     protected boolean useSpringController = false;
     protected boolean oas3 = false;
->>>>>>> 2e47f3e8
 
     public SpringCodegen() {
         super();
@@ -178,22 +175,6 @@
         cliOptions.add(CliOption.newBoolean(SKIP_DEFAULT_INTERFACE,
                 "Whether to generate default implementations for java8 interfaces", skipDefaultInterface));
         cliOptions.add(CliOption.newBoolean(ASYNC, "use async Callable controllers", async));
-<<<<<<< HEAD
-        cliOptions.add(CliOption.newBoolean(REACTIVE, "wrap responses in Mono/Flux Reactor types (spring-boot only)", reactive));
-        cliOptions.add(new CliOption(RESPONSE_WRAPPER, "wrap the responses in given type (Future, Callable, CompletableFuture,ListenableFuture, DeferredResult, HystrixCommand, RxObservable, RxSingle or fully qualified type)"));
-        cliOptions.add(CliOption.newBoolean(VIRTUAL_SERVICE, "Generates the virtual service. For more details refer - https://github.com/elan-venture/virtualan/wiki"));
-        cliOptions.add(CliOption.newBoolean(USE_TAGS, "use tags for creating interface and controller classnames", useTags));
-        cliOptions.add(CliOption.newBoolean(USE_BEANVALIDATION, "Use BeanValidation API annotations", useBeanValidation));
-        cliOptions.add(CliOption.newBoolean(PERFORM_BEANVALIDATION, "Use Bean Validation Impl. to perform BeanValidation", performBeanValidation));
-        cliOptions.add(CliOption.newBoolean(IMPLICIT_HEADERS, "Skip header parameters in the generated API methods using @ApiImplicitParams annotation.", implicitHeaders));
-        cliOptions.add(CliOption.newBoolean(OPENAPI_DOCKET_CONFIG, "Generate Spring OpenAPI Docket configuration class.", openapiDocketConfig));
-        cliOptions.add(CliOption.newBoolean(API_FIRST, "Generate the API from the OAI spec at server compile time (API first approach)", apiFirst));
-        cliOptions.add(CliOption.newBoolean(USE_OPTIONAL, "Use Optional container for optional parameters", useOptional));
-        cliOptions.add(CliOption.newBoolean(HATEOAS, "Use Spring HATEOAS library to allow adding HATEOAS links", hateoas));
-        cliOptions.add(CliOption.newBoolean(RETURN_SUCCESS_CODE, "Generated server returns 2xx code", returnSuccessCode));
-        cliOptions.add(CliOption.newBoolean(UNHANDLED_EXCEPTION_HANDLING, "Declare operation methods to throw a generic exception and allow unhandled exceptions (useful for Spring `@ControllerAdvice` directives).", unhandledException));
-        cliOptions.add(CliOption.newBoolean(USE_SPRING_JPA, "use spring jpa annotations and include persistance library", useSpringJpa));
-=======
         cliOptions.add(CliOption.newBoolean(REACTIVE, "wrap responses in Mono/Flux Reactor types (spring-boot only)",
                 reactive));
         cliOptions.add(new CliOption(RESPONSE_WRAPPER,
@@ -224,7 +205,7 @@
         cliOptions.add(CliOption.newBoolean(UNHANDLED_EXCEPTION_HANDLING,
                 "Declare operation methods to throw a generic exception and allow unhandled exceptions (useful for Spring `@ControllerAdvice` directives).",
                 unhandledException));
->>>>>>> 2e47f3e8
+        cliOptions.add(CliOption.newBoolean(USE_SPRING_JPA, "use spring jpa annotations and include persistance library", useSpringJpa));
 
         supportedLibraries.put(SPRING_BOOT, "Spring-boot Server application using the SpringFox integration.");
         supportedLibraries.put(SPRING_MVC_LIBRARY, "Spring-MVC Server application using the SpringFox integration.");
@@ -949,7 +930,6 @@
             }
         }
 
-<<<<<<< HEAD
         // Add JPA Persistence attributes
         if (this.useSpringJpa) {
             if (Boolean.TRUE.equals(model.vendorExtensions.getOrDefault("x-java-jpa-entity", Boolean.FALSE))) {
@@ -968,7 +948,8 @@
             if (model.isJpaEntity && property.vendorExtensions.containsKey("x-java-jpa-annotations")) {
                 property.additionalAnnotations.addAll((List<String>) property.vendorExtensions.get("x-java-jpa-annotations"));
             }
-=======
+        }
+        
         // Add imports for java.util.Arrays
         if (property.isByteArray) {
             model.imports.add("Arrays");
@@ -976,7 +957,6 @@
 
         if (model.getVendorExtensions().containsKey("x-jackson-optional-nullable-helpers")) {
             model.imports.add("Arrays");
->>>>>>> 2e47f3e8
         }
     }
 
@@ -1016,7 +996,6 @@
     public void setUseOptional(boolean useOptional) {
         this.useOptional = useOptional;
     }
-<<<<<<< HEAD
 
     @Override
     public void postProcessParameter(CodegenParameter p) {
@@ -1037,6 +1016,4 @@
             p.defaultValue = p.defaultValue.substring(0, p.defaultValue.length()-1);
         }
     }
-=======
->>>>>>> 2e47f3e8
 }