/*
 * Copyright 2018 OpenAPI-Generator Contributors (https://openapi-generator.tech)
 * Copyright 2018 SmartBear Software
 *
 * Licensed under the Apache License, Version 2.0 (the "License");
 * you may not use this file except in compliance with the License.
 * You may obtain a copy of the License at
 *
 *     https://www.apache.org/licenses/LICENSE-2.0
 *
 * Unless required by applicable law or agreed to in writing, software
 * distributed under the License is distributed on an "AS IS" BASIS,
 * WITHOUT WARRANTIES OR CONDITIONS OF ANY KIND, either express or implied.
 * See the License for the specific language governing permissions and
 * limitations under the License.
 */

package org.openapitools.codegen.languages;

import static org.openapitools.codegen.utils.CamelizeOption.LOWERCASE_FIRST_LETTER;
import static org.openapitools.codegen.utils.StringUtils.camelize;
import static org.openapitools.codegen.utils.StringUtils.underscore;

import com.samskivert.mustache.Mustache;
import com.samskivert.mustache.Template;
import io.swagger.v3.oas.models.examples.Example;
import io.swagger.v3.oas.models.media.ArraySchema;
import io.swagger.v3.oas.models.media.Schema;
import io.swagger.v3.oas.models.parameters.Parameter;
import java.io.File;
import java.io.IOException;
import java.io.Writer;
import java.util.*;
import java.util.regex.Pattern;
import org.apache.commons.lang3.StringUtils;
import org.openapitools.codegen.*;
import org.openapitools.codegen.meta.features.*;
import org.openapitools.codegen.model.ModelMap;
import org.openapitools.codegen.model.ModelsMap;
import org.openapitools.codegen.model.OperationMap;
import org.openapitools.codegen.model.OperationsMap;
import org.openapitools.codegen.utils.ModelUtils;
import org.slf4j.Logger;
import org.slf4j.LoggerFactory;

public class RClientCodegen extends DefaultCodegen implements CodegenConfig {
    private final Logger LOGGER = LoggerFactory.getLogger(RClientCodegen.class);

    protected String packageName = "openapi";
    protected String packageVersion = "1.0.0";
    protected String apiDocPath = "docs/";
    protected String modelDocPath = "docs/";
    protected String testFolder = "tests/testthat";
    protected boolean returnExceptionOnFailure = false;
    protected String exceptionPackage = "default";
    protected Map<String, String> exceptionPackages = new LinkedHashMap<String, String>();
    protected Set<String> itemReservedWords = new TreeSet<String>();

    public static final String EXCEPTION_PACKAGE = "exceptionPackage";
    public static final String USE_DEFAULT_EXCEPTION = "useDefaultExceptionHandling";
    public static final String USE_RLANG_EXCEPTION = "useRlangExceptionHandling";
    public static final String GENERATE_WRAPPER = "generateWrapper";
    public static final String DEFAULT = "default";
    public static final String RLANG = "rlang";
    public static final String HTTR = "httr";
    public static final String HTTR2 = "httr2";

    // naming convention for operationId (function names in the API)
    public static final String OPERATIONID_NAMING = "operationIdNaming";

    protected boolean useDefaultExceptionHandling = false;
    protected boolean useRlangExceptionHandling = false;
    protected String errorObjectType;
    protected String operationIdNaming;
    protected boolean generateWrapper;
    protected boolean useOneOfDiscriminatorLookup =
            false; // use oneOf discriminator's mapping for model lookup

    private Map<String, String> schemaKeyToModelNameCache = new HashMap<>();

    public CodegenType getTag() {
        return CodegenType.CLIENT;
    }

    public String getName() {
        return "r";
    }

    public String getHelp() {
        return "Generates a R client library (beta).";
    }

    public RClientCodegen() {
        super();

<<<<<<< HEAD
        modifyFeatureSet(features -> features
                .includeDocumentationFeatures(DocumentationFeature.Readme)
                .wireFormatFeatures(EnumSet.of(WireFormatFeature.JSON, WireFormatFeature.XML, WireFormatFeature.Custom))
                .securityFeatures(EnumSet.of(
                        SecurityFeature.BasicAuth,
                        SecurityFeature.ApiKey,
                        SecurityFeature.OAuth2_Implicit,
                        SecurityFeature.BearerToken
                ))
                .excludeGlobalFeatures(
                        GlobalFeature.XMLStructureDefinitions,
                        GlobalFeature.Callbacks,
                        GlobalFeature.LinkObjects,
                        GlobalFeature.ParameterStyling
                )
                .excludeSchemaSupportFeatures(
                        SchemaSupportFeature.Polymorphism
                )
                .excludeParameterFeatures(
                        ParameterFeature.Cookie
                )
                .includeClientModificationFeatures(
                        ClientModificationFeature.BasePath,
                        ClientModificationFeature.UserAgent
                )
        );
=======
        modifyFeatureSet(
                features ->
                        features.includeDocumentationFeatures(DocumentationFeature.Readme)
                                .wireFormatFeatures(
                                        EnumSet.of(
                                                WireFormatFeature.JSON,
                                                WireFormatFeature.XML,
                                                WireFormatFeature.Custom))
                                .securityFeatures(
                                        EnumSet.of(
                                                SecurityFeature.BasicAuth,
                                                SecurityFeature.ApiKey,
                                                SecurityFeature.OAuth2_Implicit))
                                .excludeGlobalFeatures(
                                        GlobalFeature.XMLStructureDefinitions,
                                        GlobalFeature.Callbacks,
                                        GlobalFeature.LinkObjects,
                                        GlobalFeature.ParameterStyling)
                                .excludeSchemaSupportFeatures(SchemaSupportFeature.Polymorphism)
                                .excludeParameterFeatures(ParameterFeature.Cookie)
                                .includeClientModificationFeatures(
                                        ClientModificationFeature.BasePath,
                                        ClientModificationFeature.UserAgent));
>>>>>>> cba7561d

        outputFolder = "generated-code/r";
        modelTemplateFiles.put("model.mustache", ".R");
        apiTemplateFiles.put("api.mustache", ".R");

        modelDocTemplateFiles.put("model_doc.mustache", ".md");
        apiDocTemplateFiles.put("api_doc.mustache", ".md");

        embeddedTemplateDir = templateDir = "r";

        // default HIDE_GENERATION_TIMESTAMP to true
        hideGenerationTimestamp = Boolean.TRUE;

        setReservedWordsLowerCase(
                Arrays.asList(
                        // reserved words:
                        // https://stat.ethz.ch/R-manual/R-devel/library/base/html/Reserved.html
                        "if",
                        "else",
                        "repeat",
                        "while",
                        "function",
                        "for",
                        "in",
                        "next",
                        "break",
                        "TRUE",
                        "FALSE",
                        "NULL",
                        "Inf",
                        "NaN",
                        "NA",
                        "NA_integer_",
                        "NA_real_",
                        "NA_complex_",
                        "NA_character_",
                        // reserved words in API client
                        "ApiResponse",
                        "data_file"));

        // these are reserved words in items:
        // https://github.com/r-lib/R6/blob/main/R/r6_class.R#L484
        itemReservedWords.add("self");
        itemReservedWords.add("private");
        itemReservedWords.add("super");

        languageSpecificPrimitives.clear();
        languageSpecificPrimitives.add("integer");
        languageSpecificPrimitives.add("numeric");
        languageSpecificPrimitives.add("character");
        languageSpecificPrimitives.add("data.frame");
        languageSpecificPrimitives.add("object");

        typeMapping.clear();
        typeMapping.put("integer", "integer");
        typeMapping.put("long", "integer");
        typeMapping.put("number", "numeric");
        typeMapping.put("float", "numeric");
        typeMapping.put("double", "numeric");
        typeMapping.put("decimal", "numeric");
        typeMapping.put("boolean", "character");
        typeMapping.put("string", "character");
        typeMapping.put("UUID", "character");
        typeMapping.put("URI", "character");
        typeMapping.put("date", "character");
        typeMapping.put("DateTime", "character");
        typeMapping.put("password", "character");
        typeMapping.put("file", "data.frame");
        typeMapping.put("binary", "data.frame");
        typeMapping.put("ByteArray", "character");
        typeMapping.put("map", "map");
        typeMapping.put("object", "object");

        // no need for import mapping as R doesn't require api,model import
        // https://github.com/OpenAPITools/openapi-generator/issues/2217
        importMapping.clear();

        cliOptions.clear();
        cliOptions.add(
                new CliOption(
                                CodegenConstants.PACKAGE_NAME,
                                "R package name (convention: lowercase).")
                        .defaultValue("openapi"));
        cliOptions.add(
                new CliOption(CodegenConstants.PACKAGE_VERSION, "R package version.")
                        .defaultValue("1.0.0"));
        cliOptions.add(
                new CliOption(
                                CodegenConstants.HIDE_GENERATION_TIMESTAMP,
                                CodegenConstants.HIDE_GENERATION_TIMESTAMP_DESC)
                        .defaultValue(Boolean.TRUE.toString()));
        cliOptions.add(
                new CliOption(
                                CodegenConstants.EXCEPTION_ON_FAILURE,
                                CodegenConstants.EXCEPTION_ON_FAILURE_DESC)
                        .defaultValue(Boolean.FALSE.toString()));

        CliOption operationIdNaming =
                CliOption.newString(
                        OPERATIONID_NAMING,
                        "Naming convention for operationId (function name in the API)");
        Map<String, String> operationIdNamingOptions = new HashMap<>();
        operationIdNamingOptions.put("snake_case", "Snake case");
        operationIdNamingOptions.put("camelCase", "Camel case");
        operationIdNamingOptions.put("PascalCase", "Pascal case (default)");
        operationIdNaming.setEnum(operationIdNamingOptions);
        cliOptions.add(operationIdNaming);

        exceptionPackages.put(DEFAULT, "Use stop() for raising exceptions.");
        exceptionPackages.put(RLANG, "Use rlang package for exceptions.");

        CliOption exceptionPackage =
                new CliOption(EXCEPTION_PACKAGE, "Specify the exception handling package");
        exceptionPackage.setEnum(exceptionPackages);
        exceptionPackage.setDefault(DEFAULT);
        cliOptions.add(exceptionPackage);

        cliOptions.add(
                CliOption.newString(CodegenConstants.ERROR_OBJECT_TYPE, "Error object type."));

        supportedLibraries.put(HTTR2, "httr2 (https://httr2.r-lib.org/)");
        supportedLibraries.put(
                HTTR, "httr (https://cran.r-project.org/web/packages/httr/index.html)");

        CliOption libraryOption =
                new CliOption(
                        CodegenConstants.LIBRARY, "HTTP library template (sub-template) to use");
        libraryOption.setEnum(supportedLibraries);
        // set httr as the default
        libraryOption.setDefault(HTTR);
        cliOptions.add(libraryOption);
        setLibrary(HTTR);

        cliOptions.add(
                CliOption.newBoolean(
                        GENERATE_WRAPPER,
                        "Generate a wrapper class (single point of access) for the R client. This option only works with `httr2` library."));

        // option to change how we process + set the data in the 'additionalProperties' keyword.
        CliOption disallowAdditionalPropertiesIfNotPresentOpt =
                CliOption.newBoolean(
                                CodegenConstants.DISALLOW_ADDITIONAL_PROPERTIES_IF_NOT_PRESENT,
                                CodegenConstants.DISALLOW_ADDITIONAL_PROPERTIES_IF_NOT_PRESENT_DESC)
                        .defaultValue(Boolean.TRUE.toString());
        Map<String, String> disallowAdditionalPropertiesIfNotPresentOpts = new HashMap<>();
        disallowAdditionalPropertiesIfNotPresentOpts.put(
                "false",
                "The 'additionalProperties' implementation is compliant with the OAS and JSON schema specifications.");
        disallowAdditionalPropertiesIfNotPresentOpts.put(
                "true",
                "Keep the old (incorrect) behaviour that 'additionalProperties' is set to false by default.");
        disallowAdditionalPropertiesIfNotPresentOpt.setEnum(
                disallowAdditionalPropertiesIfNotPresentOpts);
        cliOptions.add(disallowAdditionalPropertiesIfNotPresentOpt);
        this.setDisallowAdditionalPropertiesIfNotPresent(true);
    }

    @Override
    public void processOpts() {
        super.processOpts();

        if (additionalProperties.containsKey(CodegenConstants.PACKAGE_NAME)) {
            setPackageName((String) additionalProperties.get(CodegenConstants.PACKAGE_NAME));
        } else {
            setPackageName("openapi");
        }

        if (additionalProperties.containsKey(CodegenConstants.PACKAGE_VERSION)) {
            setPackageVersion((String) additionalProperties.get(CodegenConstants.PACKAGE_VERSION));
        } else {
            setPackageVersion("1.0.0");
        }

        if (additionalProperties.containsKey(CodegenConstants.EXCEPTION_ON_FAILURE)) {
            setReturnExceptionOnFailure(
                    Boolean.parseBoolean(
                            additionalProperties
                                    .get(CodegenConstants.EXCEPTION_ON_FAILURE)
                                    .toString()));
        } else {
            setReturnExceptionOnFailure(false);
        }

        if (additionalProperties.containsKey(EXCEPTION_PACKAGE)) {
            setExceptionPackageToUse(additionalProperties.get(EXCEPTION_PACKAGE).toString());
        } else {
            setExceptionPackageToUse(DEFAULT);
        }

        if (additionalProperties.containsKey(CodegenConstants.ERROR_OBJECT_TYPE)) {
            this.setErrorObjectType(
                    additionalProperties.get(CodegenConstants.ERROR_OBJECT_TYPE).toString());
        }
        additionalProperties.put(CodegenConstants.ERROR_OBJECT_TYPE, errorObjectType);

        if (additionalProperties.containsKey(OPERATIONID_NAMING)) {
            this.setOperationIdNaming(additionalProperties.get(OPERATIONID_NAMING).toString());
        } else {
            this.setOperationIdNaming(
                    "PascalCase"); // default to PascalCase for backward compatibility
        }
        additionalProperties.put(CodegenConstants.ERROR_OBJECT_TYPE, errorObjectType);

        if (additionalProperties.containsKey(GENERATE_WRAPPER)) {
            this.setGenerateWrapper(
                    Boolean.parseBoolean(additionalProperties.get(GENERATE_WRAPPER).toString()));
        } else {
            this.setGenerateWrapper(false);
        }

        if (additionalProperties.containsKey(CodegenConstants.USE_ONEOF_DISCRIMINATOR_LOOKUP)) {
            setUseOneOfDiscriminatorLookup(
                    convertPropertyToBooleanAndWriteBack(
                            CodegenConstants.USE_ONEOF_DISCRIMINATOR_LOOKUP));
        } else {
            additionalProperties.put(
                    CodegenConstants.USE_ONEOF_DISCRIMINATOR_LOOKUP, useOneOfDiscriminatorLookup);
        }

        if (additionalProperties.containsKey(
                CodegenConstants.DISALLOW_ADDITIONAL_PROPERTIES_IF_NOT_PRESENT)) {
            this.setDisallowAdditionalPropertiesIfNotPresent(
                    Boolean.parseBoolean(
                            additionalProperties
                                    .get(
                                            CodegenConstants
                                                    .DISALLOW_ADDITIONAL_PROPERTIES_IF_NOT_PRESENT)
                                    .toString()));
        }

        additionalProperties.put(CodegenConstants.PACKAGE_NAME, packageName);
        additionalProperties.put(CodegenConstants.PACKAGE_VERSION, packageVersion);
        additionalProperties.put(CodegenConstants.EXCEPTION_ON_FAILURE, returnExceptionOnFailure);
        additionalProperties.put(USE_DEFAULT_EXCEPTION, this.useDefaultExceptionHandling);
        additionalProperties.put(USE_RLANG_EXCEPTION, this.useRlangExceptionHandling);

        additionalProperties.put("apiDocPath", apiDocPath);
        additionalProperties.put("modelDocPath", modelDocPath);

        modelTestTemplateFiles.put("model_test.mustache", ".R");
        apiTestTemplateFiles.put("api_test.mustache", ".R");

        modelDocTemplateFiles.put("model_doc.mustache", ".md");
        apiDocTemplateFiles.put("api_doc.mustache", ".md");

        modelPackage = packageName;
        apiPackage = packageName;

        supportingFiles.add(new SupportingFile("README.mustache", "", "README.md"));
        supportingFiles.add(new SupportingFile("git_push.sh.mustache", "", "git_push.sh"));
        supportingFiles.add(new SupportingFile("gitignore.mustache", "", ".gitignore"));
        supportingFiles.add(new SupportingFile("description.mustache", "", "DESCRIPTION"));
        supportingFiles.add(new SupportingFile("Rbuildignore.mustache", "", ".Rbuildignore"));
        supportingFiles.add(new SupportingFile(".travis.yml.mustache", "", ".travis.yml"));
        supportingFiles.add(
                new SupportingFile("ApiResponse.mustache", File.separator + "R", "api_response.R"));
        supportingFiles.add(
                new SupportingFile("api_client.mustache", File.separator + "R", "api_client.R"));
        supportingFiles.add(new SupportingFile("NAMESPACE.mustache", "", "NAMESPACE"));
        supportingFiles.add(
                new SupportingFile("testthat.mustache", File.separator + "tests", "testthat.R"));
        supportingFiles.add(
                new SupportingFile(
                        "r-client.mustache",
                        File.separator + ".github" + File.separator + "workflows",
                        "r-client.yaml"));
        supportingFiles.add(new SupportingFile("lintr.mustache", "", ".lintr"));

        if (HTTR.equals(getLibrary())) {
            // for httr
            setLibrary(HTTR);
        } else if (HTTR2.equals(getLibrary())) {
            // for httr2
            setLibrary(HTTR2);
            additionalProperties.put("isHttr2", Boolean.TRUE);
            if (generateWrapper) { // generateWrapper option only supports in httr2 library
                supportingFiles.add(
                        new SupportingFile(
                                "api_wrapper.mustache",
                                "R",
                                packageName.toLowerCase(Locale.ROOT) + "_api.R"));
            }
        } else {
            throw new IllegalArgumentException(
                    "Invalid HTTP library " + getLibrary() + ". Only httr, httr2 are supported.");
        }

        // add lambda for mustache templates to fix license field
        additionalProperties.put(
                "lambdaLicense",
                new Mustache.Lambda() {
                    @Override
                    public void execute(Template.Fragment fragment, Writer writer)
                            throws IOException {
                        String content = fragment.execute();
                        content = content.trim().replace("Apache-2.0", "Apache License 2.0");
                        writer.write(content);
                    }
                });

        // add lambda for mustache templates to escape %
        additionalProperties.put(
                "lambdaRdocEscape",
                new Mustache.Lambda() {
                    @Override
                    public void execute(Template.Fragment fragment, Writer writer)
                            throws IOException {
                        String content = fragment.execute();
                        content = content.trim().replace("%", "\\%");
                        writer.write(content);
                    }
                });
    }

    @Override
    public String escapeReservedWord(String name) {
        // Can't start with an underscore, as our fields need to start with an
        // UppercaseLetter so that R treats them as public/visible.

        // Options?
        // - MyName
        // - AName
        // - TheName
        // - XName
        // - X_Name
        // ... or maybe a suffix?
        // - Name_ ... think this will work.
        if (this.reservedWordsMappings().containsKey(name)) {
            return this.reservedWordsMappings().get(name);
        }
        return camelize(name) + '_';
    }

    @Override
    public String apiFileFolder() {
        return outputFolder + File.separator + "R" + File.separator;
    }

    public String modelFileFolder() {
        return outputFolder + File.separator + "R" + File.separator;
    }

    @Override
    public String toParamName(String name) {
        // replace - with _ e.g. created-at => created_at
        name = sanitizeName(name.replaceAll("-", "_"));

        // if it's all upper case, do nothing
        if (name.matches("^[A-Z_]*$")) return name;

        // convert variable name to snake case
        // PetId => pet_id
        name = underscore(name);

        // for reserved word or word starting with number, append _
        if (isReservedWord(name)) name = "var_" + name;

        // for reserved word or word starting with number, append _
        if (name.matches("^\\d.*")) name = "var_" + name;

        return name;
    }

    @Override
    public String toVarName(String name) {
        // escape item reserved words with "item_" prefix
        if (itemReservedWords.contains(name)) {
            LOGGER.info(
                    "The item `{}` has been renamed to `item_{}` as it's a reserved word.",
                    name,
                    name);
            return "item_" + name;
        }

        if ("".equals(name)) {
            LOGGER.warn(
                    "Empty item name `` (empty string) has been renamed to `empty_string` to avoid compilation errors.");
            return "empty_string";
        }

        // don't do anything as we'll put property name inside ` `, e.g. `date-time`
        return name;
    }

    @Override
    public String toModelFilename(String name) {
        return underscore(toModelName(name));
    }

    @Override
    public String toModelName(String name) {
        // We need to check if schema-mapping has a different model for this class, so we use it
        // instead of the auto-generated one.
        if (schemaMapping.containsKey(name)) {
            return schemaMapping.get(name);
        }

        // memoization
        String origName = name;
        if (schemaKeyToModelNameCache.containsKey(origName)) {
            return schemaKeyToModelNameCache.get(origName);
        }

        if (!StringUtils.isEmpty(modelNamePrefix)) {
            name = modelNamePrefix + "_" + name;
        }

        if (!StringUtils.isEmpty(modelNameSuffix)) {
            name = name + "_" + modelNameSuffix;
        }

        name = sanitizeName(name);

        // model name cannot use reserved keyword, e.g. return
        if (isReservedWord(name)) {
            LOGGER.warn(
                    "{} (reserved word) cannot be used as model name. Renamed to {}",
                    name,
                    camelize("model_" + name));
            name = "model_" + name; // e.g. return => ModelReturn (after camelize)
        }

        // model name starts with number
        if (name.matches("^\\d.*")) {
            LOGGER.warn(
                    "{} (model name starts with number) cannot be used as model name. Renamed to {}",
                    name,
                    camelize("model_" + name));
            name = "model_" + name; // e.g. 200Response => Model200Response (after camelize)
        }

        schemaKeyToModelNameCache.put(origName, camelize(name));
        return camelize(name);
    }

    @Override
    public String toApiFilename(String name) {
        // replace - with _ e.g. created-at => created_at
        name =
                name.replaceAll(
                        "-",
                        "_"); // FIXME: a parameter should not be assigned. Also declare the methods
        // parameters as 'final'.

        // e.g. PetApi.r => pet_api.r
        return underscore(name + "_api");
    }

    @Override
    public String apiDocFileFolder() {
        return (outputFolder + "/" + apiDocPath).replace('/', File.separatorChar);
    }

    @Override
    public String modelDocFileFolder() {
        return (outputFolder + "/" + modelDocPath).replace('/', File.separatorChar);
    }

    @Override
    public String toModelDocFilename(String name) {
        return toModelName(name);
    }

    @Override
    public String toApiDocFilename(String name) {
        return toApiName(name);
    }

    @Override
    public String toApiName(String name) {
        return camelize(super.toApiName(name));
    }

    @Override
    public String getTypeDeclaration(Schema p) {
        if (ModelUtils.isArraySchema(p)) {
            ArraySchema ap = (ArraySchema) p;
            Schema inner = ap.getItems();
            return getSchemaType(p) + "[" + getTypeDeclaration(inner) + "]";
        } else if (ModelUtils.isMapSchema(p)) {
            Schema inner = getAdditionalProperties(p);
            return getSchemaType(p) + "(" + getTypeDeclaration(inner) + ")";
        }

        // Not using the supertype invocation, because we want to UpperCamelize
        // the type.
        String openAPIType = getSchemaType(p);
        if (typeMapping.containsKey(openAPIType)) {
            return typeMapping.get(openAPIType);
        }

        if (typeMapping.containsValue(openAPIType)) {
            return openAPIType;
        }

        if (languageSpecificPrimitives.contains(openAPIType)) {
            return openAPIType;
        }

        return toModelName(openAPIType);
    }

    @Override
    public String getSchemaType(Schema p) {
        String openAPIType = super.getSchemaType(p);
        String type = null;
        if (typeMapping.containsKey(openAPIType)) {
            type = typeMapping.get(openAPIType);
            if (languageSpecificPrimitives.contains(type)) return (type);
        } else {
            type = openAPIType;
        }
        return type;
    }

    @Override
    public String toOperationId(String operationId) {
        String sanitizedOperationId = sanitizeName(operationId);

        // method name cannot use reserved keyword, e.g. return
        if (isReservedWord(sanitizedOperationId)) {
            LOGGER.warn(
                    "{} (reserved word) cannot be used as method name. Renamed to {}",
                    operationId,
                    underscore("call_" + operationId));
            sanitizedOperationId = "call_" + sanitizedOperationId;
        }

        if ("PascalCase".equals(operationIdNaming)) {
            return camelize(sanitizedOperationId);
        } else if ("camelCase".equals(operationIdNaming)) {
            return camelize(sanitizedOperationId, LOWERCASE_FIRST_LETTER);
        } else if ("snake_case".equals(operationIdNaming)) {
            return underscore(sanitizedOperationId);
        } else {
            LOGGER.error(
                    "Invalid operationIdNaming: {}. Please report the issue. Default to PascalCase for the time being",
                    operationIdNaming);
            return camelize(sanitizedOperationId);
        }
    }

    @Override
    public ModelsMap postProcessModels(ModelsMap objs) {
        for (ModelMap mo : objs.getModels()) {
            CodegenModel cm = mo.getModel();
            for (CodegenProperty var : cm.vars) {
                // check to see if base name is an empty string
                if ("".equals(var.baseName)) {
                    LOGGER.debug(
                            "Empty baseName `` (empty string) in the model `{}` has been renamed to `empty_string` to avoid compilation errors.",
                            cm.classname);
                    var.baseName = "empty_string";
                }

                // create extension x-r-doc-type to store the data type in r doc format
                var.vendorExtensions.put("x-r-doc-type", constructRdocType(var));
            }

            // apply the same fix, enhancement for allVars
            for (CodegenProperty var : cm.allVars) {
                // check to see if base name is an empty string
                if ("".equals(var.baseName)) {
                    LOGGER.debug(
                            "Empty baseName `` (empty string) in the model `{}` has been renamed to `empty_string` to avoid compilation errors.",
                            cm.classname);
                    var.baseName = "empty_string";
                }

                // create extension x-r-doc-type to store the data type in r doc format
                var.vendorExtensions.put("x-r-doc-type", constructRdocType(var));
            }
        }
        return postProcessModelsEnum(objs);
    }

    @Override
    protected boolean needToImport(String type) {
        return !languageSpecificPrimitives.contains(type);
    }

    public void setPackageName(String packageName) {
        this.packageName = packageName;
    }

    public void setPackageVersion(String packageVersion) {
        this.packageVersion = packageVersion;
    }

    public void setReturnExceptionOnFailure(boolean returnExceptionOnFailure) {
        this.returnExceptionOnFailure = returnExceptionOnFailure;
    }

    public void setExceptionPackageToUse(String exceptionPackage) {
        if (DEFAULT.equals(exceptionPackage)) this.useDefaultExceptionHandling = true;
        if (RLANG.equals(exceptionPackage)) {
            supportingFiles.add(
                    new SupportingFile(
                            "api_exception.mustache", File.separator + "R", "api_exception.R"));
            this.useRlangExceptionHandling = true;
        }
    }

    public void setErrorObjectType(final String errorObjectType) {
        this.errorObjectType = errorObjectType;
    }

    public void setGenerateWrapper(final boolean generateWrapper) {
        this.generateWrapper = generateWrapper;
    }

    public void setUseOneOfDiscriminatorLookup(boolean useOneOfDiscriminatorLookup) {
        this.useOneOfDiscriminatorLookup = useOneOfDiscriminatorLookup;
    }

    public boolean getUseOneOfDiscriminatorLookup() {
        return this.useOneOfDiscriminatorLookup;
    }

    public void setOperationIdNaming(final String operationIdNaming) {
        if (!("PascalCase".equals(operationIdNaming)
                || "camelCase".equals(operationIdNaming)
                || "snake_case".equals(operationIdNaming))) {
            throw new IllegalArgumentException(
                    "Invalid operationIdNaming: "
                            + operationIdNaming
                            + ". Must be PascalCase, camelCase or snake_case");
        }

        if ("snake_case".equals(operationIdNaming)) {
            additionalProperties.put("WithHttpInfo", "_with_http_info");
        } else {
            additionalProperties.put("WithHttpInfo", "WithHttpInfo");
        }

        this.operationIdNaming = operationIdNaming;
    }

    @Override
    public String escapeQuotationMark(String input) {
        // remove " to avoid code injection
        return input.replace("\"", "");
    }

    @Override
    public String escapeUnsafeCharacters(String input) {
        return input.replace("]]", "] ]");
    }

    public Map<String, String> createMapping(String key, String value) {
        Map<String, String> customImport = new HashMap<String, String>();
        customImport.put(key, value);

        return customImport;
    }

    @Override
    public String toEnumValue(String value, String datatype) {
        if ("int".equals(datatype) || "double".equals(datatype) || "float".equals(datatype)) {
            return value;
        } else {
            return escapeText(value);
        }
    }

    @Override
    public String toEnumDefaultValue(String value, String datatype) {
        return datatype + "_" + value;
    }

    @Override
    public String toEnumVarName(String name, String datatype) {
        if (name.length() == 0) {
            return "EMPTY";
        }

        // number
        if ("int".equals(datatype) || "double".equals(datatype) || "float".equals(datatype)) {
            String varName = name;
            varName = varName.replaceAll("-", "MINUS_");
            varName = varName.replaceAll("\\+", "PLUS_");
            varName = varName.replaceAll("\\.", "_DOT_");
            return varName;
        }

        // for symbol, e.g. $, #
        if (getSymbolName(name) != null) {
            return getSymbolName(name).toUpperCase(Locale.ROOT);
        }

        // string
        String enumName = sanitizeName(underscore(name).toUpperCase(Locale.ROOT));
        enumName = enumName.replaceFirst("^_", "");
        enumName = enumName.replaceFirst("_$", "");

        if (isReservedWord(enumName)
                || enumName.matches("\\d.*")) { // reserved word or starts with number
            return escapeReservedWord(enumName);
        } else {
            return enumName;
        }
    }

    @Override
    public String toEnumName(CodegenProperty property) {
        String enumName = underscore(toModelName(property.name)).toUpperCase(Locale.ROOT);

        // remove [] for array or map of enum
        enumName = enumName.replace("[]", "");

        if (enumName.matches("\\d.*")) { // starts with number
            return "_" + enumName;
        } else {
            return enumName;
        }
    }

    @Override
    public void setParameterExampleValue(CodegenParameter p) {
        String example;

        if (p.defaultValue == null) {
            example = p.example;
        } else {
            p.example = p.defaultValue;
            return;
        }

        String type = p.baseType;
        if (type == null) {
            type = p.dataType;
        }

        if ("character".equals(type)) {
            if (example == null) {
                example = p.paramName + "_example";
            }
            example = "\"" + escapeText(example) + "\"";
        } else if ("integer".equals(type)) {
            if (example == null) {
                example = "56";
            }
        } else if ("numeric".equals(type)) {
            if (example == null) {
                example = "3.4";
            }
        } else if ("data.frame".equals(type)) {
            if (example == null) {
                example = "/path/to/file";
            }
            example = "File.new('" + escapeText(example) + "')";
        } else if (!languageSpecificPrimitives.contains(type)) {
            // type is a model class, e.g. User
            example = type + "$new()";
        }

        if (example == null) {
            example = "NULL";
        } else if (Boolean.TRUE.equals(p.isArray)) {
            example = "[" + example + "]";
        } else if (Boolean.TRUE.equals(p.isMap)) {
            example = "{'key' => " + example + "}";
        }

        p.example = example;
    }

    /**
     * Return the example value of the parameter. Overrides the
     * setParameterExampleValue(CodegenParameter, Parameter) method in DefaultCodegen to always call
     * setParameterExampleValue(CodegenParameter) in this class, which adds single quotes around
     * strings from the x-example property.
     *
     * @param codegenParameter Codegen parameter
     * @param parameter Parameter
     */
    public void setParameterExampleValue(CodegenParameter codegenParameter, Parameter parameter) {
        if (parameter.getExample() != null) {
            codegenParameter.example = parameter.getExample().toString();
        } else if (parameter.getExamples() != null && !parameter.getExamples().isEmpty()) {
            Example example = parameter.getExamples().values().iterator().next();
            if (example.getValue() != null) {
                codegenParameter.example = example.getValue().toString();
            }
        } else {
            Schema schema = parameter.getSchema();
            if (schema != null && schema.getExample() != null) {
                codegenParameter.example = schema.getExample().toString();
            }
        }

        setParameterExampleValue(codegenParameter);
    }

    /**
     * Return the default value of the property
     *
     * @param p OpenAPI property object
     * @return string presentation of the default value of the property
     */
    @Override
    public String toDefaultValue(Schema p) {
        if (ModelUtils.isBooleanSchema(p)) {
            if (p.getDefault() != null) {
                if (!Boolean.valueOf(p.getDefault().toString())) return "FALSE";
                else return "TRUE";
            }
        } else if (ModelUtils.isDateSchema(p)) {
            if (p.getDefault() != null) {
                return "\"" + ((String.valueOf(p.getDefault()))).replaceAll("\"", "\\\"") + "\"";
            }
        } else if (ModelUtils.isDateTimeSchema(p)) {
            if (p.getDefault() != null) {
                return "\"" + ((String.valueOf(p.getDefault()))).replaceAll("\"", "\\\"") + "\"";
            }
        } else if (ModelUtils.isNumberSchema(p)) {
            if (p.getDefault() != null) {
                return p.getDefault().toString();
            }
        } else if (ModelUtils.isIntegerSchema(p)) {
            if (p.getDefault() != null) {
                return p.getDefault().toString();
            }
        } else if (ModelUtils.isStringSchema(p)) {
            if (p.getDefault() != null) {
                if (Pattern.compile("\r\n|\r|\n").matcher((String.valueOf(p.getDefault()))).find())
                    return "'''" + p.getDefault().toString() + "'''";
                else
                    return "\""
                            + ((String.valueOf(p.getDefault()))).replaceAll("\"", "\\\"")
                            + "\"";
            }
        } else if (ModelUtils.isArraySchema(p)) {
            if (p.getDefault() != null) {
                return p.getDefault().toString();
            }
        }

        return null;
    }

    @Override
    public String apiTestFileFolder() {
        return outputFolder + File.separator + testFolder;
    }

    @Override
    public String modelTestFileFolder() {
        return outputFolder + File.separator + testFolder;
    }

    @Override
    public String toApiTestFilename(String name) {
        return "test_" + toApiFilename(name);
    }

    @Override
    public String toModelTestFilename(String name) {
        return "test_" + toModelFilename(name);
    }

    @Override
    public OperationsMap postProcessOperationsWithModels(
            OperationsMap objs, List<ModelMap> allModels) {
        OperationMap objectMap = objs.getOperations();

        HashMap<String, CodegenModel> modelMaps = new HashMap<>();
        for (ModelMap modelMap : allModels) {
            CodegenModel m = modelMap.getModel();
            modelMaps.put(m.classname, m);
        }

        List<CodegenOperation> operations = objectMap.getOperation();
        for (CodegenOperation operation : operations) {
            for (CodegenParameter cp : operation.allParams) {
                cp.vendorExtensions.put("x-r-example", constructExampleCode(cp, modelMaps));
            }
        }
        return objs;
    }

    /**
     * Return the R doc type (e.g. list(\link{Media}), character)
     *
     * @param codegenProperty Codegen property
     * @return R doc type
     */
    public String constructRdocType(CodegenProperty codegenProperty) {
        if (codegenProperty.isArray) {
            return "list(" + constructRdocType(codegenProperty.items) + ")";
        } else if (codegenProperty.isMap) {
            return "named list(" + constructRdocType(codegenProperty.items) + ")";
        } else if (languageSpecificPrimitives.contains(codegenProperty.dataType)) {
            // primitive type
            return codegenProperty.dataType;
        } else { // model
            return "\\link{" + codegenProperty.dataType + "}";
        }
    }

    public String constructExampleCode(
            CodegenParameter codegenParameter, HashMap<String, CodegenModel> modelMaps) {
        if (codegenParameter.isArray) { // array
            return "c(" + constructExampleCode(codegenParameter.items, modelMaps, 0) + ")";
        } else if (codegenParameter.isMap) { // map
            return "c(key = " + constructExampleCode(codegenParameter.items, modelMaps, 0) + ")";
        } else if (languageSpecificPrimitives.contains(
                codegenParameter.dataType)) { // primitive type
            return codegenParameter.example;
        } else { // model
            // look up the model
            if (modelMaps.containsKey(codegenParameter.dataType)) {
                return constructExampleCode(modelMaps.get(codegenParameter.dataType), modelMaps, 0);
            } else {
                LOGGER.error(
                        "Error in constructing examples. Failed to look up the model {}",
                        codegenParameter.dataType);
                return "TODO";
            }
        }
    }

    public String constructExampleCode(
            CodegenProperty codegenProperty, HashMap<String, CodegenModel> modelMaps, int depth) {
        if (depth > 10) return "...";
        depth++;

        if (codegenProperty.isArray) { // array
            return "c(" + constructExampleCode(codegenProperty.items, modelMaps, depth) + ")";
        } else if (codegenProperty.isMap) { // map
            return "c(key = " + constructExampleCode(codegenProperty.items, modelMaps, depth) + ")";
        } else if (languageSpecificPrimitives.contains(
                codegenProperty.dataType)) { // primitive type
            if ("character".equals(codegenProperty.dataType)) {
                if (StringUtils.isEmpty(codegenProperty.example)) {
                    return "\"" + codegenProperty.example + "\"";
                } else {
                    if (Boolean.TRUE.equals(codegenProperty.isEnum)) { // enum
                        return "\""
                                + ((List<Object>) codegenProperty.allowableValues.get("values"))
                                        .get(0)
                                + "\"";
                    } else {
                        return "\"" + codegenProperty.name + "_example\"";
                    }
                }
            } else { // numeric
                if (StringUtils.isEmpty(codegenProperty.example)) {
                    return codegenProperty.example;
                } else {
                    return "123";
                }
            }
        } else {
            // look up the model
            if (modelMaps.containsKey(codegenProperty.dataType)) {
                return constructExampleCode(
                        modelMaps.get(codegenProperty.dataType), modelMaps, depth);
            } else {
                LOGGER.error(
                        "Error in constructing examples. Failed to look up the model {}",
                        codegenProperty.dataType);
                return "TODO";
            }
        }
    }

    public String constructExampleCode(
            CodegenModel codegenModel, HashMap<String, CodegenModel> modelMaps, int depth) {
        if (depth > 10) return "...";
        depth++;

        String example;
        example = codegenModel.name + "$new(";
        List<String> propertyExamples = new ArrayList<>();
        // required properties first
        for (CodegenProperty codegenProperty : codegenModel.requiredVars) {
            propertyExamples.add(constructExampleCode(codegenProperty, modelMaps, depth));
        }

        // optional properties second
        for (CodegenProperty codegenProperty : codegenModel.optionalVars) {
            propertyExamples.add(constructExampleCode(codegenProperty, modelMaps, depth));
        }

        example += StringUtils.join(propertyExamples, ", ");
        example += ")";
        return example;
    }

    @Override
    public void postProcess() {
        System.out.println(
                "################################################################################");
        System.out.println(
                "# Thanks for using OpenAPI Generator.                                          #");
        System.out.println(
                "# Please consider donation to help us maintain this project \uD83D\uDE4F                 #");
        System.out.println(
                "# https://opencollective.com/openapi_generator/donate                          #");
        System.out.println(
                "#                                                                              #");
        System.out.println(
                "# This generator has been refactored by wing328 (https://github.com/wing328)   #");
        System.out.println(
                "# Please support his work directly by purchasing a copy of the eBook \ud83d\udcd8        #");
        System.out.println(
                "# - OpenAPI Generator for R Developers                http://bit.ly/3lpywTG    #");
        System.out.println(
                "################################################################################");
    }

    @Override
    public GeneratorLanguage generatorLanguage() {
        return GeneratorLanguage.R;
    }

    @Override
    public String toRegularExpression(String pattern) {
        if (pattern == null) {
            return null;
        }

        // remove leading '/'
        if (pattern.charAt(0) == '/') {
            pattern = pattern.substring(1);
        }

        // remove trailing '/'
        if (pattern.charAt(pattern.length() - 1) == '/') {
            pattern = pattern.substring(0, pattern.length() - 1);
        }

        return escapeText(pattern);
    }
}<|MERGE_RESOLUTION|>--- conflicted
+++ resolved
@@ -93,34 +93,6 @@
     public RClientCodegen() {
         super();
 
-<<<<<<< HEAD
-        modifyFeatureSet(features -> features
-                .includeDocumentationFeatures(DocumentationFeature.Readme)
-                .wireFormatFeatures(EnumSet.of(WireFormatFeature.JSON, WireFormatFeature.XML, WireFormatFeature.Custom))
-                .securityFeatures(EnumSet.of(
-                        SecurityFeature.BasicAuth,
-                        SecurityFeature.ApiKey,
-                        SecurityFeature.OAuth2_Implicit,
-                        SecurityFeature.BearerToken
-                ))
-                .excludeGlobalFeatures(
-                        GlobalFeature.XMLStructureDefinitions,
-                        GlobalFeature.Callbacks,
-                        GlobalFeature.LinkObjects,
-                        GlobalFeature.ParameterStyling
-                )
-                .excludeSchemaSupportFeatures(
-                        SchemaSupportFeature.Polymorphism
-                )
-                .excludeParameterFeatures(
-                        ParameterFeature.Cookie
-                )
-                .includeClientModificationFeatures(
-                        ClientModificationFeature.BasePath,
-                        ClientModificationFeature.UserAgent
-                )
-        );
-=======
         modifyFeatureSet(
                 features ->
                         features.includeDocumentationFeatures(DocumentationFeature.Readme)
@@ -144,7 +116,6 @@
                                 .includeClientModificationFeatures(
                                         ClientModificationFeature.BasePath,
                                         ClientModificationFeature.UserAgent));
->>>>>>> cba7561d
 
         outputFolder = "generated-code/r";
         modelTemplateFiles.put("model.mustache", ".R");
