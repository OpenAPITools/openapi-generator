--- conflicted
+++ resolved
@@ -192,7 +192,6 @@
         return camelize(sanitizeName(operationId));
     }
 
-<<<<<<< HEAD
     public void addUnknownToAllowableValues(Map<String, Object> allowableValues, String name){
         if(startEnumsWithUnknown){
             if(allowableValues.containsKey("enumVars")){
@@ -210,13 +209,12 @@
                 List<String> values = (List<String>)allowableValues.get("values");           
                 values.add(0, name + "_UNKNOWN");
             }
-=======
+
     public void addEnumIndexes(List<Map<String, Object>> enumVars){
         int enumIndex = 0;
         for (Map<String, Object> enumVar : enumVars) {
             enumVar.put("protobuf-enum-index", enumIndex);
             enumIndex++;
->>>>>>> c7bd3aa2
         }
     }
 
@@ -231,15 +229,12 @@
 
             if(cm.isEnum) {
                 Map<String, Object> allowableValues = cm.getAllowableValues();
-<<<<<<< HEAD
-
                 addUnknownToAllowableValues(allowableValues, cm.getClassname());
-=======
+
                 if (allowableValues.containsKey("enumVars")) {
                     List<Map<String, Object>> enumVars = (List<Map<String, Object>>)allowableValues.get("enumVars");
                     addEnumIndexes(enumVars);
                 }
->>>>>>> c7bd3aa2
             }
 
             for (CodegenProperty var : cm.vars) {
@@ -258,23 +253,13 @@
                     }
                 }
 
-<<<<<<< HEAD
                 if (var.isEnum) {
                     addUnknownToAllowableValues(var.allowableValues, var.getEnumName());
                 
                     if(var.allowableValues.containsKey("enumVars")) {
                         List<Map<String, Object>> enumVars = (List<Map<String, Object>>) var.allowableValues.get("enumVars");
-                        int enumIndex = 0;
-                        for (Map<String, Object> enumVar : enumVars) {
-                            enumVar.put("protobuf-enum-index", enumIndex);
-                            enumIndex++;
-                        }
+                        addEnumIndexes(enumVars);
                     }
-=======
-                if (var.isEnum && var.allowableValues.containsKey("enumVars")) {
-                    List<Map<String, Object>> enumVars = (List<Map<String, Object>>)var.allowableValues.get("enumVars");
-                    addEnumIndexes(enumVars);
->>>>>>> c7bd3aa2
                 }
 
                 // Add x-protobuf-index, unless already specified
