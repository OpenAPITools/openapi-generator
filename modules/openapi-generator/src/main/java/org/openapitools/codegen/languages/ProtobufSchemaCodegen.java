--- conflicted
+++ resolved
@@ -55,11 +55,9 @@
 
     public static final String START_ENUMS_WITH_UNKNOWN = "startEnumsWithUnknown";
 
-<<<<<<< HEAD
     public static final String START_ENUMS_WITH_UNSPECIFIED = "startEnumsWithUnspecified";
-=======
+    
     public static final String FIELD_NAMES_IN_SNAKE_CASE = "fieldNamesInSnakeCase";
->>>>>>> 8011e563
 
     private final Logger LOGGER = LoggerFactory.getLogger(ProtobufSchemaCodegen.class);
 
@@ -69,11 +67,9 @@
 
     private boolean startEnumsWithUnknown = false;
 
-<<<<<<< HEAD
     private boolean startEnumsWithUnspecified = false;
-=======
+    
     private boolean fieldNamesInSnakeCase = false;
->>>>>>> 8011e563
 
     @Override
     public CodegenType getTag() {
@@ -171,11 +167,8 @@
 
         addSwitch(NUMBERED_FIELD_NUMBER_LIST, "Field numbers in order.", numberedFieldNumberList);
         addSwitch(START_ENUMS_WITH_UNKNOWN, "Introduces \"UNKNOWN\" as the first element of enumerations.", startEnumsWithUnknown);
-<<<<<<< HEAD
         addSwitch(START_ENUMS_WITH_UNSPECIFIED, "Introduces \"UNSPECIFIED\" as the first element of enumerations.", startEnumsWithUnspecified);
-=======
         addSwitch(FIELD_NAMES_IN_SNAKE_CASE, "Field names in snake_case.", fieldNamesInSnakeCase);
->>>>>>> 8011e563
     }
 
     @Override
@@ -211,13 +204,12 @@
             this.startEnumsWithUnknown = convertPropertyToBooleanAndWriteBack(START_ENUMS_WITH_UNKNOWN);
         }
 
-<<<<<<< HEAD
         if (additionalProperties.containsKey(this.START_ENUMS_WITH_UNSPECIFIED)) {
             this.startEnumsWithUnspecified = convertPropertyToBooleanAndWriteBack(START_ENUMS_WITH_UNSPECIFIED);
-=======
+        }
+        
         if (additionalProperties.containsKey(this.FIELD_NAMES_IN_SNAKE_CASE)) {
             this.fieldNamesInSnakeCase = convertPropertyToBooleanAndWriteBack(FIELD_NAMES_IN_SNAKE_CASE);
->>>>>>> 8011e563
         }
 
         supportingFiles.add(new SupportingFile("README.mustache", "", "README.md"));
