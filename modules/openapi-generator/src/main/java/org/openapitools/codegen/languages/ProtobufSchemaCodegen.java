/*
 * Copyright 2019 OpenAPI-Generator Contributors (https://openapi-generator.tech)
 *
 * Licensed under the Apache License, Version 2.0 (the "License");
 * you may not use this file except in compliance with the License.
 * You may obtain a copy of the License at
 *
 *     https://www.apache.org/licenses/LICENSE-2.0
 *
 * Unless required by applicable law or agreed to in writing, software
 * distributed under the License is distributed on an "AS IS" BASIS,
 * WITHOUT WARRANTIES OR CONDITIONS OF ANY KIND, either express or implied.
 * See the License for the specific language governing permissions and
 * limitations under the License.
 */

package org.openapitools.codegen.languages;

import io.swagger.v3.oas.models.OpenAPI;
import io.swagger.v3.oas.models.media.ArraySchema;
import io.swagger.v3.oas.models.media.MapSchema;
import io.swagger.v3.oas.models.media.ObjectSchema;
import io.swagger.v3.oas.models.media.Schema;
import lombok.Setter;
import org.apache.commons.lang3.StringUtils;
import org.openapitools.codegen.*;
import org.openapitools.codegen.exceptions.ProtoBufIndexComputationException;
import org.openapitools.codegen.meta.GeneratorMetadata;
import org.openapitools.codegen.meta.Stability;
import org.openapitools.codegen.meta.features.DocumentationFeature;
import org.openapitools.codegen.meta.features.SecurityFeature;
import org.openapitools.codegen.meta.features.WireFormatFeature;
import org.openapitools.codegen.model.ModelMap;
import org.openapitools.codegen.model.ModelsMap;
import org.openapitools.codegen.model.OperationMap;
import org.openapitools.codegen.model.OperationsMap;
import org.openapitools.codegen.utils.ModelUtils;
import org.slf4j.Logger;
import org.slf4j.LoggerFactory;

import java.io.File;
import java.util.*;
import java.util.Map.Entry;
import java.util.regex.Pattern;
import java.util.stream.Collectors;

import com.google.common.base.CaseFormat;

import static org.openapitools.codegen.utils.StringUtils.*;

public class ProtobufSchemaCodegen extends DefaultCodegen implements CodegenConfig {

    private static final String IMPORT = "import";

    private static final String IMPORTS = "imports";

    private static final String ARRAY_SUFFIX = "Array";

    private static final String MAP_SUFFIX = "Map";

    public static final String NUMBERED_FIELD_NUMBER_LIST = "numberedFieldNumberList";

    public static final String START_ENUMS_WITH_UNSPECIFIED = "startEnumsWithUnspecified";

    public static final String ADD_JSON_NAME_ANNOTATION = "addJsonNameAnnotation";

    public static final String WRAP_COMPLEX_TYPE = "wrapComplexType";

    public static final String AGGREGATE_MODELS_NAME = "aggregateModelsName";

<<<<<<< HEAD
    public static final String CUSTOM_OPTIONS_API = "customOptionsApi";

    public static final String CUSTOM_OPTIONS_MODEL = "customOptionsModel";
=======
    public static final String SUPPORT_MULTIPLE_RESPONSES = "supportMultipleResponses";
>>>>>>> b1de687c

    private final Logger LOGGER = LoggerFactory.getLogger(ProtobufSchemaCodegen.class);

    @Setter protected String packageName = "openapitools";

    @Setter protected String aggregateModelsName = null;

    @SuppressWarnings("unused")
    @Setter protected String customOptionsApi = null;

    @SuppressWarnings("unused")
    @Setter protected String customOptionsModel = null;

    private boolean numberedFieldNumberList = false;

    private boolean startEnumsWithUnspecified = false;

    private boolean addJsonNameAnnotation = false;

    private boolean wrapComplexType = true;

    private boolean supportMultipleResponses = true;

    @Override
    public CodegenType getTag() {
        return CodegenType.SCHEMA;
    }

    @Override
    public String toEnumName(CodegenProperty property) {
        return StringUtils.capitalize(property.name);
    }

    @Override
    public String getName() {
        return "protobuf-schema";
    }

    @Override
    public String getHelp() {
        return "Generates gRPC and protocol buffer schema files (beta)";
    }

    public ProtobufSchemaCodegen() {
        super();

        generatorMetadata = GeneratorMetadata.newBuilder(generatorMetadata)
                .stability(Stability.BETA)
                .build();

        modifyFeatureSet(features -> features
                .includeDocumentationFeatures(DocumentationFeature.Readme)
                .includeWireFormatFeatures(WireFormatFeature.PROTOBUF)
                .wireFormatFeatures(EnumSet.of(WireFormatFeature.PROTOBUF))
                .securityFeatures(EnumSet.noneOf(SecurityFeature.class))
        );

        outputFolder = "generated-code/protobuf-schema";
        modelTemplateFiles.put("model.mustache", ".proto");
        apiTemplateFiles.put("api.mustache", ".proto");
        embeddedTemplateDir = templateDir = "protobuf-schema";
        hideGenerationTimestamp = Boolean.TRUE;
        modelPackage = "models";
        apiPackage = "services";

        defaultIncludes = new HashSet<>(
                Arrays.asList(
                        "map",
                        "set",
                        "array")
        );

        languageSpecificPrimitives = new HashSet<>(
                Arrays.asList(
                        "map",
                        "set",
                        "array",
                        "bool",
                        "bytes",
                        "string",
                        "int32",
                        "int64",
                        "uint32",
                        "uint64",
                        "sint32",
                        "sint64",
                        "fixed32",
                        "fixed64",
                        "sfixed32",
                        "sfixed64",
                        "float",
                        "double")
        );

        instantiationTypes.clear();
        instantiationTypes.put("array", "repeat");
        instantiationTypes.put("set", "repeat");


        // ref: https://developers.google.com/protocol-buffers/docs/proto
        typeMapping.clear();
        typeMapping.put("set", "array");
        typeMapping.put("array", "array");
        typeMapping.put("map", "map");
        typeMapping.put("integer", "int32");
        typeMapping.put("long", "int64");
        typeMapping.put("number", "float");
        typeMapping.put("float", "float");
        typeMapping.put("double", "double");
        typeMapping.put("boolean", "bool");
        typeMapping.put("string", "string");
        typeMapping.put("UUID", "string");
        typeMapping.put("URI", "string");
        typeMapping.put("date", "string");
        typeMapping.put("DateTime", "string");
        typeMapping.put("password", "string");
        // TODO fix file mapping
        typeMapping.put("file", "string");
        typeMapping.put("binary", "string");
        typeMapping.put("ByteArray", "bytes");
        typeMapping.put("object", "TODO_OBJECT_MAPPING");

        importMapping.clear();

        modelDocTemplateFiles.put("model_doc.mustache", ".md");
        apiDocTemplateFiles.put("api_doc.mustache", ".md");

        cliOptions.clear();

        addSwitch(NUMBERED_FIELD_NUMBER_LIST, "Field numbers in order.", numberedFieldNumberList);
        addSwitch(START_ENUMS_WITH_UNSPECIFIED, "Introduces \"UNSPECIFIED\" as the first element of enumerations.", startEnumsWithUnspecified);
        addSwitch(ADD_JSON_NAME_ANNOTATION, "Append \"json_name\" annotation to message field when the specification name differs from the protobuf field name", addJsonNameAnnotation);
        addSwitch(WRAP_COMPLEX_TYPE, "Generate Additional message for complex type", wrapComplexType);
        addSwitch(SUPPORT_MULTIPLE_RESPONSES, "Support multiple responses", supportMultipleResponses);
        addOption(AGGREGATE_MODELS_NAME, "Aggregated model filename. If set, all generated models will be combined into this single file.", null);
        addOption(CUSTOM_OPTIONS_API, "Custom options for the api files.", null);
        addOption(CUSTOM_OPTIONS_MODEL, "Custom options for the model files.", null);
    }

    @Override
    public void processOpts() {
        super.processOpts();

        //apiTestTemplateFiles.put("api_test.mustache", ".proto");
        //modelTestTemplateFiles.put("model_test.mustache", ".proto");

        apiDocTemplateFiles.clear(); // TODO: add api doc template
        modelDocTemplateFiles.clear(); // TODO: add model doc template

        if (additionalProperties.containsKey(CodegenConstants.PACKAGE_NAME)) {
            setPackageName((String) additionalProperties.get(CodegenConstants.PACKAGE_NAME));
        } else {
            additionalProperties.put(CodegenConstants.PACKAGE_NAME, packageName);
        }

        if (!additionalProperties.containsKey(CodegenConstants.API_PACKAGE)) {
            additionalProperties.put(CodegenConstants.API_PACKAGE, apiPackage);
        }

        if (!additionalProperties.containsKey(CodegenConstants.MODEL_PACKAGE)) {
            additionalProperties.put(CodegenConstants.MODEL_PACKAGE, modelPackage);
        }

        if (additionalProperties.containsKey(this.NUMBERED_FIELD_NUMBER_LIST)) {
            this.numberedFieldNumberList = convertPropertyToBooleanAndWriteBack(NUMBERED_FIELD_NUMBER_LIST);
        }

        if (additionalProperties.containsKey(this.START_ENUMS_WITH_UNSPECIFIED)) {
            this.startEnumsWithUnspecified = convertPropertyToBooleanAndWriteBack(START_ENUMS_WITH_UNSPECIFIED);
        }

        if (additionalProperties.containsKey(this.ADD_JSON_NAME_ANNOTATION)) {
            this.addJsonNameAnnotation = convertPropertyToBooleanAndWriteBack(ADD_JSON_NAME_ANNOTATION);
        }

        if (additionalProperties.containsKey(this.WRAP_COMPLEX_TYPE)) {
            this.wrapComplexType = convertPropertyToBooleanAndWriteBack(WRAP_COMPLEX_TYPE);
        }

        if (additionalProperties.containsKey(AGGREGATE_MODELS_NAME)) {
            this.setAggregateModelsName((String) additionalProperties.get(AGGREGATE_MODELS_NAME));
        }

<<<<<<< HEAD
        if (additionalProperties.containsKey(CUSTOM_OPTIONS_API)) {
            this.setCustomOptionsApi((String) additionalProperties.get(CUSTOM_OPTIONS_API));
        }

        if (additionalProperties.containsKey(CUSTOM_OPTIONS_MODEL)) {
            this.setCustomOptionsModel((String) additionalProperties.get(CUSTOM_OPTIONS_MODEL));
=======
        if (additionalProperties.containsKey(this.SUPPORT_MULTIPLE_RESPONSES)) {
            this.supportMultipleResponses = convertPropertyToBooleanAndWriteBack(SUPPORT_MULTIPLE_RESPONSES);
        } else {
            additionalProperties.put(this.SUPPORT_MULTIPLE_RESPONSES, this.supportMultipleResponses);
>>>>>>> b1de687c
        }

        supportingFiles.add(new SupportingFile("README.mustache", "", "README.md"));
    }

    @Override
    public String toOperationId(String operationId) {
        // throw exception if method name is empty (should not occur as an auto-generated method name will be used)
        if (StringUtils.isEmpty(operationId)) {
            throw new RuntimeException("Empty method name (operationId) not allowed");
        }

        // method name cannot use reserved keyword, e.g. return
        if (isReservedWord(operationId)) {
            LOGGER.warn("{} (reserved word) cannot be used as method name. Renamed to {}", operationId, camelize(sanitizeName("call_" + operationId)));
            operationId = "call_" + operationId;
        }

        return camelize(sanitizeName(operationId));
    }

    /**
     * Creates an array schema from the provided object schema.
     *
     *  @param objectSchema the schema of the object to be wrapped in an array schema
     *  @return the created array schema
     */
    private Schema createArraySchema(Schema objectSchema) {
        ArraySchema arraySchema = new ArraySchema();
        arraySchema.items(objectSchema);
        return arraySchema;
    }


    /**
     * Creates a map schema from the provided object schema.
     *
     *  @param objectSchema the schema of the object to be wrapped in a map schema
     *  @return the created map schema
     */
    private Schema createMapSchema(Schema objectSchema) {
        MapSchema mapSchema = new MapSchema();
        mapSchema.additionalProperties(objectSchema);
        return mapSchema;
    }

    /**
     * Adds a new schema to the OpenAPI components.
     *
     * @param schema the schema to be added
     * @param schemaName the name of the schema
     * @param visitedSchema a set of schemas that have already been visited
     * @return the reference schema
     */
    private Schema addSchemas(Schema schema, String schemaName, Set<Schema> visitedSchema) {
        LOGGER.info("Generating new model: {}", schemaName);

        ObjectSchema model = new ObjectSchema();
        model.setName(schemaName);

        Map<String, Schema> properties = new HashMap<>();
        properties.put(toVarName(schemaName), schema);
        model.setProperties(properties);

        Schema refSchema = new Schema();
        refSchema.set$ref("#/components/schemas/" + schemaName);
        refSchema.setName(schemaName);

        visitedSchema.add(refSchema);

        openAPI.getComponents().addSchemas(schemaName, model);

        return refSchema;
    }

    /**
     * Derive name from schema primitive type
     *
     *  @param schema the schema to derive the name from
     *  @return the derived name
     */
    private String getNameFromSchemaPrimitiveType(Schema schema) {
        if (!ModelUtils.isPrimitiveType(schema)) return "";
        if(ModelUtils.isNumberSchema(schema)) {
            if(schema.getFormat() != null) {
                return schema.getFormat();
            } else if (typeMapping.get(schema.getType()) != null) {
                return typeMapping.get(schema.getType());
            }
        }
        return ModelUtils.getType(schema);
    }

    /**
     * Recursively generates schemas for nested maps and arrays.
     * @param schema the schema to be processed
     * @param visitedSchemas a set of schemas that have already been visited
     * @return the processed schema
     */
    private Schema generateNestedSchema(Schema schema, Set<Schema> visitedSchemas) {
        if (visitedSchemas.contains(schema)) {
            LOGGER.warn("Skipping recursive schema");
            return schema;
        }

        if(ModelUtils.isArraySchema(schema)) {
            Schema itemsSchema = ModelUtils.getSchemaItems(schema);
            itemsSchema = ModelUtils.getReferencedSchema(openAPI, itemsSchema);
            if(ModelUtils.isModel(itemsSchema)) {
                String newSchemaName = ModelUtils.getSimpleRef(ModelUtils.getSchemaItems(schema).get$ref()) + ARRAY_SUFFIX;
                return addSchemas(schema, newSchemaName, visitedSchemas);
            }else if (ModelUtils.isPrimitiveType(itemsSchema)){
                String newSchemaName = getNameFromSchemaPrimitiveType(itemsSchema) + ARRAY_SUFFIX;
                return addSchemas(schema, newSchemaName, visitedSchemas);
            } else {
                Schema childSchema = generateNestedSchema(itemsSchema, visitedSchemas);
                String newSchemaName = childSchema.getName() + ARRAY_SUFFIX;
                Schema arrayModel = createArraySchema(childSchema);
                return addSchemas(arrayModel, newSchemaName, visitedSchemas);
            }
        } else if(ModelUtils.isMapSchema(schema)) {
            Schema mapValueSchema = ModelUtils.getAdditionalProperties(schema);
            mapValueSchema = ModelUtils.getReferencedSchema(openAPI, mapValueSchema);
            if(ModelUtils.isModel(mapValueSchema) ) {
                String newSchemaName = ModelUtils.getSimpleRef(ModelUtils.getAdditionalProperties(schema).get$ref()) + MAP_SUFFIX;
                return addSchemas(schema, newSchemaName, visitedSchemas);
            }else if (ModelUtils.isPrimitiveType(mapValueSchema)){
                String newSchemaName = getNameFromSchemaPrimitiveType(mapValueSchema) + MAP_SUFFIX;
                return addSchemas(schema, newSchemaName, visitedSchemas);
            } else {
                Schema innerSchema = generateNestedSchema(mapValueSchema, visitedSchemas);
                String newSchemaName = innerSchema.getName() + MAP_SUFFIX;
                Schema mapModel = createMapSchema(innerSchema);
                return addSchemas(mapModel, newSchemaName, visitedSchemas);
            }
        }
        return schema;
    }

    /**
     * Processes nested schemas for complex type(map, array, oneOf)
     *
     *  @param schema the schema to be processed
     *  @param visitedSchemas a set of schemas that have already been visited
     */
    private void processNestedSchemas(Schema schema, Set<Schema> visitedSchemas) {
        if (ModelUtils.isMapSchema(schema) && ModelUtils.getAdditionalProperties(schema) != null) {
            Schema mapValueSchema = ModelUtils.getAdditionalProperties(schema);
            mapValueSchema = ModelUtils.getReferencedSchema(openAPI, mapValueSchema);
            if (ModelUtils.isArraySchema(mapValueSchema) || ModelUtils.isMapSchema(mapValueSchema)) {
                Schema innerSchema = generateNestedSchema(mapValueSchema, visitedSchemas);
                schema.setAdditionalProperties(innerSchema);

            }
        } else if (ModelUtils.isArraySchema(schema) && ModelUtils.getSchemaItems(schema) != null) {
            Schema arrayItemSchema = ModelUtils.getSchemaItems(schema);
            arrayItemSchema = ModelUtils.getReferencedSchema(openAPI, arrayItemSchema);
            if (ModelUtils.isMapSchema(arrayItemSchema) || ModelUtils.isArraySchema(arrayItemSchema)) {
                Schema innerSchema = generateNestedSchema(arrayItemSchema, visitedSchemas);
                schema.setItems(innerSchema);
            }
        } else if (ModelUtils.isOneOf(schema) && schema.getOneOf() != null) {
            List<Schema> oneOfs = schema.getOneOf();
            List<Schema> newOneOfs = new ArrayList<>();
            for (Schema oneOf : oneOfs) {
                Schema oneOfSchema = ModelUtils.getReferencedSchema(openAPI, oneOf);
                if (ModelUtils.isArraySchema(oneOfSchema)) {
                    Schema innerSchema = generateNestedSchema(oneOfSchema, visitedSchemas);
                    innerSchema.setTitle(oneOf.getTitle());
                    newOneOfs.add(innerSchema);
                } else if (ModelUtils.isMapSchema(oneOfSchema)) {
                    Schema innerSchema = generateNestedSchema(oneOfSchema, visitedSchemas);
                    innerSchema.setTitle(oneOf.getTitle());
                    newOneOfs.add(innerSchema);
                } else {
                    newOneOfs.add(oneOf);
                }
            }
            schema.setOneOf(newOneOfs);
        }
    }

    /**
     * Traverses models and properties to wrap nested schemas.
     */
    private void wrapModels() {
        Map<String, Schema> models = openAPI.getComponents().getSchemas();
        Set<Schema> visitedSchema = new HashSet<>();
        List<String> modelNames = new ArrayList<String>(models.keySet());
        for (String modelName: modelNames) {
            Schema schema = models.get(modelName);
            processNestedSchemas(schema, visitedSchema);
            if (ModelUtils.isModel(schema) && schema.getProperties() != null) {
                Map<String, Schema> properties = schema.getProperties();
                for (Map.Entry<String, Schema> propertyEntry : properties.entrySet()) {
                    Schema propertySchema = propertyEntry.getValue();
                    processNestedSchemas(propertySchema, visitedSchema);
                }
            }  else if (ModelUtils.isAllOf(schema)) {
                wrapComposedChildren(schema.getAllOf(), visitedSchema);
            } else if (ModelUtils.isOneOf(schema)) {
                wrapComposedChildren(schema.getOneOf(), visitedSchema);
            } else if (ModelUtils.isAnyOf(schema)) {
                wrapComposedChildren(schema.getAnyOf(), visitedSchema);
            }
        }
    }

    /**
     * Traverses a composed schema and its properties to wrap nested schemas.
     *
     * @param children the list of child schemas to be processed
     * @param visitedSchema a set of schemas that have already been visited
     */
    private void wrapComposedChildren(List<Schema> children, Set<Schema> visitedSchema) {
        if (children == null || children.isEmpty()) {
            return;
        }
        for(Schema child: children) {
            child = ModelUtils.getReferencedSchema(openAPI, child);
            Map<String, Schema> properties = child.getProperties();
            if(properties == null || properties.isEmpty()) continue;
            for(Map.Entry<String, Schema> propertyEntry : properties.entrySet()) {
                Schema propertySchema = propertyEntry.getValue();
                processNestedSchemas(propertySchema, visitedSchema);
            }
        }
    }

    @Override
    public void preprocessOpenAPI(OpenAPI openAPI) {
        super.preprocessOpenAPI(openAPI);
        if (wrapComplexType) {
            wrapModels();
        }
    }

    /**
     * Adds prefix to the enum allowable values
     * NOTE: Enum values use C++ scoping rules, meaning that enum values are siblings of their type, not children of it. Therefore, enum value must be unique
     *
     * @param allowableValues allowable values
     * @param prefix          added prefix
     */
    public void addEnumValuesPrefix(Map<String, Object> allowableValues, String prefix) {
        if (allowableValues.containsKey("enumVars")) {
            List<Map<String, Object>> enumVars = (List<Map<String, Object>>) allowableValues.get("enumVars");
            prefix = CaseFormat.LOWER_CAMEL.to(CaseFormat.UPPER_UNDERSCORE, prefix);
            for (Map<String, Object> value : enumVars) {
                String name = (String) value.get("name");
                value.put("name", prefix + "_" + name);
                value.put("value", "\"" + prefix + "_" + name + "\"");

            }
        }

        if (allowableValues.containsKey("values")) {
            List<Object> values = (List<Object>) allowableValues.get("values");
            for (Object value : values) {
                value = prefix + "_" + String.valueOf(value);
            }
        }
    }

    /**
     * Adds unknown value to the enum allowable values
     *
     * @param allowableValues allowable values
     */
    public void addUnspecifiedToAllowableValues(Map<String, Object> allowableValues) {
        if (startEnumsWithUnspecified) {
            if (allowableValues.containsKey("enumVars")) {
                List<Map<String, Object>> enumVars = (List<Map<String, Object>>) allowableValues.get("enumVars");

                HashMap<String, Object> unspecified = new HashMap<String, Object>();
                unspecified.put("name", "UNSPECIFIED");
                unspecified.put("isString", "false");
                unspecified.put("value", "\"UNSPECIFIED\"");
                enumVars.add(0, unspecified);
            }

            if (allowableValues.containsKey("values")) {
                List<String> values = (List<String>) allowableValues.get("values");
                List<String> modifiableValues = new ArrayList<>(values);
                modifiableValues.add(0, "UNSPECIFIED");
                allowableValues.put("values", modifiableValues);
            }
        }
    }

    /**
     * Iterates enum vars and puts index to them
     *
     * @param enumVars list of enum vars
     */
    public void addEnumIndexes(List<Map<String, Object>> enumVars) {
        int enumIndex = 0;
        for (Map<String, Object> enumVar : enumVars) {
            enumVar.put("protobuf-enum-index", enumIndex);
            enumIndex++;
        }
    }

    public List<CodegenProperty> processOneOfAnyOfItems(List<CodegenProperty> composedSchemasProperty) {
        for(CodegenProperty cd: composedSchemasProperty) {
            cd.name = resolveVarName(cd);
            cd.baseName = resolveVarName(cd);
        }
        return composedSchemasProperty;
    }


    private String resolveVarName(CodegenProperty property) {
        if(property.getTitle() != null) {
            return toVarName(property.getTitle());
        } else {
            return getNameFromDataType(property);
        }
    }

    public String getNameFromDataType(CodegenProperty property) {
        if (Boolean.TRUE.equals(property.getIsArray())){
            return toVarName(property.mostInnerItems.dataType + ARRAY_SUFFIX);
        } else if (Boolean.TRUE.equals(property.getIsMap())) {
            return toVarName(property.mostInnerItems.dataType + MAP_SUFFIX);
        } else {
            return toVarName(property.dataType);
        }
    }


    @Override
    public ModelsMap postProcessModels(ModelsMap objs) {
        objs = postProcessModelsEnum(objs);

        for (ModelMap mo : objs.getModels()) {
            CodegenModel cm = mo.getModel();

            if (cm.isEnum) {
                Map<String, Object> allowableValues = cm.getAllowableValues();
                addUnspecifiedToAllowableValues(allowableValues);
                addEnumValuesPrefix(allowableValues, cm.getClassname());
                if (allowableValues.containsKey("enumVars")) {
                    List<Map<String, Object>> enumVars = (List<Map<String, Object>>) allowableValues.get("enumVars");
                    addEnumIndexes(enumVars);
                }
            }

            if(cm.oneOf != null && !cm.oneOf.isEmpty()){
                cm.vars = processOneOfAnyOfItems(cm.getComposedSchemas().getOneOf());
            } else if (cm.anyOf != null && !cm.anyOf.isEmpty()) {
                cm.vars = processOneOfAnyOfItems(cm.getComposedSchemas().getAnyOf());
            }
            int index = 1;
            for (CodegenProperty var : cm.vars) {
                // add x-protobuf-type: repeated if it's an array
                if (Boolean.TRUE.equals(var.isArray)) {
                    var.vendorExtensions.put("x-protobuf-type", "repeated");
                } else if (Boolean.TRUE.equals(var.isNullable && var.isPrimitiveType)) {
                    var.vendorExtensions.put("x-protobuf-type", "optional");
                }

                // add x-protobuf-data-type
                // ref: https://developers.google.com/protocol-buffers/docs/proto3
                if (!var.vendorExtensions.containsKey("x-protobuf-data-type")) {
                    if (var.isArray) {
                        var.vendorExtensions.put("x-protobuf-data-type", var.items.dataType);
                    } else {
                        var.vendorExtensions.put("x-protobuf-data-type", var.dataType);
                    }
                }

                if (var.isEnum) {
                    addUnspecifiedToAllowableValues(var.allowableValues);
                    addEnumValuesPrefix(var.allowableValues, var.getEnumName());

                    if (var.allowableValues.containsKey("enumVars")) {
                        List<Map<String, Object>> enumVars = (List<Map<String, Object>>) var.allowableValues.get("enumVars");
                        addEnumIndexes(enumVars);
                    }
                }

                // Add x-protobuf-index, unless already specified
                if (this.numberedFieldNumberList) {
                    var.vendorExtensions.putIfAbsent("x-protobuf-index", index);
                    index++;
                } else {
                    try {
                        var.vendorExtensions.putIfAbsent("x-protobuf-index", generateFieldNumberFromString(var.getName()));
                    } catch (ProtoBufIndexComputationException e) {
                        LOGGER.error("Exception when assigning a index to a protobuf field", e);
                        var.vendorExtensions.putIfAbsent("x-protobuf-index", "Generated field number is in reserved range (19000, 19999)");
                    }
                }

                if (addJsonNameAnnotation && !var.baseName.equals(var.name)) {
                    var.vendorExtensions.put("x-protobuf-json-name", var.baseName);
                }
            }
        }
        return objs;
    }

    /**
     * {@inheritDoc}
     */
    @Override
    public Map<String, ModelsMap> postProcessAllModels(Map<String, ModelsMap> objs) {
        super.postProcessAllModels(objs);

        Map<String, CodegenModel> allModels = this.getAllModels(objs);

        for (CodegenModel cm : allModels.values()) {
            // Replicate all attributes from children to parents in case of allof, as there is no inheritance
            if (!cm.allOf.isEmpty() && cm.getParentModel() != null) {
                CodegenModel parentCM = cm.getParentModel();
                for (CodegenProperty var : cm.getVars()) {
                    if (!parentVarsContainsVar(parentCM.vars, var)) {
                        parentCM.vars.add(var);
                    }
                }
                // add all imports from child
                cm.getImports().stream()
                        // Filter self import && child import
                        .filter(importFromList -> !parentCM.getClassname().equalsIgnoreCase(importFromList) && !cm.getClassname().equalsIgnoreCase(importFromList))
                        .forEach(importFromList -> this.addImport(objs, parentCM, importFromList));
            }
        }
        return aggregateModelsName == null ? objs : aggregateModels(objs);
    }

    /**
     * Aggregates all individual model definitions into a single entry.
     *
     * @param objs the original map of model names to their respective entries
     * @return a new {@link Map} containing a single entry keyed by {@code aggregateModelsName} with
     *         combined models and imports from all provided entries
     */
    public Map<String, ModelsMap> aggregateModels(Map<String, ModelsMap> objs) {
        Map<String, ModelsMap> objects = new HashMap<>();
        ModelsMap aggregateObj = objs.values().stream()
                .findFirst()
                .orElse(new ModelsMap());

        List<ModelMap> models = objs.values().stream()
                .flatMap(modelsMap -> modelsMap.getModels().stream())
                .collect(Collectors.toList());

        Set<Map<String, String>> imports = objs.values().stream()
                .flatMap(modelsMap -> modelsMap.getImports().stream())
                .filter(importMap -> !importMap.get("import").startsWith("models/"))
                .collect(Collectors.toSet());

        aggregateObj.setModels(models);
        aggregateObj.setImports(new ArrayList<>(imports));
        objects.put(this.aggregateModelsName, aggregateObj);
        return objects;
    }

    public void addImport(Map<String, ModelsMap> objs, CodegenModel cm, String importValue) {
        String modelFileName = this.toModelFilename(importValue);
        boolean skipImport = isImportAlreadyPresentInModel(objs, cm, modelFileName);
        if (!skipImport) {
            this.addImport(cm, importValue);
            Map<String, String> importItem = new HashMap<>();
            importItem.put(IMPORT, modelFileName);
            objs.get(cm.getName()).getImports().add(importItem);
        }
    }

    private boolean isImportAlreadyPresentInModel(Map<String, ModelsMap> objs, CodegenModel cm, String importValue) {
        boolean skipImport = false;
        List<Map<String, String>> cmImports = objs.get(cm.getName()).getImports();
        for (Map<String, String> cmImportItem : cmImports) {
            for (Entry<String, String> cmImportItemEntry : cmImportItem.entrySet()) {
                if (importValue.equals(cmImportItemEntry.getValue())) {
                    skipImport = true;
                    break;
                }
            }
        }
        return skipImport;
    }

    @Override
    public String escapeUnsafeCharacters(String input) {
        return input;
    }

    @Override
    public String escapeQuotationMark(String input) {
        return input;
    }

    /**
     * Return the default value of the property
     *
     * @param p OpenAPI property object
     * @return string presentation of the default value of the property
     */
    @Override
    public String toDefaultValue(Schema p) {
        if (ModelUtils.isBooleanSchema(p)) {
            if (p.getDefault() != null) {
                if (Boolean.valueOf(p.getDefault().toString()) == false)
                    return "false";
                else
                    return "true";
            }
        } else if (ModelUtils.isDateSchema(p)) {
            // TODO
        } else if (ModelUtils.isDateTimeSchema(p)) {
            // TODO
        } else if (ModelUtils.isNumberSchema(p)) {
            if (p.getDefault() != null) {
                return p.getDefault().toString();
            }
        } else if (ModelUtils.isIntegerSchema(p)) {
            if (p.getDefault() != null) {
                return p.getDefault().toString();
            }
        } else if (ModelUtils.isStringSchema(p)) {
            if (p.getDefault() != null) {
                if (Pattern.compile("\r\n|\r|\n").matcher(String.valueOf(p.getDefault())).find())
                    return "'''" + p.getDefault() + "'''";
                else
                    return "'" + p.getDefault() + "'";
            }
        } else if (ModelUtils.isArraySchema(p)) {
            if (p.getDefault() != null) {
                return p.getDefault().toString();
            }
        }

        return null;
    }

    @Override
    public String apiFileFolder() {
        return outputFolder + File.separatorChar + apiPackage;
    }

    @Override
    public String modelFileFolder() {
        return outputFolder + File.separatorChar + modelPackage;
    }

    @Override
    public String toApiFilename(String name) {
        // replace - with _ e.g. created-at => created_at
        name = name.replaceAll("-", "_");

        // e.g. PhoneNumber => phone_number
        return underscore(name) + "_service";
    }

    @Override
    public String toApiName(String name) {
        if (name.length() == 0) {
            return "DefaultService";
        }
        // e.g. phone_number => PhoneNumber
        return camelize(name) + "Service";
    }

    @Override
    public String toApiVarName(String name) {
        if (name.length() == 0) {
            return "default_service";
        }
        return underscore(name) + "_service";
    }

    @Override
    public String toModelFilename(String name) {
        // underscore the model file name
        // PhoneNumber => phone_number
        return underscore(toModelName(name));
    }

    @Override
    public String toVarName(String name) {
        if (nameMapping.containsKey(name)) {
            return nameMapping.get(name);
        }
        // sanitize name
        name = sanitizeName(name); // FIXME: a parameter should not be assigned. Also declare the methods parameters as 'final'.

        // if it's all upper case, convert to lower case
        if (name.matches("^[A-Z_]*$")) {
            name = name.toLowerCase(Locale.ROOT);
        }

        // underscore the variable name
        // petId => pet_id
        name = underscore(name);

        // remove leading underscore
        name = name.replaceAll("^_*", "");

        // for reserved word or word starting with number, append _
        if (isReservedWord(name) || name.matches("^\\d.*")) {
            name = escapeReservedWord(name);
        }

        return name;
    }

    @Override
    public String toParamName(String name) {
        return toVarName(name);
    }

    @Override
    public String toModelName(String name) {
        name = sanitizeName(name); // FIXME: a parameter should not be assigned. Also declare the methods parameters as 'final'.
        // remove dollar sign
        name = name.replace("$", "");

        // model name cannot use reserved keyword, e.g. return
        if (isReservedWord(name)) {
            LOGGER.warn("{} (reserved word) cannot be used as model name. Renamed to {}", name, camelize("model_" + name));
            name = "model_" + name; // e.g. return => ModelReturn (after camelize)
        }

        // model name starts with number
        if (name.matches("^\\d.*")) {
            LOGGER.warn("{} (model name starts with number) cannot be used as model name. Renamed to {}", name,
                    camelize("model_" + name));
            name = "model_" + name; // e.g. 200Response => Model200Response (after camelize)
        }

        if (!StringUtils.isEmpty(modelNamePrefix)) {
            name = modelNamePrefix + "_" + name;
        }

        if (!StringUtils.isEmpty(modelNameSuffix)) {
            name = name + "_" + modelNameSuffix;
        }

        // camelize the model name
        // phone_number => PhoneNumber
        return camelize(name);
    }

    @Override
    public String getSchemaType(Schema p) {
        String schemaType = super.getSchemaType(p);
        String type = null;
        if (typeMapping.containsKey(schemaType)) {
            type = typeMapping.get(schemaType);
            if (languageSpecificPrimitives.contains(type)) {
                return type;
            }
        } else {
            type = toModelName(schemaType);
        }
        return type;
    }

    @Override
    public OperationsMap postProcessOperationsWithModels(OperationsMap objs, List<ModelMap> allModels) {
        OperationMap operations = objs.getOperations();
        List<CodegenOperation> operationList = operations.getOperation();
        for (CodegenOperation op : operationList) {
            int index = 1;
            for (CodegenParameter p : op.allParams) {
                // add x-protobuf-type: repeated if it's an array

                if (Boolean.TRUE.equals(p.isArray)) {
                    p.vendorExtensions.put("x-protobuf-type", "repeated");
                } else if (Boolean.TRUE.equals(p.isNullable && p.isPrimitiveType)) {
                    p.vendorExtensions.put("x-protobuf-type", "optional");
                } else if (Boolean.TRUE.equals(p.isMap)) {
                    LOGGER.warn("Map parameter (name: {}, operation ID: {}) not yet supported", p.paramName, op.operationId);
                }

                // add x-protobuf-data-type
                // ref: https://developers.google.com/protocol-buffers/docs/proto3
                if (!p.vendorExtensions.containsKey("x-protobuf-data-type")) {
                    if (Boolean.TRUE.equals(p.isArray)) {
                        p.vendorExtensions.put("x-protobuf-data-type", p.items.dataType);
                    } else {
                        p.vendorExtensions.put("x-protobuf-data-type", p.dataType);
                    }
                }

                if (addJsonNameAnnotation && !p.baseName.equals(p.paramName) && !p.isBodyParam) {
                    p.vendorExtensions.put("x-protobuf-json-name", p.baseName);
                }

                p.vendorExtensions.putIfAbsent("x-protobuf-index", index);
                index++;
            }

            if (StringUtils.isEmpty(op.returnType)) {
                op.vendorExtensions.put("x-grpc-response", "google.protobuf.Empty");
            } else {
                if (Boolean.FALSE.equals(op.returnTypeIsPrimitive) && StringUtils.isEmpty(op.returnContainer)) {
                    op.vendorExtensions.put("x-grpc-response", op.returnType);
                } else {
                    if ("map".equals(op.returnContainer)) {
                        LOGGER.warn("Map response (operation ID: {}) not yet supported", op.operationId);
                        op.vendorExtensions.put("x-grpc-response-type", op.returnBaseType);
                    } else if ("array".equals(op.returnContainer)) {
                        op.vendorExtensions.put("x-grpc-response-type", "repeated " + op.returnBaseType);
                    } else { // primitive type
                        op.vendorExtensions.put("x-grpc-response-type", op.returnBaseType);
                    }
                }
            }

            if(this.supportMultipleResponses) {
                int responseIdx = 1;
                op.vendorExtensions.put("x-grpc-response", op.operationId+"Response");
                for (CodegenResponse r : op.responses) {
                    if (r.returnProperty == null) {
                        r.vendorExtensions.put("x-oneOf-response-type", "google.protobuf.Empty");
                        r.vendorExtensions.put("x-oneOf-response-name", "empty");
                    } else if (r.isMap && r.additionalProperties != null) {
                        r.vendorExtensions.put("x-oneOf-response-type", r.returnProperty.additionalProperties.dataType);
                        r.vendorExtensions.put("x-oneOf-response-name", resolveVarName(r.returnProperty.additionalProperties));
                        LOGGER.warn("Mapping responses for operations with supportMultipleResponses flag (operation ID: {}) is not currently supported.", op.operationId);
                    } else if (r.isArray && r.items != null) {
                        r.vendorExtensions.put("x-oneOf-response-type", r.returnProperty.items.dataType);
                        r.vendorExtensions.put("x-oneOf-response-name", resolveVarName(r.returnProperty.items));
                        LOGGER.warn("Array responses for operations with supportMultipleResponses flag (operation ID: {}) is not currently supported.", op.operationId);
                    }
                    else {
                        r.vendorExtensions.put("x-oneOf-response-type", r.returnProperty.dataType);
                        r.vendorExtensions.put("x-oneOf-response-name", resolveVarName(r.returnProperty));
                    }
                    r.vendorExtensions.put("x-oneOf-response-index", responseIdx++);
                }
            }
        }

        if (this.aggregateModelsName != null) {
            List<Map<String, String>> imports = objs.getImports().stream()
                    .filter(importMap -> !importMap.get("import").startsWith("models/"))
                    .collect(Collectors.toList());

            List<Map<String, String>> aggregate_imports = Collections.singletonList(Collections
                    .singletonMap(IMPORT, toModelImport(this.aggregateModelsName)));
            imports.addAll(aggregate_imports);
            objs.setImports(imports);
        }
        return objs;
    }

    @Override
    public String toModelImport(String name) {
        if ("".equals(modelPackage())) {
            return name;
        } else {
            return modelPackage() + "/" + underscore(name);
        }
    }

    @Override
    public String getTypeDeclaration(Schema p) {
        if (ModelUtils.isArraySchema(p)) {
            Schema inner = ModelUtils.getSchemaItems(p);
            return getSchemaType(p) + "[" + getTypeDeclaration(inner) + "]";
        } else if (ModelUtils.isMapSchema(p)) {
            Schema inner = ModelUtils.getAdditionalProperties(p);
            return getSchemaType(p) + "<string, " + getTypeDeclaration(inner) + ">";
        }
        return super.getTypeDeclaration(p);
    }

    private int generateFieldNumberFromString(String name) throws ProtoBufIndexComputationException {
        // Max value from developers.google.com/protocol-buffers/docs/proto3#assigning_field_numbers
        int fieldNumber = Math.abs(name.hashCode() % 536870911);
        if (19000 <= fieldNumber && fieldNumber <= 19999) {
            LOGGER.error("Generated field number is in reserved range (19000, 19999) for %s, %d", name, fieldNumber);
            throw new ProtoBufIndexComputationException("Generated field number is in reserved range (19000, 19999).");
        }
        return fieldNumber;
    }

    /**
     * Checks if the var provided is already in the list of the parent's vars, matching the type and the name
     *
     * @param parentVars list of parent's vars
     * @param var        var to compare
     * @return true if the var is already in the parent's list, false otherwise
     */
    private boolean parentVarsContainsVar(List<CodegenProperty> parentVars, CodegenProperty var) {
        boolean containsVar = false;
        for (CodegenProperty parentVar : parentVars) {
            if (var.getDataType().equals(parentVar.getDataType())
                    && var.getName().equals(parentVar.getName())) {
                containsVar = true;
                break;
            }
        }
        return containsVar;
    }

    @Override
    public GeneratorLanguage generatorLanguage() {
        return GeneratorLanguage.PROTOBUF;
    }

}<|MERGE_RESOLUTION|>--- conflicted
+++ resolved
@@ -68,13 +68,11 @@
 
     public static final String AGGREGATE_MODELS_NAME = "aggregateModelsName";
 
-<<<<<<< HEAD
     public static final String CUSTOM_OPTIONS_API = "customOptionsApi";
 
     public static final String CUSTOM_OPTIONS_MODEL = "customOptionsModel";
-=======
+
     public static final String SUPPORT_MULTIPLE_RESPONSES = "supportMultipleResponses";
->>>>>>> b1de687c
 
     private final Logger LOGGER = LoggerFactory.getLogger(ProtobufSchemaCodegen.class);
 
@@ -258,19 +256,17 @@
             this.setAggregateModelsName((String) additionalProperties.get(AGGREGATE_MODELS_NAME));
         }
 
-<<<<<<< HEAD
         if (additionalProperties.containsKey(CUSTOM_OPTIONS_API)) {
             this.setCustomOptionsApi((String) additionalProperties.get(CUSTOM_OPTIONS_API));
         }
 
         if (additionalProperties.containsKey(CUSTOM_OPTIONS_MODEL)) {
             this.setCustomOptionsModel((String) additionalProperties.get(CUSTOM_OPTIONS_MODEL));
-=======
+          
         if (additionalProperties.containsKey(this.SUPPORT_MULTIPLE_RESPONSES)) {
             this.supportMultipleResponses = convertPropertyToBooleanAndWriteBack(SUPPORT_MULTIPLE_RESPONSES);
         } else {
             additionalProperties.put(this.SUPPORT_MULTIPLE_RESPONSES, this.supportMultipleResponses);
->>>>>>> b1de687c
         }
 
         supportingFiles.add(new SupportingFile("README.mustache", "", "README.md"));
