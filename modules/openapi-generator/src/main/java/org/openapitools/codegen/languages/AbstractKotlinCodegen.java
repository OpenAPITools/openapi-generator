--- conflicted
+++ resolved
@@ -18,11 +18,7 @@
 package org.openapitools.codegen.languages;
 
 import com.fasterxml.jackson.databind.node.ArrayNode;
-<<<<<<< HEAD
 import com.samskivert.mustache.Escapers;
-=======
-import com.google.common.collect.ImmutableMap;
->>>>>>> 3756c3b6
 import com.samskivert.mustache.Mustache;
 import io.swagger.v3.oas.models.media.ArraySchema;
 import io.swagger.v3.oas.models.media.Schema;
@@ -31,8 +27,6 @@
 import org.apache.commons.lang3.StringUtils;
 import org.openapitools.codegen.*;
 import org.openapitools.codegen.model.ModelsMap;
-import org.openapitools.codegen.templating.mustache.EscapeChar;
-import org.openapitools.codegen.templating.mustache.JoinWithCommaLambda;
 import org.openapitools.codegen.utils.ModelUtils;
 import org.slf4j.Logger;
 import org.slf4j.LoggerFactory;
@@ -47,18 +41,14 @@
 
 import static org.openapitools.codegen.languages.AbstractJavaCodegen.DATE_LIBRARY;
 import static org.openapitools.codegen.utils.CamelizeOption.LOWERCASE_FIRST_LETTER;
+import static org.openapitools.codegen.utils.ModelUtils.getAdditionalProperties;
 import static org.openapitools.codegen.utils.StringUtils.*;
 
-<<<<<<< HEAD
 public abstract class AbstractKotlinCodegen extends DefaultCodegen {
 
     private final Logger LOGGER = LoggerFactory.getLogger(AbstractKotlinCodegen.class);
     public enum SERIALIZATION_LIBRARY_TYPE {moshi, gson, jackson, kotlinx_serialization}
     public static final String SERIALIZATION_LIBRARY_DESC = "What serialization library to use: 'moshi' (default), or 'gson' or 'jackson'";
-=======
-public abstract class AbstractKotlinCodegen extends DefaultCodegen implements CodegenConfig {
-
->>>>>>> 3756c3b6
     public static final String MODEL_MUTABLE = "modelMutable";
     public static final String JAVAX_PACKAGE = "javaxPackage";
     public static final String USE_JAKARTA_EE = "useJakartaEe";
@@ -306,148 +296,6 @@
         addOption(CodegenConstants.ARTIFACT_ID, "Generated artifact id (name of jar).", artifactId);
         addOption(CodegenConstants.ARTIFACT_VERSION, "Generated artifact's package version.", artifactVersion);
 
-<<<<<<< HEAD
-=======
-        CliOption enumPropertyNamingOpt = new CliOption(CodegenConstants.ENUM_PROPERTY_NAMING, CodegenConstants.ENUM_PROPERTY_NAMING_DESC);
-        cliOptions.add(enumPropertyNamingOpt.defaultValue(enumPropertyNaming.name()));
-
-        cliOptions.add(new CliOption(CodegenConstants.PARCELIZE_MODELS, CodegenConstants.PARCELIZE_MODELS_DESC));
-        cliOptions.add(new CliOption(CodegenConstants.SERIALIZABLE_MODEL, CodegenConstants.SERIALIZABLE_MODEL_DESC));
-        cliOptions.add(new CliOption(CodegenConstants.SORT_PARAMS_BY_REQUIRED_FLAG, CodegenConstants.SORT_PARAMS_BY_REQUIRED_FLAG_DESC));
-        cliOptions.add(new CliOption(CodegenConstants.SORT_MODEL_PROPERTIES_BY_REQUIRED_FLAG, CodegenConstants.SORT_MODEL_PROPERTIES_BY_REQUIRED_FLAG_DESC));
-
-        cliOptions.add(CliOption.newBoolean(MODEL_MUTABLE, MODEL_MUTABLE_DESC, false));
-        cliOptions.add(CliOption.newString(ADDITIONAL_MODEL_TYPE_ANNOTATIONS, "Additional annotations for model type(class level annotations). List separated by semicolon(;) or new line (Linux or Windows)"));
-    }
-
-    @Override
-    public String apiDocFileFolder() {
-        return (outputFolder + File.separator + apiDocPath).replace('/', File.separatorChar);
-    }
-
-    @Override
-    public String apiFileFolder() {
-        return (outputFolder + File.separator + sourceFolder + File.separator + apiPackage().replace('.', File.separatorChar)).replace('/', File.separatorChar);
-    }
-
-    @Override
-    public String apiTestFileFolder() {
-        return (outputFolder + File.separator + testFolder + File.separator + apiPackage().replace('.', File.separatorChar)).replace('/', File.separatorChar);
-    }
-
-    @Override
-    public String escapeQuotationMark(String input) {
-        // remove " to avoid code injection
-        return input.replace("\"", "");
-    }
-
-    @Override
-    public String escapeReservedWord(String name) {
-        // TODO: Allow enum escaping as an option (e.g. backticks vs append/prepend underscore vs match model property escaping).
-        return String.format(Locale.ROOT, "`%s`", name);
-    }
-
-    @Override
-    public String escapeUnsafeCharacters(String input) {
-        return input.replace("*/", "*_/").replace("/*", "/_*");
-    }
-
-    public CodegenConstants.ENUM_PROPERTY_NAMING_TYPE getEnumPropertyNaming() {
-        return this.enumPropertyNaming;
-    }
-
-
-    /**
-     * Sets the naming convention for Kotlin enum properties
-     *
-     * @param enumPropertyNamingType The string representation of the naming convention, as defined by {@link org.openapitools.codegen.CodegenConstants.ENUM_PROPERTY_NAMING_TYPE}
-     */
-    public void setEnumPropertyNaming(final String enumPropertyNamingType) {
-        try {
-            this.enumPropertyNaming = CodegenConstants.ENUM_PROPERTY_NAMING_TYPE.valueOf(enumPropertyNamingType);
-        } catch (IllegalArgumentException ex) {
-            StringBuilder sb = new StringBuilder(enumPropertyNamingType + " is an invalid enum property naming option. Please choose from:");
-            for (CodegenConstants.ENUM_PROPERTY_NAMING_TYPE t : CodegenConstants.ENUM_PROPERTY_NAMING_TYPE.values()) {
-                sb.append("\n  ").append(t.name());
-            }
-            throw new RuntimeException(sb.toString());
-        }
-    }
-
-    /**
-     * returns the OpenAPI type for the property
-     *
-     * @param p OpenAPI property object
-     * @return string presentation of the type
-     **/
-    @Override
-    public String getSchemaType(Schema p) {
-        String openAPIType = super.getSchemaType(p);
-        String type;
-        // This maps, for example, long -> kotlin.Long based on hashes in this type's constructor
-        if (typeMapping.containsKey(openAPIType)) {
-            type = typeMapping.get(openAPIType);
-            if (languageSpecificPrimitives.contains(type)) {
-                return toModelName(type);
-            }
-        } else {
-            type = openAPIType;
-        }
-        return toModelName(type);
-    }
-
-    /**
-     * Output the type declaration of the property
-     *
-     * @param p OpenAPI Property object
-     * @return a string presentation of the property type
-     */
-    @Override
-    public String getTypeDeclaration(Schema p) {
-        Schema<?> schema = unaliasSchema(p);
-        Schema<?> target = ModelUtils.isGenerateAliasAsModel() ? p : schema;
-        if (ModelUtils.isArraySchema(target)) {
-            Schema<?> items = getSchemaItems((ArraySchema) schema);
-            return getSchemaType(target) + "<" + getTypeDeclaration(items) + ">";
-        } else if (ModelUtils.isMapSchema(target)) {
-            // Note: ModelUtils.isMapSchema(p) returns true when p is a composed schema that also defines
-            // additionalproperties: true
-            Schema<?> inner = ModelUtils.getAdditionalProperties(target);
-            if (inner == null) {
-                LOGGER.error("`{}` (map property) does not have a proper inner type defined. Default to type:string", p.getName());
-                inner = new StringSchema().description("TODO default missing map inner type to string");
-                p.setAdditionalProperties(inner);
-            }
-            return getSchemaType(target) + "<kotlin.String, " + getTypeDeclaration(inner) + ">";
-        }
-        return super.getTypeDeclaration(target);
-    }
-
-    @Override
-    public String modelDocFileFolder() {
-        return (outputFolder + "/" + modelDocPath).replace('/', File.separatorChar);
-    }
-
-    @Override
-    public String modelFileFolder() {
-        return outputFolder + File.separator + sourceFolder + File.separator + modelPackage().replace('.', File.separatorChar);
-    }
-
-    @Override
-    public Map<String, ModelsMap> postProcessAllModels(Map<String, ModelsMap> objs) {
-        objs = super.postProcessAllModels(objs);
-        objs = super.updateAllModels(objs);
-
-        if (!additionalModelTypeAnnotations.isEmpty()) {
-            for (String modelName : objs.keySet()) {
-                Map<String, Object> models = (Map<String, Object>) objs.get(modelName);
-                models.put(ADDITIONAL_MODEL_TYPE_ANNOTATIONS, additionalModelTypeAnnotations);
-            }
-        }
-
-        return objs;
-    }
->>>>>>> 3756c3b6
 
         CliOption dateLibraryCliOption = new CliOption(DATE_LIBRARY, "Option. Date library to use").defaultValue(this.dateLibrary);
         Map<String, String> dateOptions = new HashMap<>();
@@ -487,7 +335,6 @@
             applyJavaxPackage();
         }
 
-<<<<<<< HEAD
         if (additionalProperties.containsKey(CodegenConstants.SERIALIZATION_LIBRARY)) {
             setSerializationLibrary((String) additionalProperties.get(CodegenConstants.SERIALIZATION_LIBRARY));
             additionalProperties.put(this.serializationLibrary.name(), true);
@@ -497,20 +344,6 @@
 
         if (additionalProperties.containsKey(CodegenConstants.ARTIFACT_VERSION)) {
             this.setArtifactVersion((String) additionalProperties.get(CodegenConstants.ARTIFACT_VERSION));
-=======
-        if (additionalProperties.containsKey(CodegenConstants.SOURCE_FOLDER)) {
-            this.setSourceFolder((String) additionalProperties.get(CodegenConstants.SOURCE_FOLDER));
-        } else {
-            additionalProperties.put(CodegenConstants.SOURCE_FOLDER, sourceFolder);
-        }
-
-        if (additionalProperties.containsKey(CodegenConstants.PACKAGE_NAME)) {
-            this.setPackageName((String) additionalProperties.get(CodegenConstants.PACKAGE_NAME));
-            if (!additionalProperties.containsKey(CodegenConstants.MODEL_PACKAGE))
-                this.setModelPackage(packageName + ".models");
-            if (!additionalProperties.containsKey(CodegenConstants.API_PACKAGE))
-                this.setApiPackage(packageName + ".apis");
->>>>>>> 3756c3b6
         } else {
             additionalProperties.put(CodegenConstants.ARTIFACT_VERSION, artifactVersion);
         }
@@ -673,7 +506,6 @@
             varName = "_u";
         }
 
-<<<<<<< HEAD
         // if it's all upper case, do nothing
         if (!varName.matches("^[A-Z_0-9]*$")) {
             varName = getNameUsingModelPropertyNaming(varName);
@@ -681,27 +513,6 @@
 
         if (isReservedWord(varName) || varName.matches("^\\d.*")) {
             varName = escapeReservedWord(varName);
-=======
-    /**
-     * Return the sanitized variable name for enum
-     *
-     * @param value    enum variable name
-     * @param datatype data type
-     * @return the sanitized variable name for enum
-     */
-    @Override
-    public String toEnumVarName(String value, String datatype) {
-        if (enumNameMapping.containsKey(value)) {
-            return enumNameMapping.get(value);
-        }
-
-        String modified;
-        if (value.length() == 0) {
-            modified = "EMPTY";
-        } else {
-            modified = value;
-            modified = sanitizeKotlinSpecificNames(modified);
->>>>>>> 3756c3b6
         }
 
         return varName;
@@ -735,63 +546,9 @@
         this.artifactId = artifactId;
     }
     @Override
-<<<<<<< HEAD
     public String escapeReservedWord(String name) {
         if (this.reservedWordsMappings().containsKey(name)) {
             return this.reservedWordsMappings().get(name);
-=======
-    public String toModelName(final String name) {
-        // memoization
-        if (schemaKeyToModelNameCache.containsKey(name)) {
-            return schemaKeyToModelNameCache.get(name);
-        }
-
-        // Allow for explicitly configured kotlin.* and java.* types
-        if (name.startsWith("kotlin.") || name.startsWith("java.")) {
-            return name;
-        }
-
-        // If schemaMapping contains name, assume this is a legitimate model name.
-        if (schemaMapping.containsKey(name)) {
-            return schemaMapping.get(name);
-        }
-
-        // TODO review importMapping below as we've added schema mapping support
-        // If importMapping contains name, assume this is a legitimate model name.
-        if (importMapping.containsKey(name)) {
-            return importMapping.get(name);
-        }
-
-        String modifiedName = name.replaceAll("\\.", "").replaceAll("-", "_");
-
-        String nameWithPrefixSuffix = sanitizeKotlinSpecificNames(modifiedName);
-        if (!StringUtils.isEmpty(modelNamePrefix)) {
-            // add '_' so that model name can be camelized correctly
-            nameWithPrefixSuffix = modelNamePrefix + "_" + nameWithPrefixSuffix;
-        }
-
-        if (!StringUtils.isEmpty(modelNameSuffix)) {
-            // add '_' so that model name can be camelized correctly
-            nameWithPrefixSuffix = nameWithPrefixSuffix + "_" + modelNameSuffix;
-        }
-
-        // Camelize name of nested properties
-        modifiedName = camelize(nameWithPrefixSuffix);
-
-        // model name cannot use reserved keyword, e.g. return
-        if (isReservedWord(modifiedName)) {
-            final String modelName = "Model" + modifiedName;
-            LOGGER.warn("{} (reserved word) cannot be used as model name. Renamed to {}", modifiedName, modelName);
-            return modelName;
-        }
-
-        // model name starts with number
-        if (modifiedName.matches("^\\d.*")) {
-            final String modelName = "Model" + modifiedName; // e.g. 200Response => Model200Response (after camelize)
-            LOGGER.warn("{} (model name starts with number) cannot be used as model name. Renamed to {}", name,
-                    modelName);
-            return modelName;
->>>>>>> 3756c3b6
         }
         // TODO: Allow enum escaping as an option (e.g. backticks vs append/prepend underscore vs match model property escaping).
         return String.format(Locale.ROOT, "`%s`", name);
@@ -969,7 +726,6 @@
     }
 
     @Override
-<<<<<<< HEAD
     public String toModelName(final String name) {
         final String sanitizedName = sanitizeName(modelNamePrefix + this.stripPackageName(name) + modelNameSuffix);
 
@@ -982,17 +738,6 @@
             final String modelName = "Model" + camelizedName;
             LOGGER.warn("{} (reserved word) cannot be used as model name. Renamed to {}", camelizedName, modelName);
             return modelName;
-=======
-    public String toParamName(String name) {
-        // obtain the name from parameterNameMapping directly if provided
-        if (parameterNameMapping.containsKey(name)) {
-            return parameterNameMapping.get(name);
-        }
-
-        // to avoid conflicts with 'callback' parameter for async call
-        if ("callback".equals(name)) {
-            return "paramCallback";
->>>>>>> 3756c3b6
         }
 
         // model name starts with number
@@ -1007,24 +752,9 @@
     }
 
     @Override
-<<<<<<< HEAD
     public String toModelFilename(String name) {
         // Should be the same as the model name
         return toModelName(name);
-=======
-    public String toVarName(String name) {
-        // obtain the name from nameMapping directly if provided
-        if (nameMapping.containsKey(name)) {
-            return nameMapping.get(name);
-        }
-
-        name = toVariableName(name);
-        if (propertyAdditionalKeywords.contains(name)) {
-            return camelize("property_" + name, LOWERCASE_FIRST_LETTER);
-        } else {
-            return name;
-        }
->>>>>>> 3756c3b6
     }
 
     @Override
@@ -1130,7 +860,7 @@
 
         // operationId starts with a number
         if (operationId.matches("^\\d.*")) {
-            String formattedString = String.format("%s (starting with a number) cannot be used as method name. Renamed to %s%s",
+            String formattedString = String.format(Locale.US, "%s (starting with a number) cannot be used as method name. Renamed to %s%s",
                     operationId,
                     camelize(CALL_ + operationId),
                     LOWERCASE_FIRST_LETTER);
@@ -1151,35 +881,12 @@
         return GeneratorLanguage.KOTLIN;
     }
 
-<<<<<<< HEAD
     private String fixNumberValue(String number, Schema p) {
         if (ModelUtils.isFloatSchema(p)) {
             return number + "f";
         } else if (ModelUtils.isDoubleSchema(p)) {
             if (number.contains(".")) {
                 return number;
-=======
-    @Override
-    protected void updateModelForObject(CodegenModel m, Schema schema) {
-        /*
-         * we have a custom version of this function so we only set isMap to true if
-         * ModelUtils.isMapSchema
-         * In other generators, isMap is true for all type object schemas
-         */
-        if (schema.getProperties() != null || schema.getRequired() != null && !(ModelUtils.isComposedSchema(schema))) {
-            // passing null to allProperties and allRequired as there's no parent
-            addVars(m, unaliasPropertySchema(schema.getProperties()), schema.getRequired(), null, null);
-        }
-        if (ModelUtils.isMapSchema(schema)) {
-            // an object or anyType composed schema that has additionalProperties set
-            addAdditionPropertiesToCodeGenModel(m, schema);
-        } else {
-            m.setIsMap(false);
-            if (ModelUtils.isFreeFormObject(schema)) {
-                // non-composed object type with no properties + additionalProperties
-                // additionalProperties must be null, ObjectSchema, or empty Schema
-                addAdditionPropertiesToCodeGenModel(m, schema);
->>>>>>> 3756c3b6
             }
             return number + ".0";
         } else if (ModelUtils.isLongSchema(p)) {
@@ -1187,50 +894,4 @@
         }
         return number;
     }
-
-    @Override
-    protected ImmutableMap.Builder<String, Mustache.Lambda> addMustacheLambdas() {
-        return super.addMustacheLambdas()
-                .put("escapeDollar", new EscapeChar("(?<!\\\\)\\$", "\\\\\\$"));
-    }
-
-    protected interface DataTypeAssigner {
-        void setReturnType(String returnType);
-
-        void setReturnContainer(String returnContainer);
-    }
-
-    /**
-     * @param returnType       The return type that needs to be converted
-     * @param dataTypeAssigner An object that will assign the data to the respective fields in the model.
-     */
-    protected void doDataTypeAssignment(final String returnType, DataTypeAssigner dataTypeAssigner) {
-        if (returnType == null) {
-            dataTypeAssigner.setReturnType("Unit");
-        } else if (returnType.startsWith("kotlin.collections.List")) {
-            int end = returnType.lastIndexOf(">");
-            if (end > 0) {
-                dataTypeAssigner.setReturnType(returnType.substring("kotlin.collections.List<".length(), end).trim());
-                dataTypeAssigner.setReturnContainer("List");
-            }
-        } else if (returnType.startsWith("kotlin.collections.MutableList")) {
-            int end = returnType.lastIndexOf(">");
-            if (end > 0) {
-                dataTypeAssigner.setReturnType(returnType.substring("kotlin.collections.MutableList<".length(), end).trim());
-                dataTypeAssigner.setReturnContainer("List");
-            }
-        } else if (returnType.startsWith("kotlin.collections.Map")) {
-            int end = returnType.lastIndexOf(">");
-            if (end > 0) {
-                dataTypeAssigner.setReturnType(returnType.substring("kotlin.collections.Map<".length(), end).split(",")[1].trim());
-                dataTypeAssigner.setReturnContainer("Map");
-            }
-        } else if (returnType.startsWith("kotlin.collections.MutableMap")) {
-            int end = returnType.lastIndexOf(">");
-            if (end > 0) {
-                dataTypeAssigner.setReturnType(returnType.substring("kotlin.collections.MutableMap<".length(), end).split(",")[1].trim());
-                dataTypeAssigner.setReturnContainer("Map");
-            }
-        }
-    }
 }