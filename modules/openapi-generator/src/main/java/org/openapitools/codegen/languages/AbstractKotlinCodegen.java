--- conflicted
+++ resolved
@@ -43,12 +43,8 @@
 
 public abstract class AbstractKotlinCodegen extends DefaultCodegen implements CodegenConfig {
 
-<<<<<<< HEAD
-    public static final String SERIALIZATION_LIBRARY_DESC = "What serialization library to use: 'moshi' (default), or 'gson' or 'jackson' or 'kotlinx_serialization'";
-=======
     public static final String SERIALIZATION_LIBRARY_DESC =
             "What serialization library to use: 'moshi' (default), or 'gson' or 'jackson or 'kotlinx_serialization'";
->>>>>>> cba7561d
 
     public enum SERIALIZATION_LIBRARY_TYPE {
         moshi,
