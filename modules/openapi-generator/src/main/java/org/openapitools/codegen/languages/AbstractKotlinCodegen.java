/*
 * Copyright 2018 OpenAPI-Generator Contributors (https://openapi-generator.tech)
 * Copyright 2018 SmartBear Software
 *
 * Licensed under the Apache License, Version 2.0 (the "License");
 * you may not use this file except in compliance with the License.
 * You may obtain a copy of the License at
 *
 *     https://www.apache.org/licenses/LICENSE-2.0
 *
 * Unless required by applicable law or agreed to in writing, software
 * distributed under the License is distributed on an "AS IS" BASIS,
 * WITHOUT WARRANTIES OR CONDITIONS OF ANY KIND, either express or implied.
 * See the License for the specific language governing permissions and
 * limitations under the License.
 */

package org.openapitools.codegen.languages;

import com.fasterxml.jackson.databind.node.ArrayNode;
import io.swagger.v3.oas.models.media.ArraySchema;
import io.swagger.v3.oas.models.media.ComposedSchema;
import io.swagger.v3.oas.models.media.Schema;
import io.swagger.v3.oas.models.media.StringSchema;
import org.apache.commons.io.FilenameUtils;
import org.apache.commons.lang3.StringUtils;
import org.openapitools.codegen.*;
import org.openapitools.codegen.model.ModelMap;
import org.openapitools.codegen.model.ModelsMap;
import org.openapitools.codegen.utils.ModelUtils;
import org.slf4j.Logger;
import org.slf4j.LoggerFactory;

import java.io.File;
import java.io.IOException;
import java.util.*;
import java.util.function.Function;
import java.util.regex.Pattern;
import java.util.stream.Collectors;
import java.util.stream.Stream;

import static org.openapitools.codegen.utils.StringUtils.*;

public abstract class AbstractKotlinCodegen extends DefaultCodegen implements CodegenConfig {

    public static final String SERIALIZATION_LIBRARY_DESC = "What serialization library to use: 'moshi' (default), or 'gson' or 'jackson'";

    public enum SERIALIZATION_LIBRARY_TYPE {moshi, gson, jackson, kotlinx_serialization}

    public static final String MODEL_MUTABLE = "modelMutable";
    public static final String MODEL_MUTABLE_DESC = "Create mutable models";
    public static final String ADDITIONAL_MODEL_TYPE_ANNOTATIONS = "additionalModelTypeAnnotations";

    private final Logger LOGGER = LoggerFactory.getLogger(AbstractKotlinCodegen.class);

    protected String artifactId;
    protected String artifactVersion = "1.0.0";
    protected String groupId = "org.openapitools";
    protected String packageName = "org.openapitools";
    protected String apiSuffix = "Api";

    protected String sourceFolder = "src/main/kotlin";
    protected String testFolder = "src/test/kotlin";
    protected String resourcesFolder = "src/main/resources";

    protected String apiDocPath = "docs/";
    protected String modelDocPath = "docs/";
    protected boolean parcelizeModels = false;
    protected boolean serializableModel = false;

    protected boolean nonPublicApi = false;

    protected CodegenConstants.ENUM_PROPERTY_NAMING_TYPE enumPropertyNaming = CodegenConstants.ENUM_PROPERTY_NAMING_TYPE.camelCase;
    protected SERIALIZATION_LIBRARY_TYPE serializationLibrary = SERIALIZATION_LIBRARY_TYPE.moshi;

    // model classes cannot use the same property names defined in HashMap
    // ref: https://kotlinlang.org/api/latest/jvm/stdlib/kotlin.collections/-hash-map/
    protected Set<String> propertyAdditionalKeywords = new HashSet<>(Arrays.asList("entries", "keys", "size", "values"));

<<<<<<< HEAD
    private Map<String, String> schemaKeyToModelNameCache = new HashMap<>();
    protected List<String> additionalModelTypeAnnotations = new LinkedList<>();
=======
    private final Map<String, String> schemaKeyToModelNameCache = new HashMap<>();
>>>>>>> 31ea76b5

    public AbstractKotlinCodegen() {
        super();

        supportsInheritance = true;
        setSortModelPropertiesByRequiredFlag(true);

        languageSpecificPrimitives = new HashSet<>(Arrays.asList(
                "kotlin.Byte",
                "kotlin.ByteArray",
                "kotlin.Short",
                "kotlin.Int",
                "kotlin.Long",
                "kotlin.Float",
                "kotlin.Double",
                "kotlin.Boolean",
                "kotlin.Char",
                "kotlin.String",
                "kotlin.Array",
                "kotlin.collections.List",
                "kotlin.collections.MutableList",
                "kotlin.collections.Map",
                "kotlin.collections.MutableMap",
                "kotlin.collections.Set",
                "kotlin.collections.MutableSet"
        ));

        // this includes hard reserved words defined by https://github.com/JetBrains/kotlin/blob/master/core/descriptors/src/org/jetbrains/kotlin/renderer/KeywordStringsGenerated.java
        // as well as keywords from https://kotlinlang.org/docs/reference/keyword-reference.html
        reservedWords = new HashSet<>(Arrays.asList(
                "ApiResponse", // Used in the auto-generated api client
                "abstract",
                "actual",
                "annotation",
                "as",
                "break",
                "class",
                "companion",
                "const",
                "constructor",
                "continue",
                "contract",
                "crossinline",
                "data",
                "delegate",
                "do",
                "dynamic",
                "else",
                "enum",
                "expect",
                "external",
                "false",
                "field",
                "final",
                "finally",
                "for",
                "fun",
                "if",
                "import",
                "in",
                "infix",
                "init",
                "inline",
                "inner",
                "interface",
                "internal",
                "is",
                "it",
                "lateinit",
                "noinline",
                "null",
                "object",
                "open",
                "operator",
                "out",
                "override",
                "package",
                "param",
                "private",
                "property",
                "protected",
                "public",
                "receiver",
                "reified",
                "return",
                "sealed",
                "setparam",
                "super",
                "suspend",
                "tailrec",
                "this",
                "throw",
                "true",
                "try",
                "typealias",
                "typeof",
                "val",
                "value",
                "var",
                "vararg",
                "when",
                "where",
                "while"
        ));

        defaultIncludes = new HashSet<>(Arrays.asList(
                "kotlin.Byte",
                "kotlin.ByteArray",
                "kotlin.Short",
                "kotlin.Int",
                "kotlin.Long",
                "kotlin.Float",
                "kotlin.Double",
                "kotlin.Boolean",
                "kotlin.Char",
                "kotlin.Array",
                "kotlin.collections.List",
                "kotlin.collections.MutableList",
                "kotlin.collections.Set",
                "kotlin.collections.MutableSet",
                "kotlin.collections.Map",
                "kotlin.collections.MutableMap"
        ));

        typeMapping = new HashMap<>();
        typeMapping.put("string", "kotlin.String");
        typeMapping.put("boolean", "kotlin.Boolean");
        typeMapping.put("integer", "kotlin.Int");
        typeMapping.put("float", "kotlin.Float");
        typeMapping.put("long", "kotlin.Long");
        typeMapping.put("double", "kotlin.Double");
        typeMapping.put("ByteArray", "kotlin.ByteArray");
        typeMapping.put("number", "java.math.BigDecimal");
        typeMapping.put("decimal", "java.math.BigDecimal");
        typeMapping.put("date-time", "java.time.OffsetDateTime");
        typeMapping.put("date", "java.time.LocalDate");
        typeMapping.put("file", "java.io.File");
        typeMapping.put("array", "kotlin.Array");
        typeMapping.put("list", "kotlin.collections.List");
        typeMapping.put("set", "kotlin.collections.Set");
        typeMapping.put("map", "kotlin.collections.Map");
        typeMapping.put("object", "kotlin.Any");
        typeMapping.put("binary", "kotlin.ByteArray");
        typeMapping.put("Date", "java.time.LocalDate");
        typeMapping.put("DateTime", "java.time.OffsetDateTime");
        typeMapping.put("AnyType", "kotlin.Any");

        instantiationTypes.put("array", "kotlin.collections.ArrayList");
        instantiationTypes.put("list", "kotlin.collections.ArrayList");
        instantiationTypes.put("map", "kotlin.collections.HashMap");

        importMapping = new HashMap<>();
        importMapping.put("BigDecimal", "java.math.BigDecimal");
        importMapping.put("UUID", "java.util.UUID");
        importMapping.put("URI", "java.net.URI");
        importMapping.put("File", "java.io.File");
        importMapping.put("Date", "java.time.LocalDate");
        importMapping.put("Timestamp", "java.sql.Timestamp");
        importMapping.put("DateTime", "java.time.OffsetDateTime");
        importMapping.put("LocalDateTime", "java.time.LocalDateTime");
        importMapping.put("LocalDate", "java.time.LocalDate");
        importMapping.put("LocalTime", "java.time.LocalTime");

        specialCharReplacements.put(";", "Semicolon");

        cliOptions.clear();
        addOption(CodegenConstants.SOURCE_FOLDER, CodegenConstants.SOURCE_FOLDER_DESC, sourceFolder);
        addOption(CodegenConstants.PACKAGE_NAME, "Generated artifact package name.", packageName);
        addOption(CodegenConstants.API_SUFFIX, CodegenConstants.API_SUFFIX_DESC, apiSuffix);
        addOption(CodegenConstants.GROUP_ID, "Generated artifact package's organization (i.e. maven groupId).", groupId);
        addOption(CodegenConstants.ARTIFACT_ID, "Generated artifact id (name of jar).", artifactId);
        addOption(CodegenConstants.ARTIFACT_VERSION, "Generated artifact's package version.", artifactVersion);

        CliOption enumPropertyNamingOpt = new CliOption(CodegenConstants.ENUM_PROPERTY_NAMING, CodegenConstants.ENUM_PROPERTY_NAMING_DESC);
        cliOptions.add(enumPropertyNamingOpt.defaultValue(enumPropertyNaming.name()));

        CliOption serializationLibraryOpt = new CliOption(CodegenConstants.SERIALIZATION_LIBRARY, SERIALIZATION_LIBRARY_DESC);
        cliOptions.add(serializationLibraryOpt.defaultValue(serializationLibrary.name()));

        cliOptions.add(new CliOption(CodegenConstants.PARCELIZE_MODELS, CodegenConstants.PARCELIZE_MODELS_DESC));
        cliOptions.add(new CliOption(CodegenConstants.SERIALIZABLE_MODEL, CodegenConstants.SERIALIZABLE_MODEL_DESC));
        cliOptions.add(new CliOption(CodegenConstants.SORT_PARAMS_BY_REQUIRED_FLAG, CodegenConstants.SORT_PARAMS_BY_REQUIRED_FLAG_DESC));
        cliOptions.add(new CliOption(CodegenConstants.SORT_MODEL_PROPERTIES_BY_REQUIRED_FLAG, CodegenConstants.SORT_MODEL_PROPERTIES_BY_REQUIRED_FLAG_DESC));

        cliOptions.add(CliOption.newBoolean(MODEL_MUTABLE, MODEL_MUTABLE_DESC, false));
        cliOptions.add(CliOption.newString(ADDITIONAL_MODEL_TYPE_ANNOTATIONS, "Additional annotations for model type(class level annotations). List separated by semicolon(;) or new line (Linux or Windows)"));
    }

    @Override
    public String apiDocFileFolder() {
        return (outputFolder + File.separator + apiDocPath).replace('/', File.separatorChar);
    }

    @Override
    public String apiFileFolder() {
        return (outputFolder + File.separator + sourceFolder + File.separator + apiPackage().replace('.', File.separatorChar)).replace('/', File.separatorChar);
    }

    @Override
    public String apiTestFileFolder() {
        return (outputFolder + File.separator + testFolder + File.separator + apiPackage().replace('.', File.separatorChar)).replace('/', File.separatorChar);
    }

    @Override
    public String escapeQuotationMark(String input) {
        // remove " to avoid code injection
        return input.replace("\"", "");
    }

    @Override
    public String escapeReservedWord(String name) {
        // TODO: Allow enum escaping as an option (e.g. backticks vs append/prepend underscore vs match model property escaping).
        return String.format(Locale.ROOT, "`%s`", name);
    }

    @Override
    public String escapeUnsafeCharacters(String input) {
        return input.replace("*/", "*_/").replace("/*", "/_*");
    }

    public CodegenConstants.ENUM_PROPERTY_NAMING_TYPE getEnumPropertyNaming() {
        return this.enumPropertyNaming;
    }

    public SERIALIZATION_LIBRARY_TYPE getSerializationLibrary() {
        return this.serializationLibrary;
    }

    /**
     * Sets the naming convention for Kotlin enum properties
     *
     * @param enumPropertyNamingType The string representation of the naming convention, as defined by {@link org.openapitools.codegen.CodegenConstants.ENUM_PROPERTY_NAMING_TYPE}
     */
    public void setEnumPropertyNaming(final String enumPropertyNamingType) {
        try {
            this.enumPropertyNaming = CodegenConstants.ENUM_PROPERTY_NAMING_TYPE.valueOf(enumPropertyNamingType);
        } catch (IllegalArgumentException ex) {
            StringBuilder sb = new StringBuilder(enumPropertyNamingType + " is an invalid enum property naming option. Please choose from:");
            for (CodegenConstants.ENUM_PROPERTY_NAMING_TYPE t : CodegenConstants.ENUM_PROPERTY_NAMING_TYPE.values()) {
                sb.append("\n  ").append(t.name());
            }
            throw new RuntimeException(sb.toString());
        }
    }

    /**
     * Sets the serialization engine for Kotlin
     *
     * @param enumSerializationLibrary The string representation of the serialization library as defined by
     *                                 {@link org.openapitools.codegen.languages.AbstractKotlinCodegen.SERIALIZATION_LIBRARY_TYPE}
     */
    public void setSerializationLibrary(final String enumSerializationLibrary) {
        try {
            this.serializationLibrary = SERIALIZATION_LIBRARY_TYPE.valueOf(enumSerializationLibrary);
        } catch (IllegalArgumentException ex) {
            StringBuilder sb = new StringBuilder(enumSerializationLibrary + " is an invalid enum property naming option. Please choose from:");
            for (SERIALIZATION_LIBRARY_TYPE t : SERIALIZATION_LIBRARY_TYPE.values()) {
                sb.append("\n  ").append(t.name());
            }
            throw new RuntimeException(sb.toString());
        }
    }

    /**
     * returns the OpenAPI type for the property
     *
     * @param p OpenAPI property object
     * @return string presentation of the type
     **/
    @Override
    public String getSchemaType(Schema p) {
        String openAPIType = super.getSchemaType(p);
        String type;
        // This maps, for example, long -> kotlin.Long based on hashes in this type's constructor
        if (typeMapping.containsKey(openAPIType)) {
            type = typeMapping.get(openAPIType);
            if (languageSpecificPrimitives.contains(type)) {
                return toModelName(type);
            }
        } else {
            type = openAPIType;
        }
        return toModelName(type);
    }

    /**
     * Output the type declaration of the property
     *
     * @param p OpenAPI Property object
     * @return a string presentation of the property type
     */
    @Override
    public String getTypeDeclaration(Schema p) {
        Schema<?> schema = unaliasSchema(p);
        Schema<?> target = ModelUtils.isGenerateAliasAsModel() ? p : schema;
        if (ModelUtils.isArraySchema(target)) {
            Schema<?> items = getSchemaItems((ArraySchema) schema);
            return getSchemaType(target) + "<" + getTypeDeclaration(items) + ">";
        } else if (ModelUtils.isMapSchema(target)) {
            // Note: ModelUtils.isMapSchema(p) returns true when p is a composed schema that also defines
            // additionalproperties: true
            Schema<?> inner = getAdditionalProperties(target);
            if (inner == null) {
                LOGGER.error("`{}` (map property) does not have a proper inner type defined. Default to type:string", p.getName());
                inner = new StringSchema().description("TODO default missing map inner type to string");
                p.setAdditionalProperties(inner);
            }
            return getSchemaType(target) + "<kotlin.String, " + getTypeDeclaration(inner) + ">";
        }
        return super.getTypeDeclaration(target);
    }

    @Override
    public String modelDocFileFolder() {
        return (outputFolder + "/" + modelDocPath).replace('/', File.separatorChar);
    }

    @Override
    public String modelFileFolder() {
        return outputFolder + File.separator + sourceFolder + File.separator + modelPackage().replace('.', File.separatorChar);
    }

    @Override
    public Map<String, ModelsMap> postProcessAllModels(Map<String, ModelsMap> objs) {
        objs = super.postProcessAllModels(objs);
        objs = super.updateAllModels(objs);

        if (!additionalModelTypeAnnotations.isEmpty()) {
            for (String modelName : objs.keySet()) {
                Map<String, Object> models = (Map<String, Object>) objs.get(modelName);
                models.put(ADDITIONAL_MODEL_TYPE_ANNOTATIONS, additionalModelTypeAnnotations);
            }
        }

        return objs;
    }

    @Override
    public ModelsMap postProcessModels(ModelsMap objs) {
        objs = super.postProcessModelsEnum(objs);
        for (ModelMap mo : objs.getModels()) {
            CodegenModel cm = mo.getModel();
            if (cm.getDiscriminator() != null) {
                cm.vendorExtensions.put("x-has-data-class-body", true);
                break;
            }

            for (CodegenProperty var : cm.vars) {
                if (var.isEnum || isSerializableModel()) {
                    cm.vendorExtensions.put("x-has-data-class-body", true);
                    break;
                }
            }
        }
        return postProcessModelsEnum(objs);
    }

    @Override
    public void processOpts() {
        super.processOpts();

        if (StringUtils.isEmpty(System.getenv("KOTLIN_POST_PROCESS_FILE"))) {
            LOGGER.info("Environment variable KOTLIN_POST_PROCESS_FILE not defined so the Kotlin code may not be properly formatted. To define it, try 'export KOTLIN_POST_PROCESS_FILE=\"/usr/local/bin/ktlint -F\"' (Linux/Mac)");
            LOGGER.info("NOTE: To enable file post-processing, 'enablePostProcessFile' must be set to `true` (--enable-post-process-file for CLI).");
        }

        if (additionalProperties.containsKey(MODEL_MUTABLE)) {
            additionalProperties.put(MODEL_MUTABLE, Boolean.parseBoolean(additionalProperties.get(MODEL_MUTABLE).toString()));
        }

        if (additionalProperties.containsKey(CodegenConstants.ENUM_PROPERTY_NAMING)) {
            setEnumPropertyNaming((String) additionalProperties.get(CodegenConstants.ENUM_PROPERTY_NAMING));
        }

        if (additionalProperties.containsKey(CodegenConstants.SERIALIZATION_LIBRARY)) {
            setSerializationLibrary((String) additionalProperties.get(CodegenConstants.SERIALIZATION_LIBRARY));
            additionalProperties.put(this.serializationLibrary.name(), true);
        } else {
            additionalProperties.put(this.serializationLibrary.name(), true);
        }

        if (additionalProperties.containsKey(CodegenConstants.SOURCE_FOLDER)) {
            this.setSourceFolder((String) additionalProperties.get(CodegenConstants.SOURCE_FOLDER));
        } else {
            additionalProperties.put(CodegenConstants.SOURCE_FOLDER, sourceFolder);
        }

        if (additionalProperties.containsKey(CodegenConstants.PACKAGE_NAME)) {
            this.setPackageName((String) additionalProperties.get(CodegenConstants.PACKAGE_NAME));
            if (!additionalProperties.containsKey(CodegenConstants.MODEL_PACKAGE))
                this.setModelPackage(packageName + ".models");
            if (!additionalProperties.containsKey(CodegenConstants.API_PACKAGE))
                this.setApiPackage(packageName + ".apis");
        } else {
            additionalProperties.put(CodegenConstants.PACKAGE_NAME, packageName);
        }

        if (additionalProperties.containsKey(CodegenConstants.API_SUFFIX)) {
            this.setApiSuffix((String) additionalProperties.get(CodegenConstants.API_SUFFIX));
        }

        if (additionalProperties.containsKey(CodegenConstants.ARTIFACT_ID)) {
            this.setArtifactId((String) additionalProperties.get(CodegenConstants.ARTIFACT_ID));
        } else {
            additionalProperties.put(CodegenConstants.ARTIFACT_ID, artifactId);
        }

        if (additionalProperties.containsKey(CodegenConstants.GROUP_ID)) {
            this.setGroupId((String) additionalProperties.get(CodegenConstants.GROUP_ID));
        } else {
            additionalProperties.put(CodegenConstants.GROUP_ID, groupId);
        }

        if (additionalProperties.containsKey(CodegenConstants.ARTIFACT_VERSION)) {
            this.setArtifactVersion((String) additionalProperties.get(CodegenConstants.ARTIFACT_VERSION));
        } else {
            additionalProperties.put(CodegenConstants.ARTIFACT_VERSION, artifactVersion);
        }

        if (additionalProperties.containsKey(CodegenConstants.INVOKER_PACKAGE)) {
            LOGGER.warn("{} with {} generator is ignored. Use {}.", CodegenConstants.INVOKER_PACKAGE, this.getName(), CodegenConstants.PACKAGE_NAME);
        }

        if (additionalProperties.containsKey(CodegenConstants.SERIALIZABLE_MODEL)) {
            this.setSerializableModel(convertPropertyToBooleanAndWriteBack(CodegenConstants.SERIALIZABLE_MODEL));
        } else {
            additionalProperties.put(CodegenConstants.SERIALIZABLE_MODEL, serializableModel);
        }

        if (additionalProperties.containsKey(CodegenConstants.LIBRARY)) {
            this.setLibrary((String) additionalProperties.get(CodegenConstants.LIBRARY));
        }

        if (additionalProperties.containsKey(CodegenConstants.PARCELIZE_MODELS)) {
            this.setParcelizeModels(convertPropertyToBooleanAndWriteBack(CodegenConstants.PARCELIZE_MODELS));
        } else {
            additionalProperties.put(CodegenConstants.PARCELIZE_MODELS, parcelizeModels);
        }

        if (additionalProperties.containsKey(CodegenConstants.NON_PUBLIC_API)) {
            this.setNonPublicApi(convertPropertyToBooleanAndWriteBack(CodegenConstants.NON_PUBLIC_API));
        } else {
            additionalProperties.put(CodegenConstants.NON_PUBLIC_API, nonPublicApi);
        }

        if (additionalProperties.containsKey(ADDITIONAL_MODEL_TYPE_ANNOTATIONS)) {
            String additionalAnnotationsList = additionalProperties.get(ADDITIONAL_MODEL_TYPE_ANNOTATIONS).toString();
            this.setAdditionalModelTypeAnnotations(Arrays.asList(additionalAnnotationsList.trim().split("\\s*(;|\\r?\\n)\\s*")));
        }

        additionalProperties.put(CodegenConstants.SORT_PARAMS_BY_REQUIRED_FLAG, getSortParamsByRequiredFlag());
        additionalProperties.put(CodegenConstants.SORT_MODEL_PROPERTIES_BY_REQUIRED_FLAG, getSortModelPropertiesByRequiredFlag());

        additionalProperties.put(CodegenConstants.API_PACKAGE, apiPackage());
        additionalProperties.put(CodegenConstants.MODEL_PACKAGE, modelPackage());

        additionalProperties.put("apiDocPath", apiDocPath);
        additionalProperties.put("modelDocPath", modelDocPath);

        if (isModelMutable()) {
            typeMapping.put("list", "kotlin.collections.MutableList");
            typeMapping.put("set", "kotlin.collections.MutableSet");
            typeMapping.put("map", "kotlin.collections.MutableMap");
        }
    }

    protected boolean isModelMutable() {
        return Boolean.TRUE.equals(additionalProperties.get(MODEL_MUTABLE));
    }

    public void setArtifactId(String artifactId) {
        this.artifactId = artifactId;
    }

    public void setArtifactVersion(String artifactVersion) {
        this.artifactVersion = artifactVersion;
    }

    public void setGroupId(String groupId) {
        this.groupId = groupId;
    }

    public void setPackageName(String packageName) {
        this.packageName = packageName;
    }

    public void setApiSuffix(String apiSuffix) {
        this.apiSuffix = apiSuffix;
    }

    public void setSourceFolder(String sourceFolder) {
        this.sourceFolder = sourceFolder;
    }

    public void setTestFolder(String testFolder) {
        this.testFolder = testFolder;
    }

    public Boolean getParcelizeModels() {
        return parcelizeModels;
    }

    public void setParcelizeModels(Boolean parcelizeModels) {
        this.parcelizeModels = parcelizeModels;
    }

    public boolean isSerializableModel() {
        return serializableModel;
    }

    public void setSerializableModel(boolean serializableModel) {
        this.serializableModel = serializableModel;
    }

    public boolean nonPublicApi() {
        return nonPublicApi;
    }

    public void setNonPublicApi(boolean nonPublicApi) {
        this.nonPublicApi = nonPublicApi;
    }

    /**
     * Return the sanitized variable name for enum
     *
     * @param value    enum variable name
     * @param datatype data type
     * @return the sanitized variable name for enum
     */
    @Override
    public String toEnumVarName(String value, String datatype) {
        String modified;
        if (value.length() == 0) {
            modified = "EMPTY";
        } else {
            modified = value;
            modified = sanitizeKotlinSpecificNames(modified);
        }

        switch (getEnumPropertyNaming()) {
            case original:
                // NOTE: This is provided as a last-case allowance, but will still result in reserved words being escaped.
                modified = value;
                break;
            case camelCase:
                // NOTE: Removes hyphens and underscores
                modified = camelize(modified, true);
                break;
            case PascalCase:
                // NOTE: Removes hyphens and underscores
                String result = camelize(modified);
                modified = titleCase(result);
                break;
            case snake_case:
                // NOTE: Removes hyphens
                modified = underscore(modified);
                break;
            case UPPERCASE:
                modified = underscore(modified).toUpperCase(Locale.ROOT);
                break;
        }

        if (reservedWords.contains(modified)) {
            return escapeReservedWord(modified);
        }
        // NOTE: another sanitize because camelize can create an invalid name
        return sanitizeKotlinSpecificNames(modified);
    }

    @Override
    public String toEnumName(CodegenProperty property) {
        return property.nameInCamelCase;
    }

    @Override
    public String toApiName(String name) {
        if (name.length() == 0) {
            return "DefaultApi";
        }
        return (this.apiSuffix.isEmpty() ? camelize(name) : camelize(name) + this.apiSuffix);
    }

    /**
     * Return the fully-qualified "Model" name for import
     *
     * @param name the name of the "Model"
     * @return the fully-qualified "Model" name for import
     */
    @Override
    public String toModelImport(String name) {
        // toModelImport is called while processing operations, but DefaultCodegen doesn't
        // define imports correctly with fully qualified primitives and models as defined in this generator.
        if (needToImport(name)) {
            return super.toModelImport(name);
        }

        return name;
    }

    /**
     * Output the proper model name (capitalized).
     * In case the name belongs to the TypeSystem it won't be renamed.
     *
     * @param name the name of the model
     * @return capitalized model name
     */
    @Override
    public String toModelName(final String name) {
        // memoization
        if (schemaKeyToModelNameCache.containsKey(name)) {
            return schemaKeyToModelNameCache.get(name);
        }

        // Allow for explicitly configured kotlin.* and java.* types
        if (name.startsWith("kotlin.") || name.startsWith("java.")) {
            return name;
        }

        // If schemaMapping contains name, assume this is a legitimate model name.
        if (schemaMapping.containsKey(name)) {
            return schemaMapping.get(name);
        }

        // TODO review importMapping below as we've added schema mapping support
        // If importMapping contains name, assume this is a legitimate model name.
        if (importMapping.containsKey(name)) {
            return importMapping.get(name);
        }

        String modifiedName = name.replaceAll("\\.", "");

        String nameWithPrefixSuffix = sanitizeKotlinSpecificNames(modifiedName);
        if (!StringUtils.isEmpty(modelNamePrefix)) {
            // add '_' so that model name can be camelized correctly
            nameWithPrefixSuffix = modelNamePrefix + "_" + nameWithPrefixSuffix;
        }

        if (!StringUtils.isEmpty(modelNameSuffix)) {
            // add '_' so that model name can be camelized correctly
            nameWithPrefixSuffix = nameWithPrefixSuffix + "_" + modelNameSuffix;
        }

        // Camelize name of nested properties
        modifiedName = camelize(nameWithPrefixSuffix);

        // model name cannot use reserved keyword, e.g. return
        if (isReservedWord(modifiedName)) {
            final String modelName = "Model" + modifiedName;
            LOGGER.warn("{} (reserved word) cannot be used as model name. Renamed to {}", modifiedName, modelName);
            return modelName;
        }

        // model name starts with number
        if (modifiedName.matches("^\\d.*")) {
            final String modelName = "Model" + modifiedName; // e.g. 200Response => Model200Response (after camelize)
            LOGGER.warn("{} (model name starts with number) cannot be used as model name. Renamed to {}", name,
                    modelName);
            return modelName;
        }

        schemaKeyToModelNameCache.put(name, titleCase(modifiedName));
        return schemaKeyToModelNameCache.get(name);
    }

    /**
     * Return the operation ID (method name)
     *
     * @param operationId operation ID
     * @return the sanitized method name
     */
    @Override
    public String toOperationId(String operationId) {
        // throw exception if method name is empty
        if (StringUtils.isEmpty(operationId))
            throw new RuntimeException("Empty method/operation name (operationId) not allowed");

        operationId = camelize(sanitizeName(operationId), true);

        // method name cannot use reserved keyword, e.g. return
        if (isReservedWord(operationId)) {
            String newOperationId = camelize("call_" + operationId, true);
            LOGGER.warn("{} (reserved word) cannot be used as method name. Renamed to {}", operationId, newOperationId);
            return newOperationId;
        }

        // operationId starts with a number
        if (operationId.matches("^\\d.*")) {
            LOGGER.warn(operationId + " (starting with a number) cannot be used as method sname. Renamed to " + camelize("call_" + operationId), true);
            operationId = camelize("call_" + operationId, true);
        }

        return operationId;
    }

    @Override
    public String toModelFilename(String name) {
        // Should be the same as the model name
        return toModelName(name);
    }

    /**
     * Sanitize against Kotlin specific naming conventions, which may differ from those required by {@link DefaultCodegen#sanitizeName}.
     *
     * @param name string to be sanitize
     * @return sanitized string
     */
    private String sanitizeKotlinSpecificNames(final String name) {
        String word = name;
        for (Map.Entry<String, String> specialCharacters : specialCharReplacements.entrySet()) {
            word = replaceSpecialCharacters(word, specialCharacters);
        }

        // Fallback, replace unknowns with underscore.
        word = Pattern.compile("\\W+", Pattern.UNICODE_CHARACTER_CLASS).matcher(word).replaceAll("_");
        if (word.matches("\\d.*")) {
            word = "_" + word;
        }

        // _, __, and ___ are reserved in Kotlin. Treat all names with only underscores consistently, regardless of count.
        if (word.matches("^_*$")) {
            word = word.replaceAll("\\Q_\\E", "Underscore");
        }

        return word;
    }

    private String replaceSpecialCharacters(String word, Map.Entry<String, String> specialCharacters) {
        String specialChar = specialCharacters.getKey();
        String replacementChar = specialCharacters.getValue();
        // Underscore is the only special character we'll allow
        if (!specialChar.equals("_") && word.contains(specialChar)) {
            return replaceCharacters(word, specialChar, replacementChar);
        }
        return word;
    }

    private String replaceCharacters(String word, String oldValue, String newValue) {
        if (!word.contains(oldValue)) {
            return word;
        }
        if (word.equals(oldValue)) {
            return newValue;
        }
        int i = word.indexOf(oldValue);
        String start = word.substring(0, i);
        String end = recurseOnEndOfWord(word, oldValue, newValue, i);
        return start + newValue + end;
    }

    private String recurseOnEndOfWord(String word, String oldValue, String newValue, int lastReplacedValue) {
        String end = word.substring(lastReplacedValue + 1);
        if (!end.isEmpty()) {
            end = titleCase(end);
            end = replaceCharacters(end, oldValue, newValue);
        }
        return end;
    }

    private String titleCase(final String input) {
        return input.substring(0, 1).toUpperCase(Locale.ROOT) + input.substring(1);
    }

    @Override
    protected boolean isReservedWord(String word) {
        // We want case-sensitive escaping, to avoid unnecessary backtick-escaping.
        return reservedWords.contains(word);
    }

    /**
     * Check the type to see if it needs import the library/module/package
     *
     * @param type name of the type
     * @return true if the library/module/package of the corresponding type needs to be imported
     */
    @Override
    protected boolean needToImport(String type) {
        // provides extra protection against improperly trying to import language primitives and java types
        return !type.startsWith("kotlin.") && !type.startsWith("java.") &&
                !defaultIncludes.contains(type) && !languageSpecificPrimitives.contains(type) &&
                !type.contains(".");
    }

    @Override
    public CodegenModel fromModel(String name, Schema schema) {
        CodegenModel m = super.fromModel(name, schema);
        m.optionalVars = m.optionalVars.stream().distinct().collect(Collectors.toList());
        // Update allVars/requiredVars/optionalVars with isInherited
        // Each of these lists contains elements that are similar, but they are all cloned
        // via CodegenModel.removeAllDuplicatedProperty and therefore need to be updated
        // separately.
        // First find only the parent vars via baseName matching
        Map<String, CodegenProperty> allVarsMap = m.allVars.stream()
                .collect(Collectors.toMap(CodegenProperty::getBaseName, Function.identity()));
        allVarsMap.keySet()
                .removeAll(m.vars.stream().map(CodegenProperty::getBaseName).collect(Collectors.toSet()));
        // Update the allVars
        allVarsMap.values().forEach(p -> p.isInherited = true);
        // Update any other vars (requiredVars, optionalVars)
        Stream.of(m.requiredVars, m.optionalVars)
                .flatMap(List::stream)
                .filter(p -> allVarsMap.containsKey(p.baseName))
                .forEach(p -> p.isInherited = true);
        return m;
    }

    @Override
    public String toEnumValue(String value, String datatype) {
        if ("kotlin.Int".equals(datatype) || "kotlin.Long".equals(datatype)) {
            return value;
        } else if ("kotlin.Double".equals(datatype)) {
            if (value.contains(".")) {
                return value;
            } else {
                return value + ".0"; // Float and double must have .0
            }
        } else if ("kotlin.Float".equals(datatype)) {
            return value + "f";
        } else {
            return "\"" + escapeText(value) + "\"";
        }
    }

    @Override
    public boolean isDataTypeString(final String dataType) {
        return "String".equals(dataType) || "kotlin.String".equals(dataType);
    }

    @Override
    public String toParamName(String name) {
        // to avoid conflicts with 'callback' parameter for async call
        if ("callback".equals(name)) {
            return "paramCallback";
        }

        // should be the same as variable name
        return toVariableName(name);
    }

    @Override
    public String toVarName(String name) {
        name = toVariableName(name);
        if (propertyAdditionalKeywords.contains(name)) {
            return camelize("property_" + name, true);
        } else {
            return name;
        }
    }

    protected String toVariableName(String name) {
        // sanitize name
        name = sanitizeName(name, "\\W-[\\$]");
        name = sanitizeKotlinSpecificNames(name);

        if (name.toLowerCase(Locale.ROOT).matches("^_*class$")) {
            return "propertyClass";
        }

        if ("_".equals(name)) {
            name = "_u";
        }

        // if it's all upper case, do nothing
        if (name.matches("^[A-Z0-9_]*$")) {
            return name;
        }

        if (startsWithTwoUppercaseLetters(name)) {
            name = name.substring(0, 2).toLowerCase(Locale.ROOT) + name.substring(2);
        }

        // If name contains special chars -> replace them.
        if ((name.chars().anyMatch(character -> specialCharReplacements.containsKey(String.valueOf((char) character))))) {
            List<String> allowedCharacters = new ArrayList<>();
            allowedCharacters.add("_");
            allowedCharacters.add("$");
            name = escape(name, specialCharReplacements, allowedCharacters, "_");
        }

        // camelize (lower first character) the variable name
        // pet_id => petId
        name = camelize(name, true);

        // for reserved word or word starting with number or containing dollar symbol, escape it
        if (isReservedWord(name) || name.matches("(^\\d.*)|(.*[$].*)")) {
            name = escapeReservedWord(name);
        }

        return name;
    }

    @Override
    public String toRegularExpression(String pattern) {
        return escapeText(pattern);
    }

    private boolean startsWithTwoUppercaseLetters(String name) {
        boolean startsWithTwoUppercaseLetters = false;
        if (name.length() > 1) {
            startsWithTwoUppercaseLetters = name.substring(0, 2).equals(name.substring(0, 2).toUpperCase(Locale.ROOT));
        }
        return startsWithTwoUppercaseLetters;
    }

    @Override
    public void postProcessFile(File file, String fileType) {
        if (file == null) {
            return;
        }

        String kotlinPostProcessFile = System.getenv("KOTLIN_POST_PROCESS_FILE");
        if (StringUtils.isEmpty(kotlinPostProcessFile)) {
            return; // skip if KOTLIN_POST_PROCESS_FILE env variable is not defined
        }

        // only process files with kt extension
        if ("kt".equals(FilenameUtils.getExtension(file.toString()))) {
            String command = kotlinPostProcessFile + " " + file;
            try {
                Process p = Runtime.getRuntime().exec(command);
                p.waitFor();
                int exitValue = p.exitValue();
                if (exitValue != 0) {
                    LOGGER.error("Error running the command ({}). Exit value: {}", command, exitValue);
                } else {
                    LOGGER.info("Successfully executed: {}", command);
                }
            } catch (InterruptedException | IOException e) {
                LOGGER.error("Error running the command ({}). Exception: {}", command, e.getMessage());
                // Restore interrupted state
                Thread.currentThread().interrupt();
            }
        }
    }

    private String fixNumberValue(String number, Schema p) {
        if (ModelUtils.isFloatSchema(p)) {
            return number + "f";
        } else if (ModelUtils.isDoubleSchema(p)) {
            if (number.contains(".")) {
                return number;
            }
            return number + ".0";
        } else if (ModelUtils.isLongSchema(p)) {
            return number + "L";
        }
        return number;
    }

    @Override
    public String toDefaultValue(Schema schema) {
        Schema<?> p = ModelUtils.getReferencedSchema(this.openAPI, schema);
        if (ModelUtils.isBooleanSchema(p)) {
            if (p.getDefault() != null) {
                return p.getDefault().toString();
            }
        } else if (ModelUtils.isDateSchema(p)) {
            // TODO
            return null;
        } else if (ModelUtils.isDateTimeSchema(p)) {
            // TODO
            return null;
        } else if (ModelUtils.isNumberSchema(p)) {
            if (p.getDefault() != null) {
                return fixNumberValue(p.getDefault().toString(), p);
            }
        } else if (ModelUtils.isIntegerSchema(p)) {
            if (p.getDefault() != null) {
                return fixNumberValue(p.getDefault().toString(), p);
            }
        } else if (ModelUtils.isURISchema(p)) {
            if (p.getDefault() != null) {
                return importMapping.get("URI") + ".create(\"" + p.getDefault() + "\")";
            }
        } else if (ModelUtils.isArraySchema(p)) {
            if (p.getDefault() != null) {
                String arrInstantiationType = ModelUtils.isSet(p) ? "set" : "arrayList";

                if (!(p.getDefault() instanceof ArrayNode)) {
                    return null;
                }
                ArrayNode _default = (ArrayNode) p.getDefault();
                if (_default.isEmpty()) {
                    return arrInstantiationType + "Of()";
                }

                StringBuilder defaultContent = new StringBuilder();
                Schema<?> itemsSchema = getSchemaItems((ArraySchema) schema);
                _default.elements().forEachRemaining((element) -> {
                    itemsSchema.setDefault(element.asText());
                    defaultContent.append(toDefaultValue(itemsSchema)).append(",");
                });
                defaultContent.deleteCharAt(defaultContent.length() - 1); // remove trailing comma
                return arrInstantiationType + "Of(" + defaultContent + ")";
            }
        } else if (ModelUtils.isStringSchema(p)) {
            if (p.getDefault() != null) {
                String _default = String.valueOf(p.getDefault());
                if (p.getEnum() == null) {
                    return "\"" + escapeText(_default) + "\"";
                } else {
                    // convert to enum var name later in postProcessModels
                    return _default;
                }
            }
            return null;
        }
        return null;
    }

    @Override
    public GeneratorLanguage generatorLanguage() {
        return GeneratorLanguage.KOTLIN;
    }

    @Override
    protected void updateModelForObject(CodegenModel m, Schema schema) {
        /*
         * we have a custom version of this function so we only set isMap to true if
         * ModelUtils.isMapSchema
         * In other generators, isMap is true for all type object schemas
         */
        if (schema.getProperties() != null || schema.getRequired() != null && !(schema instanceof ComposedSchema)) {
            // passing null to allProperties and allRequired as there's no parent
            addVars(m, unaliasPropertySchema(schema.getProperties()), schema.getRequired(), null, null);
        }
        if (ModelUtils.isMapSchema(schema)) {
            // an object or anyType composed schema that has additionalProperties set
            addAdditionPropertiesToCodeGenModel(m, schema);
        } else {
            m.setIsMap(false);
            if (ModelUtils.isFreeFormObject(openAPI, schema)) {
                // non-composed object type with no properties + additionalProperties
                // additionalProperties must be null, ObjectSchema, or empty Schema
                addAdditionPropertiesToCodeGenModel(m, schema);
            }
        }
        // process 'additionalProperties'
        setAddProps(schema, m);
    }

    public List<String> getAdditionalModelTypeAnnotations() {
        return additionalModelTypeAnnotations;
    }

    public void setAdditionalModelTypeAnnotations(final List<String> additionalModelTypeAnnotations) {
        this.additionalModelTypeAnnotations = additionalModelTypeAnnotations;
    }
}<|MERGE_RESOLUTION|>--- conflicted
+++ resolved
@@ -77,12 +77,8 @@
     // ref: https://kotlinlang.org/api/latest/jvm/stdlib/kotlin.collections/-hash-map/
     protected Set<String> propertyAdditionalKeywords = new HashSet<>(Arrays.asList("entries", "keys", "size", "values"));
 
-<<<<<<< HEAD
-    private Map<String, String> schemaKeyToModelNameCache = new HashMap<>();
+    private final Map<String, String> schemaKeyToModelNameCache = new HashMap<>();
     protected List<String> additionalModelTypeAnnotations = new LinkedList<>();
-=======
-    private final Map<String, String> schemaKeyToModelNameCache = new HashMap<>();
->>>>>>> 31ea76b5
 
     public AbstractKotlinCodegen() {
         super();
