/*
 * Copyright 2018 OpenAPI-Generator Contributors (https://openapi-generator.tech)
 * Copyright 2018 SmartBear Software
 *
 * Licensed under the Apache License, Version 2.0 (the "License");
 * you may not use this file except in compliance with the License.
 * You may obtain a copy of the License at
 *
 *     http://www.apache.org/licenses/LICENSE-2.0
 *
 * Unless required by applicable law or agreed to in writing, software
 * distributed under the License is distributed on an "AS IS" BASIS,
 * WITHOUT WARRANTIES OR CONDITIONS OF ANY KIND, either express or implied.
 * See the License for the specific language governing permissions and
 * limitations under the License.
 */

package org.openapitools.codegen.languages;

import io.swagger.v3.oas.models.media.ArraySchema;
import io.swagger.v3.oas.models.media.Schema;
import org.apache.commons.io.FilenameUtils;
import org.apache.commons.lang3.StringUtils;
import org.openapitools.codegen.CliOption;
import org.openapitools.codegen.CodegenConfig;
import org.openapitools.codegen.CodegenConstants;
import org.openapitools.codegen.CodegenModel;
import org.openapitools.codegen.DefaultCodegen;
import org.openapitools.codegen.utils.ModelUtils;
import org.slf4j.Logger;
import org.slf4j.LoggerFactory;

import java.io.File;
import java.util.*;
import java.util.stream.Collectors;

import static org.openapitools.codegen.utils.StringUtils.*;

public abstract class AbstractKotlinCodegen extends DefaultCodegen implements CodegenConfig {

    public static final String SERIALIZATION_LIBRARY_DESC = "What serialization library to use: 'moshi' (default), or 'gson'";

    public enum SERIALIZATION_LIBRARY_TYPE {moshi, gson}

    private static final Logger LOGGER = LoggerFactory.getLogger(AbstractKotlinCodegen.class);

    protected String artifactId;
    protected String artifactVersion = "1.0.0";
    protected String groupId = "org.openapitools";
    protected String packageName = "org.openapitools";
    protected String apiSuffix = "Api";

    protected String sourceFolder = "src/main/kotlin";
    protected String testFolder = "src/test/kotlin";

    protected String apiDocPath = "docs/";
    protected String modelDocPath = "docs/";
    protected boolean parcelizeModels = false;
    protected boolean serializableModel = false;
    protected boolean needsDataClassBody = false;
    protected boolean hasEnums = false;

    protected boolean nonPublicApi = false;

    protected CodegenConstants.ENUM_PROPERTY_NAMING_TYPE enumPropertyNaming = CodegenConstants.ENUM_PROPERTY_NAMING_TYPE.camelCase;
    protected SERIALIZATION_LIBRARY_TYPE serializationLibrary = SERIALIZATION_LIBRARY_TYPE.moshi;

    public AbstractKotlinCodegen() {
        super();
        supportsInheritance = true;

        languageSpecificPrimitives = new HashSet<String>(Arrays.asList(
                "kotlin.Byte",
                "kotlin.ByteArray",
                "kotlin.Short",
                "kotlin.Int",
                "kotlin.Long",
                "kotlin.Float",
                "kotlin.Double",
                "kotlin.Boolean",
                "kotlin.Char",
                "kotlin.String",
                "kotlin.Array",
                "kotlin.collections.List",
                "kotlin.collections.Map",
                "kotlin.collections.Set"
        ));

        // this includes hard reserved words defined by https://github.com/JetBrains/kotlin/blob/master/core/descriptors/src/org/jetbrains/kotlin/renderer/KeywordStringsGenerated.java
        // as well as keywords from https://kotlinlang.org/docs/reference/keyword-reference.html
        reservedWords = new HashSet<String>(Arrays.asList(
                "abstract",
                "annotation",
                "as",
                "break",
                "case",
                "catch",
                "class",
                "companion",
                "const",
                "constructor",
                "continue",
                "crossinline",
                "data",
                "delegate",
                "do",
                "else",
                "enum",
                "external",
                "false",
                "final",
                "finally",
                "for",
                "fun",
                "if",
                "in",
                "infix",
                "init",
                "inline",
                "inner",
                "interface",
                "internal",
                "is",
                "it",
                "lateinit",
                "lazy",
                "noinline",
                "null",
                "object",
                "open",
                "operator",
                "out",
                "override",
                "package",
                "private",
                "protected",
                "public",
                "reified",
                "return",
                "sealed",
                "super",
                "suspend",
                "tailrec",
                "this",
                "throw",
                "true",
                "try",
                "typealias",
                "typeof",
                "val",
                "var",
                "vararg",
                "when",
                "while"
        ));

        defaultIncludes = new HashSet<String>(Arrays.asList(
                "kotlin.Byte",
                "kotlin.ByteArray",
                "kotlin.Short",
                "kotlin.Int",
                "kotlin.Long",
                "kotlin.Float",
                "kotlin.Double",
                "kotlin.Boolean",
                "kotlin.Char",
                "kotlin.Array",
                "kotlin.collections.List",
                "kotlin.collections.Set",
                "kotlin.collections.Map"
        ));

        typeMapping = new HashMap<String, String>();
        typeMapping.put("string", "kotlin.String");
        typeMapping.put("boolean", "kotlin.Boolean");
        typeMapping.put("integer", "kotlin.Int");
        typeMapping.put("float", "kotlin.Float");
        typeMapping.put("long", "kotlin.Long");
        typeMapping.put("double", "kotlin.Double");
        typeMapping.put("ByteArray", "kotlin.ByteArray");
        typeMapping.put("number", "java.math.BigDecimal");
        typeMapping.put("date-time", "java.time.LocalDateTime");
        typeMapping.put("date", "java.time.LocalDate");
        typeMapping.put("file", "java.io.File");
        typeMapping.put("array", "kotlin.Array");
        typeMapping.put("list", "kotlin.collections.List");
        typeMapping.put("map", "kotlin.collections.Map");
        typeMapping.put("object", "kotlin.Any");
        typeMapping.put("binary", "kotlin.Array<kotlin.Byte>");
        typeMapping.put("Date", "java.time.LocalDate");
        typeMapping.put("DateTime", "java.time.LocalDateTime");

        instantiationTypes.put("array", "kotlin.arrayOf");
        instantiationTypes.put("list", "kotlin.arrayOf");
        instantiationTypes.put("map", "kotlin.mapOf");

        importMapping = new HashMap<String, String>();
        importMapping.put("BigDecimal", "java.math.BigDecimal");
        importMapping.put("UUID", "java.util.UUID");
        importMapping.put("URI", "java.net.URI");
        importMapping.put("File", "java.io.File");
        importMapping.put("Date", "java.util.Date");
        importMapping.put("Timestamp", "java.sql.Timestamp");
        importMapping.put("DateTime", "java.time.LocalDateTime");
        importMapping.put("LocalDateTime", "java.time.LocalDateTime");
        importMapping.put("LocalDate", "java.time.LocalDate");
        importMapping.put("LocalTime", "java.time.LocalTime");

        specialCharReplacements.put(";", "Semicolon");

        cliOptions.clear();
        addOption(CodegenConstants.SOURCE_FOLDER, CodegenConstants.SOURCE_FOLDER_DESC, sourceFolder);
        addOption(CodegenConstants.PACKAGE_NAME, "Generated artifact package name.", packageName);
        addOption(CodegenConstants.API_SUFFIX, CodegenConstants.API_SUFFIX_DESC, apiSuffix);
        addOption(CodegenConstants.GROUP_ID, "Generated artifact package's organization (i.e. maven groupId).", groupId);
        addOption(CodegenConstants.ARTIFACT_ID, "Generated artifact id (name of jar).", artifactId);
        addOption(CodegenConstants.ARTIFACT_VERSION, "Generated artifact's package version.", artifactVersion);

        CliOption enumPropertyNamingOpt = new CliOption(CodegenConstants.ENUM_PROPERTY_NAMING, CodegenConstants.ENUM_PROPERTY_NAMING_DESC);
        cliOptions.add(enumPropertyNamingOpt.defaultValue(enumPropertyNaming.name()));

        CliOption serializationLibraryOpt = new CliOption(CodegenConstants.SERIALIZATION_LIBRARY, SERIALIZATION_LIBRARY_DESC);
        cliOptions.add(serializationLibraryOpt.defaultValue(serializationLibrary.name()));

        cliOptions.add(new CliOption(CodegenConstants.PARCELIZE_MODELS, CodegenConstants.PARCELIZE_MODELS_DESC));
        cliOptions.add(new CliOption(CodegenConstants.SERIALIZABLE_MODEL, CodegenConstants.SERIALIZABLE_MODEL_DESC));
    }

    @Override
    public String apiDocFileFolder() {
        return (outputFolder + File.separator + apiDocPath).replace('/', File.separatorChar);
    }

    @Override
    public String apiFileFolder() {
        return (outputFolder + File.separator + sourceFolder + File.separator + apiPackage().replace('.', File.separatorChar)).replace('/', File.separatorChar);
    }

    @Override
    public String apiTestFileFolder() {
        return (outputFolder + File.separator + testFolder + File.separator + apiPackage().replace('.', File.separatorChar)).replace('/', File.separatorChar) ;
    }

    @Override
    public String escapeQuotationMark(String input) {
        // remove " to avoid code injection
        return input.replace("\"", "");
    }

    @Override
    public String escapeReservedWord(String name) {
        // TODO: Allow enum escaping as an option (e.g. backticks vs append/prepend underscore vs match model property escaping).
        return String.format(Locale.ROOT, "`%s`", name);
    }

    @Override
    public String escapeUnsafeCharacters(String input) {
        return input.replace("*/", "*_/").replace("/*", "/_*");
    }

    public CodegenConstants.ENUM_PROPERTY_NAMING_TYPE getEnumPropertyNaming() {
        return this.enumPropertyNaming;
    }

    public SERIALIZATION_LIBRARY_TYPE getSerializationLibrary() {
        return this.serializationLibrary;
    }

    /**
     * Sets the naming convention for Kotlin enum properties
     *
     * @param enumPropertyNamingType The string representation of the naming convention, as defined by {@link org.openapitools.codegen.CodegenConstants.ENUM_PROPERTY_NAMING_TYPE}
     */
    public void setEnumPropertyNaming(final String enumPropertyNamingType) {
        try {
            this.enumPropertyNaming = CodegenConstants.ENUM_PROPERTY_NAMING_TYPE.valueOf(enumPropertyNamingType);
        } catch (IllegalArgumentException ex) {
            StringBuilder sb = new StringBuilder(enumPropertyNamingType + " is an invalid enum property naming option. Please choose from:");
            for (CodegenConstants.ENUM_PROPERTY_NAMING_TYPE t : CodegenConstants.ENUM_PROPERTY_NAMING_TYPE.values()) {
                sb.append("\n  ").append(t.name());
            }
            throw new RuntimeException(sb.toString());
        }
    }

    /**
     * Sets the serialization engine for Kotlin
     *
     * @param enumSerializationLibrary The string representation of the serialization library as defined by
     * {@link org.openapitools.codegen.languages.AbstractKotlinCodegen.SERIALIZATION_LIBRARY_TYPE}
     */
    public void setSerializationLibrary(final String enumSerializationLibrary) {
        try {
            this.serializationLibrary = SERIALIZATION_LIBRARY_TYPE.valueOf(enumSerializationLibrary);
        } catch (IllegalArgumentException ex) {
            StringBuilder sb = new StringBuilder(enumSerializationLibrary + " is an invalid enum property naming option. Please choose from:");
            for (SERIALIZATION_LIBRARY_TYPE t : SERIALIZATION_LIBRARY_TYPE.values()) {
                sb.append("\n  ").append(t.name());
            }
            throw new RuntimeException(sb.toString());
        }
    }

    /**
     * returns the swagger type for the property
     *
     * @param p Swagger property object
     * @return string presentation of the type
     **/
    @Override
    public String getSchemaType(Schema p) {
        String openAPIType = super.getSchemaType(p);
        String type;
        // This maps, for example, long -> kotlin.Long based on hashes in this type's constructor
        if (typeMapping.containsKey(openAPIType)) {
            type = typeMapping.get(openAPIType);
            if (languageSpecificPrimitives.contains(type)) {
                return toModelName(type);
            }
        } else {
            type = openAPIType;
        }
        return toModelName(type);
    }

    /**
     * Output the type declaration of the property
     *
     * @param p Swagger Property object
     * @return a string presentation of the property type
     */
    @Override
    public String getTypeDeclaration(Schema p) {
        if (ModelUtils.isArraySchema(p)) {
            return getArrayTypeDeclaration((ArraySchema) p);
        } else if (ModelUtils.isMapSchema(p)) {
            Schema inner = ModelUtils.getAdditionalProperties(p);

            // Maps will be keyed only by primitive Kotlin string
            return getSchemaType(p) + "<kotlin.String, " + getTypeDeclaration(inner) + ">";
        }
        return super.getTypeDeclaration(p);
    }

    @Override
    public String modelDocFileFolder() {
        return (outputFolder + "/" + modelDocPath).replace('/', File.separatorChar);
    }

    @Override
    public String modelFileFolder() {
        return outputFolder + File.separator + sourceFolder + File.separator + modelPackage().replace('.', File.separatorChar);
    }

    @Override
    public Map<String, Object> postProcessModels(Map<String, Object> objs) {
        return postProcessModelsEnum(super.postProcessModels(objs));
    }

    @Override
    public void processOpts() {
        super.processOpts();

        if (StringUtils.isEmpty(System.getenv("KOTLIN_POST_PROCESS_FILE"))) {
            LOGGER.info("Environment variable KOTLIN_POST_PROCESS_FILE not defined so the Kotlin code may not be properly formatted. To define it, try 'export KOTLIN_POST_PROCESS_FILE=\"/usr/local/bin/ktlint -F\"' (Linux/Mac)");
            LOGGER.info("NOTE: To enable file post-processing, 'enablePostProcessFile' must be set to `true` (--enable-post-process-file for CLI).");
        }

        if (additionalProperties.containsKey(CodegenConstants.ENUM_PROPERTY_NAMING)) {
            setEnumPropertyNaming((String) additionalProperties.get(CodegenConstants.ENUM_PROPERTY_NAMING));
        }

        if (additionalProperties.containsKey(CodegenConstants.SERIALIZATION_LIBRARY)) {
            setSerializationLibrary((String) additionalProperties.get(CodegenConstants.SERIALIZATION_LIBRARY));
            additionalProperties.put(this.serializationLibrary.name(), true);
        }
        else {
            additionalProperties.put(this.serializationLibrary.name(), true);
        }

        if (additionalProperties.containsKey(CodegenConstants.SOURCE_FOLDER)) {
            this.setSourceFolder((String) additionalProperties.get(CodegenConstants.SOURCE_FOLDER));
        } else {
            additionalProperties.put(CodegenConstants.SOURCE_FOLDER, sourceFolder);
        }

        if (additionalProperties.containsKey(CodegenConstants.PACKAGE_NAME)) {
            this.setPackageName((String) additionalProperties.get(CodegenConstants.PACKAGE_NAME));
            if (!additionalProperties.containsKey(CodegenConstants.MODEL_PACKAGE))
                this.setModelPackage(packageName + ".models");
            if (!additionalProperties.containsKey(CodegenConstants.API_PACKAGE))
                this.setApiPackage(packageName + ".apis");
        } else {
            additionalProperties.put(CodegenConstants.PACKAGE_NAME, packageName);
        }

        if (additionalProperties.containsKey(CodegenConstants.API_SUFFIX)) {
            this.setApiSuffix((String) additionalProperties.get(CodegenConstants.API_SUFFIX));
        }

        if (additionalProperties.containsKey(CodegenConstants.ARTIFACT_ID)) {
            this.setArtifactId((String) additionalProperties.get(CodegenConstants.ARTIFACT_ID));
        } else {
            additionalProperties.put(CodegenConstants.ARTIFACT_ID, artifactId);
        }

        if (additionalProperties.containsKey(CodegenConstants.GROUP_ID)) {
            this.setGroupId((String) additionalProperties.get(CodegenConstants.GROUP_ID));
        } else {
            additionalProperties.put(CodegenConstants.GROUP_ID, groupId);
        }

        if (additionalProperties.containsKey(CodegenConstants.ARTIFACT_VERSION)) {
            this.setArtifactVersion((String) additionalProperties.get(CodegenConstants.ARTIFACT_VERSION));
        } else {
            additionalProperties.put(CodegenConstants.ARTIFACT_VERSION, artifactVersion);
        }

        if (additionalProperties.containsKey(CodegenConstants.INVOKER_PACKAGE)) {
            LOGGER.warn(CodegenConstants.INVOKER_PACKAGE + " with " + this.getName() + " generator is ignored. Use " + CodegenConstants.PACKAGE_NAME + ".");
        }

        if (additionalProperties.containsKey(CodegenConstants.SERIALIZABLE_MODEL)) {
            this.setSerializableModel(Boolean.valueOf((String) additionalProperties.get(CodegenConstants.SERIALIZABLE_MODEL)));
        } else {
            additionalProperties.put(CodegenConstants.SERIALIZABLE_MODEL, serializableModel);
        }

        if (additionalProperties.containsKey(CodegenConstants.PARCELIZE_MODELS)) {
            this.setParcelizeModels(Boolean.valueOf((String) additionalProperties.get(CodegenConstants.PARCELIZE_MODELS)));
        } else {
            additionalProperties.put(CodegenConstants.PARCELIZE_MODELS, parcelizeModels);
        }

<<<<<<< HEAD
        if (additionalProperties.containsKey(CodegenConstants.NON_PUBLIC_API)) {
            this.setNonPublicApi(Boolean.valueOf((String) additionalProperties.get(CodegenConstants.NON_PUBLIC_API)));
        } else {
            additionalProperties.put(CodegenConstants.NON_PUBLIC_API, nonPublicApi);
        }

=======
        additionalProperties.put(CodegenConstants.NEEDS_DATACLASS_BODY, this.hasEnums || serializableModel);
>>>>>>> 87c77076
        additionalProperties.put(CodegenConstants.API_PACKAGE, apiPackage());
        additionalProperties.put(CodegenConstants.MODEL_PACKAGE, modelPackage());

        additionalProperties.put("apiDocPath", apiDocPath);
        additionalProperties.put("modelDocPath", modelDocPath);
    }

    public void setArtifactId(String artifactId) {
        this.artifactId = artifactId;
    }

    public void setArtifactVersion(String artifactVersion) {
        this.artifactVersion = artifactVersion;
    }

    public void setGroupId(String groupId) {
        this.groupId = groupId;
    }

    public void setPackageName(String packageName) {
        this.packageName = packageName;
    }

    public void setApiSuffix(String apiSuffix) {
        this.apiSuffix = apiSuffix;
    }

    public void setSourceFolder(String sourceFolder) {
        this.sourceFolder = sourceFolder;
    }

    public void setTestFolder(String testFolder) {
        this.testFolder = testFolder;
    }

    public Boolean getParcelizeModels() {
        return parcelizeModels;
    }

    public void setParcelizeModels(Boolean parcelizeModels) {
        this.parcelizeModels = parcelizeModels;
    }

    public boolean isSerializableModel() {
        return serializableModel;
    }

    public void setSerializableModel(boolean serializableModel) {
        this.serializableModel = serializableModel;
    }
<<<<<<< HEAD
    
    public boolean nonPublicApi() {
        return nonPublicApi;
    }

    public void setNonPublicApi(boolean nonPublicApi) {
        this.nonPublicApi = nonPublicApi;
=======

    public boolean isNeedsDataClassBody() {
        return needsDataClassBody;
    }

    public void setNeedsDataClassBody(boolean needsDataClassBody) {
        this.needsDataClassBody = needsDataClassBody;
>>>>>>> 87c77076
    }

    /**
     * Return the sanitized variable name for enum
     *
     * @param value    enum variable name
     * @param datatype data type
     * @return the sanitized variable name for enum
     */
    @Override
    public String toEnumVarName(String value, String datatype) {
        String modified;
        if (value.length() == 0) {
            modified = "EMPTY";
        } else {
            modified = value;
            modified = sanitizeKotlinSpecificNames(modified);
        }

        switch (getEnumPropertyNaming()) {
            case original:
                // NOTE: This is provided as a last-case allowance, but will still result in reserved words being escaped.
                modified = value;
                break;
            case camelCase:
                // NOTE: Removes hyphens and underscores
                modified = camelize(modified, true);
                break;
            case PascalCase:
                // NOTE: Removes hyphens and underscores
                String result = camelize(modified);
                modified = titleCase(result);
                break;
            case snake_case:
                // NOTE: Removes hyphens
                modified = underscore(modified);
                break;
            case UPPERCASE:
                modified = modified.toUpperCase(Locale.ROOT);
                break;
        }

        if (reservedWords.contains(modified)) {
            return escapeReservedWord(modified);
        }
        // NOTE: another sanitize because camelize can create an invalid name
        return sanitizeKotlinSpecificNames(modified);
    }

    @Override
    public String toInstantiationType(Schema p) {
        if (ModelUtils.isArraySchema(p)) {
            return getArrayTypeDeclaration((ArraySchema) p);
        }
        return super.toInstantiationType(p);
    }

    @Override
    public String toApiName(String name) {
        if (name.length() == 0) {
            return "DefaultApi";
        }
        return (this.apiSuffix.isEmpty() ? camelize(name) : camelize(name) + this.apiSuffix);
    }

    /**
     * Return the fully-qualified "Model" name for import
     *
     * @param name the name of the "Model"
     * @return the fully-qualified "Model" name for import
     */
    @Override
    public String toModelImport(String name) {
        // toModelImport is called while processing operations, but DefaultCodegen doesn't
        // define imports correctly with fully qualified primitives and models as defined in this generator.
        if (needToImport(name)) {
            return super.toModelImport(name);
        }

        return name;
    }

    /**
     * Output the proper model name (capitalized).
     * In case the name belongs to the TypeSystem it won't be renamed.
     *
     * @param name the name of the model
     * @return capitalized model name
     */
    @Override
    public String toModelName(final String name) {

        // Allow for explicitly configured kotlin.* and java.* types
        if (name.startsWith("kotlin.") || name.startsWith("java.")) {
            return name;
        }

        // If importMapping contains name, assume this is a legitimate model name.
        if (importMapping.containsKey(name)) {
            return importMapping.get(name);
        }

        String modifiedName = name.replaceAll("\\.", "");
        String sanitizedName = sanitizeKotlinSpecificNames(modifiedName);

        String nameWithPrefixSuffix = sanitizedName;
        if (!StringUtils.isEmpty(modelNamePrefix)) {
            // add '_' so that model name can be camelized correctly
            nameWithPrefixSuffix = modelNamePrefix + "_" + nameWithPrefixSuffix;
        }

        if (!StringUtils.isEmpty(modelNameSuffix)) {
            // add '_' so that model name can be camelized correctly
            nameWithPrefixSuffix = nameWithPrefixSuffix + "_" + modelNameSuffix;
        }

        // Camelize name of nested properties
        modifiedName = camelize(nameWithPrefixSuffix);

        // model name cannot use reserved keyword, e.g. return
        if (isReservedWord(modifiedName)) {
            final String modelName = "Model" + modifiedName;
            LOGGER.warn(modifiedName + " (reserved word) cannot be used as model name. Renamed to " + modelName);
            return modelName;
        }

        // model name starts with number
        if (modifiedName.matches("^\\d.*")) {
            final String modelName = "Model" + modifiedName; // e.g. 200Response => Model200Response (after camelize)
            LOGGER.warn(name + " (model name starts with number) cannot be used as model name. Renamed to " + modelName);
            return modelName;
        }

        return titleCase(modifiedName);
    }

    /**
     * Return the operation ID (method name)
     *
     * @param operationId operation ID
     * @return the sanitized method name
     */
    @Override
    public String toOperationId(String operationId) {
        // throw exception if method name is empty
        if (StringUtils.isEmpty(operationId))
            throw new RuntimeException("Empty method/operation name (operationId) not allowed");

        operationId = camelize(sanitizeName(operationId), true);

        // method name cannot use reserved keyword, e.g. return
        if (isReservedWord(operationId)) {
            String newOperationId = camelize("call_" + operationId, true);
            LOGGER.warn(operationId + " (reserved word) cannot be used as method name. Renamed to " + newOperationId);
            return newOperationId;
        }

        // operationId starts with a number
        if (operationId.matches("^\\d.*")) {
            LOGGER.warn(operationId + " (starting with a number) cannot be used as method sname. Renamed to " + camelize("call_" + operationId), true);
            operationId = camelize("call_" + operationId, true);
        }

        return operationId;
    }

    @Override
    public String toModelFilename(String name) {
        // Should be the same as the model name
        return toModelName(name);
    }

    /**
     * Provides a strongly typed declaration for simple arrays of some type and arrays of arrays of some type.
     *
     * @param arr Array schema
     * @return type declaration of array
     */
    private String getArrayTypeDeclaration(ArraySchema arr) {
        // TODO: collection type here should be fully qualified namespace to avoid model conflicts
        // This supports arrays of arrays.
        String arrayType = typeMapping.get("array");
        StringBuilder instantiationType = new StringBuilder(arrayType);
        Schema items = arr.getItems();
        String nestedType = getTypeDeclaration(items);
        additionalProperties.put("nestedType", nestedType);
        // TODO: We may want to differentiate here between generics and primitive arrays.
        instantiationType.append("<").append(nestedType).append(">");
        return instantiationType.toString();
    }

    /**
     * Sanitize against Kotlin specific naming conventions, which may differ from those required by {@link DefaultCodegen#sanitizeName}.
     *
     * @param name string to be sanitize
     * @return sanitized string
     */
    private String sanitizeKotlinSpecificNames(final String name) {
        String word = name;
        for (Map.Entry<String, String> specialCharacters : specialCharReplacements.entrySet()) {
            word = replaceSpecialCharacters(word, specialCharacters);
        }

        // Fallback, replace unknowns with underscore.
        word = word.replaceAll("\\W+", "_");
        if (word.matches("\\d.*")) {
            word = "_" + word;
        }

        // _, __, and ___ are reserved in Kotlin. Treat all names with only underscores consistently, regardless of count.
        if (word.matches("^_*$")) {
            word = word.replaceAll("\\Q_\\E", "Underscore");
        }

        return word;
    }

    private String replaceSpecialCharacters(String word, Map.Entry<String, String> specialCharacters) {
        String specialChar = specialCharacters.getKey();
        String replacementChar = specialCharacters.getValue();
        // Underscore is the only special character we'll allow
        if (!specialChar.equals("_") && word.contains(specialChar)) {
            return replaceCharacters(word, specialChar, replacementChar);
        }
        return word;
    }

    private String replaceCharacters(String word, String oldValue, String newValue) {
        if (!word.contains(oldValue)) {
            return word;
        }
        if (word.equals(oldValue)) {
            return newValue;
        }
        int i = word.indexOf(oldValue);
        String start = word.substring(0, i);
        String end = recurseOnEndOfWord(word, oldValue, newValue, i);
        return start + newValue + end;
    }

    private String recurseOnEndOfWord(String word, String oldValue, String newValue, int lastReplacedValue) {
        String end = word.substring(lastReplacedValue + 1);
        if (!end.isEmpty()) {
            end = titleCase(end);
            end = replaceCharacters(end, oldValue, newValue);
        }
        return end;
    }

    private String titleCase(final String input) {
        return input.substring(0, 1).toUpperCase(Locale.ROOT) + input.substring(1);
    }

    @Override
    protected boolean isReservedWord(String word) {
        // We want case-sensitive escaping, to avoid unnecessary backtick-escaping.
        return reservedWords.contains(word);
    }

    /**
     * Check the type to see if it needs import the library/module/package
     *
     * @param type name of the type
     * @return true if the library/module/package of the corresponding type needs to be imported
     */
    @Override
    protected boolean needToImport(String type) {
        // provides extra protection against improperly trying to import language primitives and java types
        boolean imports = !type.startsWith("kotlin.") && !type.startsWith("java.") && !defaultIncludes.contains(type) && !languageSpecificPrimitives.contains(type);
        return imports;
    }

    @Override
    public CodegenModel fromModel(String name, Schema schema) {
        CodegenModel m = super.fromModel(name, schema);
        m.optionalVars = m.optionalVars.stream().distinct().collect(Collectors.toList());
        m.allVars.stream().filter(p -> !m.vars.contains(p)).forEach(p -> p.isInherited = true);
        this.hasEnums = m.hasEnums;
        return m;
    }

    @Override
    public String toEnumValue(String value, String datatype) {
        if ("kotlin.Int".equals(datatype) || "kotlin.Long".equals(datatype)) {
            return value;
        } else if ("kotlin.Double".equals(datatype)) {
            if (value.contains(".")) {
                return value;
            } else {
                return value + ".0"; // Float and double must have .0
            }
        } else if ("kotlin.Float".equals(datatype)) {
            return value + "f";
        } else {
            return "\"" + escapeText(value) + "\"";
        }
    }

    @Override
    public boolean isDataTypeString(final String dataType) {
        return "String".equals(dataType) || "kotlin.String".equals(dataType);
    }

    @Override
    public String toParamName(String name) {
        // to avoid conflicts with 'callback' parameter for async call
        if ("callback".equals(name)) {
            return "paramCallback";
        }

        // should be the same as variable name
        return toVarName(name);
    }

    @Override
    public String toVarName(String name) {
        // sanitize name
        name = sanitizeKotlinSpecificNames(name);
        name = sanitizeName(name, "\\W-[\\$]");

        if (name.toLowerCase(Locale.ROOT).matches("^_*class$")) {
            return "propertyClass";
        }

        if ("_".equals(name)) {
            name = "_u";
        }

        // if it's all uppper case, do nothing
        if (name.matches("^[A-Z0-9_]*$")) {
            return name;
        }

        if (startsWithTwoUppercaseLetters(name)) {
            name = name.substring(0, 2).toLowerCase(Locale.ROOT) + name.substring(2);
        }

        // If name contains special chars -> replace them.
        if ((name.chars().anyMatch(character -> specialCharReplacements.keySet().contains("" + ((char) character))))) {
            List<String> allowedCharacters = new ArrayList<>();
            allowedCharacters.add("_");
            allowedCharacters.add("$");
            name = escape(name, specialCharReplacements, allowedCharacters, "_");
        }

        // camelize (lower first character) the variable name
        // pet_id => petId
        name = camelize(name, true);

        // for reserved word or word starting with number or containing dollar symbol, escape it
        if (isReservedWord(name) || name.matches("(^\\d.*)|(.*[$].*)")) {
            name = escapeReservedWord(name);
        }

        return name;
    }

    @Override
    public String toRegularExpression(String pattern) {
        return escapeText(pattern);
    }

    private boolean startsWithTwoUppercaseLetters(String name) {
        boolean startsWithTwoUppercaseLetters = false;
        if (name.length() > 1) {
            startsWithTwoUppercaseLetters = name.substring(0, 2).equals(name.substring(0, 2).toUpperCase(Locale.ROOT));
        }
        return startsWithTwoUppercaseLetters;
    }

    @Override
    public void postProcessFile(File file, String fileType) {
        if (file == null) {
            return;
        }

        String kotlinPostProcessFile = System.getenv("KOTLIN_POST_PROCESS_FILE");
        if (StringUtils.isEmpty(kotlinPostProcessFile)) {
            return; // skip if KOTLIN_POST_PROCESS_FILE env variable is not defined
        }

        // only process files with kt extension
        if ("kt".equals(FilenameUtils.getExtension(file.toString()))) {
            String command = kotlinPostProcessFile + " " + file.toString();
            try {
                Process p = Runtime.getRuntime().exec(command);
                p.waitFor();
                int exitValue = p.exitValue();
                if (exitValue != 0) {
                    LOGGER.error("Error running the command ({}). Exit value: {}", command, exitValue);
                } else {
                    LOGGER.info("Successfully executed: " + command);
                }
            } catch (Exception e) {
                LOGGER.error("Error running the command ({}). Exception: {}", command, e.getMessage());
            }
        }
    }

    @Override
    public String toDefaultValue(Schema p) {
        if (ModelUtils.isBooleanSchema(p)) {
            if (p.getDefault() != null) {
                return p.getDefault().toString();
            }
        } else if (ModelUtils.isDateSchema(p)) {
            // TODO
        } else if (ModelUtils.isDateTimeSchema(p)) {
            // TODO
        } else if (ModelUtils.isNumberSchema(p)) {
            if (p.getDefault() != null) {
                return p.getDefault().toString();
            }
        } else if (ModelUtils.isIntegerSchema(p)) {
            if (p.getDefault() != null) {
                return p.getDefault().toString();
            }
        } else if (ModelUtils.isURISchema(p)) {
            if (p.getDefault() != null) {
                return "URI.create('" + p.getDefault() + "')";
            }
        } else if (ModelUtils.isStringSchema(p)) {
            if (p.getDefault() != null) {
                return "'" + p.getDefault() + "'";
            }
        }

        return null;
    }
}<|MERGE_RESOLUTION|>--- conflicted
+++ resolved
@@ -432,16 +432,13 @@
             additionalProperties.put(CodegenConstants.PARCELIZE_MODELS, parcelizeModels);
         }
 
-<<<<<<< HEAD
         if (additionalProperties.containsKey(CodegenConstants.NON_PUBLIC_API)) {
             this.setNonPublicApi(Boolean.valueOf((String) additionalProperties.get(CodegenConstants.NON_PUBLIC_API)));
         } else {
             additionalProperties.put(CodegenConstants.NON_PUBLIC_API, nonPublicApi);
         }
 
-=======
         additionalProperties.put(CodegenConstants.NEEDS_DATACLASS_BODY, this.hasEnums || serializableModel);
->>>>>>> 87c77076
         additionalProperties.put(CodegenConstants.API_PACKAGE, apiPackage());
         additionalProperties.put(CodegenConstants.MODEL_PACKAGE, modelPackage());
 
@@ -492,7 +489,6 @@
     public void setSerializableModel(boolean serializableModel) {
         this.serializableModel = serializableModel;
     }
-<<<<<<< HEAD
     
     public boolean nonPublicApi() {
         return nonPublicApi;
@@ -500,7 +496,7 @@
 
     public void setNonPublicApi(boolean nonPublicApi) {
         this.nonPublicApi = nonPublicApi;
-=======
+    }
 
     public boolean isNeedsDataClassBody() {
         return needsDataClassBody;
@@ -508,7 +504,6 @@
 
     public void setNeedsDataClassBody(boolean needsDataClassBody) {
         this.needsDataClassBody = needsDataClassBody;
->>>>>>> 87c77076
     }
 
     /**
