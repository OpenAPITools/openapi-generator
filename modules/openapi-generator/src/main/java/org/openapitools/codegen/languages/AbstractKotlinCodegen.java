--- conflicted
+++ resolved
@@ -123,7 +123,6 @@
                 "finally",
                 "for",
                 "fun",
-                "get",
                 "if",
                 "import",
                 "in",
@@ -169,15 +168,8 @@
                 "var",
                 "vararg",
                 "when",
-<<<<<<< HEAD
                 "where",
                 "while"
-=======
-                "while",
-                "open",
-                "external",
-                "internal"
->>>>>>> bba23272
         ));
 
         defaultIncludes = new HashSet<String>(Arrays.asList(
