--- conflicted
+++ resolved
@@ -675,13 +675,8 @@
     private String getArrayTypeDeclaration(ArraySchema arr) {
         // TODO: collection type here should be fully qualified namespace to avoid model conflicts
         // This supports arrays of arrays.
-<<<<<<< HEAD
         String arrayType;
-        if (Boolean.TRUE.equals(arr.getUniqueItems())) {
-=======
-        String arrayType = typeMapping.get("array");
         if (ModelUtils.isSet(arr)) {
->>>>>>> 78bf3adc
             arrayType = typeMapping.get("set");
         } else {
             arrayType = typeMapping.get("array");
