--- conflicted
+++ resolved
@@ -76,12 +76,7 @@
 
     protected boolean nonPublicApi = false;
 
-<<<<<<< HEAD
     protected CodegenConstants.ENUM_PROPERTY_NAMING_TYPE enumPropertyNaming = CodegenConstants.ENUM_PROPERTY_NAMING_TYPE.original;
-    protected SERIALIZATION_LIBRARY_TYPE serializationLibrary = SERIALIZATION_LIBRARY_TYPE.moshi;
-=======
-    protected CodegenConstants.ENUM_PROPERTY_NAMING_TYPE enumPropertyNaming = CodegenConstants.ENUM_PROPERTY_NAMING_TYPE.camelCase;
->>>>>>> efe2f870
 
     // model classes cannot use the same property names defined in HashMap
     // ref: https://kotlinlang.org/api/latest/jvm/stdlib/kotlin.collections/-hash-map/
