--- conflicted
+++ resolved
@@ -365,23 +365,8 @@
 
     private void generateModel(List<File> files, Map<String, Object> models, String modelName) throws IOException {
         for (String templateName : config.modelTemplateFiles().keySet()) {
-<<<<<<< HEAD
             String filename = config.modelFilename(templateName, modelName);
-            if (!config.shouldOverwrite(filename)) {
-                LOGGER.info("Skipped overwriting {}", filename);
-                if (dryRun) {
-                    dryRunStatusMap.put(filename, new DryRunStatus(
-                            java.nio.file.Paths.get(filename),
-                            DryRunStatus.State.SkippedOverwrite
-                    ));
-                }
-                continue;
-            }
-            File written = processTemplateToFile(models, templateName, filename);
-=======
-            String filename = getModelFilenameByTemplate(modelName, templateName);
             File written = processTemplateToFile(models, templateName, filename, generateModels, CodegenConstants.MODELS);
->>>>>>> 40a7e53b
             if (written != null) {
                 files.add(written);
                 if (config.isEnablePostProcessFile() && !dryRun) {
@@ -439,20 +424,9 @@
 
                     for (String templateName : config.modelTemplateFiles().keySet()) {
                         // HACK: Because this returns early, could lead to some invalid model reporting.
-<<<<<<< HEAD
-                        for (String templateName : config.modelTemplateFiles().keySet()) {
-                            String filename = config.modelFilename(templateName, name);
-                            dryRunStatusMap.put(filename, new DryRunStatus(
-                                    java.nio.file.Paths.get(filename),
-                                    DryRunStatus.State.Skipped,
-                                    "Skipped prior to model processing due to import mapping conflict (either by user or by generator)."
-                            ));
-                        }
-=======
-                        String filename = getModelFilenameByTemplate(name, templateName);
+                        String filename = config.modelFilename(templateName, name);
                         Path path = java.nio.file.Paths.get(filename);
                         this.templateProcessor.skip(path,"Skipped prior to model processing due to import mapping conflict (either by user or by generator)." );
->>>>>>> 40a7e53b
                     }
                     continue;
                 }
