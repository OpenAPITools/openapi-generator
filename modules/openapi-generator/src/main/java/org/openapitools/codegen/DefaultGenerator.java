--- conflicted
+++ resolved
@@ -266,20 +266,10 @@
         }
 
         // resolve inline models
-<<<<<<< HEAD
         InlineModelResolver inlineModelResolver = new InlineModelResolver();
         inlineModelResolver.setInlineSchemaNameMapping(config.inlineSchemaNameMapping());
-        inlineModelResolver.setInlineSchemaNameDefaults(config.inlineSchemaNameDefault());
+        inlineModelResolver.setInlineSchemaOptions(config.inlineSchemaOption());
         inlineModelResolver.flatten(openAPI);
-=======
-        if (config.getUseInlineModelResolver()) {
-            InlineModelResolver inlineModelResolver = new InlineModelResolver();
-            inlineModelResolver.setInlineSchemaNameMapping(config.inlineSchemaNameMapping());
-            inlineModelResolver.setInlineSchemaOptions(config.inlineSchemaOption());
-
-            inlineModelResolver.flatten(openAPI);
-        }
->>>>>>> 7f480cb9
 
         config.preprocessOpenAPI(openAPI);
 
