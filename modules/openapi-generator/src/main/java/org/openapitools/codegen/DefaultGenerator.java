/*
 * Copyright 2018 OpenAPI-Generator Contributors (https://openapi-generator.tech)
 * Copyright 2018 SmartBear Software
 *
 * Licensed under the Apache License, Version 2.0 (the "License");
 * you may not use this file except in compliance with the License.
 * You may obtain a copy of the License at
 *
 *     https://www.apache.org/licenses/LICENSE-2.0
 *
 * Unless required by applicable law or agreed to in writing, software
 * distributed under the License is distributed on an "AS IS" BASIS,
 * WITHOUT WARRANTIES OR CONDITIONS OF ANY KIND, either express or implied.
 * See the License for the specific language governing permissions and
 * limitations under the License.
 */

package org.openapitools.codegen;

import io.swagger.v3.core.util.Json;
import io.swagger.v3.oas.models.OpenAPI;
import io.swagger.v3.oas.models.Operation;
import io.swagger.v3.oas.models.PathItem;
import io.swagger.v3.oas.models.Paths;
import io.swagger.v3.oas.models.info.Contact;
import io.swagger.v3.oas.models.info.Info;
import io.swagger.v3.oas.models.info.License;
import io.swagger.v3.oas.models.media.Schema;
import io.swagger.v3.oas.models.parameters.Parameter;
import io.swagger.v3.oas.models.security.*;
import io.swagger.v3.oas.models.tags.Tag;
import org.apache.commons.lang3.ObjectUtils;
import org.apache.commons.lang3.StringUtils;
import org.openapitools.codegen.api.TemplatePathLocator;
import org.openapitools.codegen.api.TemplateProcessor;
import org.openapitools.codegen.config.GlobalSettings;
import org.openapitools.codegen.api.TemplatingEngineAdapter;
import org.openapitools.codegen.ignore.CodegenIgnoreProcessor;
import org.openapitools.codegen.languages.PythonClientExperimentalCodegen;
import org.openapitools.codegen.meta.GeneratorMetadata;
import org.openapitools.codegen.meta.Stability;
import org.openapitools.codegen.serializer.SerializerUtils;
import org.openapitools.codegen.templating.CommonTemplateContentLocator;
import org.openapitools.codegen.templating.GeneratorTemplateContentLocator;
import org.openapitools.codegen.templating.MustacheEngineAdapter;
import org.openapitools.codegen.templating.TemplateManagerOptions;
import org.openapitools.codegen.utils.ImplementationVersion;
import org.openapitools.codegen.utils.ModelUtils;
import org.openapitools.codegen.utils.ProcessUtils;
import org.openapitools.codegen.utils.URLPathUtils;
import org.slf4j.Logger;
import org.slf4j.LoggerFactory;

import java.io.*;
import java.net.URL;
import java.nio.charset.StandardCharsets;
import java.nio.file.Path;
import java.time.ZonedDateTime;
import java.util.*;
import java.util.stream.Stream;

import static org.openapitools.codegen.utils.OnceLogger.once;

@SuppressWarnings("rawtypes")
<<<<<<< HEAD
public class DefaultGenerator implements Generator {
=======
public class DefaultGenerator extends AbstractGenerator implements Generator {
    private static final String METADATA_DIR = ".openapi-generator";
>>>>>>> b8288606
    protected final Logger LOGGER = LoggerFactory.getLogger(DefaultGenerator.class);
    private final boolean dryRun;
    protected CodegenConfig config;
    protected ClientOptInput opts;
    protected OpenAPI openAPI;
    protected CodegenIgnoreProcessor ignoreProcessor;
    private Boolean generateApis = null;
    private Boolean generateModels = null;
    private Boolean generateSupportingFiles = null;
    private Boolean generateApiTests = null;
    private Boolean generateApiDocumentation = null;
    private Boolean generateModelTests = null;
    private Boolean generateModelDocumentation = null;
    private Boolean generateMetadata = true;
    private String basePath;
    private String basePathWithoutHost;
    private String contextPath;
    private Map<String, String> generatorPropertyDefaults = new HashMap<>();
    protected TemplateProcessor templateProcessor = null;


    public DefaultGenerator() {
        this(false);
    }

    public DefaultGenerator(Boolean dryRun) {
        this.dryRun = Boolean.TRUE.equals(dryRun);
        LOGGER.info("Generating with dryRun={}", this.dryRun);
    }

    @SuppressWarnings("deprecation")
    @Override
    public Generator opts(ClientOptInput opts) {
        this.opts = opts;
        this.openAPI = opts.getOpenAPI();
        this.config = opts.getConfig();

        TemplateManagerOptions templateManagerOptions = new TemplateManagerOptions(this.config.isEnableMinimalUpdate(),this.config.isSkipOverwrite());

        if (this.dryRun) {
            this.templateProcessor = new DryRunTemplateManager(templateManagerOptions);
        } else {
            TemplatingEngineAdapter templatingEngine = this.config.getTemplatingEngine();

            if (templatingEngine instanceof MustacheEngineAdapter) {
                MustacheEngineAdapter mustacheEngineAdapter = (MustacheEngineAdapter) templatingEngine;
                mustacheEngineAdapter.setCompiler(this.config.processCompiler(mustacheEngineAdapter.getCompiler()));
            }

            TemplatePathLocator commonTemplateLocator = new CommonTemplateContentLocator();
            TemplatePathLocator generatorTemplateLocator = new GeneratorTemplateContentLocator(this.config);
            this.templateProcessor = new TemplateManager(
                    templateManagerOptions,
                    templatingEngine,
                    new TemplatePathLocator[]{generatorTemplateLocator, commonTemplateLocator}
            );
        }

        String ignoreFileLocation = this.config.getIgnoreFilePathOverride();
        if (ignoreFileLocation != null) {
            final File ignoreFile = new File(ignoreFileLocation);
            if (ignoreFile.exists() && ignoreFile.canRead()) {
                this.ignoreProcessor = new CodegenIgnoreProcessor(ignoreFile);
            } else {
                LOGGER.warn("Ignore file specified at {} is not valid. This will fall back to an existing ignore file if present in the output directory.", ignoreFileLocation);
            }
        }

        if (this.ignoreProcessor == null) {
            this.ignoreProcessor = new CodegenIgnoreProcessor(this.config.getOutputDir());
        }

        return this;
    }

    /**
     * Retrieves an instance to the configured template processor, available after user-defined options are
     * applied via {@link DefaultGenerator#opts(ClientOptInput)}.
     *
     * @return A configured {@link TemplateProcessor}, or null.
     */
    public TemplateProcessor getTemplateProcessor() {
        return templateProcessor;
    }

    /**
     * Programmatically disable the output of .openapi-generator/VERSION, .openapi-generator-ignore,
     * or other metadata files used by OpenAPI Generator.
     *
     * @param generateMetadata true: enable outputs, false: disable outputs
     */
    @SuppressWarnings("WeakerAccess")
    public void setGenerateMetadata(Boolean generateMetadata) {
        this.generateMetadata = generateMetadata;
    }

    /**
     * Set generator properties otherwise pulled from system properties.
     * Useful for running tests in parallel without relying on System.properties.
     *
     * @param key   The system property key
     * @param value The system property value
     */
    @SuppressWarnings("WeakerAccess")
    public void setGeneratorPropertyDefault(final String key, final String value) {
        this.generatorPropertyDefaults.put(key, value);
    }

    private Boolean getGeneratorPropertyDefaultSwitch(final String key, final Boolean defaultValue) {
        String result = null;
        if (this.generatorPropertyDefaults.containsKey(key)) {
            result = this.generatorPropertyDefaults.get(key);
        }
        if (result != null) {
            return Boolean.valueOf(result);
        }
        return defaultValue;
    }

    void configureGeneratorProperties() {
        // allows generating only models by specifying a CSV of models to generate, or empty for all
        // NOTE: Boolean.TRUE is required below rather than `true` because of JVM boxing constraints and type inference.
        generateApis = GlobalSettings.getProperty(CodegenConstants.APIS) != null ? Boolean.TRUE : getGeneratorPropertyDefaultSwitch(CodegenConstants.APIS, null);
        generateModels = GlobalSettings.getProperty(CodegenConstants.MODELS) != null ? Boolean.TRUE : getGeneratorPropertyDefaultSwitch(CodegenConstants.MODELS, null);
        generateSupportingFiles = GlobalSettings.getProperty(CodegenConstants.SUPPORTING_FILES) != null ? Boolean.TRUE : getGeneratorPropertyDefaultSwitch(CodegenConstants.SUPPORTING_FILES, null);

        if (generateApis == null && generateModels == null && generateSupportingFiles == null) {
            // no specifics are set, generate everything
            generateApis = generateModels = generateSupportingFiles = true;
        } else {
            if (generateApis == null) {
                generateApis = false;
            }
            if (generateModels == null) {
                generateModels = false;
            }
            if (generateSupportingFiles == null) {
                generateSupportingFiles = false;
            }
        }
        // model/api tests and documentation options rely on parent generate options (api or model) and no other options.
        // They default to true in all scenarios and can only be marked false explicitly
        generateModelTests = GlobalSettings.getProperty(CodegenConstants.MODEL_TESTS) != null ? Boolean.valueOf(GlobalSettings.getProperty(CodegenConstants.MODEL_TESTS)) : getGeneratorPropertyDefaultSwitch(CodegenConstants.MODEL_TESTS, true);
        generateModelDocumentation = GlobalSettings.getProperty(CodegenConstants.MODEL_DOCS) != null ? Boolean.valueOf(GlobalSettings.getProperty(CodegenConstants.MODEL_DOCS)) : getGeneratorPropertyDefaultSwitch(CodegenConstants.MODEL_DOCS, true);
        generateApiTests = GlobalSettings.getProperty(CodegenConstants.API_TESTS) != null ? Boolean.valueOf(GlobalSettings.getProperty(CodegenConstants.API_TESTS)) : getGeneratorPropertyDefaultSwitch(CodegenConstants.API_TESTS, true);
        generateApiDocumentation = GlobalSettings.getProperty(CodegenConstants.API_DOCS) != null ? Boolean.valueOf(GlobalSettings.getProperty(CodegenConstants.API_DOCS)) : getGeneratorPropertyDefaultSwitch(CodegenConstants.API_DOCS, true);

        // Additional properties added for tests to exclude references in project related files
        config.additionalProperties().put(CodegenConstants.GENERATE_API_TESTS, generateApiTests);
        config.additionalProperties().put(CodegenConstants.GENERATE_MODEL_TESTS, generateModelTests);

        config.additionalProperties().put(CodegenConstants.GENERATE_API_DOCS, generateApiDocumentation);
        config.additionalProperties().put(CodegenConstants.GENERATE_MODEL_DOCS, generateModelDocumentation);

        config.additionalProperties().put(CodegenConstants.GENERATE_APIS, generateApis);
        config.additionalProperties().put(CodegenConstants.GENERATE_MODELS, generateModels);

        if (!generateApiTests && !generateModelTests) {
            config.additionalProperties().put(CodegenConstants.EXCLUDE_TESTS, true);
        }

        if (GlobalSettings.getProperty("debugOpenAPI") != null) {
            System.out.println(SerializerUtils.toJsonString(openAPI));
        } else if (GlobalSettings.getProperty("debugSwagger") != null) {
            // This exists for backward compatibility
            // We fall to this block only if debugOpenAPI is null. No need to dump this twice.
            LOGGER.info("Please use system property 'debugOpenAPI' instead of 'debugSwagger'.");
            System.out.println(SerializerUtils.toJsonString(openAPI));
        }

        config.processOpts();
        config.preprocessOpenAPI(openAPI);

        // set OpenAPI to make these available to all methods
        config.setOpenAPI(openAPI);

        config.additionalProperties().put("generatorVersion", ImplementationVersion.read());
        config.additionalProperties().put("generatedDate", ZonedDateTime.now().toString());
        config.additionalProperties().put("generatedYear", String.valueOf(ZonedDateTime.now().getYear()));
        config.additionalProperties().put("generatorClass", config.getClass().getName());
        config.additionalProperties().put("inputSpec", config.getInputSpec());

        if (openAPI.getExtensions() != null) {
            config.vendorExtensions().putAll(openAPI.getExtensions());
        }

        // TODO: Allow user to define _which_ servers object in the array to target.
        // Configures contextPath/basePath according to api document's servers
        URL url = URLPathUtils.getServerURL(openAPI, config.serverVariableOverrides());
        contextPath = config.escapeText(url.getPath()).replaceAll("/$", ""); // for backward compatibility
        basePathWithoutHost = contextPath;
        basePath = config.escapeText(URLPathUtils.getHost(openAPI, config.serverVariableOverrides())).replaceAll("/$", "");
    }

    private void configureOpenAPIInfo() {
        Info info = this.openAPI.getInfo();
        if (info == null) {
            return;
        }
        if (info.getTitle() != null) {
            config.additionalProperties().put("appName", config.escapeText(info.getTitle()));
        }
        if (info.getVersion() != null) {
            config.additionalProperties().put("appVersion", config.escapeText(info.getVersion()));
        } else {
            LOGGER.error("Missing required field info version. Default appVersion set to 1.0.0");
            config.additionalProperties().put("appVersion", "1.0.0");
        }

        if (StringUtils.isEmpty(info.getDescription())) {
            // set a default description if none if provided
            config.additionalProperties().put("appDescription",
                    "No description provided (generated by Openapi Generator https://github.com/openapitools/openapi-generator)");
            config.additionalProperties().put("appDescriptionWithNewLines", config.additionalProperties().get("appDescription"));
            config.additionalProperties().put("unescapedAppDescription", "No description provided (generated by Openapi Generator https://github.com/openapitools/openapi-generator)");
        } else {
            config.additionalProperties().put("appDescription", config.escapeText(info.getDescription()));
            config.additionalProperties().put("appDescriptionWithNewLines", config.escapeTextWhileAllowingNewLines(info.getDescription()));
            config.additionalProperties().put("unescapedAppDescription", info.getDescription());
        }

        if (info.getContact() != null) {
            Contact contact = info.getContact();
            if (contact.getEmail() != null) {
                config.additionalProperties().put("infoEmail", config.escapeText(contact.getEmail()));
            }
            if (contact.getName() != null) {
                config.additionalProperties().put("infoName", config.escapeText(contact.getName()));
            }
            if (contact.getUrl() != null) {
                config.additionalProperties().put("infoUrl", config.escapeText(contact.getUrl()));
            }
        }

        if (info.getLicense() != null) {
            License license = info.getLicense();
            if (license.getName() != null) {
                config.additionalProperties().put("licenseInfo", config.escapeText(license.getName()));
            }
            if (license.getUrl() != null) {
                config.additionalProperties().put("licenseUrl", config.escapeText(license.getUrl()));
            }
        }

        if (info.getVersion() != null) {
            config.additionalProperties().put("version", config.escapeText(info.getVersion()));
        } else {
            LOGGER.error("Missing required field info version. Default version set to 1.0.0");
            config.additionalProperties().put("version", "1.0.0");
        }

        if (info.getTermsOfService() != null) {
            config.additionalProperties().put("termsOfService", config.escapeText(info.getTermsOfService()));
        }
    }

    private void generateModelTests(List<File> files, Map<String, Object> models, String modelName) throws IOException {
        // to generate model test files
        for (String templateName : config.modelTestTemplateFiles().keySet()) {
            String suffix = config.modelTestTemplateFiles().get(templateName);
            String filename = config.modelTestFileFolder() + File.separator + config.toModelTestFilename(modelName) + suffix;

            if (generateModelTests) {
                // do not overwrite test file that already exists (regardless of config's skipOverwrite setting)
                File modelTestFile = new File(filename);
                if (modelTestFile.exists()) {
                    this.templateProcessor.skip(modelTestFile.toPath(), "Test files never overwrite an existing file of the same name.");
                } else {
                    File written = processTemplateToFile(models, templateName, filename, generateModelTests, CodegenConstants.MODEL_TESTS);
                    if (written != null) {
                        files.add(written);
                        if (config.isEnablePostProcessFile() && !dryRun) {
                            config.postProcessFile(written, "model-test");
                        }
                    }
                }
            } else if (dryRun) {
                Path skippedPath = java.nio.file.Paths.get(filename);
                this.templateProcessor.skip(skippedPath, "Skipped by modelTests option supplied by user.");
            }
        }
    }

    private void generateModelDocumentation(List<File> files, Map<String, Object> models, String modelName) throws IOException {
        for (String templateName : config.modelDocTemplateFiles().keySet()) {
            String docExtension = config.getDocExtension();
            String suffix = docExtension != null ? docExtension : config.modelDocTemplateFiles().get(templateName);
            String filename = config.modelDocFileFolder() + File.separator + config.toModelDocFilename(modelName) + suffix;

            File written = processTemplateToFile(models, templateName, filename, generateModelDocumentation, CodegenConstants.MODEL_DOCS);
            if (written != null) {
                files.add(written);
                if (config.isEnablePostProcessFile() && !dryRun) {
                    config.postProcessFile(written, "model-doc");
                }
            }
        }
    }

    private String getModelFilenameByTemplate(String modelName, String templateName){
        String suffix = config.modelTemplateFiles().get(templateName);
        return config.modelFileFolder() + File.separator + config.toModelFilename(modelName) + suffix;
    }

    private void generateModel(List<File> files, Map<String, Object> models, String modelName) throws IOException {
        for (String templateName : config.modelTemplateFiles().keySet()) {
            String filename = getModelFilenameByTemplate(modelName, templateName);
            File written = processTemplateToFile(models, templateName, filename, generateModels, CodegenConstants.MODELS);
            if (written != null) {
                files.add(written);
                if (config.isEnablePostProcessFile() && !dryRun) {
                    config.postProcessFile(written, "model");
                }
            }
        }
    }

    @SuppressWarnings("unchecked")
    void generateModels(List<File> files, List<Object> allModels, List<String> unusedModels) {
        if (!generateModels) {
            // TODO: Process these anyway and add to dryRun info
            LOGGER.info("Skipping generation of models.");
            return;
        }

        final Map<String, Schema> schemas = ModelUtils.getSchemas(this.openAPI);
        if (schemas == null) {
            LOGGER.warn("Skipping generation of models because specification document has no schemas.");
            return;
        }

        String modelNames = GlobalSettings.getProperty("models");
        Set<String> modelsToGenerate = null;
        if (modelNames != null && !modelNames.isEmpty()) {
            modelsToGenerate = new HashSet<>(Arrays.asList(modelNames.split(",")));
        }

        Set<String> modelKeys = schemas.keySet();
        if (modelsToGenerate != null && !modelsToGenerate.isEmpty()) {
            Set<String> updatedKeys = new HashSet<>();
            for (String m : modelKeys) {
                if (modelsToGenerate.contains(m)) {
                    updatedKeys.add(m);
                }
            }

            modelKeys = updatedKeys;
        }

        // store all processed models
        Map<String, Object> allProcessedModels = new TreeMap<>((o1, o2) -> ObjectUtils.compare(config.toModelName(o1), config.toModelName(o2)));

        Boolean skipFormModel = GlobalSettings.getProperty(CodegenConstants.SKIP_FORM_MODEL) != null ?
                Boolean.valueOf(GlobalSettings.getProperty(CodegenConstants.SKIP_FORM_MODEL)) :
                getGeneratorPropertyDefaultSwitch(CodegenConstants.SKIP_FORM_MODEL, false);

        // process models only
        for (String name : modelKeys) {
            try {
                //don't generate models that have an import mapping
                if (config.importMapping().containsKey(name)) {
                    LOGGER.debug("Model {} not imported due to import mapping", name);

                    for (String templateName : config.modelTemplateFiles().keySet()) {
                        // HACK: Because this returns early, could lead to some invalid model reporting.
                        String filename = getModelFilenameByTemplate(name, templateName);
                        Path path = java.nio.file.Paths.get(filename);
                        this.templateProcessor.skip(path,"Skipped prior to model processing due to import mapping conflict (either by user or by generator)." );
                    }
                    continue;
                }

                // don't generate models that are not used as object (e.g. form parameters)
                if (unusedModels.contains(name)) {
                    if (Boolean.FALSE.equals(skipFormModel)) {
                        // if skipFormModel sets to true, still generate the model and log the result
                        LOGGER.info("Model {} (marked as unused due to form parameters) is generated due to the system property skipFormModel=false (default)", name);
                    } else {
                        LOGGER.info("Model {} not generated since it's marked as unused (due to form parameters) and skipFormModel (system property) set to true", name);
                        // TODO: Should this be added to dryRun? If not, this seems like a weird place to return early from processing.
                        continue;
                    }
                }

                Schema schema = schemas.get(name);

                if (ModelUtils.isFreeFormObject(schema)) { // check to see if it'a a free-form object
                    LOGGER.info("Model {} not generated since it's a free-form object", name);
                    continue;
                } else if (ModelUtils.isMapSchema(schema)) { // check to see if it's a "map" model
                    // A composed schema (allOf, oneOf, anyOf) is considered a Map schema if the additionalproperties attribute is set
                    // for that composed schema. However, in the case of a composed schema, the properties are defined or referenced
                    // in the inner schemas, and the outer schema does not have properties.
                    if (!ModelUtils.isGenerateAliasAsModel() && !ModelUtils.isComposedSchema(schema) && (schema.getProperties() == null || schema.getProperties().isEmpty())) {
                        // schema without property, i.e. alias to map
                        LOGGER.info("Model {} not generated since it's an alias to map (without property) and `generateAliasAsModel` is set to false (default)", name);
                        continue;
                    }
                } else if (ModelUtils.isArraySchema(schema)) { // check to see if it's an "array" model
                    if (!ModelUtils.isGenerateAliasAsModel() && (schema.getProperties() == null || schema.getProperties().isEmpty())) {
                        // schema without property, i.e. alias to array
                        LOGGER.info("Model {} not generated since it's an alias to array (without property) and `generateAliasAsModel` is set to false (default)", name);
                        continue;
                    }
                }

                Map<String, Schema> schemaMap = new HashMap<>();
                schemaMap.put(name, schema);
                Map<String, Object> models = processModels(config, schemaMap);
                models.put("classname", config.toModelName(name));
                models.putAll(config.additionalProperties());
                allProcessedModels.put(name, models);
            } catch (Exception e) {
                throw new RuntimeException("Could not process model '" + name + "'" + ".Please make sure that your schema is correct!", e);
            }
        }

        // loop through all models to update children models, isSelfReference, isCircularReference, etc
        allProcessedModels = config.updateAllModels(allProcessedModels);

        // post process all processed models
        allProcessedModels = config.postProcessAllModels(allProcessedModels);

        // generate files based on processed models
        for (String modelName : allProcessedModels.keySet()) {
            Map<String, Object> models = (Map<String, Object>) allProcessedModels.get(modelName);
            models.put("modelPackage", config.modelPackage());
            try {
                //don't generate models that have an import mapping
                if (config.importMapping().containsKey(modelName)) {
                    continue;
                }

                // TODO revise below as we've already performed unaliasing so that the isAlias check may be removed
                Map<String, Object> modelTemplate = (Map<String, Object>) ((List<Object>) models.get("models")).get(0);
                if (modelTemplate != null && modelTemplate.containsKey("model")) {
                    CodegenModel m = (CodegenModel) modelTemplate.get("model");
                    if (m.isAlias && !(config instanceof PythonClientExperimentalCodegen))  {
                        // alias to number, string, enum, etc, which should not be generated as model
                        // for PythonClientExperimentalCodegen, all aliases are generated as models
                        continue;  // Don't create user-defined classes for aliases
                    }
                }

                allModels.add(modelTemplate);

                // to generate model files
                generateModel(files, models, modelName);

                // to generate model test files
                generateModelTests(files, models, modelName);

                // to generate model documentation files
                generateModelDocumentation(files, models, modelName);

            } catch (Exception e) {
                throw new RuntimeException("Could not generate model '" + modelName + "'", e);
            }
        }
        if (GlobalSettings.getProperty("debugModels") != null) {
            LOGGER.info("############ Model info ############");
            Json.prettyPrint(allModels);
        }

    }

    @SuppressWarnings("unchecked")
    private void generateApis(List<File> files, List<Object> allOperations, List<Object> allModels) {
        if (!generateApis) {
            // TODO: Process these anyway and present info via dryRun?
            LOGGER.info("Skipping generation of APIs.");
            return;
        }
        Map<String, List<CodegenOperation>> paths = processPaths(this.openAPI.getPaths());
        Set<String> apisToGenerate = null;
        String apiNames = GlobalSettings.getProperty("apis");
        if (apiNames != null && !apiNames.isEmpty()) {
            apisToGenerate = new HashSet<>(Arrays.asList(apiNames.split(",")));
        }
        if (apisToGenerate != null && !apisToGenerate.isEmpty()) {
            Map<String, List<CodegenOperation>> updatedPaths = new TreeMap<>();
            for (String m : paths.keySet()) {
                if (apisToGenerate.contains(m)) {
                    updatedPaths.put(m, paths.get(m));
                }
            }
            paths = updatedPaths;
        }
        for (String tag : paths.keySet()) {
            try {
                List<CodegenOperation> ops = paths.get(tag);
                ops.sort((one, another) -> ObjectUtils.compare(one.operationId, another.operationId));
                Map<String, Object> operation = processOperations(config, tag, ops, allModels);
                URL url = URLPathUtils.getServerURL(openAPI, config.serverVariableOverrides());
                operation.put("basePath", basePath);
                operation.put("basePathWithoutHost", config.encodePath(url.getPath()).replaceAll("/$", ""));
                operation.put("contextPath", contextPath);
                operation.put("baseName", tag);
                operation.put("apiPackage", config.apiPackage());
                operation.put("modelPackage", config.modelPackage());
                operation.putAll(config.additionalProperties());
                operation.put("classname", config.toApiName(tag));
                operation.put("classVarName", config.toApiVarName(tag));
                operation.put("importPath", config.toApiImport(tag));
                operation.put("classFilename", config.toApiFilename(tag));
                operation.put("strictSpecBehavior", config.isStrictSpecBehavior());

                if (allModels == null || allModels.isEmpty()) {
                    operation.put("hasModel", false);
                } else {
                    operation.put("hasModel", true);
                }

                if (!config.vendorExtensions().isEmpty()) {
                    operation.put("vendorExtensions", config.vendorExtensions());
                }

                // process top-level x-group-parameters
                if (config.vendorExtensions().containsKey("x-group-parameters")) {
                    boolean isGroupParameters = Boolean.parseBoolean(config.vendorExtensions().get("x-group-parameters").toString());

                    Map<String, Object> objectMap = (Map<String, Object>) operation.get("operations");
                    @SuppressWarnings("unchecked")
                    List<CodegenOperation> operations = (List<CodegenOperation>) objectMap.get("operation");
                    for (CodegenOperation op : operations) {
                        if (isGroupParameters && !op.vendorExtensions.containsKey("x-group-parameters")) {
                            op.vendorExtensions.put("x-group-parameters", Boolean.TRUE);
                        }
                    }
                }

                // Pass sortParamsByRequiredFlag through to the Mustache template...
                boolean sortParamsByRequiredFlag = true;
                if (this.config.additionalProperties().containsKey(CodegenConstants.SORT_PARAMS_BY_REQUIRED_FLAG)) {
                    sortParamsByRequiredFlag = Boolean.parseBoolean(this.config.additionalProperties().get(CodegenConstants.SORT_PARAMS_BY_REQUIRED_FLAG).toString());
                }
                operation.put("sortParamsByRequiredFlag", sortParamsByRequiredFlag);

                /* consumes, produces are no longer defined in OAS3.0
                processMimeTypes(swagger.getConsumes(), operation, "consumes");
                processMimeTypes(swagger.getProduces(), operation, "produces");
                */

                allOperations.add(new HashMap<>(operation));
                for (int i = 0; i < allOperations.size(); i++) {
                    Map<String, Object> oo = (Map<String, Object>) allOperations.get(i);
                    if (i < (allOperations.size() - 1)) {
                        oo.put("hasMore", "true");
                    }
                }

                for (String templateName : config.apiTemplateFiles().keySet()) {
                    String filename = config.apiFilename(templateName, tag);
                    File written = processTemplateToFile(operation, templateName, filename, generateApis, CodegenConstants.APIS);
                    if (written != null) {
                        files.add(written);
                        if (config.isEnablePostProcessFile() && !dryRun) {
                            config.postProcessFile(written, "api");
                        }
                    }
                }

                // to generate api test files
                for (String templateName : config.apiTestTemplateFiles().keySet()) {
                    String filename = config.apiTestFilename(templateName, tag);
                    File apiTestFile = new File(filename);
                    // do not overwrite test file that already exists
                    if (apiTestFile.exists()) {
                        this.templateProcessor.skip(apiTestFile.toPath(), "Test files never overwrite an existing file of the same name.");
                    } else {
                        File written = processTemplateToFile(operation, templateName, filename, generateApiTests, CodegenConstants.API_TESTS);
                        if (written != null) {
                            files.add(written);
                            if (config.isEnablePostProcessFile() && !dryRun) {
                                config.postProcessFile(written, "api-test");
                            }
                        }
                    }
                }

                // to generate api documentation files
                for (String templateName : config.apiDocTemplateFiles().keySet()) {
                    String filename = config.apiDocFilename(templateName, tag);
                    File written = processTemplateToFile(operation, templateName, filename, generateApiDocumentation, CodegenConstants.API_DOCS);
                    if (written != null) {
                        files.add(written);
                        if (config.isEnablePostProcessFile() && !dryRun) {
                            config.postProcessFile(written, "api-doc");
                        }
                    }
                }

            } catch (Exception e) {
                throw new RuntimeException("Could not generate api file for '" + tag + "'", e);
            }
        }
        if (GlobalSettings.getProperty("debugOperations") != null) {
            LOGGER.info("############ Operation info ############");
            Json.prettyPrint(allOperations);
        }

    }

    private void generateSupportingFiles(List<File> files, Map<String, Object> bundle) {
        if (!generateSupportingFiles) {
            // TODO: process these anyway and report via dryRun?
            LOGGER.info("Skipping generation of supporting files.");
            return;
        }
        Set<String> supportingFilesToGenerate = null;
        String supportingFiles = GlobalSettings.getProperty(CodegenConstants.SUPPORTING_FILES);
        if (supportingFiles != null && !supportingFiles.isEmpty()) {
            supportingFilesToGenerate = new HashSet<>(Arrays.asList(supportingFiles.split(",")));
        }

        for (SupportingFile support : config.supportingFiles()) {
            try {
                String outputFolder = config.outputFolder();
                if (StringUtils.isNotEmpty(support.folder)) {
                    outputFolder += File.separator + support.folder;
                }
                File of = new File(outputFolder);
                if (!of.isDirectory()) {
                    if(!dryRun && !of.mkdirs()) {
                        once(LOGGER).debug("Output directory {} not created. It {}.", outputFolder, of.exists() ? "already exists." : "may not have appropriate permissions.");
                    }
                }
                String outputFilename = new File(support.destinationFilename).isAbsolute() // split
                        ? support.destinationFilename
                        : outputFolder + File.separator + support.destinationFilename.replace('/', File.separatorChar);

                boolean shouldGenerate = true;
                if (supportingFilesToGenerate != null && !supportingFilesToGenerate.isEmpty()) {
                    shouldGenerate = supportingFilesToGenerate.contains(support.destinationFilename);
                }

                File written = processTemplateToFile(bundle, support.templateFile, outputFilename, shouldGenerate, CodegenConstants.SUPPORTING_FILES);
                if (written != null) {
                    files.add(written);
                    if (config.isEnablePostProcessFile() && !dryRun) {
                        config.postProcessFile(written, "api-doc");
                    }
                }
            } catch (Exception e) {
                throw new RuntimeException("Could not generate supporting file '" + support + "'", e);
            }
        }

        // Consider .openapi-generator-ignore a supporting file
        // Output .openapi-generator-ignore if it doesn't exist and wasn't explicitly created by a generator
        final String openapiGeneratorIgnore = ".openapi-generator-ignore";
        String ignoreFileNameTarget = config.outputFolder() + File.separator + openapiGeneratorIgnore;
        File ignoreFile = new File(ignoreFileNameTarget);
        if (generateMetadata) {
            try {
                boolean shouldGenerate = !ignoreFile.exists();
                if (shouldGenerate && supportingFilesToGenerate != null && !supportingFilesToGenerate.isEmpty()) {
                    shouldGenerate = supportingFilesToGenerate.contains(openapiGeneratorIgnore);
                }
                File written = processTemplateToFile(bundle, openapiGeneratorIgnore, ignoreFileNameTarget, shouldGenerate, CodegenConstants.SUPPORTING_FILES);
                if (written != null) {
                    files.add(written);
                    if (config.isEnablePostProcessFile() && !dryRun) {
                        config.postProcessFile(written, "openapi-generator-ignore");
                    }
                }
            } catch (Exception e) {
                throw new RuntimeException("Could not generate supporting file '" + ignoreFileNameTarget + "'", e);
            }
        }

        String versionMetadata = config.outputFolder() + File.separator + METADATA_DIR + File.separator + "VERSION";
        if (generateMetadata) {
            File versionMetadataFile = new File(versionMetadata);
            try {
                this.templateProcessor.writeToFile(versionMetadata, ImplementationVersion.read().getBytes(StandardCharsets.UTF_8));
                files.add(versionMetadataFile);
                if (config.isEnablePostProcessFile() && !dryRun) {
                    config.postProcessFile(ignoreFile, "openapi-generator-version");
                }
            } catch (IOException e) {
                throw new RuntimeException("Could not generate supporting file '" + versionMetadata + "'", e);
            }
        } else {
            Path metadata = java.nio.file.Paths.get(versionMetadata);
            this.templateProcessor.skip(metadata, "Skipped by generateMetadata option supplied by user.");
        }
    }

    @SuppressWarnings("unchecked")
    private Map<String, Object> buildSupportFileBundle(List<Object> allOperations, List<Object> allModels) {

        Map<String, Object> bundle = new HashMap<>(config.additionalProperties());
        bundle.put("apiPackage", config.apiPackage());

        Map<String, Object> apis = new HashMap<>();
        apis.put("apis", allOperations);

        URL url = URLPathUtils.getServerURL(openAPI, config.serverVariableOverrides());

        bundle.put("openAPI", openAPI);
        bundle.put("basePath", basePath);
        bundle.put("basePathWithoutHost", basePathWithoutHost);
        bundle.put("scheme", URLPathUtils.getScheme(url, config));
        bundle.put("host", url.getHost());
        bundle.put("contextPath", contextPath);
        bundle.put("apiInfo", apis);
        bundle.put("models", allModels);
        bundle.put("apiFolder", config.apiPackage().replace('.', File.separatorChar));
        bundle.put("modelPackage", config.modelPackage());

        Map<String, SecurityScheme> securitySchemeMap = openAPI.getComponents() != null ? openAPI.getComponents().getSecuritySchemes() : null;
        List<CodegenSecurity> authMethods = config.fromSecurity(securitySchemeMap);
        if (authMethods != null && !authMethods.isEmpty()) {
            bundle.put("authMethods", authMethods);
            bundle.put("hasAuthMethods", true);

            if (ProcessUtils.hasOAuthMethods(authMethods)) {
                bundle.put("hasOAuthMethods", true);
                bundle.put("oauthMethods", ProcessUtils.getOAuthMethods(authMethods));
            }

            if (ProcessUtils.hasHttpBearerMethods(authMethods)) {
                bundle.put("hasHttpBearerMethods", true);
            }
            if (ProcessUtils.hasHttpSignatureMethods(authMethods)) {
                bundle.put("hasHttpSignatureMethods", true);
            }
            if (ProcessUtils.hasHttpBasicMethods(authMethods)) {
                bundle.put("hasHttpBasicMethods", true);
            }
            if (ProcessUtils.hasApiKeyMethods(authMethods)) {
                bundle.put("hasApiKeyMethods", true);
            }
        }

        List<CodegenServer> servers = config.fromServers(openAPI.getServers());
        if (servers != null && !servers.isEmpty()) {
            bundle.put("servers", servers);
            bundle.put("hasServers", true);
        }

        if (openAPI.getExternalDocs() != null) {
            bundle.put("externalDocs", openAPI.getExternalDocs());
        }

        for (int i = 0; i < allModels.size() - 1; i++) {
            HashMap<String, CodegenModel> cm = (HashMap<String, CodegenModel>) allModels.get(i);
            CodegenModel m = cm.get("model");
            m.hasMoreModels = true;
        }

        config.postProcessSupportingFileData(bundle);

        if (GlobalSettings.getProperty("debugSupportingFiles") != null) {
            LOGGER.info("############ Supporting file info ############");
            Json.prettyPrint(bundle);
        }
        return bundle;
    }

    @Override
    public List<File> generate() {

        if (openAPI == null) {
            throw new RuntimeException("missing OpenAPI input!");
        }

        if (config == null) {
            throw new RuntimeException("missing config!");
        }

        if (config.getGeneratorMetadata() == null) {
            LOGGER.warn("Generator '{}' is missing generator metadata!", config.getName());
        } else {
            GeneratorMetadata generatorMetadata = config.getGeneratorMetadata();
            if (StringUtils.isNotEmpty(generatorMetadata.getGenerationMessage())) {
                LOGGER.info(generatorMetadata.getGenerationMessage());
            }

            Stability stability = generatorMetadata.getStability();
            String stabilityMessage = String.format(Locale.ROOT, "Generator '%s' is considered %s.", config.getName(), stability.value());
            if (stability == Stability.DEPRECATED) {
                LOGGER.warn(stabilityMessage);
            } else {
                LOGGER.info(stabilityMessage);
            }
        }

        // resolve inline models
        InlineModelResolver inlineModelResolver = new InlineModelResolver();
        inlineModelResolver.flatten(openAPI);

        configureGeneratorProperties();
        configureOpenAPIInfo();

        config.processOpenAPI(openAPI);

        List<File> files = new ArrayList<>();
        // models
        List<String> filteredSchemas = ModelUtils.getSchemasUsedOnlyInFormParam(openAPI);
        List<Object> allModels = new ArrayList<>();
        generateModels(files, allModels, filteredSchemas);
        // apis
        List<Object> allOperations = new ArrayList<>();
        generateApis(files, allOperations, allModels);

        // supporting files
        Map<String, Object> bundle = buildSupportFileBundle(allOperations, allModels);
        generateSupportingFiles(files, bundle);

        if(dryRun) {
            boolean verbose = Boolean.parseBoolean(GlobalSettings.getProperty("verbose"));
            StringBuilder sb = new StringBuilder();

            sb.append(System.lineSeparator()).append(System.lineSeparator());
            sb.append("Dry Run Results:");
            sb.append(System.lineSeparator()).append(System.lineSeparator());

            Map<String, DryRunStatus> dryRunStatusMap = ((DryRunTemplateManager) this.templateProcessor).getDryRunStatusMap();

            dryRunStatusMap.entrySet().stream().sorted(Map.Entry.comparingByKey()).forEach(entry -> {
                DryRunStatus status = entry.getValue();
                try {
                    status.appendTo(sb);
                    sb.append(System.lineSeparator());
                    if (verbose) {
                        sb.append("  ")
                            .append(StringUtils.rightPad(status.getState().getDescription(), 20, "."))
                            .append(" ").append(status.getReason())
                            .append(System.lineSeparator());
                    }
                } catch (IOException e) {
                    LOGGER.debug("Unable to document dry run status for {}.", entry.getKey());
                }
            });

            sb.append(System.lineSeparator()).append(System.lineSeparator());
            sb.append("States:");
            sb.append(System.lineSeparator()).append(System.lineSeparator());

            for (DryRunStatus.State state : DryRunStatus.State.values()) {
                sb.append("  - ").append(state.getShortDisplay()).append(" ").append(state.getDescription()).append(System.lineSeparator());
            }

            sb.append(System.lineSeparator());

            System.err.println(sb.toString());
        } else {
            if (generateMetadata) {
                StringBuilder sb = new StringBuilder();
                File outDir = new File(this.config.getOutputDir());
                Optional.of(files)
                        .map(Collection::stream)
                        .orElseGet(Stream::empty)
                        .filter(Objects::nonNull)
                        .map(File::toPath)
                        .sorted(Path::compareTo)
                        .forEach(f -> {
                    String relativePath = java.nio.file.Paths.get(outDir.toURI()).relativize(f).toString();
                    if (!relativePath.equals(METADATA_DIR + File.separator + "VERSION")) {
                        sb.append(relativePath).append(System.lineSeparator());
                    }
                });

                String targetFile = config.outputFolder() + File.separator + METADATA_DIR + File.separator + "FILES";
                try {
                    File filesFile = writeToFile(targetFile, sb.toString().getBytes(StandardCharsets.UTF_8));
                    files.add(filesFile);
                } catch (IOException e) {
                    LOGGER.warn("Failed to write FILES metadata to track generated files.");
                }
            }
        }

        // reset GlobalSettings, so that the running thread can be reused for another generator-run
        GlobalSettings.reset();

        return files;
    }

    protected File processTemplateToFile(Map<String, Object> templateData, String templateName, String outputFilename, boolean shouldGenerate, String skippedByOption) throws IOException {
        String adjustedOutputFilename = outputFilename.replaceAll("//", "/").replace('/', File.separatorChar);
        File target = new File(adjustedOutputFilename);
        if (ignoreProcessor.allowsFile(target)) {
            if (shouldGenerate) {
                return this.templateProcessor.write(templateData,templateName, target);
            } else {
                this.templateProcessor.skip(target.toPath(), String.format(Locale.ROOT, "Skipped by %s options supplied by user.", skippedByOption));
                return null;
            }
        } else {
            this.templateProcessor.ignore(target.toPath(), "Ignored by rule in ignore file.");
            return null;
        }
    }

    public Map<String, List<CodegenOperation>> processPaths(Paths paths) {
        Map<String, List<CodegenOperation>> ops = new TreeMap<>();
        for (String resourcePath : paths.keySet()) {
            PathItem path = paths.get(resourcePath);
            processOperation(resourcePath, "get", path.getGet(), ops, path);
            processOperation(resourcePath, "head", path.getHead(), ops, path);
            processOperation(resourcePath, "put", path.getPut(), ops, path);
            processOperation(resourcePath, "post", path.getPost(), ops, path);
            processOperation(resourcePath, "delete", path.getDelete(), ops, path);
            processOperation(resourcePath, "patch", path.getPatch(), ops, path);
            processOperation(resourcePath, "options", path.getOptions(), ops, path);
            processOperation(resourcePath, "trace", path.getTrace(), ops, path);
        }
        return ops;
    }

    private void processOperation(String resourcePath, String httpMethod, Operation operation, Map<String, List<CodegenOperation>> operations, PathItem path) {
        if (operation == null) {
            return;
        }

        if (GlobalSettings.getProperty("debugOperations") != null) {
            LOGGER.info("processOperation: resourcePath=  {}\t;{} {}\n", resourcePath, httpMethod, operation);
        }

        List<Tag> tags = new ArrayList<>();
        List<String> tagNames = operation.getTags();
        List<Tag> swaggerTags = openAPI.getTags();
        if (tagNames != null) {
            if (swaggerTags == null) {
                for (String tagName : tagNames) {
                    tags.add(new Tag().name(tagName));
                }
            } else {
                for (String tagName : tagNames) {
                    boolean foundTag = false;
                    for (Tag tag : swaggerTags) {
                        if (tag.getName().equals(tagName)) {
                            tags.add(tag);
                            foundTag = true;
                            break;
                        }
                    }

                    if (!foundTag) {
                        tags.add(new Tag().name(tagName));
                    }
                }
            }
        }

        if (tags.isEmpty()) {
            tags.add(new Tag().name("default"));
        }

        /*
         build up a set of parameter "ids" defined at the operation level
         per the swagger 2.0 spec "A unique parameter is defined by a combination of a name and location"
          i'm assuming "location" == "in"
        */
        Set<String> operationParameters = new HashSet<>();
        if (operation.getParameters() != null) {
            for (Parameter parameter : operation.getParameters()) {
                operationParameters.add(generateParameterId(parameter));
            }
        }

        //need to propagate path level down to the operation
        if (path.getParameters() != null) {
            for (Parameter parameter : path.getParameters()) {
                //skip propagation if a parameter with the same name is already defined at the operation level
                if (!operationParameters.contains(generateParameterId(parameter))) {
                    operation.addParametersItem(parameter);
                }
            }
        }

        final Map<String, SecurityScheme> securitySchemes = openAPI.getComponents() != null ? openAPI.getComponents().getSecuritySchemes() : null;
        final List<SecurityRequirement> globalSecurities = openAPI.getSecurity();
        for (Tag tag : tags) {
            try {
                CodegenOperation codegenOperation = config.fromOperation(resourcePath, httpMethod, operation, path.getServers());
                codegenOperation.tags = new ArrayList<>(tags);
                config.addOperationToGroup(config.sanitizeTag(tag.getName()), resourcePath, operation, codegenOperation, operations);

                List<SecurityRequirement> securities = operation.getSecurity();
                if (securities != null && securities.isEmpty()) {
                    continue;
                }

                Map<String, SecurityScheme> authMethods = getAuthMethods(securities, securitySchemes);

                if (authMethods != null && !authMethods.isEmpty()) {
                    List<CodegenSecurity> fullAuthMethods = config.fromSecurity(authMethods);
                    codegenOperation.authMethods = filterAuthMethods(fullAuthMethods, securities);
                    codegenOperation.hasAuthMethods = true;
                } else {
                    authMethods = getAuthMethods(globalSecurities, securitySchemes);

                    if (authMethods != null && !authMethods.isEmpty()) {
                        List<CodegenSecurity> fullAuthMethods = config.fromSecurity(authMethods);
                        codegenOperation.authMethods = filterAuthMethods(fullAuthMethods, globalSecurities);
                        codegenOperation.hasAuthMethods = true;
                    }
                }

            } catch (Exception ex) {
                String msg = "Could not process operation:\n" //
                        + "  Tag: " + tag + "\n"//
                        + "  Operation: " + operation.getOperationId() + "\n" //
                        + "  Resource: " + httpMethod + " " + resourcePath + "\n"//
                        + "  Schemas: " + openAPI.getComponents().getSchemas() + "\n"  //
                        + "  Exception: " + ex.getMessage();
                throw new RuntimeException(msg, ex);
            }
        }

    }

    private static String generateParameterId(Parameter parameter) {
        return parameter.getName() + ":" + parameter.getIn();
    }

    @SuppressWarnings("unchecked")
    private Map<String, Object> processOperations(CodegenConfig config, String tag, List<CodegenOperation> ops, List<Object> allModels) {
        Map<String, Object> operations = new HashMap<>();
        Map<String, Object> objs = new HashMap<>();
        objs.put("classname", config.toApiName(tag));
        objs.put("pathPrefix", config.toApiVarName(tag));

        // check for operationId uniqueness
        Set<String> opIds = new HashSet<>();
        int counter = 0;
        for (CodegenOperation op : ops) {
            String opId = op.nickname;
            if (opIds.contains(opId)) {
                counter++;
                op.nickname += "_" + counter;
            }
            opIds.add(opId);
        }
        objs.put("operation", ops);

        operations.put("operations", objs);
        operations.put("package", config.apiPackage());

        Set<String> allImports = new TreeSet<>();
        for (CodegenOperation op : ops) {
            allImports.addAll(op.imports);
        }

        List<Map<String, String>> imports = new ArrayList<>();
        Set<String> mappingSet = new TreeSet<>();
        for (String nextImport : allImports) {
            Map<String, String> im = new LinkedHashMap<>();
            String mapping = config.importMapping().get(nextImport);
            if (mapping == null) {
                mapping = config.toModelImport(nextImport);
            }

            if (mapping != null && !mappingSet.contains(mapping)) { // ensure import (mapping) is unique
                mappingSet.add(mapping);
                im.put("import", mapping);
                im.put("classname", nextImport);
                if (!imports.contains(im)) { // avoid duplicates
                    imports.add(im);
                }
            }
        }

        operations.put("imports", imports);

        // add a flag to indicate whether there's any {{import}}
        if (imports.size() > 0) {
            operations.put("hasImport", true);
        }

        config.postProcessOperationsWithModels(operations, allModels);
        if (objs.size() > 0) {
            List<CodegenOperation> os = (List<CodegenOperation>) objs.get("operation");

            if (os != null && os.size() > 0) {
                CodegenOperation op = os.get(os.size() - 1);
                op.hasMore = false;
            }
        }
        return operations;
    }

    private Map<String, Object> processModels(CodegenConfig config, Map<String, Schema> definitions) {
        Map<String, Object> objs = new HashMap<>();
        objs.put("package", config.modelPackage());
        List<Object> models = new ArrayList<>();
        Set<String> allImports = new LinkedHashSet<>();
        for (String key : definitions.keySet()) {
            Schema schema = definitions.get(key);
            if (schema == null)
                throw new RuntimeException("schema cannot be null in processModels");
            CodegenModel cm = config.fromModel(key, schema);
            Map<String, Object> mo = new HashMap<>();
            mo.put("model", cm);
            mo.put("importPath", config.toModelImport(cm.classname));
            models.add(mo);

            cm.removeSelfReferenceImport();

            allImports.addAll(cm.imports);
        }
        objs.put("models", models);
        Set<String> importSet = new TreeSet<>();
        for (String nextImport : allImports) {
            String mapping = config.importMapping().get(nextImport);
            if (mapping == null) {
                mapping = config.toModelImport(nextImport);
            }
            if (mapping != null && !config.defaultIncludes().contains(mapping)) {
                importSet.add(mapping);
            }
            // add instantiation types
            mapping = config.instantiationTypes().get(nextImport);
            if (mapping != null && !config.defaultIncludes().contains(mapping)) {
                importSet.add(mapping);
            }
        }
        List<Map<String, String>> imports = new ArrayList<>();
        for (String s : importSet) {
            Map<String, String> item = new HashMap<>();
            item.put("import", s);
            imports.add(item);
        }
        objs.put("imports", imports);
        config.postProcessModels(objs);
        return objs;
    }

    private Map<String, SecurityScheme> getAuthMethods(List<SecurityRequirement> securities, Map<String, SecurityScheme> securitySchemes) {
        if (securities == null || (securitySchemes == null || securitySchemes.isEmpty())) {
            return null;
        }
        final Map<String, SecurityScheme> authMethods = new HashMap<>();
        for (SecurityRequirement requirement : securities) {
            for (Map.Entry<String, List<String>> entry : requirement.entrySet()) {
                final String key = entry.getKey();
                SecurityScheme securityScheme = securitySchemes.get(key);
                if (securityScheme != null) {

                    if (securityScheme.getType().equals(SecurityScheme.Type.OAUTH2)) {
                        OAuthFlows oautUpdatedFlows = new OAuthFlows();
                        oautUpdatedFlows.extensions(securityScheme.getFlows().getExtensions());

                        SecurityScheme oauthUpdatedScheme = new SecurityScheme()
                                .type(securityScheme.getType())
                                .description(securityScheme.getDescription())
                                .name(securityScheme.getName())
                                .$ref(securityScheme.get$ref())
                                .in(securityScheme.getIn())
                                .scheme(securityScheme.getScheme())
                                .bearerFormat(securityScheme.getBearerFormat())
                                .openIdConnectUrl(securityScheme.getOpenIdConnectUrl())
                                .extensions(securityScheme.getExtensions())
                                .flows(oautUpdatedFlows);

                        // Ensure inserted AuthMethod only contains scopes of actual operation, and not all of them defined in the Security Component
                        // have to iterate through and create new SecurityScheme objects with the scopes 'fixed/updated'
                        final OAuthFlows securitySchemeFlows = securityScheme.getFlows();


                        if (securitySchemeFlows.getAuthorizationCode() != null) {
                            OAuthFlow updatedFlow = cloneOAuthFlow(securitySchemeFlows.getAuthorizationCode(), entry.getValue());

                            oautUpdatedFlows.setAuthorizationCode(updatedFlow);
                        }
                        if (securitySchemeFlows.getImplicit() != null) {
                            OAuthFlow updatedFlow = cloneOAuthFlow(securitySchemeFlows.getImplicit(), entry.getValue());

                            oautUpdatedFlows.setImplicit(updatedFlow);
                        }
                        if (securitySchemeFlows.getPassword() != null) {
                            OAuthFlow updatedFlow = cloneOAuthFlow(securitySchemeFlows.getPassword(), entry.getValue());

                            oautUpdatedFlows.setPassword(updatedFlow);
                        }
                        if (securitySchemeFlows.getClientCredentials() != null) {
                            OAuthFlow updatedFlow = cloneOAuthFlow(securitySchemeFlows.getClientCredentials(), entry.getValue());

                            oautUpdatedFlows.setClientCredentials(updatedFlow);
                        }

                        authMethods.put(key, oauthUpdatedScheme);
                    } else {
                        authMethods.put(key, securityScheme);
                    }
                }
            }
        }
        return authMethods;
    }

    private static OAuthFlow cloneOAuthFlow(OAuthFlow originFlow, List<String> operationScopes) {
        Scopes newScopes = new Scopes();
        for (String operationScope : operationScopes) {
            newScopes.put(operationScope, originFlow.getScopes().get(operationScope));
        }

        return new OAuthFlow()
                .authorizationUrl(originFlow.getAuthorizationUrl())
                .tokenUrl(originFlow.getTokenUrl())
                .refreshUrl(originFlow.getRefreshUrl())
                .extensions(originFlow.getExtensions())
                .scopes(newScopes);
    }

    private List<CodegenSecurity> filterAuthMethods(List<CodegenSecurity> authMethods, List<SecurityRequirement> securities) {
        if (securities == null || securities.isEmpty() || authMethods == null) {
            return authMethods;
        }

        List<CodegenSecurity> result = new ArrayList<>();

        for (CodegenSecurity security : authMethods) {
            boolean filtered = false;
            if (security != null && security.scopes != null) {
                for (SecurityRequirement requirement : securities) {
                    List<String> opScopes = requirement.get(security.name);
                    if (opScopes != null) {
                        // We have operation-level scopes for this method, so filter the auth method to
                        // describe the operation auth method with only the scopes that it requires.
                        // We have to create a new auth method instance because the original object must
                        // not be modified.
                        CodegenSecurity opSecurity = security.filterByScopeNames(opScopes);
                        opSecurity.hasMore = security.hasMore;
                        result.add(opSecurity);
                        filtered = true;
                        break;
                    }
                }
            }

            // If we didn't get a filtered version, then we can keep the original auth method.
            if (!filtered) {
                result.add(security);
            }
        }

        return result;
    }
}<|MERGE_RESOLUTION|>--- conflicted
+++ resolved
@@ -62,12 +62,8 @@
 import static org.openapitools.codegen.utils.OnceLogger.once;
 
 @SuppressWarnings("rawtypes")
-<<<<<<< HEAD
 public class DefaultGenerator implements Generator {
-=======
-public class DefaultGenerator extends AbstractGenerator implements Generator {
     private static final String METADATA_DIR = ".openapi-generator";
->>>>>>> b8288606
     protected final Logger LOGGER = LoggerFactory.getLogger(DefaultGenerator.class);
     private final boolean dryRun;
     protected CodegenConfig config;
@@ -935,7 +931,7 @@
 
                 String targetFile = config.outputFolder() + File.separator + METADATA_DIR + File.separator + "FILES";
                 try {
-                    File filesFile = writeToFile(targetFile, sb.toString().getBytes(StandardCharsets.UTF_8));
+                    File filesFile = this.templateProcessor.writeToFile(targetFile, sb.toString().getBytes(StandardCharsets.UTF_8));
                     files.add(filesFile);
                 } catch (IOException e) {
                     LOGGER.warn("Failed to write FILES metadata to track generated files.");
