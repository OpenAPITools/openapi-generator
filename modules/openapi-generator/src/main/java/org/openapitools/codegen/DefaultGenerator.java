--- conflicted
+++ resolved
@@ -783,9 +783,6 @@
                     continue;
                 }
 
-<<<<<<< HEAD
-                if (!ignoreProcessor.allowsFile(new File(outputFilename))) {
-=======
                 if (ignoreProcessor.allowsFile(new File(outputFilename))) {
                     // support.templateFile is the unmodified/original supporting file name (e.g. build.sh.mustache)
                     // templatingEngine.templateExists dispatches resolution to this, performing template-engine specific inspect of support file extensions.
@@ -826,40 +823,10 @@
                     }
 
                 } else {
->>>>>>> 19e14237
                     if (dryRun) {
                         dryRunStatusMap.put(outputFilename, new DryRunStatus(java.nio.file.Paths.get(outputFilename), DryRunStatus.State.Ignored));
                     }
                     LOGGER.info("Skipped generation of {} due to rule in .openapi-generator-ignore", outputFilename);
-                    continue;
-                }
-
-                // support.templateFile is the unmodified/original supporting file name (e.g. build.sh.mustache)
-                // templatingEngine.templateExists dispatches resolution to this, performing template-engine specific inspect of support file extensions.
-                if (templatingEngine.templateExists(this, support.templateFile)) {
-                    String templateContent = templatingEngine.compileTemplate(this, bundle, support.templateFile);
-                    writeToFile(outputFilename, templateContent);
-                    File written = new File(outputFilename);
-                    files.add(written);
-                    if (config.isEnablePostProcessFile()) {
-                        config.postProcessFile(written, "supporting-mustache");
-                    }
-                } else {
-                    InputStream in = null;
-
-                    try {
-                        in = new FileInputStream(templateFile);
-                    } catch (Exception e) {
-                        // continue
-                    }
-                    if (in == null) {
-                        in = this.getClass().getClassLoader().getResourceAsStream(getCPResourcePath(templateFile));
-                    }
-                    File outputFile = writeInputStreamToFile(outputFilename, in, templateFile);
-                    files.add(outputFile);
-                    if (config.isEnablePostProcessFile() && !dryRun) {
-                        config.postProcessFile(outputFile, "supporting-common");
-                    }
                 }
             } catch (Exception e) {
                 throw new RuntimeException("Could not generate supporting file '" + support + "'", e);
