--- conflicted
+++ resolved
@@ -1335,12 +1335,9 @@
         return false;
     }
 
-<<<<<<< HEAD
-=======
     // hasHttpSignatureMethods returns true if the specified OAS model has
     // HTTP signature methods.
     // The HTTP signature scheme is defined in https://datatracker.ietf.org/doc/draft-cavage-http-signatures/
->>>>>>> a59f7597
     private boolean hasHttpSignatureMethods(List<CodegenSecurity> authMethods) {
         for (CodegenSecurity cs : authMethods) {
             if (Boolean.TRUE.equals(cs.isHttpSignature)) {
