--- conflicted
+++ resolved
@@ -763,12 +763,8 @@
             byte bytes[] = IOUtils.toByteArray(in);
             return writeToFile(filename, bytes);
         } else {
-<<<<<<< HEAD
-            LOGGER.error("can't open '" + templateFile + "' for input, can not write '" + filename + "'");
+            LOGGER.error("can't open '" + templateFile + "' for input; cannot write '" + filename + "'");
             return null;
-=======
-            LOGGER.error("can't open '" + templateFile + "' for input; cannot write '" + filename + "'");
->>>>>>> e6638bb5
         }
     }
 
