--- conflicted
+++ resolved
@@ -1306,54 +1306,4 @@
 
         return result;
     }
-<<<<<<< HEAD
-=======
-
-    protected File writeInputStreamToFile(String filename, InputStream in, String templateFile) throws IOException {
-        if (in != null) {
-            byte[] bytes = IOUtils.toByteArray(in);
-            if (dryRun) {
-                Path path = java.nio.file.Paths.get(filename);
-                dryRunStatusMap.put(filename, new DryRunStatus(path));
-                return path.toFile();
-            }
-
-            return writeToFile(filename, bytes);
-        } else {
-            LOGGER.error("can't open '{}' for input; cannot write '{}'", templateFile, filename);
-            if (dryRun) {
-                Path path = java.nio.file.Paths.get(filename);
-                dryRunStatusMap.put(filename, new DryRunStatus(path, DryRunStatus.State.Error));
-            }
-
-            return null;
-        }
-    }
-
-    /**
-     * Write bytes to a file
-     *
-     * @param filename The name of file to write
-     * @param contents The contents bytes.  Typically this is a UTF-8 formatted string.
-     * @return File representing the written file.
-     * @throws IOException If file cannot be written.
-     */
-    @Override
-    public File writeToFile(String filename, byte[] contents) throws IOException {
-        if (dryRun) {
-            Path path = java.nio.file.Paths.get(filename);
-            DryRunStatus status = new DryRunStatus(path);
-            if (getEnableMinimalUpdate()) {
-                status.setState(DryRunStatus.State.WriteIfNewer);
-            } else {
-                status.setState(DryRunStatus.State.Write);
-            }
-
-            dryRunStatusMap.put(filename, status);
-            return path.toFile();
-        } else {
-            return super.writeToFile(filename, contents);
-        }
-    }
->>>>>>> 3d0c4e19
 }