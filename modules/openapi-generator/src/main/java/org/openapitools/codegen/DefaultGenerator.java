/*
 * Copyright 2018 OpenAPI-Generator Contributors (https://openapi-generator.tech)
 * Copyright 2018 SmartBear Software
 *
 * Licensed under the Apache License, Version 2.0 (the "License");
 * you may not use this file except in compliance with the License.
 * You may obtain a copy of the License at
 *
 *     http://www.apache.org/licenses/LICENSE-2.0
 *
 * Unless required by applicable law or agreed to in writing, software
 * distributed under the License is distributed on an "AS IS" BASIS,
 * WITHOUT WARRANTIES OR CONDITIONS OF ANY KIND, either express or implied.
 * See the License for the specific language governing permissions and
 * limitations under the License.
 */

package org.openapitools.codegen;

import com.samskivert.mustache.Mustache;
import com.samskivert.mustache.Template;

import io.swagger.v3.core.util.Json;
import io.swagger.v3.oas.models.OpenAPI;
import io.swagger.v3.oas.models.Operation;
import io.swagger.v3.oas.models.PathItem;
import io.swagger.v3.oas.models.Paths;
import io.swagger.v3.oas.models.info.Contact;
import io.swagger.v3.oas.models.info.Info;
import io.swagger.v3.oas.models.info.License;
import io.swagger.v3.oas.models.media.Schema;
import io.swagger.v3.oas.models.parameters.Parameter;
import io.swagger.v3.oas.models.security.SecurityRequirement;
import io.swagger.v3.oas.models.security.SecurityScheme;
import io.swagger.v3.oas.models.tags.Tag;

import org.apache.commons.io.IOUtils;
import org.apache.commons.lang3.ObjectUtils;
import org.apache.commons.lang3.StringUtils;
import org.openapitools.codegen.config.GeneratorProperties;
import org.openapitools.codegen.ignore.CodegenIgnoreProcessor;
import org.openapitools.codegen.utils.ImplementationVersion;
import org.openapitools.codegen.utils.ModelUtils;
import org.openapitools.codegen.utils.URLPathUtils;
import org.slf4j.Logger;
import org.slf4j.LoggerFactory;

import java.io.*;
import java.util.*;
import java.net.*;
import java.time.ZonedDateTime;

public class DefaultGenerator extends AbstractGenerator implements Generator {
    protected final Logger LOGGER = LoggerFactory.getLogger(DefaultGenerator.class);
    protected CodegenConfig config;
    protected ClientOptInput opts;
    protected OpenAPI openAPI;
    protected CodegenIgnoreProcessor ignoreProcessor;
    private Boolean generateApis = null;
    private Boolean generateModels = null;
    private Boolean generateSupportingFiles = null;
    private Boolean generateApiTests = null;
    private Boolean generateApiDocumentation = null;
    private Boolean generateModelTests = null;
    private Boolean generateModelDocumentation = null;
    private Boolean generateMetadata = true;
    private String basePath;
    private String basePathWithoutHost;
    private String contextPath;
    private Map<String, String> generatorPropertyDefaults = new HashMap<>();

    @Override
    public Generator opts(ClientOptInput opts) {
        this.opts = opts;
        this.openAPI = opts.getOpenAPI();
        this.config = opts.getConfig();
        this.config.additionalProperties().putAll(opts.getOpts().getProperties());

        String ignoreFileLocation = this.config.getIgnoreFilePathOverride();
        if (ignoreFileLocation != null) {
            final File ignoreFile = new File(ignoreFileLocation);
            if (ignoreFile.exists() && ignoreFile.canRead()) {
                this.ignoreProcessor = new CodegenIgnoreProcessor(ignoreFile);
            } else {
                LOGGER.warn("Ignore file specified at {} is not valid. This will fall back to an existing ignore file if present in the output directory.", ignoreFileLocation);
            }
        }

        if (this.ignoreProcessor == null) {
            this.ignoreProcessor = new CodegenIgnoreProcessor(this.config.getOutputDir());
        }

        return this;
    }

    /**
     * Programmatically disable the output of .openapi-generator/VERSION, .openapi-generator-ignore,
     * or other metadata files used by OpenAPI Generator.
     *
     * @param generateMetadata true: enable outputs, false: disable outputs
     */
    @SuppressWarnings("WeakerAccess")
    public void setGenerateMetadata(Boolean generateMetadata) {
        this.generateMetadata = generateMetadata;
    }

    /**
     * Set generator properties otherwise pulled from system properties.
     * Useful for running tests in parallel without relying on System.properties.
     *
     * @param key   The system property key
     * @param value The system property value
     */
    @SuppressWarnings("WeakerAccess")
    public void setGeneratorPropertyDefault(final String key, final String value) {
        this.generatorPropertyDefaults.put(key, value);
    }

    private Boolean getGeneratorPropertyDefaultSwitch(final String key, final Boolean defaultValue) {
        String result = null;
        if (this.generatorPropertyDefaults.containsKey(key)) {
            result = this.generatorPropertyDefaults.get(key);
        }
        if (result != null) {
            return Boolean.valueOf(result);
        }
        return defaultValue;
    }

    private void configureGeneratorProperties() {
        // allows generating only models by specifying a CSV of models to generate, or empty for all
        // NOTE: Boolean.TRUE is required below rather than `true` because of JVM boxing constraints and type inference.
        generateApis = GeneratorProperties.getProperty(CodegenConstants.APIS) != null ? Boolean.TRUE : getGeneratorPropertyDefaultSwitch(CodegenConstants.APIS, null);
        generateModels = GeneratorProperties.getProperty(CodegenConstants.MODELS) != null ? Boolean.TRUE : getGeneratorPropertyDefaultSwitch(CodegenConstants.MODELS, null);
        generateSupportingFiles = GeneratorProperties.getProperty(CodegenConstants.SUPPORTING_FILES) != null ? Boolean.TRUE : getGeneratorPropertyDefaultSwitch(CodegenConstants.SUPPORTING_FILES, null);

        if (generateApis == null && generateModels == null && generateSupportingFiles == null) {
            // no specifics are set, generate everything
            generateApis = generateModels = generateSupportingFiles = true;
        } else {
            if (generateApis == null) {
                generateApis = false;
            }
            if (generateModels == null) {
                generateModels = false;
            }
            if (generateSupportingFiles == null) {
                generateSupportingFiles = false;
            }
        }
        // model/api tests and documentation options rely on parent generate options (api or model) and no other options.
        // They default to true in all scenarios and can only be marked false explicitly
        generateModelTests = GeneratorProperties.getProperty(CodegenConstants.MODEL_TESTS) != null ? Boolean.valueOf(GeneratorProperties.getProperty(CodegenConstants.MODEL_TESTS)) : getGeneratorPropertyDefaultSwitch(CodegenConstants.MODEL_TESTS, true);
        generateModelDocumentation = GeneratorProperties.getProperty(CodegenConstants.MODEL_DOCS) != null ? Boolean.valueOf(GeneratorProperties.getProperty(CodegenConstants.MODEL_DOCS)) : getGeneratorPropertyDefaultSwitch(CodegenConstants.MODEL_DOCS, true);
        generateApiTests = GeneratorProperties.getProperty(CodegenConstants.API_TESTS) != null ? Boolean.valueOf(GeneratorProperties.getProperty(CodegenConstants.API_TESTS)) : getGeneratorPropertyDefaultSwitch(CodegenConstants.API_TESTS, true);
        generateApiDocumentation = GeneratorProperties.getProperty(CodegenConstants.API_DOCS) != null ? Boolean.valueOf(GeneratorProperties.getProperty(CodegenConstants.API_DOCS)) : getGeneratorPropertyDefaultSwitch(CodegenConstants.API_DOCS, true);


        // Additional properties added for tests to exclude references in project related files
        config.additionalProperties().put(CodegenConstants.GENERATE_API_TESTS, generateApiTests);
        config.additionalProperties().put(CodegenConstants.GENERATE_MODEL_TESTS, generateModelTests);

        config.additionalProperties().put(CodegenConstants.GENERATE_API_DOCS, generateApiDocumentation);
        config.additionalProperties().put(CodegenConstants.GENERATE_MODEL_DOCS, generateModelDocumentation);

        config.additionalProperties().put(CodegenConstants.GENERATE_APIS, generateApis);
        config.additionalProperties().put(CodegenConstants.GENERATE_MODELS, generateModels);

        if (!generateApiTests && !generateModelTests) {
            config.additionalProperties().put(CodegenConstants.EXCLUDE_TESTS, true);
        }

        if (GeneratorProperties.getProperty("debugOpenAPI") != null) {
            Json.prettyPrint(openAPI);
        } else if (GeneratorProperties.getProperty("debugSwagger") != null) {
            // This exists for backward compatibility
            // We fall to this block only if debugOpenAPI is null. No need to dump this twice.
            LOGGER.info("Please use system property 'debugOpenAPI' instead of 'debugSwagger'.");
            Json.prettyPrint(openAPI);
        }

        config.processOpts();
        config.preprocessOpenAPI(openAPI);

        // set OpenAPI and schemas to make these available to all methods
        config.setGlobalOpenAPI(openAPI);
        config.setGlobalSchemas(openAPI);

        config.additionalProperties().put("generatorVersion", ImplementationVersion.read());
        config.additionalProperties().put("generatedDate", ZonedDateTime.now().toString());
        config.additionalProperties().put("generatedYear", String.valueOf(ZonedDateTime.now().getYear()));
        config.additionalProperties().put("generatorClass", config.getClass().getName());
        config.additionalProperties().put("inputSpec", config.getInputSpec());

        if (openAPI.getExtensions() != null) {
            config.vendorExtensions().putAll(openAPI.getExtensions());
        }

        URL url = URLPathUtils.getServerURL(openAPI);
        contextPath = config.escapeText(url.getPath()).replaceAll("/$", ""); // for backward compatibility
        basePathWithoutHost = contextPath;
        basePath = config.escapeText(URLPathUtils.getHost(openAPI)).replaceAll("/$", "");
    }

    private void configureOpenAPIInfo() {
        Info info = this.openAPI.getInfo();
        if (info == null) {
            return;
        }
        if (info.getTitle() != null) {
            config.additionalProperties().put("appName", config.escapeText(info.getTitle()));
        }
        if (info.getVersion() != null) {
            config.additionalProperties().put("appVersion", config.escapeText(info.getVersion()));
        } else {
            LOGGER.error("Missing required field info version. Default appVersion set to 1.0.0");
            config.additionalProperties().put("appVersion", "1.0.0");
        }

        if (StringUtils.isEmpty(info.getDescription())) {
            // set a default description if none if provided
            config.additionalProperties().put("appDescription",
                    "No description provided (generated by Openapi Generator https://github.com/openapitools/openapi-generator)");
            config.additionalProperties().put("appDescriptionWithNewLines", config.additionalProperties().get("appDescription"));
            config.additionalProperties().put("unescapedAppDescription", "No description provided (generated by Openapi Generator https://github.com/openapitools/openapi-generator)");
        } else {
            config.additionalProperties().put("appDescription", config.escapeText(info.getDescription()));
            config.additionalProperties().put("appDescriptionWithNewLines", config.escapeTextWhileAllowingNewLines(info.getDescription()));
            config.additionalProperties().put("unescapedAppDescription", info.getDescription());
        }

        if (info.getContact() != null) {
            Contact contact = info.getContact();
            if (contact.getEmail() != null) {
                config.additionalProperties().put("infoEmail", config.escapeText(contact.getEmail()));
            }
            if (contact.getName() != null) {
                config.additionalProperties().put("infoName", config.escapeText(contact.getName()));
            }
            if (contact.getUrl() != null) {
                config.additionalProperties().put("infoUrl", config.escapeText(contact.getUrl()));
            }
        }

        if (info.getLicense() != null) {
            License license = info.getLicense();
            if (license.getName() != null) {
                config.additionalProperties().put("licenseInfo", config.escapeText(license.getName()));
            }
            if (license.getUrl() != null) {
                config.additionalProperties().put("licenseUrl", config.escapeText(license.getUrl()));
            }
        }

        if (info.getVersion() != null) {
            config.additionalProperties().put("version", config.escapeText(info.getVersion()));
        } else {
            LOGGER.error("Missing required field info version. Default version set to 1.0.0");
            config.additionalProperties().put("version", "1.0.0");
        }

        if (info.getTermsOfService() != null) {
            config.additionalProperties().put("termsOfService", config.escapeText(info.getTermsOfService()));
        }
    }

    private void generateModelTests(List<File> files, Map<String, Object> models, String modelName) throws IOException {
        // to generate model test files
        for (String templateName : config.modelTestTemplateFiles().keySet()) {
            String suffix = config.modelTestTemplateFiles().get(templateName);
            String filename = config.modelTestFileFolder() + File.separator + config.toModelTestFilename(modelName) + suffix;
            // do not overwrite test file that already exists
            if (new File(filename).exists()) {
                LOGGER.info("File exists. Skipped overwriting " + filename);
                continue;
            }
            File written = processTemplateToFile(models, templateName, filename);
            if (written != null) {
                files.add(written);
                if (config.isEnablePostProcessFile()) {
                    config.postProcessFile(written, "model-test");
                }
            }
        }
    }

    private void generateModelDocumentation(List<File> files, Map<String, Object> models, String modelName) throws IOException {
        for (String templateName : config.modelDocTemplateFiles().keySet()) {
            String docExtension = config.getDocExtension();
            String suffix = docExtension != null ? docExtension : config.modelDocTemplateFiles().get(templateName);
            String filename = config.modelDocFileFolder() + File.separator + config.toModelDocFilename(modelName) + suffix;
            if (!config.shouldOverwrite(filename)) {
                LOGGER.info("Skipped overwriting " + filename);
                continue;
            }
            File written = processTemplateToFile(models, templateName, filename);
            if (written != null) {
                files.add(written);
                if (config.isEnablePostProcessFile()) {
                    config.postProcessFile(written, "model-doc");
                }
            }
        }
    }

    private void generateModel(List<File> files, Map<String, Object> models, String modelName) throws IOException {
        for (String templateName : config.modelTemplateFiles().keySet()) {
            String suffix = config.modelTemplateFiles().get(templateName);
            String filename = config.modelFileFolder() + File.separator + config.toModelFilename(modelName) + suffix;
            if (!config.shouldOverwrite(filename)) {
                LOGGER.info("Skipped overwriting " + filename);
                continue;
            }
            File written = processTemplateToFile(models, templateName, filename);
            if (written != null) {
                files.add(written);
                if (config.isEnablePostProcessFile()) {
                    config.postProcessFile(written, "model");
                }
            }
        }
    }

    private void generateModels(List<File> files, List<Object> allModels, List<String> unusedModels) {
        if (!generateModels) {
            return;
        }

        final Map<String, Schema> schemas = ModelUtils.getSchemas(this.openAPI);
        if (schemas == null) {
            return;
        }

        String modelNames = GeneratorProperties.getProperty("models");
        Set<String> modelsToGenerate = null;
        if (modelNames != null && !modelNames.isEmpty()) {
            modelsToGenerate = new HashSet<String>(Arrays.asList(modelNames.split(",")));
        }

        Set<String> modelKeys = schemas.keySet();
        if (modelsToGenerate != null && !modelsToGenerate.isEmpty()) {
            Set<String> updatedKeys = new HashSet<String>();
            for (String m : modelKeys) {
                if (modelsToGenerate.contains(m)) {
                    updatedKeys.add(m);
                }
            }

            modelKeys = updatedKeys;
        }

        // store all processed models
        Map<String, Object> allProcessedModels = new TreeMap<String, Object>(new Comparator<String>() {
            @Override
            public int compare(String o1, String o2) {
                return ObjectUtils.compare(config.toModelName(o1), config.toModelName(o2));
            }
                /* TODO need to revise the logic below

                Model model1 = definitions.get(o1);
                Model model2 = definitions.get(o2);

                int model1InheritanceDepth = getInheritanceDepth(model1);
                int model2InheritanceDepth = getInheritanceDepth(model2);

                if (model1InheritanceDepth == model2InheritanceDepth) {
                    return ObjectUtils.compare(config.toModelName(o1), config.toModelName(o2));
                } else if (model1InheritanceDepth > model2InheritanceDepth) {
                    return 1;
                } else {
                    return -1;
                }
            }

            private int getInheritanceDepth(Model model) {
                int inheritanceDepth = 0;
                Model parent = getParent(model);

                while (parent != null) {
                    inheritanceDepth++;
                    parent = getParent(parent);
                }

                return inheritanceDepth;
            }

            private Model getParent(Model model) {
                if (model instanceof ComposedModel) {
                    Model parent = ((ComposedModel) model).getParent();
                    if (parent == null) {
                        // check for interfaces
                        List<RefModel> interfaces = ((ComposedModel) model).getInterfaces();
                        if (interfaces.size() > 0) {
                            RefModel interf = interfaces.get(0);
                            return definitions.get(interf.getSimpleRef());
                        }
                    }
                    if (parent != null) {
                        return definitions.get(parent.getReference());
                    }
                }

                return null;
            } */
        });

        Boolean skipFormModel = GeneratorProperties.getProperty(CodegenConstants.SKIP_FORM_MODEL) != null ?
                Boolean.valueOf(GeneratorProperties.getProperty(CodegenConstants.SKIP_FORM_MODEL)) :
                getGeneratorPropertyDefaultSwitch(CodegenConstants.SKIP_FORM_MODEL, false);

        // process models only
        for (String name : modelKeys) {
            try {
                //don't generate models that have an import mapping
                if (config.importMapping().containsKey(name)) {
                    LOGGER.debug("Model " + name + " not imported due to import mapping");
                    continue;
                }

                // don't generate models that are not used as object (e.g. form parameters)
                if (unusedModels.contains(name)) {
                    if (Boolean.FALSE.equals(skipFormModel)) {
                        // if skipFormModel sets to true, still generate the model and log the result
                        LOGGER.info("Model " + name + " (marked as unused due to form parameters) is generated due to skipFormModel=false (default)");
                    } else {
                        LOGGER.info("Model " + name + " not generated since it's marked as unused (due to form parameters) and skipFormModel set to true");
                        continue;
                    }
                }

                Schema schema = schemas.get(name);

<<<<<<< HEAD
                // check to see if it's a "map" model
                if (ModelUtils.isMapSchema(schema)) {
                    if (!ModelUtils.isGenerateAliasAsModel() && (schema.getProperties() == null || schema.getProperties().isEmpty())) {
=======
                if (ModelUtils.isFreeFormObject(schema)) { // check to see if it'a a free-form object
                    LOGGER.info("Model " + name + " not generated since it's a free-form object");
                    continue;
                } else if (ModelUtils.isMapSchema(schema)) { // check to see if it's a "map" model
                    if (schema.getProperties() == null || schema.getProperties().isEmpty()) {
>>>>>>> c62a1f11
                        // schema without property, i.e. alias to map
                        LOGGER.info("Model " + name + " not generated since it's an alias to map (without property)");
                        continue;
                    }
<<<<<<< HEAD
                }

                // check to see if it's an "array" model
                if (ModelUtils.isArraySchema(schema)) {
                    if (!ModelUtils.isGenerateAliasAsModel() && (schema.getProperties() == null || schema.getProperties().isEmpty())) {
=======
                } else if (ModelUtils.isArraySchema(schema)) { // check to see if it's an "array" model
                    if (schema.getProperties() == null || schema.getProperties().isEmpty()) {
>>>>>>> c62a1f11
                        // schema without property, i.e. alias to array
                        LOGGER.info("Model " + name + " not generated since it's an alias to array (without property)");
                        continue;
                    }
                }

                Map<String, Schema> schemaMap = new HashMap<>();
                schemaMap.put(name, schema);
                Map<String, Object> models = processModels(config, schemaMap, schemas);
                models.put("classname", config.toModelName(name));
                models.putAll(config.additionalProperties());
                allProcessedModels.put(name, models);
            } catch (Exception e) {
                throw new RuntimeException("Could not process model '" + name + "'" + ".Please make sure that your schema is correct!", e);
            }
        }

        // loop through all models to update children models, isSelfReference, isCircularReference, etc
        allProcessedModels = config.updateAllModels(allProcessedModels);

        // post process all processed models
        allProcessedModels = config.postProcessAllModels(allProcessedModels);

        // generate files based on processed models
        for (String modelName : allProcessedModels.keySet()) {
            Map<String, Object> models = (Map<String, Object>) allProcessedModels.get(modelName);
            models.put("modelPackage", config.modelPackage());
            try {
                //don't generate models that have an import mapping
                if (config.importMapping().containsKey(modelName)) {
                    continue;
                }

                Map<String, Object> modelTemplate = (Map<String, Object>) ((List<Object>) models.get("models")).get(0);
                // Special handling of aliases only applies to Java
                if (modelTemplate != null && modelTemplate.containsKey("model")) {
                    CodegenModel m = (CodegenModel) modelTemplate.get("model");
                    if (m.isAlias) {
                        continue;  // Don't create user-defined classes for aliases
                    }
                }

                allModels.add(modelTemplate);

                // to generate model files
                generateModel(files, models, modelName);

                if (generateModelTests) {
                    // to generate model test files
                    generateModelTests(files, models, modelName);
                }
                if (generateModelDocumentation) {
                    // to generate model documentation files
                    generateModelDocumentation(files, models, modelName);
                }
            } catch (Exception e) {
                throw new RuntimeException("Could not generate model '" + modelName + "'", e);
            }
        }
        if (GeneratorProperties.getProperty("debugModels") != null) {
            LOGGER.info("############ Model info ############");
            Json.prettyPrint(allModels);
        }

    }

    private void generateApis(List<File> files, List<Object> allOperations, List<Object> allModels) {
        if (!generateApis) {
            return;
        }
        Map<String, List<CodegenOperation>> paths = processPaths(this.openAPI.getPaths());
        Set<String> apisToGenerate = null;
        String apiNames = GeneratorProperties.getProperty("apis");
        if (apiNames != null && !apiNames.isEmpty()) {
            apisToGenerate = new HashSet<String>(Arrays.asList(apiNames.split(",")));
        }
        if (apisToGenerate != null && !apisToGenerate.isEmpty()) {
            Map<String, List<CodegenOperation>> updatedPaths = new TreeMap<String, List<CodegenOperation>>();
            for (String m : paths.keySet()) {
                if (apisToGenerate.contains(m)) {
                    updatedPaths.put(m, paths.get(m));
                }
            }
            paths = updatedPaths;
        }
        for (String tag : paths.keySet()) {
            try {
                List<CodegenOperation> ops = paths.get(tag);
                Collections.sort(ops, new Comparator<CodegenOperation>() {
                    @Override
                    public int compare(CodegenOperation one, CodegenOperation another) {
                        return ObjectUtils.compare(one.operationId, another.operationId);
                    }
                });
                Map<String, Object> operation = processOperations(config, tag, ops, allModels);

                operation.put("basePath", basePath);
                operation.put("basePathWithoutHost", basePathWithoutHost);
                operation.put("contextPath", contextPath);
                operation.put("baseName", tag);
                operation.put("apiPackage", config.apiPackage());
                operation.put("modelPackage", config.modelPackage());
                operation.putAll(config.additionalProperties());
                operation.put("classname", config.toApiName(tag));
                operation.put("classVarName", config.toApiVarName(tag));
                operation.put("importPath", config.toApiImport(tag));
                operation.put("classFilename", config.toApiFilename(tag));

                if (allModels == null || allModels.isEmpty()) {
                    operation.put("hasModel", false);
                } else {
                    operation.put("hasModel", true);
                }

                if (!config.vendorExtensions().isEmpty()) {
                    operation.put("vendorExtensions", config.vendorExtensions());
                }

                // process top-level x-group-parameters
                if (config.vendorExtensions().containsKey("x-group-parameters")) {
                    Boolean isGroupParameters = Boolean.valueOf(config.vendorExtensions().get("x-group-parameters").toString());

                    Map<String, Object> objectMap = (Map<String, Object>) operation.get("operations");
                    @SuppressWarnings("unchecked")
                    List<CodegenOperation> operations = (List<CodegenOperation>) objectMap.get("operation");
                    for (CodegenOperation op : operations) {
                        op.httpMethod = op.httpMethod.toLowerCase(Locale.ROOT);
                        if (!op.vendorExtensions.containsKey("x-group-parameters")) {
                            op.vendorExtensions.put("x-group-parameters", Boolean.TRUE);
                        }
                    }
                }

                // Pass sortParamsByRequiredFlag through to the Mustache template...
                boolean sortParamsByRequiredFlag = true;
                if (this.config.additionalProperties().containsKey(CodegenConstants.SORT_PARAMS_BY_REQUIRED_FLAG)) {
                    sortParamsByRequiredFlag = Boolean.valueOf(this.config.additionalProperties().get(CodegenConstants.SORT_PARAMS_BY_REQUIRED_FLAG).toString());
                }
                operation.put("sortParamsByRequiredFlag", sortParamsByRequiredFlag);

                /* consumes, produces are no longer defined in OAS3.0
                processMimeTypes(swagger.getConsumes(), operation, "consumes");
                processMimeTypes(swagger.getProduces(), operation, "produces");
                */

                allOperations.add(new HashMap<String, Object>(operation));
                for (int i = 0; i < allOperations.size(); i++) {
                    Map<String, Object> oo = (Map<String, Object>) allOperations.get(i);
                    if (i < (allOperations.size() - 1)) {
                        oo.put("hasMore", "true");
                    }
                }

                for (String templateName : config.apiTemplateFiles().keySet()) {
                    String filename = config.apiFilename(templateName, tag);
                    if (!config.shouldOverwrite(filename) && new File(filename).exists()) {
                        LOGGER.info("Skipped overwriting " + filename);
                        continue;
                    }

                    File written = processTemplateToFile(operation, templateName, filename);
                    if (written != null) {
                        files.add(written);
                        if (config.isEnablePostProcessFile()) {
                            config.postProcessFile(written, "api");
                        }
                    }
                }

                if (generateApiTests) {
                    // to generate api test files
                    for (String templateName : config.apiTestTemplateFiles().keySet()) {
                        String filename = config.apiTestFilename(templateName, tag);
                        // do not overwrite test file that already exists
                        if (new File(filename).exists()) {
                            LOGGER.info("File exists. Skipped overwriting " + filename);
                            continue;
                        }

                        File written = processTemplateToFile(operation, templateName, filename);
                        if (written != null) {
                            files.add(written);
                            if (config.isEnablePostProcessFile()) {
                                config.postProcessFile(written, "api-test");
                            }
                        }
                    }
                }


                if (generateApiDocumentation) {
                    // to generate api documentation files
                    for (String templateName : config.apiDocTemplateFiles().keySet()) {
                        String filename = config.apiDocFilename(templateName, tag);
                        if (!config.shouldOverwrite(filename) && new File(filename).exists()) {
                            LOGGER.info("Skipped overwriting " + filename);
                            continue;
                        }

                        File written = processTemplateToFile(operation, templateName, filename);
                        if (written != null) {
                            files.add(written);
                            if (config.isEnablePostProcessFile()) {
                                config.postProcessFile(written, "api-doc");
                            }
                        }
                    }
                }

            } catch (Exception e) {
                throw new RuntimeException("Could not generate api file for '" + tag + "'", e);
            }
        }
        if (GeneratorProperties.getProperty("debugOperations") != null) {
            LOGGER.info("############ Operation info ############");
            Json.prettyPrint(allOperations);
        }

    }

    private void generateSupportingFiles(List<File> files, Map<String, Object> bundle) {
        if (!generateSupportingFiles) {
            return;
        }
        Set<String> supportingFilesToGenerate = null;
        String supportingFiles = GeneratorProperties.getProperty(CodegenConstants.SUPPORTING_FILES);
        if (supportingFiles != null && !supportingFiles.isEmpty()) {
            supportingFilesToGenerate = new HashSet<String>(Arrays.asList(supportingFiles.split(",")));
        }

        for (SupportingFile support : config.supportingFiles()) {
            try {
                String outputFolder = config.outputFolder();
                if (StringUtils.isNotEmpty(support.folder)) {
                    outputFolder += File.separator + support.folder;
                }
                File of = new File(outputFolder);
                if (!of.isDirectory()) {
                    of.mkdirs();
                }
                String outputFilename = outputFolder + File.separator + support.destinationFilename.replace('/', File.separatorChar);
                if (!config.shouldOverwrite(outputFilename)) {
                    LOGGER.info("Skipped overwriting " + outputFilename);
                    continue;
                }
                String templateFile;
                if (support instanceof GlobalSupportingFile) {
                    templateFile = config.getCommonTemplateDir() + File.separator + support.templateFile;
                } else {
                    templateFile = getFullTemplateFile(config, support.templateFile);
                }
                boolean shouldGenerate = true;
                if (supportingFilesToGenerate != null && !supportingFilesToGenerate.isEmpty()) {
                    shouldGenerate = supportingFilesToGenerate.contains(support.destinationFilename);
                }
                if (!shouldGenerate) {
                    continue;
                }

                if (ignoreProcessor.allowsFile(new File(outputFilename))) {
                    if (templateFile.endsWith("mustache")) {
                        String template = readTemplate(templateFile);
                        Mustache.Compiler compiler = Mustache.compiler();
                        compiler = config.processCompiler(compiler);
                        Template tmpl = compiler
                                .withLoader(new Mustache.TemplateLoader() {
                                    @Override
                                    public Reader getTemplate(String name) {
                                        return getTemplateReader(getFullTemplateFile(config, name + ".mustache"));
                                    }
                                })
                                .defaultValue("")
                                .compile(template);

                        writeToFile(outputFilename, tmpl.execute(bundle));
                        File written = new File(outputFilename);
                        files.add(written);
                        if (config.isEnablePostProcessFile()) {
                            config.postProcessFile(written, "supporting-mustache");
                        }
                    } else {
                        InputStream in = null;

                        try {
                            in = new FileInputStream(templateFile);
                        } catch (Exception e) {
                            // continue
                        }
                        if (in == null) {
                            in = this.getClass().getClassLoader().getResourceAsStream(getCPResourcePath(templateFile));
                        }
                        File outputFile = writeInputStreamToFile(outputFilename, in, templateFile);
                        files.add(outputFile);
                        if (config.isEnablePostProcessFile()) {
                            config.postProcessFile(outputFile, "supporting-common");
                        }
                    }
                } else {
                    LOGGER.info("Skipped generation of " + outputFilename + " due to rule in .openapi-generator-ignore");
                }
            } catch (Exception e) {
                throw new RuntimeException("Could not generate supporting file '" + support + "'", e);
            }
        }

        // Consider .openapi-generator-ignore a supporting file
        // Output .openapi-generator-ignore if it doesn't exist and wasn't explicitly created by a generator
        final String openapiGeneratorIgnore = ".openapi-generator-ignore";
        String ignoreFileNameTarget = config.outputFolder() + File.separator + openapiGeneratorIgnore;
        File ignoreFile = new File(ignoreFileNameTarget);
        if (generateMetadata && !ignoreFile.exists()) {
            String ignoreFileNameSource = File.separator + config.getCommonTemplateDir() + File.separator + openapiGeneratorIgnore;
            String ignoreFileContents = readResourceContents(ignoreFileNameSource);
            try {
                writeToFile(ignoreFileNameTarget, ignoreFileContents);
            } catch (IOException e) {
                throw new RuntimeException("Could not generate supporting file '" + openapiGeneratorIgnore + "'", e);
            }
            files.add(ignoreFile);
            if (config.isEnablePostProcessFile()) {
                config.postProcessFile(ignoreFile, "openapi-generator-ignore");
            }
        }

        if (generateMetadata) {
            final String versionMetadata = config.outputFolder() + File.separator + ".openapi-generator" + File.separator + "VERSION";
            File versionMetadataFile = new File(versionMetadata);
            try {
                writeToFile(versionMetadata, ImplementationVersion.read());
                files.add(versionMetadataFile);
                if (config.isEnablePostProcessFile()) {
                    config.postProcessFile(ignoreFile, "openapi-generator-version");
                }
            } catch (IOException e) {
                throw new RuntimeException("Could not generate supporting file '" + versionMetadata + "'", e);
            }
        }

        /*
         * The following code adds default LICENSE (Apache-2.0) for all generators
         * To use license other than Apache2.0, update the following file:
         *   modules/openapi-generator/src/main/resources/_common/LICENSE
         *
        final String apache2License = "LICENSE";
        String licenseFileNameTarget = config.outputFolder() + File.separator + apache2License;
        File licenseFile = new File(licenseFileNameTarget);
        String licenseFileNameSource = File.separator + config.getCommonTemplateDir() + File.separator + apache2License;
        String licenseFileContents = readResourceContents(licenseFileNameSource);
        try {
            writeToFile(licenseFileNameTarget, licenseFileContents);
        } catch (IOException e) {
            throw new RuntimeException("Could not generate LICENSE file '" + apache2License + "'", e);
        }
        files.add(licenseFile);
         */

    }

    protected File writeInputStreamToFile(String filename, InputStream in, String templateFile) throws FileNotFoundException, IOException {
        File outputFile = new File(filename);
        if (in != null) {
            OutputStream out = new FileOutputStream(outputFile, false);
            LOGGER.info("writing file " + outputFile);
            IOUtils.copy(in, out);
            out.close();
        } else {
            LOGGER.error("can't open '" + templateFile + "' for input, can not write '" + filename + "'");
        }
        return outputFile;
    }

    private Map<String, Object> buildSupportFileBundle(List<Object> allOperations, List<Object> allModels) {

        Map<String, Object> bundle = new HashMap<String, Object>();
        bundle.putAll(config.additionalProperties());
        bundle.put("apiPackage", config.apiPackage());

        Map<String, Object> apis = new HashMap<String, Object>();
        apis.put("apis", allOperations);

        URL url = URLPathUtils.getServerURL(openAPI);

        bundle.put("openAPI", openAPI);
        bundle.put("basePath", basePath);
        bundle.put("basePathWithoutHost", basePathWithoutHost);
        bundle.put("scheme", URLPathUtils.getScheme(url, config));
        bundle.put("host", url.getHost());
        bundle.put("contextPath", contextPath);
        bundle.put("apiInfo", apis);
        bundle.put("models", allModels);
        bundle.put("apiFolder", config.apiPackage().replace('.', File.separatorChar));
        bundle.put("modelPackage", config.modelPackage());

        Map<String, SecurityScheme> securitySchemeMap = openAPI.getComponents() != null ? openAPI.getComponents().getSecuritySchemes() : null;
        List<CodegenSecurity> authMethods = config.fromSecurity(securitySchemeMap);
        if (authMethods != null && !authMethods.isEmpty()) {
            bundle.put("authMethods", authMethods);
            bundle.put("hasAuthMethods", true);
        }

        List<CodegenServer> servers = config.fromServers(openAPI.getServers());
        if (servers != null && !servers.isEmpty()) {
            bundle.put("servers", servers);
            bundle.put("hasServers", true);
        }

        if (openAPI.getExternalDocs() != null) {
            bundle.put("externalDocs", openAPI.getExternalDocs());
        }

        for (int i = 0; i < allModels.size() - 1; i++) {
            HashMap<String, CodegenModel> cm = (HashMap<String, CodegenModel>) allModels.get(i);
            CodegenModel m = cm.get("model");
            m.hasMoreModels = true;
        }

        config.postProcessSupportingFileData(bundle);

        if (GeneratorProperties.getProperty("debugSupportingFiles") != null) {
            LOGGER.info("############ Supporting file info ############");
            Json.prettyPrint(bundle);
        }
        return bundle;
    }

    @Override
    public List<File> generate() {

        if (openAPI == null) {
            throw new RuntimeException("missing OpenAPI input!");
        }

        if (config == null) {
            throw new RuntimeException("missing config!");
        }

        configureGeneratorProperties();
        configureOpenAPIInfo();

        // resolve inline models
        InlineModelResolver inlineModelResolver = new InlineModelResolver();
        inlineModelResolver.flatten(openAPI);

        List<File> files = new ArrayList<File>();
        // models
        List<String> filteredSchemas = ModelUtils.getSchemasUsedOnlyInFormParam(openAPI);
        List<Object> allModels = new ArrayList<Object>();
        generateModels(files, allModels, filteredSchemas);
        // apis
        List<Object> allOperations = new ArrayList<Object>();
        generateApis(files, allOperations, allModels);

        // supporting files
        Map<String, Object> bundle = buildSupportFileBundle(allOperations, allModels);
        generateSupportingFiles(files, bundle);
        config.processOpenAPI(openAPI);

        // reset GeneratorProperties, so that the running thread can be reused for another generator-run
        GeneratorProperties.reset();

        return files;
    }


    protected File processTemplateToFile(Map<String, Object> templateData, String templateName, String outputFilename) throws IOException {
        String adjustedOutputFilename = outputFilename.replaceAll("//", "/").replace('/', File.separatorChar);
        if (ignoreProcessor.allowsFile(new File(adjustedOutputFilename))) {
            String templateFile = getFullTemplateFile(config, templateName);
            String template = readTemplate(templateFile);
            Mustache.Compiler compiler = Mustache.compiler();
            compiler = config.processCompiler(compiler);
            Template tmpl = compiler
                    .withLoader(new Mustache.TemplateLoader() {
                        @Override
                        public Reader getTemplate(String name) {
                            return getTemplateReader(getFullTemplateFile(config, name + ".mustache"));
                        }
                    })
                    .defaultValue("")
                    .compile(template);

            writeToFile(adjustedOutputFilename, tmpl.execute(templateData));
            return new File(adjustedOutputFilename);
        }

        LOGGER.info("Skipped generation of " + adjustedOutputFilename + " due to rule in .openapi-generator-ignore");
        return null;
    }

    public Map<String, List<CodegenOperation>> processPaths(Paths paths) {
        Map<String, List<CodegenOperation>> ops = new TreeMap<String, List<CodegenOperation>>();
        for (String resourcePath : paths.keySet()) {
            PathItem path = paths.get(resourcePath);
            processOperation(resourcePath, "get", path.getGet(), ops, path);
            processOperation(resourcePath, "head", path.getHead(), ops, path);
            processOperation(resourcePath, "put", path.getPut(), ops, path);
            processOperation(resourcePath, "post", path.getPost(), ops, path);
            processOperation(resourcePath, "delete", path.getDelete(), ops, path);
            processOperation(resourcePath, "patch", path.getPatch(), ops, path);
            processOperation(resourcePath, "options", path.getOptions(), ops, path);
        }
        return ops;
    }

    private void processOperation(String resourcePath, String httpMethod, Operation operation, Map<String, List<CodegenOperation>> operations, PathItem path) {
        if (operation == null) {
            return;
        }

        if (GeneratorProperties.getProperty("debugOperations") != null) {
            LOGGER.info("processOperation: resourcePath= " + resourcePath + "\t;" + httpMethod + " " + operation + "\n");
        }

        List<Tag> tags = new ArrayList<Tag>();
        List<String> tagNames = operation.getTags();
        List<Tag> swaggerTags = openAPI.getTags();
        if (tagNames != null) {
            if (swaggerTags == null) {
                for (String tagName : tagNames) {
                    tags.add(new Tag().name(tagName));
                }
            } else {
                for (String tagName : tagNames) {
                    boolean foundTag = false;
                    for (Tag tag : swaggerTags) {
                        if (tag.getName().equals(tagName)) {
                            tags.add(tag);
                            foundTag = true;
                            break;
                        }
                    }

                    if (!foundTag) {
                        tags.add(new Tag().name(tagName));
                    }
                }
            }
        }

        if (tags.isEmpty()) {
            tags.add(new Tag().name("default"));
        }

        /*
         build up a set of parameter "ids" defined at the operation level
         per the swagger 2.0 spec "A unique parameter is defined by a combination of a name and location"
          i'm assuming "location" == "in"
        */
        Set<String> operationParameters = new HashSet<String>();
        if (operation.getParameters() != null) {
            for (Parameter parameter : operation.getParameters()) {
                operationParameters.add(generateParameterId(parameter));
            }
        }

        //need to propagate path level down to the operation
        if (path.getParameters() != null) {
            for (Parameter parameter : path.getParameters()) {
                //skip propagation if a parameter with the same name is already defined at the operation level
                if (!operationParameters.contains(generateParameterId(parameter))) {
                    operation.addParametersItem(parameter);
                }
            }
        }

        final Map<String, Schema> schemas = openAPI.getComponents() != null ? openAPI.getComponents().getSchemas() : null;
        final Map<String, SecurityScheme> securitySchemes = openAPI.getComponents() != null ? openAPI.getComponents().getSecuritySchemes() : null;
        final List<SecurityRequirement> globalSecurities = openAPI.getSecurity();
        for (Tag tag : tags) {
            try {
                CodegenOperation codegenOperation = config.fromOperation(resourcePath, httpMethod, operation, schemas, openAPI);
                codegenOperation.tags = new ArrayList<>(tags);
                config.addOperationToGroup(config.sanitizeTag(tag.getName()), resourcePath, operation, codegenOperation, operations);

                List<SecurityRequirement> securities = operation.getSecurity();
                if (securities != null && securities.isEmpty()) {
                    continue;
                }
                Map<String, SecurityScheme> authMethods = getAuthMethods(securities, securitySchemes);
                if (authMethods == null || authMethods.isEmpty()) {
                    authMethods = getAuthMethods(globalSecurities, securitySchemes);
                }

                if (authMethods != null && !authMethods.isEmpty()) {
                    codegenOperation.authMethods = config.fromSecurity(authMethods);
                    codegenOperation.hasAuthMethods = true;
                }

                /* TODO need to revise the logic below
                Map<String, SecurityScheme> securitySchemeMap = openAPI.getComponents().getSecuritySchemes();
                if (securitySchemeMap != null && !securitySchemeMap.isEmpty()) {
                    codegenOperation.authMethods = config.fromSecurity(securitySchemeMap);
                    codegenOperation.hasAuthMethods = true;
                }
                */
            } catch (Exception ex) {
                String msg = "Could not process operation:\n" //
                        + "  Tag: " + tag + "\n"//
                        + "  Operation: " + operation.getOperationId() + "\n" //
                        + "  Resource: " + httpMethod + " " + resourcePath + "\n"//
                        + "  Schemas: " + openAPI.getComponents().getSchemas() + "\n"  //
                        + "  Exception: " + ex.getMessage();
                throw new RuntimeException(msg, ex);
            }
        }

    }

    private static String generateParameterId(Parameter parameter) {
        return parameter.getName() + ":" + parameter.getIn();
    }


    private Map<String, Object> processOperations(CodegenConfig config, String tag, List<CodegenOperation> ops, List<Object> allModels) {
        Map<String, Object> operations = new HashMap<String, Object>();
        Map<String, Object> objs = new HashMap<String, Object>();
        objs.put("classname", config.toApiName(tag));
        objs.put("pathPrefix", config.toApiVarName(tag));

        // check for operationId uniqueness
        Set<String> opIds = new HashSet<String>();
        int counter = 0;
        for (CodegenOperation op : ops) {
            String opId = op.nickname;
            if (opIds.contains(opId)) {
                counter++;
                op.nickname += "_" + counter;
            }
            opIds.add(opId);
        }
        objs.put("operation", ops);

        operations.put("operations", objs);
        operations.put("package", config.apiPackage());

        Set<String> allImports = new TreeSet<String>();
        for (CodegenOperation op : ops) {
            allImports.addAll(op.imports);
        }

        List<Map<String, String>> imports = new ArrayList<Map<String, String>>();
        Set<String> mappingSet = new TreeSet<>();
        for (String nextImport : allImports) {
            Map<String, String> im = new LinkedHashMap<String, String>();
            String mapping = config.importMapping().get(nextImport);
            if (mapping == null) {
                mapping = config.toModelImport(nextImport);
            }

            if (mapping != null && !mappingSet.contains(mapping)) { // ensure import (mapping) is unique
                mappingSet.add(mapping);
                im.put("import", mapping);
                im.put("classname", nextImport);
                if (!imports.contains(im)) { // avoid duplicates
                    imports.add(im);
                }
            }
        }

        operations.put("imports", imports);

        // add a flag to indicate whether there's any {{import}}
        if (imports.size() > 0) {
            operations.put("hasImport", true);
        }

        config.postProcessOperations(operations);
        config.postProcessOperationsWithModels(operations, allModels);
        if (objs.size() > 0) {
            List<CodegenOperation> os = (List<CodegenOperation>) objs.get("operation");

            if (os != null && os.size() > 0) {
                CodegenOperation op = os.get(os.size() - 1);
                op.hasMore = false;
            }
        }
        return operations;
    }


    private Map<String, Object> processModels(CodegenConfig config, Map<String, Schema> definitions, Map<String, Schema> allDefinitions) {
        Map<String, Object> objs = new HashMap<String, Object>();
        objs.put("package", config.modelPackage());
        List<Object> models = new ArrayList<Object>();
        Set<String> allImports = new LinkedHashSet<String>();
        for (String key : definitions.keySet()) {
            Schema schema = definitions.get(key);
            if (schema == null)
                throw new RuntimeException("schema cannot be null in processMoels");
            CodegenModel cm = config.fromModel(key, schema, allDefinitions);
            Map<String, Object> mo = new HashMap<String, Object>();
            mo.put("model", cm);
            mo.put("importPath", config.toModelImport(cm.classname));
            models.add(mo);

            allImports.addAll(cm.imports);
        }
        objs.put("models", models);
        Set<String> importSet = new TreeSet<String>();
        for (String nextImport : allImports) {
            String mapping = config.importMapping().get(nextImport);
            if (mapping == null) {
                mapping = config.toModelImport(nextImport);
            }
            if (mapping != null && !config.defaultIncludes().contains(mapping)) {
                importSet.add(mapping);
            }
            // add instantiation types
            mapping = config.instantiationTypes().get(nextImport);
            if (mapping != null && !config.defaultIncludes().contains(mapping)) {
                importSet.add(mapping);
            }
        }
        List<Map<String, String>> imports = new ArrayList<Map<String, String>>();
        for (String s : importSet) {
            Map<String, String> item = new HashMap<String, String>();
            item.put("import", s);
            imports.add(item);
        }
        objs.put("imports", imports);
        config.postProcessModels(objs);
        return objs;
    }

    private Map<String, SecurityScheme> getAuthMethods(List<SecurityRequirement> securities, Map<String, SecurityScheme> securitySchemes) {
        if (securities == null || (securitySchemes == null || securitySchemes.isEmpty())) {
            return null;
        }
        final Map<String, SecurityScheme> authMethods = new HashMap<>();
        for (SecurityRequirement requirement : securities) {
            for (String key : requirement.keySet()) {
                SecurityScheme securityScheme = securitySchemes.get(key);
                if (securityScheme != null) {
                    authMethods.put(key, securityScheme);
                }
            }
        }
        return authMethods;
    }
}<|MERGE_RESOLUTION|>--- conflicted
+++ resolved
@@ -430,31 +430,17 @@
 
                 Schema schema = schemas.get(name);
 
-<<<<<<< HEAD
-                // check to see if it's a "map" model
-                if (ModelUtils.isMapSchema(schema)) {
-                    if (!ModelUtils.isGenerateAliasAsModel() && (schema.getProperties() == null || schema.getProperties().isEmpty())) {
-=======
                 if (ModelUtils.isFreeFormObject(schema)) { // check to see if it'a a free-form object
                     LOGGER.info("Model " + name + " not generated since it's a free-form object");
                     continue;
                 } else if (ModelUtils.isMapSchema(schema)) { // check to see if it's a "map" model
-                    if (schema.getProperties() == null || schema.getProperties().isEmpty()) {
->>>>>>> c62a1f11
+                    if (!ModelUtils.isGenerateAliasAsModel() && schema.getProperties() == null || schema.getProperties().isEmpty()) {
                         // schema without property, i.e. alias to map
                         LOGGER.info("Model " + name + " not generated since it's an alias to map (without property)");
                         continue;
                     }
-<<<<<<< HEAD
-                }
-
-                // check to see if it's an "array" model
-                if (ModelUtils.isArraySchema(schema)) {
-                    if (!ModelUtils.isGenerateAliasAsModel() && (schema.getProperties() == null || schema.getProperties().isEmpty())) {
-=======
                 } else if (ModelUtils.isArraySchema(schema)) { // check to see if it's an "array" model
-                    if (schema.getProperties() == null || schema.getProperties().isEmpty()) {
->>>>>>> c62a1f11
+                    if (!ModelUtils.isGenerateAliasAsModel() && schema.getProperties() == null || schema.getProperties().isEmpty()) {
                         // schema without property, i.e. alias to array
                         LOGGER.info("Model " + name + " not generated since it's an alias to array (without property)");
                         continue;
