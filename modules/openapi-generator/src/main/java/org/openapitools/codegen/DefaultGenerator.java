--- conflicted
+++ resolved
@@ -447,15 +447,11 @@
         }
     }
 
-<<<<<<< HEAD
-    void generateModels(List<File> files, List<ModelMap> allModels, List<String> unusedModels) {
-        generateModels(files, allModels, unusedModels, new ArrayList<>(), DefaultGenerator.this::modelKeys);
-    }
-
-    void generateModels(List<File> files, List<ModelMap> allModels, List<String> unusedModels, List<String> processedModels, Supplier<Set<String>> modelKeysSupplier) {
-=======
     void generateModels(List<File> files, List<ModelMap> allModels, List<String> unusedModels, List<ModelMap> aliasModels) {
->>>>>>> 7e94c873
+        generateModels(files, allModels, unusedModels, aliasModels, new ArrayList<>(), DefaultGenerator.this::modelKeys);
+    }
+
+    void generateModels(List<File> files, List<ModelMap> allModels, List<String> unusedModels, List<ModelMap> aliasModels, List<String> processedModels, Supplier<Set<String>> modelKeysSupplier) {
         if (!generateModels) {
             // TODO: Process these anyway and add to dryRun info
             LOGGER.info("Skipping generation of models.");
@@ -549,12 +545,12 @@
                     CodegenModel cm = mm.getModel();
                     if (cm != null) {
                         for(CodegenProperty variable : cm.getVars()) {
-                            generateModelsForVariable(files, allModels, unusedModels, processedModels, variable);
+                            generateModelsForVariable(files, allModels, unusedModels, aliasModels, processedModels, variable);
                         }
                         //TODO:  handle interfaces
                         String parentSchema = cm.getParentSchema();
                         if (parentSchema != null && !processedModels.contains(parentSchema) && ModelUtils.getSchemas(this.openAPI).containsKey(parentSchema)) {
-                            generateModels(files, allModels, unusedModels, processedModels, () -> Set.of(parentSchema));
+                            generateModels(files, allModels, unusedModels, aliasModels, processedModels, () -> Set.of(parentSchema));
                         }
                     }
                 }
@@ -609,7 +605,7 @@
     /**
      * this method guesses the schema type of in parent model used variable and if the schema type is available it let the generate the model for the type of this variable
      */
-    private void generateModelsForVariable(List<File> files, List<ModelMap> allModels, List<String> unusedModels, List<String> processedModels, CodegenProperty variable) {
+    private void generateModelsForVariable(List<File> files, List<ModelMap> allModels, List<String> unusedModels, List<ModelMap> aliasModels, List<String> processedModels, CodegenProperty variable) {
         if (variable == null) {
             return;
         }
@@ -617,12 +613,12 @@
         final String schemaKey = calculateModelKey(variable.getOpenApiType(), variable.getRef());
         Map<String, Schema> allSchemas = ModelUtils.getSchemas(this.openAPI);
         if (!processedModels.contains(schemaKey) && allSchemas.containsKey(schemaKey)) {
-            generateModels(files, allModels, unusedModels, processedModels, () -> Set.of(schemaKey));
+            generateModels(files, allModels, unusedModels, aliasModels, processedModels, () -> Set.of(schemaKey));
         } else if (variable.getComplexType() != null && variable.getComposedSchemas() == null) {
             String ref = variable.getHasItems() ? variable.getItems().getRef() : variable.getRef();
             final String key = calculateModelKey(variable.getComplexType(), ref);
             if (allSchemas.containsKey(key)) {
-                generateModels(files, allModels, unusedModels, processedModels, () -> Set.of(key));
+                generateModels(files, allModels, unusedModels, aliasModels, processedModels, () -> Set.of(key));
             } else {
                 LOGGER.info("Type " + variable.getComplexType()+" of variable " + variable.getName() + " could not be resolve because it is not declared as a model.");
             }
