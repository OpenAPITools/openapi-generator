/*
 * Copyright 2018 OpenAPI-Generator Contributors (https://openapi-generator.tech)
 * Copyright 2018 SmartBear Software
 *
 * Licensed under the Apache License, Version 2.0 (the "License");
 * you may not use this file except in compliance with the License.
 * You may obtain a copy of the License at
 *
 *     http://www.apache.org/licenses/LICENSE-2.0
 *
 * Unless required by applicable law or agreed to in writing, software
 * distributed under the License is distributed on an "AS IS" BASIS,
 * WITHOUT WARRANTIES OR CONDITIONS OF ANY KIND, either express or implied.
 * See the License for the specific language governing permissions and
 * limitations under the License.
 */

package org.openapitools.codegen;

import io.swagger.v3.core.util.Json;
import io.swagger.v3.oas.models.OpenAPI;
import io.swagger.v3.oas.models.Operation;
import io.swagger.v3.oas.models.PathItem;
import io.swagger.v3.oas.models.Paths;
import io.swagger.v3.oas.models.info.Contact;
import io.swagger.v3.oas.models.info.Info;
import io.swagger.v3.oas.models.info.License;
import io.swagger.v3.oas.models.media.Schema;
import io.swagger.v3.oas.models.parameters.Parameter;
import io.swagger.v3.oas.models.security.*;
import io.swagger.v3.oas.models.tags.Tag;
import org.apache.commons.io.IOUtils;
import org.apache.commons.lang3.ObjectUtils;
import org.apache.commons.lang3.StringUtils;
import org.openapitools.codegen.config.GlobalSettings;
import org.openapitools.codegen.api.TemplatingEngineAdapter;
import org.openapitools.codegen.ignore.CodegenIgnoreProcessor;
import org.openapitools.codegen.languages.PythonClientExperimentalCodegen;
import org.openapitools.codegen.meta.GeneratorMetadata;
import org.openapitools.codegen.meta.Stability;
import org.openapitools.codegen.serializer.SerializerUtils;
import org.openapitools.codegen.templating.MustacheEngineAdapter;
import org.openapitools.codegen.utils.ImplementationVersion;
import org.openapitools.codegen.utils.ModelUtils;
import org.openapitools.codegen.utils.URLPathUtils;
import org.slf4j.Logger;
import org.slf4j.LoggerFactory;

import java.io.*;
import java.net.URL;
import java.nio.file.Path;
import java.time.ZonedDateTime;
import java.util.*;

public class DefaultGenerator extends AbstractGenerator implements Generator {
    protected final Logger LOGGER = LoggerFactory.getLogger(DefaultGenerator.class);
    protected CodegenConfig config;
    protected ClientOptInput opts;
    protected OpenAPI openAPI;
    protected CodegenIgnoreProcessor ignoreProcessor;
    protected TemplatingEngineAdapter templatingEngine;
    private Boolean generateApis = null;
    private Boolean generateModels = null;
    private Boolean generateSupportingFiles = null;
    private Boolean generateApiTests = null;
    private Boolean generateApiDocumentation = null;
    private Boolean generateModelTests = null;
    private Boolean generateModelDocumentation = null;
    private Boolean generateMetadata = true;
    private String basePath;
    private String basePathWithoutHost;
    private String contextPath;
    private Map<String, String> generatorPropertyDefaults = new HashMap<>();

    @Override
    public boolean getEnableMinimalUpdate() {
        return config.isEnableMinimalUpdate();
    }

    @Override
    public Generator opts(ClientOptInput opts) {
        this.opts = opts;
        this.openAPI = opts.getOpenAPI();
        this.config = opts.getConfig();
        this.templatingEngine = this.config.getTemplatingEngine();

        String ignoreFileLocation = this.config.getIgnoreFilePathOverride();
        if (ignoreFileLocation != null) {
            final File ignoreFile = new File(ignoreFileLocation);
            if (ignoreFile.exists() && ignoreFile.canRead()) {
                this.ignoreProcessor = new CodegenIgnoreProcessor(ignoreFile);
            } else {
                LOGGER.warn("Ignore file specified at {} is not valid. This will fall back to an existing ignore file if present in the output directory.", ignoreFileLocation);
            }
        }

        if (this.ignoreProcessor == null) {
            this.ignoreProcessor = new CodegenIgnoreProcessor(this.config.getOutputDir());
        }

        return this;
    }

    private void configPostProcessMustacheCompiler() {
        if (this.templatingEngine instanceof MustacheEngineAdapter) {
            MustacheEngineAdapter mustacheEngineAdapter = (MustacheEngineAdapter) this.templatingEngine;
            mustacheEngineAdapter.setCompiler(this.config.processCompiler(mustacheEngineAdapter.getCompiler()));
        }
    }

    /**
     * Programmatically disable the output of .openapi-generator/VERSION, .openapi-generator-ignore,
     * or other metadata files used by OpenAPI Generator.
     *
     * @param generateMetadata true: enable outputs, false: disable outputs
     */
    @SuppressWarnings("WeakerAccess")
    public void setGenerateMetadata(Boolean generateMetadata) {
        this.generateMetadata = generateMetadata;
    }

    /**
     * Set generator properties otherwise pulled from system properties.
     * Useful for running tests in parallel without relying on System.properties.
     *
     * @param key   The system property key
     * @param value The system property value
     */
    @SuppressWarnings("WeakerAccess")
    public void setGeneratorPropertyDefault(final String key, final String value) {
        this.generatorPropertyDefaults.put(key, value);
    }

    private Boolean getGeneratorPropertyDefaultSwitch(final String key, final Boolean defaultValue) {
        String result = null;
        if (this.generatorPropertyDefaults.containsKey(key)) {
            result = this.generatorPropertyDefaults.get(key);
        }
        if (result != null) {
            return Boolean.valueOf(result);
        }
        return defaultValue;
    }

    private void configureGeneratorProperties() {
        // allows generating only models by specifying a CSV of models to generate, or empty for all
        // NOTE: Boolean.TRUE is required below rather than `true` because of JVM boxing constraints and type inference.
        generateApis = GlobalSettings.getProperty(CodegenConstants.APIS) != null ? Boolean.TRUE : getGeneratorPropertyDefaultSwitch(CodegenConstants.APIS, null);
        generateModels = GlobalSettings.getProperty(CodegenConstants.MODELS) != null ? Boolean.TRUE : getGeneratorPropertyDefaultSwitch(CodegenConstants.MODELS, null);
        generateSupportingFiles = GlobalSettings.getProperty(CodegenConstants.SUPPORTING_FILES) != null ? Boolean.TRUE : getGeneratorPropertyDefaultSwitch(CodegenConstants.SUPPORTING_FILES, null);

        if (generateApis == null && generateModels == null && generateSupportingFiles == null) {
            // no specifics are set, generate everything
            generateApis = generateModels = generateSupportingFiles = true;
        } else {
            if (generateApis == null) {
                generateApis = false;
            }
            if (generateModels == null) {
                generateModels = false;
            }
            if (generateSupportingFiles == null) {
                generateSupportingFiles = false;
            }
        }
        // model/api tests and documentation options rely on parent generate options (api or model) and no other options.
        // They default to true in all scenarios and can only be marked false explicitly
        generateModelTests = GlobalSettings.getProperty(CodegenConstants.MODEL_TESTS) != null ? Boolean.valueOf(GlobalSettings.getProperty(CodegenConstants.MODEL_TESTS)) : getGeneratorPropertyDefaultSwitch(CodegenConstants.MODEL_TESTS, true);
        generateModelDocumentation = GlobalSettings.getProperty(CodegenConstants.MODEL_DOCS) != null ? Boolean.valueOf(GlobalSettings.getProperty(CodegenConstants.MODEL_DOCS)) : getGeneratorPropertyDefaultSwitch(CodegenConstants.MODEL_DOCS, true);
        generateApiTests = GlobalSettings.getProperty(CodegenConstants.API_TESTS) != null ? Boolean.valueOf(GlobalSettings.getProperty(CodegenConstants.API_TESTS)) : getGeneratorPropertyDefaultSwitch(CodegenConstants.API_TESTS, true);
        generateApiDocumentation = GlobalSettings.getProperty(CodegenConstants.API_DOCS) != null ? Boolean.valueOf(GlobalSettings.getProperty(CodegenConstants.API_DOCS)) : getGeneratorPropertyDefaultSwitch(CodegenConstants.API_DOCS, true);

        // Additional properties added for tests to exclude references in project related files
        config.additionalProperties().put(CodegenConstants.GENERATE_API_TESTS, generateApiTests);
        config.additionalProperties().put(CodegenConstants.GENERATE_MODEL_TESTS, generateModelTests);

        config.additionalProperties().put(CodegenConstants.GENERATE_API_DOCS, generateApiDocumentation);
        config.additionalProperties().put(CodegenConstants.GENERATE_MODEL_DOCS, generateModelDocumentation);

        config.additionalProperties().put(CodegenConstants.GENERATE_APIS, generateApis);
        config.additionalProperties().put(CodegenConstants.GENERATE_MODELS, generateModels);

        if (!generateApiTests && !generateModelTests) {
            config.additionalProperties().put(CodegenConstants.EXCLUDE_TESTS, true);
        }

        if (GlobalSettings.getProperty("debugOpenAPI") != null) {
            SerializerUtils.toJsonString(openAPI);
        } else if (GlobalSettings.getProperty("debugSwagger") != null) {
            // This exists for backward compatibility
            // We fall to this block only if debugOpenAPI is null. No need to dump this twice.
            LOGGER.info("Please use system property 'debugOpenAPI' instead of 'debugSwagger'.");
            SerializerUtils.toJsonString(openAPI);
        }

        config.processOpts();
        config.preprocessOpenAPI(openAPI);

        // set OpenAPI to make these available to all methods
        config.setOpenAPI(openAPI);

        config.additionalProperties().put("generatorVersion", ImplementationVersion.read());
        config.additionalProperties().put("generatedDate", ZonedDateTime.now().toString());
        config.additionalProperties().put("generatedYear", String.valueOf(ZonedDateTime.now().getYear()));
        config.additionalProperties().put("generatorClass", config.getClass().getName());
        config.additionalProperties().put("inputSpec", config.getInputSpec());

        if (openAPI.getExtensions() != null) {
            config.vendorExtensions().putAll(openAPI.getExtensions());
        }

        // TODO: Allow user to define _which_ servers object in the array to target.
        // Configures contextPath/basePath according to api document's servers
        URL url = URLPathUtils.getServerURL(openAPI, config.serverVariableOverrides());
        contextPath = config.escapeText(url.getPath()).replaceAll("/$", ""); // for backward compatibility
        basePathWithoutHost = contextPath;
        basePath = config.escapeText(URLPathUtils.getHost(openAPI, config.serverVariableOverrides())).replaceAll("/$", "");
    }

    private void configureOpenAPIInfo() {
        Info info = this.openAPI.getInfo();
        if (info == null) {
            return;
        }
        if (info.getTitle() != null) {
            config.additionalProperties().put("appName", config.escapeText(info.getTitle()));
        }
        if (info.getVersion() != null) {
            config.additionalProperties().put("appVersion", config.escapeText(info.getVersion()));
        } else {
            LOGGER.error("Missing required field info version. Default appVersion set to 1.0.0");
            config.additionalProperties().put("appVersion", "1.0.0");
        }

        if (StringUtils.isEmpty(info.getDescription())) {
            // set a default description if none if provided
            config.additionalProperties().put("appDescription",
                    "No description provided (generated by Openapi Generator https://github.com/openapitools/openapi-generator)");
            config.additionalProperties().put("appDescriptionWithNewLines", config.additionalProperties().get("appDescription"));
            config.additionalProperties().put("unescapedAppDescription", "No description provided (generated by Openapi Generator https://github.com/openapitools/openapi-generator)");
        } else {
            config.additionalProperties().put("appDescription", config.escapeText(info.getDescription()));
            config.additionalProperties().put("appDescriptionWithNewLines", config.escapeTextWhileAllowingNewLines(info.getDescription()));
            config.additionalProperties().put("unescapedAppDescription", info.getDescription());
        }

        if (info.getContact() != null) {
            Contact contact = info.getContact();
            if (contact.getEmail() != null) {
                config.additionalProperties().put("infoEmail", config.escapeText(contact.getEmail()));
            }
            if (contact.getName() != null) {
                config.additionalProperties().put("infoName", config.escapeText(contact.getName()));
            }
            if (contact.getUrl() != null) {
                config.additionalProperties().put("infoUrl", config.escapeText(contact.getUrl()));
            }
        }

        if (info.getLicense() != null) {
            License license = info.getLicense();
            if (license.getName() != null) {
                config.additionalProperties().put("licenseInfo", config.escapeText(license.getName()));
            }
            if (license.getUrl() != null) {
                config.additionalProperties().put("licenseUrl", config.escapeText(license.getUrl()));
            }
        }

        if (info.getVersion() != null) {
            config.additionalProperties().put("version", config.escapeText(info.getVersion()));
        } else {
            LOGGER.error("Missing required field info version. Default version set to 1.0.0");
            config.additionalProperties().put("version", "1.0.0");
        }

        if (info.getTermsOfService() != null) {
            config.additionalProperties().put("termsOfService", config.escapeText(info.getTermsOfService()));
        }
    }

    private void generateModelTests(List<File> files, Map<String, Object> models, String modelName) throws IOException {
        // to generate model test files
        for (String templateName : config.modelTestTemplateFiles().keySet()) {
            String suffix = config.modelTestTemplateFiles().get(templateName);
            String filename = config.modelTestFileFolder() + File.separator + config.toModelTestFilename(modelName) + suffix;
            // do not overwrite test file that already exists
            if (new File(filename).exists()) {
                LOGGER.info("File exists. Skipped overwriting " + filename);
                continue;
            }
            File written = processTemplateToFile(models, templateName, filename);
            if (written != null) {
                files.add(written);
                if (config.isEnablePostProcessFile()) {
                    config.postProcessFile(written, "model-test");
                }
            }
        }
    }

    private void generateModelDocumentation(List<File> files, Map<String, Object> models, String modelName) throws IOException {
        for (String templateName : config.modelDocTemplateFiles().keySet()) {
            String docExtension = config.getDocExtension();
            String suffix = docExtension != null ? docExtension : config.modelDocTemplateFiles().get(templateName);
            String filename = config.modelDocFileFolder() + File.separator + config.toModelDocFilename(modelName) + suffix;
            if (!config.shouldOverwrite(filename)) {
                LOGGER.info("Skipped overwriting " + filename);
                continue;
            }
            File written = processTemplateToFile(models, templateName, filename);
            if (written != null) {
                files.add(written);
                if (config.isEnablePostProcessFile()) {
                    config.postProcessFile(written, "model-doc");
                }
            }
        }
    }

    private void generateModel(List<File> files, Map<String, Object> models, String modelName) throws IOException {
        for (String templateName : config.modelTemplateFiles().keySet()) {
            String suffix = config.modelTemplateFiles().get(templateName);
            String filename = config.modelFileFolder() + File.separator + config.toModelFilename(modelName) + suffix;
            if (!config.shouldOverwrite(filename)) {
                LOGGER.info("Skipped overwriting " + filename);
                continue;
            }
            File written = processTemplateToFile(models, templateName, filename);
            if (written != null) {
                files.add(written);
                if (config.isEnablePostProcessFile()) {
                    config.postProcessFile(written, "model");
                }
            }
        }
    }

    private void generateModels(List<File> files, List<Object> allModels, List<String> unusedModels) {
        if (!generateModels) {
            return;
        }

        final Map<String, Schema> schemas = ModelUtils.getSchemas(this.openAPI);
        if (schemas == null) {
            return;
        }

        String modelNames = GlobalSettings.getProperty("models");
        Set<String> modelsToGenerate = null;
        if (modelNames != null && !modelNames.isEmpty()) {
            modelsToGenerate = new HashSet<String>(Arrays.asList(modelNames.split(",")));
        }

        Set<String> modelKeys = schemas.keySet();
        if (modelsToGenerate != null && !modelsToGenerate.isEmpty()) {
            Set<String> updatedKeys = new HashSet<String>();
            for (String m : modelKeys) {
                if (modelsToGenerate.contains(m)) {
                    updatedKeys.add(m);
                }
            }

            modelKeys = updatedKeys;
        }

        // store all processed models
        Map<String, Object> allProcessedModels = new TreeMap<String, Object>(new Comparator<String>() {
            @Override
            public int compare(String o1, String o2) {
                return ObjectUtils.compare(config.toModelName(o1), config.toModelName(o2));
            }
                /* TODO need to revise the logic below

                Model model1 = definitions.get(o1);
                Model model2 = definitions.get(o2);

                int model1InheritanceDepth = getInheritanceDepth(model1);
                int model2InheritanceDepth = getInheritanceDepth(model2);

                if (model1InheritanceDepth == model2InheritanceDepth) {
                    return ObjectUtils.compare(config.toModelName(o1), config.toModelName(o2));
                } else if (model1InheritanceDepth > model2InheritanceDepth) {
                    return 1;
                } else {
                    return -1;
                }
            }

            private int getInheritanceDepth(Model model) {
                int inheritanceDepth = 0;
                Model parent = getParent(model);

                while (parent != null) {
                    inheritanceDepth++;
                    parent = getParent(parent);
                }

                return inheritanceDepth;
            }

            private Model getParent(Model model) {
                if (model instanceof ComposedModel) {
                    Model parent = ((ComposedModel) model).getParent();
                    if (parent == null) {
                        // check for interfaces
                        List<RefModel> interfaces = ((ComposedModel) model).getInterfaces();
                        if (interfaces.size() > 0) {
                            RefModel interf = interfaces.get(0);
                            return definitions.get(interf.getSimpleRef());
                        }
                    }
                    if (parent != null) {
                        return definitions.get(parent.getReference());
                    }
                }

                return null;
            } */
        });

        Boolean skipFormModel = GlobalSettings.getProperty(CodegenConstants.SKIP_FORM_MODEL) != null ?
                Boolean.valueOf(GlobalSettings.getProperty(CodegenConstants.SKIP_FORM_MODEL)) :
                getGeneratorPropertyDefaultSwitch(CodegenConstants.SKIP_FORM_MODEL, false);

        // process models only
        for (String name : modelKeys) {
            try {
                //don't generate models that have an import mapping
                if (config.importMapping().containsKey(name)) {
                    LOGGER.debug("Model " + name + " not imported due to import mapping");
                    continue;
                }

                // don't generate models that are not used as object (e.g. form parameters)
                if (unusedModels.contains(name)) {
                    if (Boolean.FALSE.equals(skipFormModel)) {
                        // if skipFormModel sets to true, still generate the model and log the result
                        LOGGER.info("Model " + name + " (marked as unused due to form parameters) is generated due to the system property skipFormModel=false (default)");
                    } else {
                        LOGGER.info("Model " + name + " not generated since it's marked as unused (due to form parameters) and skipFormModel (system property) set to true");
                        continue;
                    }
                }

                Schema schema = schemas.get(name);

                if (ModelUtils.isFreeFormObject(schema)) { // check to see if it'a a free-form object
                    LOGGER.info("Model " + name + " not generated since it's a free-form object");
                    continue;
                } else if (ModelUtils.isMapSchema(schema)) { // check to see if it's a "map" model
                    if (!ModelUtils.isGenerateAliasAsModel() && (schema.getProperties() == null || schema.getProperties().isEmpty())) {
                        // schema without property, i.e. alias to map
                        LOGGER.info("Model " + name + " not generated since it's an alias to map (without property) and `generateAliasAsModel` is set to false (default)");
                        continue;
                    }
                } else if (ModelUtils.isArraySchema(schema)) { // check to see if it's an "array" model
                    if (!ModelUtils.isGenerateAliasAsModel() && (schema.getProperties() == null || schema.getProperties().isEmpty())) {
                        // schema without property, i.e. alias to array
                        LOGGER.info("Model " + name + " not generated since it's an alias to array (without property) and `generateAliasAsModel` is set to false (default)");
                        continue;
                    }
                }

                Map<String, Schema> schemaMap = new HashMap<>();
                schemaMap.put(name, schema);
                Map<String, Object> models = processModels(config, schemaMap);
                models.put("classname", config.toModelName(name));
                models.putAll(config.additionalProperties());
                allProcessedModels.put(name, models);
            } catch (Exception e) {
                throw new RuntimeException("Could not process model '" + name + "'" + ".Please make sure that your schema is correct!", e);
            }
        }

        // loop through all models to update children models, isSelfReference, isCircularReference, etc
        allProcessedModels = config.updateAllModels(allProcessedModels);

        // post process all processed models
        allProcessedModels = config.postProcessAllModels(allProcessedModels);

        // generate files based on processed models
        for (String modelName : allProcessedModels.keySet()) {
            Map<String, Object> models = (Map<String, Object>) allProcessedModels.get(modelName);
            models.put("modelPackage", config.modelPackage());
            try {
                //don't generate models that have an import mapping
                if (config.importMapping().containsKey(modelName)) {
                    continue;
                }

                // TODO revise below as we've already performed unaliasing so that the isAlias check may be removed
                Map<String, Object> modelTemplate = (Map<String, Object>) ((List<Object>) models.get("models")).get(0);
                if (modelTemplate != null && modelTemplate.containsKey("model")) {
                    CodegenModel m = (CodegenModel) modelTemplate.get("model");
                    if (m.isAlias && !(config instanceof PythonClientExperimentalCodegen))  {
                        // alias to number, string, enum, etc, which should not be generated as model
                        // for PythonClientExperimentalCodegen, all aliases are generated as models
                        continue;  // Don't create user-defined classes for aliases
                    }
                }

                allModels.add(modelTemplate);

                // to generate model files
                generateModel(files, models, modelName);

                if (generateModelTests) {
                    // to generate model test files
                    generateModelTests(files, models, modelName);
                }
                if (generateModelDocumentation) {
                    // to generate model documentation files
                    generateModelDocumentation(files, models, modelName);
                }
            } catch (Exception e) {
                throw new RuntimeException("Could not generate model '" + modelName + "'", e);
            }
        }
        if (GlobalSettings.getProperty("debugModels") != null) {
            LOGGER.info("############ Model info ############");
            Json.prettyPrint(allModels);
        }

    }

    private void generateApis(List<File> files, List<Object> allOperations, List<Object> allModels) {
        if (!generateApis) {
            return;
        }
        Map<String, List<CodegenOperation>> paths = processPaths(this.openAPI.getPaths());
        Set<String> apisToGenerate = null;
        String apiNames = GlobalSettings.getProperty("apis");
        if (apiNames != null && !apiNames.isEmpty()) {
            apisToGenerate = new HashSet<String>(Arrays.asList(apiNames.split(",")));
        }
        if (apisToGenerate != null && !apisToGenerate.isEmpty()) {
            Map<String, List<CodegenOperation>> updatedPaths = new TreeMap<String, List<CodegenOperation>>();
            for (String m : paths.keySet()) {
                if (apisToGenerate.contains(m)) {
                    updatedPaths.put(m, paths.get(m));
                }
            }
            paths = updatedPaths;
        }
        for (String tag : paths.keySet()) {
            try {
                List<CodegenOperation> ops = paths.get(tag);
                Collections.sort(ops, new Comparator<CodegenOperation>() {
                    @Override
                    public int compare(CodegenOperation one, CodegenOperation another) {
                        return ObjectUtils.compare(one.operationId, another.operationId);
                    }
                });
                Map<String, Object> operation = processOperations(config, tag, ops, allModels);
                URL url = URLPathUtils.getServerURL(openAPI, config.serverVariableOverrides());
                operation.put("basePath", basePath);
                operation.put("basePathWithoutHost", config.encodePath(url.getPath()).replaceAll("/$", ""));
                operation.put("contextPath", contextPath);
                operation.put("baseName", tag);
                operation.put("apiPackage", config.apiPackage());
                operation.put("modelPackage", config.modelPackage());
                operation.putAll(config.additionalProperties());
                operation.put("classname", config.toApiName(tag));
                operation.put("classVarName", config.toApiVarName(tag));
                operation.put("importPath", config.toApiImport(tag));
                operation.put("classFilename", config.toApiFilename(tag));
                operation.put("strictSpecBehavior", config.isStrictSpecBehavior());

                if (allModels == null || allModels.isEmpty()) {
                    operation.put("hasModel", false);
                } else {
                    operation.put("hasModel", true);
                }

                if (!config.vendorExtensions().isEmpty()) {
                    operation.put("vendorExtensions", config.vendorExtensions());
                }

                // process top-level x-group-parameters
                if (config.vendorExtensions().containsKey("x-group-parameters")) {
                    Boolean isGroupParameters = Boolean.valueOf(config.vendorExtensions().get("x-group-parameters").toString());

                    Map<String, Object> objectMap = (Map<String, Object>) operation.get("operations");
                    @SuppressWarnings("unchecked")
                    List<CodegenOperation> operations = (List<CodegenOperation>) objectMap.get("operation");
                    for (CodegenOperation op : operations) {
                        if (isGroupParameters && !op.vendorExtensions.containsKey("x-group-parameters")) {
                            op.vendorExtensions.put("x-group-parameters", Boolean.TRUE);
                        }
                    }
                }

                // Pass sortParamsByRequiredFlag through to the Mustache template...
                boolean sortParamsByRequiredFlag = true;
                if (this.config.additionalProperties().containsKey(CodegenConstants.SORT_PARAMS_BY_REQUIRED_FLAG)) {
                    sortParamsByRequiredFlag = Boolean.valueOf(this.config.additionalProperties().get(CodegenConstants.SORT_PARAMS_BY_REQUIRED_FLAG).toString());
                }
                operation.put("sortParamsByRequiredFlag", sortParamsByRequiredFlag);

                /* consumes, produces are no longer defined in OAS3.0
                processMimeTypes(swagger.getConsumes(), operation, "consumes");
                processMimeTypes(swagger.getProduces(), operation, "produces");
                */

                allOperations.add(new HashMap<String, Object>(operation));
                for (int i = 0; i < allOperations.size(); i++) {
                    Map<String, Object> oo = (Map<String, Object>) allOperations.get(i);
                    if (i < (allOperations.size() - 1)) {
                        oo.put("hasMore", "true");
                    }
                }

                for (String templateName : config.apiTemplateFiles().keySet()) {
                    String filename = config.apiFilename(templateName, tag);
                    if (!config.shouldOverwrite(filename) && new File(filename).exists()) {
                        LOGGER.info("Skipped overwriting " + filename);
                        continue;
                    }

                    File written = processTemplateToFile(operation, templateName, filename);
                    if (written != null) {
                        files.add(written);
                        if (config.isEnablePostProcessFile()) {
                            config.postProcessFile(written, "api");
                        }
                    }
                }

                if (generateApiTests) {
                    // to generate api test files
                    for (String templateName : config.apiTestTemplateFiles().keySet()) {
                        String filename = config.apiTestFilename(templateName, tag);
                        // do not overwrite test file that already exists
                        if (new File(filename).exists()) {
                            LOGGER.info("File exists. Skipped overwriting " + filename);
                            continue;
                        }

                        File written = processTemplateToFile(operation, templateName, filename);
                        if (written != null) {
                            files.add(written);
                            if (config.isEnablePostProcessFile()) {
                                config.postProcessFile(written, "api-test");
                            }
                        }
                    }
                }

                if (generateApiDocumentation) {
                    // to generate api documentation files
                    for (String templateName : config.apiDocTemplateFiles().keySet()) {
                        String filename = config.apiDocFilename(templateName, tag);
                        if (!config.shouldOverwrite(filename) && new File(filename).exists()) {
                            LOGGER.info("Skipped overwriting " + filename);
                            continue;
                        }

                        File written = processTemplateToFile(operation, templateName, filename);
                        if (written != null) {
                            files.add(written);
                            if (config.isEnablePostProcessFile()) {
                                config.postProcessFile(written, "api-doc");
                            }
                        }
                    }
                }

            } catch (Exception e) {
                throw new RuntimeException("Could not generate api file for '" + tag + "'", e);
            }
        }
        if (GlobalSettings.getProperty("debugOperations") != null) {
            LOGGER.info("############ Operation info ############");
            Json.prettyPrint(allOperations);
        }

    }

    private void generateSupportingFiles(List<File> files, Map<String, Object> bundle) {
        if (!generateSupportingFiles) {
            return;
        }
        Set<String> supportingFilesToGenerate = null;
        String supportingFiles = GlobalSettings.getProperty(CodegenConstants.SUPPORTING_FILES);
        if (supportingFiles != null && !supportingFiles.isEmpty()) {
            supportingFilesToGenerate = new HashSet<String>(Arrays.asList(supportingFiles.split(",")));
        }

        for (SupportingFile support : config.supportingFiles()) {
            try {
                String outputFolder = config.outputFolder();
                if (StringUtils.isNotEmpty(support.folder)) {
                    outputFolder += File.separator + support.folder;
                }
                File of = new File(outputFolder);
                if (!of.isDirectory()) {
                    of.mkdirs();
                }
                String outputFilename = new File(support.destinationFilename).isAbsolute() // split
                        ? support.destinationFilename
                        : outputFolder + File.separator + support.destinationFilename.replace('/', File.separatorChar);
                if (!config.shouldOverwrite(outputFilename)) {
                    LOGGER.info("Skipped overwriting " + outputFilename);
                    continue;
                }
                String templateFile;
                if (support instanceof GlobalSupportingFile) {
                    templateFile = config.getCommonTemplateDir() + File.separator + support.templateFile;
                } else {
                    templateFile = getFullTemplateFile(config, support.templateFile);
                }
                boolean shouldGenerate = true;
                if (supportingFilesToGenerate != null && !supportingFilesToGenerate.isEmpty()) {
                    shouldGenerate = supportingFilesToGenerate.contains(support.destinationFilename);
                }
                if (!shouldGenerate) {
                    continue;
                }

                if (ignoreProcessor.allowsFile(new File(outputFilename))) {
                    if (Arrays.stream(templatingEngine.getFileExtensions()).anyMatch(templateFile::endsWith)) {
                        String templateContent = templatingEngine.compileTemplate(this, bundle, support.templateFile);
                        writeToFile(outputFilename, templateContent);
                        File written = new File(outputFilename);
                        files.add(written);
                        if (config.isEnablePostProcessFile()) {
                            config.postProcessFile(written, "supporting-mustache");
                        }
                    } else {
                        InputStream in = null;

                        try {
                            in = new FileInputStream(templateFile);
                        } catch (Exception e) {
                            // continue
                        }
                        if (in == null) {
                            in = this.getClass().getClassLoader().getResourceAsStream(getCPResourcePath(templateFile));
                        }
                        File outputFile = writeInputStreamToFile(outputFilename, in, templateFile);
                        files.add(outputFile);
                        if (config.isEnablePostProcessFile()) {
                            config.postProcessFile(outputFile, "supporting-common");
                        }
                    }
                } else {
                    LOGGER.info("Skipped generation of " + outputFilename + " due to rule in .openapi-generator-ignore");
                }
            } catch (Exception e) {
                throw new RuntimeException("Could not generate supporting file '" + support + "'", e);
            }
        }

        // Consider .openapi-generator-ignore a supporting file
        // Output .openapi-generator-ignore if it doesn't exist and wasn't explicitly created by a generator
        final String openapiGeneratorIgnore = ".openapi-generator-ignore";
        String ignoreFileNameTarget = config.outputFolder() + File.separator + openapiGeneratorIgnore;
        File ignoreFile = new File(ignoreFileNameTarget);
        if (generateMetadata && !ignoreFile.exists()) {
            String ignoreFileNameSource = File.separator + config.getCommonTemplateDir() + File.separator + openapiGeneratorIgnore;
            String ignoreFileContents = readResourceContents(ignoreFileNameSource);
            try {
                writeToFile(ignoreFileNameTarget, ignoreFileContents);
            } catch (IOException e) {
                throw new RuntimeException("Could not generate supporting file '" + openapiGeneratorIgnore + "'", e);
            }
            files.add(ignoreFile);
            if (config.isEnablePostProcessFile()) {
                config.postProcessFile(ignoreFile, "openapi-generator-ignore");
            }
        }

        if (generateMetadata) {
            final String versionMetadata = config.outputFolder() + File.separator + ".openapi-generator" + File.separator + "VERSION";
            File versionMetadataFile = new File(versionMetadata);
            try {
                writeToFile(versionMetadata, ImplementationVersion.read());
                files.add(versionMetadataFile);
                if (config.isEnablePostProcessFile()) {
                    config.postProcessFile(ignoreFile, "openapi-generator-version");
                }
            } catch (IOException e) {
                throw new RuntimeException("Could not generate supporting file '" + versionMetadata + "'", e);
            }
        }

        /*
         * The following code adds default LICENSE (Apache-2.0) for all generators
         * To use license other than Apache2.0, update the following file:
         *   modules/openapi-generator/src/main/resources/_common/LICENSE
         *
        final String apache2License = "LICENSE";
        String licenseFileNameTarget = config.outputFolder() + File.separator + apache2License;
        File licenseFile = new File(licenseFileNameTarget);
        String licenseFileNameSource = File.separator + config.getCommonTemplateDir() + File.separator + apache2License;
        String licenseFileContents = readResourceContents(licenseFileNameSource);
        try {
            writeToFile(licenseFileNameTarget, licenseFileContents);
        } catch (IOException e) {
            throw new RuntimeException("Could not generate LICENSE file '" + apache2License + "'", e);
        }
        files.add(licenseFile);
         */

    }

    protected File writeInputStreamToFile(String filename, InputStream in, String templateFile) throws FileNotFoundException, IOException {
        if (in != null) {
            byte bytes[] = IOUtils.toByteArray(in);
            return writeToFile(filename, bytes);
        } else {
            LOGGER.error("can't open '" + templateFile + "' for input; cannot write '" + filename + "'");
            return null;
        }
    }

    private Map<String, Object> buildSupportFileBundle(List<Object> allOperations, List<Object> allModels) {

        Map<String, Object> bundle = new HashMap<String, Object>();
        bundle.putAll(config.additionalProperties());
        bundle.put("apiPackage", config.apiPackage());

        Map<String, Object> apis = new HashMap<String, Object>();
        apis.put("apis", allOperations);

        URL url = URLPathUtils.getServerURL(openAPI, config.serverVariableOverrides());

        bundle.put("openAPI", openAPI);
        bundle.put("basePath", basePath);
        bundle.put("basePathWithoutHost", basePathWithoutHost);
        bundle.put("scheme", URLPathUtils.getScheme(url, config));
        bundle.put("host", url.getHost());
        bundle.put("contextPath", contextPath);
        bundle.put("apiInfo", apis);
        bundle.put("models", allModels);
        bundle.put("apiFolder", config.apiPackage().replace('.', File.separatorChar));
        bundle.put("modelPackage", config.modelPackage());

        Map<String, SecurityScheme> securitySchemeMap = openAPI.getComponents() != null ? openAPI.getComponents().getSecuritySchemes() : null;
        List<CodegenSecurity> authMethods = config.fromSecurity(securitySchemeMap);
        if (authMethods != null && !authMethods.isEmpty()) {
            bundle.put("authMethods", authMethods);
            bundle.put("hasAuthMethods", true);

            if (hasOAuthMethods(authMethods)) {
                bundle.put("hasOAuthMethods", true);
                bundle.put("oauthMethods", getOAuthMethods(authMethods));
            }

            if (hasBearerMethods(authMethods)) {
                bundle.put("hasBearerMethods", true);
            }
        }

        List<CodegenServer> servers = config.fromServers(openAPI.getServers());
        if (servers != null && !servers.isEmpty()) {
            bundle.put("servers", servers);
            bundle.put("hasServers", true);
        }

        if (openAPI.getExternalDocs() != null) {
            bundle.put("externalDocs", openAPI.getExternalDocs());
        }

        for (int i = 0; i < allModels.size() - 1; i++) {
            HashMap<String, CodegenModel> cm = (HashMap<String, CodegenModel>) allModels.get(i);
            CodegenModel m = cm.get("model");
            m.hasMoreModels = true;
        }

        config.postProcessSupportingFileData(bundle);

        if (GlobalSettings.getProperty("debugSupportingFiles") != null) {
            LOGGER.info("############ Supporting file info ############");
            Json.prettyPrint(bundle);
        }
        return bundle;
    }

    @Override
    public List<File> generate() {

        if (openAPI == null) {
            throw new RuntimeException("missing OpenAPI input!");
        }

        if (config == null) {
            throw new RuntimeException("missing config!");
        }

        if (config.getGeneratorMetadata() == null) {
            LOGGER.warn(String.format(Locale.ROOT, "Generator '%s' is missing generator metadata!", config.getName()));
        } else {
            GeneratorMetadata generatorMetadata = config.getGeneratorMetadata();
            if (StringUtils.isNotEmpty(generatorMetadata.getGenerationMessage())) {
                LOGGER.info(generatorMetadata.getGenerationMessage());
            }

            Stability stability = generatorMetadata.getStability();
            String stabilityMessage = String.format(Locale.ROOT, "Generator '%s' is considered %s.", config.getName(), stability.value());
            if (stability == Stability.DEPRECATED) {
                LOGGER.warn(stabilityMessage);
            } else {
                LOGGER.info(stabilityMessage);
            }
        }

        // resolve inline models
        InlineModelResolver inlineModelResolver = new InlineModelResolver();
        inlineModelResolver.flatten(openAPI);

        configureGeneratorProperties();
        configureOpenAPIInfo();

        // If the template adapter is mustache, we'll set the config-modified Compiler.
        configPostProcessMustacheCompiler();

        List<File> files = new ArrayList<File>();
        // models
        List<String> filteredSchemas = ModelUtils.getSchemasUsedOnlyInFormParam(openAPI);
        List<Object> allModels = new ArrayList<Object>();
        generateModels(files, allModels, filteredSchemas);
        // apis
        List<Object> allOperations = new ArrayList<Object>();
        generateApis(files, allOperations, allModels);

        // supporting files
        Map<String, Object> bundle = buildSupportFileBundle(allOperations, allModels);
        generateSupportingFiles(files, bundle);
        config.processOpenAPI(openAPI);

        // reset GlobalSettings, so that the running thread can be reused for another generator-run
        GlobalSettings.reset();

        return files;
    }

    @Override
    public String getFullTemplateContents(String templateName) {
        return readTemplate(getFullTemplateFile(config, templateName));
    }

    /**
     * Returns the path of a template, allowing access to the template where consuming literal contents aren't desirable or possible.
     *
     * @param name the template name (e.g. model.mustache)
     * @return The {@link Path} to the template
     */
    @Override
    public Path getFullTemplatePath(String name) {
        String fullPath = getFullTemplateFile(config, name);
        return java.nio.file.Paths.get(fullPath);
    }

    protected File processTemplateToFile(Map<String, Object> templateData, String templateName, String outputFilename) throws IOException {
        String adjustedOutputFilename = outputFilename.replaceAll("//", "/").replace('/', File.separatorChar);
        if (ignoreProcessor.allowsFile(new File(adjustedOutputFilename))) {
            String templateContent = templatingEngine.compileTemplate(this, templateData, templateName);
            writeToFile(adjustedOutputFilename, templateContent);
            return new File(adjustedOutputFilename);
        }

        LOGGER.info("Skipped generation of " + adjustedOutputFilename + " due to rule in .openapi-generator-ignore");
        return null;
    }

    public Map<String, List<CodegenOperation>> processPaths(Paths paths) {
        Map<String, List<CodegenOperation>> ops = new TreeMap<String, List<CodegenOperation>>();
        for (String resourcePath : paths.keySet()) {
            PathItem path = paths.get(resourcePath);
            processOperation(resourcePath, "get", path.getGet(), ops, path);
            processOperation(resourcePath, "head", path.getHead(), ops, path);
            processOperation(resourcePath, "put", path.getPut(), ops, path);
            processOperation(resourcePath, "post", path.getPost(), ops, path);
            processOperation(resourcePath, "delete", path.getDelete(), ops, path);
            processOperation(resourcePath, "patch", path.getPatch(), ops, path);
            processOperation(resourcePath, "options", path.getOptions(), ops, path);
            processOperation(resourcePath, "trace", path.getTrace(), ops, path);
        }
        return ops;
    }

    private void processOperation(String resourcePath, String httpMethod, Operation operation, Map<String, List<CodegenOperation>> operations, PathItem path) {
        if (operation == null) {
            return;
        }

        if (GlobalSettings.getProperty("debugOperations") != null) {
            LOGGER.info("processOperation: resourcePath= " + resourcePath + "\t;" + httpMethod + " " + operation + "\n");
        }

        List<Tag> tags = new ArrayList<Tag>();
        List<String> tagNames = operation.getTags();
        List<Tag> swaggerTags = openAPI.getTags();
        if (tagNames != null) {
            if (swaggerTags == null) {
                for (String tagName : tagNames) {
                    tags.add(new Tag().name(tagName));
                }
            } else {
                for (String tagName : tagNames) {
                    boolean foundTag = false;
                    for (Tag tag : swaggerTags) {
                        if (tag.getName().equals(tagName)) {
                            tags.add(tag);
                            foundTag = true;
                            break;
                        }
                    }

                    if (!foundTag) {
                        tags.add(new Tag().name(tagName));
                    }
                }
            }
        }

        if (tags.isEmpty()) {
            tags.add(new Tag().name("default"));
        }

        /*
         build up a set of parameter "ids" defined at the operation level
         per the swagger 2.0 spec "A unique parameter is defined by a combination of a name and location"
          i'm assuming "location" == "in"
        */
        Set<String> operationParameters = new HashSet<String>();
        if (operation.getParameters() != null) {
            for (Parameter parameter : operation.getParameters()) {
                operationParameters.add(generateParameterId(parameter));
            }
        }

        //need to propagate path level down to the operation
        if (path.getParameters() != null) {
            for (Parameter parameter : path.getParameters()) {
                //skip propagation if a parameter with the same name is already defined at the operation level
                if (!operationParameters.contains(generateParameterId(parameter))) {
                    operation.addParametersItem(parameter);
                }
            }
        }

        final Map<String, Schema> schemas = openAPI.getComponents() != null ? openAPI.getComponents().getSchemas() : null;
        final Map<String, SecurityScheme> securitySchemes = openAPI.getComponents() != null ? openAPI.getComponents().getSecuritySchemes() : null;
        final List<SecurityRequirement> globalSecurities = openAPI.getSecurity();
        for (Tag tag : tags) {
            try {
                CodegenOperation codegenOperation = config.fromOperation(resourcePath, httpMethod, operation, path.getServers());
                codegenOperation.tags = new ArrayList<>(tags);
                config.addOperationToGroup(config.sanitizeTag(tag.getName()), resourcePath, operation, codegenOperation, operations);

                List<SecurityRequirement> securities = operation.getSecurity();
                if (securities != null && securities.isEmpty()) {
                    continue;
                }

                Map<String, SecurityScheme> authMethods = getAuthMethods(securities, securitySchemes);

                if (authMethods != null && !authMethods.isEmpty()) {
<<<<<<< HEAD
                    List<CodegenSecurity> fullAuthMethods = config.fromSecurity(authMethods);
                    codegenOperation.authMethods = filterAuthMethods(fullAuthMethods, securities);
=======
                    codegenOperation.authMethods = config.fromSecurity(authMethods);
                    List<Map<String, Object>> scopes = new ArrayList<Map<String, Object>>();
                    if (codegenOperation.authMethods != null) {
                        for (CodegenSecurity security : codegenOperation.authMethods) {
                            if (security != null && security.isBasicBearer != null && security.isBasicBearer &&
                                    securities != null) {
                                for (SecurityRequirement req : securities) {
                                    if (req == null) continue;
                                    for (String key : req.keySet()) {
                                        if (security.name != null && key.equals(security.name)) {
                                            int count = 0;
                                            for (String sc : req.get(key)) {
                                                Map<String, Object> scope = new HashMap<String, Object>();
                                                scope.put("scope", sc);
                                                scope.put("description", "");
                                                count++;
                                                if (req.get(key) != null && count < req.get(key).size()) {
                                                    scope.put("hasMore", "true");
                                                } else {
                                                    scope.put("hasMore", null);
                                                }
                                                scopes.add(scope);
                                            }
                                            //end this inner for 
                                            break;
                                        }
                                    }

                                }
                                security.hasScopes = scopes.size() > 0;
                                security.scopes = scopes;
                            }
                        }
                    }
>>>>>>> 5b444189
                    codegenOperation.hasAuthMethods = true;
                } else {
                    authMethods = getAuthMethods(globalSecurities, securitySchemes);

                    if (authMethods != null && !authMethods.isEmpty()) {
                        List<CodegenSecurity> fullAuthMethods = config.fromSecurity(authMethods);
                        codegenOperation.authMethods = filterAuthMethods(fullAuthMethods, globalSecurities);
                        codegenOperation.hasAuthMethods = true;
                    }
                }

            } catch (Exception ex) {
                String msg = "Could not process operation:\n" //
                        + "  Tag: " + tag + "\n"//
                        + "  Operation: " + operation.getOperationId() + "\n" //
                        + "  Resource: " + httpMethod + " " + resourcePath + "\n"//
                        + "  Schemas: " + openAPI.getComponents().getSchemas() + "\n"  //
                        + "  Exception: " + ex.getMessage();
                throw new RuntimeException(msg, ex);
            }
        }

    }

    private static String generateParameterId(Parameter parameter) {
        return parameter.getName() + ":" + parameter.getIn();
    }

    private Map<String, Object> processOperations(CodegenConfig config, String tag, List<CodegenOperation> ops, List<Object> allModels) {
        Map<String, Object> operations = new HashMap<String, Object>();
        Map<String, Object> objs = new HashMap<String, Object>();
        objs.put("classname", config.toApiName(tag));
        objs.put("pathPrefix", config.toApiVarName(tag));

        // check for operationId uniqueness
        Set<String> opIds = new HashSet<String>();
        int counter = 0;
        for (CodegenOperation op : ops) {
            String opId = op.nickname;
            if (opIds.contains(opId)) {
                counter++;
                op.nickname += "_" + counter;
            }
            opIds.add(opId);
        }
        objs.put("operation", ops);

        operations.put("operations", objs);
        operations.put("package", config.apiPackage());

        Set<String> allImports = new TreeSet<String>();
        for (CodegenOperation op : ops) {
            allImports.addAll(op.imports);
        }

        List<Map<String, String>> imports = new ArrayList<Map<String, String>>();
        Set<String> mappingSet = new TreeSet<>();
        for (String nextImport : allImports) {
            Map<String, String> im = new LinkedHashMap<String, String>();
            String mapping = config.importMapping().get(nextImport);
            if (mapping == null) {
                mapping = config.toModelImport(nextImport);
            }

            if (mapping != null && !mappingSet.contains(mapping)) { // ensure import (mapping) is unique
                mappingSet.add(mapping);
                im.put("import", mapping);
                im.put("classname", nextImport);
                if (!imports.contains(im)) { // avoid duplicates
                    imports.add(im);
                }
            }
        }

        operations.put("imports", imports);

        // add a flag to indicate whether there's any {{import}}
        if (imports.size() > 0) {
            operations.put("hasImport", true);
        }

        config.postProcessOperationsWithModels(operations, allModels);
        if (objs.size() > 0) {
            List<CodegenOperation> os = (List<CodegenOperation>) objs.get("operation");

            if (os != null && os.size() > 0) {
                CodegenOperation op = os.get(os.size() - 1);
                op.hasMore = false;
            }
        }
        return operations;
    }

    private Map<String, Object> processModels(CodegenConfig config, Map<String, Schema> definitions) {
        Map<String, Object> objs = new HashMap<String, Object>();
        objs.put("package", config.modelPackage());
        List<Object> models = new ArrayList<Object>();
        Set<String> allImports = new LinkedHashSet<String>();
        for (String key : definitions.keySet()) {
            Schema schema = definitions.get(key);
            if (schema == null)
                throw new RuntimeException("schema cannot be null in processModels");
            CodegenModel cm = config.fromModel(key, schema);
            Map<String, Object> mo = new HashMap<String, Object>();
            mo.put("model", cm);
            mo.put("importPath", config.toModelImport(cm.classname));
            models.add(mo);

            cm.removeSelfReferenceImport();

            allImports.addAll(cm.imports);
        }
        objs.put("models", models);
        Set<String> importSet = new TreeSet<String>();
        for (String nextImport : allImports) {
            String mapping = config.importMapping().get(nextImport);
            if (mapping == null) {
                mapping = config.toModelImport(nextImport);
            }
            if (mapping != null && !config.defaultIncludes().contains(mapping)) {
                importSet.add(mapping);
            }
            // add instantiation types
            mapping = config.instantiationTypes().get(nextImport);
            if (mapping != null && !config.defaultIncludes().contains(mapping)) {
                importSet.add(mapping);
            }
        }
        List<Map<String, String>> imports = new ArrayList<Map<String, String>>();
        for (String s : importSet) {
            Map<String, String> item = new HashMap<String, String>();
            item.put("import", s);
            imports.add(item);
        }
        objs.put("imports", imports);
        config.postProcessModels(objs);
        return objs;
    }

    private Map<String, SecurityScheme> getAuthMethods(List<SecurityRequirement> securities, Map<String, SecurityScheme> securitySchemes) {
        if (securities == null || (securitySchemes == null || securitySchemes.isEmpty())) {
            return null;
        }
        final Map<String, SecurityScheme> authMethods = new HashMap<>();
        for (SecurityRequirement requirement : securities) {
            for (Map.Entry<String, List<String>> entry : requirement.entrySet()) {
                final String key = entry.getKey();
                SecurityScheme securityScheme = securitySchemes.get(key);
                if (securityScheme != null) {

                    if (securityScheme.getType().equals(SecurityScheme.Type.OAUTH2)) {
                        OAuthFlows oautUpdatedFlows = new OAuthFlows();
                        oautUpdatedFlows.extensions(securityScheme.getFlows().getExtensions());

                        SecurityScheme oauthUpdatedScheme = new SecurityScheme()
                                .type(securityScheme.getType())
                                .description(securityScheme.getDescription())
                                .name(securityScheme.getName())
                                .$ref(securityScheme.get$ref())
                                .in(securityScheme.getIn())
                                .scheme(securityScheme.getScheme())
                                .bearerFormat(securityScheme.getBearerFormat())
                                .openIdConnectUrl(securityScheme.getOpenIdConnectUrl())
                                .extensions(securityScheme.getExtensions())
                                .flows(oautUpdatedFlows);

                        // Ensure inserted AuthMethod only contains scopes of actual operation, and not all of them defined in the Security Component
                        // have to iterate through and create new SecurityScheme objects with the scopes 'fixed/updated'
                        final OAuthFlows securitySchemeFlows = securityScheme.getFlows();


                        if (securitySchemeFlows.getAuthorizationCode() != null) {
                            OAuthFlow updatedFlow = cloneOAuthFlow(securitySchemeFlows.getAuthorizationCode(), entry.getValue());

                            oautUpdatedFlows.setAuthorizationCode(updatedFlow);
                        }
                        if (securitySchemeFlows.getImplicit() != null) {
                            OAuthFlow updatedFlow = cloneOAuthFlow(securitySchemeFlows.getImplicit(), entry.getValue());

                            oautUpdatedFlows.setImplicit(updatedFlow);
                        }
                        if (securitySchemeFlows.getPassword() != null) {
                            OAuthFlow updatedFlow = cloneOAuthFlow(securitySchemeFlows.getPassword(), entry.getValue());

                            oautUpdatedFlows.setPassword(updatedFlow);
                        }
                        if (securitySchemeFlows.getClientCredentials() != null) {
                            OAuthFlow updatedFlow = cloneOAuthFlow(securitySchemeFlows.getClientCredentials(), entry.getValue());

                            oautUpdatedFlows.setClientCredentials(updatedFlow);
                        }

                        authMethods.put(key, oauthUpdatedScheme);
                    } else {
                        authMethods.put(key, securityScheme);
                    }
                }
            }
        }
        return authMethods;
    }

    private static OAuthFlow cloneOAuthFlow(OAuthFlow originFlow, List<String> operationScopes) {
        Scopes newScopes = new Scopes();
        for (String operationScope : operationScopes) {
            newScopes.put(operationScope, originFlow.getScopes().get(operationScope));
        }

        return new OAuthFlow()
                .authorizationUrl(originFlow.getAuthorizationUrl())
                .tokenUrl(originFlow.getTokenUrl())
                .refreshUrl(originFlow.getRefreshUrl())
                .extensions(originFlow.getExtensions())
                .scopes(newScopes);
    }

    private List<CodegenSecurity> filterAuthMethods(List<CodegenSecurity> authMethods, List<SecurityRequirement> securities) {
        if (securities == null || securities.isEmpty() || authMethods == null) {
            return authMethods;
        }

        List<CodegenSecurity> result = new ArrayList<CodegenSecurity>();

        for (CodegenSecurity security : authMethods){
            boolean filtered = false;
            if (security != null && security.scopes != null) {
                for (SecurityRequirement requirement : securities) {
                    List<String> opScopes = requirement.get(security.name);
                    if (opScopes != null) {
                        // We have operation-level scopes for this method, so filter the auth method to
                        // describe the operation auth method with only the scopes that it requires.
                        // We have to create a new auth method instance because the original object must
                        // not be modified.
                        CodegenSecurity opSecurity = security.filterByScopeNames(opScopes);
                        result.add(opSecurity);
                        filtered = true;
                        break;
                    }
                }
            }

            // If we didn't get a filtered version, then we can keep the original auth method.
            if (!filtered) {
                result.add(security);
            }
        }

        return result;
    }

    private boolean hasOAuthMethods(List<CodegenSecurity> authMethods) {
        for (CodegenSecurity cs : authMethods) {
            if (Boolean.TRUE.equals(cs.isOAuth)) {
                return true;
            }
        }

        return false;
    }

    private boolean hasBearerMethods(List<CodegenSecurity> authMethods) {
        for (CodegenSecurity cs : authMethods) {
            if (Boolean.TRUE.equals(cs.isBasicBearer)) {
                return true;
            }
        }

        return false;
    }

    private List<CodegenSecurity> getOAuthMethods(List<CodegenSecurity> authMethods) {
        List<CodegenSecurity> oauthMethods = new ArrayList<>();

        for (CodegenSecurity cs : authMethods) {
            if (Boolean.TRUE.equals(cs.isOAuth)) {
                oauthMethods.add(cs);
            }
        }

        return oauthMethods;
    }
}<|MERGE_RESOLUTION|>--- conflicted
+++ resolved
@@ -1059,45 +1059,8 @@
                 Map<String, SecurityScheme> authMethods = getAuthMethods(securities, securitySchemes);
 
                 if (authMethods != null && !authMethods.isEmpty()) {
-<<<<<<< HEAD
                     List<CodegenSecurity> fullAuthMethods = config.fromSecurity(authMethods);
                     codegenOperation.authMethods = filterAuthMethods(fullAuthMethods, securities);
-=======
-                    codegenOperation.authMethods = config.fromSecurity(authMethods);
-                    List<Map<String, Object>> scopes = new ArrayList<Map<String, Object>>();
-                    if (codegenOperation.authMethods != null) {
-                        for (CodegenSecurity security : codegenOperation.authMethods) {
-                            if (security != null && security.isBasicBearer != null && security.isBasicBearer &&
-                                    securities != null) {
-                                for (SecurityRequirement req : securities) {
-                                    if (req == null) continue;
-                                    for (String key : req.keySet()) {
-                                        if (security.name != null && key.equals(security.name)) {
-                                            int count = 0;
-                                            for (String sc : req.get(key)) {
-                                                Map<String, Object> scope = new HashMap<String, Object>();
-                                                scope.put("scope", sc);
-                                                scope.put("description", "");
-                                                count++;
-                                                if (req.get(key) != null && count < req.get(key).size()) {
-                                                    scope.put("hasMore", "true");
-                                                } else {
-                                                    scope.put("hasMore", null);
-                                                }
-                                                scopes.add(scope);
-                                            }
-                                            //end this inner for 
-                                            break;
-                                        }
-                                    }
-
-                                }
-                                security.hasScopes = scopes.size() > 0;
-                                security.scopes = scopes;
-                            }
-                        }
-                    }
->>>>>>> 5b444189
                     codegenOperation.hasAuthMethods = true;
                 } else {
                     authMethods = getAuthMethods(globalSecurities, securitySchemes);
@@ -1321,7 +1284,7 @@
 
         List<CodegenSecurity> result = new ArrayList<CodegenSecurity>();
 
-        for (CodegenSecurity security : authMethods){
+        for (CodegenSecurity security : authMethods) {
             boolean filtered = false;
             if (security != null && security.scopes != null) {
                 for (SecurityRequirement requirement : securities) {
