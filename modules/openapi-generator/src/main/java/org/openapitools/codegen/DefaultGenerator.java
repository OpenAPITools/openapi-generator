/*
 * Copyright 2018 OpenAPI-Generator Contributors (https://openapi-generator.tech)
 * Copyright 2018 SmartBear Software
 *
 * Licensed under the Apache License, Version 2.0 (the "License");
 * you may not use this file except in compliance with the License.
 * You may obtain a copy of the License at
 *
 *     http://www.apache.org/licenses/LICENSE-2.0
 *
 * Unless required by applicable law or agreed to in writing, software
 * distributed under the License is distributed on an "AS IS" BASIS,
 * WITHOUT WARRANTIES OR CONDITIONS OF ANY KIND, either express or implied.
 * See the License for the specific language governing permissions and
 * limitations under the License.
 */

package org.openapitools.codegen;

import com.samskivert.mustache.Mustache;
import com.samskivert.mustache.Template;
import io.swagger.v3.core.util.Json;
import io.swagger.v3.oas.models.OpenAPI;
import io.swagger.v3.oas.models.Operation;
import io.swagger.v3.oas.models.PathItem;
import io.swagger.v3.oas.models.Paths;
import io.swagger.v3.oas.models.info.Contact;
import io.swagger.v3.oas.models.info.Info;
import io.swagger.v3.oas.models.info.License;
import io.swagger.v3.oas.models.media.Schema;
import io.swagger.v3.oas.models.parameters.Parameter;
import io.swagger.v3.oas.models.security.SecurityRequirement;
import io.swagger.v3.oas.models.security.SecurityScheme;
import io.swagger.v3.oas.models.tags.Tag;
import org.apache.commons.io.IOUtils;
import org.apache.commons.lang3.ObjectUtils;
import org.apache.commons.lang3.StringUtils;
import org.openapitools.codegen.config.GeneratorProperties;
import org.openapitools.codegen.ignore.CodegenIgnoreProcessor;
import org.openapitools.codegen.utils.ImplementationVersion;
import org.openapitools.codegen.utils.ModelUtils;
import org.openapitools.codegen.utils.URLPathUtils;
import org.slf4j.Logger;
import org.slf4j.LoggerFactory;

import java.io.*;
import java.net.URL;
import java.time.ZonedDateTime;
import java.util.*;

public class DefaultGenerator extends AbstractGenerator implements Generator {
    protected final Logger LOGGER = LoggerFactory.getLogger(DefaultGenerator.class);
    protected CodegenConfig config;
    protected ClientOptInput opts;
    protected OpenAPI openAPI;
    protected CodegenIgnoreProcessor ignoreProcessor;
    private Boolean generateApis = null;
    private Boolean generateModels = null;
    private Boolean generateSupportingFiles = null;
    private Boolean generateApiTests = null;
    private Boolean generateApiDocumentation = null;
    private Boolean generateModelTests = null;
    private Boolean generateModelDocumentation = null;
    private Boolean generateMetadata = true;
    private String basePath;
    private String basePathWithoutHost;
    private String contextPath;
    private Map<String, String> generatorPropertyDefaults = new HashMap<>();

    @Override
    public boolean getEnableMinimalUpdate() {
        return config.isEnableMinimalUpdate();
    }

    @Override
    public Generator opts(ClientOptInput opts) {
        this.opts = opts;
        this.openAPI = opts.getOpenAPI();
        this.config = opts.getConfig();
        this.config.additionalProperties().putAll(opts.getOpts().getProperties());

        String ignoreFileLocation = this.config.getIgnoreFilePathOverride();
        if (ignoreFileLocation != null) {
            final File ignoreFile = new File(ignoreFileLocation);
            if (ignoreFile.exists() && ignoreFile.canRead()) {
                this.ignoreProcessor = new CodegenIgnoreProcessor(ignoreFile);
            } else {
                LOGGER.warn("Ignore file specified at {} is not valid. This will fall back to an existing ignore file if present in the output directory.", ignoreFileLocation);
            }
        }

        if (this.ignoreProcessor == null) {
            this.ignoreProcessor = new CodegenIgnoreProcessor(this.config.getOutputDir());
        }

        return this;
    }

    /**
     * Programmatically disable the output of .openapi-generator/VERSION, .openapi-generator-ignore,
     * or other metadata files used by OpenAPI Generator.
     *
     * @param generateMetadata true: enable outputs, false: disable outputs
     */
    @SuppressWarnings("WeakerAccess")
    public void setGenerateMetadata(Boolean generateMetadata) {
        this.generateMetadata = generateMetadata;
    }

    /**
     * Set generator properties otherwise pulled from system properties.
     * Useful for running tests in parallel without relying on System.properties.
     *
     * @param key   The system property key
     * @param value The system property value
     */
    @SuppressWarnings("WeakerAccess")
    public void setGeneratorPropertyDefault(final String key, final String value) {
        this.generatorPropertyDefaults.put(key, value);
    }

    private Boolean getGeneratorPropertyDefaultSwitch(final String key, final Boolean defaultValue) {
        String result = null;
        if (this.generatorPropertyDefaults.containsKey(key)) {
            result = this.generatorPropertyDefaults.get(key);
        }
        if (result != null) {
            return Boolean.valueOf(result);
        }
        return defaultValue;
    }

    private void configureGeneratorProperties() {
        // allows generating only models by specifying a CSV of models to generate, or empty for all
        // NOTE: Boolean.TRUE is required below rather than `true` because of JVM boxing constraints and type inference.
        generateApis = GeneratorProperties.getProperty(CodegenConstants.APIS) != null ? Boolean.TRUE : getGeneratorPropertyDefaultSwitch(CodegenConstants.APIS, null);
        generateModels = GeneratorProperties.getProperty(CodegenConstants.MODELS) != null ? Boolean.TRUE : getGeneratorPropertyDefaultSwitch(CodegenConstants.MODELS, null);
        generateSupportingFiles = GeneratorProperties.getProperty(CodegenConstants.SUPPORTING_FILES) != null ? Boolean.TRUE : getGeneratorPropertyDefaultSwitch(CodegenConstants.SUPPORTING_FILES, null);

        if (generateApis == null && generateModels == null && generateSupportingFiles == null) {
            // no specifics are set, generate everything
            generateApis = generateModels = generateSupportingFiles = true;
        } else {
            if (generateApis == null) {
                generateApis = false;
            }
            if (generateModels == null) {
                generateModels = false;
            }
            if (generateSupportingFiles == null) {
                generateSupportingFiles = false;
            }
        }
        // model/api tests and documentation options rely on parent generate options (api or model) and no other options.
        // They default to true in all scenarios and can only be marked false explicitly
        generateModelTests = GeneratorProperties.getProperty(CodegenConstants.MODEL_TESTS) != null ? Boolean.valueOf(GeneratorProperties.getProperty(CodegenConstants.MODEL_TESTS)) : getGeneratorPropertyDefaultSwitch(CodegenConstants.MODEL_TESTS, true);
        generateModelDocumentation = GeneratorProperties.getProperty(CodegenConstants.MODEL_DOCS) != null ? Boolean.valueOf(GeneratorProperties.getProperty(CodegenConstants.MODEL_DOCS)) : getGeneratorPropertyDefaultSwitch(CodegenConstants.MODEL_DOCS, true);
        generateApiTests = GeneratorProperties.getProperty(CodegenConstants.API_TESTS) != null ? Boolean.valueOf(GeneratorProperties.getProperty(CodegenConstants.API_TESTS)) : getGeneratorPropertyDefaultSwitch(CodegenConstants.API_TESTS, true);
        generateApiDocumentation = GeneratorProperties.getProperty(CodegenConstants.API_DOCS) != null ? Boolean.valueOf(GeneratorProperties.getProperty(CodegenConstants.API_DOCS)) : getGeneratorPropertyDefaultSwitch(CodegenConstants.API_DOCS, true);

        // Additional properties added for tests to exclude references in project related files
        config.additionalProperties().put(CodegenConstants.GENERATE_API_TESTS, generateApiTests);
        config.additionalProperties().put(CodegenConstants.GENERATE_MODEL_TESTS, generateModelTests);

        config.additionalProperties().put(CodegenConstants.GENERATE_API_DOCS, generateApiDocumentation);
        config.additionalProperties().put(CodegenConstants.GENERATE_MODEL_DOCS, generateModelDocumentation);

        config.additionalProperties().put(CodegenConstants.GENERATE_APIS, generateApis);
        config.additionalProperties().put(CodegenConstants.GENERATE_MODELS, generateModels);

        if (!generateApiTests && !generateModelTests) {
            config.additionalProperties().put(CodegenConstants.EXCLUDE_TESTS, true);
        }

        if (GeneratorProperties.getProperty("debugOpenAPI") != null) {
            Json.prettyPrint(openAPI);
        } else if (GeneratorProperties.getProperty("debugSwagger") != null) {
            // This exists for backward compatibility
            // We fall to this block only if debugOpenAPI is null. No need to dump this twice.
            LOGGER.info("Please use system property 'debugOpenAPI' instead of 'debugSwagger'.");
            Json.prettyPrint(openAPI);
        }

        config.processOpts();
        config.preprocessOpenAPI(openAPI);

        // set OpenAPI to make these available to all methods
        config.setOpenAPI(openAPI);

        config.additionalProperties().put("generatorVersion", ImplementationVersion.read());
        config.additionalProperties().put("generatedDate", ZonedDateTime.now().toString());
        config.additionalProperties().put("generatedYear", String.valueOf(ZonedDateTime.now().getYear()));
        config.additionalProperties().put("generatorClass", config.getClass().getName());
        config.additionalProperties().put("inputSpec", config.getInputSpec());

        if (openAPI.getExtensions() != null) {
            config.vendorExtensions().putAll(openAPI.getExtensions());
        }

        URL url = URLPathUtils.getServerURL(openAPI);
        contextPath = config.escapeText(url.getPath()).replaceAll("/$", ""); // for backward compatibility
        basePathWithoutHost = contextPath;
        basePath = config.escapeText(URLPathUtils.getHost(openAPI)).replaceAll("/$", "");
    }

    private void configureOpenAPIInfo() {
        Info info = this.openAPI.getInfo();
        if (info == null) {
            return;
        }
        if (info.getTitle() != null) {
            config.additionalProperties().put("appName", config.escapeText(info.getTitle()));
        }
        if (info.getVersion() != null) {
            config.additionalProperties().put("appVersion", config.escapeText(info.getVersion()));
        } else {
            LOGGER.error("Missing required field info version. Default appVersion set to 1.0.0");
            config.additionalProperties().put("appVersion", "1.0.0");
        }

        if (StringUtils.isEmpty(info.getDescription())) {
            // set a default description if none if provided
            config.additionalProperties().put("appDescription",
                    "No description provided (generated by Openapi Generator https://github.com/openapitools/openapi-generator)");
            config.additionalProperties().put("appDescriptionWithNewLines", config.additionalProperties().get("appDescription"));
            config.additionalProperties().put("unescapedAppDescription", "No description provided (generated by Openapi Generator https://github.com/openapitools/openapi-generator)");
        } else {
            config.additionalProperties().put("appDescription", config.escapeText(info.getDescription()));
            config.additionalProperties().put("appDescriptionWithNewLines", config.escapeTextWhileAllowingNewLines(info.getDescription()));
            config.additionalProperties().put("unescapedAppDescription", info.getDescription());
        }

        if (info.getContact() != null) {
            Contact contact = info.getContact();
            if (contact.getEmail() != null) {
                config.additionalProperties().put("infoEmail", config.escapeText(contact.getEmail()));
            }
            if (contact.getName() != null) {
                config.additionalProperties().put("infoName", config.escapeText(contact.getName()));
            }
            if (contact.getUrl() != null) {
                config.additionalProperties().put("infoUrl", config.escapeText(contact.getUrl()));
            }
        }

        if (info.getLicense() != null) {
            License license = info.getLicense();
            if (license.getName() != null) {
                config.additionalProperties().put("licenseInfo", config.escapeText(license.getName()));
            }
            if (license.getUrl() != null) {
                config.additionalProperties().put("licenseUrl", config.escapeText(license.getUrl()));
            }
        }

        if (info.getVersion() != null) {
            config.additionalProperties().put("version", config.escapeText(info.getVersion()));
        } else {
            LOGGER.error("Missing required field info version. Default version set to 1.0.0");
            config.additionalProperties().put("version", "1.0.0");
        }

        if (info.getTermsOfService() != null) {
            config.additionalProperties().put("termsOfService", config.escapeText(info.getTermsOfService()));
        }
    }

    private void generateModelTests(List<File> files, Map<String, Object> models, String modelName) throws IOException {
        // to generate model test files
        for (String templateName : config.modelTestTemplateFiles().keySet()) {
            String suffix = config.modelTestTemplateFiles().get(templateName);
            String filename = config.modelTestFileFolder() + File.separator + config.toModelTestFilename(modelName) + suffix;
            // do not overwrite test file that already exists
            if (new File(filename).exists()) {
                LOGGER.info("File exists. Skipped overwriting " + filename);
                continue;
            }
            File written = processTemplateToFile(models, templateName, filename);
            if (written != null) {
                files.add(written);
                if (config.isEnablePostProcessFile()) {
                    config.postProcessFile(written, "model-test");
                }
            }
        }
    }

    private void generateModelDocumentation(List<File> files, Map<String, Object> models, String modelName) throws IOException {
        for (String templateName : config.modelDocTemplateFiles().keySet()) {
            String docExtension = config.getDocExtension();
            String suffix = docExtension != null ? docExtension : config.modelDocTemplateFiles().get(templateName);
            String filename = config.modelDocFileFolder() + File.separator + config.toModelDocFilename(modelName) + suffix;
            if (!config.shouldOverwrite(filename)) {
                LOGGER.info("Skipped overwriting " + filename);
                continue;
            }
            File written = processTemplateToFile(models, templateName, filename);
            if (written != null) {
                files.add(written);
                if (config.isEnablePostProcessFile()) {
                    config.postProcessFile(written, "model-doc");
                }
            }
        }
    }

    private void generateModel(List<File> files, Map<String, Object> models, String modelName) throws IOException {
        for (String templateName : config.modelTemplateFiles().keySet()) {
            String suffix = config.modelTemplateFiles().get(templateName);
            String filename = config.modelFileFolder() + File.separator + config.toModelFilename(modelName) + suffix;
            if (!config.shouldOverwrite(filename)) {
                LOGGER.info("Skipped overwriting " + filename);
                continue;
            }
            File written = processTemplateToFile(models, templateName, filename);
            if (written != null) {
                files.add(written);
                if (config.isEnablePostProcessFile()) {
                    config.postProcessFile(written, "model");
                }
            }
        }
    }

    private void generateModels(List<File> files, List<Object> allModels, List<String> unusedModels) {
        if (!generateModels) {
            return;
        }

        final Map<String, Schema> schemas = ModelUtils.getSchemas(this.openAPI);
        if (schemas == null) {
            return;
        }

        String modelNames = GeneratorProperties.getProperty("models");
        Set<String> modelsToGenerate = null;
        if (modelNames != null && !modelNames.isEmpty()) {
            modelsToGenerate = new HashSet<String>(Arrays.asList(modelNames.split(",")));
        }

        Set<String> modelKeys = schemas.keySet();
        if (modelsToGenerate != null && !modelsToGenerate.isEmpty()) {
            Set<String> updatedKeys = new HashSet<String>();
            for (String m : modelKeys) {
                if (modelsToGenerate.contains(m)) {
                    updatedKeys.add(m);
                }
            }

            modelKeys = updatedKeys;
        }

        // store all processed models
        Map<String, Object> allProcessedModels = new TreeMap<String, Object>(new Comparator<String>() {
            @Override
            public int compare(String o1, String o2) {
                return ObjectUtils.compare(config.toModelName(o1), config.toModelName(o2));
            }
                /* TODO need to revise the logic below

                Model model1 = definitions.get(o1);
                Model model2 = definitions.get(o2);

                int model1InheritanceDepth = getInheritanceDepth(model1);
                int model2InheritanceDepth = getInheritanceDepth(model2);

                if (model1InheritanceDepth == model2InheritanceDepth) {
                    return ObjectUtils.compare(config.toModelName(o1), config.toModelName(o2));
                } else if (model1InheritanceDepth > model2InheritanceDepth) {
                    return 1;
                } else {
                    return -1;
                }
            }

            private int getInheritanceDepth(Model model) {
                int inheritanceDepth = 0;
                Model parent = getParent(model);

                while (parent != null) {
                    inheritanceDepth++;
                    parent = getParent(parent);
                }

                return inheritanceDepth;
            }

            private Model getParent(Model model) {
                if (model instanceof ComposedModel) {
                    Model parent = ((ComposedModel) model).getParent();
                    if (parent == null) {
                        // check for interfaces
                        List<RefModel> interfaces = ((ComposedModel) model).getInterfaces();
                        if (interfaces.size() > 0) {
                            RefModel interf = interfaces.get(0);
                            return definitions.get(interf.getSimpleRef());
                        }
                    }
                    if (parent != null) {
                        return definitions.get(parent.getReference());
                    }
                }

                return null;
            } */
        });

        Boolean skipFormModel = GeneratorProperties.getProperty(CodegenConstants.SKIP_FORM_MODEL) != null ?
                Boolean.valueOf(GeneratorProperties.getProperty(CodegenConstants.SKIP_FORM_MODEL)) :
                getGeneratorPropertyDefaultSwitch(CodegenConstants.SKIP_FORM_MODEL, false);

        // process models only
        for (String name : modelKeys) {
            try {
                //don't generate models that have an import mapping
                if (config.importMapping().containsKey(name)) {
                    LOGGER.debug("Model " + name + " not imported due to import mapping");
                    continue;
                }

                // don't generate models that are not used as object (e.g. form parameters)
                if (unusedModels.contains(name)) {
                    if (Boolean.FALSE.equals(skipFormModel)) {
                        // if skipFormModel sets to true, still generate the model and log the result
                        LOGGER.info("Model " + name + " (marked as unused due to form parameters) is generated due to skipFormModel=false (default)");
                    } else {
                        LOGGER.info("Model " + name + " not generated since it's marked as unused (due to form parameters) and skipFormModel set to true");
                        continue;
                    }
                }

                Schema schema = schemas.get(name);

                if (ModelUtils.isFreeFormObject(schema)) { // check to see if it'a a free-form object
                    LOGGER.info("Model " + name + " not generated since it's a free-form object");
                    continue;
                } else if (ModelUtils.isMapSchema(schema)) { // check to see if it's a "map" model
                    if (!ModelUtils.isGenerateAliasAsModel() && (schema.getProperties() == null || schema.getProperties().isEmpty())) {
                        // schema without property, i.e. alias to map
                        LOGGER.info("Model " + name + " not generated since it's an alias to map (without property) and `generateAliasAsModel` is set to false (default)");
                        continue;
                    }
                } else if (ModelUtils.isArraySchema(schema)) { // check to see if it's an "array" model
                    if (!ModelUtils.isGenerateAliasAsModel() && (schema.getProperties() == null || schema.getProperties().isEmpty())) {
                        // schema without property, i.e. alias to array
                        LOGGER.info("Model " + name + " not generated since it's an alias to array (without property) and `generateAliasAsModel` is set to false (default)");
                        continue;
                    }
                }

                Map<String, Schema> schemaMap = new HashMap<>();
                schemaMap.put(name, schema);
                Map<String, Object> models = processModels(config, schemaMap);
                models.put("classname", config.toModelName(name));
                models.putAll(config.additionalProperties());
                allProcessedModels.put(name, models);
            } catch (Exception e) {
                throw new RuntimeException("Could not process model '" + name + "'" + ".Please make sure that your schema is correct!", e);
            }
        }

        // loop through all models to update children models, isSelfReference, isCircularReference, etc
        allProcessedModels = config.updateAllModels(allProcessedModels);

        // post process all processed models
        allProcessedModels = config.postProcessAllModels(allProcessedModels);

        // generate files based on processed models
        for (String modelName : allProcessedModels.keySet()) {
            Map<String, Object> models = (Map<String, Object>) allProcessedModels.get(modelName);
            models.put("modelPackage", config.modelPackage());
            try {
                //don't generate models that have an import mapping
                if (config.importMapping().containsKey(modelName)) {
                    continue;
                }

                // TODO revise below as we've already performed unaliasing so that the isAlias check may be removed
                Map<String, Object> modelTemplate = (Map<String, Object>) ((List<Object>) models.get("models")).get(0);
                // Special handling of aliases only applies to Java
                if (modelTemplate != null && modelTemplate.containsKey("model")) {
                    CodegenModel m = (CodegenModel) modelTemplate.get("model");
                    if (m.isAlias) {
                        continue;  // Don't create user-defined classes for aliases
                    }
                }

                allModels.add(modelTemplate);

                // to generate model files
                generateModel(files, models, modelName);

                if (generateModelTests) {
                    // to generate model test files
                    generateModelTests(files, models, modelName);
                }
                if (generateModelDocumentation) {
                    // to generate model documentation files
                    generateModelDocumentation(files, models, modelName);
                }
            } catch (Exception e) {
                throw new RuntimeException("Could not generate model '" + modelName + "'", e);
            }
        }
        if (GeneratorProperties.getProperty("debugModels") != null) {
            LOGGER.info("############ Model info ############");
            Json.prettyPrint(allModels);
        }

    }

    private void generateApis(List<File> files, List<Object> allOperations, List<Object> allModels) {
        if (!generateApis) {
            return;
        }
        Map<String, List<CodegenOperation>> paths = processPaths(this.openAPI.getPaths());
        Set<String> apisToGenerate = null;
        String apiNames = GeneratorProperties.getProperty("apis");
        if (apiNames != null && !apiNames.isEmpty()) {
            apisToGenerate = new HashSet<String>(Arrays.asList(apiNames.split(",")));
        }
        if (apisToGenerate != null && !apisToGenerate.isEmpty()) {
            Map<String, List<CodegenOperation>> updatedPaths = new TreeMap<String, List<CodegenOperation>>();
            for (String m : paths.keySet()) {
                if (apisToGenerate.contains(m)) {
                    updatedPaths.put(m, paths.get(m));
                }
            }
            paths = updatedPaths;
        }
        for (String tag : paths.keySet()) {
            try {
                List<CodegenOperation> ops = paths.get(tag);
                Collections.sort(ops, new Comparator<CodegenOperation>() {
                    @Override
                    public int compare(CodegenOperation one, CodegenOperation another) {
                        return ObjectUtils.compare(one.operationId, another.operationId);
                    }
                });
                Map<String, Object> operation = processOperations(config, tag, ops, allModels);
                URL url = URLPathUtils.getServerURL(openAPI);
                operation.put("basePath", basePath);
                operation.put("basePathWithoutHost", config.encodePath(url.getPath()).replaceAll("/$", ""));
                operation.put("contextPath", contextPath);
                operation.put("baseName", tag);
                operation.put("apiPackage", config.apiPackage());
                operation.put("modelPackage", config.modelPackage());
                operation.putAll(config.additionalProperties());
                operation.put("classname", config.toApiName(tag));
                operation.put("classVarName", config.toApiVarName(tag));
                operation.put("importPath", config.toApiImport(tag));
                operation.put("classFilename", config.toApiFilename(tag));

                if (allModels == null || allModels.isEmpty()) {
                    operation.put("hasModel", false);
                } else {
                    operation.put("hasModel", true);
                }

                if (!config.vendorExtensions().isEmpty()) {
                    operation.put("vendorExtensions", config.vendorExtensions());
                }

                // process top-level x-group-parameters
                if (config.vendorExtensions().containsKey("x-group-parameters")) {
                    Boolean isGroupParameters = Boolean.valueOf(config.vendorExtensions().get("x-group-parameters").toString());

                    Map<String, Object> objectMap = (Map<String, Object>) operation.get("operations");
                    @SuppressWarnings("unchecked")
                    List<CodegenOperation> operations = (List<CodegenOperation>) objectMap.get("operation");
                    for (CodegenOperation op : operations) {
                        if (isGroupParameters && !op.vendorExtensions.containsKey("x-group-parameters")) {
                            op.vendorExtensions.put("x-group-parameters", Boolean.TRUE);
                        }
                    }
                }

                // Pass sortParamsByRequiredFlag through to the Mustache template...
                boolean sortParamsByRequiredFlag = true;
                if (this.config.additionalProperties().containsKey(CodegenConstants.SORT_PARAMS_BY_REQUIRED_FLAG)) {
                    sortParamsByRequiredFlag = Boolean.valueOf(this.config.additionalProperties().get(CodegenConstants.SORT_PARAMS_BY_REQUIRED_FLAG).toString());
                }
                operation.put("sortParamsByRequiredFlag", sortParamsByRequiredFlag);

                /* consumes, produces are no longer defined in OAS3.0
                processMimeTypes(swagger.getConsumes(), operation, "consumes");
                processMimeTypes(swagger.getProduces(), operation, "produces");
                */

                allOperations.add(new HashMap<String, Object>(operation));
                for (int i = 0; i < allOperations.size(); i++) {
                    Map<String, Object> oo = (Map<String, Object>) allOperations.get(i);
                    if (i < (allOperations.size() - 1)) {
                        oo.put("hasMore", "true");
                    }
                }

                for (String templateName : config.apiTemplateFiles().keySet()) {
                    String filename = config.apiFilename(templateName, tag);
                    if (!config.shouldOverwrite(filename) && new File(filename).exists()) {
                        LOGGER.info("Skipped overwriting " + filename);
                        continue;
                    }

                    File written = processTemplateToFile(operation, templateName, filename);
                    if (written != null) {
                        files.add(written);
                        if (config.isEnablePostProcessFile()) {
                            config.postProcessFile(written, "api");
                        }
                    }
                }

                if (generateApiTests) {
                    // to generate api test files
                    for (String templateName : config.apiTestTemplateFiles().keySet()) {
                        String filename = config.apiTestFilename(templateName, tag);
                        // do not overwrite test file that already exists
                        if (new File(filename).exists()) {
                            LOGGER.info("File exists. Skipped overwriting " + filename);
                            continue;
                        }

                        File written = processTemplateToFile(operation, templateName, filename);
                        if (written != null) {
                            files.add(written);
                            if (config.isEnablePostProcessFile()) {
                                config.postProcessFile(written, "api-test");
                            }
                        }
                    }
                }

                if (generateApiDocumentation) {
                    // to generate api documentation files
                    for (String templateName : config.apiDocTemplateFiles().keySet()) {
                        String filename = config.apiDocFilename(templateName, tag);
                        if (!config.shouldOverwrite(filename) && new File(filename).exists()) {
                            LOGGER.info("Skipped overwriting " + filename);
                            continue;
                        }

                        File written = processTemplateToFile(operation, templateName, filename);
                        if (written != null) {
                            files.add(written);
                            if (config.isEnablePostProcessFile()) {
                                config.postProcessFile(written, "api-doc");
                            }
                        }
                    }
                }

            } catch (Exception e) {
                throw new RuntimeException("Could not generate api file for '" + tag + "'", e);
            }
        }
        if (GeneratorProperties.getProperty("debugOperations") != null) {
            LOGGER.info("############ Operation info ############");
            Json.prettyPrint(allOperations);
        }

    }

    private void generateSupportingFiles(List<File> files, Map<String, Object> bundle) {
        if (!generateSupportingFiles) {
            return;
        }
        Set<String> supportingFilesToGenerate = null;
        String supportingFiles = GeneratorProperties.getProperty(CodegenConstants.SUPPORTING_FILES);
        if (supportingFiles != null && !supportingFiles.isEmpty()) {
            supportingFilesToGenerate = new HashSet<String>(Arrays.asList(supportingFiles.split(",")));
        }

        for (SupportingFile support : config.supportingFiles()) {
            try {
                String outputFolder = config.outputFolder();
                if (StringUtils.isNotEmpty(support.folder)) {
                    outputFolder += File.separator + support.folder;
                }
                File of = new File(outputFolder);
                if (!of.isDirectory()) {
                    of.mkdirs();
                }
                String outputFilename = new File(support.destinationFilename).isAbsolute() // split
                        ? support.destinationFilename
                        : outputFolder + File.separator + support.destinationFilename.replace('/', File.separatorChar);
                if (!config.shouldOverwrite(outputFilename)) {
                    LOGGER.info("Skipped overwriting " + outputFilename);
                    continue;
                }
                String templateFile;
                if (support instanceof GlobalSupportingFile) {
                    templateFile = config.getCommonTemplateDir() + File.separator + support.templateFile;
                } else {
                    templateFile = getFullTemplateFile(config, support.templateFile);
                }
                boolean shouldGenerate = true;
                if (supportingFilesToGenerate != null && !supportingFilesToGenerate.isEmpty()) {
                    shouldGenerate = supportingFilesToGenerate.contains(support.destinationFilename);
                }
                if (!shouldGenerate) {
                    continue;
                }

                if (ignoreProcessor.allowsFile(new File(outputFilename))) {
                    if (templateFile.endsWith("mustache")) {
                        String template = readTemplate(templateFile);
                        Mustache.Compiler compiler = Mustache.compiler();
                        compiler = config.processCompiler(compiler);
                        Template tmpl = compiler
                                .withLoader(new Mustache.TemplateLoader() {
                                    @Override
                                    public Reader getTemplate(String name) {
                                        return getTemplateReader(getFullTemplateFile(config, name + ".mustache"));
                                    }
                                })
                                .defaultValue("")
                                .compile(template);

                        writeToFile(outputFilename, tmpl.execute(bundle));
                        File written = new File(outputFilename);
                        files.add(written);
                        if (config.isEnablePostProcessFile()) {
                            config.postProcessFile(written, "supporting-mustache");
                        }
                    } else {
                        InputStream in = null;

                        try {
                            in = new FileInputStream(templateFile);
                        } catch (Exception e) {
                            // continue
                        }
                        if (in == null) {
                            in = this.getClass().getClassLoader().getResourceAsStream(getCPResourcePath(templateFile));
                        }
                        File outputFile = writeInputStreamToFile(outputFilename, in, templateFile);
                        files.add(outputFile);
                        if (config.isEnablePostProcessFile()) {
                            config.postProcessFile(outputFile, "supporting-common");
                        }
                    }
                } else {
                    LOGGER.info("Skipped generation of " + outputFilename + " due to rule in .openapi-generator-ignore");
                }
            } catch (Exception e) {
                throw new RuntimeException("Could not generate supporting file '" + support + "'", e);
            }
        }

        // Consider .openapi-generator-ignore a supporting file
        // Output .openapi-generator-ignore if it doesn't exist and wasn't explicitly created by a generator
        final String openapiGeneratorIgnore = ".openapi-generator-ignore";
        String ignoreFileNameTarget = config.outputFolder() + File.separator + openapiGeneratorIgnore;
        File ignoreFile = new File(ignoreFileNameTarget);
        if (generateMetadata && !ignoreFile.exists()) {
            String ignoreFileNameSource = File.separator + config.getCommonTemplateDir() + File.separator + openapiGeneratorIgnore;
            String ignoreFileContents = readResourceContents(ignoreFileNameSource);
            try {
                writeToFile(ignoreFileNameTarget, ignoreFileContents);
            } catch (IOException e) {
                throw new RuntimeException("Could not generate supporting file '" + openapiGeneratorIgnore + "'", e);
            }
            files.add(ignoreFile);
            if (config.isEnablePostProcessFile()) {
                config.postProcessFile(ignoreFile, "openapi-generator-ignore");
            }
        }

        if (generateMetadata) {
            final String versionMetadata = config.outputFolder() + File.separator + ".openapi-generator" + File.separator + "VERSION";
            File versionMetadataFile = new File(versionMetadata);
            try {
                writeToFile(versionMetadata, ImplementationVersion.read());
                files.add(versionMetadataFile);
                if (config.isEnablePostProcessFile()) {
                    config.postProcessFile(ignoreFile, "openapi-generator-version");
                }
            } catch (IOException e) {
                throw new RuntimeException("Could not generate supporting file '" + versionMetadata + "'", e);
            }
        }

        /*
         * The following code adds default LICENSE (Apache-2.0) for all generators
         * To use license other than Apache2.0, update the following file:
         *   modules/openapi-generator/src/main/resources/_common/LICENSE
         *
        final String apache2License = "LICENSE";
        String licenseFileNameTarget = config.outputFolder() + File.separator + apache2License;
        File licenseFile = new File(licenseFileNameTarget);
        String licenseFileNameSource = File.separator + config.getCommonTemplateDir() + File.separator + apache2License;
        String licenseFileContents = readResourceContents(licenseFileNameSource);
        try {
            writeToFile(licenseFileNameTarget, licenseFileContents);
        } catch (IOException e) {
            throw new RuntimeException("Could not generate LICENSE file '" + apache2License + "'", e);
        }
        files.add(licenseFile);
         */

    }

    protected File writeInputStreamToFile(String filename, InputStream in, String templateFile) throws FileNotFoundException, IOException {
<<<<<<< HEAD
        File outputFile = java.nio.file.Paths.get(filename).toFile();
=======
>>>>>>> 938e34a6
        if (in != null) {
            byte bytes[] = IOUtils.toByteArray(in);
            return writeToFile(filename, bytes);
        } else {
<<<<<<< HEAD
            LOGGER.error("can't open '" + templateFile + "' for input; cannot write '" + filename + "'");
=======
            LOGGER.error("can't open '" + templateFile + "' for input, can not write '" + filename + "'");
            return null;
>>>>>>> 938e34a6
        }
    }

    private Map<String, Object> buildSupportFileBundle(List<Object> allOperations, List<Object> allModels) {

        Map<String, Object> bundle = new HashMap<String, Object>();
        bundle.putAll(config.additionalProperties());
        bundle.put("apiPackage", config.apiPackage());

        Map<String, Object> apis = new HashMap<String, Object>();
        apis.put("apis", allOperations);

        URL url = URLPathUtils.getServerURL(openAPI);

        bundle.put("openAPI", openAPI);
        bundle.put("basePath", basePath);
        bundle.put("basePathWithoutHost", basePathWithoutHost);
        bundle.put("scheme", URLPathUtils.getScheme(url, config));
        bundle.put("host", url.getHost());
        bundle.put("contextPath", contextPath);
        bundle.put("apiInfo", apis);
        bundle.put("models", allModels);
        bundle.put("apiFolder", config.apiPackage().replace('.', File.separatorChar));
        bundle.put("modelPackage", config.modelPackage());

        Map<String, SecurityScheme> securitySchemeMap = openAPI.getComponents() != null ? openAPI.getComponents().getSecuritySchemes() : null;
        List<CodegenSecurity> authMethods = config.fromSecurity(securitySchemeMap);
        if (authMethods != null && !authMethods.isEmpty()) {
            bundle.put("authMethods", authMethods);
            bundle.put("hasAuthMethods", true);

            if (hasOAuthMethods(authMethods)) {
                bundle.put("hasOAuthMethods", true);
                bundle.put("oauthMethods", getOAuthMethods(authMethods));
            }

            if (hasBearerMethods(authMethods)) {
                bundle.put("hasBearerMethods", true);
            }
        }

        List<CodegenServer> servers = config.fromServers(openAPI.getServers());
        if (servers != null && !servers.isEmpty()) {
            bundle.put("servers", servers);
            bundle.put("hasServers", true);
        }

        if (openAPI.getExternalDocs() != null) {
            bundle.put("externalDocs", openAPI.getExternalDocs());
        }

        for (int i = 0; i < allModels.size() - 1; i++) {
            HashMap<String, CodegenModel> cm = (HashMap<String, CodegenModel>) allModels.get(i);
            CodegenModel m = cm.get("model");
            m.hasMoreModels = true;
        }

        config.postProcessSupportingFileData(bundle);

        if (GeneratorProperties.getProperty("debugSupportingFiles") != null) {
            LOGGER.info("############ Supporting file info ############");
            Json.prettyPrint(bundle);
        }
        return bundle;
    }

    @Override
    public List<File> generate() {

        if (openAPI == null) {
            throw new RuntimeException("missing OpenAPI input!");
        }

        if (config == null) {
            throw new RuntimeException("missing config!");
        }

        // resolve inline models
        InlineModelResolver inlineModelResolver = new InlineModelResolver();
        inlineModelResolver.flatten(openAPI);

        configureGeneratorProperties();
        configureOpenAPIInfo();

        List<File> files = new ArrayList<File>();
        // models
        List<String> filteredSchemas = ModelUtils.getSchemasUsedOnlyInFormParam(openAPI);
        List<Object> allModels = new ArrayList<Object>();
        generateModels(files, allModels, filteredSchemas);
        // apis
        List<Object> allOperations = new ArrayList<Object>();
        generateApis(files, allOperations, allModels);

        // supporting files
        Map<String, Object> bundle = buildSupportFileBundle(allOperations, allModels);
        generateSupportingFiles(files, bundle);
        config.processOpenAPI(openAPI);

        // reset GeneratorProperties, so that the running thread can be reused for another generator-run
        GeneratorProperties.reset();

        return files;
    }

    protected File processTemplateToFile(Map<String, Object> templateData, String templateName, String outputFilename) throws IOException {
        String adjustedOutputFilename = outputFilename.replaceAll("//", "/").replace('/', File.separatorChar);
        if (ignoreProcessor.allowsFile(new File(adjustedOutputFilename))) {
            String templateFile = getFullTemplateFile(config, templateName);
            String template = readTemplate(templateFile);
            Mustache.Compiler compiler = Mustache.compiler();
            compiler = config.processCompiler(compiler);
            Template tmpl = compiler
                    .withLoader(new Mustache.TemplateLoader() {
                        @Override
                        public Reader getTemplate(String name) {
                            return getTemplateReader(getFullTemplateFile(config, name + ".mustache"));
                        }
                    })
                    .defaultValue("")
                    .compile(template);

            writeToFile(adjustedOutputFilename, tmpl.execute(templateData));
            return new File(adjustedOutputFilename);
        }

        LOGGER.info("Skipped generation of " + adjustedOutputFilename + " due to rule in .openapi-generator-ignore");
        return null;
    }

    public Map<String, List<CodegenOperation>> processPaths(Paths paths) {
        Map<String, List<CodegenOperation>> ops = new TreeMap<String, List<CodegenOperation>>();
        for (String resourcePath : paths.keySet()) {
            PathItem path = paths.get(resourcePath);
            processOperation(resourcePath, "get", path.getGet(), ops, path);
            processOperation(resourcePath, "head", path.getHead(), ops, path);
            processOperation(resourcePath, "put", path.getPut(), ops, path);
            processOperation(resourcePath, "post", path.getPost(), ops, path);
            processOperation(resourcePath, "delete", path.getDelete(), ops, path);
            processOperation(resourcePath, "patch", path.getPatch(), ops, path);
            processOperation(resourcePath, "options", path.getOptions(), ops, path);
        }
        return ops;
    }

    private void processOperation(String resourcePath, String httpMethod, Operation operation, Map<String, List<CodegenOperation>> operations, PathItem path) {
        if (operation == null) {
            return;
        }

        if (GeneratorProperties.getProperty("debugOperations") != null) {
            LOGGER.info("processOperation: resourcePath= " + resourcePath + "\t;" + httpMethod + " " + operation + "\n");
        }

        List<Tag> tags = new ArrayList<Tag>();
        List<String> tagNames = operation.getTags();
        List<Tag> swaggerTags = openAPI.getTags();
        if (tagNames != null) {
            if (swaggerTags == null) {
                for (String tagName : tagNames) {
                    tags.add(new Tag().name(tagName));
                }
            } else {
                for (String tagName : tagNames) {
                    boolean foundTag = false;
                    for (Tag tag : swaggerTags) {
                        if (tag.getName().equals(tagName)) {
                            tags.add(tag);
                            foundTag = true;
                            break;
                        }
                    }

                    if (!foundTag) {
                        tags.add(new Tag().name(tagName));
                    }
                }
            }
        }

        if (tags.isEmpty()) {
            tags.add(new Tag().name("default"));
        }

        /*
         build up a set of parameter "ids" defined at the operation level
         per the swagger 2.0 spec "A unique parameter is defined by a combination of a name and location"
          i'm assuming "location" == "in"
        */
        Set<String> operationParameters = new HashSet<String>();
        if (operation.getParameters() != null) {
            for (Parameter parameter : operation.getParameters()) {
                operationParameters.add(generateParameterId(parameter));
            }
        }

        //need to propagate path level down to the operation
        if (path.getParameters() != null) {
            for (Parameter parameter : path.getParameters()) {
                //skip propagation if a parameter with the same name is already defined at the operation level
                if (!operationParameters.contains(generateParameterId(parameter))) {
                    operation.addParametersItem(parameter);
                }
            }
        }

        final Map<String, Schema> schemas = openAPI.getComponents() != null ? openAPI.getComponents().getSchemas() : null;
        final Map<String, SecurityScheme> securitySchemes = openAPI.getComponents() != null ? openAPI.getComponents().getSecuritySchemes() : null;
        final List<SecurityRequirement> globalSecurities = openAPI.getSecurity();
        for (Tag tag : tags) {
            try {
                CodegenOperation codegenOperation = config.fromOperation(resourcePath, httpMethod, operation, path.getServers());
                codegenOperation.tags = new ArrayList<>(tags);
                config.addOperationToGroup(config.sanitizeTag(tag.getName()), resourcePath, operation, codegenOperation, operations);

                List<SecurityRequirement> securities = operation.getSecurity();
                if (securities != null && securities.isEmpty()) {
                    continue;
                }
                Map<String, SecurityScheme> authMethods = getAuthMethods(securities, securitySchemes);
                if (authMethods == null || authMethods.isEmpty()) {
                    authMethods = getAuthMethods(globalSecurities, securitySchemes);
                }

                if (authMethods != null && !authMethods.isEmpty()) {
                    codegenOperation.authMethods = config.fromSecurity(authMethods);
                    codegenOperation.hasAuthMethods = true;
                }

                /* TODO need to revise the logic below
                Map<String, SecurityScheme> securitySchemeMap = openAPI.getComponents().getSecuritySchemes();
                if (securitySchemeMap != null && !securitySchemeMap.isEmpty()) {
                    codegenOperation.authMethods = config.fromSecurity(securitySchemeMap);
                    codegenOperation.hasAuthMethods = true;
                }
                */
            } catch (Exception ex) {
                String msg = "Could not process operation:\n" //
                        + "  Tag: " + tag + "\n"//
                        + "  Operation: " + operation.getOperationId() + "\n" //
                        + "  Resource: " + httpMethod + " " + resourcePath + "\n"//
                        + "  Schemas: " + openAPI.getComponents().getSchemas() + "\n"  //
                        + "  Exception: " + ex.getMessage();
                throw new RuntimeException(msg, ex);
            }
        }

    }

    private static String generateParameterId(Parameter parameter) {
        return parameter.getName() + ":" + parameter.getIn();
    }

    private Map<String, Object> processOperations(CodegenConfig config, String tag, List<CodegenOperation> ops, List<Object> allModels) {
        Map<String, Object> operations = new HashMap<String, Object>();
        Map<String, Object> objs = new HashMap<String, Object>();
        objs.put("classname", config.toApiName(tag));
        objs.put("pathPrefix", config.toApiVarName(tag));

        // check for operationId uniqueness
        Set<String> opIds = new HashSet<String>();
        int counter = 0;
        for (CodegenOperation op : ops) {
            String opId = op.nickname;
            if (opIds.contains(opId)) {
                counter++;
                op.nickname += "_" + counter;
            }
            opIds.add(opId);
        }
        objs.put("operation", ops);

        operations.put("operations", objs);
        operations.put("package", config.apiPackage());

        Set<String> allImports = new TreeSet<String>();
        for (CodegenOperation op : ops) {
            allImports.addAll(op.imports);
        }

        List<Map<String, String>> imports = new ArrayList<Map<String, String>>();
        Set<String> mappingSet = new TreeSet<>();
        for (String nextImport : allImports) {
            Map<String, String> im = new LinkedHashMap<String, String>();
            String mapping = config.importMapping().get(nextImport);
            if (mapping == null) {
                mapping = config.toModelImport(nextImport);
            }

            if (mapping != null && !mappingSet.contains(mapping)) { // ensure import (mapping) is unique
                mappingSet.add(mapping);
                im.put("import", mapping);
                im.put("classname", nextImport);
                if (!imports.contains(im)) { // avoid duplicates
                    imports.add(im);
                }
            }
        }

        operations.put("imports", imports);

        // add a flag to indicate whether there's any {{import}}
        if (imports.size() > 0) {
            operations.put("hasImport", true);
        }

        config.postProcessOperationsWithModels(operations, allModels);
        if (objs.size() > 0) {
            List<CodegenOperation> os = (List<CodegenOperation>) objs.get("operation");

            if (os != null && os.size() > 0) {
                CodegenOperation op = os.get(os.size() - 1);
                op.hasMore = false;
            }
        }
        return operations;
    }

    private Map<String, Object> processModels(CodegenConfig config, Map<String, Schema> definitions) {
        Map<String, Object> objs = new HashMap<String, Object>();
        objs.put("package", config.modelPackage());
        List<Object> models = new ArrayList<Object>();
        Set<String> allImports = new LinkedHashSet<String>();
        for (String key : definitions.keySet()) {
            Schema schema = definitions.get(key);
            if (schema == null)
                throw new RuntimeException("schema cannot be null in processMoels");
            CodegenModel cm = config.fromModel(key, schema);
            Map<String, Object> mo = new HashMap<String, Object>();
            mo.put("model", cm);
            mo.put("importPath", config.toModelImport(cm.classname));
            models.add(mo);

            cm.removeSelfReferenceImport();

            allImports.addAll(cm.imports);
        }
        objs.put("models", models);
        Set<String> importSet = new TreeSet<String>();
        for (String nextImport : allImports) {
            String mapping = config.importMapping().get(nextImport);
            if (mapping == null) {
                mapping = config.toModelImport(nextImport);
            }
            if (mapping != null && !config.defaultIncludes().contains(mapping)) {
                importSet.add(mapping);
            }
            // add instantiation types
            mapping = config.instantiationTypes().get(nextImport);
            if (mapping != null && !config.defaultIncludes().contains(mapping)) {
                importSet.add(mapping);
            }
        }
        List<Map<String, String>> imports = new ArrayList<Map<String, String>>();
        for (String s : importSet) {
            Map<String, String> item = new HashMap<String, String>();
            item.put("import", s);
            imports.add(item);
        }
        objs.put("imports", imports);
        config.postProcessModels(objs);
        return objs;
    }

    private Map<String, SecurityScheme> getAuthMethods(List<SecurityRequirement> securities, Map<String, SecurityScheme> securitySchemes) {
        if (securities == null || (securitySchemes == null || securitySchemes.isEmpty())) {
            return null;
        }
        final Map<String, SecurityScheme> authMethods = new HashMap<>();
        for (SecurityRequirement requirement : securities) {
            for (String key : requirement.keySet()) {
                SecurityScheme securityScheme = securitySchemes.get(key);
                if (securityScheme != null) {
                    authMethods.put(key, securityScheme);
                }
            }
        }
        return authMethods;
    }

    private boolean hasOAuthMethods(List<CodegenSecurity> authMethods) {
        for (CodegenSecurity cs : authMethods) {
            if (cs.isOAuth) {
                return true;
            }
        }

        return false;
    }

    private boolean hasBearerMethods(List<CodegenSecurity> authMethods) {
        for (CodegenSecurity cs : authMethods) {
            if (cs.isBasicBearer) {
                return true;
            }
        }

        return false;
    }

    private List<CodegenSecurity> getOAuthMethods(List<CodegenSecurity> authMethods) {
        List<CodegenSecurity> oauthMethods = new ArrayList<>();

        for (CodegenSecurity cs : authMethods) {
            if (cs.isOAuth) {
                oauthMethods.add(cs);
            }
        }

        return oauthMethods;
    }
}<|MERGE_RESOLUTION|>--- conflicted
+++ resolved
@@ -802,20 +802,12 @@
     }
 
     protected File writeInputStreamToFile(String filename, InputStream in, String templateFile) throws FileNotFoundException, IOException {
-<<<<<<< HEAD
-        File outputFile = java.nio.file.Paths.get(filename).toFile();
-=======
->>>>>>> 938e34a6
         if (in != null) {
             byte bytes[] = IOUtils.toByteArray(in);
             return writeToFile(filename, bytes);
         } else {
-<<<<<<< HEAD
             LOGGER.error("can't open '" + templateFile + "' for input; cannot write '" + filename + "'");
-=======
-            LOGGER.error("can't open '" + templateFile + "' for input, can not write '" + filename + "'");
             return null;
->>>>>>> 938e34a6
         }
     }
 
