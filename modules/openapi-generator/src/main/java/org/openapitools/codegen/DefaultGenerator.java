/*
 * Copyright 2018 OpenAPI-Generator Contributors (https://openapi-generator.tech)
 * Copyright 2018 SmartBear Software
 *
 * Licensed under the Apache License, Version 2.0 (the "License");
 * you may not use this file except in compliance with the License.
 * You may obtain a copy of the License at
 *
 *     https://www.apache.org/licenses/LICENSE-2.0
 *
 * Unless required by applicable law or agreed to in writing, software
 * distributed under the License is distributed on an "AS IS" BASIS,
 * WITHOUT WARRANTIES OR CONDITIONS OF ANY KIND, either express or implied.
 * See the License for the specific language governing permissions and
 * limitations under the License.
 */

package org.openapitools.codegen;

import com.google.common.collect.ImmutableList;
import io.swagger.v3.core.util.Json;
import io.swagger.v3.oas.models.OpenAPI;
import io.swagger.v3.oas.models.Operation;
import io.swagger.v3.oas.models.PathItem;
import io.swagger.v3.oas.models.Paths;
import io.swagger.v3.oas.models.info.Contact;
import io.swagger.v3.oas.models.info.Info;
import io.swagger.v3.oas.models.info.License;
import io.swagger.v3.oas.models.media.Schema;
import io.swagger.v3.oas.models.parameters.Parameter;
import io.swagger.v3.oas.models.security.*;
import io.swagger.v3.oas.models.tags.Tag;
import org.apache.commons.io.FilenameUtils;
import org.apache.commons.io.comparator.PathFileComparator;
import org.apache.commons.lang3.ObjectUtils;
import org.apache.commons.lang3.StringUtils;
import org.openapitools.codegen.api.TemplateDefinition;
import org.openapitools.codegen.api.TemplatePathLocator;
import org.openapitools.codegen.api.TemplateProcessor;
import org.openapitools.codegen.config.GlobalSettings;
import org.openapitools.codegen.api.TemplatingEngineAdapter;
import org.openapitools.codegen.api.TemplateFileType;
import org.openapitools.codegen.ignore.CodegenIgnoreProcessor;
import org.openapitools.codegen.languages.PythonClientExperimentalCodegen;
import org.openapitools.codegen.meta.GeneratorMetadata;
import org.openapitools.codegen.meta.Stability;
import org.openapitools.codegen.serializer.SerializerUtils;
import org.openapitools.codegen.templating.CommonTemplateContentLocator;
import org.openapitools.codegen.templating.GeneratorTemplateContentLocator;
import org.openapitools.codegen.templating.MustacheEngineAdapter;
import org.openapitools.codegen.templating.TemplateManagerOptions;
import org.openapitools.codegen.utils.ImplementationVersion;
import org.openapitools.codegen.utils.ModelUtils;
import org.openapitools.codegen.utils.ProcessUtils;
import org.openapitools.codegen.utils.URLPathUtils;
import org.slf4j.Logger;
import org.slf4j.LoggerFactory;

import java.io.*;
import java.net.URL;
import java.nio.charset.StandardCharsets;
import java.nio.file.Path;
import java.time.ZonedDateTime;
import java.util.*;
import java.util.function.Function;
import java.util.stream.Collectors;

import static org.apache.commons.lang3.StringUtils.removeStart;
import static org.openapitools.codegen.utils.OnceLogger.once;

@SuppressWarnings("rawtypes")
public class DefaultGenerator implements Generator {
    private static final String METADATA_DIR = ".openapi-generator";
    protected final Logger LOGGER = LoggerFactory.getLogger(DefaultGenerator.class);
    private final boolean dryRun;
    protected CodegenConfig config;
    protected ClientOptInput opts;
    protected OpenAPI openAPI;
    protected CodegenIgnoreProcessor ignoreProcessor;
    private Boolean generateApis = null;
    private Boolean generateModels = null;
    private Boolean generateSupportingFiles = null;
    private Boolean generateApiTests = null;
    private Boolean generateApiDocumentation = null;
    private Boolean generateModelTests = null;
    private Boolean generateModelDocumentation = null;
    private Boolean generateMetadata = true;
    private String basePath;
    private String basePathWithoutHost;
    private String contextPath;
    private Map<String, String> generatorPropertyDefaults = new HashMap<>();
    protected TemplateProcessor templateProcessor = null;

    private List<TemplateDefinition> userDefinedTemplates = new ArrayList<>();


    public DefaultGenerator() {
        this(false);
    }

    public DefaultGenerator(Boolean dryRun) {
        this.dryRun = Boolean.TRUE.equals(dryRun);
        LOGGER.info("Generating with dryRun={}", this.dryRun);
    }

    @SuppressWarnings("deprecation")
    @Override
    public Generator opts(ClientOptInput opts) {
        this.opts = opts;
        this.openAPI = opts.getOpenAPI();
        this.config = opts.getConfig();
        List<TemplateDefinition> userFiles = opts.getUserDefinedTemplates();
        if (userFiles != null) {
            this.userDefinedTemplates = ImmutableList.copyOf(userFiles);
        }

        TemplateManagerOptions templateManagerOptions = new TemplateManagerOptions(this.config.isEnableMinimalUpdate(),this.config.isSkipOverwrite());

        if (this.dryRun) {
            this.templateProcessor = new DryRunTemplateManager(templateManagerOptions);
        } else {
            TemplatingEngineAdapter templatingEngine = this.config.getTemplatingEngine();

            if (templatingEngine instanceof MustacheEngineAdapter) {
                MustacheEngineAdapter mustacheEngineAdapter = (MustacheEngineAdapter) templatingEngine;
                mustacheEngineAdapter.setCompiler(this.config.processCompiler(mustacheEngineAdapter.getCompiler()));
            }

            TemplatePathLocator commonTemplateLocator = new CommonTemplateContentLocator();
            TemplatePathLocator generatorTemplateLocator = new GeneratorTemplateContentLocator(this.config);
            this.templateProcessor = new TemplateManager(
                    templateManagerOptions,
                    templatingEngine,
                    new TemplatePathLocator[]{generatorTemplateLocator, commonTemplateLocator}
            );
        }

        String ignoreFileLocation = this.config.getIgnoreFilePathOverride();
        if (ignoreFileLocation != null) {
            final File ignoreFile = new File(ignoreFileLocation);
            if (ignoreFile.exists() && ignoreFile.canRead()) {
                this.ignoreProcessor = new CodegenIgnoreProcessor(ignoreFile);
            } else {
                LOGGER.warn("Ignore file specified at {} is not valid. This will fall back to an existing ignore file if present in the output directory.", ignoreFileLocation);
            }
        }

        if (this.ignoreProcessor == null) {
            this.ignoreProcessor = new CodegenIgnoreProcessor(this.config.getOutputDir());
        }

        return this;
    }

    /**
     * Retrieves an instance to the configured template processor, available after user-defined options are
     * applied via {@link DefaultGenerator#opts(ClientOptInput)}.
     *
     * @return A configured {@link TemplateProcessor}, or null.
     */
    public TemplateProcessor getTemplateProcessor() {
        return templateProcessor;
    }

    /**
     * Programmatically disable the output of .openapi-generator/VERSION, .openapi-generator-ignore,
     * or other metadata files used by OpenAPI Generator.
     *
     * @param generateMetadata true: enable outputs, false: disable outputs
     */
    @SuppressWarnings("WeakerAccess")
    public void setGenerateMetadata(Boolean generateMetadata) {
        this.generateMetadata = generateMetadata;
    }

    /**
     * Set generator properties otherwise pulled from system properties.
     * Useful for running tests in parallel without relying on System.properties.
     *
     * @param key   The system property key
     * @param value The system property value
     */
    @SuppressWarnings("WeakerAccess")
    public void setGeneratorPropertyDefault(final String key, final String value) {
        this.generatorPropertyDefaults.put(key, value);
    }

    private Boolean getGeneratorPropertyDefaultSwitch(final String key, final Boolean defaultValue) {
        String result = null;
        if (this.generatorPropertyDefaults.containsKey(key)) {
            result = this.generatorPropertyDefaults.get(key);
        }
        if (result != null) {
            return Boolean.valueOf(result);
        }
        return defaultValue;
    }

    void configureGeneratorProperties() {
        // allows generating only models by specifying a CSV of models to generate, or empty for all
        // NOTE: Boolean.TRUE is required below rather than `true` because of JVM boxing constraints and type inference.
        generateApis = GlobalSettings.getProperty(CodegenConstants.APIS) != null ? Boolean.TRUE : getGeneratorPropertyDefaultSwitch(CodegenConstants.APIS, null);
        generateModels = GlobalSettings.getProperty(CodegenConstants.MODELS) != null ? Boolean.TRUE : getGeneratorPropertyDefaultSwitch(CodegenConstants.MODELS, null);
        generateSupportingFiles = GlobalSettings.getProperty(CodegenConstants.SUPPORTING_FILES) != null ? Boolean.TRUE : getGeneratorPropertyDefaultSwitch(CodegenConstants.SUPPORTING_FILES, null);

        if (generateApis == null && generateModels == null && generateSupportingFiles == null) {
            // no specifics are set, generate everything
            generateApis = generateModels = generateSupportingFiles = true;
        } else {
            if (generateApis == null) {
                generateApis = false;
            }
            if (generateModels == null) {
                generateModels = false;
            }
            if (generateSupportingFiles == null) {
                generateSupportingFiles = false;
            }
        }
        // model/api tests and documentation options rely on parent generate options (api or model) and no other options.
        // They default to true in all scenarios and can only be marked false explicitly
        generateModelTests = GlobalSettings.getProperty(CodegenConstants.MODEL_TESTS) != null ? Boolean.valueOf(GlobalSettings.getProperty(CodegenConstants.MODEL_TESTS)) : getGeneratorPropertyDefaultSwitch(CodegenConstants.MODEL_TESTS, true);
        generateModelDocumentation = GlobalSettings.getProperty(CodegenConstants.MODEL_DOCS) != null ? Boolean.valueOf(GlobalSettings.getProperty(CodegenConstants.MODEL_DOCS)) : getGeneratorPropertyDefaultSwitch(CodegenConstants.MODEL_DOCS, true);
        generateApiTests = GlobalSettings.getProperty(CodegenConstants.API_TESTS) != null ? Boolean.valueOf(GlobalSettings.getProperty(CodegenConstants.API_TESTS)) : getGeneratorPropertyDefaultSwitch(CodegenConstants.API_TESTS, true);
        generateApiDocumentation = GlobalSettings.getProperty(CodegenConstants.API_DOCS) != null ? Boolean.valueOf(GlobalSettings.getProperty(CodegenConstants.API_DOCS)) : getGeneratorPropertyDefaultSwitch(CodegenConstants.API_DOCS, true);

        // Additional properties added for tests to exclude references in project related files
        config.additionalProperties().put(CodegenConstants.GENERATE_API_TESTS, generateApiTests);
        config.additionalProperties().put(CodegenConstants.GENERATE_MODEL_TESTS, generateModelTests);

        config.additionalProperties().put(CodegenConstants.GENERATE_API_DOCS, generateApiDocumentation);
        config.additionalProperties().put(CodegenConstants.GENERATE_MODEL_DOCS, generateModelDocumentation);

        config.additionalProperties().put(CodegenConstants.GENERATE_APIS, generateApis);
        config.additionalProperties().put(CodegenConstants.GENERATE_MODELS, generateModels);

        if (!generateApiTests && !generateModelTests) {
            config.additionalProperties().put(CodegenConstants.EXCLUDE_TESTS, true);
        }

        if (GlobalSettings.getProperty("debugOpenAPI") != null) {
            System.out.println(SerializerUtils.toJsonString(openAPI));
        } else if (GlobalSettings.getProperty("debugSwagger") != null) {
            // This exists for backward compatibility
            // We fall to this block only if debugOpenAPI is null. No need to dump this twice.
            LOGGER.info("Please use system property 'debugOpenAPI' instead of 'debugSwagger'.");
            System.out.println(SerializerUtils.toJsonString(openAPI));
        }

        config.processOpts();
        config.preprocessOpenAPI(openAPI);

        // set OpenAPI to make these available to all methods
        config.setOpenAPI(openAPI);

        config.additionalProperties().put("generatorVersion", ImplementationVersion.read());
        config.additionalProperties().put("generatedDate", ZonedDateTime.now().toString());
        config.additionalProperties().put("generatedYear", String.valueOf(ZonedDateTime.now().getYear()));
        config.additionalProperties().put("generatorClass", config.getClass().getName());
        config.additionalProperties().put("inputSpec", config.getInputSpec());

        if (openAPI.getExtensions() != null) {
            config.vendorExtensions().putAll(openAPI.getExtensions());
        }

        // TODO: Allow user to define _which_ servers object in the array to target.
        // Configures contextPath/basePath according to api document's servers
        URL url = URLPathUtils.getServerURL(openAPI, config.serverVariableOverrides());
        contextPath = config.escapeText(url.getPath()).replaceAll("/$", ""); // for backward compatibility
        basePathWithoutHost = contextPath;
        basePath = config.escapeText(URLPathUtils.getHost(openAPI, config.serverVariableOverrides())).replaceAll("/$", "");
    }

    private void configureOpenAPIInfo() {
        Info info = this.openAPI.getInfo();
        if (info == null) {
            return;
        }
        if (info.getTitle() != null) {
            config.additionalProperties().put("appName", config.escapeText(info.getTitle()));
        }
        if (info.getVersion() != null) {
            config.additionalProperties().put("appVersion", config.escapeText(info.getVersion()));
        } else {
            LOGGER.error("Missing required field info version. Default appVersion set to 1.0.0");
            config.additionalProperties().put("appVersion", "1.0.0");
        }

        if (StringUtils.isEmpty(info.getDescription())) {
            // set a default description if none if provided
            config.additionalProperties().put("appDescription",
                    "No description provided (generated by Openapi Generator https://github.com/openapitools/openapi-generator)");
            config.additionalProperties().put("appDescriptionWithNewLines", config.additionalProperties().get("appDescription"));
            config.additionalProperties().put("unescapedAppDescription", "No description provided (generated by Openapi Generator https://github.com/openapitools/openapi-generator)");
        } else {
            config.additionalProperties().put("appDescription", config.escapeText(info.getDescription()));
            config.additionalProperties().put("appDescriptionWithNewLines", config.escapeTextWhileAllowingNewLines(info.getDescription()));
            config.additionalProperties().put("unescapedAppDescription", info.getDescription());
        }

        if (info.getContact() != null) {
            Contact contact = info.getContact();
            if (contact.getEmail() != null) {
                config.additionalProperties().put("infoEmail", config.escapeText(contact.getEmail()));
            }
            if (contact.getName() != null) {
                config.additionalProperties().put("infoName", config.escapeText(contact.getName()));
            }
            if (contact.getUrl() != null) {
                config.additionalProperties().put("infoUrl", config.escapeText(contact.getUrl()));
            }
        }

        if (info.getLicense() != null) {
            License license = info.getLicense();
            if (license.getName() != null) {
                config.additionalProperties().put("licenseInfo", config.escapeText(license.getName()));
            }
            if (license.getUrl() != null) {
                config.additionalProperties().put("licenseUrl", config.escapeText(license.getUrl()));
            }
        }

        if (info.getVersion() != null) {
            config.additionalProperties().put("version", config.escapeText(info.getVersion()));
        } else {
            LOGGER.error("Missing required field info version. Default version set to 1.0.0");
            config.additionalProperties().put("version", "1.0.0");
        }

        if (info.getTermsOfService() != null) {
            config.additionalProperties().put("termsOfService", config.escapeText(info.getTermsOfService()));
        }
    }

    private void generateModelTests(List<File> files, Map<String, Object> models, String modelName) throws IOException {
        // to generate model test files
        for (String templateName : config.modelTestTemplateFiles().keySet()) {
            String suffix = config.modelTestTemplateFiles().get(templateName);
            String filename = config.modelTestFileFolder() + File.separator + config.toModelTestFilename(modelName) + suffix;

            if (generateModelTests) {
                // do not overwrite test file that already exists (regardless of config's skipOverwrite setting)
                File modelTestFile = new File(filename);
                if (modelTestFile.exists()) {
                    this.templateProcessor.skip(modelTestFile.toPath(), "Test files never overwrite an existing file of the same name.");
                } else {
                    File written = processTemplateToFile(models, templateName, filename, generateModelTests, CodegenConstants.MODEL_TESTS);
                    if (written != null) {
                        files.add(written);
                        if (config.isEnablePostProcessFile() && !dryRun) {
                            config.postProcessFile(written, "model-test");
                        }
                    }
                }
            } else if (dryRun) {
                Path skippedPath = java.nio.file.Paths.get(filename);
                this.templateProcessor.skip(skippedPath, "Skipped by modelTests option supplied by user.");
            }
        }
    }

    private void generateModelDocumentation(List<File> files, Map<String, Object> models, String modelName) throws IOException {
        for (String templateName : config.modelDocTemplateFiles().keySet()) {
            String docExtension = config.getDocExtension();
            String suffix = docExtension != null ? docExtension : config.modelDocTemplateFiles().get(templateName);
            String filename = config.modelDocFileFolder() + File.separator + config.toModelDocFilename(modelName) + suffix;

            File written = processTemplateToFile(models, templateName, filename, generateModelDocumentation, CodegenConstants.MODEL_DOCS);
            if (written != null) {
                files.add(written);
                if (config.isEnablePostProcessFile() && !dryRun) {
                    config.postProcessFile(written, "model-doc");
                }
            }
        }
    }

    private void generateModel(List<File> files, Map<String, Object> models, String modelName) throws IOException {
        for (String templateName : config.modelTemplateFiles().keySet()) {
            String filename = config.modelFilename(templateName, modelName);
            File written = processTemplateToFile(models, templateName, filename, generateModels, CodegenConstants.MODELS);
            if (written != null) {
                files.add(written);
                if (config.isEnablePostProcessFile() && !dryRun) {
                    config.postProcessFile(written, "model");
                }
            }
        }
    }

    @SuppressWarnings("unchecked")
    void generateModels(List<File> files, List<Object> allModels, List<String> unusedModels) {
        if (!generateModels) {
            // TODO: Process these anyway and add to dryRun info
            LOGGER.info("Skipping generation of models.");
            return;
        }

        final Map<String, Schema> schemas = ModelUtils.getSchemas(this.openAPI);
        if (schemas == null) {
            LOGGER.warn("Skipping generation of models because specification document has no schemas.");
            return;
        }

        String modelNames = GlobalSettings.getProperty("models");
        Set<String> modelsToGenerate = null;
        if (modelNames != null && !modelNames.isEmpty()) {
            modelsToGenerate = new HashSet<>(Arrays.asList(modelNames.split(",")));
        }

        Set<String> modelKeys = schemas.keySet();
        if (modelsToGenerate != null && !modelsToGenerate.isEmpty()) {
            Set<String> updatedKeys = new HashSet<>();
            for (String m : modelKeys) {
                if (modelsToGenerate.contains(m)) {
                    updatedKeys.add(m);
                }
            }

            modelKeys = updatedKeys;
        }

        // store all processed models
        Map<String, Object> allProcessedModels = new TreeMap<>((o1, o2) -> ObjectUtils.compare(config.toModelName(o1), config.toModelName(o2)));

        Boolean skipFormModel = GlobalSettings.getProperty(CodegenConstants.SKIP_FORM_MODEL) != null ?
                Boolean.valueOf(GlobalSettings.getProperty(CodegenConstants.SKIP_FORM_MODEL)) :
                getGeneratorPropertyDefaultSwitch(CodegenConstants.SKIP_FORM_MODEL, false);

        // process models only
        for (String name : modelKeys) {
            try {
                //don't generate models that have an import mapping
                if (config.importMapping().containsKey(name)) {
                    LOGGER.debug("Model {} not imported due to import mapping", name);

                    for (String templateName : config.modelTemplateFiles().keySet()) {
                        // HACK: Because this returns early, could lead to some invalid model reporting.
                        String filename = config.modelFilename(templateName, name);
                        Path path = java.nio.file.Paths.get(filename);
                        this.templateProcessor.skip(path,"Skipped prior to model processing due to import mapping conflict (either by user or by generator)." );
                    }
                    continue;
                }

                // don't generate models that are not used as object (e.g. form parameters)
                if (unusedModels.contains(name)) {
                    if (Boolean.FALSE.equals(skipFormModel)) {
                        // if skipFormModel sets to true, still generate the model and log the result
                        LOGGER.info("Model {} (marked as unused due to form parameters) is generated due to the system property skipFormModel=false (default)", name);
                    } else {
                        LOGGER.info("Model {} not generated since it's marked as unused (due to form parameters) and skipFormModel (system property) set to true", name);
                        // TODO: Should this be added to dryRun? If not, this seems like a weird place to return early from processing.
                        continue;
                    }
                }

                Schema schema = schemas.get(name);

                if (ModelUtils.isFreeFormObject(this.openAPI, schema)) { // check to see if it'a a free-form object
                    // there are 3 free form use cases
                    // 1. free form with no validation that is not allOf included in any composed schemas
                    // 2. free form with validation
                    // 3. free form that is allOf included in any composed schemas
                    //      this use case arises when using interface schemas
                    // generators may choose to make models for use case 2 + 3
                    Schema refSchema = new Schema();
                    refSchema.set$ref("#/components/schemas/"+name);
                    Schema unaliasedSchema = config.unaliasSchema(refSchema, config.importMapping());
                    if (unaliasedSchema.get$ref() == null) {
                        LOGGER.info("Model {} not generated since it's a free-form object", name);
                        continue;
                    }
                } else if (ModelUtils.isMapSchema(schema)) { // check to see if it's a "map" model
                    // A composed schema (allOf, oneOf, anyOf) is considered a Map schema if the additionalproperties attribute is set
                    // for that composed schema. However, in the case of a composed schema, the properties are defined or referenced
                    // in the inner schemas, and the outer schema does not have properties.
                    if (!ModelUtils.isGenerateAliasAsModel(schema) && !ModelUtils.isComposedSchema(schema) && (schema.getProperties() == null || schema.getProperties().isEmpty())) {
                        // schema without property, i.e. alias to map
                        LOGGER.info("Model {} not generated since it's an alias to map (without property) and `generateAliasAsModel` is set to false (default)", name);
                        continue;
                    }
                } else if (ModelUtils.isArraySchema(schema)) { // check to see if it's an "array" model
                    if (!ModelUtils.isGenerateAliasAsModel(schema) && (schema.getProperties() == null || schema.getProperties().isEmpty())) {
                        // schema without property, i.e. alias to array
                        LOGGER.info("Model {} not generated since it's an alias to array (without property) and `generateAliasAsModel` is set to false (default)", name);
                        continue;
                    }
                }

                Map<String, Schema> schemaMap = new HashMap<>();
                schemaMap.put(name, schema);
                Map<String, Object> models = processModels(config, schemaMap);
                models.put("classname", config.toModelName(name));
                models.putAll(config.additionalProperties());
                allProcessedModels.put(name, models);
            } catch (Exception e) {
                throw new RuntimeException("Could not process model '" + name + "'" + ".Please make sure that your schema is correct!", e);
            }
        }

        // loop through all models to update children models, isSelfReference, isCircularReference, etc
        allProcessedModels = config.updateAllModels(allProcessedModels);

        // post process all processed models
        allProcessedModels = config.postProcessAllModels(allProcessedModels);

        // generate files based on processed models
        for (String modelName : allProcessedModels.keySet()) {
            Map<String, Object> models = (Map<String, Object>) allProcessedModels.get(modelName);
            models.put("modelPackage", config.modelPackage());
            try {
                //don't generate models that have an import mapping
                if (config.importMapping().containsKey(modelName)) {
                    continue;
                }

                // TODO revise below as we've already performed unaliasing so that the isAlias check may be removed
                Map<String, Object> modelTemplate = (Map<String, Object>) ((List<Object>) models.get("models")).get(0);
<<<<<<< HEAD
                // Special handling of aliases only applies to Java
                // if (modelTemplate != null && modelTemplate.containsKey("model")) {
                //     CodegenModel m = (CodegenModel) modelTemplate.get("model");
                //     if (m.isAlias) {
                //         continue;  // Don't create user-defined classes for aliases
                //     }
                // }
=======
                if (modelTemplate != null && modelTemplate.containsKey("model")) {
                    CodegenModel m = (CodegenModel) modelTemplate.get("model");
                    if (m.isAlias && !(config instanceof PythonClientExperimentalCodegen))  {
                        // alias to number, string, enum, etc, which should not be generated as model
                        // for PythonClientExperimentalCodegen, all aliases are generated as models
                        continue;  // Don't create user-defined classes for aliases
                    }
                }
>>>>>>> f3fbc7d7

                allModels.add(modelTemplate);

                // to generate model files
                generateModel(files, models, modelName);

                // to generate model test files
                generateModelTests(files, models, modelName);

                // to generate model documentation files
                generateModelDocumentation(files, models, modelName);

            } catch (Exception e) {
                throw new RuntimeException("Could not generate model '" + modelName + "'", e);
            }
        }
        if (GlobalSettings.getProperty("debugModels") != null) {
            LOGGER.info("############ Model info ############");
            Json.prettyPrint(allModels);
        }

    }

    @SuppressWarnings("unchecked")
    private void generateApis(List<File> files, List<Object> allOperations, List<Object> allModels) {
        if (!generateApis) {
            // TODO: Process these anyway and present info via dryRun?
            LOGGER.info("Skipping generation of APIs.");
            return;
        }
        Map<String, List<CodegenOperation>> paths = processPaths(this.openAPI.getPaths());
        Set<String> apisToGenerate = null;
        String apiNames = GlobalSettings.getProperty("apis");
        if (apiNames != null && !apiNames.isEmpty()) {
            apisToGenerate = new HashSet<>(Arrays.asList(apiNames.split(",")));
        }
        if (apisToGenerate != null && !apisToGenerate.isEmpty()) {
            Map<String, List<CodegenOperation>> updatedPaths = new TreeMap<>();
            for (String m : paths.keySet()) {
                if (apisToGenerate.contains(m)) {
                    updatedPaths.put(m, paths.get(m));
                }
            }
            paths = updatedPaths;
        }
        for (String tag : paths.keySet()) {
            try {
                List<CodegenOperation> ops = paths.get(tag);
                ops.sort((one, another) -> ObjectUtils.compare(one.operationId, another.operationId));
                Map<String, Object> operation = processOperations(config, tag, ops, allModels);
                URL url = URLPathUtils.getServerURL(openAPI, config.serverVariableOverrides());
                operation.put("basePath", basePath);
                operation.put("basePathWithoutHost", config.encodePath(url.getPath()).replaceAll("/$", ""));
                operation.put("contextPath", contextPath);
                operation.put("baseName", tag);
                operation.put("apiPackage", config.apiPackage());
                operation.put("modelPackage", config.modelPackage());
                operation.putAll(config.additionalProperties());
                operation.put("classname", config.toApiName(tag));
                operation.put("classVarName", config.toApiVarName(tag));
                operation.put("importPath", config.toApiImport(tag));
                operation.put("classFilename", config.toApiFilename(tag));
                operation.put("strictSpecBehavior", config.isStrictSpecBehavior());

                if (allModels == null || allModels.isEmpty()) {
                    operation.put("hasModel", false);
                } else {
                    operation.put("hasModel", true);
                }

                if (!config.vendorExtensions().isEmpty()) {
                    operation.put("vendorExtensions", config.vendorExtensions());
                }

                // process top-level x-group-parameters
                if (config.vendorExtensions().containsKey("x-group-parameters")) {
                    boolean isGroupParameters = Boolean.parseBoolean(config.vendorExtensions().get("x-group-parameters").toString());

                    Map<String, Object> objectMap = (Map<String, Object>) operation.get("operations");
                    @SuppressWarnings("unchecked")
                    List<CodegenOperation> operations = (List<CodegenOperation>) objectMap.get("operation");
                    for (CodegenOperation op : operations) {
                        if (isGroupParameters && !op.vendorExtensions.containsKey("x-group-parameters")) {
                            op.vendorExtensions.put("x-group-parameters", Boolean.TRUE);
                        }
                    }
                }

                // Pass sortParamsByRequiredFlag through to the Mustache template...
                boolean sortParamsByRequiredFlag = true;
                if (this.config.additionalProperties().containsKey(CodegenConstants.SORT_PARAMS_BY_REQUIRED_FLAG)) {
                    sortParamsByRequiredFlag = Boolean.parseBoolean(this.config.additionalProperties().get(CodegenConstants.SORT_PARAMS_BY_REQUIRED_FLAG).toString());
                }
                operation.put("sortParamsByRequiredFlag", sortParamsByRequiredFlag);

                /* consumes, produces are no longer defined in OAS3.0
                processMimeTypes(swagger.getConsumes(), operation, "consumes");
                processMimeTypes(swagger.getProduces(), operation, "produces");
                */

                allOperations.add(new HashMap<>(operation));
                for (int i = 0; i < allOperations.size(); i++) {
                    Map<String, Object> oo = (Map<String, Object>) allOperations.get(i);
                    if (i < (allOperations.size() - 1)) {
                        oo.put("hasMore", "true");
                    }
                }

                for (String templateName : config.apiTemplateFiles().keySet()) {
                    String filename = config.apiFilename(templateName, tag);
                    File written = processTemplateToFile(operation, templateName, filename, generateApis, CodegenConstants.APIS);
                    if (written != null) {
                        files.add(written);
                        if (config.isEnablePostProcessFile() && !dryRun) {
                            config.postProcessFile(written, "api");
                        }
                    }
                }

                // to generate api test files
                for (String templateName : config.apiTestTemplateFiles().keySet()) {
                    String filename = config.apiTestFilename(templateName, tag);
                    File apiTestFile = new File(filename);
                    // do not overwrite test file that already exists
                    if (apiTestFile.exists()) {
                        this.templateProcessor.skip(apiTestFile.toPath(), "Test files never overwrite an existing file of the same name.");
                    } else {
                        File written = processTemplateToFile(operation, templateName, filename, generateApiTests, CodegenConstants.API_TESTS);
                        if (written != null) {
                            files.add(written);
                            if (config.isEnablePostProcessFile() && !dryRun) {
                                config.postProcessFile(written, "api-test");
                            }
                        }
                    }
                }

                // to generate api documentation files
                for (String templateName : config.apiDocTemplateFiles().keySet()) {
                    String filename = config.apiDocFilename(templateName, tag);
                    File written = processTemplateToFile(operation, templateName, filename, generateApiDocumentation, CodegenConstants.API_DOCS);
                    if (written != null) {
                        files.add(written);
                        if (config.isEnablePostProcessFile() && !dryRun) {
                            config.postProcessFile(written, "api-doc");
                        }
                    }
                }

            } catch (Exception e) {
                throw new RuntimeException("Could not generate api file for '" + tag + "'", e);
            }
        }
        if (GlobalSettings.getProperty("debugOperations") != null) {
            LOGGER.info("############ Operation info ############");
            Json.prettyPrint(allOperations);
        }

    }

    private void generateSupportingFiles(List<File> files, Map<String, Object> bundle) {
        if (!generateSupportingFiles) {
            // TODO: process these anyway and report via dryRun?
            LOGGER.info("Skipping generation of supporting files.");
            return;
        }
        Set<String> supportingFilesToGenerate = null;
        String supportingFiles = GlobalSettings.getProperty(CodegenConstants.SUPPORTING_FILES);
        if (supportingFiles != null && !supportingFiles.isEmpty()) {
            supportingFilesToGenerate = new HashSet<>(Arrays.asList(supportingFiles.split(",")));
        }

        for (SupportingFile support : config.supportingFiles()) {
            try {
                String outputFolder = config.outputFolder();
                if (StringUtils.isNotEmpty(support.getFolder())) {
                    outputFolder += File.separator + support.getFolder();
                }
                File of = new File(outputFolder);
                if (!of.isDirectory()) {
                    if(!dryRun && !of.mkdirs()) {
                        once(LOGGER).debug("Output directory {} not created. It {}.", outputFolder, of.exists() ? "already exists." : "may not have appropriate permissions.");
                    }
                }
                String outputFilename = new File(support.getDestinationFilename()).isAbsolute() // split
                        ? support.getDestinationFilename()
                        : outputFolder + File.separator + support.getDestinationFilename().replace('/', File.separatorChar);

                boolean shouldGenerate = true;
                if (supportingFilesToGenerate != null && !supportingFilesToGenerate.isEmpty()) {
                    shouldGenerate = supportingFilesToGenerate.contains(support.getDestinationFilename());
                }

                File written = processTemplateToFile(bundle, support.getTemplateFile(), outputFilename, shouldGenerate, CodegenConstants.SUPPORTING_FILES);
                if (written != null) {
                    files.add(written);
                    if (config.isEnablePostProcessFile() && !dryRun) {
                        config.postProcessFile(written, "supporting-file");
                    }
                }
            } catch (Exception e) {
                throw new RuntimeException("Could not generate supporting file '" + support + "'", e);
            }
        }

        // Consider .openapi-generator-ignore a supporting file
        // Output .openapi-generator-ignore if it doesn't exist and wasn't explicitly created by a generator
        final String openapiGeneratorIgnore = ".openapi-generator-ignore";
        String ignoreFileNameTarget = config.outputFolder() + File.separator + openapiGeneratorIgnore;
        File ignoreFile = new File(ignoreFileNameTarget);
        if (generateMetadata) {
            try {
                boolean shouldGenerate = !ignoreFile.exists();
                if (shouldGenerate && supportingFilesToGenerate != null && !supportingFilesToGenerate.isEmpty()) {
                    shouldGenerate = supportingFilesToGenerate.contains(openapiGeneratorIgnore);
                }
                File written = processTemplateToFile(bundle, openapiGeneratorIgnore, ignoreFileNameTarget, shouldGenerate, CodegenConstants.SUPPORTING_FILES);
                if (written != null) {
                    files.add(written);
                    if (config.isEnablePostProcessFile() && !dryRun) {
                        config.postProcessFile(written, "openapi-generator-ignore");
                    }
                }
            } catch (Exception e) {
                throw new RuntimeException("Could not generate supporting file '" + ignoreFileNameTarget + "'", e);
            }
        } else {
            this.templateProcessor.skip(ignoreFile.toPath(), "Skipped by generateMetadata option supplied by user.");
        }

        generateVersionMetadata(files);
    }

    @SuppressWarnings("unchecked")
    private Map<String, Object> buildSupportFileBundle(List<Object> allOperations, List<Object> allModels) {

        Map<String, Object> bundle = new HashMap<>(config.additionalProperties());
        bundle.put("apiPackage", config.apiPackage());

        Map<String, Object> apis = new HashMap<>();
        apis.put("apis", allOperations);

        URL url = URLPathUtils.getServerURL(openAPI, config.serverVariableOverrides());

        bundle.put("openAPI", openAPI);
        bundle.put("basePath", basePath);
        bundle.put("basePathWithoutHost", basePathWithoutHost);
        bundle.put("scheme", URLPathUtils.getScheme(url, config));
        bundle.put("host", url.getHost());
        if (url.getPort() != 80 ) {
            bundle.put("port", url.getPort());
        }
        bundle.put("contextPath", contextPath);
        bundle.put("apiInfo", apis);
        bundle.put("models", allModels);
        bundle.put("apiFolder", config.apiPackage().replace('.', File.separatorChar));
        bundle.put("modelPackage", config.modelPackage());

        Map<String, SecurityScheme> securitySchemeMap = openAPI.getComponents() != null ? openAPI.getComponents().getSecuritySchemes() : null;
        List<CodegenSecurity> authMethods = config.fromSecurity(securitySchemeMap);
        if (authMethods != null && !authMethods.isEmpty()) {
            bundle.put("authMethods", authMethods);
            bundle.put("hasAuthMethods", true);

            if (ProcessUtils.hasOAuthMethods(authMethods)) {
                bundle.put("hasOAuthMethods", true);
                bundle.put("oauthMethods", ProcessUtils.getOAuthMethods(authMethods));
            }
            if (ProcessUtils.hasHttpBearerMethods(authMethods)) {
                bundle.put("hasHttpBearerMethods", true);
            }
            if (ProcessUtils.hasHttpSignatureMethods(authMethods)) {
                bundle.put("hasHttpSignatureMethods", true);
            }
            if (ProcessUtils.hasHttpBasicMethods(authMethods)) {
                bundle.put("hasHttpBasicMethods", true);
            }
            if (ProcessUtils.hasApiKeyMethods(authMethods)) {
                bundle.put("hasApiKeyMethods", true);
            }
        }

        List<CodegenServer> servers = config.fromServers(openAPI.getServers());
        if (servers != null && !servers.isEmpty()) {
            bundle.put("servers", servers);
            bundle.put("hasServers", true);
        }

        if (openAPI.getExternalDocs() != null) {
            bundle.put("externalDocs", openAPI.getExternalDocs());
        }

        for (int i = 0; i < allModels.size() - 1; i++) {
            HashMap<String, CodegenModel> cm = (HashMap<String, CodegenModel>) allModels.get(i);
            CodegenModel m = cm.get("model");
            m.hasMoreModels = true;
        }

        config.postProcessSupportingFileData(bundle);

        if (GlobalSettings.getProperty("debugSupportingFiles") != null) {
            LOGGER.info("############ Supporting file info ############");
            Json.prettyPrint(bundle);
        }
        return bundle;
    }

    @Override
    public List<File> generate() {

        if (openAPI == null) {
            throw new RuntimeException("missing OpenAPI input!");
        }

        if (config == null) {
            throw new RuntimeException("missing config!");
        }

        if (config.getGeneratorMetadata() == null) {
            LOGGER.warn("Generator '{}' is missing generator metadata!", config.getName());
        } else {
            GeneratorMetadata generatorMetadata = config.getGeneratorMetadata();
            if (StringUtils.isNotEmpty(generatorMetadata.getGenerationMessage())) {
                LOGGER.info(generatorMetadata.getGenerationMessage());
            }

            Stability stability = generatorMetadata.getStability();
            String stabilityMessage = String.format(Locale.ROOT, "Generator '%s' is considered %s.", config.getName(), stability.value());
            if (stability == Stability.DEPRECATED) {
                LOGGER.warn(stabilityMessage);
            } else {
                LOGGER.info(stabilityMessage);
            }
        }

        // resolve inline models
        InlineModelResolver inlineModelResolver = new InlineModelResolver();
        inlineModelResolver.flatten(openAPI);

        configureGeneratorProperties();
        configureOpenAPIInfo();

        config.processOpenAPI(openAPI);

        processUserDefinedTemplates();

        List<File> files = new ArrayList<>();
        // models
        List<String> filteredSchemas = ModelUtils.getSchemasUsedOnlyInFormParam(openAPI);
        List<Object> allModels = new ArrayList<>();
        generateModels(files, allModels, filteredSchemas);
        // apis
        List<Object> allOperations = new ArrayList<>();
        generateApis(files, allOperations, allModels);

        // supporting files
        Map<String, Object> bundle = buildSupportFileBundle(allOperations, allModels);
        generateSupportingFiles(files, bundle);

        if(dryRun) {
            boolean verbose = Boolean.parseBoolean(GlobalSettings.getProperty("verbose"));
            StringBuilder sb = new StringBuilder();

            sb.append(System.lineSeparator()).append(System.lineSeparator());
            sb.append("Dry Run Results:");
            sb.append(System.lineSeparator()).append(System.lineSeparator());

            Map<String, DryRunStatus> dryRunStatusMap = ((DryRunTemplateManager) this.templateProcessor).getDryRunStatusMap();

            dryRunStatusMap.entrySet().stream().sorted(Map.Entry.comparingByKey()).forEach(entry -> {
                DryRunStatus status = entry.getValue();
                try {
                    status.appendTo(sb);
                    sb.append(System.lineSeparator());
                    if (verbose) {
                        sb.append("  ")
                            .append(StringUtils.rightPad(status.getState().getDescription(), 20, "."))
                            .append(" ").append(status.getReason())
                            .append(System.lineSeparator());
                    }
                } catch (IOException e) {
                    LOGGER.debug("Unable to document dry run status for {}.", entry.getKey());
                }
            });

            sb.append(System.lineSeparator()).append(System.lineSeparator());
            sb.append("States:");
            sb.append(System.lineSeparator()).append(System.lineSeparator());

            for (DryRunStatus.State state : DryRunStatus.State.values()) {
                sb.append("  - ").append(state.getShortDisplay()).append(" ").append(state.getDescription()).append(System.lineSeparator());
            }

            sb.append(System.lineSeparator());

            LOGGER.error(sb.toString());
        } else {
            // This exists here rather than in the method which generates supporting files to avoid accidentally adding files after this metadata.
            if (generateSupportingFiles) {
                generateFilesMetadata(files);
            }
        }

        // reset GlobalSettings, so that the running thread can be reused for another generator-run
        GlobalSettings.reset();

        return files;
    }

    private void processUserDefinedTemplates() {
        // TODO: initial behavior is "merge" user defined with built-in templates. consider offering user a "replace" option.
        if (userDefinedTemplates != null && !userDefinedTemplates.isEmpty()) {
            Map<String, SupportingFile> supportingFilesMap = config.supportingFiles().stream()
                    .collect(Collectors.toMap(TemplateDefinition::getTemplateFile, Function.identity()));

            // TemplateFileType.SupportingFiles
            userDefinedTemplates.stream()
                    .filter(i -> i.getTemplateType().equals(TemplateFileType.SupportingFiles))
                    .forEach(userDefinedTemplate -> {
                        SupportingFile newFile = new SupportingFile(
                                userDefinedTemplate.getTemplateFile(),
                                userDefinedTemplate.getFolder(),
                                userDefinedTemplate.getDestinationFilename()
                        );
                        if (supportingFilesMap.containsKey(userDefinedTemplate.getTemplateFile())) {
                            SupportingFile f = supportingFilesMap.get(userDefinedTemplate.getTemplateFile());
                            config.supportingFiles().remove(f);

                            if (!f.isCanOverwrite()) {
                                newFile.doNotOverwrite();
                            }
                        }
                        config.supportingFiles().add(newFile);
                    });

            // Others, excluding TemplateFileType.SupportingFiles
            userDefinedTemplates.stream()
                    .filter(i -> !i.getTemplateType().equals(TemplateFileType.SupportingFiles))
                    .forEach(userDefinedTemplate -> {
                        // determine file extension…
                        // if template is in format api.ts.mustache, we'll extract .ts
                        // if user has provided an example destination filename, we'll use that extension
                        String templateFile = userDefinedTemplate.getTemplateFile();
                        int lastSeparator = templateFile.lastIndexOf('.');
                        String templateExt = FilenameUtils.getExtension(templateFile.substring(0, lastSeparator));
                        if (StringUtils.isBlank(templateExt)) {
                            // hack: destination filename in this scenario might be a suffix like Impl.java
                            templateExt = userDefinedTemplate.getDestinationFilename();
                        } else {
                            templateExt = StringUtils.prependIfMissing(templateExt, ".");
                        }

                        switch (userDefinedTemplate.getTemplateType()) {
                            case API:
                                config.apiTemplateFiles().put(templateFile, templateExt);
                                break;
                            case Model:
                                config.modelTemplateFiles().put(templateFile, templateExt);
                                break;
                            case APIDocs:
                                config.apiDocTemplateFiles().put(templateFile, templateExt);
                                break;
                            case ModelDocs:
                                config.modelDocTemplateFiles().put(templateFile, templateExt);
                                break;
                            case APITests:
                                config.apiTestTemplateFiles().put(templateFile, templateExt);
                                break;
                            case ModelTests:
                                config.modelTestTemplateFiles().put(templateFile, templateExt);
                                break;
                            case SupportingFiles:
                                // excluded by filter
                                break;
                        }
                    });
        }
    }

    protected File processTemplateToFile(Map<String, Object> templateData, String templateName, String outputFilename, boolean shouldGenerate, String skippedByOption) throws IOException {
        String adjustedOutputFilename = outputFilename.replaceAll("//", "/").replace('/', File.separatorChar);
        File target = new File(adjustedOutputFilename);
        if (ignoreProcessor.allowsFile(target)) {
            if (shouldGenerate) {
                Path outDir = java.nio.file.Paths.get(this.config.getOutputDir()).toAbsolutePath();
                Path absoluteTarget = target.toPath().toAbsolutePath();
                if (!absoluteTarget.startsWith(outDir)) {
                    throw new RuntimeException(String.format(Locale.ROOT, "Target files must be generated within the output directory; absoluteTarget=%s outDir=%s", absoluteTarget, outDir));
                }
                return this.templateProcessor.write(templateData,templateName, target);
            } else {
                this.templateProcessor.skip(target.toPath(), String.format(Locale.ROOT, "Skipped by %s options supplied by user.", skippedByOption));
                return null;
            }
        } else {
            this.templateProcessor.ignore(target.toPath(), "Ignored by rule in ignore file.");
            return null;
        }
    }

    public Map<String, List<CodegenOperation>> processPaths(Paths paths) {
        Map<String, List<CodegenOperation>> ops = new TreeMap<>();
        // when input file is not valid and doesn't contain any paths
        if(paths == null) {
            return ops;
        }
        for (String resourcePath : paths.keySet()) {
            PathItem path = paths.get(resourcePath);
            processOperation(resourcePath, "get", path.getGet(), ops, path);
            processOperation(resourcePath, "head", path.getHead(), ops, path);
            processOperation(resourcePath, "put", path.getPut(), ops, path);
            processOperation(resourcePath, "post", path.getPost(), ops, path);
            processOperation(resourcePath, "delete", path.getDelete(), ops, path);
            processOperation(resourcePath, "patch", path.getPatch(), ops, path);
            processOperation(resourcePath, "options", path.getOptions(), ops, path);
            processOperation(resourcePath, "trace", path.getTrace(), ops, path);
        }
        return ops;
    }

    private void processOperation(String resourcePath, String httpMethod, Operation operation, Map<String, List<CodegenOperation>> operations, PathItem path) {
        if (operation == null) {
            return;
        }

        if (GlobalSettings.getProperty("debugOperations") != null) {
            LOGGER.info("processOperation: resourcePath=  {}\t;{} {}\n", resourcePath, httpMethod, operation);
        }

        List<Tag> tags = new ArrayList<>();
        List<String> tagNames = operation.getTags();
        List<Tag> swaggerTags = openAPI.getTags();
        if (tagNames != null) {
            if (swaggerTags == null) {
                for (String tagName : tagNames) {
                    tags.add(new Tag().name(tagName));
                }
            } else {
                for (String tagName : tagNames) {
                    boolean foundTag = false;
                    for (Tag tag : swaggerTags) {
                        if (tag.getName().equals(tagName)) {
                            tags.add(tag);
                            foundTag = true;
                            break;
                        }
                    }

                    if (!foundTag) {
                        tags.add(new Tag().name(tagName));
                    }
                }
            }
        }

        if (tags.isEmpty()) {
            tags.add(new Tag().name("default"));
        }

        /*
         build up a set of parameter "ids" defined at the operation level
         per the swagger 2.0 spec "A unique parameter is defined by a combination of a name and location"
          i'm assuming "location" == "in"
        */
        Set<String> operationParameters = new HashSet<>();
        if (operation.getParameters() != null) {
            for (Parameter parameter : operation.getParameters()) {
                operationParameters.add(generateParameterId(parameter));
            }
        }

        //need to propagate path level down to the operation
        if (path.getParameters() != null) {
            for (Parameter parameter : path.getParameters()) {
                //skip propagation if a parameter with the same name is already defined at the operation level
                if (!operationParameters.contains(generateParameterId(parameter))) {
                    operation.addParametersItem(parameter);
                }
            }
        }

        final Map<String, SecurityScheme> securitySchemes = openAPI.getComponents() != null ? openAPI.getComponents().getSecuritySchemes() : null;
        final List<SecurityRequirement> globalSecurities = openAPI.getSecurity();
        for (Tag tag : tags) {
            try {
                CodegenOperation codegenOperation = config.fromOperation(resourcePath, httpMethod, operation, path.getServers());
                codegenOperation.tags = new ArrayList<>(tags);
                config.addOperationToGroup(config.sanitizeTag(tag.getName()), resourcePath, operation, codegenOperation, operations);

                List<SecurityRequirement> securities = operation.getSecurity();
                if (securities != null && securities.isEmpty()) {
                    continue;
                }

                Map<String, SecurityScheme> authMethods = getAuthMethods(securities, securitySchemes);

                if (authMethods != null && !authMethods.isEmpty()) {
                    List<CodegenSecurity> fullAuthMethods = config.fromSecurity(authMethods);
                    codegenOperation.authMethods = filterAuthMethods(fullAuthMethods, securities);
                    codegenOperation.hasAuthMethods = true;
                } else {
                    authMethods = getAuthMethods(globalSecurities, securitySchemes);

                    if (authMethods != null && !authMethods.isEmpty()) {
                        List<CodegenSecurity> fullAuthMethods = config.fromSecurity(authMethods);
                        codegenOperation.authMethods = filterAuthMethods(fullAuthMethods, globalSecurities);
                        codegenOperation.hasAuthMethods = true;
                    }
                }

            } catch (Exception ex) {
                String msg = "Could not process operation:\n" //
                        + "  Tag: " + tag + "\n"//
                        + "  Operation: " + operation.getOperationId() + "\n" //
                        + "  Resource: " + httpMethod + " " + resourcePath + "\n"//
                        + "  Schemas: " + openAPI.getComponents().getSchemas() + "\n"  //
                        + "  Exception: " + ex.getMessage();
                throw new RuntimeException(msg, ex);
            }
        }

    }

    private static String generateParameterId(Parameter parameter) {
        return parameter.getName() + ":" + parameter.getIn();
    }

    @SuppressWarnings("unchecked")
    private Map<String, Object> processOperations(CodegenConfig config, String tag, List<CodegenOperation> ops, List<Object> allModels) {
        Map<String, Object> operations = new HashMap<>();
        Map<String, Object> objs = new HashMap<>();
        objs.put("classname", config.toApiName(tag));
        objs.put("pathPrefix", config.toApiVarName(tag));

        // check for operationId uniqueness
        Set<String> opIds = new HashSet<>();
        int counter = 0;
        for (CodegenOperation op : ops) {
            String opId = op.nickname;
            if (opIds.contains(opId)) {
                counter++;
                op.nickname += "_" + counter;
            }
            opIds.add(opId);
        }
        objs.put("operation", ops);

        operations.put("operations", objs);
        operations.put("package", config.apiPackage());

        Set<String> allImports = new TreeSet<>();
        for (CodegenOperation op : ops) {
            allImports.addAll(op.imports);
        }

        Map<String,String> mappings = getAllImportsMappings(allImports);
        Set<Map<String, String>> imports = toImportsObjects(mappings);

        //Some codegen implementations rely on a list interface for the imports
        operations.put("imports", imports.stream().collect(Collectors.toList()));

        // add a flag to indicate whether there's any {{import}}
        if (imports.size() > 0) {
            operations.put("hasImport", true);
        }

        config.postProcessOperationsWithModels(operations, allModels);
        if (objs.size() > 0) {
            List<CodegenOperation> os = (List<CodegenOperation>) objs.get("operation");

            if (os != null && os.size() > 0) {
                CodegenOperation op = os.get(os.size() - 1);
                op.hasMore = false;
            }
        }
        return operations;
    }

    /**
     * Transforms a set of imports to a map with key config.toModelImport(import) and value the import string.
     * @param allImports - Set of imports
     * @return Map of fully qualified import path and initial import.
     */
    private Map<String,String> getAllImportsMappings(Set<String> allImports){
        Map<String,String> result = new HashMap<>();
        allImports.forEach(nextImport->{
            String mapping = config.importMapping().get(nextImport);
            if(mapping!= null){
                result.put(mapping,nextImport);
            }else{
                result.putAll(config.toModelImportMap(nextImport));
            }
        });
        return result;
    }

    /**
     * Using an import map created via {@link #getAllImportsMappings(Set)} to build a list import objects.
     * The import objects have two keys: import and classname which hold the key and value of the initial map entry.
     *
     * @param mappedImports Map of fully qualified import and import
     * @return The set of unique imports
     */
    private Set<Map<String,String>> toImportsObjects(Map<String,String> mappedImports){
        Set<Map<String, String>> result = new TreeSet<Map<String,String>>(
            (Comparator<Map<String, String>>) (o1, o2) -> {
                String s1 = o1.get("classname");
                String s2 = o2.get("classname");
                return s1.compareTo(s2);
            }
        );

        mappedImports.entrySet().forEach(mapping->{
            Map<String, String> im = new LinkedHashMap<>();
            im.put("import", mapping.getKey());
            im.put("classname", mapping.getValue());
            result.add(im);
        });
        return result;
     }

    private Map<String, Object> processModels(CodegenConfig config, Map<String, Schema> definitions) {
        Map<String, Object> objs = new HashMap<>();
        objs.put("package", config.modelPackage());
        List<Object> models = new ArrayList<>();
        Set<String> allImports = new LinkedHashSet<>();
        for (String key : definitions.keySet()) {
            Schema schema = definitions.get(key);
            if (schema == null)
                throw new RuntimeException("schema cannot be null in processModels");
            CodegenModel cm = config.fromModel(key, schema);
            Map<String, Object> mo = new HashMap<>();
            mo.put("model", cm);
            mo.put("importPath", config.toModelImport(cm.classname));
            models.add(mo);

            cm.removeSelfReferenceImport();

            allImports.addAll(cm.imports);
        }
        objs.put("models", models);
        Set<String> importSet = new TreeSet<>();
        for (String nextImport : allImports) {
            String mapping = config.importMapping().get(nextImport);
            if (mapping == null) {
                mapping = config.toModelImport(nextImport);
            }
            if (mapping != null && !config.defaultIncludes().contains(mapping)) {
                importSet.add(mapping);
            }
            // add instantiation types
            mapping = config.instantiationTypes().get(nextImport);
            if (mapping != null && !config.defaultIncludes().contains(mapping)) {
                importSet.add(mapping);
            }
        }
        List<Map<String, String>> imports = new ArrayList<>();
        for (String s : importSet) {
            Map<String, String> item = new HashMap<>();
            item.put("import", s);
            imports.add(item);
        }
        objs.put("imports", imports);
        config.postProcessModels(objs);
        return objs;
    }

    private Map<String, SecurityScheme> getAuthMethods(List<SecurityRequirement> securities, Map<String, SecurityScheme> securitySchemes) {
        if (securities == null || (securitySchemes == null || securitySchemes.isEmpty())) {
            return null;
        }
        final Map<String, SecurityScheme> authMethods = new HashMap<>();
        for (SecurityRequirement requirement : securities) {
            for (Map.Entry<String, List<String>> entry : requirement.entrySet()) {
                final String key = entry.getKey();
                SecurityScheme securityScheme = securitySchemes.get(key);
                if (securityScheme != null) {

                    if (securityScheme.getType().equals(SecurityScheme.Type.OAUTH2)) {
                        OAuthFlows oautUpdatedFlows = new OAuthFlows();
                        oautUpdatedFlows.extensions(securityScheme.getFlows().getExtensions());

                        SecurityScheme oauthUpdatedScheme = new SecurityScheme()
                                .type(securityScheme.getType())
                                .description(securityScheme.getDescription())
                                .name(securityScheme.getName())
                                .$ref(securityScheme.get$ref())
                                .in(securityScheme.getIn())
                                .scheme(securityScheme.getScheme())
                                .bearerFormat(securityScheme.getBearerFormat())
                                .openIdConnectUrl(securityScheme.getOpenIdConnectUrl())
                                .extensions(securityScheme.getExtensions())
                                .flows(oautUpdatedFlows);

                        // Ensure inserted AuthMethod only contains scopes of actual operation, and not all of them defined in the Security Component
                        // have to iterate through and create new SecurityScheme objects with the scopes 'fixed/updated'
                        final OAuthFlows securitySchemeFlows = securityScheme.getFlows();


                        if (securitySchemeFlows.getAuthorizationCode() != null) {
                            OAuthFlow updatedFlow = cloneOAuthFlow(securitySchemeFlows.getAuthorizationCode(), entry.getValue());

                            oautUpdatedFlows.setAuthorizationCode(updatedFlow);
                        }
                        if (securitySchemeFlows.getImplicit() != null) {
                            OAuthFlow updatedFlow = cloneOAuthFlow(securitySchemeFlows.getImplicit(), entry.getValue());

                            oautUpdatedFlows.setImplicit(updatedFlow);
                        }
                        if (securitySchemeFlows.getPassword() != null) {
                            OAuthFlow updatedFlow = cloneOAuthFlow(securitySchemeFlows.getPassword(), entry.getValue());

                            oautUpdatedFlows.setPassword(updatedFlow);
                        }
                        if (securitySchemeFlows.getClientCredentials() != null) {
                            OAuthFlow updatedFlow = cloneOAuthFlow(securitySchemeFlows.getClientCredentials(), entry.getValue());

                            oautUpdatedFlows.setClientCredentials(updatedFlow);
                        }

                        authMethods.put(key, oauthUpdatedScheme);
                    } else {
                        authMethods.put(key, securityScheme);
                    }
                }
            }
        }
        return authMethods;
    }

    private static OAuthFlow cloneOAuthFlow(OAuthFlow originFlow, List<String> operationScopes) {
        Scopes newScopes = new Scopes();
        for (String operationScope : operationScopes) {
            newScopes.put(operationScope, originFlow.getScopes().get(operationScope));
        }

        return new OAuthFlow()
                .authorizationUrl(originFlow.getAuthorizationUrl())
                .tokenUrl(originFlow.getTokenUrl())
                .refreshUrl(originFlow.getRefreshUrl())
                .extensions(originFlow.getExtensions())
                .scopes(newScopes);
    }

    private List<CodegenSecurity> filterAuthMethods(List<CodegenSecurity> authMethods, List<SecurityRequirement> securities) {
        if (securities == null || securities.isEmpty() || authMethods == null) {
            return authMethods;
        }

        List<CodegenSecurity> result = new ArrayList<>();

        for (CodegenSecurity security : authMethods) {
            boolean filtered = false;
            if (security != null && security.scopes != null) {
                for (SecurityRequirement requirement : securities) {
                    List<String> opScopes = requirement.get(security.name);
                    if (opScopes != null) {
                        // We have operation-level scopes for this method, so filter the auth method to
                        // describe the operation auth method with only the scopes that it requires.
                        // We have to create a new auth method instance because the original object must
                        // not be modified.
                        CodegenSecurity opSecurity = security.filterByScopeNames(opScopes);
                        opSecurity.hasMore = security.hasMore;
                        result.add(opSecurity);
                        filtered = true;
                        break;
                    }
                }
            }

            // If we didn't get a filtered version, then we can keep the original auth method.
            if (!filtered) {
                result.add(security);
            }
        }

        return result;
    }

    /**
     * Generates a file at .openapi-generator/VERSION to track the version of user's latest run.
     *
     * @param files The list tracking generated files
     */
    private void generateVersionMetadata(List<File> files) {
        String versionMetadata = config.outputFolder() + File.separator + METADATA_DIR + File.separator + "VERSION";
        if (generateMetadata) {
            File versionMetadataFile = new File(versionMetadata);
            try {
                File written = this.templateProcessor.writeToFile(versionMetadata, ImplementationVersion.read().getBytes(StandardCharsets.UTF_8));
                if (written != null) {
                    files.add(versionMetadataFile);
                    if (config.isEnablePostProcessFile() && !dryRun) {
                        config.postProcessFile(written, "openapi-generator-version");
                    }
                }
            } catch (IOException e) {
                throw new RuntimeException("Could not generate supporting file '" + versionMetadata + "'", e);
            }
        } else {
            Path metadata = java.nio.file.Paths.get(versionMetadata);
            this.templateProcessor.skip(metadata, "Skipped by generateMetadata option supplied by user.");
        }
    }

    /**
     * Generates a file at .openapi-generator/FILES to track the files created by the user's latest run.
     * This is ideal for CI and regeneration of code without stale/unused files from older generations.
     *
     * @param files The list tracking generated files
     */
    private void generateFilesMetadata(List<File> files) {
        if (generateMetadata) {
            try {
                StringBuilder sb = new StringBuilder();
                File outDir = new File(this.config.getOutputDir());

                List<File> filesToSort = new ArrayList<>();

                // Avoid side-effecting sort in this path when generateMetadata=true
                files.forEach(f -> {
                    // We have seen NPE on CI for getPath() returning null, so guard against this (to be fixed in 5.0 template management refactor)
                    //noinspection ConstantConditions
                    if (f != null && f.getPath() != null) {
                        filesToSort.add(f);
                    }
                });

                // NOTE: Don't use File.separator here as we write linux-style paths to FILES, and File.separator will
                // result in incorrect match on Windows machines.
                String relativeMeta = METADATA_DIR + "/VERSION";
                filesToSort.sort(PathFileComparator.PATH_COMPARATOR);
                filesToSort.forEach(f -> {
                    String tmp = outDir.toPath().relativize(f.toPath()).normalize().toString();
                    // some Java implementations don't honor .relativize documentation fully.
                    // When outDir is /a/b and the input is /a/b/c/d, the result should be c/d.
                    // Some implementations make the output ./c/d which seems to mix the logic
                    // as documented for symlinks. So we need to trim any / or ./ from the start,
                    // as nobody should be generating into system root and our expectation is no ./
                    String relativePath = removeStart(removeStart(tmp, "." + File.separator), File.separator);
                    if (File.separator.equals("\\")) {
                        // ensure that windows outputs same FILES format
                        relativePath = relativePath.replace(File.separator, "/");
                    }
                    if (!relativePath.equals(relativeMeta)) {
                        sb.append(relativePath).append(System.lineSeparator());
                    }
                });

                String targetFile = config.outputFolder() + File.separator + METADATA_DIR + File.separator + "FILES";

                File filesFile = this.templateProcessor.writeToFile(targetFile, sb.toString().getBytes(StandardCharsets.UTF_8));
                if (filesFile != null) {
                    files.add(filesFile);
                }
            } catch (Exception e) {
                LOGGER.warn("Failed to write FILES metadata to track generated files.");
            }
        }
    }

}<|MERGE_RESOLUTION|>--- conflicted
+++ resolved
@@ -518,15 +518,6 @@
 
                 // TODO revise below as we've already performed unaliasing so that the isAlias check may be removed
                 Map<String, Object> modelTemplate = (Map<String, Object>) ((List<Object>) models.get("models")).get(0);
-<<<<<<< HEAD
-                // Special handling of aliases only applies to Java
-                // if (modelTemplate != null && modelTemplate.containsKey("model")) {
-                //     CodegenModel m = (CodegenModel) modelTemplate.get("model");
-                //     if (m.isAlias) {
-                //         continue;  // Don't create user-defined classes for aliases
-                //     }
-                // }
-=======
                 if (modelTemplate != null && modelTemplate.containsKey("model")) {
                     CodegenModel m = (CodegenModel) modelTemplate.get("model");
                     if (m.isAlias && !(config instanceof PythonClientExperimentalCodegen))  {
@@ -535,7 +526,6 @@
                         continue;  // Don't create user-defined classes for aliases
                     }
                 }
->>>>>>> f3fbc7d7
 
                 allModels.add(modelTemplate);
 
