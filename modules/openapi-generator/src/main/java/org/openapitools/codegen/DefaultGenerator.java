--- conflicted
+++ resolved
@@ -29,11 +29,7 @@
 import io.swagger.v3.oas.models.parameters.Parameter;
 import io.swagger.v3.oas.models.security.*;
 import io.swagger.v3.oas.models.tags.Tag;
-<<<<<<< HEAD
-=======
-import org.apache.commons.io.IOUtils;
 import org.apache.commons.io.comparator.PathFileComparator;
->>>>>>> e38168c2
 import org.apache.commons.lang3.ObjectUtils;
 import org.apache.commons.lang3.StringUtils;
 import org.openapitools.codegen.api.TemplatePathLocator;
@@ -918,9 +914,6 @@
         } else {
             if (generateMetadata) {
                 try {
-<<<<<<< HEAD
-                    File filesFile = this.templateProcessor.writeToFile(targetFile, sb.toString().getBytes(StandardCharsets.UTF_8));
-=======
                     StringBuilder sb = new StringBuilder();
                     File outDir = new File(this.config.getOutputDir());
 
@@ -944,9 +937,11 @@
                     });
 
                     String targetFile = config.outputFolder() + File.separator + METADATA_DIR + File.separator + "FILES";
-                    File filesFile = writeToFile(targetFile, sb.toString().getBytes(StandardCharsets.UTF_8));
->>>>>>> e38168c2
-                    files.add(filesFile);
+
+                    File filesFile = this.templateProcessor.writeToFile(targetFile, sb.toString().getBytes(StandardCharsets.UTF_8));
+                    if (filesFile != null) {
+                        files.add(filesFile);
+                    }
                 } catch (Exception e) {
                     LOGGER.warn("Failed to write FILES metadata to track generated files.");
                 }
