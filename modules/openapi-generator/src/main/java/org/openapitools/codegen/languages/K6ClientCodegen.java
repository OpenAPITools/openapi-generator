--- conflicted
+++ resolved
@@ -195,17 +195,10 @@
 
                     @SuppressWarnings("unchecked")
                     Set<String> exampleValues = ((Map<String, Example>) rawValue).values().stream()
-<<<<<<< HEAD
                     .map(x -> quoteExample(
                             StringEscapeUtils.escapeEcmaScript(
                                     String.valueOf(x.getValue()))))
                     .collect(Collectors.toCollection(TreeSet::new));
-=======
-                            .map(x -> quoteExample(
-                                    StringEscapeUtils.escapeEcmaScript(
-                                            String.valueOf(x.getValue()))))
-                            .collect(Collectors.toCollection(() -> new TreeSet<>()));
->>>>>>> fbb61658
 
                     if (!exampleValues.isEmpty()) {
 
