/*
 * Copyright 2018 OpenAPI-Generator Contributors (https://openapi-generator.tech)
 * Copyright 2018 SmartBear Software
 *
 * Licensed under the Apache License, Version 2.0 (the "License");
 * you may not use this file except in compliance with the License.
 * You may obtain a copy of the License at
 *
 *     https://www.apache.org/licenses/LICENSE-2.0
 *
 * Unless required by applicable law or agreed to in writing, software
 * distributed under the License is distributed on an "AS IS" BASIS,
 * WITHOUT WARRANTIES OR CONDITIONS OF ANY KIND, either express or implied.
 * See the License for the specific language governing permissions and
 * limitations under the License.
 */

package org.openapitools.codegen.config;

import com.fasterxml.jackson.databind.Module;
import com.fasterxml.jackson.databind.ObjectMapper;
import com.fasterxml.jackson.datatype.guava.GuavaModule;
import io.swagger.parser.OpenAPIParser;
import io.swagger.v3.core.util.Json;
import io.swagger.v3.core.util.Yaml;
import io.swagger.v3.oas.models.OpenAPI;
import io.swagger.v3.parser.core.models.AuthorizationValue;
import io.swagger.v3.parser.core.models.ParseOptions;
import io.swagger.v3.parser.core.models.SwaggerParseResult;
import org.apache.commons.io.FilenameUtils;
import org.apache.commons.lang3.StringUtils;
import org.apache.commons.lang3.Validate;
import org.openapitools.codegen.*;
import org.openapitools.codegen.api.TemplatingEngineAdapter;
import org.openapitools.codegen.auth.AuthParser;
import org.openapitools.codegen.utils.ModelUtils;
import org.slf4j.Logger;
import org.slf4j.LoggerFactory;

import java.io.File;
import java.io.IOException;
import java.util.*;

import static org.apache.commons.lang3.StringUtils.isEmpty;
import static org.apache.commons.lang3.StringUtils.isNotEmpty;

/**
 * A class which manages the contextual configuration for code generation.
 * This includes configuring the generator, templating, and the workflow which orchestrates these.
 *
 * This helper also enables the deserialization of {@link GeneratorSettings} via application-specific Jackson JSON usage
 * (see {@link DynamicSettings}.
 */
@SuppressWarnings("UnusedReturnValue")
public class CodegenConfigurator {

    public static final Logger LOGGER = LoggerFactory.getLogger(CodegenConfigurator.class);

    private GeneratorSettings.Builder generatorSettingsBuilder = GeneratorSettings.newBuilder();
    private WorkflowSettings.Builder workflowSettingsBuilder = WorkflowSettings.newBuilder();

    private String generatorName;
    private String inputSpec;
    private String templatingEngineName;
    private Map<String, String> globalProperties = new HashMap<>();
    private Map<String, String> instantiationTypes = new HashMap<>();
    private Map<String, String> typeMappings = new HashMap<>();
    private Map<String, Object> additionalProperties = new HashMap<>();
    private Map<String, String> importMappings = new HashMap<>();
    private Set<String> languageSpecificPrimitives = new HashSet<>();
    private Map<String, String> reservedWordMappings = new HashMap<>();
    private Map<String, String> serverVariables = new HashMap<>();
    private String auth;

    public CodegenConfigurator() {

    }

    @SuppressWarnings("DuplicatedCode")
    public static CodegenConfigurator fromFile(String configFile, Module... modules) {

        if (isNotEmpty(configFile)) {
            DynamicSettings settings = readDynamicSettings(configFile, modules);

            CodegenConfigurator configurator = new CodegenConfigurator();

            GeneratorSettings generatorSettings = settings.getGeneratorSettings();
            WorkflowSettings workflowSettings = settings.getWorkflowSettings();

            // We copy "cached" properties into configurator so it is appropriately configured with all settings in external files.
            // FIXME: target is to eventually move away from CodegenConfigurator properties except gen/workflow settings.
            configurator.generatorName = generatorSettings.getGeneratorName();
            configurator.inputSpec = workflowSettings.getInputSpec();
            configurator.templatingEngineName = workflowSettings.getTemplatingEngineName();
            if (workflowSettings.getGlobalProperties() != null) {
                configurator.globalProperties.putAll(workflowSettings.getGlobalProperties());
            }
            if(generatorSettings.getInstantiationTypes() != null) {
                configurator.instantiationTypes.putAll(generatorSettings.getInstantiationTypes());
            }
            if(generatorSettings.getTypeMappings() != null) {
                configurator.typeMappings.putAll(generatorSettings.getTypeMappings());
            }
            if(generatorSettings.getAdditionalProperties() != null) {
                configurator.additionalProperties.putAll(generatorSettings.getAdditionalProperties());
            }
            if(generatorSettings.getImportMappings() != null) {
                configurator.importMappings.putAll(generatorSettings.getImportMappings());
            }
            if(generatorSettings.getLanguageSpecificPrimitives() != null) {
                configurator.languageSpecificPrimitives.addAll(generatorSettings.getLanguageSpecificPrimitives());
            }
            if(generatorSettings.getReservedWordMappings() != null) {
                configurator.reservedWordMappings.putAll(generatorSettings.getReservedWordMappings());
            }
            if(generatorSettings.getServerVariables() != null) {
                configurator.serverVariables.putAll(generatorSettings.getServerVariables());
            }

            configurator.generatorSettingsBuilder = GeneratorSettings.newBuilder(generatorSettings);
            configurator.workflowSettingsBuilder = WorkflowSettings.newBuilder(workflowSettings);

            return configurator;
        }
        return null;
    }

    private static DynamicSettings readDynamicSettings(String configFile, Module... modules) {
        ObjectMapper mapper;

        if (FilenameUtils.isExtension(configFile.toLowerCase(Locale.ROOT), new String[]{"yml", "yaml"})) {
            mapper = Yaml.mapper().copy();
        } else {
            mapper = Json.mapper().copy();
        }

        if (modules != null && modules.length > 0) {
            mapper.registerModules(modules);
        }

        mapper.registerModule(new GuavaModule());

        try {
            return mapper.readValue(new File(configFile), DynamicSettings.class);
        } catch (IOException ex) {
            LOGGER.error(ex.getMessage());
            throw new RuntimeException("Unable to deserialize config file: " + configFile);
        }
    }

    public CodegenConfigurator addServerVariable(String key, String value) {
        this.serverVariables.put(key, value);
        generatorSettingsBuilder.withServerVariable(key, value);
        return this;
    }

    public CodegenConfigurator addAdditionalProperty(String key, Object value) {
        this.additionalProperties.put(key, value);
        generatorSettingsBuilder.withAdditionalProperty(key, value);
        return this;
    }

    public CodegenConfigurator addAdditionalReservedWordMapping(String key, String value) {
        this.reservedWordMappings.put(key, value);
        generatorSettingsBuilder.withReservedWordMapping(key, value);
        return this;
    }

    public CodegenConfigurator addImportMapping(String key, String value) {
        this.importMappings.put(key, value);
        generatorSettingsBuilder.withImportMapping(key, value);
        return this;
    }

    public CodegenConfigurator addInstantiationType(String key, String value) {
        this.instantiationTypes.put(key, value);
        generatorSettingsBuilder.withInstantiationType(key, value);
        return this;
    }

    public CodegenConfigurator addLanguageSpecificPrimitive(String value) {
        this.languageSpecificPrimitives.add(value);
        generatorSettingsBuilder.withLanguageSpecificPrimitive(value);
        return this;
    }

    public CodegenConfigurator addGlobalProperty(String key, String value) {
        this.globalProperties.put(key, value);
        workflowSettingsBuilder.withGlobalProperty(key, value);
        return this;
    }

    public CodegenConfigurator addTypeMapping(String key, String value) {
        this.typeMappings.put(key, value);
        generatorSettingsBuilder.withTypeMappings(this.typeMappings);
        return this;
    }

    public CodegenConfigurator setAdditionalProperties(Map<String, Object> additionalProperties) {
        this.additionalProperties = additionalProperties;
        generatorSettingsBuilder.withAdditionalProperties(additionalProperties);
        return this;
    }

    public CodegenConfigurator setServerVariables(Map<String, String> serverVariables) {
        this.serverVariables = serverVariables;
        generatorSettingsBuilder.withServerVariables(serverVariables);
        return this;
    }

    public CodegenConfigurator setReservedWordsMappings(Map<String, String> reservedWordMappings) {
        this.reservedWordMappings = reservedWordMappings;
        generatorSettingsBuilder.withReservedWordMappings(reservedWordMappings);
        return this;
    }

    public CodegenConfigurator setApiPackage(String apiPackage) {
        if (StringUtils.isNotEmpty(apiPackage)) {
            addAdditionalProperty(CodegenConstants.API_PACKAGE, apiPackage);
        }
        generatorSettingsBuilder.withApiPackage(apiPackage);
        return this;
    }

    public CodegenConfigurator setArtifactId(String artifactId) {
        if (StringUtils.isNotEmpty(artifactId)) {
            addAdditionalProperty(CodegenConstants.ARTIFACT_ID, artifactId);
        }
        generatorSettingsBuilder.withArtifactId(artifactId);
        return this;
    }

    public CodegenConfigurator setArtifactVersion(String artifactVersion) {
        if (StringUtils.isNotEmpty(artifactVersion)) {
            addAdditionalProperty(CodegenConstants.ARTIFACT_VERSION, artifactVersion);
        }
        generatorSettingsBuilder.withArtifactVersion(artifactVersion);
        return this;
    }

    public CodegenConfigurator setAuth(String auth) {
        // do not cache this in additional properties.
        this.auth = auth;
        return this;
    }

    public CodegenConfigurator setEnableMinimalUpdate(boolean enableMinimalUpdate) {
        workflowSettingsBuilder.withEnableMinimalUpdate(enableMinimalUpdate);
        return this;
    }

    public CodegenConfigurator setEnablePostProcessFile(boolean enablePostProcessFile) {
        workflowSettingsBuilder.withEnablePostProcessFile(enablePostProcessFile);
        return this;
    }

    public CodegenConfigurator setGenerateAliasAsModel(boolean generateAliasAsModel) {
        // TODO: Move to GlobalSettings?
        ModelUtils.setGenerateAliasAsModel(generateAliasAsModel);
        return this;
    }

    /**
     * Sets the name of the target generator.
     * <p>
     * The generator's name is used to uniquely identify the generator as a mechanism to lookup the
     * desired implementation at runtime.
     *
     * @param generatorName The name of the generator.
     * @return The fluent instance of {@link CodegenConfigurator}
     */
    public CodegenConfigurator setGeneratorName(final String generatorName) {
        this.generatorName = generatorName;
        generatorSettingsBuilder.withGeneratorName(generatorName);
        return this;
    }

    public CodegenConfigurator setGitRepoId(String gitRepoId) {
        if (StringUtils.isNotEmpty(gitRepoId)) {
            addAdditionalProperty(CodegenConstants.GIT_REPO_ID, gitRepoId);
        }
        generatorSettingsBuilder.withGitRepoId(gitRepoId);
        return this;
    }

    public CodegenConfigurator setGitHost(String gitHost) {
        if (StringUtils.isNotEmpty(gitHost)) {
            addAdditionalProperty(CodegenConstants.GIT_HOST, gitHost);
        }
        generatorSettingsBuilder.withGitHost(gitHost);
        return this;
    }

    public CodegenConfigurator setGitUserId(String gitUserId) {
        if (StringUtils.isNotEmpty(gitUserId)) {
            addAdditionalProperty(CodegenConstants.GIT_HOST, gitUserId);
        }
        generatorSettingsBuilder.withGitUserId(gitUserId);
        return this;
    }

    public CodegenConfigurator setGroupId(String groupId) {
        if (StringUtils.isNotEmpty(groupId)) {
            addAdditionalProperty(CodegenConstants.GROUP_ID, groupId);
        }
        generatorSettingsBuilder.withGroupId(groupId);
        return this;
    }

    public CodegenConfigurator setHttpUserAgent(String httpUserAgent) {
        if (StringUtils.isNotEmpty(httpUserAgent)) {
            addAdditionalProperty(CodegenConstants.HTTP_USER_AGENT, httpUserAgent);
        }
        generatorSettingsBuilder.withHttpUserAgent(httpUserAgent);
        return this;
    }

    public CodegenConfigurator setIgnoreFileOverride(final String ignoreFileOverride) {
        workflowSettingsBuilder.withIgnoreFileOverride(ignoreFileOverride);
        return this;
    }

    public CodegenConfigurator setImportMappings(Map<String, String> importMappings) {
        this.importMappings = importMappings;
        generatorSettingsBuilder.withImportMappings(importMappings);
        return this;
    }

    public CodegenConfigurator setInputSpec(String inputSpec) {
        this.inputSpec = inputSpec;
        workflowSettingsBuilder.withInputSpec(inputSpec);
        return this;
    }

    public CodegenConfigurator setInstantiationTypes(Map<String, String> instantiationTypes) {
        this.instantiationTypes = instantiationTypes;
        generatorSettingsBuilder.withInstantiationTypes(instantiationTypes);
        return this;
    }

    public CodegenConfigurator setInvokerPackage(String invokerPackage) {
        if (StringUtils.isNotEmpty(invokerPackage)) {
            addAdditionalProperty(CodegenConstants.INVOKER_PACKAGE, invokerPackage);
        }
        generatorSettingsBuilder.withInvokerPackage(invokerPackage);
        return this;
    }

    public CodegenConfigurator setLanguageSpecificPrimitives(
            Set<String> languageSpecificPrimitives) {
        this.languageSpecificPrimitives = languageSpecificPrimitives;
        generatorSettingsBuilder.withLanguageSpecificPrimitives(languageSpecificPrimitives);
        return this;
    }

    public CodegenConfigurator setLibrary(String library) {
        generatorSettingsBuilder.withLibrary(library);
        return this;
    }

    public CodegenConfigurator setLogToStderr(boolean logToStderr) {
        workflowSettingsBuilder.withLogToStderr(logToStderr);
        return this;
    }

    public CodegenConfigurator setApiNameSuffix(String suffix) {
        if (StringUtils.isNotEmpty(suffix)) {
            addAdditionalProperty(CodegenConstants.API_NAME_SUFFIX, suffix);
        }
        generatorSettingsBuilder.withApiNameSuffix(suffix);
        return this;
    }

    public CodegenConfigurator setModelNamePrefix(String prefix) {
        if (StringUtils.isNotEmpty(prefix)) {
            addAdditionalProperty(CodegenConstants.MODEL_NAME_PREFIX, prefix);
        }
        generatorSettingsBuilder.withModelNamePrefix(prefix);
        return this;
    }

    public CodegenConfigurator setModelNameSuffix(String suffix) {
        if (StringUtils.isNotEmpty(suffix)) {
            addAdditionalProperty(CodegenConstants.MODEL_NAME_SUFFIX, suffix);
        }
        generatorSettingsBuilder.withModelNameSuffix(suffix);
        return this;
    }

    public CodegenConfigurator setModelPackage(String modelPackage) {
        if (StringUtils.isNotEmpty(modelPackage)) {
            addAdditionalProperty(CodegenConstants.MODEL_PACKAGE, modelPackage);
        }
        generatorSettingsBuilder.withModelPackage(modelPackage);
        return this;
    }

    public CodegenConfigurator setOutputDir(String outputDir) {
        workflowSettingsBuilder.withOutputDir(outputDir);
        return this;
    }

    public CodegenConfigurator setPackageName(String packageName) {
        if (StringUtils.isNotEmpty(packageName)) {
            addAdditionalProperty(CodegenConstants.PACKAGE_NAME, packageName);
        }
        generatorSettingsBuilder.withPackageName(packageName);
        return this;
    }

    public CodegenConfigurator setReleaseNote(String releaseNote) {
        if (StringUtils.isNotEmpty(releaseNote)) {
            addAdditionalProperty(CodegenConstants.RELEASE_NOTE, releaseNote);
        }
        generatorSettingsBuilder.withReleaseNote(releaseNote);
        return this;
    }

    public CodegenConfigurator setRemoveOperationIdPrefix(boolean removeOperationIdPrefix) {
        workflowSettingsBuilder.withRemoveOperationIdPrefix(removeOperationIdPrefix);
        return this;
    }

    public CodegenConfigurator setSkipOverwrite(boolean skipOverwrite) {
        workflowSettingsBuilder.withSkipOverwrite(skipOverwrite);
        return this;
    }

    public CodegenConfigurator setStrictSpecBehavior(boolean strictSpecBehavior) {
        workflowSettingsBuilder.withStrictSpecBehavior(strictSpecBehavior);
        return this;
    }

    public CodegenConfigurator setGlobalProperties(Map<String, String> globalProperties) {
        this.globalProperties = globalProperties;
        workflowSettingsBuilder.withGlobalProperties(globalProperties);
        return this;
    }

    public CodegenConfigurator setTemplateDir(String templateDir) {
        workflowSettingsBuilder.withTemplateDir(templateDir);
        return this;
    }

    public CodegenConfigurator setTemplatingEngineName(String templatingEngineName) {
        this.templatingEngineName = templatingEngineName;
        workflowSettingsBuilder.withTemplatingEngineName(templatingEngineName);
        return this;
    }

    public CodegenConfigurator setTypeMappings(Map<String, String> typeMappings) {
        this.typeMappings = typeMappings;
        generatorSettingsBuilder.withTypeMappings(typeMappings);
        return this;
    }

    public CodegenConfigurator setValidateSpec(final boolean validateSpec) {
        workflowSettingsBuilder.withValidateSpec(validateSpec);
        return this;
    }

    public CodegenConfigurator setVerbose(boolean verbose) {
        workflowSettingsBuilder.withVerbose(verbose);
        return this;
    }

    @SuppressWarnings("WeakerAccess")
    public Context<?> toContext() {
        Validate.notEmpty(generatorName, "language/generatorName must be specified");
        Validate.notEmpty(inputSpec, "input spec must be specified");

        if (isEmpty(templatingEngineName)) {
            // Built-in templates are mustache, but allow users to use a simplified handlebars engine for their custom templates.
            workflowSettingsBuilder.withTemplatingEngineName("mustache");
        } else {
            workflowSettingsBuilder.withTemplatingEngineName(templatingEngineName);
        }

        // at this point, all "additionalProperties" are set, and are now immutable per GeneratorSettings instance.
        GeneratorSettings generatorSettings = generatorSettingsBuilder.build();
        WorkflowSettings workflowSettings = workflowSettingsBuilder.build();

        if (workflowSettings.isVerbose()) {
            LOGGER.info("\nVERBOSE MODE: ON. Additional debug options are injected"
                    + "\n - [debugOpenAPI] prints the OpenAPI specification as interpreted by the codegen"
                    + "\n - [debugModels] prints models passed to the template engine"
                    + "\n - [debugOperations] prints operations passed to the template engine"
                    + "\n - [debugSupportingFiles] prints additional data passed to the template engine");

            GlobalSettings.setProperty("debugOpenAPI", "");
            GlobalSettings.setProperty("debugModels", "");
            GlobalSettings.setProperty("debugOperations", "");
            GlobalSettings.setProperty("debugSupportingFiles", "");
            GlobalSettings.setProperty("verbose", "true");
        } else {
            GlobalSettings.setProperty("verbose", "false");
        }

<<<<<<< HEAD
        // TODO: Need to rename system properties to global properties
        for (Map.Entry<String, String> entry : workflowSettings.getSystemProperties().entrySet()) {
=======
        for (Map.Entry<String, String> entry : workflowSettings.getGlobalProperties().entrySet()) {
>>>>>>> 58ed6afc
            GlobalSettings.setProperty(entry.getKey(), entry.getValue());
        }

        // TODO: Support custom spec loader implementations (https://github.com/OpenAPITools/openapi-generator/issues/844)
        final List<AuthorizationValue> authorizationValues = AuthParser.parse(this.auth);
        ParseOptions options = new ParseOptions();
        options.setResolve(true);
        SwaggerParseResult result = new OpenAPIParser().readLocation(inputSpec, authorizationValues, options);

        // TODO: Move custom validations to a separate type as part of a "Workflow"
        Set<String> validationMessages = new HashSet<>(result.getMessages());
        OpenAPI specification = result.getOpenAPI();
        // TODO: The line below could be removed when at least one of the issue below has been resolved.
        // https://github.com/swagger-api/swagger-parser/issues/1369
        // https://github.com/swagger-api/swagger-parser/pull/1374
        //ModelUtils.getOpenApiVersion(specification, inputSpec, authorizationValues);

        // NOTE: We will only expose errors+warnings if there are already errors in the spec.
        if (validationMessages.size() > 0) {
            Set<String> warnings = new HashSet<>();
            if (specification != null) {
                List<String> unusedModels = ModelUtils.getUnusedSchemas(specification);
                if (unusedModels != null) {
                    unusedModels.forEach(name -> warnings.add("Unused model: " + name));
                }
            }

            if (workflowSettings.isValidateSpec()) {
                String sb = "There were issues with the specification. The option can be disabled via validateSpec (Maven/Gradle) or --skip-validate-spec (CLI)." +
                        System.lineSeparator();
                SpecValidationException ex = new SpecValidationException(sb);
                ex.setErrors(validationMessages);
                ex.setWarnings(warnings);
                throw ex;
            } else {
                StringBuilder sb = new StringBuilder();
                sb.append(
                        "There were issues with the specification, but validation has been explicitly disabled.");
                sb.append(System.lineSeparator());

                sb.append("Errors: ").append(System.lineSeparator());
                validationMessages.forEach(
                        msg -> sb.append("\t-").append(msg).append(System.lineSeparator()));

                if (!warnings.isEmpty()) {
                    sb.append("Warnings: ").append(System.lineSeparator());
                    warnings.forEach(
                            msg -> sb.append("\t-").append(msg).append(System.lineSeparator()));
                }
                LOGGER.warn(sb.toString());
            }
        }

        return new Context<>(specification, generatorSettings, workflowSettings);
    }

    public ClientOptInput toClientOptInput() {
        Context<?> context = toContext();
        WorkflowSettings workflowSettings = context.getWorkflowSettings();
        GeneratorSettings generatorSettings = context.getGeneratorSettings();

        // We load the config via generatorSettings.getGeneratorName() because this is guaranteed to be set
        // regardless of entrypoint (CLI sets properties on this type, config deserialization sets on generatorSettings).
        CodegenConfig config = CodegenConfigLoader.forName(generatorSettings.getGeneratorName());

        if (isNotEmpty(generatorSettings.getLibrary())) {
            config.setLibrary(generatorSettings.getLibrary());
        }

        // TODO: Work toward CodegenConfig having a "WorkflowSettings" property, or better a "Workflow" object which itself has a "WorkflowSettings" property.
        config.setInputSpec(workflowSettings.getInputSpec());
        config.setOutputDir(workflowSettings.getOutputDir());
        config.setSkipOverwrite(workflowSettings.isSkipOverwrite());
        config.setIgnoreFilePathOverride(workflowSettings.getIgnoreFileOverride());
        config.setRemoveOperationIdPrefix(workflowSettings.isRemoveOperationIdPrefix());
        config.setEnablePostProcessFile(workflowSettings.isEnablePostProcessFile());
        config.setEnableMinimalUpdate(workflowSettings.isEnableMinimalUpdate());
        config.setStrictSpecBehavior(workflowSettings.isStrictSpecBehavior());

        TemplatingEngineAdapter templatingEngine = TemplatingEngineLoader.byIdentifier(workflowSettings.getTemplatingEngineName());
        config.setTemplatingEngine(templatingEngine);

        // TODO: Work toward CodegenConfig having a "GeneratorSettings" property.
        config.instantiationTypes().putAll(generatorSettings.getInstantiationTypes());
        config.typeMapping().putAll(generatorSettings.getTypeMappings());
        config.importMapping().putAll(generatorSettings.getImportMappings());
        config.languageSpecificPrimitives().addAll(generatorSettings.getLanguageSpecificPrimitives());
        config.reservedWordsMappings().putAll(generatorSettings.getReservedWordMappings());
        config.additionalProperties().putAll(generatorSettings.getAdditionalProperties());

        Map<String, String> serverVariables = generatorSettings.getServerVariables();
        if (!serverVariables.isEmpty()) {
            // This is currently experimental due to vagueness in the specification
            LOGGER.warn("user-defined server variable support is experimental.");
            config.serverVariableOverrides().putAll(serverVariables);
        }

        // any other additional properties?
        String templateDir = workflowSettings.getTemplateDir();
        if (templateDir != null) {
            config.additionalProperties().put(CodegenConstants.TEMPLATE_DIR, workflowSettings.getTemplateDir());
        }

        ClientOptInput input = new ClientOptInput()
                .config(config);

        return input.openAPI((OpenAPI)context.getSpecDocument());
    }
}<|MERGE_RESOLUTION|>--- conflicted
+++ resolved
@@ -496,12 +496,7 @@
             GlobalSettings.setProperty("verbose", "false");
         }
 
-<<<<<<< HEAD
-        // TODO: Need to rename system properties to global properties
-        for (Map.Entry<String, String> entry : workflowSettings.getSystemProperties().entrySet()) {
-=======
         for (Map.Entry<String, String> entry : workflowSettings.getGlobalProperties().entrySet()) {
->>>>>>> 58ed6afc
             GlobalSettings.setProperty(entry.getKey(), entry.getValue());
         }
 
