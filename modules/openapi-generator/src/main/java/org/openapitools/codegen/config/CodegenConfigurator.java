/*
 * Copyright 2018 OpenAPI-Generator Contributors (https://openapi-generator.tech)
 * Copyright 2018 SmartBear Software
 *
 * Licensed under the Apache License, Version 2.0 (the "License");
 * you may not use this file except in compliance with the License.
 * You may obtain a copy of the License at
 *
 *     http://www.apache.org/licenses/LICENSE-2.0
 *
 * Unless required by applicable law or agreed to in writing, software
 * distributed under the License is distributed on an "AS IS" BASIS,
 * WITHOUT WARRANTIES OR CONDITIONS OF ANY KIND, either express or implied.
 * See the License for the specific language governing permissions and
 * limitations under the License.
 */

package org.openapitools.codegen.config;

import com.fasterxml.jackson.databind.ObjectMapper;
import com.fasterxml.jackson.datatype.guava.GuavaModule;
import io.swagger.parser.OpenAPIParser;
import io.swagger.v3.core.util.Json;
import io.swagger.v3.core.util.Yaml;
import io.swagger.v3.oas.models.OpenAPI;
import io.swagger.v3.parser.core.models.AuthorizationValue;
import io.swagger.v3.parser.core.models.ParseOptions;
import io.swagger.v3.parser.core.models.SwaggerParseResult;
import org.apache.commons.io.FilenameUtils;
import org.apache.commons.lang3.Validate;
import org.openapitools.codegen.*;
import org.openapitools.codegen.api.TemplatingEngineAdapter;
import org.openapitools.codegen.auth.AuthParser;
import org.openapitools.codegen.utils.ModelUtils;
import org.slf4j.Logger;
import org.slf4j.LoggerFactory;

import java.io.File;
import java.io.IOException;
import java.util.*;

import static org.apache.commons.lang3.StringUtils.isEmpty;
import static org.apache.commons.lang3.StringUtils.isNotEmpty;

/**
 * A class which manages the contextual configuration for code generation.
 * This includes configuring the generator, templating, and the workflow which orchestrates these.
 *
 * This helper also enables the deserialization of {@link GeneratorSettings} via application-specific Jackson JSON usage
 * (see {@link DynamicSettings}.
 */
@SuppressWarnings("UnusedReturnValue")
public class CodegenConfigurator {

    public static final Logger LOGGER = LoggerFactory.getLogger(CodegenConfigurator.class);

    private GeneratorSettings.Builder generatorSettingsBuilder = GeneratorSettings.newBuilder();
    private WorkflowSettings.Builder workflowSettingsBuilder = WorkflowSettings.newBuilder();

    private String generatorName;
    private String inputSpec;
    private String templatingEngineName;
    private Map<String, String> systemProperties = new HashMap<>();
    private Map<String, String> instantiationTypes = new HashMap<>();
    private Map<String, String> typeMappings = new HashMap<>();
    private Map<String, Object> additionalProperties = new HashMap<>();
    private Map<String, String> importMappings = new HashMap<>();
    private Set<String> languageSpecificPrimitives = new HashSet<>();
    private Map<String, String> reservedWordMappings = new HashMap<>();
    private Map<String, String> serverVariables = new HashMap<>();
    private String auth;

    public CodegenConfigurator() {

    }

    public static CodegenConfigurator fromFile(String configFile) {

        if (isNotEmpty(configFile)) {
            ObjectMapper mapper;

            if (FilenameUtils.isExtension(configFile, new String[]{"yml", "yaml"})) {
                mapper = Yaml.mapper();
            } else {
                mapper = Json.mapper();
            }

            mapper.registerModule(new GuavaModule());

            try {
                DynamicSettings settings = mapper.readValue(new File(configFile), DynamicSettings.class);
                CodegenConfigurator configurator = new CodegenConfigurator();
                configurator.generatorSettingsBuilder = GeneratorSettings.newBuilder(settings.getGeneratorSettings());
                return configurator;
            } catch (IOException ex) {
                LOGGER.error("Unable to deserialize config file: " + configFile, ex);
            }
        }
        return null;
    }

    public CodegenConfigurator addServerVariable(String key, String value) {
        this.serverVariables.put(key, value);
        generatorSettingsBuilder.withServerVariable(key, value);
        return this;
    }

    public CodegenConfigurator addAdditionalProperty(String key, Object value) {
        this.additionalProperties.put(key, value);
        generatorSettingsBuilder.withAdditionalProperty(key, value);
        return this;
    }

    public CodegenConfigurator addAdditionalReservedWordMapping(String key, String value) {
        this.reservedWordMappings.put(key, value);
        generatorSettingsBuilder.withReservedWordMapping(key, value);
        return this;
    }

    public CodegenConfigurator addImportMapping(String key, String value) {
        this.importMappings.put(key, value);
        generatorSettingsBuilder.withImportMapping(key, value);
        return this;
    }

    public CodegenConfigurator addInstantiationType(String key, String value) {
        this.instantiationTypes.put(key, value);
        generatorSettingsBuilder.withInstantiationType(key, value);
        return this;
    }

    public CodegenConfigurator addLanguageSpecificPrimitive(String value) {
        this.languageSpecificPrimitives.add(value);
        generatorSettingsBuilder.withLanguageSpecificPrimitive(value);
        return this;
    }

    public CodegenConfigurator addSystemProperty(String key, String value) {
        this.systemProperties.put(key, value);
        workflowSettingsBuilder.withSystemProperty(key, value);
        return this;
    }

    public CodegenConfigurator addTypeMapping(String key, String value) {
        this.typeMappings.put(key, value);
        generatorSettingsBuilder.withTypeMappings(this.typeMappings);
        return this;
    }

    public CodegenConfigurator setAdditionalProperties(Map<String, Object> additionalProperties) {
        this.additionalProperties = additionalProperties;
        generatorSettingsBuilder.withAdditionalProperties(additionalProperties);
        return this;
    }

    public CodegenConfigurator setServerVariables(Map<String, String> serverVariables) {
        this.serverVariables = serverVariables;
        generatorSettingsBuilder.withServerVariables(serverVariables);
        return this;
    }

    public CodegenConfigurator setReservedWordsMappings(Map<String, String> reservedWordMappings) {
        this.reservedWordMappings = reservedWordMappings;
        generatorSettingsBuilder.withReservedWordMappings(reservedWordMappings);
        return this;
    }

    public CodegenConfigurator setApiPackage(String apiPackage) {
        generatorSettingsBuilder.withApiPackage(apiPackage);
        return this;
    }

    public CodegenConfigurator setArtifactId(String artifactId) {
        generatorSettingsBuilder.withArtifactId(artifactId);
        return this;
    }

    public CodegenConfigurator setArtifactVersion(String artifactVersion) {
        generatorSettingsBuilder.withArtifactVersion(artifactVersion);
        return this;
    }

    public CodegenConfigurator setAuth(String auth) {
        this.auth = auth;
        return this;
    }

    public CodegenConfigurator setEnableMinimalUpdate(boolean enableMinimalUpdate) {
        workflowSettingsBuilder.withEnableMinimalUpdate(enableMinimalUpdate);
        return this;
    }

    public CodegenConfigurator setEnablePostProcessFile(boolean enablePostProcessFile) {
        workflowSettingsBuilder.withEnablePostProcessFile(enablePostProcessFile);
        return this;
    }

    public CodegenConfigurator setGenerateAliasAsModel(boolean generateAliasAsModel) {
        // TODO: Move to GlobalSettings?
        ModelUtils.setGenerateAliasAsModel(generateAliasAsModel);
        return this;
    }

    /**
     * Sets the name of the target generator.
     * <p>
     * The generator's name is used to uniquely identify the generator as a mechanism to lookup the
     * desired implementation at runtime.
     *
     * @param generatorName The name of the generator.
     * @return The fluent instance of {@link CodegenConfigurator}
     */
    public CodegenConfigurator setGeneratorName(final String generatorName) {
        this.generatorName = generatorName;
        generatorSettingsBuilder.withGeneratorName(generatorName);
        return this;
    }

    public CodegenConfigurator setGitRepoId(String gitRepoId) {
        generatorSettingsBuilder.withGitRepoId(gitRepoId);
        return this;
    }

    public CodegenConfigurator setGitUserId(String gitUserId) {
        generatorSettingsBuilder.withGitUserId(gitUserId);
        return this;
    }

    public CodegenConfigurator setGroupId(String groupId) {
        generatorSettingsBuilder.withGroupId(groupId);
        return this;
    }

    public CodegenConfigurator setHttpUserAgent(String httpUserAgent) {
        generatorSettingsBuilder.withHttpUserAgent(httpUserAgent);
        return this;
    }

    public CodegenConfigurator setIgnoreFileOverride(final String ignoreFileOverride) {
        workflowSettingsBuilder.withIgnoreFileOverride(ignoreFileOverride);
        return this;
    }

    public CodegenConfigurator setImportMappings(Map<String, String> importMappings) {
        this.importMappings = importMappings;
        generatorSettingsBuilder.withImportMappings(importMappings);
        return this;
    }

    public CodegenConfigurator setInputSpec(String inputSpec) {
        this.inputSpec = inputSpec;
        workflowSettingsBuilder.withInputSpec(inputSpec);
        return this;
    }

    public CodegenConfigurator setInstantiationTypes(Map<String, String> instantiationTypes) {
        this.instantiationTypes = instantiationTypes;
        generatorSettingsBuilder.withInstantiationTypes(instantiationTypes);
        return this;
    }

    public CodegenConfigurator setInvokerPackage(String invokerPackage) {
        generatorSettingsBuilder.withInvokerPackage(invokerPackage);
        return this;
    }

    public CodegenConfigurator setLanguageSpecificPrimitives(
            Set<String> languageSpecificPrimitives) {
        this.languageSpecificPrimitives = languageSpecificPrimitives;
        generatorSettingsBuilder.withLanguageSpecificPrimitives(languageSpecificPrimitives);
        return this;
    }

    public CodegenConfigurator setLibrary(String library) {
        generatorSettingsBuilder.withLibrary(library);
        return this;
    }

    public CodegenConfigurator setLogToStderr(boolean logToStderr) {
        workflowSettingsBuilder.withLogToStderr(logToStderr);
        return this;
    }

    public CodegenConfigurator setModelNamePrefix(String prefix) {
        generatorSettingsBuilder.withModelNamePrefix(prefix);
        return this;
    }

    public CodegenConfigurator setModelNameSuffix(String suffix) {
        generatorSettingsBuilder.withModelNameSuffix(suffix);
        return this;
    }

    public CodegenConfigurator setModelPackage(String modelPackage) {
        generatorSettingsBuilder.withModelPackage(modelPackage);
        return this;
    }

    public CodegenConfigurator setOutputDir(String outputDir) {
        workflowSettingsBuilder.withOutputDir(outputDir);
        return this;
    }

    public CodegenConfigurator setPackageName(String packageName) {
        generatorSettingsBuilder.withPackageName(packageName);
        return this;
    }

    public CodegenConfigurator setReleaseNote(String releaseNote) {
        generatorSettingsBuilder.withReleaseNote(releaseNote);
        return this;
    }

    public CodegenConfigurator setRemoveOperationIdPrefix(boolean removeOperationIdPrefix) {
        workflowSettingsBuilder.withRemoveOperationIdPrefix(removeOperationIdPrefix);
        return this;
    }

<<<<<<< HEAD
=======
    public CodegenConfigurator setReservedWordsMappings(Map<String, String> reservedWordMappings) {
        this.reservedWordMappings = reservedWordMappings;
        generatorSettingsBuilder.withReservedWordMappings(reservedWordMappings);
        return this;
    }

>>>>>>> ac85c8f9
    public CodegenConfigurator setSkipOverwrite(boolean skipOverwrite) {
        workflowSettingsBuilder.withSkipOverwrite(skipOverwrite);
        return this;
    }

    public CodegenConfigurator setStrictSpecBehavior(boolean strictSpecBehavior) {
        workflowSettingsBuilder.withStrictSpecBehavior(strictSpecBehavior);
        return this;
    }

    public CodegenConfigurator setSystemProperties(Map<String, String> systemProperties) {
        this.systemProperties = systemProperties;
        workflowSettingsBuilder.withSystemProperties(systemProperties);
        return this;
    }

    public CodegenConfigurator setTemplateDir(String templateDir) {
        workflowSettingsBuilder.withTemplateDir(templateDir);
        return this;
    }

    public CodegenConfigurator setTemplatingEngineName(String templatingEngineName) {
        this.templatingEngineName = templatingEngineName;
        workflowSettingsBuilder.withTemplatingEngineName(templatingEngineName);
        return this;
    }

    public CodegenConfigurator setTypeMappings(Map<String, String> typeMappings) {
        this.typeMappings = typeMappings;
        generatorSettingsBuilder.withTypeMappings(typeMappings);
        return this;
    }

    public CodegenConfigurator setValidateSpec(final boolean validateSpec) {
        workflowSettingsBuilder.withValidateSpec(validateSpec);
        return this;
    }

    public CodegenConfigurator setVerbose(boolean verbose) {
        workflowSettingsBuilder.withVerbose(verbose);
        return this;
    }

    @SuppressWarnings("WeakerAccess")
    public Context<?> toContext() {
        Validate.notEmpty(generatorName, "language/generatorName must be specified");
        Validate.notEmpty(inputSpec, "input spec must be specified");

        if (isEmpty(templatingEngineName)) {
            // Built-in templates are mustache, but allow users to use a simplified handlebars engine for their custom templates.
            workflowSettingsBuilder.withTemplatingEngineName("mustache");
        } else {
            workflowSettingsBuilder.withTemplatingEngineName(templatingEngineName);
        }

        // at this point, all "additionalProperties" are set, and are now immutable per GeneratorSettings instance.
        GeneratorSettings generatorSettings = generatorSettingsBuilder.build();
        WorkflowSettings workflowSettings = workflowSettingsBuilder.build();

        if (workflowSettings.isVerbose()) {
            LOGGER.info("\nVERBOSE MODE: ON. Additional debug options are injected"
                    + "\n - [debugOpenAPI] prints the OpenAPI specification as interpreted by the codegen"
                    + "\n - [debugModels] prints models passed to the template engine"
                    + "\n - [debugOperations] prints operations passed to the template engine"
                    + "\n - [debugSupportingFiles] prints additional data passed to the template engine");

            GlobalSettings.setProperty("debugOpenAPI", "");
            GlobalSettings.setProperty("debugModels", "");
            GlobalSettings.setProperty("debugOperations", "");
            GlobalSettings.setProperty("debugSupportingFiles", "");
        }

        for (Map.Entry<String, String> entry : workflowSettings.getSystemProperties().entrySet()) {
            GlobalSettings.setProperty(entry.getKey(), entry.getValue());
        }

        // TODO: Support custom spec loader implementations (https://github.com/OpenAPITools/openapi-generator/issues/844)
        final List<AuthorizationValue> authorizationValues = AuthParser.parse(this.auth);
        ParseOptions options = new ParseOptions();
        options.setResolve(true);
        SwaggerParseResult result = new OpenAPIParser().readLocation(inputSpec, authorizationValues, options);

        // TODO: Move custom validations to a separate type as part of a "Workflow"
        Set<String> validationMessages = new HashSet<>(result.getMessages());
        OpenAPI specification = result.getOpenAPI();

        // NOTE: We will only expose errors+warnings if there are already errors in the spec.
        if (validationMessages.size() > 0) {
            Set<String> warnings = new HashSet<>();
            if (specification != null) {
                List<String> unusedModels = ModelUtils.getUnusedSchemas(specification);
                if (unusedModels != null) {
                    unusedModels.forEach(name -> warnings.add("Unused model: " + name));
                }
            }

            if (workflowSettings.isValidateSpec()) {
                String sb = "There were issues with the specification. The option can be disabled via validateSpec (Maven/Gradle) or --skip-validate-spec (CLI)." +
                        System.lineSeparator();
                SpecValidationException ex = new SpecValidationException(sb);
                ex.setErrors(validationMessages);
                ex.setWarnings(warnings);
                throw ex;
            } else {
                StringBuilder sb = new StringBuilder();
                sb.append(
                        "There were issues with the specification, but validation has been explicitly disabled.");
                sb.append(System.lineSeparator());

                sb.append("Errors: ").append(System.lineSeparator());
                validationMessages.forEach(
                        msg -> sb.append("\t-").append(msg).append(System.lineSeparator()));

                if (!warnings.isEmpty()) {
                    sb.append("Warnings: ").append(System.lineSeparator());
                    warnings.forEach(
                            msg -> sb.append("\t-").append(msg).append(System.lineSeparator()));
                }
                LOGGER.warn(sb.toString());
            }
        }

        return new Context<>(specification, generatorSettings, workflowSettings);
    }

    public ClientOptInput toClientOptInput() {
        CodegenConfig config = CodegenConfigLoader.forName(generatorName);

        Context<?> context = toContext();
        WorkflowSettings workflowSettings = context.getWorkflowSettings();
        GeneratorSettings generatorSettings = context.getGeneratorSettings();

        if (isNotEmpty(generatorSettings.getLibrary())) {
            config.setLibrary(generatorSettings.getLibrary());
        }

        // TODO: Work toward CodegenConfig having a "WorkflowSettings" property, or better a "Workflow" object which itself has a "WorkflowSettings" property.
        config.setInputSpec(workflowSettings.getInputSpec());
        config.setOutputDir(workflowSettings.getOutputDir());
        config.setSkipOverwrite(workflowSettings.isSkipOverwrite());
        config.setIgnoreFilePathOverride(workflowSettings.getIgnoreFileOverride());
        config.setRemoveOperationIdPrefix(workflowSettings.isRemoveOperationIdPrefix());
        config.setEnablePostProcessFile(workflowSettings.isEnablePostProcessFile());
        config.setEnableMinimalUpdate(workflowSettings.isEnableMinimalUpdate());
        config.setStrictSpecBehavior(workflowSettings.isStrictSpecBehavior());

        TemplatingEngineAdapter templatingEngine = TemplatingEngineLoader.byIdentifier(workflowSettings.getTemplatingEngineName());
        config.setTemplatingEngine(templatingEngine);

        // TODO: Work toward CodegenConfig having a "GeneratorSettings" property.
        config.instantiationTypes().putAll(generatorSettings.getInstantiationTypes());
        config.typeMapping().putAll(generatorSettings.getTypeMappings());
        config.importMapping().putAll(generatorSettings.getImportMappings());
        config.languageSpecificPrimitives().addAll(generatorSettings.getLanguageSpecificPrimitives());
        config.reservedWordsMappings().putAll(generatorSettings.getReservedWordMappings());
        config.additionalProperties().putAll(generatorSettings.getAdditionalProperties());

<<<<<<< HEAD
        Map<String, String> serverVariables = generatorSettings.getServerVariables();
        if (!serverVariables.isEmpty()) {
            // This is currently experimental due to vagueness in the specification
            LOGGER.warn("user-defined server variable support is experimental.");
            config.serverVariableOverrides().putAll(serverVariables);
=======
        // any other additional properties?
        String templateDir = workflowSettings.getTemplateDir();
        if (templateDir != null) {
            config.additionalProperties().put(CodegenConstants.TEMPLATE_DIR, workflowSettings.getTemplateDir());
>>>>>>> ac85c8f9
        }

        ClientOptInput input = new ClientOptInput()
                .config(config);

        return input.openAPI((OpenAPI)context.getSpecDocument());
    }
}<|MERGE_RESOLUTION|>--- conflicted
+++ resolved
@@ -316,15 +316,6 @@
         return this;
     }
 
-<<<<<<< HEAD
-=======
-    public CodegenConfigurator setReservedWordsMappings(Map<String, String> reservedWordMappings) {
-        this.reservedWordMappings = reservedWordMappings;
-        generatorSettingsBuilder.withReservedWordMappings(reservedWordMappings);
-        return this;
-    }
-
->>>>>>> ac85c8f9
     public CodegenConfigurator setSkipOverwrite(boolean skipOverwrite) {
         workflowSettingsBuilder.withSkipOverwrite(skipOverwrite);
         return this;
@@ -482,18 +473,17 @@
         config.reservedWordsMappings().putAll(generatorSettings.getReservedWordMappings());
         config.additionalProperties().putAll(generatorSettings.getAdditionalProperties());
 
-<<<<<<< HEAD
         Map<String, String> serverVariables = generatorSettings.getServerVariables();
         if (!serverVariables.isEmpty()) {
             // This is currently experimental due to vagueness in the specification
             LOGGER.warn("user-defined server variable support is experimental.");
             config.serverVariableOverrides().putAll(serverVariables);
-=======
+        }
+
         // any other additional properties?
         String templateDir = workflowSettings.getTemplateDir();
         if (templateDir != null) {
             config.additionalProperties().put(CodegenConstants.TEMPLATE_DIR, workflowSettings.getTemplateDir());
->>>>>>> ac85c8f9
         }
 
         ClientOptInput input = new ClientOptInput()
