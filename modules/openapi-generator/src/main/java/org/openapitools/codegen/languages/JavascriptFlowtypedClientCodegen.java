/*
 * Copyright 2018 OpenAPI-Generator Contributors (https://openapi-generator.tech)
 * Copyright 2018 SmartBear Software
 *
 * Licensed under the Apache License, Version 2.0 (the "License");
 * you may not use this file except in compliance with the License.
 * You may obtain a copy of the License at
 *
 *     https://www.apache.org/licenses/LICENSE-2.0
 *
 * Unless required by applicable law or agreed to in writing, software
 * distributed under the License is distributed on an "AS IS" BASIS,
 * WITHOUT WARRANTIES OR CONDITIONS OF ANY KIND, either express or implied.
 * See the License for the specific language governing permissions and
 * limitations under the License.
 */

package org.openapitools.codegen.languages;

import static org.openapitools.codegen.utils.StringUtils.dashize;

import io.swagger.v3.oas.models.OpenAPI;
import io.swagger.v3.oas.models.info.Info;
import io.swagger.v3.oas.models.media.Schema;
import java.util.*;
import org.apache.commons.lang3.StringUtils;
import org.openapitools.codegen.*;
import org.openapitools.codegen.meta.features.DocumentationFeature;
import org.openapitools.codegen.meta.features.SecurityFeature;
import org.openapitools.codegen.model.ModelMap;
import org.openapitools.codegen.model.ModelsMap;

public class JavascriptFlowtypedClientCodegen extends AbstractTypeScriptClientCodegen {
    public static final String NPM_REPOSITORY = "npmRepository";

    protected String npmRepository = null;

    public JavascriptFlowtypedClientCodegen() {
        super();

<<<<<<< HEAD
        modifyFeatureSet(features -> features
                .securityFeatures(EnumSet.of(
                        SecurityFeature.OAuth2_Implicit,
                        SecurityFeature.BasicAuth,
                        SecurityFeature.ApiKey))
                .includeDocumentationFeatures(DocumentationFeature.Readme));
=======
        modifyFeatureSet(
                features -> features.includeDocumentationFeatures(DocumentationFeature.Readme));
>>>>>>> cba7561d

        // clear import mapping (from default generator) as TS does not use it
        // at the moment
        importMapping.clear();

        setReservedWordsLowerCase(
                Arrays.asList(
                        // local variable names used in API methods (endpoints)
                        "varLocalPath",
                        "queryParameters",
                        "headerParams",
                        "formParams",
                        "useFormData",
                        "varLocalDeferred",
                        "requestOptions",
                        // Typescript reserved words
                        "abstract",
                        "arguments",
                        "boolean",
                        "break",
                        "byte",
                        "case",
                        "catch",
                        "char",
                        "class",
                        "const",
                        "continue",
                        "debugger",
                        "default",
                        "delete",
                        "do",
                        "double",
                        "else",
                        "enum",
                        "eval",
                        "export",
                        "extends",
                        "false",
                        "final",
                        "finally",
                        "float",
                        "for",
                        "function",
                        "goto",
                        "if",
                        "implements",
                        "import",
                        "in",
                        "instanceof",
                        "int",
                        "interface",
                        "let",
                        "long",
                        "native",
                        "new",
                        "null",
                        "package",
                        "private",
                        "protected",
                        "public",
                        "return",
                        "short",
                        "static",
                        "super",
                        "switch",
                        "synchronized",
                        "this",
                        "throw",
                        "throws",
                        "transient",
                        "true",
                        "try",
                        "typeof",
                        "var",
                        "void",
                        "volatile",
                        "while",
                        "with",
                        "yield",
                        "Array",
                        "Date",
                        "eval",
                        "function",
                        "hasOwnProperty",
                        "Infinity",
                        "isFinite",
                        "isNaN",
                        "isPrototypeOf",
                        "Math",
                        "NaN",
                        "Number",
                        "Object",
                        "prototype",
                        "String",
                        "toString",
                        "undefined",
                        "valueOf"));

        languageSpecificPrimitives =
                new HashSet<>(
                        Arrays.asList(
                                "string", "boolean", "number", "Array", "Object", "Date", "File",
                                "Blob"));

        instantiationTypes.put("array", "Array");
        instantiationTypes.put("list", "Array");
        instantiationTypes.put("map", "Object");
        typeMapping.clear();
        typeMapping.put("array", "Array");
        typeMapping.put("map", "Object");
        typeMapping.put("List", "Array");
        typeMapping.put("boolean", "boolean");
        typeMapping.put("string", "string");
        typeMapping.put("int", "number");
        typeMapping.put("float", "number");
        typeMapping.put("number", "number");
        typeMapping.put("DateTime", "Date");
        typeMapping.put("date", "Date");
        typeMapping.put("long", "number");
        typeMapping.put("short", "number");
        typeMapping.put("char", "string");
        typeMapping.put("double", "number");
        typeMapping.put("object", "Object");
        typeMapping.put("integer", "number");
        // file, binary not supported in JS client right now, using String as a workaround
        typeMapping.put("file", "string");
        typeMapping.put("binary", "string");
        typeMapping.put("ByteArray", "string");
        typeMapping.put("UUID", "string");
        typeMapping.put("URI", "string");

        defaultIncludes = new HashSet<>(languageSpecificPrimitives);
        outputFolder = "generated-code/javascript-flowtyped";
        embeddedTemplateDir = templateDir = "Javascript-Flowtyped";

        this.cliOptions.add(
                new CliOption(
                        NPM_REPOSITORY,
                        "Use this property to set an url your private npmRepo in the package.json"));
    }

    @Override
    protected void addAdditionPropertiesToCodeGenModel(CodegenModel codegenModel, Schema schema) {
        codegenModel.additionalPropertiesType = getTypeDeclaration(getAdditionalProperties(schema));
        addImport(codegenModel, codegenModel.additionalPropertiesType);
    }

    @Override
    public void processOpts() {
        super.processOpts();
        supportingFiles.add(new SupportingFile("index.mustache", "src", "index.js"));
        supportingFiles.add(new SupportingFile("api.mustache", "src", "api.js"));
        supportingFiles.add(
                new SupportingFile("configuration.mustache", "src", "configuration.js"));
        supportingFiles.add(new SupportingFile("gitignore", "", ".gitignore"));

        addNpmPackageGeneration();
    }

    private void addNpmPackageGeneration() {

        if (additionalProperties.containsKey(NPM_REPOSITORY)) {
            this.setNpmRepository(additionalProperties.get(NPM_REPOSITORY).toString());
        }

        // Files for building our lib
        supportingFiles.add(new SupportingFile("README.mustache", "", "README.md"));
        supportingFiles.add(new SupportingFile("package.mustache", "", "package.json"));
        supportingFiles.add(new SupportingFile("flowconfig.mustache", "", ".flowconfig"));
        supportingFiles.add(new SupportingFile("babelrc", "", ".babelrc"));
    }

    @Override
    public void preprocessOpenAPI(OpenAPI openAPI) {
        super.preprocessOpenAPI(openAPI);

        if (openAPI.getInfo() != null) {
            Info info = openAPI.getInfo();
            if (StringUtils.isBlank(npmName) && info.getTitle() != null) {
                // when projectName is not specified, generate it from info.title
                npmName = sanitizeName(dashize(info.getTitle()));
            }
            if (StringUtils.isBlank(npmVersion)) {
                // when projectVersion is not specified, use info.version
                npmVersion = escapeUnsafeCharacters(escapeQuotationMark(info.getVersion()));
            }
        }

        // default values
        if (StringUtils.isBlank(npmName)) {
            npmName = "openapi-js-client";
        }
        if (StringUtils.isBlank(npmVersion)) {
            npmVersion = "1.0.0";
        }

        additionalProperties.put(NPM_NAME, npmName);
        additionalProperties.put(NPM_VERSION, npmVersion);
        additionalProperties.put(CodegenConstants.API_PACKAGE, apiPackage);
    }

    @Override
    public ModelsMap postProcessModels(ModelsMap objs) {
        // process enum in models
        List<ModelMap> models = postProcessModelsEnum(objs).getModels();
        for (ModelMap mo : models) {
            CodegenModel cm = mo.getModel();
            cm.imports = new TreeSet<>(cm.imports);
            // name enum with model name, e.g. StatusEnum => Pet.StatusEnum
            for (CodegenProperty var : cm.vars) {
                if (Boolean.TRUE.equals(var.isEnum)) {
                    var.datatypeWithEnum =
                            var.datatypeWithEnum.replace(var.enumName, cm.classname + var.enumName);
                }
            }
            if (cm.parent != null) {
                for (CodegenProperty var : cm.allVars) {
                    if (Boolean.TRUE.equals(var.isEnum)) {
                        var.datatypeWithEnum =
                                var.datatypeWithEnum.replace(
                                        var.enumName, cm.classname + var.enumName);
                    }
                }
            }
        }

        return objs;
    }

    @Override
    public String getName() {
        return "javascript-flowtyped";
    }

    @Override
    public String getHelp() {
        return "Generates a Javascript client library (beta) using Flow types and Fetch API.";
    }

    public String getNpmName() {
        return npmName;
    }

    public void setNpmName(String npmName) {
        this.npmName = npmName;
    }

    public String getNpmVersion() {
        return npmVersion;
    }

    public void setNpmVersion(String npmVersion) {
        this.npmVersion = npmVersion;
    }

    public String getNpmRepository() {
        return npmRepository;
    }

    public void setNpmRepository(String npmRepository) {
        this.npmRepository = npmRepository;
    }

    @Override
    public GeneratorLanguage generatorLanguage() {
        return GeneratorLanguage.JAVASCRIPT;
    }
}<|MERGE_RESOLUTION|>--- conflicted
+++ resolved
@@ -26,7 +26,6 @@
 import org.apache.commons.lang3.StringUtils;
 import org.openapitools.codegen.*;
 import org.openapitools.codegen.meta.features.DocumentationFeature;
-import org.openapitools.codegen.meta.features.SecurityFeature;
 import org.openapitools.codegen.model.ModelMap;
 import org.openapitools.codegen.model.ModelsMap;
 
@@ -38,17 +37,8 @@
     public JavascriptFlowtypedClientCodegen() {
         super();
 
-<<<<<<< HEAD
-        modifyFeatureSet(features -> features
-                .securityFeatures(EnumSet.of(
-                        SecurityFeature.OAuth2_Implicit,
-                        SecurityFeature.BasicAuth,
-                        SecurityFeature.ApiKey))
-                .includeDocumentationFeatures(DocumentationFeature.Readme));
-=======
         modifyFeatureSet(
                 features -> features.includeDocumentationFeatures(DocumentationFeature.Readme));
->>>>>>> cba7561d
 
         // clear import mapping (from default generator) as TS does not use it
         // at the moment
