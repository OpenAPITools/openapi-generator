/*
 * Copyright 2018 OpenAPI-Generator Contributors (https://openapi-generator.tech)
 * Copyright 2018 SmartBear Software
 *
 * Licensed under the Apache License, Version 2.0 (the "License");
 * you may not use this file except in compliance with the License.
 * You may obtain a copy of the License at
 *
 *     http://www.apache.org/licenses/LICENSE-2.0
 *
 * Unless required by applicable law or agreed to in writing, software
 * distributed under the License is distributed on an "AS IS" BASIS,
 * WITHOUT WARRANTIES OR CONDITIONS OF ANY KIND, either express or implied.
 * See the License for the specific language governing permissions and
 * limitations under the License.
 */

package org.openapitools.codegen;

import com.fasterxml.jackson.annotation.JsonIgnoreProperties;
import io.swagger.v3.oas.models.ExternalDocumentation;

import java.util.*;

@JsonIgnoreProperties({"parentModel", "interfaceModels"})
public class CodegenModel implements IJsonSchemaValidationProperties {
    public String parent, parentSchema;
    public List<String> interfaces;
    public List<String> allParents;

    // References to parent and interface CodegenModels. Only set when code generator supports inheritance.
    public CodegenModel parentModel;
    public List<CodegenModel> interfaceModels;
    public List<CodegenModel> children;

    // anyOf, oneOf, allOf
    public Set<String> anyOf = new TreeSet<String>();
    public Set<String> oneOf = new TreeSet<String>();
    public Set<String> allOf = new TreeSet<String>();

    public String name, classname, title, description, classVarName, modelJson, dataType, xmlPrefix, xmlNamespace, xmlName;
    public String classFilename; // store the class file name, mainly used for import
    public String unescapedDescription;
    public CodegenDiscriminator discriminator;
    public String defaultValue;
    public String arrayModelType;
<<<<<<< HEAD
    public Set<String> circularReferences = new TreeSet<String>(); // store all classes cross referencing this
=======
    public Set<String> circularReferences = new TreeSet<String>(); // all schemas in a cycle referencing this
>>>>>>> 4e6c0535
    public boolean isAlias; // Is this effectively an alias of another simple type
    public boolean isString, isInteger, isLong, isNumber, isNumeric, isFloat, isDouble;
    public List<CodegenProperty> vars = new ArrayList<CodegenProperty>(); // all properties (without parent's properties)
    public List<CodegenProperty> allVars = new ArrayList<CodegenProperty>(); // all properties (with parent's properties)
    public List<CodegenProperty> requiredVars = new ArrayList<CodegenProperty>(); // a list of required properties
    public List<CodegenProperty> optionalVars = new ArrayList<CodegenProperty>(); // a list of optional properties
    public List<CodegenProperty> readOnlyVars = new ArrayList<CodegenProperty>(); // a list of read-only properties
    public List<CodegenProperty> readWriteVars = new ArrayList<CodegenProperty>(); // a list of properties for read, write
    public List<CodegenProperty> parentVars = new ArrayList<CodegenProperty>();
    public Map<String, Object> allowableValues;

    // Sorted sets of required parameters.
    public Set<String> mandatory = new TreeSet<String>(); // without parent's required properties
    public Set<String> allMandatory = new TreeSet<String>(); // with parent's required properties

    public Set<String> imports = new TreeSet<String>();
    public boolean hasVars, emptyVars, hasMoreModels, hasEnums, isEnum, isNullable, hasRequired, hasOptional, isArrayModel, hasChildren, isMapModel;
    public boolean hasOnlyReadOnly = true; // true if all properties are read-only
    public ExternalDocumentation externalDocumentation;

    public Map<String, Object> vendorExtensions = new HashMap<String, Object>();

    //The type of the value from additional properties. Used in map like objects.
    public String additionalPropertiesType;

    private Integer maxProperties;
    private Integer minProperties;
    private boolean uniqueItems;
    private Integer maxItems;
    private Integer minItems;
    private Integer maxLength;
    private Integer minLength;
    private boolean exclusiveMinimum;
    private boolean exclusiveMaximum;
    private String minimum;
    private String maximum;
    private String pattern;

    public String getAdditionalPropertiesType() {
        return additionalPropertiesType;
    }

    public void setAdditionalPropertiesType(String additionalPropertiesType) {
        this.additionalPropertiesType = additionalPropertiesType;
    }

    public Set<String> getAllMandatory() {
        return allMandatory;
    }

    public void setAllMandatory(Set<String> allMandatory) {
        this.allMandatory = allMandatory;
    }

    public List<String> getAllParents() {
        return allParents;
    }

    public void setAllParents(List<String> allParents) {
        this.allParents = allParents;
    }

    public List<CodegenProperty> getAllVars() {
        return allVars;
    }

    public void setAllVars(List<CodegenProperty> allVars) {
        this.allVars = allVars;
    }

    public Map<String, Object> getAllowableValues() {
        return allowableValues;
    }

    public void setAllowableValues(Map<String, Object> allowableValues) {
        this.allowableValues = allowableValues;
    }

    public String getArrayModelType() {
        return arrayModelType;
    }

    public void setArrayModelType(String arrayModelType) {
        this.arrayModelType = arrayModelType;
    }

    public Set<String> getCircularReferences() {
        return circularReferences;
    }

    public void setCircularReferences(Set<String> circularReferences) {
        this.circularReferences = circularReferences;
    }

    public List<CodegenModel> getChildren() {
        return children;
    }

    public void setChildren(List<CodegenModel> children) {
        this.children = children;
    }

    public String getClassFilename() {
        return classFilename;
    }

    public void setClassFilename(String classFilename) {
        this.classFilename = classFilename;
    }

    public String getClassVarName() {
        return classVarName;
    }

    public void setClassVarName(String classVarName) {
        this.classVarName = classVarName;
    }

    public String getClassname() {
        return classname;
    }

    public void setClassname(String classname) {
        this.classname = classname;
    }

    public String getDataType() {
        return dataType;
    }

    public void setDataType(String dataType) {
        this.dataType = dataType;
    }

    public String getDefaultValue() {
        return defaultValue;
    }

    public void setDefaultValue(String defaultValue) {
        this.defaultValue = defaultValue;
    }

    public String getDescription() {
        return description;
    }

    public void setDescription(String description) {
        this.description = description;
    }

    public CodegenDiscriminator getDiscriminator() {
        return discriminator;
    }

    public void setDiscriminator(CodegenDiscriminator discriminator) {
        this.discriminator = discriminator;
    }

    public String getDiscriminatorName() {
        return discriminator == null ? null : discriminator.getPropertyName();
    }

    public ExternalDocumentation getExternalDocumentation() {
        return externalDocumentation;
    }

    public void setExternalDocumentation(ExternalDocumentation externalDocumentation) {
        this.externalDocumentation = externalDocumentation;
    }

    public Set<String> getImports() {
        return imports;
    }

    public void setImports(Set<String> imports) {
        this.imports = imports;
    }

    public List<CodegenModel> getInterfaceModels() {
        return interfaceModels;
    }

    public void setInterfaceModels(List<CodegenModel> interfaceModels) {
        this.interfaceModels = interfaceModels;
    }

    public List<String> getInterfaces() {
        return interfaces;
    }

    public void setInterfaces(List<String> interfaces) {
        this.interfaces = interfaces;
    }

    public Set<String> getMandatory() {
        return mandatory;
    }

    public void setMandatory(Set<String> mandatory) {
        this.mandatory = mandatory;
    }

    public String getModelJson() {
        return modelJson;
    }

    public void setModelJson(String modelJson) {
        this.modelJson = modelJson;
    }

    public String getName() {
        return name;
    }

    public void setName(String name) {
        this.name = name;
    }

    public List<CodegenProperty> getOptionalVars() {
        return optionalVars;
    }

    public void setOptionalVars(List<CodegenProperty> optionalVars) {
        this.optionalVars = optionalVars;
    }

    public String getParent() {
        return parent;
    }

    public void setParent(String parent) {
        this.parent = parent;
    }

    public CodegenModel getParentModel() {
        return parentModel;
    }

    public void setParentModel(CodegenModel parentModel) {
        this.parentModel = parentModel;
    }

    public String getParentSchema() {
        return parentSchema;
    }

    public void setParentSchema(String parentSchema) {
        this.parentSchema = parentSchema;
    }

    public List<CodegenProperty> getParentVars() {
        return parentVars;
    }

    public void setParentVars(List<CodegenProperty> parentVars) {
        this.parentVars = parentVars;
    }

    @Override
    public String getPattern() {
        return pattern;
    }

    @Override
    public void setPattern(String pattern) {
        this.pattern = pattern;
    }

    @Override
    public String getMaximum() {
        return maximum;
    }

    @Override
    public void setMaximum(String maximum) {
        this.maximum = maximum;
    }

    @Override
    public String getMinimum() {
        return minimum;
    }

    @Override
    public void setMinimum(String minimum) {
        this.minimum = minimum;
    }

    @Override
    public boolean getExclusiveMaximum() {
        return exclusiveMaximum;
    }

<<<<<<< HEAD
    @Override
    public void setExclusiveMaximum(boolean exclusiveMaximum) {
        this.exclusiveMaximum = exclusiveMaximum;
=======
    public Set<String> getCircularReferences() {
        return circularReferences;
    }

    public void setCircularReferences(Set<String> circularReferences) {
        this.circularReferences = circularReferences;
    }

    public List<CodegenProperty> getVars() {
        return vars;
>>>>>>> 4e6c0535
    }

    @Override
    public boolean getExclusiveMinimum() {
        return exclusiveMinimum;
    }

    @Override
    public void setExclusiveMinimum(boolean exclusiveMinimum) {
        this.exclusiveMinimum = exclusiveMinimum;
    }

    @Override
    public Integer getMinLength() {
        return minLength;
    }

    @Override
    public void setMinLength(Integer minLength) {
        this.minLength = minLength;
    }

    @Override
    public Integer getMaxLength() {
        return maxLength;
    }

    @Override
    public void setMaxLength(Integer maxLength) {
        this.maxLength = maxLength;
    }

    @Override
    public Integer getMinItems() {
        return minItems;
    }

    @Override
    public void setMinItems(Integer minItems) {
        this.minItems = minItems;
    }

    @Override
    public Integer getMaxItems() {
        return maxItems;
    }

    @Override
    public void setMaxItems(Integer maxItems) {
        this.maxItems = maxItems;
    }

    @Override
    public boolean getUniqueItems() {
        return uniqueItems;
    }

    @Override
    public void setUniqueItems(boolean uniqueItems) {
        this.uniqueItems = uniqueItems;
    }

    @Override
    public Integer getMinProperties() {
        return minProperties;
    }

    @Override
    public void setMinProperties(Integer minProperties) {
        this.minProperties = minProperties;
    }

    @Override
    public Integer getMaxProperties() {
        return maxProperties;
    }

    @Override
    public void setMaxProperties(Integer maxProperties) {
        this.maxProperties = maxProperties;
    }

    public List<CodegenProperty> getReadOnlyVars() {
        return readOnlyVars;
    }

    public void setReadOnlyVars(List<CodegenProperty> readOnlyVars) {
        this.readOnlyVars = readOnlyVars;
    }

    public List<CodegenProperty> getReadWriteVars() {
        return readWriteVars;
    }

    public void setReadWriteVars(List<CodegenProperty> readWriteVars) {
        this.readWriteVars = readWriteVars;
    }

    public List<CodegenProperty> getRequiredVars() {
        return requiredVars;
    }

    public void setRequiredVars(List<CodegenProperty> requiredVars) {
        this.requiredVars = requiredVars;
    }

    public String getTitle() {
        return title;
    }

    public void setTitle(String title) {
        this.title = title;
    }

    public String getUnescapedDescription() {
        return unescapedDescription;
    }

    public void setUnescapedDescription(String unescapedDescription) {
        this.unescapedDescription = unescapedDescription;
    }

    public List<CodegenProperty> getVars() {
        return vars;
    }

    public void setVars(List<CodegenProperty> vars) {
        this.vars = vars;
    }

    public Map<String, Object> getVendorExtensions() {
        return vendorExtensions;
    }

    public void setVendorExtensions(Map<String, Object> vendorExtensions) {
        this.vendorExtensions = vendorExtensions;
    }

    public String getXmlName() {
        return xmlName;
    }

    public void setXmlName(String xmlName) {
        this.xmlName = xmlName;
    }

    public String getXmlNamespace() {
        return xmlNamespace;
    }

    public void setXmlNamespace(String xmlNamespace) {
        this.xmlNamespace = xmlNamespace;
    }

    public String getXmlPrefix() {
        return xmlPrefix;
    }

    public void setXmlPrefix(String xmlPrefix) {
        this.xmlPrefix = xmlPrefix;
    }

    @Override
    public boolean equals(Object o) {
        if (this == o) return true;
        if (!(o instanceof CodegenModel)) return false;
        CodegenModel that = (CodegenModel) o;
        return isAlias == that.isAlias &&
                isString == that.isString &&
                isInteger == that.isInteger &&
                isLong == that.isLong &&
                isNumber == that.isNumber &&
                isNumeric == that.isNumeric &&
                isFloat == that.isFloat &&
                isDouble == that.isDouble &&
                hasVars == that.hasVars &&
                emptyVars == that.emptyVars &&
                hasMoreModels == that.hasMoreModels &&
                hasEnums == that.hasEnums &&
                isEnum == that.isEnum &&
                isNullable == that.isNullable &&
                hasRequired == that.hasRequired &&
                hasOptional == that.hasOptional &&
                isArrayModel == that.isArrayModel &&
                hasChildren == that.hasChildren &&
                isMapModel == that.isMapModel &&
                hasOnlyReadOnly == that.hasOnlyReadOnly &&
                getUniqueItems() == that.getUniqueItems() &&
                getExclusiveMinimum() == that.getExclusiveMinimum() &&
                getExclusiveMaximum() == that.getExclusiveMaximum() &&
                Objects.equals(parent, that.parent) &&
                Objects.equals(parentSchema, that.parentSchema) &&
                Objects.equals(interfaces, that.interfaces) &&
                Objects.equals(allParents, that.allParents) &&
                Objects.equals(parentModel, that.parentModel) &&
                Objects.equals(interfaceModels, that.interfaceModels) &&
                Objects.equals(children, that.children) &&
                Objects.equals(anyOf, that.anyOf) &&
                Objects.equals(oneOf, that.oneOf) &&
                Objects.equals(allOf, that.allOf) &&
                Objects.equals(name, that.name) &&
                Objects.equals(classname, that.classname) &&
                Objects.equals(title, that.title) &&
                Objects.equals(description, that.description) &&
                Objects.equals(classVarName, that.classVarName) &&
                Objects.equals(modelJson, that.modelJson) &&
                Objects.equals(dataType, that.dataType) &&
                Objects.equals(xmlPrefix, that.xmlPrefix) &&
                Objects.equals(xmlNamespace, that.xmlNamespace) &&
                Objects.equals(xmlName, that.xmlName) &&
                Objects.equals(classFilename, that.classFilename) &&
                Objects.equals(unescapedDescription, that.unescapedDescription) &&
                Objects.equals(discriminator, that.discriminator) &&
                Objects.equals(defaultValue, that.defaultValue) &&
                Objects.equals(arrayModelType, that.arrayModelType) &&
                Objects.equals(circularReferences, that.circularReferences) &&
                Objects.equals(vars, that.vars) &&
                Objects.equals(allVars, that.allVars) &&
                Objects.equals(requiredVars, that.requiredVars) &&
                Objects.equals(optionalVars, that.optionalVars) &&
                Objects.equals(readOnlyVars, that.readOnlyVars) &&
                Objects.equals(readWriteVars, that.readWriteVars) &&
                Objects.equals(parentVars, that.parentVars) &&
                Objects.equals(allowableValues, that.allowableValues) &&
                Objects.equals(mandatory, that.mandatory) &&
                Objects.equals(allMandatory, that.allMandatory) &&
                Objects.equals(imports, that.imports) &&
                Objects.equals(externalDocumentation, that.externalDocumentation) &&
                Objects.equals(vendorExtensions, that.vendorExtensions) &&
                Objects.equals(additionalPropertiesType, that.additionalPropertiesType) &&
                Objects.equals(getMaxProperties(), that.getMaxProperties()) &&
                Objects.equals(getMinProperties(), that.getMinProperties()) &&
                Objects.equals(getMaxItems(), that.getMaxItems()) &&
                Objects.equals(getMinItems(), that.getMinItems()) &&
                Objects.equals(getMaxLength(), that.getMaxLength()) &&
                Objects.equals(getMinLength(), that.getMinLength()) &&
                Objects.equals(getMinimum(), that.getMinimum()) &&
                Objects.equals(getMaximum(), that.getMaximum()) &&
                Objects.equals(getPattern(), that.getPattern());
    }

    @Override
    public int hashCode() {
<<<<<<< HEAD
        return Objects.hash(getParent(), getParentSchema(), getInterfaces(), getAllParents(), getParentModel(),
                getInterfaceModels(), getChildren(), anyOf, oneOf, allOf, getName(), getClassname(), getTitle(),
                getDescription(), getClassVarName(), getModelJson(), getDataType(), getXmlPrefix(), getXmlNamespace(),
                getXmlName(), getClassFilename(), getUnescapedDescription(), getDiscriminator(), getDefaultValue(),
                getArrayModelType(), getCircularReferences(), isAlias, isString, isInteger, isLong, isNumber, isNumeric, isFloat, isDouble,
                getVars(), getAllVars(), getRequiredVars(), getOptionalVars(), getReadOnlyVars(), getReadWriteVars(),
                getParentVars(), getAllowableValues(), getMandatory(), getAllMandatory(), getImports(), hasVars,
                isEmptyVars(), hasMoreModels, hasEnums, isEnum, isNullable, hasRequired, hasOptional, isArrayModel,
                hasChildren, isMapModel, hasOnlyReadOnly, getExternalDocumentation(), getVendorExtensions(),
                getAdditionalPropertiesType(), getMaxProperties(), getMinProperties(), getUniqueItems(), getMaxItems(),
                getMinItems(), getMaxLength(), getMinLength(), getExclusiveMinimum(), getExclusiveMaximum(), getMinimum(),
                getMaximum(), getPattern());
=======

        return Objects.hash(parent, parentSchema, interfaces, allParents, parentModel, interfaceModels, children,
                anyOf, oneOf, allOf, name, classname, title, description, classVarName, modelJson, dataType,
                xmlPrefix, xmlNamespace, xmlName, classFilename, unescapedDescription, discriminator, defaultValue,
                arrayModelType, circularReferences, isAlias, isString, isInteger, isLong, isNumber, isNumeric, isFloat, isDouble,
                vars, allVars, requiredVars, optionalVars, readOnlyVars, readWriteVars, parentVars, allowableValues,
                mandatory, allMandatory, imports, hasVars, emptyVars, hasMoreModels, hasEnums, isEnum, isNullable,
                hasRequired, hasOptional, isArrayModel, hasChildren, isMapModel, hasOnlyReadOnly,
                externalDocumentation, vendorExtensions, additionalPropertiesType);
>>>>>>> 4e6c0535
    }

    @Override
    public String toString() {
        final StringBuilder sb = new StringBuilder("CodegenModel{");
        sb.append("parent='").append(parent).append('\'');
        sb.append(", parentSchema='").append(parentSchema).append('\'');
        sb.append(", interfaces=").append(interfaces);
        sb.append(", allParents=").append(allParents);
        sb.append(", parentModel=").append(parentModel);
        sb.append(", interfaceModels=").append(interfaceModels);
        sb.append(", children=").append(children);
        sb.append(", anyOf=").append(anyOf);
        sb.append(", oneOf=").append(oneOf);
        sb.append(", allOf=").append(allOf);
        sb.append(", name='").append(name).append('\'');
        sb.append(", classname='").append(classname).append('\'');
        sb.append(", title='").append(title).append('\'');
        sb.append(", description='").append(description).append('\'');
        sb.append(", classVarName='").append(classVarName).append('\'');
        sb.append(", modelJson='").append(modelJson).append('\'');
        sb.append(", dataType='").append(dataType).append('\'');
        sb.append(", xmlPrefix='").append(xmlPrefix).append('\'');
        sb.append(", xmlNamespace='").append(xmlNamespace).append('\'');
        sb.append(", xmlName='").append(xmlName).append('\'');
        sb.append(", classFilename='").append(classFilename).append('\'');
        sb.append(", unescapedDescription='").append(unescapedDescription).append('\'');
        sb.append(", discriminator=").append(discriminator);
        sb.append(", defaultValue='").append(defaultValue).append('\'');
        sb.append(", arrayModelType='").append(arrayModelType).append('\'');
        sb.append(", circularReferences='").append(circularReferences).append('\'');
        sb.append(", isAlias=").append(isAlias);
        sb.append(", isString=").append(isString);
        sb.append(", isInteger=").append(isInteger);
        sb.append(", isLong=").append(isLong);
        sb.append(", isNumber=").append(isNumber);
        sb.append(", isNumeric=").append(isNumeric);
        sb.append(", isFloat=").append(isFloat);
        sb.append(", isDouble=").append(isDouble);
        sb.append(", vars=").append(vars);
        sb.append(", allVars=").append(allVars);
        sb.append(", requiredVars=").append(requiredVars);
        sb.append(", optionalVars=").append(optionalVars);
        sb.append(", readOnlyVars=").append(readOnlyVars);
        sb.append(", readWriteVars=").append(readWriteVars);
        sb.append(", parentVars=").append(parentVars);
        sb.append(", allowableValues=").append(allowableValues);
        sb.append(", mandatory=").append(mandatory);
        sb.append(", allMandatory=").append(allMandatory);
        sb.append(", imports=").append(imports);
        sb.append(", hasVars=").append(hasVars);
        sb.append(", emptyVars=").append(emptyVars);
        sb.append(", hasMoreModels=").append(hasMoreModels);
        sb.append(", hasEnums=").append(hasEnums);
        sb.append(", isEnum=").append(isEnum);
        sb.append(", isNullable=").append(isNullable);
        sb.append(", hasRequired=").append(hasRequired);
        sb.append(", hasOptional=").append(hasOptional);
        sb.append(", isArrayModel=").append(isArrayModel);
        sb.append(", hasChildren=").append(hasChildren);
        sb.append(", isMapModel=").append(isMapModel);
        sb.append(", hasOnlyReadOnly=").append(hasOnlyReadOnly);
        sb.append(", externalDocumentation=").append(externalDocumentation);
        sb.append(", vendorExtensions=").append(vendorExtensions);
        sb.append(", additionalPropertiesType='").append(additionalPropertiesType).append('\'');
        sb.append(", maxProperties=").append(maxProperties);
        sb.append(", minProperties=").append(minProperties);
        sb.append(", uniqueItems=").append(uniqueItems);
        sb.append(", maxItems=").append(maxItems);
        sb.append(", minItems=").append(minItems);
        sb.append(", maxLength=").append(maxLength);
        sb.append(", minLength=").append(minLength);
        sb.append(", exclusiveMinimum=").append(exclusiveMinimum);
        sb.append(", exclusiveMaximum=").append(exclusiveMaximum);
        sb.append(", minimum='").append(minimum).append('\'');
        sb.append(", maximum='").append(maximum).append('\'');
        sb.append(", pattern='").append(pattern).append('\'');
        sb.append('}');
        return sb.toString();
    }

    public boolean isEmptyVars() {
        return emptyVars;
    }

    public void setEmptyVars(boolean emptyVars) {
        this.emptyVars = emptyVars;
    }

    /**
     * Remove duplicated properties in all variable list and update "hasMore"
     */
    public void removeAllDuplicatedProperty() {
        // remove duplicated properties
        vars = removeDuplicatedProperty(vars);
        optionalVars = removeDuplicatedProperty(optionalVars);
        requiredVars = removeDuplicatedProperty(requiredVars);
        parentVars = removeDuplicatedProperty(parentVars);
        allVars = removeDuplicatedProperty(allVars);
        readOnlyVars = removeDuplicatedProperty(readOnlyVars);
        readWriteVars = removeDuplicatedProperty(readWriteVars);

        // update property list's "hasMore"
        updatePropertyListHasMore(vars);
        updatePropertyListHasMore(optionalVars);
        updatePropertyListHasMore(requiredVars);
        updatePropertyListHasMore(parentVars);
        updatePropertyListHasMore(allVars);
        updatePropertyListHasMore(readOnlyVars);
        updatePropertyListHasMore(readWriteVars);
    }

    private List<CodegenProperty> removeDuplicatedProperty(List<CodegenProperty> vars) {
        // clone the list first
        List<CodegenProperty> newList = new ArrayList<CodegenProperty>();
        for (CodegenProperty cp : vars) {
            newList.add(cp.clone());
        }

        Set<String> propertyNames = new TreeSet<String>();
        Set<String> duplicatedNames = new TreeSet<String>();

        ListIterator<CodegenProperty> iterator = newList.listIterator();
        while (iterator.hasNext()) {
            CodegenProperty element = iterator.next();

            if (propertyNames.contains(element.baseName)) {
                duplicatedNames.add(element.baseName);
                iterator.remove();
            } else {
                propertyNames.add(element.baseName);
            }
        }

        return newList;
    }

    /**
     * Clone the element and update "hasMore" in the list of codegen properties
     */
    private void updatePropertyListHasMore(List<CodegenProperty> vars) {
        if (vars != null) {
            for (int i = 0; i < vars.size(); i++) {
                if (i < vars.size() - 1) {
                    vars.get(i).hasMore = true;
                } else { // last element
                    vars.get(i).hasMore = false;
                }
            }
        }
    }

    /**
     * Remove self reference import
     */
    public void removeSelfReferenceImport() {
        for (CodegenProperty cp : allVars) {
            if (cp == null) {
                // TODO cp shouldn't be null. Show a warning message instead
            } else {
                // detect self import
                if (this.classname.equalsIgnoreCase(cp.dataType) ||
                        (cp.isContainer && cp.items != null && this.classname.equalsIgnoreCase(cp.items.dataType))) {
                    this.imports.remove(this.classname); // remove self import
                    cp.isSelfReference = true;
                }
            }
        }
    }
}<|MERGE_RESOLUTION|>--- conflicted
+++ resolved
@@ -44,11 +44,7 @@
     public CodegenDiscriminator discriminator;
     public String defaultValue;
     public String arrayModelType;
-<<<<<<< HEAD
-    public Set<String> circularReferences = new TreeSet<String>(); // store all classes cross referencing this
-=======
     public Set<String> circularReferences = new TreeSet<String>(); // all schemas in a cycle referencing this
->>>>>>> 4e6c0535
     public boolean isAlias; // Is this effectively an alias of another simple type
     public boolean isString, isInteger, isLong, isNumber, isNumeric, isFloat, isDouble;
     public List<CodegenProperty> vars = new ArrayList<CodegenProperty>(); // all properties (without parent's properties)
@@ -342,22 +338,9 @@
         return exclusiveMaximum;
     }
 
-<<<<<<< HEAD
     @Override
     public void setExclusiveMaximum(boolean exclusiveMaximum) {
         this.exclusiveMaximum = exclusiveMaximum;
-=======
-    public Set<String> getCircularReferences() {
-        return circularReferences;
-    }
-
-    public void setCircularReferences(Set<String> circularReferences) {
-        this.circularReferences = circularReferences;
-    }
-
-    public List<CodegenProperty> getVars() {
-        return vars;
->>>>>>> 4e6c0535
     }
 
     @Override
@@ -601,7 +584,6 @@
 
     @Override
     public int hashCode() {
-<<<<<<< HEAD
         return Objects.hash(getParent(), getParentSchema(), getInterfaces(), getAllParents(), getParentModel(),
                 getInterfaceModels(), getChildren(), anyOf, oneOf, allOf, getName(), getClassname(), getTitle(),
                 getDescription(), getClassVarName(), getModelJson(), getDataType(), getXmlPrefix(), getXmlNamespace(),
@@ -614,17 +596,6 @@
                 getAdditionalPropertiesType(), getMaxProperties(), getMinProperties(), getUniqueItems(), getMaxItems(),
                 getMinItems(), getMaxLength(), getMinLength(), getExclusiveMinimum(), getExclusiveMaximum(), getMinimum(),
                 getMaximum(), getPattern());
-=======
-
-        return Objects.hash(parent, parentSchema, interfaces, allParents, parentModel, interfaceModels, children,
-                anyOf, oneOf, allOf, name, classname, title, description, classVarName, modelJson, dataType,
-                xmlPrefix, xmlNamespace, xmlName, classFilename, unescapedDescription, discriminator, defaultValue,
-                arrayModelType, circularReferences, isAlias, isString, isInteger, isLong, isNumber, isNumeric, isFloat, isDouble,
-                vars, allVars, requiredVars, optionalVars, readOnlyVars, readWriteVars, parentVars, allowableValues,
-                mandatory, allMandatory, imports, hasVars, emptyVars, hasMoreModels, hasEnums, isEnum, isNullable,
-                hasRequired, hasOptional, isArrayModel, hasChildren, isMapModel, hasOnlyReadOnly,
-                externalDocumentation, vendorExtensions, additionalPropertiesType);
->>>>>>> 4e6c0535
     }
 
     @Override
