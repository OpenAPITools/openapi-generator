/*
 * Copyright 2018 OpenAPI-Generator Contributors (https://openapi-generator.tech)
 * Copyright 2018 SmartBear Software
 *
 * Licensed under the Apache License, Version 2.0 (the "License");
 * you may not use this file except in compliance with the License.
 * You may obtain a copy of the License at
 *
 *     https://www.apache.org/licenses/LICENSE-2.0
 *
 * Unless required by applicable law or agreed to in writing, software
 * distributed under the License is distributed on an "AS IS" BASIS,
 * WITHOUT WARRANTIES OR CONDITIONS OF ANY KIND, either express or implied.
 * See the License for the specific language governing permissions and
 * limitations under the License.
 */

package org.openapitools.codegen;

import com.fasterxml.jackson.annotation.JsonIgnoreProperties;
import io.swagger.v3.oas.models.ExternalDocumentation;

import java.util.*;

/**
 * CodegenModel represents a schema object in a OpenAPI document.
 */
@JsonIgnoreProperties({"parentModel", "interfaceModels"})
public class CodegenModel implements IJsonSchemaValidationProperties {
    // The parent model name from the schemas. The parent is determined by inspecting the allOf, anyOf and
    // oneOf attributes in the OAS. First codegen inspects 'allOf', then 'anyOf', then 'oneOf'.
    // If there are multiple object references in the attribute ('allOf', 'anyOf', 'oneOf'), and one of the
    // object is a discriminator, that object is set as the parent. If no discriminator is specified,
    // codegen returns the first one in the list, i.e. there is no obvious parent in the OpenAPI specification.
    // When possible, the mustache templates should use 'allParents' to handle multiple parents.
    public String parent, parentSchema;
    public List<String> interfaces;
    // The list of parent model name from the schemas. In order of preference, the parent is obtained
    // from the 'allOf' attribute, then 'anyOf', and finally 'oneOf'.
    public List<String> allParents;

    // References to parent and interface CodegenModels. Only set when code generator supports inheritance.
    public CodegenModel parentModel;
    public List<CodegenModel> interfaceModels;
    public List<CodegenModel> children;

    // anyOf, oneOf, allOf
    public Set<String> anyOf = new TreeSet<String>();
    public Set<String> oneOf = new TreeSet<String>();
    public Set<String> allOf = new TreeSet<String>();

    // The schema name as written in the OpenAPI document.
    public String name;
    // The language-specific name of the class that implements this schema.
    // The name of the class is derived from the OpenAPI schema name with formatting rules applied.
    // The classname is derived from the OpenAPI schema name, with sanitization and escaping rules applied.
    public String classname;
    // The value of the 'title' attribute in the OpenAPI document.
    public String title;
    public String description, classVarName, modelJson, dataType, xmlPrefix, xmlNamespace, xmlName;
    public String classFilename; // store the class file name, mainly used for import
    public String unescapedDescription;
    public CodegenDiscriminator discriminator;
    public String defaultValue;
    public String arrayModelType;
    public boolean isAlias; // Is this effectively an alias of another simple type
<<<<<<< HEAD
    public boolean isString, isInteger, isLong, isNumber, isNumeric, isFloat, isDouble, isDate, isDateTime, isBoolean;
=======
    public boolean isString, isInteger, isLong, isNumber, isNumeric, isFloat, isDouble, isDate, isDateTime, isShort, isUnboundedInteger;
>>>>>>> 3cbc5a8f
    private boolean additionalPropertiesIsAnyType;
    public List<CodegenProperty> vars = new ArrayList<CodegenProperty>(); // all properties (without parent's properties)
    public List<CodegenProperty> allVars = new ArrayList<CodegenProperty>(); // all properties (with parent's properties)
    public List<CodegenProperty> requiredVars = new ArrayList<CodegenProperty>(); // a list of required properties
    public List<CodegenProperty> optionalVars = new ArrayList<CodegenProperty>(); // a list of optional properties
    public List<CodegenProperty> readOnlyVars = new ArrayList<CodegenProperty>(); // a list of read-only properties
    public List<CodegenProperty> readWriteVars = new ArrayList<CodegenProperty>(); // a list of properties for read, write
    public List<CodegenProperty> parentVars = new ArrayList<CodegenProperty>();
    public Map<String, Object> allowableValues;

    // Sorted sets of required parameters.
    public Set<String> mandatory = new TreeSet<String>(); // without parent's required properties
    public Set<String> allMandatory = new TreeSet<String>(); // with parent's required properties

    public Set<String> imports = new TreeSet<String>();
    public boolean hasVars, emptyVars, hasMoreModels, hasEnums, isEnum, hasValidation;
    /**
     * Indicates the OAS schema specifies "nullable: true".
     */
    public boolean isNullable;
    /**
     * Indicates the type has at least one required property.
     */
    public boolean hasRequired;
    /**
     * Indicates the type has at least one optional property.
     */
    public boolean hasOptional;
    public boolean isArray;
    public boolean hasChildren;
    public boolean isMap;
    public boolean isNull;
    /**
     * Indicates the OAS schema specifies "deprecated: true".
     */
    public boolean isDeprecated;
    public boolean hasOnlyReadOnly = true; // true if all properties are read-only
    public ExternalDocumentation externalDocumentation;

    public Map<String, Object> vendorExtensions = new HashMap<String, Object>();

    /**
     * The type of the value for the additionalProperties keyword in the OAS document.
     * Used in map like objects, including composed schemas.
     *
     * In most programming languages, the additional (undeclared) properties are stored
     * in a map data structure, such as HashMap in Java, map in golang, or a dict in Python.
     * There are multiple ways to implement the additionalProperties keyword, depending
     * on the programming language and mustache template.
     * One way is to use class inheritance. For example in the generated Java code, the
     * generated model class may extend from HashMap to store the additional properties.
     * In that case 'CodegenModel.parent' is set to represent the class hierarchy.
     * Another way is to use CodegenModel.additionalPropertiesType. A code generator
     * such as Python does not use class inheritance to model additional properties.
     *
     * For example, in the OAS schema below, the schema has a declared 'id' property
     * and additional, undeclared properties of type 'integer' are allowed.
     *
     * type: object
     * properties:
     *   id:
     *     type: integer
     * additionalProperties:
     *   type: integer
     *
     */
    public String additionalPropertiesType;

    /**
     * True if additionalProperties is set to true (boolean value)
     */
    public boolean isAdditionalPropertiesTrue;

    private Integer maxProperties;
    private Integer minProperties;
    private boolean uniqueItems;
    private Integer maxItems;
    private Integer minItems;
    private Integer maxLength;
    private Integer minLength;
    private boolean exclusiveMinimum;
    private boolean exclusiveMaximum;
    private String minimum;
    private String maximum;
    private String pattern;
    private Number multipleOf;
    private CodegenProperty items;
    private CodegenProperty additionalProperties;
    private boolean isModel;
    private boolean hasRequiredVars;

    public String getAdditionalPropertiesType() {
        return additionalPropertiesType;
    }

    public void setAdditionalPropertiesType(String additionalPropertiesType) {
        this.additionalPropertiesType = additionalPropertiesType;
    }

    public Set<String> getAllMandatory() {
        return allMandatory;
    }

    public void setAllMandatory(Set<String> allMandatory) {
        this.allMandatory = allMandatory;
    }

    public List<String> getAllParents() {
        return allParents;
    }

    public void setAllParents(List<String> allParents) {
        this.allParents = allParents;
    }

    public List<CodegenProperty> getAllVars() {
        return allVars;
    }

    public void setAllVars(List<CodegenProperty> allVars) {
        this.allVars = allVars;
    }

    public Map<String, Object> getAllowableValues() {
        return allowableValues;
    }

    public void setAllowableValues(Map<String, Object> allowableValues) {
        this.allowableValues = allowableValues;
    }

    public String getArrayModelType() {
        return arrayModelType;
    }

    public void setArrayModelType(String arrayModelType) {
        this.arrayModelType = arrayModelType;
    }

    public List<CodegenModel> getChildren() {
        return children;
    }

    public void setChildren(List<CodegenModel> children) {
        this.children = children;
    }

    public String getClassFilename() {
        return classFilename;
    }

    public void setClassFilename(String classFilename) {
        this.classFilename = classFilename;
    }

    public String getClassVarName() {
        return classVarName;
    }

    public void setClassVarName(String classVarName) {
        this.classVarName = classVarName;
    }

    /**
     * Return true if the classname property is sanitized, false if it is the same as the OpenAPI schema name.
     * The OpenAPI schema name may be any valid JSON schema name, including non-ASCII characters.
     * The name of the class may have to be sanitized with character escaping.
     *
     * @return true if the classname property is sanitized
     */
    public boolean getIsClassnameSanitized() {
        return !classname.equals(name);
    }

    public String getClassname() {
        return classname;
    }

    public void setClassname(String classname) {
        this.classname = classname;
    }

    public String getDataType() {
        return dataType;
    }

    public void setDataType(String dataType) {
        this.dataType = dataType;
    }

    public String getDefaultValue() {
        return defaultValue;
    }

    public void setDefaultValue(String defaultValue) {
        this.defaultValue = defaultValue;
    }

    public String getDescription() {
        return description;
    }

    public void setDescription(String description) {
        this.description = description;
    }

    /**
     * Returns the discriminator for this schema object, or null if no discriminator has been specified.
     *
     * The list of all possible schema discriminator mapping values is obtained
     * from explicit discriminator mapping values in the OpenAPI document, and from
     * inherited discriminators through oneOf, allOf, anyOf.
     * For example, a discriminator may be defined in a 'Pet' schema as shown below.
     * The Dog and Cat schemas inherit the discriminator through the allOf reference.
     * In the 'Pet' schema, the supported discriminator mapping values for the
     * 'objectType' properties are 'Dog' and 'Cat'.
     * The allowed discriminator mapping value for the Dog schema is 'Dog'.
     * The allowed discriminator mapping value for the Cat schema is 'Dog'.
     *
     * Pet:
     *   type: object
     *   discriminator:
     *     propertyName: objectType
     *   required:
     *     - objectType
     *   properties:
     *     objectType:
     *     type: string
     * Dog:
     *   allOf:
     *   - $ref: '#/components/schemas/Pet'
     *   - type: object
     *     properties:
     *       p1:
     *         type: string
     * Cat:
     *   allOf:
     *   - $ref: '#/components/schemas/Pet'
     *   - type: object
     *     properties:
     *       p2:
     *         type: string
     *
     * @return the discriminator.
     */
    public CodegenDiscriminator getDiscriminator() {
        return discriminator;
    }

    public void setDiscriminator(CodegenDiscriminator discriminator) {
        this.discriminator = discriminator;
    }

    /**
     * Returns the name of the discriminator property for this schema in the OpenAPI document.
     * In the OpenAPI document, the discriminator may be specified in the local schema or
     * it may be inherited, such as through a 'allOf' schema which references another schema
     * that has a discriminator, recursively.
     *
     * @return the name of the discriminator property.
     */
    public String getDiscriminatorName() {
        return discriminator == null ? null : discriminator.getPropertyName();
    }

    public ExternalDocumentation getExternalDocumentation() {
        return externalDocumentation;
    }

    public void setExternalDocumentation(ExternalDocumentation externalDocumentation) {
        this.externalDocumentation = externalDocumentation;
    }

    public Set<String> getImports() {
        return imports;
    }

    public void setImports(Set<String> imports) {
        this.imports = imports;
    }

    public List<CodegenModel> getInterfaceModels() {
        return interfaceModels;
    }

    public void setInterfaceModels(List<CodegenModel> interfaceModels) {
        this.interfaceModels = interfaceModels;
    }

    public List<String> getInterfaces() {
        return interfaces;
    }

    public void setInterfaces(List<String> interfaces) {
        this.interfaces = interfaces;
    }

    public Set<String> getMandatory() {
        return mandatory;
    }

    public void setMandatory(Set<String> mandatory) {
        this.mandatory = mandatory;
    }

    public String getModelJson() {
        return modelJson;
    }

    public void setModelJson(String modelJson) {
        this.modelJson = modelJson;
    }

    public String getName() {
        return name;
    }

    public void setName(String name) {
        this.name = name;
    }

    public List<CodegenProperty> getOptionalVars() {
        return optionalVars;
    }

    public void setOptionalVars(List<CodegenProperty> optionalVars) {
        this.optionalVars = optionalVars;
    }

    public String getParent() {
        return parent;
    }

    public void setParent(String parent) {
        this.parent = parent;
    }

    public CodegenModel getParentModel() {
        return parentModel;
    }

    public void setParentModel(CodegenModel parentModel) {
        this.parentModel = parentModel;
    }

    public String getParentSchema() {
        return parentSchema;
    }

    public void setParentSchema(String parentSchema) {
        this.parentSchema = parentSchema;
    }

    public List<CodegenProperty> getParentVars() {
        return parentVars;
    }

    public void setParentVars(List<CodegenProperty> parentVars) {
        this.parentVars = parentVars;
    }

    @Override
    public String getPattern() {
        return pattern;
    }

    @Override
    public void setPattern(String pattern) {
        this.pattern = pattern;
    }

    @Override
    public String getMaximum() {
        return maximum;
    }

    @Override
    public void setMaximum(String maximum) {
        this.maximum = maximum;
    }

    @Override
    public String getMinimum() {
        return minimum;
    }

    @Override
    public void setMinimum(String minimum) {
        this.minimum = minimum;
    }

    @Override
    public boolean getExclusiveMaximum() {
        return exclusiveMaximum;
    }

    @Override
    public void setExclusiveMaximum(boolean exclusiveMaximum) {
        this.exclusiveMaximum = exclusiveMaximum;
    }

    @Override
    public boolean getExclusiveMinimum() {
        return exclusiveMinimum;
    }

    @Override
    public void setExclusiveMinimum(boolean exclusiveMinimum) {
        this.exclusiveMinimum = exclusiveMinimum;
    }

    @Override
    public Integer getMinLength() {
        return minLength;
    }

    @Override
    public void setMinLength(Integer minLength) {
        this.minLength = minLength;
    }

    @Override
    public Integer getMaxLength() {
        return maxLength;
    }

    @Override
    public void setMaxLength(Integer maxLength) {
        this.maxLength = maxLength;
    }

    @Override
    public Integer getMinItems() {
        return minItems;
    }

    @Override
    public void setMinItems(Integer minItems) {
        this.minItems = minItems;
    }

    @Override
    public Integer getMaxItems() {
        return maxItems;
    }

    @Override
    public void setMaxItems(Integer maxItems) {
        this.maxItems = maxItems;
    }

    @Override
    public boolean getUniqueItems() {
        return uniqueItems;
    }

    @Override
    public void setUniqueItems(boolean uniqueItems) {
        this.uniqueItems = uniqueItems;
    }

    @Override
    public Integer getMinProperties() {
        return minProperties;
    }

    @Override
    public void setMinProperties(Integer minProperties) {
        this.minProperties = minProperties;
    }

    @Override
    public Integer getMaxProperties() {
        return maxProperties;
    }

    @Override
    public void setMaxProperties(Integer maxProperties) {
        this.maxProperties = maxProperties;
    }

    @Override
    public Number getMultipleOf() {
        return multipleOf;
    }

    @Override
    public void setMultipleOf(Number multipleOf) {
        this.multipleOf = multipleOf;
    }

    @Override
    public CodegenProperty getItems() {
        return items;
    }

    @Override
    public void setItems(CodegenProperty items) {
        this.items = items;
    }

    @Override
    public boolean getIsModel() { return isModel; }

    @Override
    public void setIsModel(boolean isModel)  {
        this.isModel = isModel;
    }

    @Override
    public boolean getIsDate() { return isDate; }

    @Override
    public void setIsDate(boolean isDate)   {
        this.isDate = isDate;
    }

    @Override
    public boolean getIsDateTime() { return isDateTime; }

    @Override
    public void setIsDateTime(boolean isDateTime)   {
        this.isDateTime = isDateTime;
    }

    @Override
    public boolean getIsMap() { return isMap; }

    @Override
    public void setIsMap(boolean isMap)  {
        this.isMap = isMap;
    }

    @Override
    public boolean getIsArray() { return isArray; }

    @Override
    public void setIsArray(boolean isArray)  {
        this.isArray = isArray;
    }

    @Override
    public boolean getIsShort() { return isShort; }

    @Override
    public void setIsShort(boolean isShort)   {
        this.isShort = isShort;
    }

    @Override
    public boolean getIsUnboundedInteger() { return isUnboundedInteger; }

    @Override
    public void setIsUnboundedInteger(boolean isUnboundedInteger)   {
        this.isUnboundedInteger = isUnboundedInteger;
    }

    @Override
    public CodegenProperty getAdditionalProperties() { return additionalProperties; }

    @Override
    public void setAdditionalProperties(CodegenProperty additionalProperties)  {
        this.additionalProperties = additionalProperties;
    }

    @Override
    public boolean getHasValidation() { return hasValidation; }

    @Override
    public void setHasValidation(boolean hasValidation) { this.hasValidation = hasValidation; }

    public List<CodegenProperty> getReadOnlyVars() {
        return readOnlyVars;
    }

    public void setReadOnlyVars(List<CodegenProperty> readOnlyVars) {
        this.readOnlyVars = readOnlyVars;
    }

    public List<CodegenProperty> getReadWriteVars() {
        return readWriteVars;
    }

    public void setReadWriteVars(List<CodegenProperty> readWriteVars) {
        this.readWriteVars = readWriteVars;
    }

    @Override
    public List<CodegenProperty> getRequiredVars() {
        return requiredVars;
    }

    @Override
    public void setRequiredVars(List<CodegenProperty> requiredVars) {
        this.requiredVars = requiredVars;
    }

    public String getTitle() {
        return title;
    }

    public void setTitle(String title) {
        this.title = title;
    }

    public String getUnescapedDescription() {
        return unescapedDescription;
    }

    public void setUnescapedDescription(String unescapedDescription) {
        this.unescapedDescription = unescapedDescription;
    }

    @Override
    public List<CodegenProperty> getVars() {
        return vars;
    }

    @Override
    public void setVars(List<CodegenProperty> vars) {
        this.vars = vars;
    }

    public Map<String, Object> getVendorExtensions() {
        return vendorExtensions;
    }

    public void setVendorExtensions(Map<String, Object> vendorExtensions) {
        this.vendorExtensions = vendorExtensions;
    }

    public String getXmlName() {
        return xmlName;
    }

    public void setXmlName(String xmlName) {
        this.xmlName = xmlName;
    }

    public String getXmlNamespace() {
        return xmlNamespace;
    }

    public void setXmlNamespace(String xmlNamespace) {
        this.xmlNamespace = xmlNamespace;
    }

    public String getXmlPrefix() {
        return xmlPrefix;
    }

    public void setXmlPrefix(String xmlPrefix) {
        this.xmlPrefix = xmlPrefix;
    }

    @Override
    public boolean getIsNull() {
        return isNull;
    }

    @Override
    public void setIsNull(boolean isNull) {
        this.isNull = isNull;
    }

    @Override
    public boolean getAdditionalPropertiesIsAnyType() {
        return additionalPropertiesIsAnyType;
    }

    @Override
    public void setAdditionalPropertiesIsAnyType(boolean additionalPropertiesIsAnyType) {
        this.additionalPropertiesIsAnyType = additionalPropertiesIsAnyType;
    }

    @Override
    public boolean getHasVars() {
        return this.hasVars;
    }

    @Override
    public void setHasVars(boolean hasVars) {
        this.hasVars = hasVars;
    }

    @Override
    public boolean getHasRequired() {
        return this.hasRequired;
    }

    @Override
    public void setHasRequired(boolean hasRequired) {
        this.hasRequired = hasRequired;
    }

    @Override
    public boolean equals(Object o) {
        if (this == o) return true;
        if (!(o instanceof CodegenModel)) return false;
        CodegenModel that = (CodegenModel) o;
        return isAlias == that.isAlias &&
                isString == that.isString &&
                isInteger == that.isInteger &&
                isShort == that.isShort &&
                isLong == that.isLong &&
                isUnboundedInteger == that.isUnboundedInteger &&
                isNumber == that.isNumber &&
                isNumeric == that.isNumeric &&
                isFloat == that.isFloat &&
                isDouble == that.isDouble &&
                isDate == that.isDate &&
                isDateTime == that.isDateTime &&
                hasVars == that.hasVars &&
                emptyVars == that.emptyVars &&
                hasMoreModels == that.hasMoreModels &&
                hasEnums == that.hasEnums &&
                isEnum == that.isEnum &&
                isNullable == that.isNullable &&
                hasRequired == that.hasRequired &&
                hasOptional == that.hasOptional &&
                isArray == that.isArray &&
                hasChildren == that.hasChildren &&
                isMap == that.isMap &&
                isDeprecated == that.isDeprecated &&
                hasOnlyReadOnly == that.hasOnlyReadOnly &&
                isNull == that.isNull &&
                hasValidation == that.hasValidation &&
                getAdditionalPropertiesIsAnyType() == that.getAdditionalPropertiesIsAnyType() &&
                getUniqueItems() == that.getUniqueItems() &&
                getExclusiveMinimum() == that.getExclusiveMinimum() &&
                getExclusiveMaximum() == that.getExclusiveMaximum() &&
                Objects.equals(parent, that.parent) &&
                Objects.equals(parentSchema, that.parentSchema) &&
                Objects.equals(interfaces, that.interfaces) &&
                Objects.equals(allParents, that.allParents) &&
                Objects.equals(parentModel, that.parentModel) &&
                Objects.equals(interfaceModels, that.interfaceModels) &&
                Objects.equals(children, that.children) &&
                Objects.equals(anyOf, that.anyOf) &&
                Objects.equals(oneOf, that.oneOf) &&
                Objects.equals(allOf, that.allOf) &&
                Objects.equals(name, that.name) &&
                Objects.equals(classname, that.classname) &&
                Objects.equals(title, that.title) &&
                Objects.equals(description, that.description) &&
                Objects.equals(classVarName, that.classVarName) &&
                Objects.equals(modelJson, that.modelJson) &&
                Objects.equals(dataType, that.dataType) &&
                Objects.equals(xmlPrefix, that.xmlPrefix) &&
                Objects.equals(xmlNamespace, that.xmlNamespace) &&
                Objects.equals(xmlName, that.xmlName) &&
                Objects.equals(classFilename, that.classFilename) &&
                Objects.equals(unescapedDescription, that.unescapedDescription) &&
                Objects.equals(discriminator, that.discriminator) &&
                Objects.equals(defaultValue, that.defaultValue) &&
                Objects.equals(arrayModelType, that.arrayModelType) &&
                Objects.equals(vars, that.vars) &&
                Objects.equals(allVars, that.allVars) &&
                Objects.equals(requiredVars, that.requiredVars) &&
                Objects.equals(optionalVars, that.optionalVars) &&
                Objects.equals(readOnlyVars, that.readOnlyVars) &&
                Objects.equals(readWriteVars, that.readWriteVars) &&
                Objects.equals(parentVars, that.parentVars) &&
                Objects.equals(allowableValues, that.allowableValues) &&
                Objects.equals(mandatory, that.mandatory) &&
                Objects.equals(allMandatory, that.allMandatory) &&
                Objects.equals(imports, that.imports) &&
                Objects.equals(externalDocumentation, that.externalDocumentation) &&
                Objects.equals(vendorExtensions, that.vendorExtensions) &&
                Objects.equals(additionalPropertiesType, that.additionalPropertiesType) &&
                Objects.equals(getMaxProperties(), that.getMaxProperties()) &&
                Objects.equals(getMinProperties(), that.getMinProperties()) &&
                Objects.equals(getMaxItems(), that.getMaxItems()) &&
                Objects.equals(getMinItems(), that.getMinItems()) &&
                Objects.equals(getMaxLength(), that.getMaxLength()) &&
                Objects.equals(getMinLength(), that.getMinLength()) &&
                Objects.equals(getMinimum(), that.getMinimum()) &&
                Objects.equals(getMaximum(), that.getMaximum()) &&
                Objects.equals(getPattern(), that.getPattern()) &&
                Objects.equals(getItems(), that.getItems()) &&
                Objects.equals(getAdditionalProperties(), that.getAdditionalProperties()) &&
                Objects.equals(getIsModel(), that.getIsModel()) &&
                Objects.equals(getMultipleOf(), that.getMultipleOf());
    }

    @Override
    public int hashCode() {
        return Objects.hash(getParent(), getParentSchema(), getInterfaces(), getAllParents(), getParentModel(),
                getInterfaceModels(), getChildren(), anyOf, oneOf, allOf, getName(), getClassname(), getTitle(),
                getDescription(), getClassVarName(), getModelJson(), getDataType(), getXmlPrefix(), getXmlNamespace(),
                getXmlName(), getClassFilename(), getUnescapedDescription(), getDiscriminator(), getDefaultValue(),
                getArrayModelType(), isAlias, isString, isInteger, isLong, isNumber, isNumeric, isFloat, isDouble,
                isDate, isDateTime, isNull, hasValidation, isShort, isUnboundedInteger,
                getVars(), getAllVars(), getRequiredVars(), getOptionalVars(), getReadOnlyVars(), getReadWriteVars(),
                getParentVars(), getAllowableValues(), getMandatory(), getAllMandatory(), getImports(), hasVars,
                isEmptyVars(), hasMoreModels, hasEnums, isEnum, isNullable, hasRequired, hasOptional, isArray,
                hasChildren, isMap, isDeprecated, hasOnlyReadOnly, getExternalDocumentation(), getVendorExtensions(),
                getAdditionalPropertiesType(), getMaxProperties(), getMinProperties(), getUniqueItems(), getMaxItems(),
                getMinItems(), getMaxLength(), getMinLength(), getExclusiveMinimum(), getExclusiveMaximum(), getMinimum(),
                getMaximum(), getPattern(), getMultipleOf(), getItems(), getAdditionalProperties(), getIsModel(),
                getAdditionalPropertiesIsAnyType());
    }

    @Override
    public String toString() {
        final StringBuilder sb = new StringBuilder("CodegenModel{");
        sb.append("parent='").append(parent).append('\'');
        sb.append(", parentSchema='").append(parentSchema).append('\'');
        sb.append(", interfaces=").append(interfaces);
        sb.append(", allParents=").append(allParents);
        sb.append(", parentModel=").append(parentModel);
        sb.append(", interfaceModels=").append(interfaceModels);
        sb.append(", children=").append(children);
        sb.append(", anyOf=").append(anyOf);
        sb.append(", oneOf=").append(oneOf);
        sb.append(", allOf=").append(allOf);
        sb.append(", name='").append(name).append('\'');
        sb.append(", classname='").append(classname).append('\'');
        sb.append(", title='").append(title).append('\'');
        sb.append(", description='").append(description).append('\'');
        sb.append(", classVarName='").append(classVarName).append('\'');
        sb.append(", modelJson='").append(modelJson).append('\'');
        sb.append(", dataType='").append(dataType).append('\'');
        sb.append(", xmlPrefix='").append(xmlPrefix).append('\'');
        sb.append(", xmlNamespace='").append(xmlNamespace).append('\'');
        sb.append(", xmlName='").append(xmlName).append('\'');
        sb.append(", classFilename='").append(classFilename).append('\'');
        sb.append(", unescapedDescription='").append(unescapedDescription).append('\'');
        sb.append(", discriminator=").append(discriminator);
        sb.append(", defaultValue='").append(defaultValue).append('\'');
        sb.append(", arrayModelType='").append(arrayModelType).append('\'');
        sb.append(", isAlias=").append(isAlias);
        sb.append(", isString=").append(isString);
        sb.append(", isInteger=").append(isInteger);
        sb.append(", isShort=").append(isShort);
        sb.append(", isLong=").append(isLong);
        sb.append(", isUnboundedInteger=").append(isUnboundedInteger);
        sb.append(", isNumber=").append(isNumber);
        sb.append(", isNumeric=").append(isNumeric);
        sb.append(", isFloat=").append(isFloat);
        sb.append(", isDouble=").append(isDouble);
        sb.append(", isDate=").append(isDate);
        sb.append(", isDateTime=").append(isDateTime);
        sb.append(", vars=").append(vars);
        sb.append(", allVars=").append(allVars);
        sb.append(", requiredVars=").append(requiredVars);
        sb.append(", optionalVars=").append(optionalVars);
        sb.append(", readOnlyVars=").append(readOnlyVars);
        sb.append(", readWriteVars=").append(readWriteVars);
        sb.append(", parentVars=").append(parentVars);
        sb.append(", allowableValues=").append(allowableValues);
        sb.append(", mandatory=").append(mandatory);
        sb.append(", allMandatory=").append(allMandatory);
        sb.append(", imports=").append(imports);
        sb.append(", hasVars=").append(hasVars);
        sb.append(", emptyVars=").append(emptyVars);
        sb.append(", hasMoreModels=").append(hasMoreModels);
        sb.append(", hasEnums=").append(hasEnums);
        sb.append(", isEnum=").append(isEnum);
        sb.append(", isNullable=").append(isNullable);
        sb.append(", hasRequired=").append(hasRequired);
        sb.append(", hasOptional=").append(hasOptional);
        sb.append(", isArray=").append(isArray);
        sb.append(", hasChildren=").append(hasChildren);
        sb.append(", isMap=").append(isMap);
        sb.append(", isDeprecated=").append(isDeprecated);
        sb.append(", hasOnlyReadOnly=").append(hasOnlyReadOnly);
        sb.append(", externalDocumentation=").append(externalDocumentation);
        sb.append(", vendorExtensions=").append(vendorExtensions);
        sb.append(", additionalPropertiesType='").append(additionalPropertiesType).append('\'');
        sb.append(", maxProperties=").append(maxProperties);
        sb.append(", minProperties=").append(minProperties);
        sb.append(", uniqueItems=").append(uniqueItems);
        sb.append(", maxItems=").append(maxItems);
        sb.append(", minItems=").append(minItems);
        sb.append(", maxLength=").append(maxLength);
        sb.append(", minLength=").append(minLength);
        sb.append(", exclusiveMinimum=").append(exclusiveMinimum);
        sb.append(", exclusiveMaximum=").append(exclusiveMaximum);
        sb.append(", minimum='").append(minimum).append('\'');
        sb.append(", maximum='").append(maximum).append('\'');
        sb.append(", pattern='").append(pattern).append('\'');
        sb.append(", multipleOf='").append(multipleOf).append('\'');
        sb.append(", items='").append(items).append('\'');
        sb.append(", additionalProperties='").append(additionalProperties).append('\'');
        sb.append(", isModel='").append(isModel).append('\'');
        sb.append(", isNull='").append(isNull);
        sb.append(", hasValidation='").append(hasValidation);
        sb.append(", getAdditionalPropertiesIsAnyType=").append(getAdditionalPropertiesIsAnyType());
        sb.append('}');
        return sb.toString();
    }

    public void addDiscriminatorMappedModelsImports(){
        if (discriminator == null || discriminator.getMappedModels() == null) {
            return;
        }
        for (CodegenDiscriminator.MappedModel mm : discriminator.getMappedModels()) {
            if (!"".equals(mm.getModelName())) {
                imports.add(mm.getModelName());
            }
        }
    }

    public boolean isEmptyVars() {
        return emptyVars;
    }

    public void setEmptyVars(boolean emptyVars) {
        this.emptyVars = emptyVars;
    }

    /**
     * Remove duplicated properties in all variable list
     */
    public void removeAllDuplicatedProperty() {
        // remove duplicated properties
        vars = removeDuplicatedProperty(vars);
        optionalVars = removeDuplicatedProperty(optionalVars);
        requiredVars = removeDuplicatedProperty(requiredVars);
        parentVars = removeDuplicatedProperty(parentVars);
        allVars = removeDuplicatedProperty(allVars);
        readOnlyVars = removeDuplicatedProperty(readOnlyVars);
        readWriteVars = removeDuplicatedProperty(readWriteVars);
    }

    private List<CodegenProperty> removeDuplicatedProperty(List<CodegenProperty> vars) {
        // clone the list first
        List<CodegenProperty> newList = new ArrayList<CodegenProperty>();
        for (CodegenProperty cp : vars) {
            newList.add(cp.clone());
        }

        Set<String> propertyNames = new TreeSet<String>();
        Set<String> duplicatedNames = new TreeSet<String>();

        ListIterator<CodegenProperty> iterator = newList.listIterator();
        while (iterator.hasNext()) {
            CodegenProperty element = iterator.next();

            if (propertyNames.contains(element.baseName)) {
                duplicatedNames.add(element.baseName);
                iterator.remove();
            } else {
                propertyNames.add(element.baseName);
            }
        }

        return newList;
    }

    /**
     * Remove self reference import
     */
    public void removeSelfReferenceImport() {
        for (CodegenProperty cp : allVars) {
            if (cp == null) {
                // TODO cp shouldn't be null. Show a warning message instead
            } else {
                // detect self import
                if (this.classname.equalsIgnoreCase(cp.dataType) ||
                        (cp.isContainer && cp.items != null && this.classname.equalsIgnoreCase(cp.items.dataType))) {
                    this.imports.remove(this.classname); // remove self import
                    cp.isSelfReference = true;
                }
            }
        }
    }
}<|MERGE_RESOLUTION|>--- conflicted
+++ resolved
@@ -64,11 +64,7 @@
     public String defaultValue;
     public String arrayModelType;
     public boolean isAlias; // Is this effectively an alias of another simple type
-<<<<<<< HEAD
-    public boolean isString, isInteger, isLong, isNumber, isNumeric, isFloat, isDouble, isDate, isDateTime, isBoolean;
-=======
-    public boolean isString, isInteger, isLong, isNumber, isNumeric, isFloat, isDouble, isDate, isDateTime, isShort, isUnboundedInteger;
->>>>>>> 3cbc5a8f
+    public boolean isString, isInteger, isLong, isNumber, isNumeric, isFloat, isDouble, isDate, isDateTime, isShort, isUnboundedInteger, isBoolean;
     private boolean additionalPropertiesIsAnyType;
     public List<CodegenProperty> vars = new ArrayList<CodegenProperty>(); // all properties (without parent's properties)
     public List<CodegenProperty> allVars = new ArrayList<CodegenProperty>(); // all properties (with parent's properties)
