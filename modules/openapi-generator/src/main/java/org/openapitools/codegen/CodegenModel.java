/*
 * Copyright 2018 OpenAPI-Generator Contributors (https://openapi-generator.tech)
 * Copyright 2018 SmartBear Software
 *
 * Licensed under the Apache License, Version 2.0 (the "License");
 * you may not use this file except in compliance with the License.
 * You may obtain a copy of the License at
 *
 *     https://www.apache.org/licenses/LICENSE-2.0
 *
 * Unless required by applicable law or agreed to in writing, software
 * distributed under the License is distributed on an "AS IS" BASIS,
 * WITHOUT WARRANTIES OR CONDITIONS OF ANY KIND, either express or implied.
 * See the License for the specific language governing permissions and
 * limitations under the License.
 */

package org.openapitools.codegen;

import com.fasterxml.jackson.annotation.JsonIgnoreProperties;
import io.swagger.v3.oas.models.ExternalDocumentation;

import java.util.*;

import org.apache.commons.lang3.ObjectUtils;
import org.apache.commons.lang3.StringUtils;

/**
 * CodegenModel represents a schema object in a OpenAPI document.
 */
@JsonIgnoreProperties({"parentModel", "interfaceModels"})
public class CodegenModel implements IJsonSchemaValidationProperties {
    // The parent model name from the schemas. The parent is determined by inspecting the allOf, anyOf and
    // oneOf attributes in the OAS. First codegen inspects 'allOf', then 'anyOf', then 'oneOf'.
    // If there are multiple object references in the attribute ('allOf', 'anyOf', 'oneOf'), and one of the
    // object is a discriminator, that object is set as the parent. If no discriminator is specified,
    // codegen returns the first one in the list, i.e. there is no obvious parent in the OpenAPI specification.
    // When possible, the mustache templates should use 'allParents' to handle multiple parents.
    public String parent, parentSchema;
    public List<String> interfaces;
    // The list of parent model name from the schemas. In order of preference, the parent is obtained
    // from the 'allOf' attribute, then 'anyOf', and finally 'oneOf'.
    public List<String> allParents;

    // References to parent and interface CodegenModels. Only set when code generator supports inheritance.
    public CodegenModel parentModel;
    public List<CodegenModel> interfaceModels;
    public List<CodegenModel> children;

    // anyOf, oneOf, allOf
    public Set<String> anyOf = new TreeSet<>();
    public Set<String> oneOf = new TreeSet<>();
    public Set<String> allOf = new TreeSet<>();

    // The schema name as written in the OpenAPI document
    // If it's a reserved word, it will be escaped.
    public String name;
    // The original schema name as written in the OpenAPI document.
    public String schemaName;
    // The language-specific name of the class that implements this schema.
    // The name of the class is derived from the OpenAPI schema name with formatting rules applied.
    // The classname is derived from the OpenAPI schema name, with sanitization and escaping rules applied.
    public String classname;
    // The value of the 'title' attribute in the OpenAPI document.
    public String title;
    public String description, classVarName, modelJson, dataType, xmlPrefix, xmlNamespace, xmlName;
    public String classFilename; // store the class file name, mainly used for import
    public String unescapedDescription;
    public CodegenDiscriminator discriminator;
    public String defaultValue;
    public String arrayModelType;
    public boolean isAlias; // Is this effectively an alias of another simple type
    public boolean isString, isInteger, isLong, isNumber, isNumeric, isFloat, isDouble, isDate, isDateTime,
            isDecimal, isShort, isUnboundedInteger, isPrimitiveType, isBoolean, isFreeFormObject;
    private boolean additionalPropertiesIsAnyType;
    public List<CodegenProperty> vars = new ArrayList<>(); // all properties (without parent's properties)
    public List<CodegenProperty> allVars = new ArrayList<>(); // all properties (with parent's properties)
    public List<CodegenProperty> requiredVars = new ArrayList<>(); // a list of required properties
    public List<CodegenProperty> optionalVars = new ArrayList<>(); // a list of optional properties
    public List<CodegenProperty> readOnlyVars = new ArrayList<>(); // a list of read-only properties
    public List<CodegenProperty> readWriteVars = new ArrayList<>(); // a list of properties for read, write
    public List<CodegenProperty> parentVars = new ArrayList<>();
    public List<CodegenProperty> parentRequiredVars = new ArrayList<>();
    public List<CodegenProperty> nonNullableVars = new ArrayList<>(); // a list of non-nullable properties
    public Map<String, Object> allowableValues;

    // Sorted sets of required parameters.
    public Set<String> mandatory = new TreeSet<>(); // without parent's required properties
    public Set<String> allMandatory = new TreeSet<>(); // with parent's required properties

    public Set<String> imports = new TreeSet<>();
    public boolean hasVars, emptyVars, hasMoreModels, hasEnums, isEnum, hasValidation;
    /**
     * Indicates the OAS schema specifies "nullable: true".
     */
    public boolean isNullable;
    /**
     * Indicates the type has at least one required property.
     */
    public boolean hasRequired;
    /**
     * Indicates the type has at least one optional property.
     */
    public boolean hasOptional;
    public boolean isArray;
    public boolean hasChildren;
    public boolean isMap;
    public boolean isNull;
    public boolean isVoid = false;
    /**
     * Indicates the OAS schema specifies "deprecated: true".
     */
    public boolean isDeprecated;
    public boolean hasOnlyReadOnly = true; // true if all properties are read-only
    public ExternalDocumentation externalDocumentation;

    public Map<String, Object> vendorExtensions = new HashMap<>();
    private CodegenComposedSchemas composedSchemas;
    private boolean hasMultipleTypes = false;
    public HashMap<String, SchemaTestCase> testCases = new HashMap<>();
    private boolean schemaIsFromAdditionalProperties;
    private boolean isBooleanSchemaTrue;
    private boolean isBooleanSchemaFalse;
    private String format;
    private LinkedHashMap<String, List<String>> dependentRequired;
    private CodegenProperty contains;

    /**
     * The type of the value for the additionalProperties keyword in the OAS document.
     * Used in map like objects, including composed schemas.
     *
     * In most programming languages, the additional (undeclared) properties are stored
     * in a map data structure, such as HashMap in Java, map in golang, or a dict in Python.
     * There are multiple ways to implement the additionalProperties keyword, depending
     * on the programming language and mustache template.
     * One way is to use class inheritance. For example in the generated Java code, the
     * generated model class may extend from HashMap to store the additional properties.
     * In that case 'CodegenModel.parent' is set to represent the class hierarchy.
     * Another way is to use CodegenModel.additionalPropertiesType. A code generator
     * such as Python does not use class inheritance to model additional properties.
     *
     * For example, in the OAS schema below, the schema has a declared 'id' property
     * and additional, undeclared properties of type 'integer' are allowed.
     *
     * type: object
     * properties:
     *   id:
     *     type: integer
     * additionalProperties:
     *   type: integer
     *
     */
    public String additionalPropertiesType;

    /**
     * True if additionalProperties is set to true (boolean value), any type, free form object, etc
     *
     * TODO: we may rename this to isAdditionalPropertiesEnabled or something
     * else to avoid confusions
     */
    public boolean isAdditionalPropertiesTrue;

    private Integer maxProperties;
    private Integer minProperties;
    private boolean uniqueItems;
    private Boolean uniqueItemsBoolean;
    private Integer maxItems;
    private Integer minItems;
    private Integer maxLength;
    private Integer minLength;
    private boolean exclusiveMinimum;
    private boolean exclusiveMaximum;
    private String minimum;
    private String maximum;
    private String pattern;
    private Number multipleOf;
    private CodegenProperty items;
    private CodegenProperty additionalProperties;
    private boolean isModel;
    private boolean hasRequiredVars;
    private boolean hasDiscriminatorWithNonEmptyMapping;
    private boolean isAnyType;
    private boolean isUuid;
    private boolean isUri;
    private Map<String, CodegenProperty> requiredVarsMap;
    private String ref;

    public String getAdditionalPropertiesType() {
        return additionalPropertiesType;
    }

    public void setAdditionalPropertiesType(String additionalPropertiesType) {
        this.additionalPropertiesType = additionalPropertiesType;
    }

    @Override
    public CodegenProperty getContains() {
        return contains;
    }

    @Override
    public void setContains(CodegenProperty contains) {
        this.contains = contains;
    }

    @Override
    public LinkedHashMap<String, List<String>> getDependentRequired() {
        return dependentRequired;
    }

    @Override
    public void setDependentRequired(LinkedHashMap<String, List<String>> dependentRequired) {
        this.dependentRequired = dependentRequired;
    }

    @Override
    public boolean getIsBooleanSchemaTrue() {
        return isBooleanSchemaTrue;
    }

    @Override
    public void setIsBooleanSchemaTrue(boolean isBooleanSchemaTrue) {
        this.isBooleanSchemaTrue = isBooleanSchemaTrue;
    }

    @Override
    public boolean getIsBooleanSchemaFalse() {
        return isBooleanSchemaFalse;
    }

    @Override
    public void setIsBooleanSchemaFalse(boolean isBooleanSchemaFalse) {
        this.isBooleanSchemaFalse = isBooleanSchemaFalse;
    }

    @Override
    public String getFormat() {
        return format;
    }

    @Override
    public void setFormat(String format) {
        this.format = format;
    }

    @Override
    public String getRef() {
        return ref;
    }

    @Override
    public void setRef(String ref) {
        this.ref = ref;
    }

    @Override
    public boolean getSchemaIsFromAdditionalProperties() {
        return schemaIsFromAdditionalProperties;
    }

    @Override
    public void setSchemaIsFromAdditionalProperties(boolean schemaIsFromAdditionalProperties) {
        this.schemaIsFromAdditionalProperties = schemaIsFromAdditionalProperties;
    }

    public Set<String> getAllMandatory() {
        return allMandatory;
    }

    public void setAllMandatory(Set<String> allMandatory) {
        this.allMandatory = allMandatory;
    }

    public List<String> getAllParents() {
        return allParents;
    }

    public void setAllParents(List<String> allParents) {
        this.allParents = allParents;
    }

    public List<CodegenProperty> getAllVars() {
        return allVars;
    }

    public void setAllVars(List<CodegenProperty> allVars) {
        this.allVars = allVars;
    }

    public List<CodegenProperty> getNonNullableVars() {
        return nonNullableVars;
    }

    public void setNonNullableVars(List<CodegenProperty> nonNullableVars) {
        this.nonNullableVars = nonNullableVars;
    }

    public Map<String, Object> getAllowableValues() {
        return allowableValues;
    }

    public void setAllowableValues(Map<String, Object> allowableValues) {
        this.allowableValues = allowableValues;
    }

    public String getArrayModelType() {
        return arrayModelType;
    }

    public void setArrayModelType(String arrayModelType) {
        this.arrayModelType = arrayModelType;
    }

    public List<CodegenModel> getChildren() {
        return children;
    }

    public void setChildren(List<CodegenModel> children) {
        this.children = children;
    }

    public String getClassFilename() {
        return classFilename;
    }

    public void setClassFilename(String classFilename) {
        this.classFilename = classFilename;
    }

    public String getClassVarName() {
        return classVarName;
    }

    public void setClassVarName(String classVarName) {
        this.classVarName = classVarName;
    }

    /**
     * Return true if the classname property is sanitized, false if it is the same as the OpenAPI schema name.
     * The OpenAPI schema name may be any valid JSON schema name, including non-ASCII characters.
     * The name of the class may have to be sanitized with character escaping.
     *
     * @return true if the classname property is sanitized
     */
    public boolean getIsClassnameSanitized() {
        return !StringUtils.equals(classname, name);
    }

    public String getClassname() {
        return classname;
    }

    public void setClassname(String classname) {
        this.classname = classname;
    }

    public String getDataType() {
        return dataType;
    }

    public void setDataType(String dataType) {
        this.dataType = dataType;
    }

    public String getDefaultValue() {
        return defaultValue;
    }

    public void setDefaultValue(String defaultValue) {
        this.defaultValue = defaultValue;
    }

    public String getDescription() {
        return description;
    }

    public void setDescription(String description) {
        this.description = description;
    }

    /**
     * Returns the discriminator for this schema object, or null if no discriminator has been specified.
     *
     * The list of all possible schema discriminator mapping values is obtained
     * from explicit discriminator mapping values in the OpenAPI document, and from
     * inherited discriminators through oneOf, allOf, anyOf.
     * For example, a discriminator may be defined in a 'Pet' schema as shown below.
     * The Dog and Cat schemas inherit the discriminator through the allOf reference.
     * In the 'Pet' schema, the supported discriminator mapping values for the
     * 'objectType' properties are 'Dog' and 'Cat'.
     * The allowed discriminator mapping value for the Dog schema is 'Dog'.
     * The allowed discriminator mapping value for the Cat schema is 'Dog'.
     *
     * Openapi 3.0.x syntax:
     * Pet:
     *   type: object
     *   discriminator:
     *     propertyName: objectType
     *   required:
     *     - objectType
     *   properties:
     *     objectType:
     *       type: string
     * Dog:
     *   allOf:
     *   - $ref: '#/components/schemas/Pet'
     *   - type: object
     *     properties:
     *       p1:
     *         type: string
     * Cat:
     *   allOf:
     *   - $ref: '#/components/schemas/Pet'
     *   - type: object
     *     properties:
     *       p2:
     *         type: string
     *
     * @return the discriminator.
     */
    public CodegenDiscriminator getDiscriminator() {
        return discriminator;
    }

    public void setDiscriminator(CodegenDiscriminator discriminator) {
        this.discriminator = discriminator;
<<<<<<< HEAD
        if (discriminator != null && ObjectUtils.isNotEmpty(this.interfaces) &&
            (!discriminator.getMappedModels().isEmpty()) || this.vendorExtensions.containsKey("x-discriminator-value")) {
            // avoid generating @JSonTypeName in child classes
=======
        if (discriminator != null && (!discriminator.getMappedModels().isEmpty() || this.vendorExtensions.containsKey("x-discriminator-value"))) {
>>>>>>> b3ea3d8f
            this.hasDiscriminatorWithNonEmptyMapping = true;
        }
    }

    /**
     * Returns the name of the discriminator property for this schema in the OpenAPI document.
     * In the OpenAPI document, the discriminator may be specified in the local schema or
     * it may be inherited, such as through a 'allOf' schema which references another schema
     * that has a discriminator, recursively.
     *
     * @return the name of the discriminator property.
     */
    public String getDiscriminatorName() {
        return discriminator == null ? null : discriminator.getPropertyName();
    }

    public ExternalDocumentation getExternalDocumentation() {
        return externalDocumentation;
    }

    public void setExternalDocumentation(ExternalDocumentation externalDocumentation) {
        this.externalDocumentation = externalDocumentation;
    }

    public Set<String> getImports() {
        return imports;
    }

    public void setImports(Set<String> imports) {
        this.imports = imports;
    }

    public List<CodegenModel> getInterfaceModels() {
        return interfaceModels;
    }

    public void setInterfaceModels(List<CodegenModel> interfaceModels) {
        this.interfaceModels = interfaceModels;
    }

    public List<String> getInterfaces() {
        return interfaces;
    }

    public void setInterfaces(List<String> interfaces) {
        this.interfaces = interfaces;
    }

    public Set<String> getMandatory() {
        return mandatory;
    }

    public void setMandatory(Set<String> mandatory) {
        this.mandatory = mandatory;
    }

    public String getModelJson() {
        return modelJson;
    }

    public void setModelJson(String modelJson) {
        this.modelJson = modelJson;
    }

    public String getName() {
        return name;
    }

    public void setName(String name) {
        this.name = name;
    }

    public String getSchemaName() {
        return schemaName;
    }

    public void setSchemaName(String schemaName) {
        this.schemaName = schemaName;
    }


    public List<CodegenProperty> getOptionalVars() {
        return optionalVars;
    }

    public void setOptionalVars(List<CodegenProperty> optionalVars) {
        this.optionalVars = optionalVars;
    }

    public String getParent() {
        return parent;
    }

    public void setParent(String parent) {
        this.parent = parent;
    }

    public CodegenModel getParentModel() {
        return parentModel;
    }

    public void setParentModel(CodegenModel parentModel) {
        this.parentModel = parentModel;
    }

    public String getParentSchema() {
        return parentSchema;
    }

    public void setParentSchema(String parentSchema) {
        this.parentSchema = parentSchema;
    }

    public List<CodegenProperty> getParentVars() {
        return parentVars;
    }

    public void setParentVars(List<CodegenProperty> parentVars) {
        this.parentVars = parentVars;
    }

    @Override
    public String getPattern() {
        return pattern;
    }

    @Override
    public void setPattern(String pattern) {
        this.pattern = pattern;
    }

    @Override
    public String getMaximum() {
        return maximum;
    }

    @Override
    public void setMaximum(String maximum) {
        this.maximum = maximum;
    }

    @Override
    public String getMinimum() {
        return minimum;
    }

    @Override
    public void setMinimum(String minimum) {
        this.minimum = minimum;
    }

    @Override
    public boolean getExclusiveMaximum() {
        return exclusiveMaximum;
    }

    @Override
    public void setExclusiveMaximum(boolean exclusiveMaximum) {
        this.exclusiveMaximum = exclusiveMaximum;
    }

    @Override
    public boolean getExclusiveMinimum() {
        return exclusiveMinimum;
    }

    @Override
    public void setExclusiveMinimum(boolean exclusiveMinimum) {
        this.exclusiveMinimum = exclusiveMinimum;
    }

    @Override
    public Integer getMinLength() {
        return minLength;
    }

    @Override
    public void setMinLength(Integer minLength) {
        this.minLength = minLength;
    }

    @Override
    public Integer getMaxLength() {
        return maxLength;
    }

    @Override
    public void setMaxLength(Integer maxLength) {
        this.maxLength = maxLength;
    }

    @Override
    public Integer getMinItems() {
        return minItems;
    }

    @Override
    public void setMinItems(Integer minItems) {
        this.minItems = minItems;
    }

    @Override
    public Integer getMaxItems() {
        return maxItems;
    }

    @Override
    public void setMaxItems(Integer maxItems) {
        this.maxItems = maxItems;
    }

    @Override
    public boolean getUniqueItems() {
        return uniqueItems;
    }

    @Override
    public void setUniqueItems(boolean uniqueItems) {
        this.uniqueItems = uniqueItems;
    }

    @Override
    public Boolean getUniqueItemsBoolean() {
        return uniqueItemsBoolean;
    }

    @Override
    public void setUniqueItemsBoolean(Boolean uniqueItemsBoolean) {
        this.uniqueItemsBoolean = uniqueItemsBoolean;
    }

    @Override
    public Integer getMinProperties() {
        return minProperties;
    }

    @Override
    public void setMinProperties(Integer minProperties) {
        this.minProperties = minProperties;
    }

    @Override
    public Integer getMaxProperties() {
        return maxProperties;
    }

    @Override
    public void setMaxProperties(Integer maxProperties) {
        this.maxProperties = maxProperties;
    }

    @Override
    public Number getMultipleOf() {
        return multipleOf;
    }

    @Override
    public void setMultipleOf(Number multipleOf) {
        this.multipleOf = multipleOf;
    }

    @Override
    public CodegenProperty getItems() {
        return items;
    }

    @Override
    public void setItems(CodegenProperty items) {
        this.items = items;
    }

    @Override
    public boolean getIsModel() {
        return isModel;
    }

    @Override
    public void setIsModel(boolean isModel) {
        this.isModel = isModel;
    }

    @Override
    public boolean getIsDate() {
        return isDate;
    }

    @Override
    public void setIsDate(boolean isDate) {
        this.isDate = isDate;
    }

    @Override
    public boolean getIsDateTime() {
        return isDateTime;
    }

    @Override
    public void setIsDateTime(boolean isDateTime) {
        this.isDateTime = isDateTime;
    }

    @Override
    public boolean getIsMap() {
        return isMap;
    }

    @Override
    public void setIsMap(boolean isMap) {
        this.isMap = isMap;
    }

    @Override
    public boolean getIsArray() {
        return isArray;
    }

    @Override
    public void setIsArray(boolean isArray) {
        this.isArray = isArray;
    }

    @Override
    public boolean getIsShort() {
        return isShort;
    }

    @Override
    public void setIsShort(boolean isShort) {
        this.isShort = isShort;
    }

    @Override
    public boolean getIsBoolean() {
        return isBoolean;
    }

    @Override
    public void setIsBoolean(boolean isBoolean) {
        this.isBoolean = isBoolean;
    }

    @Override
    public boolean getIsUnboundedInteger() {
        return isUnboundedInteger;
    }

    @Override
    public void setIsUnboundedInteger(boolean isUnboundedInteger) {
        this.isUnboundedInteger = isUnboundedInteger;
    }

    @Override
    public boolean getIsPrimitiveType() {
        return isPrimitiveType;
    }

    @Override
    public void setIsPrimitiveType(boolean isPrimitiveType) {
        this.isPrimitiveType = isPrimitiveType;
    }

    @Override
    public CodegenProperty getAdditionalProperties() {
        return additionalProperties;
    }

    @Override
    public void setAdditionalProperties(CodegenProperty additionalProperties) {
        this.additionalProperties = additionalProperties;
    }

    @Override
    public boolean getHasValidation() {
        return hasValidation;
    }

    @Override
    public void setHasValidation(boolean hasValidation) {
        this.hasValidation = hasValidation;
    }

    public List<CodegenProperty> getReadOnlyVars() {
        return readOnlyVars;
    }

    public void setReadOnlyVars(List<CodegenProperty> readOnlyVars) {
        this.readOnlyVars = readOnlyVars;
    }

    public List<CodegenProperty> getReadWriteVars() {
        return readWriteVars;
    }

    public void setReadWriteVars(List<CodegenProperty> readWriteVars) {
        this.readWriteVars = readWriteVars;
    }

    @Override
    public List<CodegenProperty> getRequiredVars() {
        return requiredVars;
    }

    @Override
    public void setRequiredVars(List<CodegenProperty> requiredVars) {
        this.requiredVars = requiredVars;
    }

    public String getTitle() {
        return title;
    }

    public void setTitle(String title) {
        this.title = title;
    }

    public String getUnescapedDescription() {
        return unescapedDescription;
    }

    public void setUnescapedDescription(String unescapedDescription) {
        this.unescapedDescription = unescapedDescription;
    }

    @Override
    public List<CodegenProperty> getVars() {
        return vars;
    }

    @Override
    public void setVars(List<CodegenProperty> vars) {
        this.vars = vars;
    }

    public Map<String, Object> getVendorExtensions() {
        return vendorExtensions;
    }

    public void setVendorExtensions(Map<String, Object> vendorExtensions) {
        this.vendorExtensions = vendorExtensions;
    }

    public String getXmlName() {
        return xmlName;
    }

    public void setXmlName(String xmlName) {
        this.xmlName = xmlName;
    }

    public String getXmlNamespace() {
        return xmlNamespace;
    }

    public void setXmlNamespace(String xmlNamespace) {
        this.xmlNamespace = xmlNamespace;
    }

    public String getXmlPrefix() {
        return xmlPrefix;
    }

    public void setXmlPrefix(String xmlPrefix) {
        this.xmlPrefix = xmlPrefix;
    }

    @Override
    public boolean getIsNull() {
        return isNull;
    }

    @Override
    public void setIsNull(boolean isNull) {
        this.isNull = isNull;
    }

    @Override
    public boolean getIsVoid() {
        return isVoid;
    }

    @Override
    public void setIsVoid(boolean isVoid) {
        this.isVoid = isVoid;
    }

    @Override
    public boolean getAdditionalPropertiesIsAnyType() {
        return additionalPropertiesIsAnyType;
    }

    @Override
    public void setAdditionalPropertiesIsAnyType(boolean additionalPropertiesIsAnyType) {
        this.additionalPropertiesIsAnyType = additionalPropertiesIsAnyType;
    }

    @Override
    public boolean getHasVars() {
        return this.hasVars;
    }

    @Override
    public void setHasVars(boolean hasVars) {
        this.hasVars = hasVars;
    }

    @Override
    public boolean getHasRequired() {
        return this.hasRequired;
    }

    @Override
    public void setHasRequired(boolean hasRequired) {
        this.hasRequired = hasRequired;
    }

    @Override
    public boolean getHasDiscriminatorWithNonEmptyMapping() {
        return hasDiscriminatorWithNonEmptyMapping;
    }

    @Override
    public void setHasDiscriminatorWithNonEmptyMapping(boolean hasDiscriminatorWithNonEmptyMapping) {
        this.hasDiscriminatorWithNonEmptyMapping = hasDiscriminatorWithNonEmptyMapping;
    }

    @Override
    public boolean getIsString() {
        return isString;
    }

    @Override
    public void setIsString(boolean isString) {
        this.isString = isString;
    }

    @Override
    public boolean getIsNumber() {
        return isNumber;
    }

    @Override
    public void setIsNumber(boolean isNumber) {
        this.isNumber = isNumber;
    }

    @Override
    public boolean getIsAnyType() {
        return isAnyType;
    }

    @Override
    public void setIsAnyType(boolean isAnyType) {
        this.isAnyType = isAnyType;
    }

    @Override
    public boolean getIsFreeFormObject() {
        return isFreeFormObject;
    }

    @Override
    public void setIsFreeFormObject(boolean isFreeFormObject) {
        this.isFreeFormObject = isFreeFormObject;
    }

    public boolean getIsUuid() { return isUuid; }

    public void setIsUuid(boolean isUuid) { this.isUuid = isUuid; }

    public boolean getIsUri() { return isUri; }

    public void setIsUri(boolean isUri) { this.isUri = isUri; }

    @Override
    public void setComposedSchemas(CodegenComposedSchemas composedSchemas) {
        this.composedSchemas = composedSchemas;
    }

    @Override
    public CodegenComposedSchemas getComposedSchemas() {
        return composedSchemas;
    }

    @Override
    public boolean getHasMultipleTypes() {
        return hasMultipleTypes;
    }

    @Override
    public void setHasMultipleTypes(boolean hasMultipleTypes) {
        this.hasMultipleTypes = hasMultipleTypes;
    }

    @Override
    public boolean getIsFloat() {
        return isFloat;
    }

    @Override
    public void setIsFloat(boolean isFloat) {
        this.isFloat = isFloat;
    }

    @Override
    public boolean getIsDouble() {
        return isDouble;
    }

    @Override
    public void setIsDouble(boolean isDouble) {
        this.isDouble = isDouble;
    }

    @Override
    public boolean getIsInteger() {
        return isInteger;
    }

    @Override
    public void setIsInteger(boolean isInteger) {
        this.isInteger = isInteger;
    }

    @Override
    public boolean getIsLong() {
        return isLong;
    }

    @Override
    public void setIsLong(boolean isLong) {
        this.isLong = isLong;
    }

    @Override
    public boolean getIsBinary() {
        return false;
    }

    @Override
    public void setIsBinary(boolean isBinary) {}

    @Override
    public boolean getIsByteArray() {
        return false;
    }

    @Override
    public void setIsByteArray(boolean isByteArray) {}

    @Override
    public boolean getIsDecimal() {
        return isDecimal;
    }

    @Override
    public void setIsDecimal(boolean isDecimal) {
        this.isDecimal = isDecimal;
    }

    @Override
    public boolean getIsEnum() {
        return isEnum;
    }

    @Override
    public void setIsEnum(boolean isEnum) {
        this.isEnum = isEnum;
    }

    @Override
    public boolean equals(Object o) {
        if (this == o) return true;
        if (!(o instanceof CodegenModel)) return false;
        CodegenModel that = (CodegenModel) o;
        return isAlias == that.isAlias &&
                isString == that.isString &&
                isInteger == that.isInteger &&
                isShort == that.isShort &&
                isLong == that.isLong &&
                isUnboundedInteger == that.isUnboundedInteger &&
                isBoolean == that.isBoolean &&
                isNumber == that.isNumber &&
                isNumeric == that.isNumeric &&
                isFloat == that.isFloat &&
                isDouble == that.isDouble &&
                isDate == that.isDate &&
                isDateTime == that.isDateTime &&
                hasVars == that.hasVars &&
                emptyVars == that.emptyVars &&
                hasMoreModels == that.hasMoreModels &&
                hasEnums == that.hasEnums &&
                isEnum == that.isEnum &&
                isNullable == that.isNullable &&
                hasRequired == that.hasRequired &&
                hasOptional == that.hasOptional &&
                isArray == that.isArray &&
                hasChildren == that.hasChildren &&
                isMap == that.isMap &&
                isDeprecated == that.isDeprecated &&
                hasOnlyReadOnly == that.hasOnlyReadOnly &&
                isNull == that.isNull &&
                hasValidation == that.hasValidation &&
                isDecimal == that.isDecimal &&
                hasMultipleTypes == that.getHasMultipleTypes() &&
                hasDiscriminatorWithNonEmptyMapping == that.getHasDiscriminatorWithNonEmptyMapping() &&
                isUuid == that.getIsUuid() &&
                isUri == that.getIsUri() &&
                isBooleanSchemaTrue == that.getIsBooleanSchemaTrue() &&
                isBooleanSchemaFalse == that.getIsBooleanSchemaFalse() &&
                getSchemaIsFromAdditionalProperties() == that.getSchemaIsFromAdditionalProperties() &&
                getIsAnyType() == that.getIsAnyType() &&
                getAdditionalPropertiesIsAnyType() == that.getAdditionalPropertiesIsAnyType() &&
                getUniqueItems() == that.getUniqueItems() &&
                getExclusiveMinimum() == that.getExclusiveMinimum() &&
                getExclusiveMaximum() == that.getExclusiveMaximum() &&
                Objects.equals(contains, that.getContains()) &&
                Objects.equals(dependentRequired, that.getDependentRequired()) &&
                Objects.equals(format, that.getFormat()) &&
                Objects.equals(uniqueItemsBoolean, that.getUniqueItemsBoolean()) &&
                Objects.equals(ref, that.getRef()) &&
                Objects.equals(requiredVarsMap, that.getRequiredVarsMap()) &&
                Objects.equals(composedSchemas, that.composedSchemas) &&
                Objects.equals(parent, that.parent) &&
                Objects.equals(parentSchema, that.parentSchema) &&
                Objects.equals(interfaces, that.interfaces) &&
                Objects.equals(allParents, that.allParents) &&
                Objects.equals(parentModel, that.parentModel) &&
                Objects.equals(interfaceModels, that.interfaceModels) &&
                Objects.equals(children, that.children) &&
                Objects.equals(anyOf, that.anyOf) &&
                Objects.equals(oneOf, that.oneOf) &&
                Objects.equals(allOf, that.allOf) &&
                Objects.equals(name, that.name) &&
                Objects.equals(schemaName, that.schemaName) &&
                Objects.equals(classname, that.classname) &&
                Objects.equals(title, that.title) &&
                Objects.equals(description, that.description) &&
                Objects.equals(classVarName, that.classVarName) &&
                Objects.equals(modelJson, that.modelJson) &&
                Objects.equals(dataType, that.dataType) &&
                Objects.equals(xmlPrefix, that.xmlPrefix) &&
                Objects.equals(xmlNamespace, that.xmlNamespace) &&
                Objects.equals(xmlName, that.xmlName) &&
                Objects.equals(classFilename, that.classFilename) &&
                Objects.equals(unescapedDescription, that.unescapedDescription) &&
                Objects.equals(discriminator, that.discriminator) &&
                Objects.equals(defaultValue, that.defaultValue) &&
                Objects.equals(arrayModelType, that.arrayModelType) &&
                Objects.equals(vars, that.vars) &&
                Objects.equals(allVars, that.allVars) &&
                Objects.equals(nonNullableVars, that.nonNullableVars) &&
                Objects.equals(requiredVars, that.requiredVars) &&
                Objects.equals(optionalVars, that.optionalVars) &&
                Objects.equals(readOnlyVars, that.readOnlyVars) &&
                Objects.equals(readWriteVars, that.readWriteVars) &&
                Objects.equals(parentVars, that.parentVars) &&
                Objects.equals(allowableValues, that.allowableValues) &&
                Objects.equals(mandatory, that.mandatory) &&
                Objects.equals(allMandatory, that.allMandatory) &&
                Objects.equals(imports, that.imports) &&
                Objects.equals(externalDocumentation, that.externalDocumentation) &&
                Objects.equals(vendorExtensions, that.vendorExtensions) &&
                Objects.equals(additionalPropertiesType, that.additionalPropertiesType) &&
                Objects.equals(isAdditionalPropertiesTrue, that.isAdditionalPropertiesTrue) &&
                Objects.equals(getMaxProperties(), that.getMaxProperties()) &&
                Objects.equals(getMinProperties(), that.getMinProperties()) &&
                Objects.equals(getMaxItems(), that.getMaxItems()) &&
                Objects.equals(getMinItems(), that.getMinItems()) &&
                Objects.equals(getMaxLength(), that.getMaxLength()) &&
                Objects.equals(getMinLength(), that.getMinLength()) &&
                Objects.equals(getMinimum(), that.getMinimum()) &&
                Objects.equals(getMaximum(), that.getMaximum()) &&
                Objects.equals(getPattern(), that.getPattern()) &&
                Objects.equals(getItems(), that.getItems()) &&
                Objects.equals(getAdditionalProperties(), that.getAdditionalProperties()) &&
                Objects.equals(getIsModel(), that.getIsModel()) &&
                Objects.equals(getMultipleOf(), that.getMultipleOf());
    }

    @Override
    public int hashCode() {
        return Objects.hash(getParent(), getParentSchema(), getInterfaces(), getAllParents(), getParentModel(),
                getInterfaceModels(), getChildren(), anyOf, oneOf, allOf, getName(), getSchemaName(), getClassname(), getTitle(),
                getDescription(), getClassVarName(), getModelJson(), getDataType(), getXmlPrefix(), getXmlNamespace(),
                getXmlName(), getClassFilename(), getUnescapedDescription(), getDiscriminator(), getDefaultValue(),
                getArrayModelType(), isAlias, isString, isInteger, isLong, isNumber, isNumeric, isFloat, isDouble,
                isDate, isDateTime, isNull, hasValidation, isShort, isUnboundedInteger, isBoolean,
                getVars(), getAllVars(), getNonNullableVars(), getRequiredVars(), getOptionalVars(), getReadOnlyVars(), getReadWriteVars(),
                getParentVars(), getAllowableValues(), getMandatory(), getAllMandatory(), getImports(), hasVars,
                isEmptyVars(), hasMoreModels, hasEnums, isEnum, isNullable, hasRequired, hasOptional, isArray,
                hasChildren, isMap, isDeprecated, hasOnlyReadOnly, getExternalDocumentation(), getVendorExtensions(),
                getAdditionalPropertiesType(), getMaxProperties(), getMinProperties(), getUniqueItems(), getMaxItems(),
                getMinItems(), getMaxLength(), getMinLength(), getExclusiveMinimum(), getExclusiveMaximum(), getMinimum(),
                getMaximum(), getPattern(), getMultipleOf(), getItems(), getAdditionalProperties(), getIsModel(),
                getAdditionalPropertiesIsAnyType(), hasDiscriminatorWithNonEmptyMapping,
                isAnyType, getComposedSchemas(), hasMultipleTypes, isDecimal, isUuid, isUri, requiredVarsMap, ref,
                uniqueItemsBoolean, schemaIsFromAdditionalProperties, isBooleanSchemaTrue, isBooleanSchemaFalse,
                format, dependentRequired, contains);
    }

    @Override
    public String toString() {
        final StringBuilder sb = new StringBuilder("CodegenModel{");
        sb.append("name='").append(name).append('\'');
        sb.append(", schemaName='").append(schemaName).append('\'');
        sb.append(", parent='").append(parent).append('\'');
        sb.append(", parentSchema='").append(parentSchema).append('\'');
        sb.append(", interfaces=").append(interfaces);
        sb.append(", interfaceModels=").append(interfaceModels !=null ? interfaceModels.size() : "[]");
        sb.append(", allParents=").append(allParents);
        sb.append(", parentModel=").append(parentModel);
        sb.append(", children=").append(children != null ? children.size() : "[]");
        sb.append(", anyOf=").append(anyOf);
        sb.append(", oneOf=").append(oneOf);
        sb.append(", allOf=").append(allOf);
        sb.append(", classname='").append(classname).append('\'');
        sb.append(", title='").append(title).append('\'');
        sb.append(", description='").append(description).append('\'');
        sb.append(", classVarName='").append(classVarName).append('\'');
        sb.append(", modelJson='").append(modelJson).append('\'');
        sb.append(", dataType='").append(dataType).append('\'');
        sb.append(", xmlPrefix='").append(xmlPrefix).append('\'');
        sb.append(", xmlNamespace='").append(xmlNamespace).append('\'');
        sb.append(", xmlName='").append(xmlName).append('\'');
        sb.append(", classFilename='").append(classFilename).append('\'');
        sb.append(", unescapedDescription='").append(unescapedDescription).append('\'');
        sb.append(", discriminator=").append(discriminator);
        sb.append(", defaultValue='").append(defaultValue).append('\'');
        sb.append(", arrayModelType='").append(arrayModelType).append('\'');
        sb.append(", isAlias=").append(isAlias);
        sb.append(", isString=").append(isString);
        sb.append(", isInteger=").append(isInteger);
        sb.append(", isShort=").append(isShort);
        sb.append(", isLong=").append(isLong);
        sb.append(", isUnboundedInteger=").append(isUnboundedInteger);
        sb.append(", isBoolean=").append(isBoolean);
        sb.append(", isNumber=").append(isNumber);
        sb.append(", isNumeric=").append(isNumeric);
        sb.append(", isFloat=").append(isFloat);
        sb.append(", isDouble=").append(isDouble);
        sb.append(", isDate=").append(isDate);
        sb.append(", isDateTime=").append(isDateTime);
        sb.append(", vars=").append(vars);
        sb.append(", allVars=").append(allVars);
        sb.append(", nonNullableVars=").append(nonNullableVars);
        sb.append(", requiredVars=").append(requiredVars);
        sb.append(", optionalVars=").append(optionalVars);
        sb.append(", readOnlyVars=").append(readOnlyVars);
        sb.append(", readWriteVars=").append(readWriteVars);
        sb.append(", parentVars=").append(parentVars);
        sb.append(", allowableValues=").append(allowableValues);
        sb.append(", mandatory=").append(mandatory);
        sb.append(", allMandatory=").append(allMandatory);
        sb.append(", imports=").append(imports);
        sb.append(", hasVars=").append(hasVars);
        sb.append(", emptyVars=").append(emptyVars);
        sb.append(", hasMoreModels=").append(hasMoreModels);
        sb.append(", hasEnums=").append(hasEnums);
        sb.append(", isEnum=").append(isEnum);
        sb.append(", isNullable=").append(isNullable);
        sb.append(", hasRequired=").append(hasRequired);
        sb.append(", hasOptional=").append(hasOptional);
        sb.append(", isArray=").append(isArray);
        sb.append(", hasChildren=").append(hasChildren);
        sb.append(", isMap=").append(isMap);
        sb.append(", isDeprecated=").append(isDeprecated);
        sb.append(", hasOnlyReadOnly=").append(hasOnlyReadOnly);
        sb.append(", externalDocumentation=").append(externalDocumentation);
        sb.append(", vendorExtensions=").append(vendorExtensions);
        sb.append(", additionalPropertiesType='").append(additionalPropertiesType).append('\'');
        sb.append(", isAdditionalPropertiesTrue='").append(isAdditionalPropertiesTrue).append('\'');
        sb.append(", maxProperties=").append(maxProperties);
        sb.append(", minProperties=").append(minProperties);
        sb.append(", uniqueItems=").append(uniqueItems);
        sb.append(", uniqueItemsBoolean=").append(uniqueItemsBoolean);
        sb.append(", maxItems=").append(maxItems);
        sb.append(", minItems=").append(minItems);
        sb.append(", maxLength=").append(maxLength);
        sb.append(", minLength=").append(minLength);
        sb.append(", exclusiveMinimum=").append(exclusiveMinimum);
        sb.append(", exclusiveMaximum=").append(exclusiveMaximum);
        sb.append(", minimum='").append(minimum).append('\'');
        sb.append(", maximum='").append(maximum).append('\'');
        sb.append(", pattern='").append(pattern).append('\'');
        sb.append(", multipleOf='").append(multipleOf).append('\'');
        sb.append(", items='").append(items).append('\'');
        sb.append(", additionalProperties='").append(additionalProperties).append('\'');
        sb.append(", isModel='").append(isModel).append('\'');
        sb.append(", isNull='").append(isNull);
        sb.append(", hasValidation='").append(hasValidation);
        sb.append(", getAdditionalPropertiesIsAnyType=").append(getAdditionalPropertiesIsAnyType());
        sb.append(", getHasDiscriminatorWithNonEmptyMapping=").append(hasDiscriminatorWithNonEmptyMapping);
        sb.append(", getIsAnyType=").append(getIsAnyType());
        sb.append(", composedSchemas=").append(composedSchemas);
        sb.append(", hasMultipleTypes=").append(hasMultipleTypes);
        sb.append(", isDecimal=").append(isDecimal);
        sb.append(", isUUID=").append(isUuid);
        sb.append(", isURI=").append(isUri);
        sb.append(", requiredVarsMap=").append(requiredVarsMap);
        sb.append(", ref=").append(ref);
        sb.append(", schemaIsFromAdditionalProperties=").append(schemaIsFromAdditionalProperties);
        sb.append(", isBooleanSchemaTrue=").append(isBooleanSchemaTrue);
        sb.append(", isBooleanSchemaFalse=").append(isBooleanSchemaFalse);
        sb.append(", format=").append(format);
        sb.append(", dependentRequired=").append(dependentRequired);
        sb.append(", contains=").append(contains);
        sb.append('}');
        return sb.toString();
    }

    /*
     * To clean up mapped models if needed and add mapped models to imports
     *
     * @param cleanUpMappedModels Clean up mapped models if set to true
     */
    public void addDiscriminatorMappedModelsImports(boolean cleanUpMappedModels) {
        if (discriminator == null || discriminator.getMappedModels() == null) {
            return;
        }

        if (cleanUpMappedModels && !this.hasChildren && // no child
                (this.oneOf == null || this.oneOf.isEmpty()) && // not oneOf
                (this.anyOf == null || this.anyOf.isEmpty())) { // not anyOf
            //clear the mapping
            discriminator.setMappedModels(null);
            return;
        }

        // import child schemas defined in mapped models
        for (CodegenDiscriminator.MappedModel mm : discriminator.getMappedModels()) {
            if (!"".equals(mm.getModelName())) {
                imports.add(mm.getModelName());
            }
        }
    }

    public boolean isEmptyVars() {
        return emptyVars;
    }

    public void setEmptyVars(boolean emptyVars) {
        this.emptyVars = emptyVars;
    }

    public boolean getHasItems() {
        return this.items != null;
    }

    @Override
    public Map<String, CodegenProperty> getRequiredVarsMap() { return requiredVarsMap; }

    @Override
    public void setRequiredVarsMap(Map<String, CodegenProperty> requiredVarsMap) { this.requiredVarsMap=requiredVarsMap; }

    /**
     * Remove duplicated properties in all variable list
     */
    public void removeAllDuplicatedProperty() {
        // remove duplicated properties
        vars = removeDuplicatedProperty(vars);
        optionalVars = removeDuplicatedProperty(optionalVars);
        requiredVars = removeDuplicatedProperty(requiredVars);
        parentVars = removeDuplicatedProperty(parentVars);
        allVars = removeDuplicatedProperty(allVars);
        nonNullableVars = removeDuplicatedProperty(nonNullableVars);
        readOnlyVars = removeDuplicatedProperty(readOnlyVars);
        readWriteVars = removeDuplicatedProperty(readWriteVars);
    }

    private List<CodegenProperty> removeDuplicatedProperty(List<CodegenProperty> vars) {
        // clone the list first
        List<CodegenProperty> newList = new ArrayList<>();
        for (CodegenProperty cp : vars) {
            newList.add(cp.clone());
        }

        Set<String> propertyNames = new TreeSet<>();
        Set<String> duplicatedNames = new TreeSet<>();

        ListIterator<CodegenProperty> iterator = newList.listIterator();
        while (iterator.hasNext()) {
            CodegenProperty element = iterator.next();

            if (propertyNames.contains(element.baseName)) {
                duplicatedNames.add(element.baseName);
                iterator.remove();
            } else {
                propertyNames.add(element.baseName);
            }
        }

        return newList;
    }

    /**
     * Remove self reference import
     */
    public void removeSelfReferenceImport() {
        for (CodegenProperty cp : allVars) {
            if (cp == null) {
                // TODO cp shouldn't be null. Show a warning message instead
            } else {
                // detect self import
                if (this.classname.equalsIgnoreCase(cp.dataType) ||
                        (cp.isContainer && cp.items != null && this.classname.equalsIgnoreCase(cp.items.dataType))) {
                    this.imports.remove(this.classname); // remove self import
                    cp.isSelfReference = true;
                }
            }
        }
    }
}<|MERGE_RESOLUTION|>--- conflicted
+++ resolved
@@ -52,11 +52,8 @@
     public Set<String> oneOf = new TreeSet<>();
     public Set<String> allOf = new TreeSet<>();
 
-    // The schema name as written in the OpenAPI document
-    // If it's a reserved word, it will be escaped.
+    // The schema name as written in the OpenAPI document.
     public String name;
-    // The original schema name as written in the OpenAPI document.
-    public String schemaName;
     // The language-specific name of the class that implements this schema.
     // The name of the class is derived from the OpenAPI schema name with formatting rules applied.
     // The classname is derived from the OpenAPI schema name, with sanitization and escaping rules applied.
@@ -391,7 +388,6 @@
      * The allowed discriminator mapping value for the Dog schema is 'Dog'.
      * The allowed discriminator mapping value for the Cat schema is 'Dog'.
      *
-     * Openapi 3.0.x syntax:
      * Pet:
      *   type: object
      *   discriminator:
@@ -400,7 +396,7 @@
      *     - objectType
      *   properties:
      *     objectType:
-     *       type: string
+     *     type: string
      * Dog:
      *   allOf:
      *   - $ref: '#/components/schemas/Pet'
@@ -424,13 +420,9 @@
 
     public void setDiscriminator(CodegenDiscriminator discriminator) {
         this.discriminator = discriminator;
-<<<<<<< HEAD
         if (discriminator != null && ObjectUtils.isNotEmpty(this.interfaces) &&
             (!discriminator.getMappedModels().isEmpty()) || this.vendorExtensions.containsKey("x-discriminator-value")) {
             // avoid generating @JSonTypeName in child classes
-=======
-        if (discriminator != null && (!discriminator.getMappedModels().isEmpty() || this.vendorExtensions.containsKey("x-discriminator-value"))) {
->>>>>>> b3ea3d8f
             this.hasDiscriminatorWithNonEmptyMapping = true;
         }
     }
@@ -502,15 +494,6 @@
     public void setName(String name) {
         this.name = name;
     }
-
-    public String getSchemaName() {
-        return schemaName;
-    }
-
-    public void setSchemaName(String schemaName) {
-        this.schemaName = schemaName;
-    }
-
 
     public List<CodegenProperty> getOptionalVars() {
         return optionalVars;
@@ -1235,7 +1218,6 @@
     public String toString() {
         final StringBuilder sb = new StringBuilder("CodegenModel{");
         sb.append("name='").append(name).append('\'');
-        sb.append(", schemaName='").append(schemaName).append('\'');
         sb.append(", parent='").append(parent).append('\'');
         sb.append(", parentSchema='").append(parentSchema).append('\'');
         sb.append(", interfaces=").append(interfaces);
