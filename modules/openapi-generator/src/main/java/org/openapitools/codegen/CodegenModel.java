/*
 * Copyright 2018 OpenAPI-Generator Contributors (https://openapi-generator.tech)
 * Copyright 2018 SmartBear Software
 *
 * Licensed under the Apache License, Version 2.0 (the "License");
 * you may not use this file except in compliance with the License.
 * You may obtain a copy of the License at
 *
 *     https://www.apache.org/licenses/LICENSE-2.0
 *
 * Unless required by applicable law or agreed to in writing, software
 * distributed under the License is distributed on an "AS IS" BASIS,
 * WITHOUT WARRANTIES OR CONDITIONS OF ANY KIND, either express or implied.
 * See the License for the specific language governing permissions and
 * limitations under the License.
 */

package org.openapitools.codegen;

import com.fasterxml.jackson.annotation.JsonIgnoreProperties;
import io.swagger.v3.oas.models.ExternalDocumentation;

import java.util.*;

@JsonIgnoreProperties({"parentModel", "interfaceModels"})
public class CodegenModel implements IJsonSchemaValidationProperties {
    // The parent model name from the schemas. The parent is determined by inspecting the allOf, anyOf and
    // oneOf attributes in the OAS. First codegen inspects 'allOf', then 'anyOf', then 'oneOf'.
    // If there are multiple object references in the attribute ('allOf', 'anyOf', 'oneOf'), and one of the
    // object is a discriminator, that object is set as the parent. If no discriminator is specified,
    // codegen returns the first one in the list, i.e. there is no obvious parent in the OpenAPI specification.
    // When possible, the mustache templates should use 'allParents' to handle multiple parents.
    public String parent, parentSchema;
    public List<String> interfaces;
    // The list of parent model name from the schemas. In order of preference, the parent is obtained
    // from the 'allOf' attribute, then 'anyOf', and finally 'oneOf'.
    public List<String> allParents;

    // References to parent and interface CodegenModels. Only set when code generator supports inheritance.
    public CodegenModel parentModel;
    public List<CodegenModel> interfaceModels;
    public List<CodegenModel> children;

    // anyOf, oneOf, allOf
    public Set<String> anyOf = new TreeSet<String>();
    public Set<String> oneOf = new TreeSet<String>();
    public Set<String> allOf = new TreeSet<String>();

    public String name;
    // The language-specific name of the class that implements this schema.
    // The name of the class is derived from the OpenAPI schema name with formatting rules applied.
    public String classname;
    // The value of the 'title' attribute in the OpenAPI document.
    public String title;
    public String description, classVarName, modelJson, dataType, xmlPrefix, xmlNamespace, xmlName;
    public String classFilename; // store the class file name, mainly used for import
    public String unescapedDescription;
    public CodegenDiscriminator discriminator;
    public String defaultValue;
    public String arrayModelType;
    public boolean isAlias; // Is this effectively an alias of another simple type
    public boolean isString, isInteger, isLong, isNumber, isNumeric, isFloat, isDouble;
    public List<CodegenProperty> vars = new ArrayList<CodegenProperty>(); // all properties (without parent's properties)
    public List<CodegenProperty> allVars = new ArrayList<CodegenProperty>(); // all properties (with parent's properties)
    public List<CodegenProperty> requiredVars = new ArrayList<CodegenProperty>(); // a list of required properties
    public List<CodegenProperty> optionalVars = new ArrayList<CodegenProperty>(); // a list of optional properties
    public List<CodegenProperty> readOnlyVars = new ArrayList<CodegenProperty>(); // a list of read-only properties
    public List<CodegenProperty> readWriteVars = new ArrayList<CodegenProperty>(); // a list of properties for read, write
    public List<CodegenProperty> parentVars = new ArrayList<CodegenProperty>();
    public Map<String, Object> allowableValues;

    // Sorted sets of required parameters.
    public Set<String> mandatory = new TreeSet<String>(); // without parent's required properties
    public Set<String> allMandatory = new TreeSet<String>(); // with parent's required properties

    public Set<String> imports = new TreeSet<String>();
<<<<<<< HEAD
    public boolean hasVars, emptyVars, hasMoreModels, hasEnums, isEnum, isNullable, hasRequired, hasOptional, isArrayModel, hasChildren, isMapModel, isDeprecated;
    public CodegenProperty parentContainer;
=======
    public boolean hasVars, emptyVars, hasMoreModels, hasEnums, isEnum;
    /**
     * Indicates the OAS schema specifies "nullable: true".
     */
    public boolean isNullable;
    /**
     * Indicates the type has at least one required property.
     */
    public boolean hasRequired;
    /**
     * Indicates the type has at least one optional property.
     */
    public boolean hasOptional;
    public boolean isArrayModel;
    public boolean hasChildren;
    public boolean isMapModel;
    /**
     * Indicates the OAS schema specifies "deprecated: true".
     */
    public boolean isDeprecated;
>>>>>>> 30ee3f34
    public boolean hasOnlyReadOnly = true; // true if all properties are read-only
    public ExternalDocumentation externalDocumentation;

    public Map<String, Object> vendorExtensions = new HashMap<String, Object>();

    //The type of the value from additional properties. Used in map like objects.
    public String additionalPropertiesType;

    private Integer maxProperties;
    private Integer minProperties;
    private boolean uniqueItems;
    private Integer maxItems;
    private Integer minItems;
    private Integer maxLength;
    private Integer minLength;
    private boolean exclusiveMinimum;
    private boolean exclusiveMaximum;
    private String minimum;
    private String maximum;
    private String pattern;
    private Number multipleOf;

    public String getAdditionalPropertiesType() {
        return additionalPropertiesType;
    }

    public void setAdditionalPropertiesType(String additionalPropertiesType) {
        this.additionalPropertiesType = additionalPropertiesType;
    }

    public Set<String> getAllMandatory() {
        return allMandatory;
    }

    public void setAllMandatory(Set<String> allMandatory) {
        this.allMandatory = allMandatory;
    }

    public List<String> getAllParents() {
        return allParents;
    }

    public void setAllParents(List<String> allParents) {
        this.allParents = allParents;
    }

    public List<CodegenProperty> getAllVars() {
        return allVars;
    }

    public void setAllVars(List<CodegenProperty> allVars) {
        this.allVars = allVars;
    }

    public Map<String, Object> getAllowableValues() {
        return allowableValues;
    }

    public void setAllowableValues(Map<String, Object> allowableValues) {
        this.allowableValues = allowableValues;
    }

    public String getArrayModelType() {
        return arrayModelType;
    }

    public void setArrayModelType(String arrayModelType) {
        this.arrayModelType = arrayModelType;
    }

    public List<CodegenModel> getChildren() {
        return children;
    }

    public void setChildren(List<CodegenModel> children) {
        this.children = children;
    }

    public String getClassFilename() {
        return classFilename;
    }

    public void setClassFilename(String classFilename) {
        this.classFilename = classFilename;
    }

    public String getClassVarName() {
        return classVarName;
    }

    public void setClassVarName(String classVarName) {
        this.classVarName = classVarName;
    }

    public String getClassname() {
        return classname;
    }

    public void setClassname(String classname) {
        this.classname = classname;
    }

    public String getDataType() {
        return dataType;
    }

    public void setDataType(String dataType) {
        this.dataType = dataType;
    }

    public String getDefaultValue() {
        return defaultValue;
    }

    public void setDefaultValue(String defaultValue) {
        this.defaultValue = defaultValue;
    }

    public String getDescription() {
        return description;
    }

    public void setDescription(String description) {
        this.description = description;
    }

    public CodegenDiscriminator getDiscriminator() {
        return discriminator;
    }

    public void setDiscriminator(CodegenDiscriminator discriminator) {
        this.discriminator = discriminator;
    }

    public String getDiscriminatorName() {
        return discriminator == null ? null : discriminator.getPropertyName();
    }

    public ExternalDocumentation getExternalDocumentation() {
        return externalDocumentation;
    }

    public void setExternalDocumentation(ExternalDocumentation externalDocumentation) {
        this.externalDocumentation = externalDocumentation;
    }

    public Set<String> getImports() {
        return imports;
    }

    public void setImports(Set<String> imports) {
        this.imports = imports;
    }

    public List<CodegenModel> getInterfaceModels() {
        return interfaceModels;
    }

    public void setInterfaceModels(List<CodegenModel> interfaceModels) {
        this.interfaceModels = interfaceModels;
    }

    public List<String> getInterfaces() {
        return interfaces;
    }

    public void setInterfaces(List<String> interfaces) {
        this.interfaces = interfaces;
    }

    public Set<String> getMandatory() {
        return mandatory;
    }

    public void setMandatory(Set<String> mandatory) {
        this.mandatory = mandatory;
    }

    public String getModelJson() {
        return modelJson;
    }

    public void setModelJson(String modelJson) {
        this.modelJson = modelJson;
    }

    public String getName() {
        return name;
    }

    public void setName(String name) {
        this.name = name;
    }

    public List<CodegenProperty> getOptionalVars() {
        return optionalVars;
    }

    public void setOptionalVars(List<CodegenProperty> optionalVars) {
        this.optionalVars = optionalVars;
    }

    public String getParent() {
        return parent;
    }

    public void setParent(String parent) {
        this.parent = parent;
    }

    public CodegenModel getParentModel() {
        return parentModel;
    }

    public void setParentModel(CodegenModel parentModel) {
        this.parentModel = parentModel;
    }

    public String getParentSchema() {
        return parentSchema;
    }

    public void setParentSchema(String parentSchema) {
        this.parentSchema = parentSchema;
    }

    public List<CodegenProperty> getParentVars() {
        return parentVars;
    }

    public void setParentVars(List<CodegenProperty> parentVars) {
        this.parentVars = parentVars;
    }

    @Override
    public String getPattern() {
        return pattern;
    }

    @Override
    public void setPattern(String pattern) {
        this.pattern = pattern;
    }

    @Override
    public String getMaximum() {
        return maximum;
    }

    @Override
    public void setMaximum(String maximum) {
        this.maximum = maximum;
    }

    @Override
    public String getMinimum() {
        return minimum;
    }

    @Override
    public void setMinimum(String minimum) {
        this.minimum = minimum;
    }

    @Override
    public boolean getExclusiveMaximum() {
        return exclusiveMaximum;
    }

    @Override
    public void setExclusiveMaximum(boolean exclusiveMaximum) {
        this.exclusiveMaximum = exclusiveMaximum;
    }

    @Override
    public boolean getExclusiveMinimum() {
        return exclusiveMinimum;
    }

    @Override
    public void setExclusiveMinimum(boolean exclusiveMinimum) {
        this.exclusiveMinimum = exclusiveMinimum;
    }

    @Override
    public Integer getMinLength() {
        return minLength;
    }

    @Override
    public void setMinLength(Integer minLength) {
        this.minLength = minLength;
    }

    @Override
    public Integer getMaxLength() {
        return maxLength;
    }

    @Override
    public void setMaxLength(Integer maxLength) {
        this.maxLength = maxLength;
    }

    @Override
    public Integer getMinItems() {
        return minItems;
    }

    @Override
    public void setMinItems(Integer minItems) {
        this.minItems = minItems;
    }

    @Override
    public Integer getMaxItems() {
        return maxItems;
    }

    @Override
    public void setMaxItems(Integer maxItems) {
        this.maxItems = maxItems;
    }

    @Override
    public boolean getUniqueItems() {
        return uniqueItems;
    }

    @Override
    public void setUniqueItems(boolean uniqueItems) {
        this.uniqueItems = uniqueItems;
    }

    @Override
    public Integer getMinProperties() {
        return minProperties;
    }

    @Override
    public void setMinProperties(Integer minProperties) {
        this.minProperties = minProperties;
    }

    @Override
    public Integer getMaxProperties() {
        return maxProperties;
    }

    @Override
    public void setMaxProperties(Integer maxProperties) {
        this.maxProperties = maxProperties;
    }

    @Override
    public Number getMultipleOf() {
        return multipleOf;
    }

    @Override
    public void setMultipleOf(Number multipleOf) {
        this.multipleOf = multipleOf;
    }

    public List<CodegenProperty> getReadOnlyVars() {
        return readOnlyVars;
    }

    public void setReadOnlyVars(List<CodegenProperty> readOnlyVars) {
        this.readOnlyVars = readOnlyVars;
    }

    public List<CodegenProperty> getReadWriteVars() {
        return readWriteVars;
    }

    public void setReadWriteVars(List<CodegenProperty> readWriteVars) {
        this.readWriteVars = readWriteVars;
    }

    public List<CodegenProperty> getRequiredVars() {
        return requiredVars;
    }

    public void setRequiredVars(List<CodegenProperty> requiredVars) {
        this.requiredVars = requiredVars;
    }

    public String getTitle() {
        return title;
    }

    public void setTitle(String title) {
        this.title = title;
    }

    public String getUnescapedDescription() {
        return unescapedDescription;
    }

    public void setUnescapedDescription(String unescapedDescription) {
        this.unescapedDescription = unescapedDescription;
    }

    public List<CodegenProperty> getVars() {
        return vars;
    }

    public void setVars(List<CodegenProperty> vars) {
        this.vars = vars;
    }

    public Map<String, Object> getVendorExtensions() {
        return vendorExtensions;
    }

    public void setVendorExtensions(Map<String, Object> vendorExtensions) {
        this.vendorExtensions = vendorExtensions;
    }

    public String getXmlName() {
        return xmlName;
    }

    public void setXmlName(String xmlName) {
        this.xmlName = xmlName;
    }

    public String getXmlNamespace() {
        return xmlNamespace;
    }

    public void setXmlNamespace(String xmlNamespace) {
        this.xmlNamespace = xmlNamespace;
    }

    public String getXmlPrefix() {
        return xmlPrefix;
    }

    public void setXmlPrefix(String xmlPrefix) {
        this.xmlPrefix = xmlPrefix;
    }

    @Override
    public boolean equals(Object o) {
        if (this == o) return true;
        if (!(o instanceof CodegenModel)) return false;
        CodegenModel that = (CodegenModel) o;
        return isAlias == that.isAlias &&
                isString == that.isString &&
                isInteger == that.isInteger &&
                isLong == that.isLong &&
                isNumber == that.isNumber &&
                isNumeric == that.isNumeric &&
                isFloat == that.isFloat &&
                isDouble == that.isDouble &&
                hasVars == that.hasVars &&
                emptyVars == that.emptyVars &&
                hasMoreModels == that.hasMoreModels &&
                hasEnums == that.hasEnums &&
                isEnum == that.isEnum &&
                isNullable == that.isNullable &&
                hasRequired == that.hasRequired &&
                hasOptional == that.hasOptional &&
                isArrayModel == that.isArrayModel &&
                hasChildren == that.hasChildren &&
                isMapModel == that.isMapModel &&
                isDeprecated == that.isDeprecated &&
                hasOnlyReadOnly == that.hasOnlyReadOnly &&
                getUniqueItems() == that.getUniqueItems() &&
                getExclusiveMinimum() == that.getExclusiveMinimum() &&
                getExclusiveMaximum() == that.getExclusiveMaximum() &&
                Objects.equals(parent, that.parent) &&
                Objects.equals(parentSchema, that.parentSchema) &&
                Objects.equals(interfaces, that.interfaces) &&
                Objects.equals(allParents, that.allParents) &&
                Objects.equals(parentModel, that.parentModel) &&
                Objects.equals(interfaceModels, that.interfaceModels) &&
                Objects.equals(children, that.children) &&
                Objects.equals(anyOf, that.anyOf) &&
                Objects.equals(oneOf, that.oneOf) &&
                Objects.equals(allOf, that.allOf) &&
                Objects.equals(name, that.name) &&
                Objects.equals(classname, that.classname) &&
                Objects.equals(title, that.title) &&
                Objects.equals(description, that.description) &&
                Objects.equals(classVarName, that.classVarName) &&
                Objects.equals(modelJson, that.modelJson) &&
                Objects.equals(dataType, that.dataType) &&
                Objects.equals(xmlPrefix, that.xmlPrefix) &&
                Objects.equals(xmlNamespace, that.xmlNamespace) &&
                Objects.equals(xmlName, that.xmlName) &&
                Objects.equals(classFilename, that.classFilename) &&
                Objects.equals(unescapedDescription, that.unescapedDescription) &&
                Objects.equals(discriminator, that.discriminator) &&
                Objects.equals(defaultValue, that.defaultValue) &&
                Objects.equals(arrayModelType, that.arrayModelType) &&
                Objects.equals(vars, that.vars) &&
                Objects.equals(allVars, that.allVars) &&
                Objects.equals(requiredVars, that.requiredVars) &&
                Objects.equals(optionalVars, that.optionalVars) &&
                Objects.equals(readOnlyVars, that.readOnlyVars) &&
                Objects.equals(readWriteVars, that.readWriteVars) &&
                Objects.equals(parentVars, that.parentVars) &&
                Objects.equals(allowableValues, that.allowableValues) &&
                Objects.equals(mandatory, that.mandatory) &&
                Objects.equals(allMandatory, that.allMandatory) &&
                Objects.equals(imports, that.imports) &&
                Objects.equals(externalDocumentation, that.externalDocumentation) &&
                Objects.equals(vendorExtensions, that.vendorExtensions) &&
                Objects.equals(additionalPropertiesType, that.additionalPropertiesType) &&
                Objects.equals(getMaxProperties(), that.getMaxProperties()) &&
                Objects.equals(getMinProperties(), that.getMinProperties()) &&
                Objects.equals(getMaxItems(), that.getMaxItems()) &&
                Objects.equals(getMinItems(), that.getMinItems()) &&
                Objects.equals(getMaxLength(), that.getMaxLength()) &&
                Objects.equals(getMinLength(), that.getMinLength()) &&
                Objects.equals(getMinimum(), that.getMinimum()) &&
                Objects.equals(getMaximum(), that.getMaximum()) &&
                Objects.equals(getPattern(), that.getPattern()) &&
                Objects.equals(getMultipleOf(), that.getMultipleOf());

    }

    @Override
    public int hashCode() {
        return Objects.hash(getParent(), getParentSchema(), getInterfaces(), getAllParents(), getParentModel(),
                getInterfaceModels(), getChildren(), anyOf, oneOf, allOf, getName(), getClassname(), getTitle(),
                getDescription(), getClassVarName(), getModelJson(), getDataType(), getXmlPrefix(), getXmlNamespace(),
                getXmlName(), getClassFilename(), getUnescapedDescription(), getDiscriminator(), getDefaultValue(),
                getArrayModelType(), isAlias, isString, isInteger, isLong, isNumber, isNumeric, isFloat, isDouble,
                getVars(), getAllVars(), getRequiredVars(), getOptionalVars(), getReadOnlyVars(), getReadWriteVars(),
                getParentVars(), getAllowableValues(), getMandatory(), getAllMandatory(), getImports(), hasVars,
                isEmptyVars(), hasMoreModels, hasEnums, isEnum, isNullable, hasRequired, hasOptional, isArrayModel,
                hasChildren, isMapModel, isDeprecated, hasOnlyReadOnly, getExternalDocumentation(), getVendorExtensions(),
                getAdditionalPropertiesType(), getMaxProperties(), getMinProperties(), getUniqueItems(), getMaxItems(),
                getMinItems(), getMaxLength(), getMinLength(), getExclusiveMinimum(), getExclusiveMaximum(), getMinimum(),
                getMaximum(), getPattern(), getMultipleOf());
    }

    @Override
    public String toString() {
        final StringBuilder sb = new StringBuilder("CodegenModel{");
        sb.append("parent='").append(parent).append('\'');
        sb.append(", parentSchema='").append(parentSchema).append('\'');
        sb.append(", interfaces=").append(interfaces);
        sb.append(", allParents=").append(allParents);
        sb.append(", parentModel=").append(parentModel);
        sb.append(", interfaceModels=").append(interfaceModels);
        sb.append(", children=").append(children);
        sb.append(", anyOf=").append(anyOf);
        sb.append(", oneOf=").append(oneOf);
        sb.append(", allOf=").append(allOf);
        sb.append(", name='").append(name).append('\'');
        sb.append(", classname='").append(classname).append('\'');
        sb.append(", title='").append(title).append('\'');
        sb.append(", description='").append(description).append('\'');
        sb.append(", classVarName='").append(classVarName).append('\'');
        sb.append(", modelJson='").append(modelJson).append('\'');
        sb.append(", dataType='").append(dataType).append('\'');
        sb.append(", xmlPrefix='").append(xmlPrefix).append('\'');
        sb.append(", xmlNamespace='").append(xmlNamespace).append('\'');
        sb.append(", xmlName='").append(xmlName).append('\'');
        sb.append(", classFilename='").append(classFilename).append('\'');
        sb.append(", unescapedDescription='").append(unescapedDescription).append('\'');
        sb.append(", discriminator=").append(discriminator);
        sb.append(", defaultValue='").append(defaultValue).append('\'');
        sb.append(", arrayModelType='").append(arrayModelType).append('\'');
        sb.append(", isAlias=").append(isAlias);
        sb.append(", isString=").append(isString);
        sb.append(", isInteger=").append(isInteger);
        sb.append(", isLong=").append(isLong);
        sb.append(", isNumber=").append(isNumber);
        sb.append(", isNumeric=").append(isNumeric);
        sb.append(", isFloat=").append(isFloat);
        sb.append(", isDouble=").append(isDouble);
        sb.append(", vars=").append(vars);
        sb.append(", allVars=").append(allVars);
        sb.append(", requiredVars=").append(requiredVars);
        sb.append(", optionalVars=").append(optionalVars);
        sb.append(", readOnlyVars=").append(readOnlyVars);
        sb.append(", readWriteVars=").append(readWriteVars);
        sb.append(", parentVars=").append(parentVars);
        sb.append(", allowableValues=").append(allowableValues);
        sb.append(", mandatory=").append(mandatory);
        sb.append(", allMandatory=").append(allMandatory);
        sb.append(", imports=").append(imports);
        sb.append(", hasVars=").append(hasVars);
        sb.append(", emptyVars=").append(emptyVars);
        sb.append(", hasMoreModels=").append(hasMoreModels);
        sb.append(", hasEnums=").append(hasEnums);
        sb.append(", isEnum=").append(isEnum);
        sb.append(", isNullable=").append(isNullable);
        sb.append(", hasRequired=").append(hasRequired);
        sb.append(", hasOptional=").append(hasOptional);
        sb.append(", isArrayModel=").append(isArrayModel);
        sb.append(", hasChildren=").append(hasChildren);
        sb.append(", isMapModel=").append(isMapModel);
        sb.append(", isDeprecated=").append(isDeprecated);
        sb.append(", hasOnlyReadOnly=").append(hasOnlyReadOnly);
        sb.append(", externalDocumentation=").append(externalDocumentation);
        sb.append(", vendorExtensions=").append(vendorExtensions);
        sb.append(", additionalPropertiesType='").append(additionalPropertiesType).append('\'');
        sb.append(", maxProperties=").append(maxProperties);
        sb.append(", minProperties=").append(minProperties);
        sb.append(", uniqueItems=").append(uniqueItems);
        sb.append(", maxItems=").append(maxItems);
        sb.append(", minItems=").append(minItems);
        sb.append(", maxLength=").append(maxLength);
        sb.append(", minLength=").append(minLength);
        sb.append(", exclusiveMinimum=").append(exclusiveMinimum);
        sb.append(", exclusiveMaximum=").append(exclusiveMaximum);
        sb.append(", minimum='").append(minimum).append('\'');
        sb.append(", maximum='").append(maximum).append('\'');
        sb.append(", pattern='").append(pattern).append('\'');
        sb.append(", multipleOf='").append(multipleOf).append('\'');
        sb.append('}');
        return sb.toString();
    }

    public void addDiscriminatorMappedModelsImports(){
        if (discriminator == null || discriminator.getMappedModels() == null) {
            return;
        }
        for (CodegenDiscriminator.MappedModel mm : discriminator.getMappedModels()) {
            if (!"".equals(mm.getModelName())) {
                imports.add(mm.getModelName());
            }
        }
    }

    public boolean isEmptyVars() {
        return emptyVars;
    }

    public void setEmptyVars(boolean emptyVars) {
        this.emptyVars = emptyVars;
    }

    /**
     * Remove duplicated properties in all variable list and update "hasMore"
     */
    public void removeAllDuplicatedProperty() {
        // remove duplicated properties
        vars = removeDuplicatedProperty(vars);
        optionalVars = removeDuplicatedProperty(optionalVars);
        requiredVars = removeDuplicatedProperty(requiredVars);
        parentVars = removeDuplicatedProperty(parentVars);
        allVars = removeDuplicatedProperty(allVars);
        readOnlyVars = removeDuplicatedProperty(readOnlyVars);
        readWriteVars = removeDuplicatedProperty(readWriteVars);

        // update property list's "hasMore"
        updatePropertyListHasMore(vars);
        updatePropertyListHasMore(optionalVars);
        updatePropertyListHasMore(requiredVars);
        updatePropertyListHasMore(parentVars);
        updatePropertyListHasMore(allVars);
        updatePropertyListHasMore(readOnlyVars);
        updatePropertyListHasMore(readWriteVars);
    }

    private List<CodegenProperty> removeDuplicatedProperty(List<CodegenProperty> vars) {
        // clone the list first
        List<CodegenProperty> newList = new ArrayList<CodegenProperty>();
        for (CodegenProperty cp : vars) {
            newList.add(cp.clone());
        }

        Set<String> propertyNames = new TreeSet<String>();
        Set<String> duplicatedNames = new TreeSet<String>();

        ListIterator<CodegenProperty> iterator = newList.listIterator();
        while (iterator.hasNext()) {
            CodegenProperty element = iterator.next();

            if (propertyNames.contains(element.baseName)) {
                duplicatedNames.add(element.baseName);
                iterator.remove();
            } else {
                propertyNames.add(element.baseName);
            }
        }

        return newList;
    }

    /**
     * Clone the element and update "hasMore" in the list of codegen properties
     */
    private void updatePropertyListHasMore(List<CodegenProperty> vars) {
        if (vars != null) {
            for (int i = 0; i < vars.size(); i++) {
                if (i < vars.size() - 1) {
                    vars.get(i).hasMore = true;
                } else { // last element
                    vars.get(i).hasMore = false;
                }
            }
        }
    }

    /**
     * Remove self reference import
     */
    public void removeSelfReferenceImport() {
        for (CodegenProperty cp : allVars) {
            if (cp == null) {
                // TODO cp shouldn't be null. Show a warning message instead
            } else {
                // detect self import
                if (this.classname.equalsIgnoreCase(cp.dataType) ||
                        (cp.isContainer && cp.items != null && this.classname.equalsIgnoreCase(cp.items.dataType))) {
                    this.imports.remove(this.classname); // remove self import
                    cp.isSelfReference = true;
                }
            }
        }
    }
}<|MERGE_RESOLUTION|>--- conflicted
+++ resolved
@@ -74,11 +74,8 @@
     public Set<String> allMandatory = new TreeSet<String>(); // with parent's required properties
 
     public Set<String> imports = new TreeSet<String>();
-<<<<<<< HEAD
-    public boolean hasVars, emptyVars, hasMoreModels, hasEnums, isEnum, isNullable, hasRequired, hasOptional, isArrayModel, hasChildren, isMapModel, isDeprecated;
+    public boolean hasVars, emptyVars, hasMoreModels, hasEnums, isEnum;
     public CodegenProperty parentContainer;
-=======
-    public boolean hasVars, emptyVars, hasMoreModels, hasEnums, isEnum;
     /**
      * Indicates the OAS schema specifies "nullable: true".
      */
@@ -98,7 +95,6 @@
      * Indicates the OAS schema specifies "deprecated: true".
      */
     public boolean isDeprecated;
->>>>>>> 30ee3f34
     public boolean hasOnlyReadOnly = true; // true if all properties are read-only
     public ExternalDocumentation externalDocumentation;
 
