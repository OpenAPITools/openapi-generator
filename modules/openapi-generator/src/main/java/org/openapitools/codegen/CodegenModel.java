--- conflicted
+++ resolved
@@ -131,6 +131,14 @@
         this.arrayModelType = arrayModelType;
     }
 
+    public Set<String> getCircularReferences() {
+        return circularReferences;
+    }
+
+    public void setCircularReferences(Set<String> circularReferences) {
+        this.circularReferences = circularReferences;
+    }
+
     public List<CodegenModel> getChildren() {
         return children;
     }
@@ -330,22 +338,9 @@
         return exclusiveMaximum;
     }
 
-<<<<<<< HEAD
-    public Set<String> getCircularReferencess() {
-        return circularReferences;
-    }
-
-    public void setCircularReferences(Set<String> circularReferences) {
-        this.circularReferences = circularReferences;
-    }
-
-    public List<CodegenProperty> getVars() {
-        return vars;
-=======
     @Override
     public void setExclusiveMaximum(boolean exclusiveMaximum) {
         this.exclusiveMaximum = exclusiveMaximum;
->>>>>>> 366bfd2a
     }
 
     @Override
@@ -589,22 +584,11 @@
 
     @Override
     public int hashCode() {
-<<<<<<< HEAD
-
-        return Objects.hash(parent, parentSchema, interfaces, allParents, parentModel, interfaceModels, children,
-                anyOf, oneOf, allOf, name, classname, title, description, classVarName, modelJson, dataType,
-                xmlPrefix, xmlNamespace, xmlName, classFilename, unescapedDescription, discriminator, defaultValue,
-                arrayModelType, circularReferences, isAlias, isString, isInteger, isLong, isNumber, isNumeric, isFloat, isDouble,
-                vars, allVars, requiredVars, optionalVars, readOnlyVars, readWriteVars, parentVars, allowableValues,
-                mandatory, allMandatory, imports, hasVars, emptyVars, hasMoreModels, hasEnums, isEnum, isNullable,
-                hasRequired, hasOptional, isArrayModel, hasChildren, isMapModel, hasOnlyReadOnly,
-                externalDocumentation, vendorExtensions, additionalPropertiesType);
-=======
         return Objects.hash(getParent(), getParentSchema(), getInterfaces(), getAllParents(), getParentModel(),
                 getInterfaceModels(), getChildren(), anyOf, oneOf, allOf, getName(), getClassname(), getTitle(),
                 getDescription(), getClassVarName(), getModelJson(), getDataType(), getXmlPrefix(), getXmlNamespace(),
                 getXmlName(), getClassFilename(), getUnescapedDescription(), getDiscriminator(), getDefaultValue(),
-                getArrayModelType(), isAlias, isString, isInteger, isLong, isNumber, isNumeric, isFloat, isDouble,
+                getArrayModelType(), getCircularReferences(), isAlias, isString, isInteger, isLong, isNumber, isNumeric, isFloat, isDouble,
                 getVars(), getAllVars(), getRequiredVars(), getOptionalVars(), getReadOnlyVars(), getReadWriteVars(),
                 getParentVars(), getAllowableValues(), getMandatory(), getAllMandatory(), getImports(), hasVars,
                 isEmptyVars(), hasMoreModels, hasEnums, isEnum, isNullable, hasRequired, hasOptional, isArrayModel,
@@ -612,7 +596,6 @@
                 getAdditionalPropertiesType(), getMaxProperties(), getMinProperties(), getUniqueItems(), getMaxItems(),
                 getMinItems(), getMaxLength(), getMinLength(), getExclusiveMinimum(), getExclusiveMaximum(), getMinimum(),
                 getMaximum(), getPattern());
->>>>>>> 366bfd2a
     }
 
     @Override
