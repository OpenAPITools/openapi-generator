/*
 * Copyright 2018 OpenAPI-Generator Contributors (https://openapi-generator.tech)
 * Copyright 2018 SmartBear Software
 *
 * Licensed under the Apache License, Version 2.0 (the "License");
 * you may not use this file except in compliance with the License.
 * You may obtain a copy of the License at
 *
 *     https://www.apache.org/licenses/LICENSE-2.0
 *
 * Unless required by applicable law or agreed to in writing, software
 * distributed under the License is distributed on an "AS IS" BASIS,
 * WITHOUT WARRANTIES OR CONDITIONS OF ANY KIND, either express or implied.
 * See the License for the specific language governing permissions and
 * limitations under the License.
 */

package org.openapitools.codegen.languages;

import io.swagger.v3.core.util.Json;
import io.swagger.v3.oas.models.OpenAPI;
import io.swagger.v3.oas.models.Operation;
import io.swagger.v3.oas.models.info.Info;
import io.swagger.v3.oas.models.media.Schema;
import io.swagger.v3.oas.models.media.ArraySchema;
import io.swagger.v3.oas.models.media.ComposedSchema;
import io.swagger.v3.oas.models.media.FileSchema;
import io.swagger.v3.oas.models.media.XML;
import io.swagger.v3.oas.models.parameters.Parameter;
import io.swagger.v3.oas.models.parameters.RequestBody;
import io.swagger.v3.oas.models.responses.ApiResponse;
import io.swagger.v3.oas.models.security.SecurityScheme;
import io.swagger.v3.oas.models.servers.Server;
import joptsimple.internal.Strings;
import lombok.Setter;
import org.apache.commons.io.FilenameUtils;
import org.apache.commons.lang3.ObjectUtils;
import org.apache.commons.lang3.StringUtils;
import org.openapitools.codegen.*;
import org.openapitools.codegen.meta.features.*;
import org.openapitools.codegen.model.ApiInfoMap;
import org.openapitools.codegen.model.ModelMap;
import org.openapitools.codegen.model.ModelsMap;
import org.openapitools.codegen.model.OperationMap;
import org.openapitools.codegen.model.OperationsMap;
import org.openapitools.codegen.utils.ModelUtils;
import org.openapitools.codegen.utils.URLPathUtils;
import org.slf4j.Logger;
import org.slf4j.LoggerFactory;

import java.io.File;
import java.io.IOException;
import java.math.BigInteger;
import java.net.URL;
import java.util.*;
import java.util.Map.Entry;
import java.util.regex.Matcher;
import java.util.regex.Pattern;

import static org.openapitools.codegen.utils.StringUtils.camelize;
import static org.openapitools.codegen.utils.StringUtils.underscore;

public class RustServerCodegen extends AbstractRustCodegen implements CodegenConfig {

    private final Logger LOGGER = LoggerFactory.getLogger(RustServerCodegen.class);

    private Map<String, String> modelXmlNames = new HashMap<String, String>();

    protected String apiVersion = "1.0.0";
    protected String serverHost = "localhost";
    protected int serverPort = 8080;
    protected String projectName = "openapi-server";
    protected String apiPath = "rust-server";
    protected String apiDocPath = "docs/";
    protected String modelDocPath = "docs/";
    protected String packageName;
    @Setter protected String packageVersion;
    protected String externCrateName;
    protected Map<String, Map<String, String>> pathSetMap = new HashMap();
    protected Map<String, Map<String, String>> callbacksPathSetMap = new HashMap();

    private static final String uuidType = "uuid::Uuid";
    private static final String bytesType = "swagger::ByteArray";

    private static final String xmlMimeType = "application/xml";
    private static final String textXmlMimeType = "text/xml";
    private static final String octetMimeType = "application/octet-stream";
    private static final String plainTextMimeType = "text/plain";
    private static final String jsonMimeType = "application/json";

    // RFC 7386 support
    private static final String mergePatchJsonMimeType = "application/merge-patch+json";

    // RFC 7807 Support
    private static final String problemJsonMimeType = "application/problem+json";
    private static final String problemXmlMimeType = "application/problem+xml";

    public RustServerCodegen() {
        super();

        // Enable multiple request/response media types
        supportsMultipleRequestTypes = true;
        supportsMultipleResponseTypes = true;

        modifyFeatureSet(features -> features
                .includeDocumentationFeatures(DocumentationFeature.Readme)
                .wireFormatFeatures(EnumSet.of(WireFormatFeature.JSON, WireFormatFeature.XML, WireFormatFeature.Custom))
                .securityFeatures(EnumSet.of(
                        SecurityFeature.ApiKey,
                        SecurityFeature.BasicAuth,
                        SecurityFeature.BearerToken,
                        SecurityFeature.OAuth2_Implicit
                ))
                .excludeGlobalFeatures(
                        GlobalFeature.LinkObjects,
                        GlobalFeature.ParameterStyling
                )
                .excludeSchemaSupportFeatures(
                        SchemaSupportFeature.Polymorphism
                )
                .excludeParameterFeatures(
                        ParameterFeature.Cookie
                )
                .includeClientModificationFeatures(
                        ClientModificationFeature.BasePath
                )
        );

        // We need inline enums to be resolved to a separate model so that
        // anyOf/oneOf that contain them work correctly.
        inlineSchemaOption.put("RESOLVE_INLINE_ENUMS", "true");

        // Show the generation timestamp by default
        hideGenerationTimestamp = Boolean.FALSE;

        // set the output folder here
        outputFolder = "generated-code/rust-server";

        /*
         * Models.  You can write model files using the modelTemplateFiles map.
         * if you want to create one template for file, you can do so here.
         * for multiple files for model, just put another entry in the `modelTemplateFiles` with
         * a different extension
         */
        modelTemplateFiles.clear();

        /*
         * Api classes.  You can write classes for each Api file with the apiTemplateFiles map.
         * as with models, add multiple entries with different extensions for multiple files per
         * class
         */
        apiTemplateFiles.clear();

        modelDocTemplateFiles.put("model_doc.mustache", ".md");
        apiDocTemplateFiles.put("api_doc.mustache", ".md");

        /*
         * Template Location.  This is the location which templates will be read from.  The generator
         * will use the resource stream to attempt to read the templates.
         */
        embeddedTemplateDir = templateDir = "rust-server";

        defaultIncludes = new HashSet<>(
                Arrays.asList(
                        "map",
                        "array")
        );

        languageSpecificPrimitives = new HashSet<>(
                Arrays.asList(
                        "bool",
                        "char",
                        "i8",
                        "i16",
                        "i32",
                        "i64",
                        "u8",
                        "u16",
                        "u32",
                        "u64",
                        "isize",
                        "usize",
                        "f32",
                        "f64",
                        "str",
                        "String")
        );

        instantiationTypes.clear();
        instantiationTypes.put("array", "Vec");
        instantiationTypes.put("map", "std::collections::HashMap");

        typeMapping.clear();
        typeMapping.put("number", "f64");
        typeMapping.put("integer", "i32");
        typeMapping.put("long", "i64");
        typeMapping.put("float", "f32");
        typeMapping.put("double", "f64");
        typeMapping.put("string", "String");
        typeMapping.put("UUID", uuidType);
        typeMapping.put("URI", "String");
        typeMapping.put("byte", "u8");
        typeMapping.put("ByteArray", bytesType);
        typeMapping.put("binary", bytesType);
        typeMapping.put("boolean", "bool");
        typeMapping.put("date", "chrono::naive::NaiveDate");
        typeMapping.put("DateTime", "chrono::DateTime::<chrono::Utc>");
        typeMapping.put("password", "String");
        typeMapping.put("File", bytesType);
        typeMapping.put("file", bytesType);
        typeMapping.put("array", "Vec");
        typeMapping.put("map", "std::collections::HashMap");
        typeMapping.put("object", "serde_json::Value");
        typeMapping.put("AnyType", "serde_json::Value");

        importMapping = new HashMap<String, String>();

        cliOptions.clear();
        cliOptions.add(new CliOption(CodegenConstants.PACKAGE_NAME,
                "Rust crate name (convention: snake_case).")
                .defaultValue("openapi_client"));
        cliOptions.add(new CliOption(CodegenConstants.PACKAGE_VERSION,
                "Rust crate version."));

        /*
         * Additional Properties.  These values can be passed to the templates and
         * are available in models, apis, and supporting files
         */
        additionalProperties.put("apiVersion", apiVersion);
        additionalProperties.put("apiPath", apiPath);

        /*
         * Supporting Files.  You can write single files for the generator with the
         * entire object tree available.  If the input file has a suffix of `.mustache
         * it will be processed by the template engine.  Otherwise, it will be copied
         */
        supportingFiles.add(new SupportingFile("openapi.mustache", "api", "openapi.yaml"));
        supportingFiles.add(new SupportingFile("Cargo.mustache", "", "Cargo.toml"));
        supportingFiles.add(new SupportingFile("cargo-config", ".cargo", "config"));
        supportingFiles.add(new SupportingFile("gitignore", "", ".gitignore"));
        supportingFiles.add(new SupportingFile("lib.mustache", "src", "lib.rs"));
        supportingFiles.add(new SupportingFile("context.mustache", "src", "context.rs"));
        supportingFiles.add(new SupportingFile("models.mustache", "src", "models.rs"));
        supportingFiles.add(new SupportingFile("header.mustache", "src", "header.rs"));
        supportingFiles.add(new SupportingFile("auth.mustache", "src", "auth.rs"));
        supportingFiles.add(new SupportingFile("server-mod.mustache", "src/server", "mod.rs"));
        supportingFiles.add(new SupportingFile("server-server_auth.mustache", "src/server", "server_auth.rs"));
        supportingFiles.add(new SupportingFile("client-mod.mustache", "src/client", "mod.rs"));
        supportingFiles.add(new SupportingFile("example-server-main.mustache", "examples/server", "main.rs"));
        supportingFiles.add(new SupportingFile("example-server-server.mustache", "examples/server", "server.rs"));
        supportingFiles.add(new SupportingFile("example-server-auth.mustache", "examples/server", "server_auth.rs"));
        supportingFiles.add(new SupportingFile("example-client-main.mustache", "examples/client", "main.rs"));
        supportingFiles.add(new SupportingFile("example-client-auth.mustache", "examples/client", "client_auth.rs"));
        supportingFiles.add(new SupportingFile("example-ca.pem", "examples", "ca.pem"));
        supportingFiles.add(new SupportingFile("example-server-chain.pem", "examples", "server-chain.pem"));
        supportingFiles.add(new SupportingFile("example-server-key.pem", "examples", "server-key.pem"));
        supportingFiles.add(new SupportingFile("bin-cli.mustache", "bin", "cli.rs"));
        supportingFiles.add(new SupportingFile("README.mustache", "", "README.md")
                .doNotOverwrite());
    }

    @Override
    public void processOpts() {
        super.processOpts();

        if (StringUtils.isEmpty(System.getenv("RUST_POST_PROCESS_FILE"))) {
            LOGGER.info("Environment variable RUST_POST_PROCESS_FILE not defined. rustfmt will be used" +
                    " by default. To choose a different tool, try" +
                    " 'export RUST_POST_PROCESS_FILE=\"/usr/local/bin/rustfmt\"' (Linux/Mac)");
            LOGGER.info("NOTE: To enable file post-processing, 'enablePostProcessFile' must be set to `true` " +
                    " (--enable-post-process-file for CLI).");
        }

        if (!Boolean.TRUE.equals(ModelUtils.isGenerateAliasAsModel())) {
            LOGGER.warn("generateAliasAsModel is set to false, which means array/map will be generated as model instead and the resulting code may have issues. Please enable `generateAliasAsModel` to address the issue.");
        }

        setPackageName((String) additionalProperties.getOrDefault(CodegenConstants.PACKAGE_NAME, "openapi_client"));

        if (additionalProperties.containsKey(CodegenConstants.PACKAGE_VERSION)) {
            setPackageVersion((String) additionalProperties.get(CodegenConstants.PACKAGE_VERSION));
        }

        additionalProperties.put("apiDocPath", apiDocPath);
        additionalProperties.put("modelDocPath", modelDocPath);

        additionalProperties.put(CodegenConstants.PACKAGE_NAME, packageName);
        additionalProperties.put("externCrateName", externCrateName);
    }

    public void setPackageName(String packageName) {
        this.packageName = packageName;

        // Also set the extern crate name, which has any '-' replace with a '_'.
        this.externCrateName = packageName.replace('-', '_');
    }

    @Override
    public String apiPackage() {
        return apiPath;
    }

    /**
     * Configures the type of generator.
     *
     * @return the CodegenType for this generator
     * @see org.openapitools.codegen.CodegenType
     */
    @Override
    public CodegenType getTag() {
        return CodegenType.SERVER;
    }

    /**
     * Configures a friendly name for the generator. This will be used by the generator
     * to select the library with the -g flag.
     *
     * @return the friendly name for the generator
     */
    @Override
    public String getName() {
        return "rust-server";
    }

    /**
     * Returns human-friendly help for the generator.  Provide the consumer with help
     * tips, parameters here
     *
     * @return A string value for the help message
     */
    @Override
    public String getHelp() {
        return "Generates a Rust Hyper/Tower server library. Also generates a matching Hyper client library within " +
                "the same crate that implements the same trait.";
    }

    @Override
    public void preprocessOpenAPI(OpenAPI openAPI) {

        Info info = openAPI.getInfo();

        URL url = URLPathUtils.getServerURL(openAPI, serverVariableOverrides());
        additionalProperties.put("serverHost", url.getHost());
        additionalProperties.put("serverPort", URLPathUtils.getPort(url, serverPort));

        if (packageVersion == null || packageVersion.isEmpty()) {
            List<String> versionComponents = new ArrayList<>(Arrays.asList(info.getVersion().split("[.]")));
            if (versionComponents.size() < 1) {
                versionComponents.add("1");
            }
            while (versionComponents.size() < 3) {
                versionComponents.add("0");
            }

            setPackageVersion(StringUtils.join(versionComponents, "."));
        }

        additionalProperties.put(CodegenConstants.PACKAGE_VERSION, packageVersion);
    }

    @Override
    public String toApiName(String name) {
        if (name.isEmpty()) {
            return "default";
        }
        return sanitizeIdentifier(name, CasingType.SNAKE_CASE, "api", "API", true);
    }

    /**
     * Location to write api files.  You can use the apiPackage() as defined when the class is
     * instantiated
     */
    @Override
    public String apiFileFolder() {
        return outputFolder + File.separator + apiPackage().replace('.', File.separatorChar);
    }

    @Override
    public String toOperationId(String operationId) {
        // rust-server uses camel case instead
        return sanitizeIdentifier(operationId, CasingType.CAMEL_CASE, "call", "method", true);
    }

    @Override
    public String toEnumValue(String value, String datatype) {
        // rust-server templates expect value to be in quotes
        return "\"" + super.toEnumValue(value, datatype) + "\"";
    }

    @Override
    public String apiDocFileFolder() {
        return (outputFolder + "/" + apiDocPath).replace('/', File.separatorChar);
    }

    @Override
    public String modelDocFileFolder() {
        return (outputFolder + "/" + modelDocPath).replace('/', File.separatorChar);
    }

    @Override
    public String toApiDocFilename(String name) {
        return toApiName(name) + "_api";
    }

    private boolean isMimetypeXml(String mimetype) {
        return mimetype.toLowerCase(Locale.ROOT).startsWith(xmlMimeType) ||
                mimetype.toLowerCase(Locale.ROOT).startsWith(problemXmlMimeType) ||
                mimetype.toLowerCase(Locale.ROOT).startsWith(textXmlMimeType);
    }

    private boolean isMimetypeJson(String mimetype) {
        return mimetype.toLowerCase(Locale.ROOT).startsWith(jsonMimeType) ||
                mimetype.toLowerCase(Locale.ROOT).startsWith(mergePatchJsonMimeType) ||
                mimetype.toLowerCase(Locale.ROOT).startsWith(problemJsonMimeType);
    }

    private boolean isMimetypeWwwFormUrlEncoded(String mimetype) {
        return mimetype.toLowerCase(Locale.ROOT).startsWith("application/x-www-form-urlencoded");
    }

    private boolean isMimetypeMultipartFormData(String mimetype) {
        return mimetype.toLowerCase(Locale.ROOT).startsWith("multipart/form-data");
    }

    private boolean isMimetypeOctetStream(String mimetype) {
        return mimetype.toLowerCase(Locale.ROOT).startsWith(octetMimeType);
    }

    private boolean isMimetypeMultipartRelated(String mimetype) {
        return mimetype.toLowerCase(Locale.ROOT).startsWith("multipart/related");
    }

    private boolean isMimetypeUnknown(String mimetype) {
        return "*/*".equals(mimetype);
    }

    /**
     * Do we have any special handling for this mimetype?
     */
    boolean isMimetypePlain(String mimetype) {
        boolean result = !(isMimetypeUnknown(mimetype) ||
                isMimetypeXml(mimetype) ||
                isMimetypeJson(mimetype) ||
                isMimetypeWwwFormUrlEncoded(mimetype) ||
                isMimetypeMultipartFormData(mimetype) ||
                isMimetypeMultipartRelated(mimetype));
        return result;
    }

    private String tidyUpRuntimeCallbackParam(String param) {
        return underscore(param.replace("-", "_").replace(".", "_").replace("{", "").replace("#", "_").replace("/", "_").replace("}", "").replace("$", "").replaceAll("_+", "_"));
    }

    @Override
    public CodegenOperation fromOperation(String path, String httpMethod, Operation operation, List<Server> servers) {
        CodegenOperation op = super.fromOperation(path, httpMethod, operation, servers);

        String pathFormatString = op.path;
        for (CodegenParameter param : op.pathParams) {
            // Replace {baseName} with {paramName} for format string
            String paramSearch = "{" + param.baseName + "}";
            String paramReplace = "{" + param.paramName + "}";

            pathFormatString = pathFormatString.replace(paramSearch, paramReplace);
        }
        op.vendorExtensions.put("x-path-format-string", pathFormatString);

        // The Rust code will need to contain a series of regular expressions.
        // For performance, we'll construct these at start-of-day and re-use
        // them.  That means we need labels for them.
        //
        // Construct a Rust constant (uppercase) token name, and ensure it's
        // unique using a numeric tie-breaker if required.
        String basePathId = sanitizeName(op.path.replace("/", "_").replace("{", "").replace("}", "").replaceAll("^_", "")).toUpperCase(Locale.ROOT);
        String pathId = basePathId;
        int pathIdTiebreaker = 2;
        boolean found = false;

        Map<String, Map<String, String>> pathSetMap;

        // The callback API is logically distinct from the main API, so
        // it uses a separate path set map.
        if (op.isCallbackRequest) {
            pathSetMap = this.callbacksPathSetMap;
        } else {
            pathSetMap = this.pathSetMap;
        }

        while (pathSetMap.containsKey(pathId)) {
            Map<String, String> pathSetEntry = pathSetMap.get(pathId);
            if (pathSetEntry.get("path").equals(op.path)) {
                found = true;
                break;
            }
            pathId = basePathId + pathIdTiebreaker;
            pathIdTiebreaker++;
        }

        boolean hasPathParams = !op.pathParams.isEmpty();

        // String for matching for path using a regex
        // Don't prefix with '^' so that the templates can put the
        // basePath on the front.
        String regex = op.path;
        // String for formatting the path for a client to make a request
        String formatPath = op.path;

        for (CodegenParameter param : op.pathParams) {
            // Replace {baseName} with {paramName} for format string
            String paramSearch = "{" + param.baseName + "}";
            String paramReplace = "{" + param.paramName + "}";

            formatPath = formatPath.replace(paramSearch, paramReplace);
        }

        // Handle runtime callback parameters. Runtime callback parameters
        // are different from regular path parameters:
        // - They begin with a "{$" sequence, which allows us to identify them.
        // - They can contain multiple path segments, so we need to use a different
        //   regular expression.
        // - They may contain special characters such as "#", "." and "/" which aren't
        //   valid in Rust identifiers.
        // In the future, we may support parsing them directly
        if (op.isCallbackRequest) {
            formatPath = formatPath.substring(1); // Callback paths are absolute so strip initial '/'

            List<String> params = new ArrayList<String>();

            Matcher match = Pattern.compile("\\{\\$[^}{]*\\}").matcher(op.path);

            while (match.find()) {
                String param = match.group();

                // Convert to a rust variable name
                String rustParam = tidyUpRuntimeCallbackParam(param);
                params.add(rustParam);

                // Convert to a format arg
                String formatParam = "{" + rustParam + "}";

                formatPath = formatPath.replace(param, formatParam);

                // Convert to a regex
                String newParam = "(?P<" + rustParam + ">.*)";

                regex = regex.replace(param, newParam);

                hasPathParams = true;
            }

            op.vendorExtensions.put("x-callback-params", params);
        }

        // Save off the regular expression and path details in the relevant
        // "pathSetMap", which we'll add to the source document that will be
        // processed by the templates.
        if (!found) {
            Map<String, String> pathSetEntry = new HashMap<String, String>();
            pathSetEntry.put("path", op.path);
            pathSetEntry.put("PATH_ID", pathId);

            if (hasPathParams) {
                pathSetEntry.put("hasPathParams", "true");
            }

            // Don't prefix with '^' so that the templates can put the
            // basePath on the front.
            for (CodegenParameter param : op.pathParams) {
                // Replace {baseName} with (?P<baseName>[^/?#]*) for regex
                // TODO: Sanitize baseName to avoid using '-' (see clippy::invalid_regex)
                String paramSearch = "{" + param.baseName + "}";
                String paramReplace = "(?P<" + param.baseName + ">[^/?#]*)";

                regex = regex.replace(paramSearch, paramReplace);
            }

            pathSetEntry.put("pathRegEx", regex + "$");
            pathSetMap.put(pathId, pathSetEntry);
        }

        String underscoredOperationId = underscore(op.operationId);
        op.vendorExtensions.put("x-operation-id", underscoredOperationId);
        op.vendorExtensions.put("x-uppercase-operation-id", underscoredOperationId.toUpperCase(Locale.ROOT));
        String vendorExtensionPath = op.path.replace("{", ":").replace("}", "");
        op.vendorExtensions.put("x-path", vendorExtensionPath);
        op.vendorExtensions.put("x-path-id", pathId);
        op.vendorExtensions.put("x-has-path-params", hasPathParams);
        op.vendorExtensions.put("x-path-format-string", formatPath);

        String vendorExtensionHttpMethod = op.httpMethod.toUpperCase(Locale.ROOT);
        op.vendorExtensions.put("x-http-method", vendorExtensionHttpMethod);

        boolean isDelete = op.httpMethod.toUpperCase(Locale.ROOT).equals("DELETE");
        op.vendorExtensions.put("x-is-delete", isDelete);

        if (isDelete) {
          additionalProperties.put("apiHasDeleteMethods", true);
        }

        if (!op.vendorExtensions.containsKey("x-must-use-response")) {
            // If there's more than one response, than by default the user must explicitly handle them
            op.vendorExtensions.put("x-must-use-response", op.responses.size() > 1);
        }

        for (CodegenParameter param : op.allParams) {
            processParam(param, op);
        }

        for (CodegenParameter param : op.headerParams) {
            processParam(param, op);

            // Give header params a name in camel case. CodegenParameters don't have a nameInCamelCase property.
            param.vendorExtensions.put("x-type-name", toModelName(param.baseName));
        }

        // Set for deduplication of response IDs
        Set<String> responseIds = new HashSet();

        for (CodegenResponse rsp : op.responses) {

            // Get the original API response so we get process the schema
            // directly.
            ApiResponse original;
            if ("0".equals(rsp.code)) {
                original = operation.getResponses().get("default");
            } else {
                original = operation.getResponses().get(rsp.code);
            }
            String[] words = rsp.message.split("[^A-Za-z ]");

            // Create a unique responseID for this response.
            String responseId;

            if (rsp.vendorExtensions.containsKey("x-response-id")) {
                // If it's been specified directly, use that.
                responseId = (String) rsp.vendorExtensions.get("x-response-id");
            } else if ((words.length != 0) && (words[0].trim().length() != 0)) {
                // If there's a description, build it from the description.
                responseId = camelize(words[0].replace(" ", "_"));
            } else {
                // Otherwise fall back to the http response code.
                responseId = "Status" + rsp.code;
            }

            // Deduplicate response IDs that would otherwise contain the same
            // text. We rely on the ID being unique, but since we form it from
            // the raw description field we can't require that the spec writer
            // provides unique descriptions.
            int idTieBreaker = 2;
            while (responseIds.contains(responseId)) {
                String trial = String.format(Locale.ROOT, "%s_%d", responseId, idTieBreaker);
                if (!responseIds.contains(trial)) {
                    responseId = trial;
                } else {
                    idTieBreaker++;
                }
            }

            responseIds.add(responseId);

            String underscoredResponseId = underscore(responseId).toUpperCase(Locale.ROOT);
            rsp.vendorExtensions.put("x-response-id", responseId);
            rsp.vendorExtensions.put("x-uppercase-response-id", underscoredResponseId.toUpperCase(Locale.ROOT));
            rsp.vendorExtensions.put("x-uppercase-operation-id", underscoredOperationId.toUpperCase(Locale.ROOT));

            if (rsp.schemaVariants != null) {

                boolean first = true;
                int i = 0;
                String oneOfName = "swagger::OneOf" + rsp.schemaVariants.size() + "::<";

                for (CodegenResponse variant : rsp.schemaVariants) {
                    if (first) {
                        first = false;
                    } else {
                        oneOfName += ", ";
                    }
                    oneOfName += "models::" + variant.variantType;
                }

                for (CodegenResponse variant : rsp.schemaVariants) {
                    variant.vendorExtensions.put(
                        "x-variant-name",
                        oneOfName + ">::" + ((char) ('A' + i)));

                    ++i;

                    processInnerResponse(variant);

                    LOGGER.info("Schema variant: " + variant);
                }
            } else {
                processInnerResponse(rsp);
            }

            for (CodegenProperty header : rsp.headers) {
                if (uuidType.equals(header.dataType)) {
                    additionalProperties.put("apiUsesUuid", true);
                }
                header.nameInPascalCase = toModelName(header.baseName);
                header.nameInLowerCase = header.baseName.toLowerCase(Locale.ROOT);
            }
        }

        for (CodegenParameter header : op.headerParams) {
            header.nameInLowerCase = header.baseName.toLowerCase(Locale.ROOT);
        }

        for (CodegenProperty header : op.responseHeaders) {
            if (uuidType.equals(header.dataType)) {
                additionalProperties.put("apiUsesUuid", true);
            }
            header.nameInPascalCase = toModelName(header.baseName);
            header.nameInLowerCase = header.baseName.toLowerCase(Locale.ROOT);
        }

        return op;
    }

    private void processInnerResponse(CodegenResponse rsp) {
        if (rsp.dataType != null) {
            Map<String, Object> ve = rsp.vendorExtensions;

            String uppercaseDataType = (rsp.dataType.replace("models::", "")).toUpperCase(Locale.ROOT);
            ve.put("x-uppercase-data-type", uppercaseDataType);

            String outputMime = rsp.contentType;
            ve.put("x-mime-type", outputMime);

            // Write out the type of data we actually expect this response
            // to make.
            if (isMimetypeXml(outputMime)) {
                ve.put("x-produces-basic", true);
                ve.put("x-produces-xml", true);
            } else if (isMimetypeMultipartRelated(outputMime)) {
                additionalProperties.put("apiUsesMultipartRelated", true);
                additionalProperties.put("apiUsesMultipart", true);
                ve.put("x-produces-multipart-related", true);
            } else if (isMimetypePlain(outputMime)) {
                // Plain text means that there is not structured data in
                // this response. So it'll either be a UTF-8 encoded string
                // 'plainText' or some generic 'bytes'.
                //
                // Note that we don't yet distinguish between string/binary
                // and string/bytes - that is we don't auto-detect whether
                // base64 encoding should be done. They both look like
                // 'producesBytes'.
                ve.put("x-produces-basic", true);
                if (rsp.dataType.equals(bytesType)) {
                    ve.put("x-produces-bytes", true);
                } else {
                    ve.put("x-produces-plain-text", true);
                }
            } else {
                ve.put("x-produces-basic", true);
                ve.put("x-produces-json", true);
                // If the data type is just "object", then ensure that the
                // Rust data type is "serde_json::Value".  This allows us
                // to define APIs that can return arbitrary JSON bodies.
                if (rsp.dataType.equals("object")) {
                    rsp.dataType = "serde_json::Value";
                }
            }

            Schema response = (Schema) rsp.schema;
            // Check whether we're returning an object with a defined XML namespace.
            if (response != null && (!StringUtils.isEmpty(response.get$ref()))) {
                Map<String, Schema> definitions = ModelUtils.getSchemas(this.openAPI);
                String ref = ModelUtils.getSimpleRef(response.get$ref());
                rsp.dataType = "models::" + toModelName(ref);
                Schema model = definitions.get(ref);
                if ((model != null)) {
                    XML xml = model.getXml();
                    if ((xml != null) && (xml.getNamespace() != null)) {
                        ve.put("x-has-namespace", "true");
                    }
                }
            }
        }
    }

    @Override
    public OperationsMap postProcessOperationsWithModels(OperationsMap objs, List<ModelMap> allModels) {
        OperationMap operations = objs.getOperations();
        List<CodegenOperation> operationList = operations.getOperation();

        for (CodegenOperation op : operationList) {
            postProcessOperationWithModels(op, allModels);
        }

        operationList.sort((one, another) -> {
            int params_compare = ObjectUtils.compare(one.pathParams.size(), another.pathParams.size());
                if (params_compare == 0) {
                return ObjectUtils.compare(one.operationId, another.operationId);
            } else {
                return params_compare;
            }
        });

        return objs;
    }

    private void postProcessOperationWithModels(CodegenOperation op, List<ModelMap> allModels) {
        boolean consumesPlainText = false;
        boolean consumesXml = false;

        String underscoredOperationId = underscore(op.operationId).toUpperCase(Locale.ROOT);

        if (op.bodyParams.size() > 0 || op.formParams.size() > 0){
            op.vendorExtensions.put("x-has-request-body", true);
        }

<<<<<<< HEAD
        if (op.bodyParam != null && op.bodyParam.schemaVariants != null) {
            op.vendorExtensions.put("x-has-schema-variants", true);
=======
        // The CLI generates a structopt structure for each operation. This can only have a single
        // use of a short option, which comes from the parameter name, so we need to police
        // against duplicates
        HashMap<Character, CodegenParameter> availableOptions = new HashMap();

        for (CodegenParameter p : op.allParams) {
            if (p.isBoolean && p.isPrimitiveType) {
                char shortOption = p.paramName.charAt(0);
                if (shortOption == 'a' || shortOption == 'o' || shortOption == 'f') {
                    // These are used by serverAddress, output, and force
                    p.vendorExtensions.put("x-provide-cli-short-opt", false);
                } else if (availableOptions.containsKey(shortOption)) {
                    availableOptions.get(shortOption).vendorExtensions.put("x-provide-cli-short-opt", false);
                    p.vendorExtensions.put("x-provide-cli-short-opt", false);
                } else {
                    availableOptions.put(shortOption, p);
                    p.vendorExtensions.put("x-provide-cli-short-opt", true);
                }
            }
        }

        String underscoredOperationId = underscore(op.operationId).toUpperCase(Locale.ROOT);
>>>>>>> eebecc86

            String oneOfName = "swagger::OneOf" + op.bodyParam.schemaVariants.size() + "::<";
            boolean first = true;

            for (CodegenParameter param : op.bodyParam.schemaVariants) {
                if (first) {
                    first = false;
                } else {
                    oneOfName += ", ";
                }
                oneOfName += "models::" + param.variantType;
            }

            oneOfName += ">";
            int i = 0;

            for (CodegenParameter param : op.bodyParam.schemaVariants) {

                String mediaType = param.contentType;
                Map<String, Object> ve = param.vendorExtensions;
                ve.put("x-has-schema-variants", false);
                ve.put("x-variant-name", oneOfName + "::" + ((char) ('A' + i)));
                ++i;
                param.variantType = "models::" + param.variantType;

                if (isMimetypeXml(mediaType)) {
                    additionalProperties.put("usesXml", true);
                    ve.put("x-consumes-basic", true);
                    ve.put("x-consumes-xml", true);
                } else if (isMimetypeJson(mediaType)) {
                    ve.put("x-consumes-basic", true);
                    ve.put("x-consumes-json", true);
                } else if (isMimetypePlain(mediaType)) {
                    ve.put("x-consumes-basic", true);
                    ve.put("x-consumes-plain-text", true);
                } else if (isMimetypeWwwFormUrlEncoded(mediaType)) {
                    additionalProperties.put("usesUrlEncodedForm", true);
                    ve.put("x-consumes-form", true);
                } else if (isMimetypeMultipartFormData(mediaType)) {
                    additionalProperties.put("apiUsesMultipartFormData", true);
                    additionalProperties.put("apiUsesMultipart", true);
                    ve.put("x-consumes-multipart-form", true);
                } else if (isMimetypeMultipartRelated(mediaType)) {
                    additionalProperties.put("apiUsesMultipartRelated", true);
                    additionalProperties.put("apiUsesMultipart", true);
                    ve.put("x-consumes-multipart-related", true);
                }
            }
        } else {
            if (op.consumes != null) {
                for (Map<String, String> consume : op.consumes) {
                    if (consume.get("mediaType") != null) {
                        String mediaType = consume.get("mediaType");

                        if (isMimetypeXml(mediaType)) {
                            additionalProperties.put("usesXml", true);
                            consumesXml = true;
                            op.vendorExtensions.put("x-consumes-basic", true);
                        } else if (isMimetypePlain(mediaType)) {
                            consumesPlainText = true;
                            op.vendorExtensions.put("x-consumes-basic", true);
                        } else if (isMimetypeWwwFormUrlEncoded(mediaType)) {
                            additionalProperties.put("usesUrlEncodedForm", true);
                            op.vendorExtensions.put("x-consumes-form", true);
                        } else if (isMimetypeMultipartFormData(mediaType)) {
                            op.vendorExtensions.put("x-consumes-multipart", true);
                            op.vendorExtensions.put("x-consumes-multipart-form", true);
                            additionalProperties.put("apiUsesMultipartFormData", true);
                            additionalProperties.put("apiUsesMultipart", true);
                        } else if (isMimetypeMultipartRelated(mediaType)) {
                            op.vendorExtensions.put("x-consumes-multipart", true);
                            op.vendorExtensions.put("x-consumes-multipart-related", true);
                            additionalProperties.put("apiUsesMultipartRelated", true);
                            additionalProperties.put("apiUsesMultipart", true);
                        } else {
                            op.vendorExtensions.put("x-consumes-basic", true);
                        }
                    }
                }
            }

            if (op.bodyParam != null) {
                // Default to consuming json
                op.bodyParam.vendorExtensions.put("x-uppercase-operation-id", underscoredOperationId);
                if (consumesXml) {
                    op.bodyParam.vendorExtensions.put("x-consumes-xml", true);
                } else if (consumesPlainText) {
                    op.bodyParam.vendorExtensions.put("x-consumes-plain-text", true);
                } else {
                    op.bodyParam.vendorExtensions.put("x-consumes-json", true);
                }
            }
        }

        for (CodegenParameter param : op.bodyParams) {
            processParam(param, op);

            param.vendorExtensions.put("x-uppercase-operation-id", underscoredOperationId);

            // Default to producing json if nothing else is specified
            if (consumesXml) {
                param.vendorExtensions.put("x-consumes-xml", true);
            } else if (consumesPlainText) {
                param.vendorExtensions.put("x-consumes-plain-text", true);
            } else {
                param.vendorExtensions.put("x-consumes-json", true);
            }
        }

        for (CodegenParameter param : op.queryParams) {
            // If the MIME type is JSON, mark it.  We don't currently support any other MIME types.
            if (param.contentType != null && isMimetypeJson(param.contentType)) {
                param.vendorExtensions.put("x-consumes-json", true);
            }
        }

        for (CodegenParameter param : op.formParams) {
            processParam(param, op);
        }

        for (CodegenParameter header : op.headerParams) {
            header.nameInLowerCase = header.baseName.toLowerCase(Locale.ROOT);
        }

        for (CodegenProperty header : op.responseHeaders) {
            if (uuidType.equals(header.dataType)) {
                additionalProperties.put("apiUsesUuid", true);
            }
            header.nameInPascalCase = toModelName(header.baseName);
            header.nameInLowerCase = header.baseName.toLowerCase(Locale.ROOT);
        }

        if (op.authMethods != null) {
            boolean headerAuthMethods = false;

            for (CodegenSecurity s : op.authMethods) {
                if (s.isApiKey && s.isKeyInHeader) {
                    s.vendorExtensions.put("x-api-key-name", toModelName(s.keyParamName));
                    headerAuthMethods = true;
                }

                if (s.isBasicBasic || s.isBasicBearer || s.isOAuth) {
                    headerAuthMethods = true;
                }
            }

            if (headerAuthMethods) {
                op.vendorExtensions.put("x-has-header-auth-methods", "true");
            }
        }

        for (CodegenCallback callback : op.callbacks) {
            for (CodegenCallback.Url url : callback.urls) {
                for (CodegenOperation innerOp : url.requests) {
                    postProcessOperationWithModels(innerOp, allModels);
                }
            }
        }
    }

    @Override
    public boolean isDataTypeFile(final String dataType) {
        return dataType != null && dataType.equals(typeMapping.get("File"));
    }

    /**
     * Add operation to group
     *
     * @param tag          name of the tag
     * @param resourcePath path of the resource
     * @param operation    OAS Operation object
     * @param co           Codegen Operation object
     * @param operations   map of Codegen operations
     */
    @SuppressWarnings("static-method")
    @Override
    public void addOperationToGroup(String tag, String resourcePath, Operation operation, CodegenOperation
            co, Map<String, List<CodegenOperation>> operations) {
        // only generate operation for the first tag of the tags
        if (tag != null && co.tags.size() > 1) {
            String expectedTag = sanitizeTag(co.tags.get(0).getName());
            if (!tag.equals(expectedTag)) {
                LOGGER.info("generated skip additional tag `{}` with operationId={}", tag, co.operationId);
                return;
            }
        }
        super.addOperationToGroup(tag, resourcePath, operation, co, operations);
    }

    // This is a really terrible hack. We're working around the fact that the
    // base version of `fromRequestBody` checks to see whether the body is a
    // ref. If so, it unwraps the reference and replaces it with its inner
    // type. This causes problems in rust-server, as it means that we use inner
    // types in the API, rather than the correct outer type.
    //
    // Thus, we grab the inner schema beforehand, and then tinker afterwards to
    // restore things to sensible values.
    @Override
    public CodegenParameter fromRequestBody(RequestBody body, String opId, Set<String> imports, String bodyParameterName) {
        Map<String, Schema> originalSchemas = ModelUtils.getSchemasFromRequestBody(body);
        CodegenParameter baseCodegenParameter = super.fromRequestBody(body, opId, imports, bodyParameterName);

        int i = 0;

        for (Schema originalSchema : originalSchemas.values()) {
            CodegenParameter codegenParameter;

            if (originalSchemas.size() == 1) {
                codegenParameter = baseCodegenParameter;
            } else {
                codegenParameter = baseCodegenParameter.schemaVariants.get(i);
                ++i;
            }

            if (StringUtils.isNotBlank(originalSchema.get$ref())) {
                // Undo the mess `super.fromRequestBody` made - re-wrap the inner
                // type.
                codegenParameter.dataType = getTypeDeclaration(originalSchema);
                codegenParameter.isPrimitiveType = false;
                codegenParameter.isArray = false;
                codegenParameter.isString = false;
                codegenParameter.isByteArray = ModelUtils.isByteArraySchema(originalSchema);

                // This is a model, so should only have an example if explicitly
                // defined.
                if (codegenParameter.vendorExtensions != null && codegenParameter.vendorExtensions.containsKey("x-example")) {
                    codegenParameter.example = Json.pretty(codegenParameter.vendorExtensions.get("x-example"));
                } else if (!codegenParameter.required) {
                    //mandatory parameter use the example in the yaml. if no example, it is also null.
                    codegenParameter.example = null;
                }
            }
        }

        return baseCodegenParameter;
    }

    @Override
    public String getTypeDeclaration(String name) {
        return "models::" + name;
    }

    private String modelFromSchema(Schema schema) {
        String ref = null;

        if (schema != null) {
            ref = schema.get$ref();
        }

        if (ref != null && ref.indexOf("#/components/schemas/") == 0) {
            ref = toModelName(ref.substring("#/components/schemas/".length()));
        } else {
            ref = null;
        }

        return ref;
    }

    @Override
    public String getTypeDeclaration(Schema p) {
        LOGGER.trace("Getting type declaration for schema");

        String type;

        if (ModelUtils.isArraySchema(p)) {
            ArraySchema ap = (ArraySchema) p;
            Schema inner = ap.getItems();
            String innerType = getTypeDeclaration(inner);
            type = typeMapping.get("array") + "<" + innerType + ">";
        } else if (ModelUtils.isMapSchema(p)) {
            Schema inner = ModelUtils.getAdditionalProperties(p);
            String innerType = getTypeDeclaration(inner);
            StringBuilder typeDeclaration = new StringBuilder(typeMapping.get("map")).append("<").append(typeMapping.get("string")).append(", ");
            typeDeclaration.append(innerType).append(">");
            type = typeDeclaration.toString();
        } else if (!StringUtils.isEmpty(p.get$ref())) {
            try {
                type = modelFromSchema(p);

                if (type != null) {
                    type = "models::" + type;
                    LOGGER.debug("Returning " + type + " from ref");
                }
            } catch (Exception e) {
                type = null;
                LOGGER.error("Error obtaining the datatype from schema (model): " + p + ". Error was: " + e.getMessage(), e);
            }
        } else if (p instanceof FileSchema) {
            type = typeMapping.get("File").toString();
        } else {
            type = super.getTypeDeclaration(p);
        }

        // We are using extrinsic nullability, rather than intrinsic, so we need to dig into the inner
        // layer of the referenced schema.
        Schema rp = ModelUtils.getReferencedSchema(openAPI, p);

        if (rp.getNullable() == Boolean.TRUE) {
            type = "swagger::Nullable<" + type + ">";
        }

        LOGGER.debug("Returning " + type + " for type declaration");

        return type;
    }

    @Override
    public String toInstantiationType(Schema p) {
        if (ModelUtils.isArraySchema(p)) {
            Schema inner = ModelUtils.getSchemaItems(p);
            return instantiationTypes.get("array") + "<" + getSchemaType(inner) + ">";
        } else if (ModelUtils.isMapSchema(p)) {
            Schema inner = ModelUtils.getAdditionalProperties(p);
            return instantiationTypes.get("map") + "<" + typeMapping.get("string") + ", " + getSchemaType(inner) + ">";
        } else {
            return null;
        }
    }

    @Override
    public CodegenModel fromModel(String name, Schema model) {
        LOGGER.trace("Creating model from schema: {}", model);

        Map<String, Schema> allDefinitions = ModelUtils.getSchemas(this.openAPI);
        CodegenModel mdl = super.fromModel(name, model);

        LOGGER.debug("fromModel (base end): " + mdl);

        if (!StringUtils.isEmpty(model.get$ref())) {
            String ref = ModelUtils.getSimpleRef(model.get$ref());
            String dataType = toModelName(ref);
            mdl.dataType = dataType;
            mdl.isAlias = false;
            LOGGER.debug("Schema for: " + name + " is wrapper for: " + dataType);
        }


        if (ModelUtils.isArraySchema(model)) {
            Schema inner = ModelUtils.getSchemaItems(model);
            String xmlName = null;

            // Detect XML list where the inner item is defined directly.
            if ((inner != null) &&
                    (inner.getXml() != null)) {
                xmlName = inner.getXml().getName();
            }

            // Detect XML list where the inner item is a reference.
            if (model.getXml() != null && model.getXml().getWrapped() &&
                    inner != null &&
                    !StringUtils.isEmpty(inner.get$ref())) {
                Schema inner_schema = allDefinitions.get(
                        ModelUtils.getSimpleRef(inner.get$ref()));

                if (inner_schema.getXml() != null &&
                        inner_schema.getXml().getName() != null) {
                    xmlName = inner_schema.getXml().getName();
                }
            }

            // If this model's items require wrapping in xml, squirrel away the
            // xml name so we can insert it into the relevant model fields.
            if (xmlName != null) {
                mdl.vendorExtensions.put("x-item-xml-name", xmlName);
                modelXmlNames.put("models::" + mdl.classname, xmlName);
            }
        } else if ((mdl.anyOf.size() > 0) || (mdl.oneOf.size() > 0)) {
            mdl.dataType = getSchemaType(model);
        }

        if (mdl.xmlNamespace != null) {
            additionalProperties.put("usesXmlNamespaces", true);
        }

        Schema modelAdditionalProperties = ModelUtils.getAdditionalProperties(model);

        if (modelAdditionalProperties != null) {
            mdl.additionalPropertiesType = getTypeDeclaration(modelAdditionalProperties);
        }

        // Does this support partial ordering?
        boolean partialOrdSupport = true;

        if (mdl.dataType != null && mdl.dataType.equals("object")) {
            // Object isn't a sensible default. Instead, we set it to
            // 'null'. This ensures that we treat this model as a struct
            // with multiple parameters.
            mdl.dataType = null;
        } else if ("map".equals(mdl.dataType)) {
            if (!mdl.allVars.isEmpty() || mdl.additionalPropertiesType == null) {
                // We don't yet support `additionalProperties` that also have
                // properties. If we see variables, we ignore the
                // `additionalProperties` type ('map') and warn the user. This
                // will produce code that compiles, but won't feature the
                // `additionalProperties` - but that's likely more useful to
                // the user than the alternative.
                LOGGER.warn("Ignoring additionalProperties (see https://github.com/OpenAPITools/openapi-generator/issues/318) alongside defined properties");
                mdl.dataType = null;
            } else {
                mdl.dataType = "std::collections::HashMap<String, " + mdl.additionalPropertiesType + ">";
                partialOrdSupport = false;
            }
        } else if (mdl.dataType != null && mdl.isAlias) {
            // We need to hack about with single-parameter models to
            // get them recognised correctly.
            mdl.isAlias = false;
            mdl.dataType = typeMapping.get(mdl.dataType);
        }

        if (uuidType.equals(mdl.dataType)) {
            additionalProperties.put("apiUsesUuid", true);
        }

        for (CodegenProperty prop : mdl.vars) {
            if (uuidType.equals(prop.dataType)) {
                additionalProperties.put("apiUsesUuid", true);
            }

            String xmlName = modelXmlNames.get(prop.dataType);
            if (xmlName != null) {
                prop.vendorExtensions.put("x-item-xml-name", xmlName);
            }
        }

        // Do we suppport doing ToString/FromStr conversions for query parameters?
        boolean toStringSupport = true;
        boolean isString = "String".equals(mdl.dataType);

        if (isString) {
            toStringSupport = true;
        } else if (mdl.dataType != null
                && (mdl.dataType.startsWith("swagger::OneOf") || mdl.dataType.startsWith("swagger::AnyOf"))) {
            toStringSupport = false;
            partialOrdSupport = false;
        } else if (mdl.getAdditionalPropertiesType() != null) {
            toStringSupport = false;
        } else if (model instanceof ComposedSchema) {
            for (Schema schema : ModelUtils.getInterfaces((ComposedSchema) model)) {
                if (additionalProperties != null) {
                    toStringSupport = false;
                }
            }
        }

        mdl.vendorExtensions.put("x-upper-case-name", name.toUpperCase(Locale.ROOT));
        mdl.vendorExtensions.put("x-is-string", isString);
        mdl.vendorExtensions.put("x-to-string-support", toStringSupport);
        mdl.vendorExtensions.put("x-partial-ord", partialOrdSupport);

        LOGGER.trace("Created model: " + name + ": " + mdl + " from schema: " + model);

        return mdl;
    }

    @Override
    public Map<String, Object> postProcessSupportingFileData(Map<String, Object> bundle) {
        generateYAMLSpecFile(bundle);

        addPathSetMapToBundle(pathSetMap, bundle);

        // If we have callbacks, add the callbacks module, otherwise remove it
        boolean hasCallbacks = haveCallbacks(bundle);
        bundle.put("hasCallbacks", hasCallbacks);
        SupportingFile[] callbackFiles = {
                new SupportingFile("client-callbacks.mustache", "src/client", "callbacks.rs"),
                new SupportingFile("server-callbacks.mustache", "src/server", "callbacks.rs"),
                new SupportingFile("example-client-server.mustache", "examples/client", "server.rs")
        };
        for (SupportingFile callbackFile : callbackFiles) {
            if (hasCallbacks) {
                supportingFiles.add(callbackFile);
            } else {
                supportingFiles.remove(callbackFile);
            }
        }

        if (hasCallbacks) {
            Map<String, Object> callbackData = new HashMap();
            addPathSetMapToBundle(callbacksPathSetMap, callbackData);
            bundle.put("callbacks", callbackData);
        }

        // Flag whether we have any OAuth scopes
        Map<String, SecurityScheme> securitySchemeMap = openAPI.getComponents() != null ? openAPI.getComponents().getSecuritySchemes() : null;
        List<CodegenSecurity> authMethods = fromSecurity(securitySchemeMap);
        boolean hasAuthScopes = false;
        if (authMethods != null && !authMethods.isEmpty()) {
            for (CodegenSecurity authMethod : authMethods) {
                if (authMethod.hasScopes != null && authMethod.hasScopes) {
                    hasAuthScopes = true;
                    break;
                }
            }
        }
        bundle.put("hasAuthScopes", hasAuthScopes);

        return super.postProcessSupportingFileData(bundle);
    }

    /**
     * Add a built path set map to the provided bundle
     *
     * @param pathSetMap A previously built path set map
     * @param bundle     Bundle for the supporting files to add the data to.
     */
    private static void addPathSetMapToBundle(Map<String, Map<String, String>> pathSetMap, Map<String, Object> bundle) {
        // We previously built a mapping from path to path ID and regular
        // expression - see fromOperation for details.  Sort it and add an
        // index, and then add it to the objects that we're about to pass to
        // the templates to process.
        List<Map.Entry<String, Map<String, String>>> pathSetEntryList = new ArrayList(pathSetMap.entrySet());
        Collections.sort(pathSetEntryList, new Comparator<Map.Entry<String, Map<String, String>>>() {
            @Override
            public int compare(Map.Entry<String, Map<String, String>> a, Map.Entry<String, Map<String, String>> b) {
                return a.getValue().get("path").compareTo(b.getValue().get("path"));
            }
        });
        List pathSet = new ArrayList<Map<String, String>>();
        int index = 0;
        for (Map.Entry<String, Map<String, String>> pathSetEntry : pathSetEntryList) {
            Map<String, String> pathSetEntryValue = pathSetEntry.getValue();
            pathSetEntryValue.put("index", Integer.toString(index));
            index++;
            pathSet.add(pathSetEntryValue);
        }
        bundle.put("pathSet", pathSet);
    }

    /**
     * Does the API being generated use callbacks?
     *
     * @param bundle Bundle data from DefaultGenerator which will be passed to the templates
     * @return true if any operation has a callback, false otherwise
     */
    private static boolean haveCallbacks(Map<String, Object> bundle) {
        ApiInfoMap apiInfo = (ApiInfoMap) bundle.get("apiInfo");
        for (OperationsMap api : apiInfo.getApis()) {
            List<CodegenOperation> ops = api.getOperations().getOperation();
            for (CodegenOperation op : ops) {
                if (!op.callbacks.isEmpty()) {
                    return true;
                }
            }
        }

        return false;
    }

    @Override
    public String toDefaultValue(Schema p) {
        String defaultValue = null;
        if ((ModelUtils.isNullable(p)) && (p.getDefault() != null) && ("null".equalsIgnoreCase(p.getDefault().toString())))
            return "swagger::Nullable::Null";
        else if (ModelUtils.isBooleanSchema(p)) {
            if (p.getDefault() != null) {
                if ("false".equalsIgnoreCase(p.getDefault().toString()))
                    defaultValue = "false";
                else
                    defaultValue = "true";
            }
        } else if (ModelUtils.isNumberSchema(p)) {
            if (p.getDefault() != null) {
                defaultValue = p.getDefault().toString();
            }
        } else if (ModelUtils.isIntegerSchema(p)) {
            if (p.getDefault() != null) {
                defaultValue = p.getDefault().toString();
            }
        } else if (ModelUtils.isStringSchema(p)) {
            if (p.getDefault() != null) {
                defaultValue = "\"" + String.valueOf(p.getDefault()) + "\".to_string()";
            }
        }
        if ((defaultValue != null) && (ModelUtils.isNullable(p)))
            defaultValue = "swagger::Nullable::Present(" + defaultValue + ")";
        return defaultValue;
    }

    @Override
    public String toVariantName(List<String> names) {
        return "swagger::OneOf" + names.size() + "<models::" + String.join(",models::", names) + ">";
    }

    @Override
    public String toOneOfName(List<String> names, Schema composedSchema) {
        Map<String, Object> exts = null;
        if (composedSchema != null) {
            exts = composedSchema.getExtensions();
        }
        if (exts != null && exts.containsKey("x-one-of-name")) {
            return (String) exts.get("x-one-of-name");
        }

        List<Schema> schemas = ModelUtils.getInterfaces(composedSchema);

        List<String> types = new ArrayList<>();
        for (Schema s : schemas) {
            types.add(getTypeDeclaration(s));
        }
        return "swagger::OneOf" + types.size() + "<" + String.join(",", types) + ">";
    }

    @Override
    public String toAnyOfName(List<String> names, Schema composedSchema) {
        List<Schema> schemas = ModelUtils.getInterfaces(composedSchema);

        List<String> types = new ArrayList<>();
        for (Schema s : schemas) {
            types.add(getTypeDeclaration(s));
        }
        return "swagger::AnyOf" + types.size() + "<" + String.join(",", types) + ">";
    }

    /**
     * Strip a swagger::Nullable wrapper on a datatype
     *
     * @deprecated Avoid using this - use a different mechanism instead.
     */
    private static String stripNullable(String type) {
        if (type.startsWith("swagger::Nullable<") && type.endsWith(">")) {
            return type.substring("swagger::Nullable<".length(), type.length() - 1);
        } else {
            return type;
        }
    }

    @Override
    public String toAllOfName(List<String> names, Schema composedSchema) {
        // Handle all of objects as freeform
        return null;
    }

    @Override
    public void postProcessModelProperty(CodegenModel model, CodegenProperty property) {
        super.postProcessModelProperty(model, property);

        // TODO: We should avoid reverse engineering primitive type status from the data type
        if (!languageSpecificPrimitives.contains(stripNullable(property.dataType))) {
            // If we use a more qualified model name, then only camelize the actual type, not the qualifier.
            if (property.dataType.contains(":")) {
                int position = property.dataType.lastIndexOf(":");
                property.dataType = property.dataType.substring(0, position) + camelize(property.dataType.substring(position));
            } else {
                property.dataType = camelize(property.dataType);
            }
            property.isPrimitiveType = property.isContainer && languageSpecificPrimitives.contains(typeMapping.get(stripNullable(property.complexType)));
        } else {
            property.isPrimitiveType = true;
        }

        // Integer type fitting
        if (Objects.equals(property.baseType, "integer")) {

            BigInteger minimum = Optional.ofNullable(property.getMinimum()).map(BigInteger::new).orElse(null);
            BigInteger maximum = Optional.ofNullable(property.getMaximum()).map(BigInteger::new).orElse(null);

            boolean unsigned = canFitIntoUnsigned(minimum, property.getExclusiveMinimum());

            if (Strings.isNullOrEmpty(property.dataFormat)) {
                property.dataType = bestFittingIntegerType(minimum,
                        property.getExclusiveMinimum(),
                        maximum,
                        property.getExclusiveMaximum(),
                        true);
            } else {
                switch (property.dataFormat) {
                    // custom integer formats (legacy)
                    case "uint32":
                        property.dataType = "u32";
                        break;
                    case "uint64":
                        property.dataType = "u64";
                        break;
                    case "int32":
                        property.dataType = unsigned ? "u32" : "i32";
                        break;
                    case "int64":
                        property.dataType = unsigned ? "u64" : "i64";
                        break;
                    default:
                        LOGGER.warn("The integer format '{}' is not recognized and will be ignored.", property.dataFormat);
                        property.dataType = bestFittingIntegerType(minimum,
                                property.getExclusiveMinimum(),
                                maximum,
                                property.getExclusiveMaximum(),
                                true);
                }
            }
        }

        property.name = underscore(property.name);

        if (!property.required) {
            property.defaultValue = (property.defaultValue != null) ? "Some(" + property.defaultValue + ")" : "None";
        }

        // If a property has no type defined in the schema, it can take values of any type.
        // This clashes with Rust being statically typed. Hence, assume it's sent as a json
        // blob and return the json value to the user of the API and let the user determine
        // the type from the value. If the property has no type, at this point it will have
        // baseType "object" allowing us to identify such properties. Moreover, set to not
        // nullable, we can use the serde_json::Value::Null enum variant.
        if ("object".equals(property.baseType)) {
            property.dataType = "serde_json::Value";
            property.isNullable = false;
        }
    }

    @Override
    public ModelsMap postProcessModels(ModelsMap objs) {
        return super.postProcessModelsEnum(objs);
    }

    private void processParam(CodegenParameter param, CodegenOperation op) {
        // recurse into schemaVariants
        if (param.schemaVariants != null && param.schemaVariants.size() != 0) {
            for (CodegenParameter p : param.schemaVariants) {
                processParam(p, op);
            }
        }

        String example = null;

        // If a parameter uses UUIDs, we need to import the UUID package.
        if (uuidType.equals(param.dataType)) {
            additionalProperties.put("apiUsesUuid", true);
        }

        if (Boolean.TRUE.equals(param.isFreeFormObject)) {
            param.vendorExtensions.put("x-format-string", "{:?}");
            example = null;
        } else if (param.isString) {
            param.vendorExtensions.put("x-format-string", "\\\"{}\\\"");
            example = "\"" + ((param.example != null) ? param.example : "") + "\".to_string()";
        } else if (param.isPrimitiveType) {
            if ((param.isByteArray) || (param.isBinary)) {
                // Binary primitive types don't implement `Display`.
                param.vendorExtensions.put("x-format-string", "{:?}");
                example = "swagger::ByteArray(Vec::from(\"" + ((param.example != null) ? param.example : "") + "\"))";
            } else {
                param.vendorExtensions.put("x-format-string", "{}");
                example = (param.example != null) ? param.example : "";
            }
        } else if (param.isArray) {
            param.vendorExtensions.put("x-format-string", "{:?}");
            example = (param.example != null) ? param.example : "&Vec::new()";
        } else {
            param.vendorExtensions.put("x-format-string", "{:?}");
            if (param.example != null) {
                example = "serde_json::from_str::<" + param.dataType + ">(r#\"" + param.example + "\"#).expect(\"Failed to parse JSON example\")";
            }
        }

        if (param.required) {
            if (example != null) {
                param.vendorExtensions.put("x-example", example);
            } else if (param.isArray) {
                // Use the empty list if we don't have an example
                param.vendorExtensions.put("x-example", "&Vec::new()");
            } else {
                // If we don't have an example that we can provide, we need to disable the client example, as it won't build.
                param.vendorExtensions.put("x-example", "???");
                op.vendorExtensions.put("x-no-client-example", Boolean.TRUE);
            }
        } else if ((param.dataFormat != null) && (("date-time".equals(param.dataFormat)) || ("date".equals(param.dataFormat)))) {
            param.vendorExtensions.put("x-format-string", "{:?}");
            param.vendorExtensions.put("x-example", "None");
        } else {
            // Not required, so override the format string and example
            param.vendorExtensions.put("x-format-string", "{:?}");
            String exampleString = (example != null) ? "Some(" + example + ")" : "None";
            param.vendorExtensions.put("x-example", exampleString);
        }
    }

    @Override
    public void postProcessFile(File file, String fileType) {
        if (file == null) {
            return;
        }

        String commandPrefix = System.getenv("RUST_POST_PROCESS_FILE");
        if (StringUtils.isEmpty(commandPrefix)) {
            commandPrefix = "rustfmt";
        }

        // only process files with .rs extension
        if ("rs".equals(FilenameUtils.getExtension(file.toString()))) {
            try {
                Process p = Runtime.getRuntime().exec(new String[]{commandPrefix, file.toString()});
                int exitValue = p.waitFor();
                if (exitValue != 0) {
                    LOGGER.error("Error running the command ({} {}). Exit code: {}", commandPrefix, file, exitValue);
                } else {
                    LOGGER.info("Successfully executed: {} {}", commandPrefix, file);
                }
            } catch (InterruptedException | IOException e) {
                LOGGER.error("Error running the command ({} ()). Exception: {}", commandPrefix, file, e.getMessage());
                // Restore interrupted state
                Thread.currentThread().interrupt();
            }
        }
    }

    @Override
    protected void updateParameterForString(CodegenParameter codegenParameter, Schema parameterSchema) {
        /**
         * we have a custom version of this function to set isString to false for uuid
         */
        if (ModelUtils.isEmailSchema(parameterSchema)) {
            codegenParameter.isEmail = true;
        } else if (ModelUtils.isUUIDSchema(parameterSchema)) {
            codegenParameter.setIsString(false);
            codegenParameter.isUuid = true;
        } else if (ModelUtils.isByteArraySchema(parameterSchema)) {
            codegenParameter.setIsString(false);
            codegenParameter.isByteArray = true;
            codegenParameter.isPrimitiveType = true;
        } else if (ModelUtils.isBinarySchema(parameterSchema)) {
            codegenParameter.isBinary = true;
            codegenParameter.isFile = true; // file = binary in OAS3
            codegenParameter.isPrimitiveType = true;
        } else if (ModelUtils.isDateSchema(parameterSchema)) {
            codegenParameter.setIsString(false); // for backward compatibility with 2.x
            codegenParameter.isDate = true;
            codegenParameter.isPrimitiveType = true;
        } else if (ModelUtils.isDateTimeSchema(parameterSchema)) {
            codegenParameter.setIsString(false); // for backward compatibility with 2.x
            codegenParameter.isDateTime = true;
            codegenParameter.isPrimitiveType = true;
        } else if (ModelUtils.isDecimalSchema(parameterSchema)) { // type: string, format: number
            codegenParameter.setIsString(false);
            codegenParameter.isDecimal = true;
            codegenParameter.isPrimitiveType = true;
        }
        if (Boolean.TRUE.equals(codegenParameter.isString)) {
            codegenParameter.isPrimitiveType = true;
        }
    }

    @Override
    protected void updatePropertyForAnyType(CodegenProperty property, Schema p) {
        /**
         * we have a custom version of this function to not set isNullable to true
         */
        // The 'null' value is allowed when the OAS schema is 'any type'.
        // See https://github.com/OAI/OpenAPI-Specification/issues/1389
        if (Boolean.FALSE.equals(p.getNullable())) {
            LOGGER.warn("Schema '{}' is any type, which includes the 'null' value. 'nullable' cannot be set to 'false'", p.getName());
        }
        if (languageSpecificPrimitives.contains(property.dataType)) {
            property.isPrimitiveType = true;
        }
        if (ModelUtils.isMapSchema(p)) {
            // an object or anyType composed schema that has additionalProperties set
            // some of our code assumes that any type schema with properties defined will be a map
            // even though it should allow in any type and have map constraints for properties
            updatePropertyForMap(property, p);
        }
    }

    @Override
    protected String getParameterDataType(Parameter parameter, Schema schema) {
        if (parameter.get$ref() != null) {
            String refName = ModelUtils.getSimpleRef(parameter.get$ref());
            return toModelName(refName);
        }
        return null;
    }
}<|MERGE_RESOLUTION|>--- conflicted
+++ resolved
@@ -810,10 +810,6 @@
             op.vendorExtensions.put("x-has-request-body", true);
         }
 
-<<<<<<< HEAD
-        if (op.bodyParam != null && op.bodyParam.schemaVariants != null) {
-            op.vendorExtensions.put("x-has-schema-variants", true);
-=======
         // The CLI generates a structopt structure for each operation. This can only have a single
         // use of a short option, which comes from the parameter name, so we need to police
         // against duplicates
@@ -835,8 +831,8 @@
             }
         }
 
-        String underscoredOperationId = underscore(op.operationId).toUpperCase(Locale.ROOT);
->>>>>>> eebecc86
+        if (op.bodyParam != null && op.bodyParam.schemaVariants != null) {
+            op.vendorExtensions.put("x-has-schema-variants", true);
 
             String oneOfName = "swagger::OneOf" + op.bodyParam.schemaVariants.size() + "::<";
             boolean first = true;
