/*
 * Copyright 2018 OpenAPI-Generator Contributors (https://openapi-generator.tech)
 * Copyright 2018 SmartBear Software
 *
 * Licensed under the Apache License, Version 2.0 (the "License");
 * you may not use this file except in compliance with the License.
 * You may obtain a copy of the License at
 *
 *     http://www.apache.org/licenses/LICENSE-2.0
 *
 * Unless required by applicable law or agreed to in writing, software
 * distributed under the License is distributed on an "AS IS" BASIS,
 * WITHOUT WARRANTIES OR CONDITIONS OF ANY KIND, either express or implied.
 * See the License for the specific language governing permissions and
 * limitations under the License.
 */

package org.openapitools.codegen.languages;

import org.openapitools.codegen.CodegenConfig;
import org.openapitools.codegen.CodegenType;
import org.openapitools.codegen.SupportingFile;
import java.io.File;
<<<<<<< HEAD
import java.util.ArrayList;
import java.util.Arrays;
import java.util.HashMap;
import java.util.HashSet;
import java.util.List;
import java.util.Locale;
import java.util.Map;
import java.util.Set;

import static org.openapitools.codegen.utils.StringUtils.underscore;
=======
>>>>>>> 32d228c3


public class CppQt5QHttpEngineServerCodegen extends CppQt5AbstractCodegen implements CodegenConfig {

    protected final String SRC_DIR = "/src";
    protected final String MODEL_DIR = "/src/models";
    protected final String APIHANDLER_DIR = "/src/handlers";
    protected final String APIREQUEST_DIR = "/src/requests";

    // source folder where to write the files
    protected String sourceFolder = "server";

    public CppQt5QHttpEngineServerCodegen() {
        super();

        // set the output folder here
        outputFolder = "generated-code/cpp-qt5-qhttpengine-server";

        /*
         * Models.  You can write model files using the modelTemplateFiles map.
         * if you want to create one template for file, you can do so here.
         * for multiple files for model, just put another entry in the `modelTemplateFiles` with
         * a different extension
         */
        modelTemplateFiles.put(
                "model-header.mustache",
                ".h");

        modelTemplateFiles.put(
                "model-body.mustache",
                ".cpp");

        /*
         * Api classes.  You can write classes for each Api file with the apiTemplateFiles map.
         * as with models, add multiple entries with different extensions for multiple files per
         * class
         */
        apiTemplateFiles.put(
                "apihandler.h.mustache",   // the template to use
                ".h");       // the extension for each file to write

        apiTemplateFiles.put(
                "apihandler.cpp.mustache",   // the template to use
                ".cpp");       // the extension for each file to write

        apiTemplateFiles.put(
                "apirequest.h.mustache",   // the template to use
                ".h");       // the extension for each file to write
    
        apiTemplateFiles.put(
                "apirequest.cpp.mustache",   // the template to use
                ".cpp");       // the extension for each file to write

        /*
         * Template Location.  This is the location which templates will be read from.  The generator
         * will use the resource stream to attempt to read the templates.
         */
        embeddedTemplateDir = templateDir = "cpp-qt5-qhttpengine-server";
      
        supportingFiles.add(new SupportingFile("helpers-header.mustache", sourceFolder + MODEL_DIR, PREFIX + "Helpers.h"));
        supportingFiles.add(new SupportingFile("helpers-body.mustache", sourceFolder + MODEL_DIR, PREFIX + "Helpers.cpp"));
        supportingFiles.add(new SupportingFile("object.mustache", sourceFolder + MODEL_DIR, PREFIX + "Object.h"));        
        supportingFiles.add(new SupportingFile("apirouter.h.mustache", sourceFolder + APIHANDLER_DIR, PREFIX + "ApiRouter.h"));
        supportingFiles.add(new SupportingFile("apirouter.cpp.mustache", sourceFolder + APIHANDLER_DIR, PREFIX + "ApiRouter.cpp"));


        supportingFiles.add(new SupportingFile("main.cpp.mustache", sourceFolder + SRC_DIR, "main.cpp"));
        supportingFiles.add(new SupportingFile("src-CMakeLists.txt.mustache", sourceFolder + SRC_DIR, "CMakeLists.txt"));
        supportingFiles.add(new SupportingFile("README.md.mustache", sourceFolder, "README.MD"));
        supportingFiles.add(new SupportingFile("Makefile.mustache", sourceFolder, "Makefile"));
        supportingFiles.add(new SupportingFile("CMakeLists.txt.mustache", sourceFolder, "CMakeLists.txt"));
        supportingFiles.add(new SupportingFile("Dockerfile.mustache", sourceFolder, "Dockerfile"));
        supportingFiles.add(new SupportingFile("LICENSE.txt.mustache", sourceFolder, "LICENSE.txt"));

    }

    @Override
    public void processOpts() {
        super.processOpts();

        if (additionalProperties.containsKey("modelNamePrefix")) {
            supportingFiles.clear();
            supportingFiles.add(new SupportingFile("helpers-header.mustache", sourceFolder + MODEL_DIR, modelNamePrefix + "Helpers.h"));
            supportingFiles.add(new SupportingFile("helpers-body.mustache", sourceFolder + MODEL_DIR, modelNamePrefix + "Helpers.cpp"));
            supportingFiles.add(new SupportingFile("object.mustache", sourceFolder + MODEL_DIR, modelNamePrefix + "Object.h"));
            supportingFiles.add(new SupportingFile("apirouter.h.mustache", sourceFolder + APIHANDLER_DIR, modelNamePrefix + "ApiRouter.h"));
            supportingFiles.add(new SupportingFile("apirouter.cpp.mustache", sourceFolder + APIHANDLER_DIR, modelNamePrefix + "ApiRouter.cpp"));            
                      
            supportingFiles.add(new SupportingFile("main.cpp.mustache", sourceFolder + SRC_DIR, "main.cpp"));
            supportingFiles.add(new SupportingFile("src-CMakeLists.txt.mustache", sourceFolder + SRC_DIR, "CMakeLists.txt"));
            supportingFiles.add(new SupportingFile("README.md.mustache", sourceFolder, "README.MD"));
            supportingFiles.add(new SupportingFile("Makefile.mustache", sourceFolder, "Makefile"));
            supportingFiles.add(new SupportingFile("CMakeLists.txt.mustache", sourceFolder, "CMakeLists.txt"));
            supportingFiles.add(new SupportingFile("Dockerfile.mustache", sourceFolder, "Dockerfile"));
            supportingFiles.add(new SupportingFile("LICENSE.txt.mustache", sourceFolder, "LICENSE.txt"));
        }
    }

    /**
     * Configures the type of generator.
     *
     * @return the CodegenType for this generator
     * @see org.openapitools.codegen.CodegenType
     */
    @Override
    public CodegenType getTag() {
        return CodegenType.SERVER;
    }

    /**
     * Configures a friendly name for the generator.  This will be used by the generator
     * to select the library with the -g flag.
     *
     * @return the friendly name for the generator
     */
    @Override
    public String getName() {
        return "cpp-qt5-qhttpengine-server";
    }

    /**
     * Returns human-friendly help for the generator. Provide the consumer with help
     * tips, parameters here
     *
     * @return A string value for the help message
     */
    @Override
    public String getHelp() {
        return "Generates a Qt5 C++ Server using the QHTTPEngine HTTP Library.";
    }
   
    /**
     * Location to write model files.  You can use the modelPackage() as defined when the class is
     * instantiated
     */
    @Override
    public String modelFileFolder() {
        return outputFolder + "/" + sourceFolder + MODEL_DIR + "/" + modelPackage().replace("::", File.separator);
    }

    /**
     * Location to write api files.  You can use the apiPackage() as defined when the class is
     * instantiated
     */
    @Override
    public String apiFileFolder() {
        return outputFolder + "/" + sourceFolder + APIHANDLER_DIR + "/" + apiPackage().replace("::", File.separator);
    }

    private String requestFileFolder() {
        return outputFolder + "/" + sourceFolder + APIREQUEST_DIR + "/" + apiPackage().replace("::", File.separator);
    }
    
    @Override
    public String apiFilename(String templateName, String tag) {
        String result = super.apiFilename(templateName, tag);

        if (templateName.contains("apirequest")) {
            result = result.replace("ApiHandler", "ApiRequest");
            result = result.replace(apiFileFolder(), requestFileFolder());
        }
        return result;
    }

    @Override
    public String toApiFilename(String name) {
        return modelNamePrefix + sanitizeName(initialCaps(name)) + "ApiHandler";
    }

<<<<<<< HEAD
    /**
     * Optional - type declaration.  This is a String which is used by the templates to instantiate your
     * types.  There is typically special handling for different property types
     *
     * @return a string value used as the `dataType` field for model templates, `returnType` for api templates
     */
    @Override
    @SuppressWarnings("rawtypes")
    public String getTypeDeclaration(Schema p) {
        String openAPIType = getSchemaType(p);

        if (ModelUtils.isArraySchema(p)) {
            ArraySchema ap = (ArraySchema) p;
            Schema inner = ap.getItems();
            return getSchemaType(p) + "<" + getTypeDeclaration(inner) + ">";
        } else if (ModelUtils.isMapSchema(p)) {
            Schema inner = ModelUtils.getAdditionalProperties(p);
            return getSchemaType(p) + "<QString, " + getTypeDeclaration(inner) + ">";
        } else if (ModelUtils.isBinarySchema(p)) {
            return getSchemaType(p) + "*";
        } else if (ModelUtils.isFileSchema(p)) {
            return getSchemaType(p) + "*";
        }
        if (foundationClasses.contains(openAPIType)) {
            return openAPIType;
        } else if (languageSpecificPrimitives.contains(openAPIType)) {
            return toModelName(openAPIType);
        } else {
            return openAPIType;
        }
    }

    @Override
    @SuppressWarnings("rawtypes")    
    public String toDefaultValue(Schema p) {
        if (ModelUtils.isBooleanSchema(p)) {
            return "false";
        } else if (ModelUtils.isDateSchema(p)) {
            return "NULL";
        } else if (ModelUtils.isDateTimeSchema(p)) {
            return "NULL";
        } else if (ModelUtils.isNumberSchema(p)) {
            if (SchemaTypeUtil.FLOAT_FORMAT.equals(p.getFormat())) {
                return "0.0f";
            }
            return "0.0";
        } else if (ModelUtils.isIntegerSchema(p)) {
            if (SchemaTypeUtil.INTEGER64_FORMAT.equals(p.getFormat())) {
                return "0L";
            }
            return "0";
        } else if (ModelUtils.isMapSchema(p)) {
            Schema inner = ModelUtils.getAdditionalProperties(p);
            return "QMap<QString, " + getTypeDeclaration(inner) + ">()";
        } else if (ModelUtils.isArraySchema(p)) {
            ArraySchema ap = (ArraySchema) p;
            Schema inner = ap.getItems();
            return "QList<" + getTypeDeclaration(inner) + ">()";
        } else if (ModelUtils.isStringSchema(p)) {
            return "QString(\"\")";
        } else if (!StringUtils.isEmpty(p.get$ref())) {
            return toModelName(ModelUtils.getSimpleRef(p.get$ref())) + "()";
        }
        return "NULL";
    }

    /**
     * Optional - OpenAPI type conversion.  This is used to map OpenAPI types in a `Schema` into
     * either language specific types via `typeMapping` or into complex models if there is not a mapping.
     *
     * @return a string value of the type or complex model for this property
     */
    @Override
    @SuppressWarnings("rawtypes")    
    public String getSchemaType(Schema p) {
        String openAPIType = super.getSchemaType(p);

        String type = null;
        if (typeMapping.containsKey(openAPIType)) {
            type = typeMapping.get(openAPIType);
            if (languageSpecificPrimitives.contains(type)) {
                return toModelName(type);
            }
            if (foundationClasses.contains(type)) {
                return type;
            }
        } else {
            type = openAPIType;
        }
        return toModelName(type);
    }

    @Override
    public String toVarName(String name) {
        // sanitize name
        String varName = name;
        varName = sanitizeName(name); 

        // if it's all uppper case, convert to lower case
        if (varName.matches("^[A-Z_]*$")) {
            varName = varName.toLowerCase(Locale.ROOT);
        }

        // camelize (lower first character) the variable name
        // petId => pet_id
        varName = underscore(varName);

        // for reserved word or word starting with number, append _
        if (isReservedWord(varName) || varName.matches("^\\d.*")) {
            varName = escapeReservedWord(varName);
        }

        return varName;
    }

    @Override
    public String toParamName(String name) {
        return toVarName(name);
    }

    @Override
    public String getTypeDeclaration(String str) {
        return str;
    }
      
    @Override
    protected boolean needToImport(String type) {
        return StringUtils.isNotBlank(type) && !defaultIncludes.contains(type)
                && !nonFrameworkPrimitives.contains(type);
    }
   
    @Override
    @SuppressWarnings("unchecked")
    public Map<String, Object> postProcessOperations(Map<String, Object> objs) {
        Map<String, Object> objectMap = (Map<String, Object>) objs.get("operations");
        List<CodegenOperation> operations = (List<CodegenOperation>) objectMap.get("operation");
        
        List<Map<String, String>> imports = (List<Map<String, String>>) objs.get("imports");
        for (CodegenOperation operation : operations) {
            // Check all return parameter baseType if there is a necessity to include, include it if not 
            // already done
            if (operation.returnBaseType != null && needToImport(operation.returnBaseType)) {
                if(!isIncluded(operation.returnBaseType, imports)) {
                    imports.add(createMapping("import", operation.returnBaseType));
                }
            }
            List<CodegenParameter> params = new ArrayList<CodegenParameter>();
            if (operation.allParams != null)params.addAll(operation.allParams);

            // Check all parameter baseType if there is a necessity to include, include it if not 
            // already done
            for(CodegenParameter param : params) {
                if(param.isPrimitiveType && needToImport(param.baseType)) {
                    if(!isIncluded(param.baseType, imports)) {
                        imports.add(createMapping("import", param.baseType));
                    }
                }
            }
            if (operation.pathParams != null) {
                // We use QString to pass path params, add it to include
                if(!isIncluded("QString", imports)) {
                    imports.add(createMapping("import", "QString"));
                }               
            }
        }
        if(isIncluded("QMap", imports)) {
            // Maps uses QString as key
            if(!isIncluded("QString", imports)) {
                imports.add(createMapping("import", "QString"));
            }
        }
        return objs;
    }
        
    public Map<String, String> createMapping(String key, String value) {
        Map<String, String> customImport = new HashMap<String, String>();
        customImport.put(key, toModelImport(value));
        return customImport;
    }
    
    private boolean isIncluded(String type, List<Map<String, String>> imports) {
        boolean included = false;
        String inclStr = toModelImport(type);
        for (Map<String, String> importItem : imports) {
            if(importItem.containsValue(inclStr)) {
                included = true;
                break;
            }
        }
        return included;
    }
=======
>>>>>>> 32d228c3
}<|MERGE_RESOLUTION|>--- conflicted
+++ resolved
@@ -21,7 +21,7 @@
 import org.openapitools.codegen.CodegenType;
 import org.openapitools.codegen.SupportingFile;
 import java.io.File;
-<<<<<<< HEAD
+
 import java.util.ArrayList;
 import java.util.Arrays;
 import java.util.HashMap;
@@ -32,9 +32,6 @@
 import java.util.Set;
 
 import static org.openapitools.codegen.utils.StringUtils.underscore;
-=======
->>>>>>> 32d228c3
-
 
 public class CppQt5QHttpEngineServerCodegen extends CppQt5AbstractCodegen implements CodegenConfig {
 
@@ -203,198 +200,4 @@
         return modelNamePrefix + sanitizeName(initialCaps(name)) + "ApiHandler";
     }
 
-<<<<<<< HEAD
-    /**
-     * Optional - type declaration.  This is a String which is used by the templates to instantiate your
-     * types.  There is typically special handling for different property types
-     *
-     * @return a string value used as the `dataType` field for model templates, `returnType` for api templates
-     */
-    @Override
-    @SuppressWarnings("rawtypes")
-    public String getTypeDeclaration(Schema p) {
-        String openAPIType = getSchemaType(p);
-
-        if (ModelUtils.isArraySchema(p)) {
-            ArraySchema ap = (ArraySchema) p;
-            Schema inner = ap.getItems();
-            return getSchemaType(p) + "<" + getTypeDeclaration(inner) + ">";
-        } else if (ModelUtils.isMapSchema(p)) {
-            Schema inner = ModelUtils.getAdditionalProperties(p);
-            return getSchemaType(p) + "<QString, " + getTypeDeclaration(inner) + ">";
-        } else if (ModelUtils.isBinarySchema(p)) {
-            return getSchemaType(p) + "*";
-        } else if (ModelUtils.isFileSchema(p)) {
-            return getSchemaType(p) + "*";
-        }
-        if (foundationClasses.contains(openAPIType)) {
-            return openAPIType;
-        } else if (languageSpecificPrimitives.contains(openAPIType)) {
-            return toModelName(openAPIType);
-        } else {
-            return openAPIType;
-        }
-    }
-
-    @Override
-    @SuppressWarnings("rawtypes")    
-    public String toDefaultValue(Schema p) {
-        if (ModelUtils.isBooleanSchema(p)) {
-            return "false";
-        } else if (ModelUtils.isDateSchema(p)) {
-            return "NULL";
-        } else if (ModelUtils.isDateTimeSchema(p)) {
-            return "NULL";
-        } else if (ModelUtils.isNumberSchema(p)) {
-            if (SchemaTypeUtil.FLOAT_FORMAT.equals(p.getFormat())) {
-                return "0.0f";
-            }
-            return "0.0";
-        } else if (ModelUtils.isIntegerSchema(p)) {
-            if (SchemaTypeUtil.INTEGER64_FORMAT.equals(p.getFormat())) {
-                return "0L";
-            }
-            return "0";
-        } else if (ModelUtils.isMapSchema(p)) {
-            Schema inner = ModelUtils.getAdditionalProperties(p);
-            return "QMap<QString, " + getTypeDeclaration(inner) + ">()";
-        } else if (ModelUtils.isArraySchema(p)) {
-            ArraySchema ap = (ArraySchema) p;
-            Schema inner = ap.getItems();
-            return "QList<" + getTypeDeclaration(inner) + ">()";
-        } else if (ModelUtils.isStringSchema(p)) {
-            return "QString(\"\")";
-        } else if (!StringUtils.isEmpty(p.get$ref())) {
-            return toModelName(ModelUtils.getSimpleRef(p.get$ref())) + "()";
-        }
-        return "NULL";
-    }
-
-    /**
-     * Optional - OpenAPI type conversion.  This is used to map OpenAPI types in a `Schema` into
-     * either language specific types via `typeMapping` or into complex models if there is not a mapping.
-     *
-     * @return a string value of the type or complex model for this property
-     */
-    @Override
-    @SuppressWarnings("rawtypes")    
-    public String getSchemaType(Schema p) {
-        String openAPIType = super.getSchemaType(p);
-
-        String type = null;
-        if (typeMapping.containsKey(openAPIType)) {
-            type = typeMapping.get(openAPIType);
-            if (languageSpecificPrimitives.contains(type)) {
-                return toModelName(type);
-            }
-            if (foundationClasses.contains(type)) {
-                return type;
-            }
-        } else {
-            type = openAPIType;
-        }
-        return toModelName(type);
-    }
-
-    @Override
-    public String toVarName(String name) {
-        // sanitize name
-        String varName = name;
-        varName = sanitizeName(name); 
-
-        // if it's all uppper case, convert to lower case
-        if (varName.matches("^[A-Z_]*$")) {
-            varName = varName.toLowerCase(Locale.ROOT);
-        }
-
-        // camelize (lower first character) the variable name
-        // petId => pet_id
-        varName = underscore(varName);
-
-        // for reserved word or word starting with number, append _
-        if (isReservedWord(varName) || varName.matches("^\\d.*")) {
-            varName = escapeReservedWord(varName);
-        }
-
-        return varName;
-    }
-
-    @Override
-    public String toParamName(String name) {
-        return toVarName(name);
-    }
-
-    @Override
-    public String getTypeDeclaration(String str) {
-        return str;
-    }
-      
-    @Override
-    protected boolean needToImport(String type) {
-        return StringUtils.isNotBlank(type) && !defaultIncludes.contains(type)
-                && !nonFrameworkPrimitives.contains(type);
-    }
-   
-    @Override
-    @SuppressWarnings("unchecked")
-    public Map<String, Object> postProcessOperations(Map<String, Object> objs) {
-        Map<String, Object> objectMap = (Map<String, Object>) objs.get("operations");
-        List<CodegenOperation> operations = (List<CodegenOperation>) objectMap.get("operation");
-        
-        List<Map<String, String>> imports = (List<Map<String, String>>) objs.get("imports");
-        for (CodegenOperation operation : operations) {
-            // Check all return parameter baseType if there is a necessity to include, include it if not 
-            // already done
-            if (operation.returnBaseType != null && needToImport(operation.returnBaseType)) {
-                if(!isIncluded(operation.returnBaseType, imports)) {
-                    imports.add(createMapping("import", operation.returnBaseType));
-                }
-            }
-            List<CodegenParameter> params = new ArrayList<CodegenParameter>();
-            if (operation.allParams != null)params.addAll(operation.allParams);
-
-            // Check all parameter baseType if there is a necessity to include, include it if not 
-            // already done
-            for(CodegenParameter param : params) {
-                if(param.isPrimitiveType && needToImport(param.baseType)) {
-                    if(!isIncluded(param.baseType, imports)) {
-                        imports.add(createMapping("import", param.baseType));
-                    }
-                }
-            }
-            if (operation.pathParams != null) {
-                // We use QString to pass path params, add it to include
-                if(!isIncluded("QString", imports)) {
-                    imports.add(createMapping("import", "QString"));
-                }               
-            }
-        }
-        if(isIncluded("QMap", imports)) {
-            // Maps uses QString as key
-            if(!isIncluded("QString", imports)) {
-                imports.add(createMapping("import", "QString"));
-            }
-        }
-        return objs;
-    }
-        
-    public Map<String, String> createMapping(String key, String value) {
-        Map<String, String> customImport = new HashMap<String, String>();
-        customImport.put(key, toModelImport(value));
-        return customImport;
-    }
-    
-    private boolean isIncluded(String type, List<Map<String, String>> imports) {
-        boolean included = false;
-        String inclStr = toModelImport(type);
-        for (Map<String, String> importItem : imports) {
-            if(importItem.containsValue(inclStr)) {
-                included = true;
-                break;
-            }
-        }
-        return included;
-    }
-=======
->>>>>>> 32d228c3
 }