/*
 * Copyright 2018 OpenAPI-Generator Contributors (https://openapi-generator.tech)
 * Copyright 2018 SmartBear Software
 *
 * Licensed under the Apache License, Version 2.0 (the "License");
 * you may not use this file except in compliance with the License.
 * You may obtain a copy of the License at
 *
 *     https://www.apache.org/licenses/LICENSE-2.0
 *
 * Unless required by applicable law or agreed to in writing, software
 * distributed under the License is distributed on an "AS IS" BASIS,
 * WITHOUT WARRANTIES OR CONDITIONS OF ANY KIND, either express or implied.
 * See the License for the specific language governing permissions and
 * limitations under the License.
 */

package org.openapitools.codegen.languages;

import io.swagger.v3.oas.models.media.ArraySchema;
import io.swagger.v3.oas.models.media.Schema;
import org.apache.commons.io.FilenameUtils;
import org.apache.commons.lang3.StringUtils;
import org.openapitools.codegen.*;
import org.openapitools.codegen.model.ModelMap;
import org.openapitools.codegen.model.ModelsMap;
import org.openapitools.codegen.model.OperationMap;
import org.openapitools.codegen.model.OperationsMap;
import org.openapitools.codegen.utils.ModelUtils;
import org.slf4j.Logger;
import org.slf4j.LoggerFactory;

import java.io.File;
import java.io.IOException;
import java.util.*;

import static org.openapitools.codegen.utils.StringUtils.camelize;
import static org.openapitools.codegen.utils.StringUtils.underscore;

public abstract class AbstractGoCodegen extends DefaultCodegen implements CodegenConfig {

    private final Logger LOGGER = LoggerFactory.getLogger(AbstractGoCodegen.class);
    private static final String NUMERIC_ENUM_PREFIX = "_";
    protected static final String OS_FILE_TYPE = "os.File";

    protected boolean withGoCodegenComment = false;
    protected boolean withAWSV4Signature = false;
    protected boolean withXml = false;
    protected boolean enumClassPrefix = false;
    protected boolean structPrefix = false;
    protected boolean generateInterfaces = false;

    protected String packageName = "openapi";
    protected Set<String> numberTypes;

    protected boolean usesOptionals = true;

    public AbstractGoCodegen() {
        super();

        supportsInheritance = true;
        hideGenerationTimestamp = Boolean.FALSE;

        defaultIncludes = new HashSet<>(
                Arrays.asList(
                        "map",
                        "array")
        );

        setReservedWordsLowerCase(
                Arrays.asList(
                        // data type
                        "string", "bool", "uint", "uint8", "uint16", "uint32", "uint64",
                        "int", "int8", "int16", "int32", "int64", "float32", "float64",
                        "complex64", "complex128", "rune", "byte", "uintptr",

                        "break", "default", "func", "interface", "select",
                        "case", "defer", "go", "map", "struct",
                        "chan", "else", "goto", "package", "switch",
                        "const", "fallthrough", "if", "range", "type",
                        "continue", "for", "import", "return", "var", "error", "nil")
                // Added "error" as it's used so frequently that it may as well be a keyword
        );

        languageSpecificPrimitives = new HashSet<>(
                Arrays.asList(
                        "string",
                        "bool",
                        "uint",
                        "uint32",
                        "uint64",
                        "int",
                        "int32",
                        "int64",
                        "float32",
                        "float64",
                        "complex64",
                        "complex128",
                        "rune",
                        "byte",
                        "map[string]interface{}",
                        "interface{}"
                )
        );

        instantiationTypes.clear();
        /*instantiationTypes.put("array", "GoArray");
        instantiationTypes.put("map", "GoMap");*/

        typeMapping.clear();
        typeMapping.put("integer", "int32");
        typeMapping.put("long", "int64");
        typeMapping.put("number", "float32");
        typeMapping.put("float", "float32");
        typeMapping.put("double", "float64");
        typeMapping.put("decimal", "float64");
        typeMapping.put("boolean", "bool");
        typeMapping.put("string", "string");
        typeMapping.put("UUID", "string");
        typeMapping.put("URI", "string");
        typeMapping.put("date", "string");
        typeMapping.put("DateTime", "time.Time");
        typeMapping.put("password", "string");
        typeMapping.put("File", OS_FILE_TYPE);
        typeMapping.put("file", OS_FILE_TYPE);
        typeMapping.put("binary", OS_FILE_TYPE);
        typeMapping.put("ByteArray", "string");
        typeMapping.put("null", "nil");
        // A 'type: object' OAS schema without any declared property is
        // (per JSON schema specification) "an unordered set of properties
        // mapping a string to an instance".
        // Hence map[string]interface{} is the proper implementation in golang.
        // Note: OpenAPITools uses the same token 'object' for free-form objects
        // and arbitrary types. A free form object is implemented in golang as
        // map[string]interface{}, whereas an arbitrary type is implemented
        // in golang as interface{}.
        // See issue #5387 for more details.
        typeMapping.put("object", "map[string]interface{}");
        typeMapping.put("AnyType", "interface{}");

        numberTypes = new HashSet<>(
                Arrays.asList(
                        "uint", "uint8", "uint16", "uint32", "uint64",
                        "int", "int8", "int16", "int32", "int64",
                        "float32", "float64")
        );

        importMapping = new HashMap<>();

        cliOptions.clear();
        cliOptions.add(new CliOption(CodegenConstants.PACKAGE_NAME, "Go package name (convention: lowercase).")
                .defaultValue("openapi"));
        cliOptions.add(new CliOption(CodegenConstants.PACKAGE_VERSION, "Go package version.")
                .defaultValue("1.0.0"));
        cliOptions.add(new CliOption(CodegenConstants.HIDE_GENERATION_TIMESTAMP, CodegenConstants.HIDE_GENERATION_TIMESTAMP_DESC)
                .defaultValue(Boolean.TRUE.toString()));
    }

    @Override
    public void processOpts() {
        super.processOpts();

        if (StringUtils.isEmpty(System.getenv("GO_POST_PROCESS_FILE"))) {
            LOGGER.info("Environment variable GO_POST_PROCESS_FILE not defined so Go code may not be properly formatted. To define it, try `export GO_POST_PROCESS_FILE=\"/usr/local/bin/gofmt -w\"` (Linux/Mac)");
            LOGGER.info("NOTE: To enable file post-processing, 'enablePostProcessFile' must be set to `true` (--enable-post-process-file for CLI).");
        }
    }

    /**
     * Escapes a reserved word as defined in the `reservedWords` array. Handle escaping
     * those terms here.  This logic is only called if a variable matches the reserved words
     *
     * @return the escaped term
     */
    @Override
    public String escapeReservedWord(String name) {
        // Can't start with an underscore, as our fields need to start with an
        // UppercaseLetter so that Go treats them as public/visible.

        // Options?
        // - MyName
        // - AName
        // - TheName
        // - XName
        // - X_Name
        // ... or maybe a suffix?
        // - Name_ ... think this will work.
        if (this.reservedWordsMappings().containsKey(name)) {
            return this.reservedWordsMappings().get(name);
        }
        return camelize(name) + '_';
    }

    @Override
    public String toVarName(String name) {

        // replace - with _ e.g. created-at => created_at
        name = sanitizeName(name);

        // if it's all upper case, do nothing
        if (name.matches("^[A-Z_]*$"))
            return name;

        // camelize (lower first character) the variable name
        // pet_id => PetId
        name = camelize(name);

        // for reserved word append _
        if (isReservedWord(name)) {
            LOGGER.warn("{} (reserved word) cannot be used as variable name. Renamed to {}", name, escapeReservedWord(name));
            name = escapeReservedWord(name);
        }

        // for reserved word or word starting with number, append _
        if (name.matches("^\\d.*"))
            name = "Var" + name;

        if ("AdditionalProperties".equals(name)) {
            // AdditionalProperties is a reserved field (additionalProperties: true), use AdditionalPropertiesField instead
            return "AdditionalPropertiesField";
        }

        return name;
    }

    @Override
    protected boolean isReservedWord(String word) {
        return word != null && reservedWords.contains(word);
    }

    @Override
    public String toParamName(String name) {
        // params should be lowerCamelCase. E.g. "person Person", instead of
        // "Person Person".
        //
        name = camelize(toVarName(name), true);

        // REVISIT: Actually, for idiomatic go, the param name should
        // really should just be a letter, e.g. "p Person"), but we'll get
        // around to that some other time... Maybe.
        if (isReservedWord(name)) {
            LOGGER.warn("{} (reserved word) cannot be used as parameter name. Renamed to {}_", name, name);
            name = name + "_";
        }

        return name;
    }

    @Override
    public String toModelName(String name) {
        // camelize the model name
        // phone_number => PhoneNumber
        return camelize(toModel(name));
    }

    protected boolean isReservedFilename(String name) {
        String[] parts = name.split("_");
        String suffix = parts[parts.length - 1];

        Set<String> reservedSuffixes = new HashSet<>(Arrays.asList(
                // Test
                "test",
                // $GOOS
                "aix", "android", "darwin", "dragonfly", "freebsd", "illumos", "js", "linux", "netbsd", "openbsd",
                "plan9", "solaris", "windows",
                // $GOARCH
                "386", "amd64", "arm", "arm64", "mips", "mips64", "mips64le", "mipsle", "ppc64", "ppc64le", "s390x",
                "wasm"));
        return reservedSuffixes.contains(suffix);
    }

    @Override
    public String toModelFilename(String name) {
        name = toModel("model_" + name);

        if (isReservedFilename(name)) {
            LOGGER.warn("{}.go with suffix (reserved word) cannot be used as filename. Renamed to {}_.go", name,
                    name);
            name += "_";
        }
        return name;
    }

    public String toModel(String name) {
        return toModel(name, true);
    }

    public String toModel(String name, boolean doUnderscore) {
        if (!StringUtils.isEmpty(modelNamePrefix)) {
            name = modelNamePrefix + "_" + name;
        }

        if (!StringUtils.isEmpty(modelNameSuffix)) {
            name = name + "_" + modelNameSuffix;
        }

        name = sanitizeName(name);

        // model name cannot use reserved keyword, e.g. return
        if (isReservedWord(name)) {
            LOGGER.warn("{} (reserved word) cannot be used as model name. Renamed to {}", name, "model_" + name);
            name = "model_" + name; // e.g. return => ModelReturn (after camelize)
        }

        // model name starts with number
        if (name.matches("^\\d.*")) {
            LOGGER.warn("{} (model name starts with number) cannot be used as model name. Renamed to {}", name,
                    "model_" + name);
            name = "model_" + name; // e.g. 200Response => Model200Response (after camelize)
        }

        if (doUnderscore) {
            return underscore(name);
        }
        return name;
    }

    @Override
    public String toApiFilename(String name) {
        final String apiName;
        // replace - with _ e.g. created-at => created_at
        String api = name.replaceAll("-", "_");
        // e.g. PetApi.go => pet_api.go
        api = "api_" + underscore(api);
        if (isReservedFilename(api)) {
            LOGGER.warn("{}.go with suffix (reserved word) cannot be used as filename. Renamed to {}_.go", name,
                    api);
            api += "_";
        }
        apiName = api;
        return apiName;
    }

    /**
     * Return the golang implementation type for the specified property.
     *
     * @param p the OAS property.
     * @return the golang implementation type.
     */
    @Override
    public String getTypeDeclaration(Schema p) {
        if (ModelUtils.isArraySchema(p)) {
            ArraySchema ap = (ArraySchema) p;
            Schema inner = ap.getItems();
            // In OAS 3.0.x, the array "items" attribute is required.
            // In OAS >= 3.1, the array "items" attribute is optional such that the OAS
            // specification is aligned with the JSON schema specification.
            // When "items" is not specified, the elements of the array may be anything at all.
            if (inner != null) {
                inner = unaliasSchema(inner);
            }
            String typDecl;
            if (inner != null) {
                typDecl = getTypeDeclaration(inner);
            } else {
                typDecl = "interface{}";
            }
            if (inner != null && Boolean.TRUE.equals(inner.getNullable())) {
                typDecl = "*" + typDecl;
            }
            return "[]" + typDecl;
        } else if (ModelUtils.isMapSchema(p)) {
            Schema inner = getAdditionalProperties(p);
            return getSchemaType(p) + "[string]" +  getTypeDeclaration(unaliasSchema(inner));
        }

        //return super.getTypeDeclaration(p);
        // Not using the supertype invocation, because we want to UpperCamelize
        // the type.
        String openAPIType = getSchemaType(p);
        String ref = p.get$ref();
        if (ref != null && !ref.isEmpty()) {
            String tryRefV2 = "#/definitions/" + openAPIType;
            String tryRefV3 = "#/components/schemas/" + openAPIType;
            if (ref.equals(tryRefV2) || ref.equals(tryRefV3)) {
                return toModelName(openAPIType);
            }
        }

        if (typeMapping.containsKey(openAPIType)) {
            return typeMapping.get(openAPIType);
        }

        if (typeMapping.containsValue(openAPIType)) {
            return openAPIType;
        }

        if (languageSpecificPrimitives.contains(openAPIType)) {
            return openAPIType;
        }

        return toModelName(openAPIType);
    }

    /**
     * Return the OpenAPI type for the property.
     *
     * @param p the OAS property.
     * @return the OpenAPI type.
     */
    @Override
    public String getSchemaType(Schema p) {
        String openAPIType = super.getSchemaType(p);
        String ref = p.get$ref();
        String type = null;

        if (ref != null && !ref.isEmpty()) {
            type = toModelName(openAPIType);
        } else if ("object".equals(openAPIType) && ModelUtils.isAnyType(p)) {
            // Arbitrary type. Note this is not the same thing as free-form object.
            type = "interface{}";
        } else if (typeMapping.containsKey(openAPIType)) {
            type = typeMapping.get(openAPIType);
            if (languageSpecificPrimitives.contains(type))
                return (type);
        } else
            type = openAPIType;
        return type;
    }

    /**
     * Determines the golang instantiation type of the specified schema.
     * <p>
     * This function is called when the input schema is a map, and specifically
     * when the 'additionalProperties' attribute is present in the OAS specification.
     * Codegen invokes this function to resolve the "parent" association to
     * 'additionalProperties'.
     * <p>
     * Note the 'parent' attribute in the codegen model is used in the following scenarios:
     * - Indicate a polymorphic association with some other type (e.g. class inheritance).
     * - If the specification has a discriminator, codegen create a “parent” based on the discriminator.
     * - Use of the 'additionalProperties' attribute in the OAS specification.
     * This is the specific scenario when codegen invokes this function.
     *
     * @param property the input schema
     * @return the golang instantiation type of the specified property.
     */
    @Override
    public String toInstantiationType(Schema property) {
        if (ModelUtils.isMapSchema(property)) {
            return getTypeDeclaration(property);
        } else if (ModelUtils.isArraySchema(property)) {
            return getTypeDeclaration(property);
        }
        return super.toInstantiationType(property);
    }

    @Override
    public String toOperationId(String operationId) {
        String sanitizedOperationId = sanitizeName(operationId);

        // method name cannot use reserved keyword, e.g. return
        if (isReservedWord(sanitizedOperationId)) {
            LOGGER.warn("{} (reserved word) cannot be used as method name. Renamed to {}", operationId, camelize("call_" + sanitizedOperationId));
            sanitizedOperationId = "call_" + sanitizedOperationId;
        }

        // operationId starts with a number
        if (sanitizedOperationId.matches("^\\d.*")) {
            LOGGER.warn("{} (starting with a number) cannot be used as method name. Renamed to {}", operationId, camelize("call_" + sanitizedOperationId));
            sanitizedOperationId = "call_" + sanitizedOperationId;
        }

        return camelize(sanitizedOperationId);
    }

    @Override
    public OperationsMap postProcessOperationsWithModels(OperationsMap objs, List<ModelMap> allModels) {
        OperationMap objectMap = objs.getOperations();
        List<CodegenOperation> operations = objectMap.getOperation();

        for (CodegenOperation operation : operations) {
            // http method verb conversion (e.g. PUT => Put)
            operation.httpMethod = camelize(operation.httpMethod.toLowerCase(Locale.ROOT));
        }

        // remove model imports to avoid error
        List<Map<String, String>> imports = objs.getImports();
        if (imports == null)
            return objs;

        Iterator<Map<String, String>> iterator = imports.iterator();
        while (iterator.hasNext()) {
            String _import = iterator.next().get("import");
            if (_import.startsWith(apiPackage()))
                iterator.remove();
        }

        // this will only import "fmt" and "strings" if there are items in pathParams
        for (CodegenOperation operation : operations) {
            if (operation.pathParams != null && operation.pathParams.size() > 0) {
                imports.add(createMapping("import", "strings"));
                break; //just need to import once
            }
        }

        boolean addedOptionalImport = false;
        boolean addedTimeImport = false;
        boolean addedOSImport = false;
        boolean addedReflectImport = false;
        for (CodegenOperation operation : operations) {
            // import "os" if the operation uses files
            if (!addedOSImport && OS_FILE_TYPE.equals(operation.returnType)) {
                imports.add(createMapping("import", "os"));
                addedOSImport = true;
            }
            for (CodegenParameter param : operation.allParams) {
                // import "os" if the operation uses files
                if (!addedOSImport && OS_FILE_TYPE.equals(param.dataType)) {
                    imports.add(createMapping("import", "os"));
                    addedOSImport = true;
                }

                // import "time" if the operation has a required time parameter.
                if (param.required || !usesOptionals) {
                    if (!addedTimeImport && "time.Time".equals(param.dataType)) {
                        imports.add(createMapping("import", "time"));
                        addedTimeImport = true;
                    }
                }

                // import "reflect" package if the parameter is collectionFormat=multi
                if (!addedReflectImport && param.isCollectionFormatMulti) {
                    imports.add(createMapping("import", "reflect"));
                    addedReflectImport = true;
                }

                // import "optionals" package if the parameter is optional
                if (!param.required && usesOptionals) {
                    if (!addedOptionalImport) {
                        imports.add(createMapping("import", "github.com/antihax/optional"));
                        addedOptionalImport = true;
                    }

                    // We need to specially map Time type to the optionals package
                    if ("time.Time".equals(param.dataType)) {
                        param.vendorExtensions.put("x-optional-data-type", "Time");
                    } else {
                        // Map optional type to dataType
                        String optionalType = param.dataType.substring(0, 1).toUpperCase(Locale.ROOT) + param.dataType.substring(1);
                        param.vendorExtensions.put("x-optional-data-type", optionalType);
                    }
                }

                // set x-exportParamName
                char nameFirstChar = param.paramName.charAt(0);
                if (Character.isUpperCase(nameFirstChar)) {
                    // First char is already uppercase, just use paramName.
                    param.vendorExtensions.put("x-export-param-name", param.paramName);
                } else {
                    // It's a lowercase first char, let's convert it to uppercase
                    StringBuilder sb = new StringBuilder(param.paramName);
                    sb.setCharAt(0, Character.toUpperCase(nameFirstChar));
                    param.vendorExtensions.put("x-export-param-name", sb.toString());
                }
            }

            setExportParameterName(operation.queryParams);
            setExportParameterName(operation.formParams);
            setExportParameterName(operation.headerParams);
            setExportParameterName(operation.bodyParams);
            setExportParameterName(operation.cookieParams);
            setExportParameterName(operation.optionalParams);
            setExportParameterName(operation.requiredParams);

        }

        // recursively add import for mapping one type to multiple imports
        List<Map<String, String>> recursiveImports = objs.getImports();
        if (recursiveImports == null)
            return objs;

        ListIterator<Map<String, String>> listIterator = imports.listIterator();
        while (listIterator.hasNext()) {
            String _import = listIterator.next().get("import");
            // if the import package happens to be found in the importMapping (key)
            // add the corresponding import package to the list
            if (importMapping.containsKey(_import)) {
                listIterator.add(createMapping("import", importMapping.get(_import)));
            }
        }

        return objs;
    }

    private void setExportParameterName(List<CodegenParameter> codegenParameters) {
        for (CodegenParameter param : codegenParameters) {
            char nameFirstChar = param.paramName.charAt(0);
            if (Character.isUpperCase(nameFirstChar)) {
                // First char is already uppercase, just use paramName.
                param.vendorExtensions.put("x-export-param-name", param.paramName);
            } else {
                // It's a lowercase first char, let's convert it to uppercase
                StringBuilder sb = new StringBuilder(param.paramName);
                sb.setCharAt(0, Character.toUpperCase(nameFirstChar));
                param.vendorExtensions.put("x-export-param-name", sb.toString());
            }
        }
    }

    @Override
    public void postProcessModelProperty(CodegenModel model, CodegenProperty property) {
        // The 'go-experimental/model.mustache' template conditionally generates accessor methods.
        // For primitive types and custom types (e.g. interface{}, map[string]interface{}...),
        // the generated code has a wrapper type and a Get() function to access the underlying type.
        // For containers (e.g. Array, Map), the generated code returns the type directly.
        if (property.isContainer || property.isFreeFormObject
                || (property.isAnyType && !property.isModel)) {
            property.vendorExtensions.put("x-golang-is-container", true);
        }
    }

    @Override
    public ModelsMap postProcessModels(ModelsMap objs) {
        // remove model imports to avoid error
        List<Map<String, String>> imports = objs.getImports();
        final String prefix = modelPackage();
        Iterator<Map<String, String>> iterator = imports.iterator();
        while (iterator.hasNext()) {
            String _import = iterator.next().get("import");
            if (_import.startsWith(prefix))
                iterator.remove();
        }

        boolean addedTimeImport = false;
        boolean addedOSImport = false;
        for (ModelMap m : objs.getModels()) {
            CodegenModel model = m.getModel();
            for (CodegenProperty cp : model.vars) {
                if (!addedTimeImport && ("time.Time".equals(cp.dataType) ||
                        (cp.items != null && "time.Time".equals(cp.items.dataType)))) {
                    imports.add(createMapping("import", "time"));
                    addedTimeImport = true;
                }
<<<<<<< HEAD
                if (!addedOSImport && OS_FILE_TYPE.equals(param.baseType)) {
=======
                if (!addedOSImport && ("*os.File".equals(cp.dataType) ||
                        (cp.items != null && "*os.File".equals(cp.items.dataType)))) {
>>>>>>> 9abaa53d
                    imports.add(createMapping("import", "os"));
                    addedOSImport = true;
                }
            }

            if (this instanceof GoClientCodegen && model.isEnum) {
                imports.add(createMapping("import", "fmt"));
            }

            // if oneOf contains "null" type
            if (model.oneOf != null && !model.oneOf.isEmpty() && model.oneOf.contains("nil")) {
                model.isNullable = true;
                model.oneOf.remove("nil");
            }

            // if anyOf contains "null" type
            if (model.anyOf != null && !model.anyOf.isEmpty() && model.anyOf.contains("nil")) {
                model.isNullable = true;
                model.anyOf.remove("nil");
            }
        }
        // recursively add import for mapping one type to multiple imports
        List<Map<String, String>> recursiveImports = objs.getImports();
        if (recursiveImports == null)
            return objs;

        ListIterator<Map<String, String>> listIterator = imports.listIterator();
        while (listIterator.hasNext()) {
            String _import = listIterator.next().get("import");
            // if the import package happens to be found in the importMapping (key)
            // add the corresponding import package to the list
            if (importMapping.containsKey(_import)) {
                listIterator.add(createMapping("import", importMapping.get(_import)));
            }
        }

        return postProcessModelsEnum(objs);
    }

    @Override
    public Map<String, Object> postProcessSupportingFileData(Map<String, Object> objs) {
        generateYAMLSpecFile(objs);
        return super.postProcessSupportingFileData(objs);
    }

    @Override
    protected boolean needToImport(String type) {
        return !defaultIncludes.contains(type) && !languageSpecificPrimitives.contains(type);
    }

    public void setPackageName(String packageName) {
        this.packageName = packageName;
    }

    @Override
    public String escapeQuotationMark(String input) {
        // remove " to avoid code injection
        return input.replace("\"", "");
    }

    @Override
    public String escapeUnsafeCharacters(String input) {
        return input.replace("*/", "*_/").replace("/*", "/_*");
    }

    public Map<String, String> createMapping(String key, String value) {
        Map<String, String> customImport = new HashMap<>();
        customImport.put(key, value);

        return customImport;
    }

    @Override
    public String toEnumValue(String value, String datatype) {
        if (isNumberType(datatype) || "bool".equals(datatype)) {
            return value;
        } else {
            return "\"" + escapeText(value) + "\"";
        }
    }

    @Override
    public String toEnumDefaultValue(String value, String datatype) {
        return datatype + "_" + value;
    }

    @Override
    public String toEnumVarName(String name, String datatype) {
        if (name.length() == 0) {
            return "EMPTY";
        }

        // number
        if (isNumberType(datatype)) {
            String varName = name;
            varName = varName.replaceAll("-", "MINUS_");
            varName = varName.replaceAll("\\+", "PLUS_");
            varName = varName.replaceAll("\\.", "_DOT_");
            return NUMERIC_ENUM_PREFIX + varName;
        }

        // for symbol, e.g. $, #
        if (getSymbolName(name) != null) {
            return getSymbolName(name).toUpperCase(Locale.ROOT);
        }

        // string
        String enumName = sanitizeName(underscore(name).toUpperCase(Locale.ROOT));
        enumName = enumName.replaceFirst("^_", "");
        enumName = enumName.replaceFirst("_$", "");

        if (isReservedWord(enumName)) { // reserved word
            return escapeReservedWord(enumName);
        } else if (enumName.matches("\\d.*")) { // starts with a number
            return NUMERIC_ENUM_PREFIX + enumName;
        } else {
            return enumName;
        }
    }

    @Override
    public String toEnumName(CodegenProperty property) {
        String enumName = underscore(toModelName(property.name)).toUpperCase(Locale.ROOT);

        // remove [] for array or map of enum
        enumName = enumName.replace("[]", "");

        if (enumName.matches("\\d.*")) { // starts with number
            return NUMERIC_ENUM_PREFIX + enumName;
        } else {
            return enumName;
        }
    }

    public void setWithGoCodegenComment(boolean withGoCodegenComment) {
        this.withGoCodegenComment = withGoCodegenComment;
    }

    public void setWithAWSV4Signature(boolean withAWSV4Signature) {
        this.withAWSV4Signature = withAWSV4Signature;
    }

    public void setWithXml(boolean withXml) {
        this.withXml = withXml;
    }

    public void setEnumClassPrefix(boolean enumClassPrefix) {
        this.enumClassPrefix = enumClassPrefix;
    }

    public void setStructPrefix(boolean structPrefix) {
        this.structPrefix = structPrefix;
    }

    public void setGenerateInterfaces(boolean generateInterfaces) {
        this.generateInterfaces = generateInterfaces;
    }

    @Override
    public String toDefaultValue(Schema schema) {
        schema = unaliasSchema(schema);
        if (schema.getDefault() != null) {
            return schema.getDefault().toString();
        } else {
            return null;
        }
    }

    @Override
    public void postProcessFile(File file, String fileType) {
        if (file == null) {
            return;
        }

        String goPostProcessFile = System.getenv("GO_POST_PROCESS_FILE");
        if (StringUtils.isEmpty(goPostProcessFile)) {
            return; // skip if GO_POST_PROCESS_FILE env variable is not defined
        }

        // only process the following type (or we can simply rely on the file extension to check if it's a Go file)
        Set<String> supportedFileType = new HashSet<>(
                Arrays.asList(
                        "supporting-mustache",
                        "model-test",
                        "model",
                        "api-test",
                        "api"));
        if (!supportedFileType.contains(fileType)) {
            return;
        }

        // only process files with go extension
        if ("go".equals(FilenameUtils.getExtension(file.toString()))) {
            // e.g. "gofmt -w yourcode.go"
            // e.g. "go fmt path/to/your/package"
            String command = goPostProcessFile + " " + file;
            try {
                Process p = Runtime.getRuntime().exec(command);
                int exitValue = p.waitFor();
                if (exitValue != 0) {
                    LOGGER.error("Error running the command ({}). Exit code: {}", command, exitValue);
                } else {
                    LOGGER.info("Successfully executed: {}", command);
                }
            } catch (InterruptedException | IOException e) {
                LOGGER.error("Error running the command ({}). Exception: {}", command, e.getMessage());
                // Restore interrupted state
                Thread.currentThread().interrupt();
            }
        }
    }

    protected boolean isNumberType(String datatype) {
        return numberTypes.contains(datatype);
    }

    @Override
    public GeneratorLanguage generatorLanguage() {
        return GeneratorLanguage.GO;
    }
}<|MERGE_RESOLUTION|>--- conflicted
+++ resolved
@@ -632,12 +632,8 @@
                     imports.add(createMapping("import", "time"));
                     addedTimeImport = true;
                 }
-<<<<<<< HEAD
-                if (!addedOSImport && OS_FILE_TYPE.equals(param.baseType)) {
-=======
-                if (!addedOSImport && ("*os.File".equals(cp.dataType) ||
-                        (cp.items != null && "*os.File".equals(cp.items.dataType)))) {
->>>>>>> 9abaa53d
+                if (!addedOSImport && (OS_FILE_TYPE.equals(cp.dataType) ||
+                        (cp.items != null && OS_FILE_TYPE.equals(cp.items.dataType)))) {
                     imports.add(createMapping("import", "os"));
                     addedOSImport = true;
                 }
