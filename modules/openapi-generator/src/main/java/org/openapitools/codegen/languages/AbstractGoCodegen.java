/*
 * Copyright 2018 OpenAPI-Generator Contributors (https://openapi-generator.tech)
 * Copyright 2018 SmartBear Software
 *
 * Licensed under the Apache License, Version 2.0 (the "License");
 * you may not use this file except in compliance with the License.
 * You may obtain a copy of the License at
 *
 *     https://www.apache.org/licenses/LICENSE-2.0
 *
 * Unless required by applicable law or agreed to in writing, software
 * distributed under the License is distributed on an "AS IS" BASIS,
 * WITHOUT WARRANTIES OR CONDITIONS OF ANY KIND, either express or implied.
 * See the License for the specific language governing permissions and
 * limitations under the License.
 */

package org.openapitools.codegen.languages;

import io.swagger.v3.oas.models.media.ArraySchema;
import io.swagger.v3.oas.models.media.Schema;
import org.apache.commons.io.FilenameUtils;
import org.apache.commons.lang3.StringUtils;
import org.openapitools.codegen.*;
import org.openapitools.codegen.model.ModelMap;
import org.openapitools.codegen.model.ModelsMap;
import org.openapitools.codegen.model.OperationMap;
import org.openapitools.codegen.model.OperationsMap;
import org.openapitools.codegen.utils.ModelUtils;
import org.slf4j.Logger;
import org.slf4j.LoggerFactory;

import java.io.File;
import java.io.IOException;
import java.util.*;

import static org.openapitools.codegen.utils.CamelizeOption.LOWERCASE_FIRST_LETTER;
import static org.openapitools.codegen.utils.StringUtils.camelize;
import static org.openapitools.codegen.utils.StringUtils.underscore;

public abstract class AbstractGoCodegen extends DefaultCodegen implements CodegenConfig {

    private final Logger LOGGER = LoggerFactory.getLogger(AbstractGoCodegen.class);
    private static final String NUMERIC_ENUM_PREFIX = "_";

    protected boolean withGoCodegenComment = false;
    protected boolean withAWSV4Signature = false;
    protected boolean withXml = false;
    protected boolean enumClassPrefix = false;
    protected boolean structPrefix = false;
    protected boolean generateInterfaces = false;

    protected String packageName = "openapi";
    protected Set<String> numberTypes;

    protected boolean usesOptionals = true;

    public AbstractGoCodegen() {
        super();

        supportsInheritance = true;
        hideGenerationTimestamp = Boolean.FALSE;

        defaultIncludes = new HashSet<>(
                Arrays.asList(
                        "map",
                        "array")
        );

        setReservedWordsLowerCase(
                Arrays.asList(
                        // data type
                        "string", "bool", "uint", "uint8", "uint16", "uint32", "uint64",
                        "int", "int8", "int16", "int32", "int64", "float32", "float64",
                        "complex64", "complex128", "rune", "byte", "uintptr",

                        "break", "default", "func", "interface", "select",
                        "case", "defer", "go", "map", "struct",
                        "chan", "else", "goto", "package", "switch",
                        "const", "fallthrough", "if", "range", "type",
                        "continue", "for", "import", "return", "var", "error", "nil")
                // Added "error" as it's used so frequently that it may as well be a keyword
        );

        languageSpecificPrimitives = new HashSet<>(
                Arrays.asList(
                        "string",
                        "bool",
                        "uint",
                        "uint32",
                        "uint64",
                        "int",
                        "int32",
                        "int64",
                        "float32",
                        "float64",
                        "complex64",
                        "complex128",
                        "rune",
                        "byte",
                        "map[string]interface{}",
                        "interface{}"
                )
        );

        instantiationTypes.clear();
        /*instantiationTypes.put("array", "GoArray");
        instantiationTypes.put("map", "GoMap");*/

        typeMapping.clear();
        typeMapping.put("integer", "int32");
        typeMapping.put("long", "int64");
        typeMapping.put("number", "float32");
        typeMapping.put("float", "float32");
        typeMapping.put("double", "float64");
        typeMapping.put("decimal", "float64");
        typeMapping.put("boolean", "bool");
        typeMapping.put("string", "string");
        typeMapping.put("UUID", "string");
        typeMapping.put("URI", "string");
        typeMapping.put("date", "string");
        typeMapping.put("DateTime", "time.Time");
        typeMapping.put("password", "string");
        typeMapping.put("File", "os.File");
        typeMapping.put("file", "os.File");
        typeMapping.put("binary", "os.File");
        typeMapping.put("ByteArray", "string");
        typeMapping.put("null", "nil");
        // A 'type: object' OAS schema without any declared property is
        // (per JSON schema specification) "an unordered set of properties
        // mapping a string to an instance".
        // Hence map[string]interface{} is the proper implementation in golang.
        // Note: OpenAPITools uses the same token 'object' for free-form objects
        // and arbitrary types. A free form object is implemented in golang as
        // map[string]interface{}, whereas an arbitrary type is implemented
        // in golang as interface{}.
        // See issue #5387 for more details.
        typeMapping.put("object", "map[string]interface{}");
        typeMapping.put("AnyType", "interface{}");

        numberTypes = new HashSet<>(
                Arrays.asList(
                        "uint", "uint8", "uint16", "uint32", "uint64",
                        "int", "int8", "int16", "int32", "int64",
                        "float32", "float64")
        );

        importMapping = new HashMap<>();

        cliOptions.clear();
        cliOptions.add(new CliOption(CodegenConstants.PACKAGE_NAME, "Go package name (convention: lowercase).")
                .defaultValue("openapi"));
        cliOptions.add(new CliOption(CodegenConstants.PACKAGE_VERSION, "Go package version.")
                .defaultValue("1.0.0"));
        cliOptions.add(new CliOption(CodegenConstants.HIDE_GENERATION_TIMESTAMP, CodegenConstants.HIDE_GENERATION_TIMESTAMP_DESC)
                .defaultValue(Boolean.TRUE.toString()));
    }

    @Override
    public void processOpts() {
        super.processOpts();

        if (StringUtils.isEmpty(System.getenv("GO_POST_PROCESS_FILE"))) {
            LOGGER.info("Environment variable GO_POST_PROCESS_FILE not defined so Go code may not be properly formatted. To define it, try `export GO_POST_PROCESS_FILE=\"/usr/local/bin/gofmt -w\"` (Linux/Mac)");
            LOGGER.info("NOTE: To enable file post-processing, 'enablePostProcessFile' must be set to `true` (--enable-post-process-file for CLI).");
        }
    }

    /**
     * Escapes a reserved word as defined in the `reservedWords` array. Handle escaping
     * those terms here.  This logic is only called if a variable matches the reserved words
     *
     * @return the escaped term
     */
    @Override
    public String escapeReservedWord(String name) {
        // Can't start with an underscore, as our fields need to start with an
        // UppercaseLetter so that Go treats them as public/visible.

        // Options?
        // - MyName
        // - AName
        // - TheName
        // - XName
        // - X_Name
        // ... or maybe a suffix?
        // - Name_ ... think this will work.
        if (this.reservedWordsMappings().containsKey(name)) {
            return this.reservedWordsMappings().get(name);
        }
        return camelize(name) + '_';
    }

    @Override
    public String toVarName(String name) {

        // replace - with _ e.g. created-at => created_at
        name = sanitizeName(name);

        // if it's all upper case, do nothing
        if (name.matches("^[A-Z_]*$"))
            return name;

        // camelize (lower first character) the variable name
        // pet_id => PetId
        name = camelize(name);

        // for reserved word append _
        if (isReservedWord(name)) {
            LOGGER.warn("{} (reserved word) cannot be used as variable name. Renamed to {}", name, escapeReservedWord(name));
            name = escapeReservedWord(name);
        }

        // for reserved word or word starting with number, append _
        if (name.matches("^\\d.*"))
            name = "Var" + name;

        if ("AdditionalProperties".equals(name)) {
            // AdditionalProperties is a reserved field (additionalProperties: true), use AdditionalPropertiesField instead
            return "AdditionalPropertiesField";
        }

        return name;
    }

    @Override
    protected boolean isReservedWord(String word) {
        return word != null && reservedWords.contains(word);
    }

    @Override
    public String toParamName(String name) {
        // params should be lowerCamelCase. E.g. "person Person", instead of
        // "Person Person".
        //
        name = camelize(toVarName(name), LOWERCASE_FIRST_LETTER);

        // REVISIT: Actually, for idiomatic go, the param name should
        // really should just be a letter, e.g. "p Person"), but we'll get
        // around to that some other time... Maybe.
        if (isReservedWord(name)) {
            LOGGER.warn("{} (reserved word) cannot be used as parameter name. Renamed to {}_", name, name);
            name = name + "_";
        }

        return name;
    }

    @Override
    public String toModelName(String name) {
        // camelize the model name
        // phone_number => PhoneNumber
        return camelize(toModel(name));
    }

    protected boolean isReservedFilename(String name) {
        String[] parts = name.split("_");
        String suffix = parts[parts.length - 1];

        Set<String> reservedSuffixes = new HashSet<>(Arrays.asList(
                // Test
                "test",
                // $GOOS
                "aix", "android", "darwin", "dragonfly", "freebsd", "illumos", "js", "linux", "netbsd", "openbsd",
                "plan9", "solaris", "windows",
                // $GOARCH
                "386", "amd64", "arm", "arm64", "mips", "mips64", "mips64le", "mipsle", "ppc64", "ppc64le", "s390x",
                "wasm"));
        return reservedSuffixes.contains(suffix);
    }

    @Override
    public String toModelFilename(String name) {
        name = toModel("model_" + name);

        if (isReservedFilename(name)) {
            LOGGER.warn("{}.go with suffix (reserved word) cannot be used as filename. Renamed to {}_.go", name,
                    name);
            name += "_";
        }
        return name;
    }

    public String toModel(String name) {
        return toModel(name, true);
    }

    public String toModel(String name, boolean doUnderscore) {
        if (!StringUtils.isEmpty(modelNamePrefix)) {
            name = modelNamePrefix + "_" + name;
        }

        if (!StringUtils.isEmpty(modelNameSuffix)) {
            name = name + "_" + modelNameSuffix;
        }

        name = sanitizeName(name);

        // model name cannot use reserved keyword, e.g. return
        if (isReservedWord(name)) {
            LOGGER.warn("{} (reserved word) cannot be used as model name. Renamed to {}", name, "model_" + name);
            name = "model_" + name; // e.g. return => ModelReturn (after camelize)
        }

        // model name starts with number
        if (name.matches("^\\d.*")) {
            LOGGER.warn("{} (model name starts with number) cannot be used as model name. Renamed to {}", name,
                    "model_" + name);
            name = "model_" + name; // e.g. 200Response => Model200Response (after camelize)
        }

        if (doUnderscore) {
            return underscore(name);
        }
        return name;
    }

    @Override
    public String toApiFilename(String name) {
        final String apiName;
        // replace - with _ e.g. created-at => created_at
        String api = name.replaceAll("-", "_");
        // e.g. PetApi.go => pet_api.go
        api = "api_" + underscore(api);
        if (isReservedFilename(api)) {
            LOGGER.warn("{}.go with suffix (reserved word) cannot be used as filename. Renamed to {}_.go", name,
                    api);
            api += "_";
        }
        apiName = api;
        return apiName;
    }

    @Override
    public String toApiTestFilename(String name) {
        return toApiFilename(name) + "_test";
    }

    /**
     * Return the golang implementation type for the specified property.
     *
     * @param p the OAS property.
     * @return the golang implementation type.
     */
    @Override
    public String getTypeDeclaration(Schema p) {
        if (ModelUtils.isArraySchema(p)) {
            ArraySchema ap = (ArraySchema) p;
            Schema inner = ap.getItems();
            // In OAS 3.0.x, the array "items" attribute is required.
            // In OAS >= 3.1, the array "items" attribute is optional such that the OAS
            // specification is aligned with the JSON schema specification.
            // When "items" is not specified, the elements of the array may be anything at all.
            if (inner != null) {
                inner = unaliasSchema(inner);
            }
            String typDecl;
            if (inner != null) {
                typDecl = getTypeDeclaration(inner);
            } else {
                typDecl = "interface{}";
            }
            if (inner != null && Boolean.TRUE.equals(inner.getNullable())) {
                typDecl = "*" + typDecl;
            }
            return "[]" + typDecl;
        } else if (ModelUtils.isMapSchema(p)) {
            Schema inner = getAdditionalProperties(p);
            return getSchemaType(p) + "[string]" +  getTypeDeclaration(unaliasSchema(inner));
        }

        //return super.getTypeDeclaration(p);
        // Not using the supertype invocation, because we want to UpperCamelize
        // the type.
        String openAPIType = getSchemaType(p);
        String ref = p.get$ref();
        if (ref != null && !ref.isEmpty()) {
            String tryRefV2 = "#/definitions/" + openAPIType;
            String tryRefV3 = "#/components/schemas/" + openAPIType;
            if (ref.equals(tryRefV2) || ref.equals(tryRefV3)) {
                return toModelName(openAPIType);
            }
        }

        if (typeMapping.containsKey(openAPIType)) {
            return typeMapping.get(openAPIType);
        }

        if (typeMapping.containsValue(openAPIType)) {
            return openAPIType;
        }

        if (languageSpecificPrimitives.contains(openAPIType)) {
            return openAPIType;
        }

        return toModelName(openAPIType);
    }

    /**
     * Return the OpenAPI type for the property.
     *
     * @param p the OAS property.
     * @return the OpenAPI type.
     */
    @Override
    public String getSchemaType(Schema p) {
        String openAPIType = super.getSchemaType(p);
        String ref = p.get$ref();
        String type = null;

        if (ref != null && !ref.isEmpty()) {
            type = toModelName(openAPIType);
        } else if ("object".equals(openAPIType) && ModelUtils.isAnyType(p)) {
            // Arbitrary type. Note this is not the same thing as free-form object.
            type = "interface{}";
        } else if (typeMapping.containsKey(openAPIType)) {
            type = typeMapping.get(openAPIType);
            if (languageSpecificPrimitives.contains(type))
                return (type);
        } else
            type = openAPIType;
        return type;
    }

    /**
     * Determines the golang instantiation type of the specified schema.
     * <p>
     * This function is called when the input schema is a map, and specifically
     * when the 'additionalProperties' attribute is present in the OAS specification.
     * Codegen invokes this function to resolve the "parent" association to
     * 'additionalProperties'.
     * <p>
     * Note the 'parent' attribute in the codegen model is used in the following scenarios:
     * - Indicate a polymorphic association with some other type (e.g. class inheritance).
     * - If the specification has a discriminator, codegen create a “parent” based on the discriminator.
     * - Use of the 'additionalProperties' attribute in the OAS specification.
     * This is the specific scenario when codegen invokes this function.
     *
     * @param property the input schema
     * @return the golang instantiation type of the specified property.
     */
    @Override
    public String toInstantiationType(Schema property) {
        if (ModelUtils.isMapSchema(property)) {
            return getTypeDeclaration(property);
        } else if (ModelUtils.isArraySchema(property)) {
            return getTypeDeclaration(property);
        }
        return super.toInstantiationType(property);
    }

    @Override
    public String toOperationId(String operationId) {
        String sanitizedOperationId = sanitizeName(operationId);

        // method name cannot use reserved keyword, e.g. return
        if (isReservedWord(sanitizedOperationId)) {
            LOGGER.warn("{} (reserved word) cannot be used as method name. Renamed to {}", operationId, camelize("call_" + sanitizedOperationId));
            sanitizedOperationId = "call_" + sanitizedOperationId;
        }

        // operationId starts with a number
        if (sanitizedOperationId.matches("^\\d.*")) {
            LOGGER.warn("{} (starting with a number) cannot be used as method name. Renamed to {}", operationId, camelize("call_" + sanitizedOperationId));
            sanitizedOperationId = "call_" + sanitizedOperationId;
        }

        return camelize(sanitizedOperationId);
    }

    @Override
    public OperationsMap postProcessOperationsWithModels(OperationsMap objs, List<ModelMap> allModels) {
        OperationMap objectMap = objs.getOperations();
        List<CodegenOperation> operations = objectMap.getOperation();

        for (CodegenOperation operation : operations) {
            // http method verb conversion (e.g. PUT => Put)
            operation.httpMethod = camelize(operation.httpMethod.toLowerCase(Locale.ROOT));
        }

        // remove model imports to avoid error
        List<Map<String, String>> imports = objs.getImports();
        if (imports == null)
            return objs;

        Iterator<Map<String, String>> iterator = imports.iterator();
        while (iterator.hasNext()) {
            String _import = iterator.next().get("import");
            if (_import.startsWith(apiPackage()))
                iterator.remove();
        }

        // this will only import "fmt" and "strings" if there are items in pathParams
        for (CodegenOperation operation : operations) {
            if (operation.pathParams != null && operation.pathParams.size() > 0) {
                imports.add(createMapping("import", "strings"));
                break; //just need to import once
            }
        }

        boolean addedOptionalImport = false;
        boolean addedTimeImport = false;
        boolean addedOSImport = false;
        boolean addedReflectImport = false;
        for (CodegenOperation operation : operations) {
            // import "os" if the operation uses files
            if (!addedOSImport && "os.File".equals(operation.returnType)) {
                imports.add(createMapping("import", "os"));
                addedOSImport = true;
            }
            for (CodegenParameter param : operation.allParams) {
                // import "os" if the operation uses files
                if (!addedOSImport && "os.File".equals(param.dataType)) {
                    imports.add(createMapping("import", "os"));
                    addedOSImport = true;
                }

                // import "time" if the operation has a required time parameter.
                if (param.required || !usesOptionals) {
                    if (!addedTimeImport && "time.Time".equals(param.dataType)) {
                        imports.add(createMapping("import", "time"));
                        addedTimeImport = true;
                    }
                }

                // import "reflect" package if the parameter is collectionFormat=multi
                if (!addedReflectImport && param.isCollectionFormatMulti) {
                    imports.add(createMapping("import", "reflect"));
                    addedReflectImport = true;
                }

                // import "optionals" package if the parameter is optional
                if (!param.required && usesOptionals) {
                    if (!addedOptionalImport) {
                        imports.add(createMapping("import", "github.com/antihax/optional"));
                        addedOptionalImport = true;
                    }

                    // We need to specially map Time type to the optionals package
                    if ("time.Time".equals(param.dataType)) {
                        param.vendorExtensions.put("x-optional-data-type", "Time");
                    } else {
                        // Map optional type to dataType
                        String optionalType = param.dataType.substring(0, 1).toUpperCase(Locale.ROOT) + param.dataType.substring(1);
                        param.vendorExtensions.put("x-optional-data-type", optionalType);
                    }
                }

                // set x-exportParamName
                char nameFirstChar = param.paramName.charAt(0);
                if (Character.isUpperCase(nameFirstChar)) {
                    // First char is already uppercase, just use paramName.
                    param.vendorExtensions.put("x-export-param-name", param.paramName);
                } else {
                    // It's a lowercase first char, let's convert it to uppercase
                    StringBuilder sb = new StringBuilder(param.paramName);
                    sb.setCharAt(0, Character.toUpperCase(nameFirstChar));
                    param.vendorExtensions.put("x-export-param-name", sb.toString());
                }
            }

            setExportParameterName(operation.queryParams);
            setExportParameterName(operation.formParams);
            setExportParameterName(operation.headerParams);
            setExportParameterName(operation.bodyParams);
            setExportParameterName(operation.cookieParams);
            setExportParameterName(operation.optionalParams);
            setExportParameterName(operation.requiredParams);

        }

        // recursively add import for mapping one type to multiple imports
        List<Map<String, String>> recursiveImports = objs.getImports();
        if (recursiveImports == null)
            return objs;

        ListIterator<Map<String, String>> listIterator = imports.listIterator();
        while (listIterator.hasNext()) {
            String _import = listIterator.next().get("import");
            // if the import package happens to be found in the importMapping (key)
            // add the corresponding import package to the list
            if (importMapping.containsKey(_import)) {
                listIterator.add(createMapping("import", importMapping.get(_import)));
            }
        }

        return objs;
    }

    private void setExportParameterName(List<CodegenParameter> codegenParameters) {
        for (CodegenParameter param : codegenParameters) {
            char nameFirstChar = param.paramName.charAt(0);
            if (Character.isUpperCase(nameFirstChar)) {
                // First char is already uppercase, just use paramName.
                param.vendorExtensions.put("x-export-param-name", param.paramName);
            } else {
                // It's a lowercase first char, let's convert it to uppercase
                StringBuilder sb = new StringBuilder(param.paramName);
                sb.setCharAt(0, Character.toUpperCase(nameFirstChar));
                param.vendorExtensions.put("x-export-param-name", sb.toString());
            }
        }
    }

    @Override
    public void postProcessModelProperty(CodegenModel model, CodegenProperty property) {
        // The 'go-experimental/model.mustache' template conditionally generates accessor methods.
        // For primitive types and custom types (e.g. interface{}, map[string]interface{}...),
        // the generated code has a wrapper type and a Get() function to access the underlying type.
        // For containers (e.g. Array, Map), the generated code returns the type directly.
        if (property.isContainer || property.isFreeFormObject
                || (property.isAnyType && !property.isModel)) {
            property.vendorExtensions.put("x-golang-is-container", true);
        }
    }

    @Override
    public ModelsMap postProcessModels(ModelsMap objs) {
        // remove model imports to avoid error
        List<Map<String, String>> imports = objs.getImports();
        final String prefix = modelPackage();
        Iterator<Map<String, String>> iterator = imports.iterator();
        while (iterator.hasNext()) {
            String _import = iterator.next().get("import");
            if (_import.startsWith(prefix))
                iterator.remove();
        }

        for (ModelMap m : objs.getModels()) {
            boolean addedTimeImport = false;
            boolean addedOSImport = false;
            CodegenModel model = m.getModel();

            List<CodegenProperty> inheritedProperties = new ArrayList<>();
            if (model.getComposedSchemas() != null) {
                if (model.getComposedSchemas().getAnyOf() != null) {
                    inheritedProperties.addAll(model.getComposedSchemas().getAnyOf());
                }
                if (model.getComposedSchemas().getOneOf() != null) {
                    inheritedProperties.addAll(model.getComposedSchemas().getOneOf());
                }
            }

            List<CodegenProperty> codegenProperties = new ArrayList<>();
            if(model.getComposedSchemas() == null || (model.getComposedSchemas() != null && model.getComposedSchemas().getAllOf() != null)) {
                // If the model is an allOf or does not have any composed schemas, then we can use the model's properties.
                codegenProperties.addAll(model.vars);
            } else {
                // If the model is no model, but is a
                // anyOf or oneOf, add all first level options
                // from anyOf or oneOf.
                codegenProperties.addAll(inheritedProperties);
            }

            for (CodegenProperty cp : codegenProperties) {
                if (!addedTimeImport && ("time.Time".equals(cp.dataType) || (cp.items != null && "time.Time".equals(cp.items.dataType)))) {
                    imports.add(createMapping("import", "time"));
                    addedTimeImport = true;
                }
<<<<<<< HEAD

                if (!addedOSImport && ("*os.File".equals(cp.dataType) ||
                        (cp.items != null && "*os.File".equals(cp.items.dataType)))) {
=======
                if (!addedOSImport && ("os.File".equals(cp.dataType) ||
                        (cp.items != null && "os.File".equals(cp.items.dataType)))) {
>>>>>>> 6686ba2d
                    imports.add(createMapping("import", "os"));
                    addedOSImport = true;
                }
            }

            if (this instanceof GoClientCodegen && model.isEnum) {
                imports.add(createMapping("import", "fmt"));
            }

            // if oneOf contains "null" type
            if (model.oneOf != null && !model.oneOf.isEmpty() && model.oneOf.contains("nil")) {
                model.isNullable = true;
                model.oneOf.remove("nil");
            }

            // if anyOf contains "null" type
            if (model.anyOf != null && !model.anyOf.isEmpty() && model.anyOf.contains("nil")) {
                model.isNullable = true;
                model.anyOf.remove("nil");
            }
        }
        // recursively add import for mapping one type to multiple imports
        List<Map<String, String>> recursiveImports = objs.getImports();
        if (recursiveImports == null)
            return objs;

        ListIterator<Map<String, String>> listIterator = imports.listIterator();
        while (listIterator.hasNext()) {
            String _import = listIterator.next().get("import");
            // if the import package happens to be found in the importMapping (key)
            // add the corresponding import package to the list
            if (importMapping.containsKey(_import)) {
                listIterator.add(createMapping("import", importMapping.get(_import)));
            }
        }

        return postProcessModelsEnum(objs);
    }

    @Override
    public Map<String, Object> postProcessSupportingFileData(Map<String, Object> objs) {
        generateYAMLSpecFile(objs);
        return super.postProcessSupportingFileData(objs);
    }

    @Override
    protected boolean needToImport(String type) {
        return !defaultIncludes.contains(type) && !languageSpecificPrimitives.contains(type);
    }

    public void setPackageName(String packageName) {
        this.packageName = packageName;
    }

    @Override
    public String escapeQuotationMark(String input) {
        // remove " to avoid code injection
        return input.replace("\"", "");
    }

    @Override
    public String escapeUnsafeCharacters(String input) {
        return input.replace("*/", "*_/").replace("/*", "/_*");
    }

    public Map<String, String> createMapping(String key, String value) {
        Map<String, String> customImport = new HashMap<>();
        customImport.put(key, value);

        return customImport;
    }

    @Override
    public String toEnumValue(String value, String datatype) {
        if (isNumberType(datatype) || "bool".equals(datatype)) {
            return value;
        } else {
            return "\"" + escapeText(value) + "\"";
        }
    }

    @Override
    public String toEnumDefaultValue(String value, String datatype) {
        return datatype + "_" + value;
    }

    @Override
    public String toEnumVarName(String name, String datatype) {
        if (name.length() == 0) {
            return "EMPTY";
        }

        // number
        if (isNumberType(datatype)) {
            String varName = name;
            varName = varName.replaceAll("-", "MINUS_");
            varName = varName.replaceAll("\\+", "PLUS_");
            varName = varName.replaceAll("\\.", "_DOT_");
            return NUMERIC_ENUM_PREFIX + varName;
        }

        // for symbol, e.g. $, #
        if (getSymbolName(name) != null) {
            return getSymbolName(name).toUpperCase(Locale.ROOT);
        }

        // string
        String enumName = sanitizeName(underscore(name).toUpperCase(Locale.ROOT));
        enumName = enumName.replaceFirst("^_", "");
        enumName = enumName.replaceFirst("_$", "");

        if (isReservedWord(enumName)) { // reserved word
            return escapeReservedWord(enumName);
        } else if (enumName.matches("\\d.*")) { // starts with a number
            return NUMERIC_ENUM_PREFIX + enumName;
        } else {
            return enumName;
        }
    }

    @Override
    public String toEnumName(CodegenProperty property) {
        String enumName = underscore(toModelName(property.name)).toUpperCase(Locale.ROOT);

        // remove [] for array or map of enum
        enumName = enumName.replace("[]", "");

        if (enumName.matches("\\d.*")) { // starts with number
            return NUMERIC_ENUM_PREFIX + enumName;
        } else {
            return enumName;
        }
    }

    public void setWithGoCodegenComment(boolean withGoCodegenComment) {
        this.withGoCodegenComment = withGoCodegenComment;
    }

    public void setWithAWSV4Signature(boolean withAWSV4Signature) {
        this.withAWSV4Signature = withAWSV4Signature;
    }

    public void setWithXml(boolean withXml) {
        this.withXml = withXml;
    }

    public void setEnumClassPrefix(boolean enumClassPrefix) {
        this.enumClassPrefix = enumClassPrefix;
    }

    public void setStructPrefix(boolean structPrefix) {
        this.structPrefix = structPrefix;
    }

    public void setGenerateInterfaces(boolean generateInterfaces) {
        this.generateInterfaces = generateInterfaces;
    }

    @Override
    public String toDefaultValue(Schema schema) {
        schema = unaliasSchema(schema);
        if (schema.getDefault() != null) {
            return schema.getDefault().toString();
        } else {
            return null;
        }
    }

    @Override
    public void postProcessFile(File file, String fileType) {
        if (file == null) {
            return;
        }

        String goPostProcessFile = System.getenv("GO_POST_PROCESS_FILE");
        if (StringUtils.isEmpty(goPostProcessFile)) {
            return; // skip if GO_POST_PROCESS_FILE env variable is not defined
        }

        // only process the following type (or we can simply rely on the file extension to check if it's a Go file)
        Set<String> supportedFileType = new HashSet<>(
                Arrays.asList(
                        "supporting-mustache",
                        "model-test",
                        "model",
                        "api-test",
                        "api"));
        if (!supportedFileType.contains(fileType)) {
            return;
        }

        // only process files with go extension
        if ("go".equals(FilenameUtils.getExtension(file.toString()))) {
            // e.g. "gofmt -w yourcode.go"
            // e.g. "go fmt path/to/your/package"
            String command = goPostProcessFile + " " + file;
            try {
                Process p = Runtime.getRuntime().exec(command);
                int exitValue = p.waitFor();
                if (exitValue != 0) {
                    LOGGER.error("Error running the command ({}). Exit code: {}", command, exitValue);
                } else {
                    LOGGER.info("Successfully executed: {}", command);
                }
            } catch (InterruptedException | IOException e) {
                LOGGER.error("Error running the command ({}). Exception: {}", command, e.getMessage());
                // Restore interrupted state
                Thread.currentThread().interrupt();
            }
        }
    }

    protected boolean isNumberType(String datatype) {
        return numberTypes.contains(datatype);
    }

    @Override
    public GeneratorLanguage generatorLanguage() {
        return GeneratorLanguage.GO;
    }
}<|MERGE_RESOLUTION|>--- conflicted
+++ resolved
@@ -658,14 +658,8 @@
                     imports.add(createMapping("import", "time"));
                     addedTimeImport = true;
                 }
-<<<<<<< HEAD
-
-                if (!addedOSImport && ("*os.File".equals(cp.dataType) ||
-                        (cp.items != null && "*os.File".equals(cp.items.dataType)))) {
-=======
                 if (!addedOSImport && ("os.File".equals(cp.dataType) ||
                         (cp.items != null && "os.File".equals(cp.items.dataType)))) {
->>>>>>> 6686ba2d
                     imports.add(createMapping("import", "os"));
                     addedOSImport = true;
                 }
