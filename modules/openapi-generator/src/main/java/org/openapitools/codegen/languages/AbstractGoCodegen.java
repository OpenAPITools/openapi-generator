/*
 * Copyright 2018 OpenAPI-Generator Contributors (https://openapi-generator.tech)
 * Copyright 2018 SmartBear Software
 *
 * Licensed under the Apache License, Version 2.0 (the "License");
 * you may not use this file except in compliance with the License.
 * You may obtain a copy of the License at
 *
 *     https://www.apache.org/licenses/LICENSE-2.0
 *
 * Unless required by applicable law or agreed to in writing, software
 * distributed under the License is distributed on an "AS IS" BASIS,
 * WITHOUT WARRANTIES OR CONDITIONS OF ANY KIND, either express or implied.
 * See the License for the specific language governing permissions and
 * limitations under the License.
 */

package org.openapitools.codegen.languages;

import io.swagger.v3.oas.models.media.Schema;
import lombok.Setter;
import org.apache.commons.io.FilenameUtils;
import org.apache.commons.lang3.StringUtils;
import org.openapitools.codegen.*;
import org.openapitools.codegen.model.*;
import org.openapitools.codegen.utils.ModelUtils;
import org.slf4j.Logger;
import org.slf4j.LoggerFactory;

import java.io.File;
import java.io.IOException;
import java.util.*;

import static org.openapitools.codegen.utils.CamelizeOption.LOWERCASE_FIRST_LETTER;
import static org.openapitools.codegen.utils.StringUtils.camelize;
import static org.openapitools.codegen.utils.StringUtils.underscore;

public abstract class AbstractGoCodegen extends DefaultCodegen implements CodegenConfig {

    private final Logger LOGGER = LoggerFactory.getLogger(AbstractGoCodegen.class);
    private static final String NUMERIC_ENUM_PREFIX = "_";

    @Setter
    protected boolean withGoCodegenComment = false;
    @Setter
    protected boolean withAWSV4Signature = false;
    @Setter
    protected boolean withXml = false;
    @Setter
    protected boolean enumClassPrefix = false;
    @Setter
    protected boolean structPrefix = false;
    @Setter
    protected boolean generateInterfaces = false;
    @Setter
    protected boolean withGoMod = false;
    @Setter
    protected boolean generateMarshalJSON = true;
    @Setter
    protected boolean generateUnmarshalJSON = true;
    @Setter
    protected boolean useDefaultValuesForRequiredVars = false;

    @Setter
    protected String packageName = "openapi";
    protected Set<String> numberTypes;

    public AbstractGoCodegen() {
        super();

        supportsInheritance = true;
        hideGenerationTimestamp = Boolean.FALSE;

        defaultIncludes = new HashSet<>(
                Arrays.asList(
                        "map",
                        "array")
        );

        setReservedWordsLowerCase(
                Arrays.asList(
                        // data type
                        "string", "bool", "uint", "uint8", "uint16", "uint32", "uint64",
                        "int", "int8", "int16", "int32", "int64", "float32", "float64",
                        "complex64", "complex128", "rune", "byte", "uintptr",

                        "break", "default", "func", "interface", "select",
                        "case", "defer", "go", "map", "struct",
                        "chan", "else", "goto", "package", "switch",
                        "const", "fallthrough", "if", "range", "type",
                        "continue", "for", "import", "return", "var", "error", "nil")
                // Added "error" as it's used so frequently that it may as well be a keyword
        );

        languageSpecificPrimitives = new HashSet<>(
                Arrays.asList(
                        "string",
                        "bool",
                        "uint",
                        "uint32",
                        "uint64",
                        "int",
                        "int32",
                        "int64",
                        "float32",
                        "float64",
                        "complex64",
                        "complex128",
                        "rune",
                        "byte",
                        "map[string]interface{}",
                        "interface{}"
                )
        );

        instantiationTypes.clear();
        /*instantiationTypes.put("array", "GoArray");
        instantiationTypes.put("map", "GoMap");*/

        typeMapping.clear();
        typeMapping.put("integer", "int32");
        typeMapping.put("long", "int64");
        typeMapping.put("number", "float32");
        typeMapping.put("float", "float32");
        typeMapping.put("double", "float64");
        typeMapping.put("decimal", "float64");
        typeMapping.put("boolean", "bool");
        typeMapping.put("string", "string");
        typeMapping.put("UUID", "string");
        typeMapping.put("URI", "string");
        typeMapping.put("date", "string");
        typeMapping.put("DateTime", "time.Time");
        typeMapping.put("password", "string");
        typeMapping.put("File", "*os.File");
        typeMapping.put("file", "*os.File");
        typeMapping.put("binary", "*os.File");
        typeMapping.put("ByteArray", "string");
        typeMapping.put("null", "nil");
        // A 'type: object' OAS schema without any declared property is
        // (per JSON schema specification) "an unordered set of properties
        // mapping a string to an instance".
        // Hence map[string]interface{} is the proper implementation in golang.
        // Note: OpenAPITools uses the same token 'object' for free-form objects
        // and arbitrary types. A free form object is implemented in golang as
        // map[string]interface{}, whereas an arbitrary type is implemented
        // in golang as interface{}.
        // See issue #5387 for more details.
        typeMapping.put("object", "map[string]interface{}");
        typeMapping.put("AnyType", "interface{}");

        numberTypes = new HashSet<>(
                Arrays.asList(
                        "uint", "uint8", "uint16", "uint32", "uint64",
                        "int", "int8", "int16", "int32", "int64",
                        "float32", "float64")
        );

        apiNameSuffix = "API";

        cliOptions.clear();
        cliOptions.add(new CliOption(CodegenConstants.PACKAGE_NAME, "Go package name (convention: lowercase).")
                .defaultValue("openapi"));
        cliOptions.add(new CliOption(CodegenConstants.PACKAGE_VERSION, "Go package version.")
                .defaultValue("1.0.0"));
        cliOptions.add(new CliOption(CodegenConstants.HIDE_GENERATION_TIMESTAMP, CodegenConstants.HIDE_GENERATION_TIMESTAMP_DESC)
                .defaultValue(Boolean.TRUE.toString()));
    }

    @Override
    public void processOpts() {
        super.processOpts();

        if (StringUtils.isEmpty(System.getenv("GO_POST_PROCESS_FILE"))) {
            LOGGER.info("Environment variable GO_POST_PROCESS_FILE not defined so Go code may not be properly formatted. To define it, try `export GO_POST_PROCESS_FILE=\"/usr/local/bin/gofmt -w\"` (Linux/Mac)");
            LOGGER.info("NOTE: To enable file post-processing, 'enablePostProcessFile' must be set to `true` (--enable-post-process-file for CLI).");
        }
    }

    /**
     * Escapes a reserved word as defined in the `reservedWords` array. Handle escaping
     * those terms here.  This logic is only called if a variable matches the reserved words
     *
     * @return the escaped term
     */
    @Override
    public String escapeReservedWord(String name) {
        // Can't start with an underscore, as our fields need to start with an
        // UppercaseLetter so that Go treats them as public/visible.

        // Options?
        // - MyName
        // - AName
        // - TheName
        // - XName
        // - X_Name
        // ... or maybe a suffix?
        // - Name_ ... think this will work.
        if (this.reservedWordsMappings().containsKey(name)) {
            return this.reservedWordsMappings().get(name);
        }
        return camelize(name) + '_';
    }

    @Override
    public String toVarName(String name) {
        // obtain the name from nameMapping directly if provided
        if (nameMapping.containsKey(name)) {
            return nameMapping.get(name);
        }

        // replace - with _ e.g. created-at => created_at
        name = sanitizeName(name);

        // if it's all upper case, do nothing
        if (name.matches("^[A-Z_]*$"))
            return name;

        // camelize (lower first character) the variable name
        // pet_id => PetId
        name = camelize(name);

        // for reserved word append _
        if (isReservedWord(name)) {
            LOGGER.warn("{} (reserved word) cannot be used as variable name. Renamed to {}", name, escapeReservedWord(name));
            name = escapeReservedWord(name);
        }

        // for reserved word or word starting with number, append _
        if (name.matches("^\\d.*"))
            name = "Var" + name;

        if ("AdditionalProperties".equals(name)) {
            // AdditionalProperties is a reserved field (additionalProperties: true), use AdditionalPropertiesField instead
            return "AdditionalPropertiesField";
        }

        return name;
    }

    @Override
    protected boolean isReservedWord(String word) {
        return word != null && (reservedWords.contains(word) || reservedWordsMappings().containsKey(word));
    }

    @Override
    public String toParamName(String name) {
        // obtain the name from parameterNameMapping directly if provided
        if (parameterNameMapping.containsKey(name)) {
            return parameterNameMapping.get(name);
        }

        // params should be lowerCamelCase. E.g. "person Person", instead of
        // "Person Person".
        //
        name = camelize(toVarName(name), LOWERCASE_FIRST_LETTER);

        // REVISIT: Actually, for idiomatic go, the param name should
        // really should just be a letter, e.g. "p Person"), but we'll get
        // around to that some other time... Maybe.
        if (isReservedWord(name)) {
            LOGGER.warn("{} (reserved word) cannot be used as parameter name. Renamed to {}_", name, name);
            name = name + "_";
        }

        return name;
    }

    @Override
    public String toModelName(String name) {
        // camelize the model name
        // phone_number => PhoneNumber
        return camelize(toModel(name));
    }

    protected boolean isReservedFilename(String name) {
        String[] parts = name.split("_");
        String suffix = parts[parts.length - 1];

        Set<String> reservedSuffixes = new HashSet<>(Arrays.asList(
                // Test
                "test",
                // $GOOS
                "aix", "android", "darwin", "dragonfly", "freebsd", "illumos", "js", "linux", "netbsd", "openbsd",
                "plan9", "solaris", "windows",
                // $GOARCH
                "386", "amd64", "arm", "arm64", "mips", "mips64", "mips64le", "mipsle", "ppc64", "ppc64le", "s390x",
                "wasm"));
        return reservedSuffixes.contains(suffix);
    }

    @Override
    public String toModelFilename(String name) {
        // Obtain the model name from modelNameMapping directly if provided
        if (modelNameMapping.containsKey(name)) {
            name = modelNameMapping.get(name);
        }
        name = toModel("model_" + name);

        if (isReservedFilename(name)) {
            LOGGER.warn("{}.go with suffix (reserved word) cannot be used as filename. Renamed to {}_.go", name,
                    name);
            name += "_";
        }
        return name;
    }

    public String toModel(String name) {
        return toModel(name, true);
    }

    public String toModel(String name, boolean doUnderscore) {
        // obtain the name from modelNameMapping directly if provided
        if (modelNameMapping.containsKey(name)) {
            return modelNameMapping.get(name);
        }

        if (!StringUtils.isEmpty(modelNamePrefix)) {
            name = modelNamePrefix + "_" + name;
        }

        if (!StringUtils.isEmpty(modelNameSuffix)) {
            name = name + "_" + modelNameSuffix;
        }

        name = sanitizeName(name);

        // model name cannot use reserved keyword, e.g. return
        if (isReservedWord(name)) {
            LOGGER.warn("{} (reserved word) cannot be used as model name. Renamed to {}", name, "model_" + name);
            name = "model_" + name; // e.g. return => ModelReturn (after camelize)
        }

        // model name starts with number
        if (name.matches("^\\d.*")) {
            LOGGER.warn("{} (model name starts with number) cannot be used as model name. Renamed to {}", name,
                    "model_" + name);
            name = "model_" + name; // e.g. 200Response => Model200Response (after camelize)
        }

        if (doUnderscore) {
            return underscore(name);
        }
        return name;
    }

    @Override
    public CodegenModel fromModel(String name, Schema schema) {
        CodegenModel gotcm = super.fromModel(name, schema);
        if(schema.getEnum() != null && !schema.getEnum().isEmpty()){
            gotcm.dataType = schema.getType();
        }
        return gotcm;
    }

    @Override
    public String toApiFilename(String name) {
        final String apiName;
        // replace - with _ e.g. created-at => created_at
        String api = name.replaceAll("-", "_");
        // e.g. PetApi.go => pet_api.go
        api = "api_" + underscore(api);
        if (isReservedFilename(api)) {
            LOGGER.warn("{}.go with suffix (reserved word) cannot be used as filename. Renamed to {}_.go", name,
                    api);
            api += "_";
        }
        apiName = api;
        return apiName;
    }

    @Override
    public String toApiTestFilename(String name) {
        return toApiFilename(name) + "_test";
    }

    /**
     * Return the golang implementation type for the specified property.
     *
     * @param p the OAS property.
     * @return the golang implementation type.
     */
    @Override
    public String getTypeDeclaration(Schema p) {
        if (ModelUtils.isArraySchema(p)) {
            Schema inner = ModelUtils.getSchemaItems(p);
            // In OAS 3.0.x, the array "items" attribute is required.
            // In OAS >= 3.1, the array "items" attribute is optional such that the OAS
            // specification is aligned with the JSON schema specification.
            // When "items" is not specified, the elements of the array may be anything at all.
            if (inner != null) {
                inner = unaliasSchema(inner);
            }
            String typDecl;
            if (inner != null) {
                typDecl = getTypeDeclaration(inner);
            } else {
                typDecl = "interface{}";
            }
            if (inner != null && Boolean.TRUE.equals(inner.getNullable())) {
                typDecl = "*" + typDecl;
            }
            return "[]" + typDecl;
        } else if (ModelUtils.isMapSchema(p)) {
            Schema inner = ModelUtils.getAdditionalProperties(p);
            return getSchemaType(p) + "[string]" + getTypeDeclaration(unaliasSchema(inner));
        }

        //return super.getTypeDeclaration(p);
        // Not using the supertype invocation, because we want to UpperCamelize
        // the type.
        String openAPIType = getSchemaType(p);
        String ref = p.get$ref();
        if (ref != null && !ref.isEmpty()) {
            String tryRefV2 = "#/definitions/" + openAPIType;
            String tryRefV3 = "#/components/schemas/" + openAPIType;
            if (ref.equals(tryRefV2) || ref.equals(tryRefV3)) {
                return toModelName(openAPIType);
            }
        }

        if (typeMapping.containsKey(openAPIType)) {
            return typeMapping.get(openAPIType);
        }

        if (typeMapping.containsValue(openAPIType)) {
            return openAPIType;
        }

        if (languageSpecificPrimitives.contains(openAPIType)) {
            return openAPIType;
        }

        return toModelName(openAPIType);
    }

    /**
     * Return the OpenAPI type for the property.
     *
     * @param p the OAS property.
     * @return the OpenAPI type.
     */
    @Override
    public String getSchemaType(Schema p) {
        String openAPIType = super.getSchemaType(p);
        String ref = p.get$ref();
        String type;

        // schema is a ref to property's schema e.g. #/components/schemas/Pet/properties/id
        if (ModelUtils.isRefToSchemaWithProperties(ref)) {
            Schema propertySchema = ModelUtils.getSchemaFromRefToSchemaWithProperties(openAPI, ref);
            openAPIType = super.getSchemaType(propertySchema);
            ref = propertySchema.get$ref();
        }

        if (ref != null && !ref.isEmpty()) {
            type = toModelName(openAPIType);
        } else if ("object".equals(openAPIType) && ModelUtils.isAnyType(p)) {
            // Arbitrary type. Note this is not the same thing as free-form object.
            type = "interface{}";
        } else if (typeMapping.containsKey(openAPIType)) {
            type = typeMapping.get(openAPIType);
            if (languageSpecificPrimitives.contains(type)) {
                return (type);
            }
        } else {
            type = openAPIType;
        }
        return type;
    }

    /**
     * Determines the golang instantiation type of the specified schema.
     * <p>
     * This function is called when the input schema is a map, and specifically
     * when the 'additionalProperties' attribute is present in the OAS specification.
     * Codegen invokes this function to resolve the "parent" association to
     * 'additionalProperties'.
     * <p>
     * Note the 'parent' attribute in the codegen model is used in the following scenarios:
     * - Indicate a polymorphic association with some other type (e.g. class inheritance).
     * - If the specification has a discriminator, codegen create a “parent” based on the discriminator.
     * - Use of the 'additionalProperties' attribute in the OAS specification.
     * This is the specific scenario when codegen invokes this function.
     *
     * @param property the input schema
     * @return the golang instantiation type of the specified property.
     */
    @Override
    public String toInstantiationType(Schema property) {
        if (ModelUtils.isMapSchema(property)) {
            return getTypeDeclaration(property);
        } else if (ModelUtils.isArraySchema(property)) {
            return getTypeDeclaration(property);
        }
        return super.toInstantiationType(property);
    }

    @Override
    public String toOperationId(String operationId) {
        String sanitizedOperationId = sanitizeName(operationId);

        // method name cannot use reserved keyword, e.g. return
        if (isReservedWord(sanitizedOperationId)) {
            LOGGER.warn("{} (reserved word) cannot be used as method name. Renamed to {}", operationId, camelize("call_" + sanitizedOperationId));
            sanitizedOperationId = "call_" + sanitizedOperationId;
        }

        // operationId starts with a number
        if (sanitizedOperationId.matches("^\\d.*")) {
            LOGGER.warn("{} (starting with a number) cannot be used as method name. Renamed to {}", operationId, camelize("call_" + sanitizedOperationId));
            sanitizedOperationId = "call_" + sanitizedOperationId;
        }

        return camelize(sanitizedOperationId);
    }

    @Override
    public OperationsMap postProcessOperationsWithModels(OperationsMap objs, List<ModelMap> allModels) {
        OperationMap objectMap = objs.getOperations();
        List<CodegenOperation> operations = objectMap.getOperation();

        for (CodegenOperation operation : operations) {
            // http method verb conversion (e.g. PUT => Put)
            operation.httpMethod = camelize(operation.httpMethod.toLowerCase(Locale.ROOT));
        }

        // remove model imports to avoid error
        List<Map<String, String>> imports = objs.getImports();
        if (imports == null)
            return objs;

        Iterator<Map<String, String>> iterator = imports.iterator();
        while (iterator.hasNext()) {
            String _import = iterator.next().get("import");
            if (_import.startsWith(apiPackage()))
                iterator.remove();
        }

        // this will only import "fmt" and "strings" if there are items in pathParams
        for (CodegenOperation operation : operations) {
            if (operation.pathParams != null && operation.pathParams.size() > 0) {
                imports.add(createMapping("import", "strings"));
                break; //just need to import once
            }
        }

        boolean addedTimeImport = false;
        boolean addedOSImport = false;
        boolean addedReflectImport = false;
        for (CodegenOperation operation : operations) {
            // import "os" if the operation uses files
            if (!addedOSImport && "*os.File".equals(operation.returnType)) {
                imports.add(createMapping("import", "os"));
                addedOSImport = true;
            }
            for (CodegenParameter param : operation.allParams) {
                // import "os" if the operation uses files
                if (!addedOSImport && "*os.File".equals(param.dataType)) {
                    imports.add(createMapping("import", "os"));
                    addedOSImport = true;
                }

                // import "time" if the operation has a time parameter.
                if (!addedTimeImport && "time.Time".equals(param.dataType)) {
                    imports.add(createMapping("import", "time"));
                    addedTimeImport = true;
                }

                // import "reflect" package if the parameter is collectionFormat=multi
                if (!addedReflectImport && param.isCollectionFormatMulti) {
                    imports.add(createMapping("import", "reflect"));
                    addedReflectImport = true;
                }

                // set x-exportParamName
                char nameFirstChar = param.paramName.charAt(0);
                if (Character.isUpperCase(nameFirstChar)) {
                    // First char is already uppercase, just use paramName.
                    param.vendorExtensions.put("x-export-param-name", param.paramName);
                } else {
                    // It's a lowercase first char, let's convert it to uppercase
                    StringBuilder sb = new StringBuilder(param.paramName);
                    sb.setCharAt(0, Character.toUpperCase(nameFirstChar));
                    param.vendorExtensions.put("x-export-param-name", sb.toString());
                }
            }

            setExportParameterName(operation.queryParams);
            setExportParameterName(operation.formParams);
            setExportParameterName(operation.headerParams);
            setExportParameterName(operation.bodyParams);
            setExportParameterName(operation.cookieParams);
            setExportParameterName(operation.optionalParams);
            setExportParameterName(operation.requiredParams);

        }

        // recursively add import for mapping one type to multiple imports
        List<Map<String, String>> recursiveImports = objs.getImports();
        if (recursiveImports == null)
            return objs;

        ListIterator<Map<String, String>> listIterator = imports.listIterator();
        while (listIterator.hasNext()) {
            String _import = listIterator.next().get("import");
            // if the import package happens to be found in the importMapping (key)
            // add the corresponding import package to the list
            if (importMapping.containsKey(_import)) {
                listIterator.add(createMapping("import", importMapping.get(_import)));
            }
        }

        return objs;
    }

    @Override
    public WebhooksMap postProcessWebhooksWithModels(WebhooksMap objs, List<ModelMap> allModels) {
        OperationMap objectMap = objs.getWebhooks();
        List<CodegenOperation> operations = objectMap.getOperation();

        for (CodegenOperation operation : operations) {
            // http method verb conversion (e.g. PUT => Put)
            operation.httpMethod = camelize(operation.httpMethod.toLowerCase(Locale.ROOT));
        }

        // remove model imports to avoid error
        List<Map<String, String>> imports = objs.getImports();
        if (imports == null)
            return objs;

        Iterator<Map<String, String>> iterator = imports.iterator();
        while (iterator.hasNext()) {
            String _import = iterator.next().get("import");
            if (_import.startsWith(apiPackage()))
                iterator.remove();
        }

        // this will only import "fmt" and "strings" if there are items in pathParams
        for (CodegenOperation operation : operations) {
            if (operation.pathParams != null && operation.pathParams.size() > 0) {
                imports.add(createMapping("import", "strings"));
                break; //just need to import once
            }
        }

        boolean addedTimeImport = false;
        boolean addedOSImport = false;
        boolean addedReflectImport = false;
        for (CodegenOperation operation : operations) {
            // import "os" if the operation uses files
            if (!addedOSImport && "*os.File".equals(operation.returnType)) {
                imports.add(createMapping("import", "os"));
                addedOSImport = true;
            }
            for (CodegenParameter param : operation.allParams) {
                // import "os" if the operation uses files
                if (!addedOSImport && "*os.File".equals(param.dataType)) {
                    imports.add(createMapping("import", "os"));
                    addedOSImport = true;
                }

                // import "time" if the operation has a time parameter.
                if (!addedTimeImport && "time.Time".equals(param.dataType)) {
                    imports.add(createMapping("import", "time"));
                    addedTimeImport = true;
                }

                // import "reflect" package if the parameter is collectionFormat=multi
                if (!addedReflectImport && param.isCollectionFormatMulti) {
                    imports.add(createMapping("import", "reflect"));
                    addedReflectImport = true;
                }

                // set x-exportParamName
                char nameFirstChar = param.paramName.charAt(0);
                if (Character.isUpperCase(nameFirstChar)) {
                    // First char is already uppercase, just use paramName.
                    param.vendorExtensions.put("x-export-param-name", param.paramName);
                } else {
                    // It's a lowercase first char, let's convert it to uppercase
                    StringBuilder sb = new StringBuilder(param.paramName);
                    sb.setCharAt(0, Character.toUpperCase(nameFirstChar));
                    param.vendorExtensions.put("x-export-param-name", sb.toString());
                }
            }

            setExportParameterName(operation.queryParams);
            setExportParameterName(operation.formParams);
            setExportParameterName(operation.headerParams);
            setExportParameterName(operation.bodyParams);
            setExportParameterName(operation.cookieParams);
            setExportParameterName(operation.optionalParams);
            setExportParameterName(operation.requiredParams);

        }

        // recursively add import for mapping one type to multiple imports
        List<Map<String, String>> recursiveImports = objs.getImports();
        if (recursiveImports == null)
            return objs;

        ListIterator<Map<String, String>> listIterator = imports.listIterator();
        while (listIterator.hasNext()) {
            String _import = listIterator.next().get("import");
            // if the import package happens to be found in the importMapping (key)
            // add the corresponding import package to the list
            if (importMapping.containsKey(_import)) {
                listIterator.add(createMapping("import", importMapping.get(_import)));
            }
        }

        return objs;
    }

    private void setExportParameterName(List<CodegenParameter> codegenParameters) {
        for (CodegenParameter param : codegenParameters) {
            char nameFirstChar = param.paramName.charAt(0);
            if (Character.isUpperCase(nameFirstChar)) {
                // First char is already uppercase, just use paramName.
                param.vendorExtensions.put("x-export-param-name", param.paramName);
            } else {
                // It's a lowercase first char, let's convert it to uppercase
                StringBuilder sb = new StringBuilder(param.paramName);
                sb.setCharAt(0, Character.toUpperCase(nameFirstChar));
                param.vendorExtensions.put("x-export-param-name", sb.toString());
            }
        }
    }

    @Override
    public void postProcessModelProperty(CodegenModel model, CodegenProperty property) {
        // The 'go-experimental/model.mustache' template conditionally generates accessor methods.
        // For primitive types and custom types (e.g. interface{}, map[string]interface{}...),
        // the generated code has a wrapper type and a Get() function to access the underlying type.
        // For containers (e.g. Array, Map), the generated code returns the type directly.
        if (property.isContainer || property.isFreeFormObject
                || (property.isAnyType && !property.isModel)) {
            property.vendorExtensions.put("x-golang-is-container", true);
        }
    }

    @Override
    public ModelsMap postProcessModels(ModelsMap objs) {
        List<String> addedbaseType = new ArrayList<String>();
        // remove model imports to avoid error
        List<Map<String, String>> imports = objs.getImports();
        final String prefix = modelPackage();
        Iterator<Map<String, String>> iterator = imports.iterator();
        while (iterator.hasNext()) {
            String _import = iterator.next().get("import");
            if (_import.startsWith(prefix))
                iterator.remove();
            addedbaseType.add(_import);
        }

        for (ModelMap m : objs.getModels()) {
            boolean addedTimeImport = false;
            boolean addedOSImport = false;
            boolean addedValidator = false;
            CodegenModel model = m.getModel();

            List<CodegenProperty> inheritedProperties = new ArrayList<>();
            if (model.getComposedSchemas() != null) {
                if (model.getComposedSchemas().getAnyOf() != null) {
                    inheritedProperties.addAll(model.getComposedSchemas().getAnyOf());
                }
                if (model.getComposedSchemas().getOneOf() != null) {
                    inheritedProperties.addAll(model.getComposedSchemas().getOneOf());
                }
            }

            List<CodegenProperty> codegenProperties = new ArrayList<>();
            if (model.getComposedSchemas() == null || (model.getComposedSchemas() != null && model.getComposedSchemas().getAllOf() != null)) {
                // If the model is an allOf or does not have any composed schemas, then we can use the model's properties.
                codegenProperties.addAll(model.vars);
            } else {
                // If the model is no model, but is a
                // anyOf or oneOf, add all first level options
                // from anyOf or oneOf.
                codegenProperties.addAll(inheritedProperties);
            }

            for (CodegenProperty cp : codegenProperties) {
                if (!addedTimeImport && ("time.Time".equals(cp.dataType) || (cp.items != null && "time.Time".equals(cp.items.complexType)))) {
                    imports.add(createMapping("import", "time"));
                    addedTimeImport = true;
                }

                if (!addedOSImport && ("*os.File".equals(cp.dataType) ||
                        (cp.items != null && "*os.File".equals(cp.items.dataType)))) {
                    imports.add(createMapping("import", "os"));
                    addedOSImport = true;
                }
<<<<<<< HEAD
=======

                if(!languageSpecificPrimitives.contains(param.dataType)){
                    String _import = param.dataType;
                    if (importMapping.containsKey(_import) && !addedbaseType.contains(importMapping.get(_import))) {
                        imports.add(createMapping("import", importMapping.get(_import)));
                        addedbaseType.add(importMapping.get(_import));
                    }
                }
            }
>>>>>>> 78eb1c7e

                if (cp.pattern != null) {
                    cp.vendorExtensions.put("x-go-custom-tag", "validate:\"regexp=" +
                            cp.pattern.replace("\\", "\\\\").replaceAll("^/|/$", "") +
                            "\"");
                }
            }
            if (this instanceof GoClientCodegen && model.isEnum) {
                imports.add(createMapping("import", "fmt"));
            }

            if (model.oneOf != null && !model.oneOf.isEmpty() && !addedValidator && generateUnmarshalJSON) {
                imports.add(createMapping("import", "gopkg.in/validator.v2"));
                addedValidator = true;
            }

            // if oneOf contains "null" type
            if (model.oneOf != null && !model.oneOf.isEmpty() && model.oneOf.contains("nil")) {
                model.isNullable = true;
                model.oneOf.remove("nil");
            }

            // if anyOf contains "null" type
            if (model.anyOf != null && !model.anyOf.isEmpty() && model.anyOf.contains("nil")) {
                model.isNullable = true;
                model.anyOf.remove("nil");
            }

            if (generateMarshalJSON) {
                model.vendorExtensions.putIfAbsent("x-go-generate-marshal-json", true);
            }

            if (generateUnmarshalJSON) {
                model.vendorExtensions.putIfAbsent("x-go-generate-unmarshal-json", true);
            }
        }

        // recursively add import for mapping one type to multiple imports
        List<Map<String, String>> recursiveImports = objs.getImports();
        if (recursiveImports == null)
            return objs;

        ListIterator<Map<String, String>> listIterator = imports.listIterator();
        while (listIterator.hasNext()) {
            String _import = listIterator.next().get("import");
            // if the import package happens to be found in the importMapping (key)
            // add the corresponding import package to the list
            if (importMapping.containsKey(_import)  && !addedbaseType.contains(importMapping.get(_import)) ) {
                listIterator.add(createMapping("import", importMapping.get(_import)));
                addedbaseType.add(importMapping.get(_import));
            }
        }

        return postProcessModelsEnum(objs);
    }

    @Override
    public Map<String, Object> postProcessSupportingFileData(Map<String, Object> objs) {
        generateYAMLSpecFile(objs);
        return super.postProcessSupportingFileData(objs);
    }

    @Override
    protected boolean needToImport(String type) {
        return !defaultIncludes.contains(type) && !languageSpecificPrimitives.contains(type);
    }

    @Override
    public String escapeQuotationMark(String input) {
        // remove " to avoid code injection
        return input.replace("\"", "");
    }

    @Override
    public String escapeUnsafeCharacters(String input) {
        return input.replace("*/", "*_/").replace("/*", "/_*");
    }

    public Map<String, String> createMapping(String key, String value) {
        Map<String, String> customImport = new HashMap<>();
        customImport.put(key, value);

        return customImport;
    }

    @Override
    public String toEnumValue(String value, String datatype) {
        if (isNumberType(datatype) || "bool".equals(datatype)) {
            return value;
        } else {
            return "\"" + escapeText(value) + "\"";
        }
    }

    @Override
    public String toEnumDefaultValue(String value, String datatype) {
        return datatype + "_" + value;
    }

    @Override
    public String toEnumVarName(String name, String datatype) {
        if (enumNameMapping.containsKey(name)) {
            return enumNameMapping.get(name);
        }

        if (name.length() == 0) {
            return "EMPTY";
        }

        // number
        if (isNumberType(datatype)) {
            String varName = name;
            varName = varName.replaceAll("-", "MINUS_");
            varName = varName.replaceAll("\\+", "PLUS_");
            varName = varName.replaceAll("\\.", "_DOT_");
            return NUMERIC_ENUM_PREFIX + varName;
        }

        // for symbol, e.g. $, #
        if (getSymbolName(name) != null) {
            return getSymbolName(name).toUpperCase(Locale.ROOT);
        }

        // string
        String enumName = sanitizeName(underscore(name).toUpperCase(Locale.ROOT));
        enumName = enumName.replaceFirst("^_", "");
        enumName = enumName.replaceFirst("_$", "");

        if (isReservedWord(enumName)) { // reserved word
            return escapeReservedWord(enumName);
        } else if (enumName.matches("\\d.*")) { // starts with a number
            return NUMERIC_ENUM_PREFIX + enumName;
        } else {
            return enumName;
        }
    }

    @Override
    public String toEnumName(CodegenProperty property) {
        if (enumNameMapping.containsKey(property.name)) {
            return enumNameMapping.get(property.name);
        }

        String enumName = underscore(toModelName(property.name)).toUpperCase(Locale.ROOT);

        // remove [] for array or map of enum
        enumName = enumName.replace("[]", "");

        if (enumName.matches("\\d.*")) { // starts with number
            return NUMERIC_ENUM_PREFIX + enumName;
        } else {
            return enumName;
        }
    }

    @Override
    public String toDefaultValue(Schema schema) {
        schema = unaliasSchema(schema);
        if (schema.getDefault() != null) {
            return schema.getDefault().toString();
        } else {
            return null;
        }
    }

    @Override
    public void postProcessFile(File file, String fileType) {
        if (file == null) {
            return;
        }

        String goPostProcessFile = System.getenv("GO_POST_PROCESS_FILE");
        if (StringUtils.isEmpty(goPostProcessFile)) {
            return; // skip if GO_POST_PROCESS_FILE env variable is not defined
        }

        // only process the following type (or we can simply rely on the file extension to check if it's a Go file)
        Set<String> supportedFileType = new HashSet<>(
                Arrays.asList(
                        "supporting-file",
                        "model-test",
                        "model",
                        "api-test",
                        "api"));
        if (!supportedFileType.contains(fileType)) {
            return;
        }

        // only process files with go extension
        if ("go".equals(FilenameUtils.getExtension(file.toString()))) {
            // e.g. "gofmt -w yourcode.go"
            // e.g. "go fmt path/to/your/package"
            String command = goPostProcessFile + " " + file;
            try {
                Process p = Runtime.getRuntime().exec(command);
                int exitValue = p.waitFor();
                if (exitValue != 0) {
                    LOGGER.error("Error running the command ({}). Exit code: {}", command, exitValue);
                } else {
                    LOGGER.info("Successfully executed: {}", command);
                }
            } catch (InterruptedException | IOException e) {
                LOGGER.error("Error running the command ({}). Exception: {}", command, e.getMessage());
                // Restore interrupted state
                Thread.currentThread().interrupt();
            }
        }
    }

    protected boolean isNumberType(String datatype) {
        return numberTypes.contains(datatype);
    }

    @Override
    public GeneratorLanguage generatorLanguage() {
        return GeneratorLanguage.GO;
    }
}<|MERGE_RESOLUTION|>--- conflicted
+++ resolved
@@ -767,6 +767,14 @@
                 if (model.getComposedSchemas().getOneOf() != null) {
                     inheritedProperties.addAll(model.getComposedSchemas().getOneOf());
                 }
+
+                if(!languageSpecificPrimitives.contains(param.dataType)){
+                    String _import = param.dataType;
+                    if (importMapping.containsKey(_import) && !addedbaseType.contains(importMapping.get(_import))) {
+                        imports.add(createMapping("import", importMapping.get(_import)));
+                        addedbaseType.add(importMapping.get(_import));
+                    }
+                }
             }
 
             List<CodegenProperty> codegenProperties = new ArrayList<>();
@@ -791,18 +799,6 @@
                     imports.add(createMapping("import", "os"));
                     addedOSImport = true;
                 }
-<<<<<<< HEAD
-=======
-
-                if(!languageSpecificPrimitives.contains(param.dataType)){
-                    String _import = param.dataType;
-                    if (importMapping.containsKey(_import) && !addedbaseType.contains(importMapping.get(_import))) {
-                        imports.add(createMapping("import", importMapping.get(_import)));
-                        addedbaseType.add(importMapping.get(_import));
-                    }
-                }
-            }
->>>>>>> 78eb1c7e
 
                 if (cp.pattern != null) {
                     cp.vendorExtensions.put("x-go-custom-tag", "validate:\"regexp=" +
