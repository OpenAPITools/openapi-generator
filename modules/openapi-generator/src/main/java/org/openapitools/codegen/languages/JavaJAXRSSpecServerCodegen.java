/*
 * Copyright 2018 OpenAPI-Generator Contributors (https://openapi-generator.tech)
 * Copyright 2018 SmartBear Software
 *
 * Licensed under the Apache License, Version 2.0 (the "License");
 * you may not use this file except in compliance with the License.
 * You may obtain a copy of the License at
 *
 *     https://www.apache.org/licenses/LICENSE-2.0
 *
 * Unless required by applicable law or agreed to in writing, software
 * distributed under the License is distributed on an "AS IS" BASIS,
 * WITHOUT WARRANTIES OR CONDITIONS OF ANY KIND, either express or implied.
 * See the License for the specific language governing permissions and
 * limitations under the License.
 */

package org.openapitools.codegen.languages;

import io.swagger.v3.oas.models.media.Schema;
import org.apache.commons.lang3.StringUtils;
import org.openapitools.codegen.*;
import org.openapitools.codegen.meta.features.DocumentationFeature;

import java.io.File;
import java.util.Map;

import static org.openapitools.codegen.languages.features.GzipFeatures.USE_GZIP_FEATURE;

public class JavaJAXRSSpecServerCodegen extends AbstractJavaJAXRSServerCodegen {

    public static final String INTERFACE_ONLY = "interfaceOnly";
    public static final String RETURN_RESPONSE = "returnResponse";
    public static final String GENERATE_POM = "generatePom";
    public static final String USE_SWAGGER_ANNOTATIONS = "useSwaggerAnnotations";
    public static final String OPEN_API_SPEC_FILE_LOCATION = "openApiSpecFileLocation";
    public static final String GENERATE_BUILDERS = "generateBuilders";
    public static final String USE_JAKARTA_EE = "useJakartaEE";


    public static final String QUARKUS_LIBRARY = "quarkus";
    public static final String THORNTAIL_LIBRARY = "thorntail";
    public static final String OPEN_LIBERTY_LIBRARY = "openliberty";
    public static final String HELIDON_LIBRARY = "helidon";
    public static final String KUMULUZEE_LIBRARY = "kumuluzee";

    private boolean useJakartaEE = false;
    private boolean interfaceOnly = false;
    private boolean returnResponse = false;
    private boolean generatePom = true;
    private boolean generateBuilders = false;
    private boolean useSwaggerAnnotations = true;

    protected boolean useGzipFeature = false;
    private boolean useJackson = false;
    private String openApiSpecFileLocation = "src/main/openapi/openapi.yaml";

    public JavaJAXRSSpecServerCodegen() {
        super();

        modifyFeatureSet(features -> features.includeDocumentationFeatures(DocumentationFeature.Readme));

        invokerPackage = "org.openapitools.api";
        artifactId = "openapi-jaxrs-server";
        outputFolder = "generated-code/JavaJaxRS-Spec";
        apiPackage = "org.openapitools.api";
        modelPackage = "org.openapitools.model";

        // cliOptions default redefinition need to be updated
        updateOption(CodegenConstants.INVOKER_PACKAGE, this.getInvokerPackage());
        updateOption(CodegenConstants.ARTIFACT_ID, this.getArtifactId());
        updateOption(CodegenConstants.API_PACKAGE, apiPackage);
        updateOption(CodegenConstants.MODEL_PACKAGE, modelPackage);

        modelTemplateFiles.put("model.mustache", ".java");
        apiTemplateFiles.put("api.mustache", ".java");

        apiTestTemplateFiles.clear(); // TODO: add api test template
        modelTestTemplateFiles.clear(); // TODO: add model test template

        // clear model and api doc template as this codegen
        // does not support auto-generated markdown doc at the moment
        //TODO: add doc templates
        modelDocTemplateFiles.remove("model_doc.mustache");
        apiDocTemplateFiles.remove("api_doc.mustache");

        additionalProperties.put("title", title);

        typeMapping.put("date", "LocalDate");

        importMapping.put("LocalDate", "org.joda.time.LocalDate");

        super.embeddedTemplateDir = templateDir = JAXRS_TEMPLATE_DIRECTORY_NAME + File.separator + "spec";

        removeOption(CodegenConstants.LIBRARY);
        CliOption library = new CliOption(CodegenConstants.LIBRARY, CodegenConstants.LIBRARY_DESC).defaultValue(DEFAULT_LIBRARY);
        supportedLibraries.put(DEFAULT_LIBRARY, "JAXRS spec only, to be deployed in an app server (TomEE, JBoss, WLS, ...)");
        supportedLibraries.put(QUARKUS_LIBRARY, "Server using Quarkus");
        supportedLibraries.put(THORNTAIL_LIBRARY, "Server using Thorntail");
        supportedLibraries.put(OPEN_LIBERTY_LIBRARY, "Server using Open Liberty");
        supportedLibraries.put(HELIDON_LIBRARY, "Server using Helidon");
        supportedLibraries.put(KUMULUZEE_LIBRARY, "Server using KumuluzEE");
        library.setEnum(supportedLibraries);

        cliOptions.add(library);
        cliOptions.add(CliOption.newBoolean(USE_JAKARTA_EE,"Generate code and provide dependencies for use with Jakarta EE. (Use jakarta instead of javax in imports).").defaultValue(String.valueOf(useJakartaEE)));
        cliOptions.add(CliOption.newBoolean(GENERATE_POM, "Whether to generate pom.xml if the file does not already exist.").defaultValue(String.valueOf(generatePom)));
        cliOptions.add(CliOption.newBoolean(GENERATE_BUILDERS, "Whether to generate builders for models.").defaultValue(String.valueOf(generateBuilders)));
        cliOptions.add(CliOption.newBoolean(INTERFACE_ONLY, "Whether to generate only API interface stubs without the server files.").defaultValue(String.valueOf(interfaceOnly)));
        cliOptions.add(CliOption.newBoolean(RETURN_RESPONSE, "Whether generate API interface should return javax.ws.rs.core.Response instead of a deserialized entity. Only useful if interfaceOnly is true.").defaultValue(String.valueOf(returnResponse)));
        cliOptions.add(CliOption.newBoolean(USE_SWAGGER_ANNOTATIONS, "Whether to generate Swagger annotations.", useSwaggerAnnotations));
        cliOptions.add(CliOption.newString(OPEN_API_SPEC_FILE_LOCATION, "Location where the file containing the spec will be generated in the output folder. No file generated when set to null or empty string."));
        cliOptions.add(CliOption.newBoolean(SUPPORT_ASYNC, "Wrap responses in CompletionStage type, allowing asynchronous computation (requires JAX-RS 2.1).", supportAsync));
    }

    @Override
    public void processOpts() {

        if (additionalProperties.containsKey(USE_JAKARTA_EE)) {
            useJakartaEE = Boolean.parseBoolean(additionalProperties.get(USE_JAKARTA_EE).toString());
        }

        if (additionalProperties.containsKey(GENERATE_POM)) {
            generatePom = Boolean.parseBoolean(additionalProperties.get(GENERATE_POM).toString());
        }
        if (additionalProperties.containsKey(INTERFACE_ONLY)) {
            interfaceOnly = Boolean.parseBoolean(additionalProperties.get(INTERFACE_ONLY).toString());
            if (!interfaceOnly) {
                additionalProperties.remove(INTERFACE_ONLY);
            }
        }
        if (additionalProperties.containsKey(RETURN_RESPONSE)) {
            returnResponse = Boolean.parseBoolean(additionalProperties.get(RETURN_RESPONSE).toString());
            if (!returnResponse) {
                additionalProperties.remove(RETURN_RESPONSE);
            }
        }
        if (additionalProperties.containsKey(SUPPORT_ASYNC)) {
            supportAsync = Boolean.parseBoolean(additionalProperties.get(SUPPORT_ASYNC).toString());
            if (!supportAsync) {
                additionalProperties.remove(SUPPORT_ASYNC);
            } else {
                // java8 tag has been deprecated
                //setJava8ModeAndAdditionalProperties(true);
            }
        }
        if (QUARKUS_LIBRARY.equals(library) || THORNTAIL_LIBRARY.equals(library) || HELIDON_LIBRARY.equals(library) || OPEN_LIBERTY_LIBRARY.equals(library) || KUMULUZEE_LIBRARY.equals(library)) {
            useSwaggerAnnotations = false;
        } else {
            if (additionalProperties.containsKey(USE_SWAGGER_ANNOTATIONS)) {
                useSwaggerAnnotations = Boolean.parseBoolean(additionalProperties.get(USE_SWAGGER_ANNOTATIONS).toString());
            }
        }
        if (KUMULUZEE_LIBRARY.equals(library)){
            super.setSourceFolder("src/main/java");
        }
        writePropertyBack(USE_SWAGGER_ANNOTATIONS, useSwaggerAnnotations);

        if (additionalProperties.containsKey(GENERATE_BUILDERS)) {
            generateBuilders = Boolean.parseBoolean(additionalProperties.get(GENERATE_BUILDERS).toString());
        }
        additionalProperties.put(GENERATE_BUILDERS, generateBuilders);

        if (additionalProperties.containsKey(OPEN_API_SPEC_FILE_LOCATION)) {
            openApiSpecFileLocation = additionalProperties.get(OPEN_API_SPEC_FILE_LOCATION).toString();
        } else if(QUARKUS_LIBRARY.equals(library) || THORNTAIL_LIBRARY.equals(library) || HELIDON_LIBRARY.equals(library) || KUMULUZEE_LIBRARY.equals(library)) {
            openApiSpecFileLocation = "src/main/resources/META-INF/openapi.yaml";
        } else if(OPEN_LIBERTY_LIBRARY.equals(library)) {
            openApiSpecFileLocation = "src/main/webapp/META-INF/openapi.yaml";
        }

        additionalProperties.put(OPEN_API_SPEC_FILE_LOCATION, openApiSpecFileLocation);

        useJackson = convertPropertyToBoolean(JACKSON);

        if (interfaceOnly) {
            // Change default artifactId if generating interfaces only, before command line options are applied in base class.
            artifactId = "openapi-jaxrs-client";
        }

        super.processOpts();

        supportingFiles.clear(); // Don't need extra files provided by AbstractJAX-RS & Java Codegen
        supportingFiles.add(new SupportingFile("README.mustache", "", "README.md")
            .doNotOverwrite());
        supportingFiles.add(new SupportingFile("RestResourceRoot.mustache",
                (sourceFolder + '/' + invokerPackage).replace(".", "/"), "RestResourceRoot.java")
                .doNotOverwrite());

        if (generatePom) {

            supportingFiles.add(new SupportingFile("pom.mustache", "", "pom.xml")
                    .doNotOverwrite());

        }
        if (!interfaceOnly) {
            supportingFiles.add(new SupportingFile("RestApplication.mustache",
                    (sourceFolder + '/' + invokerPackage).replace(".", "/"), "RestApplication.java")
                .doNotOverwrite());
        }

        if(StringUtils.isNotEmpty(openApiSpecFileLocation)) {
            int index = openApiSpecFileLocation.lastIndexOf('/');
            String fileFolder;
            String fileName;
            if(index >= 0) {
                fileFolder = openApiSpecFileLocation.substring(0, index);
                fileName = openApiSpecFileLocation.substring(index + 1);
            } else {
                fileFolder = "";
                fileName = openApiSpecFileLocation;
            }
            supportingFiles.add(new SupportingFile("openapi.mustache", fileFolder, fileName));
        }

        if(QUARKUS_LIBRARY.equals(library)) {
            supportingFiles.add(new SupportingFile("application.properties.mustache", "src/main/resources", "application.properties")
                    .doNotOverwrite());
            supportingFiles.add(new SupportingFile("Dockerfile.jvm.mustache", "src/main/docker", "Dockerfile.jvm")
                    .doNotOverwrite());
            supportingFiles.add(new SupportingFile("Dockerfile.native.mustache", "src/main/docker", "Dockerfile.native")
                    .doNotOverwrite());
            supportingFiles.add(new SupportingFile("dockerignore.mustache", "", ".dockerignore")
                    .doNotOverwrite());
        } else if(OPEN_LIBERTY_LIBRARY.equals(library)) {
            supportingFiles.add(new SupportingFile("server.xml.mustache", "src/main/liberty/config", "server.xml")
                    .doNotOverwrite());
            supportingFiles.add(new SupportingFile("beans.xml.mustache", "src/main/webapp/META-INF", "beans.xml")
                    .doNotOverwrite());
            supportingFiles.add(new SupportingFile("MANIFEST.MF.mustache", "src/main/webapp/META-INF", "MANIFEST.MF")
                    .doNotOverwrite());
            supportingFiles.add(new SupportingFile("microprofile-config.properties.mustache", "src/main/webapp/META-INF", "microprofile-config.properties")
                    .doNotOverwrite());
            supportingFiles.add(new SupportingFile("ibm-web-ext.xml.mustache", "src/main/webapp/WEB-INF", "ibm-web-ext.xml")
                    .doNotOverwrite());
        } else if(HELIDON_LIBRARY.equals(library)) {
            additionalProperties.computeIfAbsent("helidonVersion", key -> "2.4.1");
            supportingFiles.add(new SupportingFile("logging.properties.mustache", "src/main/resources", "logging.properties")
                    .doNotOverwrite());
            supportingFiles.add(new SupportingFile("microprofile-config.properties.mustache", "src/main/resources/META-INF", "microprofile-config.properties")
                    .doNotOverwrite());
            supportingFiles.add(new SupportingFile("beans.xml.mustache", "src/main/resources/META-INF", "beans.xml")
                    .doNotOverwrite());
        } else if(KUMULUZEE_LIBRARY.equals(library)) {
            supportingFiles.add(new SupportingFile("config.yaml.mustache", "src/main/resources", "config.yaml"));
        }

<<<<<<< HEAD


=======
        if (additionalProperties.containsKey(USE_GZIP_FEATURE)) {
            useGzipFeature = Boolean.parseBoolean(additionalProperties.get(USE_GZIP_FEATURE).toString());
            if (!useGzipFeature) {
                additionalProperties.remove(USE_GZIP_FEATURE);
            }
        }
>>>>>>> 6686ba2d
    }

    @Override
    public String getName() {
        return "jaxrs-spec";
    }

    public String getOpenApiSpecFileLocation() {
        return openApiSpecFileLocation;
    }

    /**
     * Location where the file containing the spec will be generated in the output folder.
     * @param location location inside the output folder. No file generated when set to null or empty string.
     */
    public void setOpenApiSpecFileLocation(String location) {
        this.openApiSpecFileLocation = location;
    }

    @Override
    public CodegenModel fromModel(String name, Schema model) {
        CodegenModel codegenModel = super.fromModel(name, model);
        if (!useSwaggerAnnotations) {
            codegenModel.imports.remove("ApiModelProperty");
            codegenModel.imports.remove("ApiModel");
        }
        if (!useJackson) {
            codegenModel.imports.remove("JsonSerialize");
            codegenModel.imports.remove("ToStringSerializer");
            codegenModel.imports.remove("JsonValue");
            codegenModel.imports.remove("JsonProperty");
        }
        return codegenModel;
    }

    @Override
    public Map<String, Object> postProcessSupportingFileData(Map<String, Object> objs) {
        generateYAMLSpecFile(objs);
        return super.postProcessSupportingFileData(objs);
    }

    @Override
    public String getHelp() {
        return "Generates a Java JAXRS Server according to JAXRS 2.0 specification.";
    }

    @Override
    public void postProcessModelProperty(CodegenModel model, CodegenProperty property) {
        super.postProcessModelProperty(model, property);

        // Add imports for java.util.Arrays
        if (property.isByteArray) {
            model.imports.add("Arrays");
        }
    }

}<|MERGE_RESOLUTION|>--- conflicted
+++ resolved
@@ -115,11 +115,6 @@
 
     @Override
     public void processOpts() {
-
-        if (additionalProperties.containsKey(USE_JAKARTA_EE)) {
-            useJakartaEE = Boolean.parseBoolean(additionalProperties.get(USE_JAKARTA_EE).toString());
-        }
-
         if (additionalProperties.containsKey(GENERATE_POM)) {
             generatePom = Boolean.parseBoolean(additionalProperties.get(GENERATE_POM).toString());
         }
@@ -245,17 +240,12 @@
             supportingFiles.add(new SupportingFile("config.yaml.mustache", "src/main/resources", "config.yaml"));
         }
 
-<<<<<<< HEAD
-
-
-=======
         if (additionalProperties.containsKey(USE_GZIP_FEATURE)) {
             useGzipFeature = Boolean.parseBoolean(additionalProperties.get(USE_GZIP_FEATURE).toString());
             if (!useGzipFeature) {
                 additionalProperties.remove(USE_GZIP_FEATURE);
             }
         }
->>>>>>> 6686ba2d
     }
 
     @Override
