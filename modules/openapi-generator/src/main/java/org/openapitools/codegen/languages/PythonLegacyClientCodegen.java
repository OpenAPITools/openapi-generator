/*
 * Copyright 2018 OpenAPI-Generator Contributors (https://openapi-generator.tech)
 * Copyright 2018 SmartBear Software
 *
 * Licensed under the Apache License, Version 2.0 (the "License");
 * you may not use this file except in compliance with the License.
 * You may obtain a copy of the License at
 *
 *     https://www.apache.org/licenses/LICENSE-2.0
 *
 * Unless required by applicable law or agreed to in writing, software
 * distributed under the License is distributed on an "AS IS" BASIS,
 * WITHOUT WARRANTIES OR CONDITIONS OF ANY KIND, either express or implied.
 * See the License for the specific language governing permissions and
 * limitations under the License.
 */

package org.openapitools.codegen.languages;

import com.github.curiousoddman.rgxgen.RgxGen;
import io.swagger.v3.oas.models.examples.Example;
import io.swagger.v3.oas.models.media.ArraySchema;
import io.swagger.v3.oas.models.media.Schema;
import io.swagger.v3.oas.models.parameters.Parameter;
import org.apache.commons.io.FilenameUtils;
import org.apache.commons.lang3.StringUtils;
import org.openapitools.codegen.*;
import org.openapitools.codegen.meta.features.*;
import org.openapitools.codegen.utils.ModelUtils;
import org.slf4j.Logger;
import org.slf4j.LoggerFactory;

import java.io.File;
import java.util.*;
import java.util.regex.Matcher;
import java.util.regex.Pattern;

import static org.openapitools.codegen.utils.StringUtils.camelize;
import static org.openapitools.codegen.utils.StringUtils.underscore;

public class PythonLegacyClientCodegen extends DefaultCodegen implements CodegenConfig {
    private static final Logger LOGGER = LoggerFactory.getLogger(PythonLegacyClientCodegen.class);

    public static final String PACKAGE_URL = "packageUrl";
    public static final String DEFAULT_LIBRARY = "urllib3";
    // nose is a python testing framework, we use pytest if USE_NOSE is unset
    public static final String USE_NOSE = "useNose";
    public static final String RECURSION_LIMIT = "recursionLimit";

    protected String packageName = "openapi_client";
    protected String packageVersion = "1.0.0";
    protected String projectName; // for setup.py, e.g. petstore-api
    protected String packageUrl;
    protected String apiDocPath = "docs/";
    protected String modelDocPath = "docs/";
    protected boolean useNose = Boolean.FALSE;

    protected Map<Character, String> regexModifiers;

    private String testFolder;

    public PythonLegacyClientCodegen() {
        super();

        modifyFeatureSet(features -> features
                .includeDocumentationFeatures(DocumentationFeature.Readme)
                .wireFormatFeatures(EnumSet.of(WireFormatFeature.JSON, WireFormatFeature.XML, WireFormatFeature.Custom))
                .securityFeatures(EnumSet.of(
                        SecurityFeature.BasicAuth,
                        SecurityFeature.BearerToken,
                        SecurityFeature.ApiKey,
                        SecurityFeature.OAuth2_Implicit
                ))
                .excludeGlobalFeatures(
                        GlobalFeature.XMLStructureDefinitions,
                        GlobalFeature.Callbacks,
                        GlobalFeature.LinkObjects,
                        GlobalFeature.ParameterStyling
                )
                .excludeSchemaSupportFeatures(
                        SchemaSupportFeature.Polymorphism
                )
                .excludeParameterFeatures(
                        ParameterFeature.Cookie
                )
        );

        // clear import mapping (from default generator) as python does not use it
        // at the moment
        importMapping.clear();

        supportsInheritance = true;
        modelPackage = "models";
        apiPackage = "api";
        outputFolder = "generated-code" + File.separatorChar + "python";

        modelTemplateFiles.put("model.mustache", ".py");
        apiTemplateFiles.put("api.mustache", ".py");

        modelTestTemplateFiles.put("model_test.mustache", ".py");
        apiTestTemplateFiles.put("api_test.mustache", ".py");

        embeddedTemplateDir = templateDir = "python-legacy";

        modelDocTemplateFiles.put("model_doc.mustache", ".md");
        apiDocTemplateFiles.put("api_doc.mustache", ".md");

        testFolder = "test";

        // default HIDE_GENERATION_TIMESTAMP to true
        hideGenerationTimestamp = Boolean.TRUE;

        languageSpecificPrimitives.clear();
        languageSpecificPrimitives.add("int");
        languageSpecificPrimitives.add("float");
        languageSpecificPrimitives.add("list");
        languageSpecificPrimitives.add("dict");
        languageSpecificPrimitives.add("bool");
        languageSpecificPrimitives.add("str");
        languageSpecificPrimitives.add("datetime");
        languageSpecificPrimitives.add("date");
        languageSpecificPrimitives.add("object");
        // TODO file and binary is mapped as `file`
        languageSpecificPrimitives.add("file");
        languageSpecificPrimitives.add("bytes");

        typeMapping.clear();
        typeMapping.put("integer", "int");
        typeMapping.put("float", "float");
        typeMapping.put("number", "float");
        typeMapping.put("long", "int");
        typeMapping.put("double", "float");
        typeMapping.put("array", "list");
        typeMapping.put("set", "list");
        typeMapping.put("map", "dict");
        typeMapping.put("boolean", "bool");
        typeMapping.put("string", "str");
        typeMapping.put("date", "date");
        typeMapping.put("DateTime", "datetime");
        typeMapping.put("object", "object");
        typeMapping.put("AnyType", "object");
        typeMapping.put("file", "file");
        // TODO binary should be mapped to byte array
        // mapped to String as a workaround
        typeMapping.put("binary", "str");
        typeMapping.put("ByteArray", "str");
        // map uuid to string for the time being
        typeMapping.put("UUID", "str");
        typeMapping.put("URI", "str");
        typeMapping.put("null", "none_type");

        // from https://docs.python.org/3/reference/lexical_analysis.html#keywords
        setReservedWordsLowerCase(
                Arrays.asList(
                        // local variable name used in API methods (endpoints)
                        "all_params", "resource_path", "path_params", "query_params",
                        "header_params", "form_params", "local_var_files", "body_params", "auth_settings",
                        // @property
                        "property",
                        // python reserved words
                        "and", "del", "from", "not", "while", "as", "elif", "global", "or", "with",
                        "assert", "else", "if", "pass", "yield", "break", "except", "import",
                        "print", "class", "exec", "in", "raise", "continue", "finally", "is",
                        "return", "def", "for", "lambda", "try", "self", "nonlocal", "None", "True",
                        "False", "async", "await"));

        regexModifiers = new HashMap<Character, String>();
        regexModifiers.put('i', "IGNORECASE");
        regexModifiers.put('l', "LOCALE");
        regexModifiers.put('m', "MULTILINE");
        regexModifiers.put('s', "DOTALL");
        regexModifiers.put('u', "UNICODE");
        regexModifiers.put('x', "VERBOSE");

        cliOptions.clear();
        cliOptions.add(new CliOption(CodegenConstants.PACKAGE_NAME, "python package name (convention: snake_case).")
                .defaultValue("openapi_client"));
        cliOptions.add(new CliOption(CodegenConstants.PROJECT_NAME, "python project name in setup.py (e.g. petstore-api)."));
        cliOptions.add(new CliOption(CodegenConstants.PACKAGE_VERSION, "python package version.")
                .defaultValue("1.0.0"));
        cliOptions.add(new CliOption(PACKAGE_URL, "python package URL."));
        cliOptions.add(CliOption.newBoolean(CodegenConstants.SORT_PARAMS_BY_REQUIRED_FLAG,
                CodegenConstants.SORT_PARAMS_BY_REQUIRED_FLAG_DESC).defaultValue(Boolean.TRUE.toString()));
        cliOptions.add(new CliOption(CodegenConstants.HIDE_GENERATION_TIMESTAMP, CodegenConstants.HIDE_GENERATION_TIMESTAMP_DESC)
                .defaultValue(Boolean.TRUE.toString()));
        cliOptions.add(new CliOption(CodegenConstants.SOURCECODEONLY_GENERATION, CodegenConstants.SOURCECODEONLY_GENERATION_DESC)
                .defaultValue(Boolean.FALSE.toString()));
        cliOptions.add(CliOption.newBoolean(USE_NOSE, "use the nose test framework").
                defaultValue(Boolean.FALSE.toString()));
        cliOptions.add(new CliOption(RECURSION_LIMIT, "Set the recursion limit. If not set, use the system default value."));

        supportedLibraries.put("urllib3", "urllib3-based client");
        supportedLibraries.put("asyncio", "Asyncio-based client (python 3.5+)");
        supportedLibraries.put("tornado", "tornado-based client");
        CliOption libraryOption = new CliOption(CodegenConstants.LIBRARY, "library template (sub-template) to use: asyncio, tornado, urllib3");
        libraryOption.setDefault(DEFAULT_LIBRARY);
        cliOptions.add(libraryOption);
        setLibrary(DEFAULT_LIBRARY);
    }

    @Override
    public void processOpts() {
        super.processOpts();

        if (StringUtils.isEmpty(System.getenv("PYTHON_POST_PROCESS_FILE"))) {
            LOGGER.info("Environment variable PYTHON_POST_PROCESS_FILE not defined so the Python code may not be properly formatted. To define it, try 'export PYTHON_POST_PROCESS_FILE=\"/usr/local/bin/yapf -i\"' (Linux/Mac)");
            LOGGER.info("NOTE: To enable file post-processing, 'enablePostProcessFile' must be set to `true` (--enable-post-process-file for CLI).");
        }

        Boolean excludeTests = false;

        if (additionalProperties.containsKey(CodegenConstants.EXCLUDE_TESTS)) {
            excludeTests = Boolean.valueOf(additionalProperties.get(CodegenConstants.EXCLUDE_TESTS).toString());
        }

        if (additionalProperties.containsKey(CodegenConstants.PACKAGE_NAME)) {
            setPackageName((String) additionalProperties.get(CodegenConstants.PACKAGE_NAME));
        }

        if (additionalProperties.containsKey(CodegenConstants.PROJECT_NAME)) {
            setProjectName((String) additionalProperties.get(CodegenConstants.PROJECT_NAME));
        } else {
            // default: set project based on package name
            // e.g. petstore_api (package name) => petstore-api (project name)
            setProjectName(packageName.replaceAll("_", "-"));
        }

        if (additionalProperties.containsKey(CodegenConstants.PACKAGE_VERSION)) {
            setPackageVersion((String) additionalProperties.get(CodegenConstants.PACKAGE_VERSION));
        }

        Boolean generateSourceCodeOnly = false;
        if (additionalProperties.containsKey(CodegenConstants.SOURCECODEONLY_GENERATION)) {
            generateSourceCodeOnly = Boolean.valueOf(additionalProperties.get(CodegenConstants.SOURCECODEONLY_GENERATION).toString());
        }

        additionalProperties.put(CodegenConstants.PROJECT_NAME, projectName);
        additionalProperties.put(CodegenConstants.PACKAGE_NAME, packageName);
        additionalProperties.put(CodegenConstants.PACKAGE_VERSION, packageVersion);

        if (generateSourceCodeOnly) {
            // tests in <package>/test
            testFolder = packagePath() + File.separatorChar + testFolder;
            // api/model docs in <package>/docs
            apiDocPath = packagePath() + File.separatorChar + apiDocPath;
            modelDocPath = packagePath() + File.separatorChar + modelDocPath;
        }
        // make api and model doc path available in mustache template
        additionalProperties.put("apiDocPath", apiDocPath);
        additionalProperties.put("modelDocPath", modelDocPath);

        if (additionalProperties.containsKey(PACKAGE_URL)) {
            setPackageUrl((String) additionalProperties.get(PACKAGE_URL));
        }

        if (additionalProperties.containsKey(USE_NOSE)) {
            setUseNose((String) additionalProperties.get(USE_NOSE));
        }

        // check to see if setRecursionLimit is set and whether it's an integer
        if (additionalProperties.containsKey(RECURSION_LIMIT)) {
            try {
                Integer.parseInt((String)additionalProperties.get(RECURSION_LIMIT));
            } catch(NumberFormatException | NullPointerException e) {
                throw new IllegalArgumentException("recursionLimit must be an integer, e.g. 2000.");
            }
        }

        String readmePath = "README.md";
        String readmeTemplate = "README.mustache";
        if (generateSourceCodeOnly) {
            readmePath = packagePath() + "_" + readmePath;
            readmeTemplate = "README_onlypackage.mustache";
        }
        supportingFiles.add(new SupportingFile(readmeTemplate, "", readmePath));

        if (!generateSourceCodeOnly) {
            supportingFiles.add(new SupportingFile("tox.mustache", "", "tox.ini"));
            supportingFiles.add(new SupportingFile("test-requirements.mustache", "", "test-requirements.txt"));
            supportingFiles.add(new SupportingFile("requirements.mustache", "", "requirements.txt"));
            supportingFiles.add(new SupportingFile("setup_cfg.mustache", "", "setup.cfg"));

            supportingFiles.add(new SupportingFile("git_push.sh.mustache", "", "git_push.sh"));
            supportingFiles.add(new SupportingFile("gitignore.mustache", "", ".gitignore"));
            supportingFiles.add(new SupportingFile("travis.mustache", "", ".travis.yml"));
            supportingFiles.add(new SupportingFile("gitlab-ci.mustache", "", ".gitlab-ci.yml"));
            supportingFiles.add(new SupportingFile("setup.mustache", "", "setup.py"));
        }
        supportingFiles.add(new SupportingFile("configuration.mustache", packagePath(), "configuration.py"));
        supportingFiles.add(new SupportingFile("__init__package.mustache", packagePath(), "__init__.py"));
        supportingFiles.add(new SupportingFile("__init__model.mustache", packagePath() + File.separatorChar + modelPackage, "__init__.py"));
        supportingFiles.add(new SupportingFile("__init__api.mustache", packagePath() + File.separatorChar + apiPackage, "__init__.py"));

        // If the package name consists of dots(openapi.client), then we need to create the directory structure like openapi/client with __init__ files.
        String[] packageNameSplits = packageName.split("\\.");
        String currentPackagePath = "";
        for (int i = 0; i < packageNameSplits.length - 1; i++) {
            if (i > 0) {
                currentPackagePath = currentPackagePath + File.separatorChar;
            }
            currentPackagePath = currentPackagePath + packageNameSplits[i];
            supportingFiles.add(new SupportingFile("__init__.mustache", currentPackagePath, "__init__.py"));
        }

        supportingFiles.add(new SupportingFile("exceptions.mustache", packagePath(), "exceptions.py"));

        if (Boolean.FALSE.equals(excludeTests)) {
            supportingFiles.add(new SupportingFile("__init__.mustache", testFolder, "__init__.py"));
        }

        supportingFiles.add(new SupportingFile("api_client.mustache", packagePath(), "api_client.py"));

        if ("asyncio".equals(getLibrary())) {
            supportingFiles.add(new SupportingFile("asyncio/rest.mustache", packagePath(), "rest.py"));
            additionalProperties.put("asyncio", "true");
        } else if ("tornado".equals(getLibrary())) {
            supportingFiles.add(new SupportingFile("tornado/rest.mustache", packagePath(), "rest.py"));
            additionalProperties.put("tornado", "true");
        } else {
            supportingFiles.add(new SupportingFile("rest.mustache", packagePath(), "rest.py"));
        }

        modelPackage = packageName + "." + modelPackage;
        apiPackage = packageName + "." + apiPackage;

    }

    protected static String dropDots(String str) {
        return str.replaceAll("\\.", "_");
    }

    @Override
    public String toModelImport(String name) {
        String modelImport;
        if (StringUtils.startsWithAny(name, "import", "from")) {
            modelImport = name;
        } else {
            modelImport = "from ";
            if (!"".equals(modelPackage())) {
                modelImport += modelPackage() + ".";
            }
            modelImport += toModelFilename(name) + " import " + name;
        }
        return modelImport;
    }

    @Override
    public Map<String, Object> postProcessModels(Map<String, Object> objs) {
        // process enum in models
        return postProcessModelsEnum(objs);
    }

    @Override
    public void postProcessParameter(CodegenParameter parameter) {
        postProcessPattern(parameter.pattern, parameter.vendorExtensions);
    }

    @Override
    public void postProcessModelProperty(CodegenModel model, CodegenProperty property) {
        postProcessPattern(property.pattern, property.vendorExtensions);
    }

    /*
     * The OpenAPI pattern spec follows the Perl convention and style of modifiers. Python
     * does not support this in as natural a way so it needs to convert it. See
     * https://docs.python.org/2/howto/regex.html#compilation-flags for details.
     */
    public void postProcessPattern(String pattern, Map<String, Object> vendorExtensions) {
        if (pattern != null) {
            int i = pattern.lastIndexOf('/');

            //Must follow Perl /pattern/modifiers convention
            if (pattern.charAt(0) != '/' || i < 2) {
                throw new IllegalArgumentException("Pattern must follow the Perl "
                        + "/pattern/modifiers convention. " + pattern + " is not valid.");
            }

            String regex = pattern.substring(1, i).replace("'", "\\'");
            List<String> modifiers = new ArrayList<String>();

            for (char c : pattern.substring(i).toCharArray()) {
                if (regexModifiers.containsKey(c)) {
                    String modifier = regexModifiers.get(c);
                    modifiers.add(modifier);
                }
            }

            vendorExtensions.put("x-regex", regex);
            vendorExtensions.put("x-modifiers", modifiers);
        }
    }

    @Override
    public CodegenType getTag() {
        return CodegenType.CLIENT;
    }

    @Override
    public String getName() {
        return "python-legacy";
    }

    @Override
    public String getHelp() {
        return "Generates a Python client library.";
    }

    @Override
    public String escapeReservedWord(String name) {
        if (this.reservedWordsMappings().containsKey(name)) {
            return this.reservedWordsMappings().get(name);
        }
        return "_" + name;
    }

    @Override
    public String apiDocFileFolder() {
        return (outputFolder + "/" + apiDocPath);
    }

    @Override
    public String modelDocFileFolder() {
        return (outputFolder + "/" + modelDocPath);
    }

    @Override
    public String toModelDocFilename(String name) {
        return toModelName(name);
    }

    @Override
    public String toApiDocFilename(String name) {
        return toApiName(name);
    }

    @Override
    public String addRegularExpressionDelimiter(String pattern) {
        if (StringUtils.isEmpty(pattern)) {
            return pattern;
        }

        if (!pattern.matches("^/.*")) {
            // Perform a negative lookbehind on each `/` to ensure that it is escaped.
            return "/" + pattern.replaceAll("(?<!\\\\)\\/", "\\\\/") + "/";
        }

        return pattern;
    }

    @Override
    public String apiFileFolder() {
        return outputFolder + File.separatorChar + apiPackage().replace('.', File.separatorChar);
    }

    @Override
    public String modelFileFolder() {
        return outputFolder + File.separatorChar + modelPackage().replace('.', File.separatorChar);
    }

    @Override
    public String apiTestFileFolder() {
        return outputFolder + File.separatorChar + testFolder;
    }

    @Override
    public String modelTestFileFolder() {
        return outputFolder + File.separatorChar + testFolder;
    }

    @Override
    public String getTypeDeclaration(Schema p) {
        if (ModelUtils.isArraySchema(p)) {
            ArraySchema ap = (ArraySchema) p;
            Schema inner = ap.getItems();
            return getSchemaType(p) + "[" + getTypeDeclaration(inner) + "]";
        } else if (ModelUtils.isMapSchema(p)) {
            Schema inner = getAdditionalProperties(p);

            return getSchemaType(p) + "(str, " + getTypeDeclaration(inner) + ")";
        }
        return super.getTypeDeclaration(p);
    }

    @Override
    public String getSchemaType(Schema p) {
        String openAPIType = super.getSchemaType(p);
        String type = null;
        if (typeMapping.containsKey(openAPIType)) {
            type = typeMapping.get(openAPIType);
            if (languageSpecificPrimitives.contains(type)) {
                return type;
            }
        } else {
            type = toModelName(openAPIType);
        }
        return type;
    }

    @Override
    public String toVarName(String name) {
        // sanitize name
        name = sanitizeName(name); // FIXME: a parameter should not be assigned. Also declare the methods parameters as 'final'.

        // remove dollar sign
        name = name.replaceAll("$", "");

        // if it's all uppper case, convert to lower case
        if (name.matches("^[A-Z_]*$")) {
            name = name.toLowerCase(Locale.ROOT);
        }

        // underscore the variable name
        // petId => pet_id
        name = underscore(name);

        // remove leading underscore
        name = name.replaceAll("^_*", "");

        // for reserved word or word starting with number, append _
        if (isReservedWord(name) || name.matches("^\\d.*")) {
            name = escapeReservedWord(name);
        }

        return name;
    }

    @Override
    public String toParamName(String name) {
        // to avoid conflicts with 'callback' parameter for async call
        if ("callback".equals(name)) {
            return "param_callback";
        }

        // should be the same as variable name
        return toVarName(name);
    }

    @Override
    public String toModelName(String name) {
        name = sanitizeName(name); // FIXME: a parameter should not be assigned. Also declare the methods parameters as 'final'.
        // remove dollar sign
        name = name.replaceAll("$", "");

        // model name cannot use reserved keyword, e.g. return
        if (isReservedWord(name)) {
            LOGGER.warn(name + " (reserved word) cannot be used as model name. Renamed to " + camelize("model_" + name));
            name = "model_" + name; // e.g. return => ModelReturn (after camelize)
        }

        // model name starts with number
        if (name.matches("^\\d.*")) {
            LOGGER.warn(name + " (model name starts with number) cannot be used as model name. Renamed to " + camelize("model_" + name));
            name = "model_" + name; // e.g. 200Response => Model200Response (after camelize)
        }

        if (!StringUtils.isEmpty(modelNamePrefix)) {
            name = modelNamePrefix + "_" + name;
        }

        if (!StringUtils.isEmpty(modelNameSuffix)) {
            name = name + "_" + modelNameSuffix;
        }

        // camelize the model name
        // phone_number => PhoneNumber
        return camelize(name);
    }

    @Override
    public String toModelFilename(String name) {
        // underscore the model file name
        // PhoneNumber => phone_number
        return underscore(dropDots(toModelName(name)));
    }

    @Override
    public String toModelTestFilename(String name) {
        return "test_" + toModelFilename(name);
    }

    @Override
    public String toApiFilename(String name) {
        // replace - with _ e.g. created-at => created_at
        name = name.replaceAll("-", "_");

        // e.g. PhoneNumberApi.py => phone_number_api.py
        return underscore(name + "_" + apiNameSuffix);
    }

    @Override
    public String toApiTestFilename(String name) {
        return "test_" + toApiFilename(name);
    }

    @Override
    public String toApiName(String name) {
        return super.toApiName(name);
    }

    @Override
    public String toApiVarName(String name) {
        if (name.length() == 0) {
            return "default_api";
        }
        return underscore(name + "_" + apiNameSuffix);
    }

    @Override
    public String toOperationId(String operationId) {
        // throw exception if method name is empty (should not occur as an auto-generated method name will be used)
        if (StringUtils.isEmpty(operationId)) {
            throw new RuntimeException("Empty method name (operationId) not allowed");
        }

        // method name cannot use reserved keyword, e.g. return
        if (isReservedWord(operationId)) {
            LOGGER.warn(operationId + " (reserved word) cannot be used as method name. Renamed to " + underscore(sanitizeName("call_" + operationId)));
            operationId = "call_" + operationId;
        }

        // operationId starts with a number
        if (operationId.matches("^\\d.*")) {
            LOGGER.warn(operationId + " (starting with a number) cannot be used as method name. Renamed to " + underscore(sanitizeName("call_" + operationId)));
            operationId = "call_" + operationId;
        }

        return underscore(sanitizeName(operationId));
    }

    public void setPackageName(String packageName) {
        this.packageName = packageName;
    }

    public void setUseNose(String val) {
        this.useNose = Boolean.valueOf(val);
    }

    public void setProjectName(String projectName) {
        this.projectName = projectName;
    }

    public void setPackageVersion(String packageVersion) {
        this.packageVersion = packageVersion;
    }

    public void setPackageUrl(String packageUrl) {
        this.packageUrl = packageUrl;
    }

    public String packagePath() {
        return packageName.replace('.', File.separatorChar);
    }

    /**
     * Generate Python package name from String `packageName`
     * <p>
     * (PEP 0008) Python packages should also have short, all-lowercase names,
     * although the use of underscores is discouraged.
     *
     * @param packageName Package name
     * @return Python package name that conforms to PEP 0008
     */
    @SuppressWarnings("static-method")
    public String generatePackageName(String packageName) {
        return underscore(packageName.replaceAll("[^\\w]+", ""));
    }

    /**
     * Return the default value of the property
     *
     * @param p OpenAPI property object
     * @return string presentation of the default value of the property
     */
    @Override
    public String toDefaultValue(Schema p) {
        if (ModelUtils.isBooleanSchema(p)) {
            if (p.getDefault() != null) {
                if (Boolean.valueOf(p.getDefault().toString()) == false)
                    return "False";
                else
                    return "True";
            }
        } else if (ModelUtils.isDateSchema(p)) {
            // TODO
        } else if (ModelUtils.isDateTimeSchema(p)) {
            // TODO
        } else if (ModelUtils.isNumberSchema(p)) {
            if (p.getDefault() != null) {
                return p.getDefault().toString();
            }
        } else if (ModelUtils.isIntegerSchema(p)) {
            if (p.getDefault() != null) {
                return p.getDefault().toString();
            }
        } else if (ModelUtils.isStringSchema(p)) {
            if (p.getDefault() != null) {
                if (Pattern.compile("\r\n|\r|\n").matcher((String) p.getDefault()).find())
                    return "'''" + p.getDefault() + "'''";
                else
                    return "'" + ((String) p.getDefault()).replaceAll("'", "\'") + "'";
            }
        } else if (ModelUtils.isArraySchema(p)) {
            if (p.getDefault() != null) {
                return p.getDefault().toString();
            }
        }

        return null;
    }

    @Override
    public String toRegularExpression(String pattern) {
        return addRegularExpressionDelimiter(pattern);
    }

    @Override
    public String toExampleValue(Schema schema) {
        return toExampleValueRecursive(schema, new ArrayList<String>(), 5);
    }

    private String toExampleValueRecursive(Schema schema, List<String> included_schemas, int indentation) {
        String indentation_string = "";
        for (int i=0 ; i< indentation ; i++) indentation_string += "    ";
        String example = null;
        if (schema.getExample() != null) {
            example = schema.getExample().toString();
        }

        if (ModelUtils.isNullType(schema) && null != example) {
            // The 'null' type is allowed in OAS 3.1 and above. It is not supported by OAS 3.0.x,
            // though this tooling supports it.
            return "None";
        }
        // correct "true"s into "True"s, since super.toExampleValue uses "toString()" on Java booleans
        if (ModelUtils.isBooleanSchema(schema) && null!=example) {
            if ("false".equalsIgnoreCase(example)) example = "False";
            else example = "True";
        }

        // correct "&#39;"s into "'"s after toString()
        if (ModelUtils.isStringSchema(schema) && schema.getDefault() != null && !ModelUtils.isDateSchema(schema) && !ModelUtils.isDateTimeSchema(schema)) {
            example = (String) schema.getDefault();
        }

        if (StringUtils.isNotBlank(example) && !"null".equals(example)) {
            if (ModelUtils.isStringSchema(schema)) {
                example = "'" + example + "'";
            }
            return example;
        }

        if (schema.getEnum() != null && !schema.getEnum().isEmpty()) {
        // Enum case:
            example = schema.getEnum().get(0).toString();
            if (ModelUtils.isStringSchema(schema)) {
                example = "'" + escapeText(example) + "'";
            }
            if (null == example)
                LOGGER.warn("Empty enum. Cannot built an example!");

            return example;
        } else if (null != schema.get$ref()) {
        // $ref case:
            Map<String, Schema> allDefinitions = ModelUtils.getSchemas(this.openAPI);
            String ref = ModelUtils.getSimpleRef(schema.get$ref());
            if (allDefinitions != null) {
                Schema refSchema = allDefinitions.get(ref);
                if (null == refSchema) {
                    return "None";
                } else {
                    String refTitle = refSchema.getTitle();
                    if (StringUtils.isBlank(refTitle) || "null".equals(refTitle)) {
                        refSchema.setTitle(ref);
                    }
                    if (StringUtils.isNotBlank(schema.getTitle()) && !"null".equals(schema.getTitle())) {
                        included_schemas.add(schema.getTitle());
                    }
                    return toExampleValueRecursive(refSchema, included_schemas, indentation);
                }
            } else {
                LOGGER.warn("allDefinitions not defined in toExampleValue!\n");
            }
        }
        if (ModelUtils.isDateSchema(schema)) {
            example = "datetime.datetime.strptime('1975-12-30', '%Y-%m-%d').date()";
            return example;
        } else if (ModelUtils.isDateTimeSchema(schema)) {
            example = "datetime.datetime.strptime('2013-10-20 19:20:30.00', '%Y-%m-%d %H:%M:%S.%f')";
            return example;
        } else if (ModelUtils.isBinarySchema(schema)) {
            example = "bytes(b'blah')";
            return example;
        } else if (ModelUtils.isByteArraySchema(schema)) {
            example = "YQ==";
        } else if (ModelUtils.isStringSchema(schema)) {
            // a BigDecimal:
            if ("Number".equalsIgnoreCase(schema.getFormat())) {return "1";}
            if (StringUtils.isNotBlank(schema.getPattern())) {
                String pattern = schema.getPattern();
<<<<<<< HEAD
                while (pattern.startsWith("/")) pattern = pattern.substring(0, pattern.length()-1);
                while (pattern.endsWith("/")) pattern = pattern.substring(1);
<<<<<<< HEAD
                LOGGER.info("aanimish: "+pattern);
=======
>>>>>>> upstream/master
=======
                while (pattern.endsWith("/")) pattern = pattern.substring(0, pattern.length()-1);
                while (pattern.startsWith("/")) pattern = pattern.substring(1);
>>>>>>> e6c6b64d
                RgxGen rgxGen = new RgxGen(pattern);
                // this seed makes it so if we have [a-z] we pick a
                Random random = new Random(18);
                String sample = rgxGen.generate(random);
                // omit leading / and trailing /, omit trailing /i
                Pattern valueExtractor = Pattern.compile("^/\\^?(.+?)\\$?/.?$");
                Matcher m = valueExtractor.matcher(sample);
                if (m.find()) {
                    example = m.group(m.groupCount());
                } else {
                    example = sample;
                }
            }
            if (example == null) {
                example = "";
            }
            int len = 0;
            if (null != schema.getMinLength()) {
                len = schema.getMinLength().intValue();
                if (len < 1)  {
                    example = "";
                } else {
                    for (int i=0;i<len;i++) example += i;
                }
            }
        } else if (ModelUtils.isIntegerSchema(schema)) {
            if (schema.getMinimum() != null)
                example = schema.getMinimum().toString();
            else
                example = "56";
        } else if (ModelUtils.isNumberSchema(schema)) {
            if (schema.getMinimum() != null)
                example = schema.getMinimum().toString();
            else
                example = "1.337";
        } else if (ModelUtils.isBooleanSchema(schema)) {
            example = "True";
        } else if (ModelUtils.isArraySchema(schema)) {
            if (StringUtils.isNotBlank(schema.getTitle()) && !"null".equals(schema.getTitle())) {
                included_schemas.add(schema.getTitle());
            }
            ArraySchema arrayschema = (ArraySchema) schema;
            example = "[\n" + indentation_string + toExampleValueRecursive(arrayschema.getItems(), included_schemas, indentation+1) + "\n" + indentation_string + "]";
        } else if (ModelUtils.isMapSchema(schema)) {
            if (StringUtils.isNotBlank(schema.getTitle()) && !"null".equals(schema.getTitle())) {
                included_schemas.add(schema.getTitle());
            }
            Object additionalObject = schema.getAdditionalProperties();
            if (additionalObject instanceof Schema) {
                Schema additional = (Schema) additionalObject;
                String the_key = "'key'";
                if (additional.getEnum() != null && !additional.getEnum().isEmpty()) {
                    the_key = additional.getEnum().get(0).toString();
                    if (ModelUtils.isStringSchema(additional)) {
                        the_key = "'" + escapeText(the_key) + "'";
                    }
                }
                example = "{\n" + indentation_string + the_key + " : " + toExampleValueRecursive(additional, included_schemas, indentation+1) + "\n" + indentation_string + "}";
            } else {
                example = "{ }";
            }
        } else if (ModelUtils.isObjectSchema(schema)) {
            if (StringUtils.isBlank(schema.getTitle())) {
                example = "None";
                return example;
            }

            // I remove any property that is a discriminator, since it is not well supported by the python generator
            String toExclude = null;
            if (schema.getDiscriminator()!=null) {
                toExclude = schema.getDiscriminator().getPropertyName();
            }

            example = packageName + ".models." + underscore(schema.getTitle())+"."+schema.getTitle()+"(";

            // if required only:
            // List<String> reqs = schema.getRequired();

            // if required and optionals
            List<String> reqs = new ArrayList<>();
            if (schema.getProperties() != null && !schema.getProperties().isEmpty()) {
                for (Object toAdd : schema.getProperties().keySet()) {
                    reqs.add((String) toAdd);
                }

                Map<String, Schema> properties = schema.getProperties();
                Set<String> propkeys = null;
                if (properties != null) propkeys = properties.keySet();
                if (toExclude != null && reqs.contains(toExclude)) {
                    reqs.remove(toExclude);
                }
                for (String toRemove : included_schemas) {
                    if (reqs.contains(toRemove)) {
                        reqs.remove(toRemove);
                    }
                }
                if (StringUtils.isNotBlank(schema.getTitle()) && !"null".equals(schema.getTitle())) {
                    included_schemas.add(schema.getTitle());
                }
                if (null != schema.getRequired()) for (Object toAdd : schema.getRequired()) {
                    reqs.add((String) toAdd);
                }
                if (null != propkeys) for (String propname : propkeys) {
                    Schema schema2 = properties.get(propname);
                    if (reqs.contains(propname)) {
                        String refTitle = schema2.getTitle();
                        if (StringUtils.isBlank(refTitle) || "null".equals(refTitle)) {
                            schema2.setTitle(propname);
                        }
                        example += "\n" + indentation_string + underscore(propname) + " = " +
                                toExampleValueRecursive(schema2, included_schemas, indentation + 1) + ", ";
                    }
                }
            }
            example +=")";
        } else {
            LOGGER.warn("Type " + schema.getType() + " not handled properly in toExampleValue");
        }

        if (ModelUtils.isStringSchema(schema)) {
            example = "'" + escapeText(example) + "'";
        }

        return example;
    }

    @Override
    public void setParameterExampleValue(CodegenParameter p) {
        String example;

        if (p.defaultValue == null) {
            example = p.example;
        } else {
            p.example = p.defaultValue;
            return;
        }

        String type = p.baseType;
        if (type == null) {
            type = p.dataType;
        }

        if ("String".equalsIgnoreCase(type) || "str".equalsIgnoreCase(type)) {
            if (example == null) {
                example = p.paramName + "_example";
            }
            example = "'" + escapeText(example) + "'";
        } else if ("Integer".equals(type) || "int".equals(type)) {
            if (example == null) {
                example = "56";
            }
        } else if ("Float".equalsIgnoreCase(type) || "Double".equalsIgnoreCase(type)) {
            if (example == null) {
                example = "3.4";
            }
        } else if ("BOOLEAN".equalsIgnoreCase(type) || "bool".equalsIgnoreCase(type)) {
            if (example == null) {
                example = "True";
            }
        } else if ("file".equalsIgnoreCase(type)) {
            if (example == null) {
                example = "/path/to/file";
            }
            example = "'" + escapeText(example) + "'";
        } else if ("Date".equalsIgnoreCase(type)) {
            if (example == null) {
                example = "2013-10-20";
            }
            example = "'" + escapeText(example) + "'";
        } else if ("DateTime".equalsIgnoreCase(type)) {
            if (example == null) {
                example = "2013-10-20T19:20:30+01:00";
            }
            example = "'" + escapeText(example) + "'";
        } else if (!languageSpecificPrimitives.contains(type)) {
            // type is a model class, e.g. User
            example = this.packageName + "." + type + "()";
        } else {
            LOGGER.warn("Type " + type + " not handled properly in setParameterExampleValue");
        }

        if (example == null) {
            example = "None";
        } else if (Boolean.TRUE.equals(p.isArray)) {
            example = "[" + example + "]";
        } else if (Boolean.TRUE.equals(p.isMap)) {
            example = "{'key': " + example + "}";
        }

        p.example = example;
    }

    @Override
    public void setParameterExampleValue(CodegenParameter codegenParameter, Parameter parameter) {
        Schema schema = parameter.getSchema();

        if (parameter.getExample() != null) {
            codegenParameter.example = parameter.getExample().toString();
        } else if (parameter.getExamples() != null && !parameter.getExamples().isEmpty()) {
            Example example = parameter.getExamples().values().iterator().next();
            if (example.getValue() != null) {
                codegenParameter.example = example.getValue().toString();
            }
        } else if (schema != null && schema.getExample() != null) {
            codegenParameter.example = schema.getExample().toString();
        }

        setParameterExampleValue(codegenParameter);
    }

    @Override
    public String sanitizeTag(String tag) {
        return sanitizeName(tag);
    }

    @Override
    public String escapeQuotationMark(String input) {
        // remove ' to avoid code injection
        return input.replace("'", "");
    }

    @Override
    public String escapeUnsafeCharacters(String input) {
        // remove multiline comment
        return input.replace("'''", "'_'_'");
    }

    @Override
    public void postProcessFile(File file, String fileType) {
        if (file == null) {
            return;
        }
        String pythonPostProcessFile = System.getenv("PYTHON_POST_PROCESS_FILE");
        if (StringUtils.isEmpty(pythonPostProcessFile)) {
            return; // skip if PYTHON_POST_PROCESS_FILE env variable is not defined
        }

        // only process files with py extension
        if ("py".equals(FilenameUtils.getExtension(file.toString()))) {
            String command = pythonPostProcessFile + " " + file.toString();
            try {
                Process p = Runtime.getRuntime().exec(command);
                int exitValue = p.waitFor();
                if (exitValue != 0) {
                    LOGGER.error("Error running the command ({}). Exit value: {}", command, exitValue);
                } else {
                    LOGGER.info("Successfully executed: " + command);
                }
            } catch (Exception e) {
                LOGGER.error("Error running the command ({}). Exception: {}", command, e.getMessage());
            }
        }
    }
}<|MERGE_RESOLUTION|>--- conflicted
+++ resolved
@@ -797,17 +797,8 @@
             if ("Number".equalsIgnoreCase(schema.getFormat())) {return "1";}
             if (StringUtils.isNotBlank(schema.getPattern())) {
                 String pattern = schema.getPattern();
-<<<<<<< HEAD
                 while (pattern.startsWith("/")) pattern = pattern.substring(0, pattern.length()-1);
                 while (pattern.endsWith("/")) pattern = pattern.substring(1);
-<<<<<<< HEAD
-                LOGGER.info("aanimish: "+pattern);
-=======
->>>>>>> upstream/master
-=======
-                while (pattern.endsWith("/")) pattern = pattern.substring(0, pattern.length()-1);
-                while (pattern.startsWith("/")) pattern = pattern.substring(1);
->>>>>>> e6c6b64d
                 RgxGen rgxGen = new RgxGen(pattern);
                 // this seed makes it so if we have [a-z] we pick a
                 Random random = new Random(18);
