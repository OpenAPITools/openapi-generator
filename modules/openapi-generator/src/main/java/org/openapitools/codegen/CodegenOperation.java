/*
 * Copyright 2018 OpenAPI-Generator Contributors (https://openapi-generator.tech)
 * Copyright 2018 SmartBear Software
 *
 * Licensed under the Apache License, Version 2.0 (the "License");
 * you may not use this file except in compliance with the License.
 * You may obtain a copy of the License at
 *
 *     https://www.apache.org/licenses/LICENSE-2.0
 *
 * Unless required by applicable law or agreed to in writing, software
 * distributed under the License is distributed on an "AS IS" BASIS,
 * WITHOUT WARRANTIES OR CONDITIONS OF ANY KIND, either express or implied.
 * See the License for the specific language governing permissions and
 * limitations under the License.
 */

package org.openapitools.codegen;

import io.swagger.v3.oas.models.ExternalDocumentation;
import io.swagger.v3.oas.models.tags.Tag;

import java.util.*;

public class CodegenOperation {
    public final List<CodegenProperty> responseHeaders = new ArrayList<CodegenProperty>();
    public boolean hasAuthMethods, hasConsumes, hasProduces, hasParams, hasOptionalParams, hasRequiredParams,
            returnTypeIsPrimitive, returnSimpleType, subresourceOperation, isMap,
            isArray, isMultipart,
            isResponseBinary = false, isResponseFile = false, isResponseOptional = false, hasReference = false,
            isRestfulIndex, isRestfulShow, isRestfulCreate, isRestfulUpdate, isRestfulDestroy,
            isRestful, isDeprecated, isCallbackRequest, uniqueItems, hasDefaultResponse = false,
            hasErrorResponseObject; // if 4xx, 5xx responses have at least one error object defined
    public CodegenProperty returnProperty;
    public String path, operationId, returnType, returnFormat, httpMethod, returnBaseType,
            returnContainer, summary, unescapedNotes, notes, baseName, defaultResponse;
    public CodegenDiscriminator discriminator;
    public List<Map<String, String>> consumes, produces, prioritizedContentTypes;
    public List<CodegenServer> servers = new ArrayList<CodegenServer>();
    public CodegenParameter bodyParam;
    public List<CodegenParameter> allParams = new ArrayList<CodegenParameter>();
    public List<CodegenParameter> bodyParams = new ArrayList<CodegenParameter>();
    public List<CodegenParameter> pathParams = new ArrayList<CodegenParameter>();
    public List<CodegenParameter> queryParams = new ArrayList<CodegenParameter>();
    public List<CodegenParameter> headerParams = new ArrayList<CodegenParameter>();
    public List<CodegenParameter> implicitHeadersParams = new ArrayList<CodegenParameter>();
    public List<CodegenParameter> formParams = new ArrayList<CodegenParameter>();
    public List<CodegenParameter> cookieParams = new ArrayList<CodegenParameter>();
    public List<CodegenParameter> requiredParams = new ArrayList<CodegenParameter>();
    public List<CodegenParameter> optionalParams = new ArrayList<CodegenParameter>();
    public List<CodegenSecurity> authMethods;
    public List<Tag> tags;
    public List<CodegenResponse> responses = new ArrayList<CodegenResponse>();
    public List<CodegenCallback> callbacks = new ArrayList<>();
    public Set<String> imports = new HashSet<String>();
    public List<Map<String, String>> examples;
    public List<Map<String, String>> requestBodyExamples;
    public ExternalDocumentation externalDocs;
    public Map<String, Object> vendorExtensions = new HashMap<String, Object>();
    public String nickname; // legacy support
    public String operationIdOriginal; // for plug-in
    public String operationIdLowerCase; // for markdown documentation
    public String operationIdCamelCase; // for class names
    public String operationIdSnakeCase;

    /**
     * Check if there's at least one parameter
     *
     * @return true if parameter exists, false otherwise
     */
    private static boolean nonEmpty(List<?> params) {
        return params != null && !params.isEmpty();
    }

    private static boolean nonEmpty(Map<?, ?> params) {
        return params != null && !params.isEmpty();
    }

    /**
     * Check if there's at least one body parameter
     *
     * @return true if body parameter exists, false otherwise
     */
    public boolean getHasBodyParam() {
        return nonEmpty(bodyParams);
    }

    /**
     * Check if there's at least one query parameter
     *
     * @return true if query parameter exists, false otherwise
     */
    public boolean getHasQueryParams() {
        return nonEmpty(queryParams);
    }

    /**
     * Check if there's at least one query parameter or passing API keys in query
     *
     * @return true if query parameter exists or passing API keys in query, false otherwise
     */
    public boolean getHasQueryParamsOrAuth() {
        return getHasQueryParams() || (authMethods != null && authMethods.stream().anyMatch(authMethod -> authMethod.isKeyInQuery));
    }

    /**
     * Check if there's at least one header parameter
     *
     * @return true if header parameter exists, false otherwise
     */
    public boolean getHasHeaderParams() {
        return nonEmpty(headerParams);
    }

    /**
     * Check if there's at least one path parameter
     *
     * @return true if path parameter exists, false otherwise
     */
    public boolean getHasPathParams() {
        return nonEmpty(pathParams);
    }

    /**
     * Check if there's at least one form parameter
     *
     * @return true if any form parameter exists, false otherwise
     */
    public boolean getHasFormParams() {
        return nonEmpty(formParams);
    }

    /**
     * Check if there's at least one body parameter or at least one form parameter
     *
     * @return true if body or form parameter exists, false otherwise
     */
    public boolean getHasBodyOrFormParams() {
        return getHasBodyParam() || getHasFormParams();
    }

    /**
     * Check if there's at least one form parameter
     *
     * @return true if any cookie parameter exists, false otherwise
     */
    public boolean getHasCookieParams() {
        return nonEmpty(cookieParams);
    }

    /**
     * Check if there's at least one optional parameter
     *
     * @return true if any optional parameter exists, false otherwise
     */
    public boolean getHasOptionalParams() {
        return nonEmpty(optionalParams);
    }

    /**
     * Check if there's at least one required parameter
     *
     * @return true if any optional parameter exists, false otherwise
     */
    public boolean getHasRequiredParams() {
        return nonEmpty(requiredParams);
    }

    /**
     * Check if there's at least one response header
     *
     * @return true if header response exists, false otherwise
     */
    public boolean getHasResponseHeaders() {
        return nonEmpty(responseHeaders);
    }

    /**
     * Check if there's at least one example parameter
     *
     * @return true if examples parameter exists, false otherwise
     */
    public boolean getHasExamples() {
        return nonEmpty(examples);
    }

    /**
     * Check if there's a default response
     *
     * @return true if responses contain a default response, false otherwise
     */
    public boolean getHasDefaultResponse() {
        return responses.stream().anyMatch(response -> response.isDefault);
    }

    /**
     * Check if there's at least one vendor extension
     *
     * @return true if vendor extensions exists, false otherwise
     */
    public boolean getHasVendorExtensions() {
        return nonEmpty(vendorExtensions);
    }

    /**
     * Check if act as Restful index method
     *
     * @return true if act as Restful index method, false otherwise
     */
    public boolean isRestfulIndex() {
        return "GET".equalsIgnoreCase(httpMethod) && "".equals(pathWithoutBaseName());
    }

    /**
     * Check if act as Restful show method
     *
     * @return true if act as Restful show method, false otherwise
     */
    public boolean isRestfulShow() {
        return "GET".equalsIgnoreCase(httpMethod) && isMemberPath();
    }

    /**
     * Check if act as Restful create method
     *
     * @return true if act as Restful create method, false otherwise
     */
    public boolean isRestfulCreate() {
        return "POST".equalsIgnoreCase(httpMethod) && "".equals(pathWithoutBaseName());
    }

    /**
     * Check if act as Restful update method
     *
     * @return true if act as Restful update method, false otherwise
     */
    public boolean isRestfulUpdate() {
        return Arrays.asList("PUT", "PATCH").contains(httpMethod.toUpperCase(Locale.ROOT)) && isMemberPath();
    }

    /**
     * Check if body param is allowed for the request method
     *
     * @return true request method is PUT, PATCH or POST; false otherwise
     */
    public boolean isBodyAllowed() {
        return Arrays.asList("PUT", "PATCH", "POST").contains(httpMethod.toUpperCase(Locale.ROOT));
    }

    /**
     * Check if act as Restful destroy method
     *
     * @return true if act as Restful destroy method, false otherwise
     */
    public boolean isRestfulDestroy() {
        return "DELETE".equalsIgnoreCase(httpMethod) && isMemberPath();
    }

    /**
     * Check if Restful-style
     *
     * @return true if Restful-style, false otherwise
     */
    public boolean isRestful() {
        return isRestfulIndex() || isRestfulShow() || isRestfulCreate() || isRestfulUpdate() || isRestfulDestroy();
    }

    /**
     * Get the substring except baseName from path
     *
     * @return the substring
     */
    private String pathWithoutBaseName() {
        return baseName != null ? path.replace("/" + baseName.toLowerCase(Locale.ROOT), "") : path;
    }

    /**
     * Check if the path match format /xxx/:id
     *
     * @return true if path act as member
     */
    private boolean isMemberPath() {
        if (pathParams.size() != 1) return false;
        String id = pathParams.get(0).baseName;
        return ("/{" + id + "}").equals(pathWithoutBaseName());
    }

    @Override
    public String toString() {
        final StringBuffer sb = new StringBuffer("CodegenOperation{");
        sb.append("responseHeaders=").append(responseHeaders);
        sb.append(", hasAuthMethods=").append(hasAuthMethods);
        sb.append(", hasConsumes=").append(hasConsumes);
        sb.append(", hasProduces=").append(hasProduces);
        sb.append(", hasParams=").append(hasParams);
        sb.append(", hasOptionalParams=").append(hasOptionalParams);
        sb.append(", hasRequiredParams=").append(hasRequiredParams);
        sb.append(", returnTypeIsPrimitive=").append(returnTypeIsPrimitive);
        sb.append(", returnSimpleType=").append(returnSimpleType);
        sb.append(", subresourceOperation=").append(subresourceOperation);
        sb.append(", isMap=").append(isMap);
        sb.append(", returnProperty=").append(returnProperty);
        sb.append(", isArray=").append(isArray);
        sb.append(", isMultipart=").append(isMultipart);
        sb.append(", isResponseBinary=").append(isResponseBinary);
        sb.append(", isResponseFile=").append(isResponseFile);
        sb.append(", isResponseFile=").append(isResponseOptional);
        sb.append(", hasReference=").append(hasReference);
        sb.append(", hasDefaultResponse=").append(hasDefaultResponse);
        sb.append(", hasErrorResponseObject=").append(hasErrorResponseObject);
        sb.append(", isRestfulIndex=").append(isRestfulIndex);
        sb.append(", isRestfulShow=").append(isRestfulShow);
        sb.append(", isRestfulCreate=").append(isRestfulCreate);
        sb.append(", isRestfulUpdate=").append(isRestfulUpdate);
        sb.append(", isRestfulDestroy=").append(isRestfulDestroy);
        sb.append(", isRestful=").append(isRestful);
        sb.append(", isDeprecated=").append(isDeprecated);
        sb.append(", isCallbackRequest=").append(isCallbackRequest);
        sb.append(", uniqueItems='").append(uniqueItems);
        sb.append(", path='").append(path).append('\'');
        sb.append(", operationId='").append(operationId).append('\'');
        sb.append(", returnType='").append(returnType).append('\'');
        sb.append(", httpMethod='").append(httpMethod).append('\'');
        sb.append(", returnBaseType='").append(returnBaseType).append('\'');
        sb.append(", returnContainer='").append(returnContainer).append('\'');
        sb.append(", summary='").append(summary).append('\'');
        sb.append(", unescapedNotes='").append(unescapedNotes).append('\'');
        sb.append(", notes='").append(notes).append('\'');
        sb.append(", baseName='").append(baseName).append('\'');
        sb.append(", defaultResponse='").append(defaultResponse).append('\'');
        sb.append(", discriminator=").append(discriminator);
        sb.append(", consumes=").append(consumes);
        sb.append(", produces=").append(produces);
        sb.append(", prioritizedContentTypes=").append(prioritizedContentTypes);
        sb.append(", servers=").append(servers);
        sb.append(", bodyParam=").append(bodyParam);
        sb.append(", allParams=").append(allParams);
        sb.append(", bodyParams=").append(bodyParams);
        sb.append(", pathParams=").append(pathParams);
        sb.append(", queryParams=").append(queryParams);
        sb.append(", headerParams=").append(headerParams);
        sb.append(", formParams=").append(formParams);
        sb.append(", cookieParams=").append(cookieParams);
        sb.append(", requiredParams=").append(requiredParams);
        sb.append(", optionalParams=").append(optionalParams);
        sb.append(", authMethods=").append(authMethods);
        sb.append(", tags=").append(tags);
        sb.append(", responses=").append(responses);
        sb.append(", callbacks=").append(callbacks);
        sb.append(", imports=").append(imports);
        sb.append(", examples=").append(examples);
        sb.append(", requestBodyExamples=").append(requestBodyExamples);
        sb.append(", externalDocs=").append(externalDocs);
        sb.append(", vendorExtensions=").append(vendorExtensions);
        sb.append(", nickname='").append(nickname).append('\'');
        sb.append(", operationIdOriginal='").append(operationIdOriginal).append('\'');
        sb.append(", operationIdLowerCase='").append(operationIdLowerCase).append('\'');
        sb.append(", operationIdCamelCase='").append(operationIdCamelCase).append('\'');
        sb.append(", operationIdSnakeCase='").append(operationIdSnakeCase).append('\'');
        sb.append('}');
        return sb.toString();
    }

    @Override
    public boolean equals(Object o) {
        if (this == o) return true;
        if (o == null || getClass() != o.getClass()) return false;
        CodegenOperation that = (CodegenOperation) o;
        return hasAuthMethods == that.hasAuthMethods &&
                hasConsumes == that.hasConsumes &&
                hasProduces == that.hasProduces &&
                hasParams == that.hasParams &&
                hasOptionalParams == that.hasOptionalParams &&
                hasRequiredParams == that.hasRequiredParams &&
                returnTypeIsPrimitive == that.returnTypeIsPrimitive &&
                returnSimpleType == that.returnSimpleType &&
                subresourceOperation == that.subresourceOperation &&
                isMap == that.isMap &&
                isArray == that.isArray &&
                isMultipart == that.isMultipart &&
                isResponseBinary == that.isResponseBinary &&
                isResponseFile == that.isResponseFile &&
                isResponseOptional == that.isResponseOptional &&
                hasReference == that.hasReference &&
                hasDefaultResponse == that.hasDefaultResponse &&
                hasErrorResponseObject == that.hasErrorResponseObject &&
                isRestfulIndex == that.isRestfulIndex &&
                isRestfulShow == that.isRestfulShow &&
                isRestfulCreate == that.isRestfulCreate &&
                isRestfulUpdate == that.isRestfulUpdate &&
                isRestfulDestroy == that.isRestfulDestroy &&
                isRestful == that.isRestful &&
                isDeprecated == that.isDeprecated &&
                isCallbackRequest == that.isCallbackRequest &&
                uniqueItems == that.uniqueItems &&
                Objects.equals(returnProperty, that.returnProperty) &&
                Objects.equals(responseHeaders, that.responseHeaders) &&
                Objects.equals(path, that.path) &&
                Objects.equals(operationId, that.operationId) &&
                Objects.equals(returnType, that.returnType) &&
                Objects.equals(httpMethod, that.httpMethod) &&
                Objects.equals(returnBaseType, that.returnBaseType) &&
                Objects.equals(returnContainer, that.returnContainer) &&
                Objects.equals(summary, that.summary) &&
                Objects.equals(unescapedNotes, that.unescapedNotes) &&
                Objects.equals(notes, that.notes) &&
                Objects.equals(baseName, that.baseName) &&
                Objects.equals(defaultResponse, that.defaultResponse) &&
                Objects.equals(discriminator, that.discriminator) &&
                Objects.equals(consumes, that.consumes) &&
                Objects.equals(produces, that.produces) &&
                Objects.equals(prioritizedContentTypes, that.prioritizedContentTypes) &&
                Objects.equals(servers, that.servers) &&
                Objects.equals(bodyParam, that.bodyParam) &&
                Objects.equals(allParams, that.allParams) &&
                Objects.equals(bodyParams, that.bodyParams) &&
                Objects.equals(pathParams, that.pathParams) &&
                Objects.equals(queryParams, that.queryParams) &&
                Objects.equals(headerParams, that.headerParams) &&
                Objects.equals(formParams, that.formParams) &&
                Objects.equals(cookieParams, that.cookieParams) &&
                Objects.equals(requiredParams, that.requiredParams) &&
                Objects.equals(optionalParams, that.optionalParams) &&
                Objects.equals(authMethods, that.authMethods) &&
                Objects.equals(tags, that.tags) &&
                Objects.equals(responses, that.responses) &&
                Objects.equals(callbacks, that.callbacks) &&
                Objects.equals(imports, that.imports) &&
                Objects.equals(examples, that.examples) &&
                Objects.equals(requestBodyExamples, that.requestBodyExamples) &&
                Objects.equals(externalDocs, that.externalDocs) &&
                Objects.equals(vendorExtensions, that.vendorExtensions) &&
                Objects.equals(nickname, that.nickname) &&
                Objects.equals(operationIdOriginal, that.operationIdOriginal) &&
                Objects.equals(operationIdLowerCase, that.operationIdLowerCase) &&
                Objects.equals(operationIdCamelCase, that.operationIdCamelCase) &&
                Objects.equals(operationIdSnakeCase, that.operationIdSnakeCase);
    }

    @Override
    public int hashCode() {

        return Objects.hash(responseHeaders, hasAuthMethods, hasConsumes, hasProduces, hasParams, hasOptionalParams,
<<<<<<< HEAD
                hasRequiredParams, returnTypeIsPrimitive, returnSimpleType, subresourceOperation, isMap, returnProperty,
                isArray, isMultipart, isResponseBinary, isResponseFile, hasReference, hasDefaultResponse, isRestfulIndex,
                isRestfulShow, isRestfulCreate, isRestfulUpdate, isRestfulDestroy, isRestful, isDeprecated,
                isCallbackRequest, uniqueItems, path, operationId, returnType, httpMethod, returnBaseType,
                returnContainer, summary, unescapedNotes, notes, baseName, defaultResponse, discriminator, consumes,
                produces, prioritizedContentTypes, servers, bodyParam, allParams, bodyParams, pathParams, queryParams,
                headerParams, formParams, cookieParams, requiredParams, optionalParams, authMethods, tags,
                responses, callbacks, imports, examples, requestBodyExamples, externalDocs, vendorExtensions,
                nickname, operationIdOriginal, operationIdLowerCase, operationIdCamelCase, operationIdSnakeCase,
                hasErrorResponseObject);
=======
                hasRequiredParams, returnTypeIsPrimitive, returnSimpleType, subresourceOperation, isMap,
                isArray, isMultipart, isResponseBinary, isResponseFile, isResponseOptional, hasReference,
                hasDefaultResponse, isRestfulIndex, isRestfulShow, isRestfulCreate, isRestfulUpdate, isRestfulDestroy,
                isRestful, isDeprecated, isCallbackRequest, uniqueItems, path, operationId, returnType, httpMethod,
                returnBaseType, returnContainer, summary, unescapedNotes, notes, baseName, defaultResponse,
                discriminator, consumes, produces, prioritizedContentTypes, servers, bodyParam, allParams, bodyParams,
                pathParams, queryParams, headerParams, formParams, cookieParams, requiredParams, optionalParams,
                authMethods, tags, responses, callbacks, imports, examples, requestBodyExamples, externalDocs,
                vendorExtensions, nickname, operationIdOriginal, operationIdLowerCase, operationIdCamelCase,
                operationIdSnakeCase, hasErrorResponseObject);
>>>>>>> e4fb0a55
    }
}<|MERGE_RESOLUTION|>--- conflicted
+++ resolved
@@ -441,28 +441,15 @@
     public int hashCode() {
 
         return Objects.hash(responseHeaders, hasAuthMethods, hasConsumes, hasProduces, hasParams, hasOptionalParams,
-<<<<<<< HEAD
-                hasRequiredParams, returnTypeIsPrimitive, returnSimpleType, subresourceOperation, isMap, returnProperty,
-                isArray, isMultipart, isResponseBinary, isResponseFile, hasReference, hasDefaultResponse, isRestfulIndex,
-                isRestfulShow, isRestfulCreate, isRestfulUpdate, isRestfulDestroy, isRestful, isDeprecated,
-                isCallbackRequest, uniqueItems, path, operationId, returnType, httpMethod, returnBaseType,
-                returnContainer, summary, unescapedNotes, notes, baseName, defaultResponse, discriminator, consumes,
-                produces, prioritizedContentTypes, servers, bodyParam, allParams, bodyParams, pathParams, queryParams,
-                headerParams, formParams, cookieParams, requiredParams, optionalParams, authMethods, tags,
-                responses, callbacks, imports, examples, requestBodyExamples, externalDocs, vendorExtensions,
-                nickname, operationIdOriginal, operationIdLowerCase, operationIdCamelCase, operationIdSnakeCase,
-                hasErrorResponseObject);
-=======
                 hasRequiredParams, returnTypeIsPrimitive, returnSimpleType, subresourceOperation, isMap,
                 isArray, isMultipart, isResponseBinary, isResponseFile, isResponseOptional, hasReference,
                 hasDefaultResponse, isRestfulIndex, isRestfulShow, isRestfulCreate, isRestfulUpdate, isRestfulDestroy,
                 isRestful, isDeprecated, isCallbackRequest, uniqueItems, path, operationId, returnType, httpMethod,
                 returnBaseType, returnContainer, summary, unescapedNotes, notes, baseName, defaultResponse,
                 discriminator, consumes, produces, prioritizedContentTypes, servers, bodyParam, allParams, bodyParams,
-                pathParams, queryParams, headerParams, formParams, cookieParams, requiredParams, optionalParams,
+                pathParams, queryParams, headerParams, formParams, cookieParams, requiredParams, returnProperty, optionalParams,
                 authMethods, tags, responses, callbacks, imports, examples, requestBodyExamples, externalDocs,
                 vendorExtensions, nickname, operationIdOriginal, operationIdLowerCase, operationIdCamelCase,
                 operationIdSnakeCase, hasErrorResponseObject);
->>>>>>> e4fb0a55
     }
 }