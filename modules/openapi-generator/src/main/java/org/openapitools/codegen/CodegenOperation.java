/*
 * Copyright 2018 OpenAPI-Generator Contributors (https://openapi-generator.tech)
 * Copyright 2018 SmartBear Software
 *
 * Licensed under the Apache License, Version 2.0 (the "License");
 * you may not use this file except in compliance with the License.
 * You may obtain a copy of the License at
 *
 *     https://www.apache.org/licenses/LICENSE-2.0
 *
 * Unless required by applicable law or agreed to in writing, software
 * distributed under the License is distributed on an "AS IS" BASIS,
 * WITHOUT WARRANTIES OR CONDITIONS OF ANY KIND, either express or implied.
 * See the License for the specific language governing permissions and
 * limitations under the License.
 */

package org.openapitools.codegen;

import io.swagger.v3.oas.models.ExternalDocumentation;
import io.swagger.v3.oas.models.tags.Tag;

import java.util.*;

public class CodegenOperation {
    public final List<CodegenProperty> responseHeaders = new ArrayList<CodegenProperty>();
    public boolean hasAuthMethods, hasConsumes, hasProduces, hasParams, hasOptionalParams, hasRequiredParams,
            returnTypeIsPrimitive, returnSimpleType, subresourceOperation, isMap,
            isArray, isMultipart,
<<<<<<< HEAD
            isResponseBinary = false, isResponseFile = false, hasReference = false, defaultReturnType = false,
=======
            isResponseBinary = false, isResponseFile = false, isResponseOptional = false, hasReference = false,
>>>>>>> 6be94bec
            isRestfulIndex, isRestfulShow, isRestfulCreate, isRestfulUpdate, isRestfulDestroy,
            isRestful, isDeprecated, isCallbackRequest, uniqueItems, hasDefaultResponse = false,
            hasErrorResponseObject; // if 4xx, 5xx responses have at least one error object defined
    public String path, operationId, returnType, returnFormat, httpMethod, returnBaseType,
            returnContainer, summary, unescapedNotes, notes, baseName, defaultResponse;
    public CodegenDiscriminator discriminator;
    public List<Map<String, String>> consumes, produces, prioritizedContentTypes;
    public List<CodegenServer> servers = new ArrayList<CodegenServer>();
    public CodegenParameter bodyParam;
    public List<CodegenParameter> allParams = new ArrayList<CodegenParameter>();
    public List<CodegenParameter> bodyParams = new ArrayList<CodegenParameter>();
    public List<CodegenParameter> pathParams = new ArrayList<CodegenParameter>();
    public List<CodegenParameter> queryParams = new ArrayList<CodegenParameter>();
    public List<CodegenParameter> headerParams = new ArrayList<CodegenParameter>();
    public List<CodegenParameter> implicitHeadersParams = new ArrayList<CodegenParameter>();
    public List<CodegenParameter> formParams = new ArrayList<CodegenParameter>();
    public List<CodegenParameter> cookieParams = new ArrayList<CodegenParameter>();
    public List<CodegenParameter> requiredParams = new ArrayList<CodegenParameter>();
    public List<CodegenParameter> optionalParams = new ArrayList<CodegenParameter>();
    public List<CodegenSecurity> authMethods;
    public List<Tag> tags;
    public List<CodegenResponse> responses = new ArrayList<CodegenResponse>();
    public List<CodegenCallback> callbacks = new ArrayList<>();
    public Set<String> imports = new HashSet<String>();
    public List<Map<String, String>> examples;
    public List<Map<String, String>> requestBodyExamples;
    public ExternalDocumentation externalDocs;
    public Map<String, Object> vendorExtensions = new HashMap<String, Object>();
    public String nickname; // legacy support
    public String operationIdOriginal; // for plug-in
    public String operationIdLowerCase; // for markdown documentation
    public String operationIdCamelCase; // for class names
    public String operationIdSnakeCase;

    /**
     * Check if there's at least one parameter
     *
     * @return true if parameter exists, false otherwise
     */
    private static boolean nonEmpty(List<?> params) {
        return params != null && !params.isEmpty();
    }

    private static boolean nonEmpty(Map<?, ?> params) {
        return params != null && !params.isEmpty();
    }

    /**
     * Check if there's at least one body parameter
     *
     * @return true if body parameter exists, false otherwise
     */
    public boolean getHasBodyParam() {
        return nonEmpty(bodyParams);
    }

    /**
     * Check if there's at least one query parameter
     *
     * @return true if query parameter exists, false otherwise
     */
    public boolean getHasQueryParams() {
        return nonEmpty(queryParams);
    }

    /**
     * Check if there's at least one query parameter or passing API keys in query
     *
     * @return true if query parameter exists or passing API keys in query, false otherwise
     */
    public boolean getHasQueryParamsOrAuth() {
        return getHasQueryParams() || (authMethods != null && authMethods.stream().anyMatch(authMethod -> authMethod.isKeyInQuery));
    }

    /**
     * Check if there's at least one header parameter
     *
     * @return true if header parameter exists, false otherwise
     */
    public boolean getHasHeaderParams() {
        return nonEmpty(headerParams);
    }

    /**
     * Check if there's at least one path parameter
     *
     * @return true if path parameter exists, false otherwise
     */
    public boolean getHasPathParams() {
        return nonEmpty(pathParams);
    }

    /**
     * Check if there's at least one form parameter
     *
     * @return true if any form parameter exists, false otherwise
     */
    public boolean getHasFormParams() {
        return nonEmpty(formParams);
    }

    /**
     * Check if there's at least one body parameter or at least one form parameter
     *
     * @return true if body or form parameter exists, false otherwise
     */
    public boolean getHasBodyOrFormParams() {
        return getHasBodyParam() || getHasFormParams();
    }

    /**
     * Check if there's at least one form parameter
     *
     * @return true if any cookie parameter exists, false otherwise
     */
    public boolean getHasCookieParams() {
        return nonEmpty(cookieParams);
    }

    /**
     * Check if there's at least one optional parameter
     *
     * @return true if any optional parameter exists, false otherwise
     */
    public boolean getHasOptionalParams() {
        return nonEmpty(optionalParams);
    }

    /**
     * Check if there's at least one required parameter
     *
     * @return true if any optional parameter exists, false otherwise
     */
    public boolean getHasRequiredParams() {
        return nonEmpty(requiredParams);
    }

    /**
     * Check if there's at least one response header
     *
     * @return true if header response exists, false otherwise
     */
    public boolean getHasResponseHeaders() {
        return nonEmpty(responseHeaders);
    }

    /**
     * Check if there's at least one example parameter
     *
     * @return true if examples parameter exists, false otherwise
     */
    public boolean getHasExamples() {
        return nonEmpty(examples);
    }

    /**
     * Check if there's a default response
     *
     * @return true if responses contain a default response, false otherwise
     */
    public boolean getHasDefaultResponse() {
        return responses.stream().anyMatch(response -> response.isDefault);
    }

    /**
     * Check if there's at least one vendor extension
     *
     * @return true if vendor extensions exists, false otherwise
     */
    public boolean getHasVendorExtensions() {
        return nonEmpty(vendorExtensions);
    }

    /**
     * Check if act as Restful index method
     *
     * @return true if act as Restful index method, false otherwise
     */
    public boolean isRestfulIndex() {
        return "GET".equalsIgnoreCase(httpMethod) && "".equals(pathWithoutBaseName());
    }

    /**
     * Check if act as Restful show method
     *
     * @return true if act as Restful show method, false otherwise
     */
    public boolean isRestfulShow() {
        return "GET".equalsIgnoreCase(httpMethod) && isMemberPath();
    }

    /**
     * Check if act as Restful create method
     *
     * @return true if act as Restful create method, false otherwise
     */
    public boolean isRestfulCreate() {
        return "POST".equalsIgnoreCase(httpMethod) && "".equals(pathWithoutBaseName());
    }

    /**
     * Check if act as Restful update method
     *
     * @return true if act as Restful update method, false otherwise
     */
    public boolean isRestfulUpdate() {
        return Arrays.asList("PUT", "PATCH").contains(httpMethod.toUpperCase(Locale.ROOT)) && isMemberPath();
    }

    /**
     * Check if body param is allowed for the request method
     *
     * @return true request method is PUT, PATCH or POST; false otherwise
     */
    public boolean isBodyAllowed() {
        return Arrays.asList("PUT", "PATCH", "POST").contains(httpMethod.toUpperCase(Locale.ROOT));
    }

    /**
     * Check if act as Restful destroy method
     *
     * @return true if act as Restful destroy method, false otherwise
     */
    public boolean isRestfulDestroy() {
        return "DELETE".equalsIgnoreCase(httpMethod) && isMemberPath();
    }

    /**
     * Check if Restful-style
     *
     * @return true if Restful-style, false otherwise
     */
    public boolean isRestful() {
        return isRestfulIndex() || isRestfulShow() || isRestfulCreate() || isRestfulUpdate() || isRestfulDestroy();
    }

    /**
     * Get the substring except baseName from path
     *
     * @return the substring
     */
    private String pathWithoutBaseName() {
        return baseName != null ? path.replace("/" + baseName.toLowerCase(Locale.ROOT), "") : path;
    }

    /**
     * Check if the path match format /xxx/:id
     *
     * @return true if path act as member
     */
    private boolean isMemberPath() {
        if (pathParams.size() != 1) return false;
        String id = pathParams.get(0).baseName;
        return ("/{" + id + "}").equals(pathWithoutBaseName());
    }

    @Override
    public String toString() {
        final StringBuffer sb = new StringBuffer("CodegenOperation{");
        sb.append("responseHeaders=").append(responseHeaders);
        sb.append(", hasAuthMethods=").append(hasAuthMethods);
        sb.append(", hasConsumes=").append(hasConsumes);
        sb.append(", hasProduces=").append(hasProduces);
        sb.append(", hasParams=").append(hasParams);
        sb.append(", hasOptionalParams=").append(hasOptionalParams);
        sb.append(", hasRequiredParams=").append(hasRequiredParams);
        sb.append(", returnTypeIsPrimitive=").append(returnTypeIsPrimitive);
        sb.append(", returnSimpleType=").append(returnSimpleType);
        sb.append(", subresourceOperation=").append(subresourceOperation);
        sb.append(", isMap=").append(isMap);
        sb.append(", isArray=").append(isArray);
        sb.append(", isMultipart=").append(isMultipart);
        sb.append(", isResponseBinary=").append(isResponseBinary);
        sb.append(", isResponseFile=").append(isResponseFile);
        sb.append(", isResponseFile=").append(isResponseOptional);
        sb.append(", hasReference=").append(hasReference);
        sb.append(", hasDefaultResponse=").append(hasDefaultResponse);
        sb.append(", hasErrorResponseObject=").append(hasErrorResponseObject);
        sb.append(", isRestfulIndex=").append(isRestfulIndex);
        sb.append(", isRestfulShow=").append(isRestfulShow);
        sb.append(", isRestfulCreate=").append(isRestfulCreate);
        sb.append(", isRestfulUpdate=").append(isRestfulUpdate);
        sb.append(", isRestfulDestroy=").append(isRestfulDestroy);
        sb.append(", isRestful=").append(isRestful);
        sb.append(", isDeprecated=").append(isDeprecated);
        sb.append(", isCallbackRequest=").append(isCallbackRequest);
        sb.append(", uniqueItems='").append(uniqueItems);
        sb.append(", path='").append(path).append('\'');
        sb.append(", operationId='").append(operationId).append('\'');
        sb.append(", returnType='").append(returnType).append('\'');
        sb.append(", httpMethod='").append(httpMethod).append('\'');
        sb.append(", returnBaseType='").append(returnBaseType).append('\'');
        sb.append(", returnContainer='").append(returnContainer).append('\'');
        sb.append(", summary='").append(summary).append('\'');
        sb.append(", unescapedNotes='").append(unescapedNotes).append('\'');
        sb.append(", notes='").append(notes).append('\'');
        sb.append(", baseName='").append(baseName).append('\'');
        sb.append(", defaultResponse='").append(defaultResponse).append('\'');
        sb.append(", discriminator=").append(discriminator);
        sb.append(", consumes=").append(consumes);
        sb.append(", produces=").append(produces);
        sb.append(", prioritizedContentTypes=").append(prioritizedContentTypes);
        sb.append(", servers=").append(servers);
        sb.append(", bodyParam=").append(bodyParam);
        sb.append(", allParams=").append(allParams);
        sb.append(", bodyParams=").append(bodyParams);
        sb.append(", pathParams=").append(pathParams);
        sb.append(", queryParams=").append(queryParams);
        sb.append(", headerParams=").append(headerParams);
        sb.append(", formParams=").append(formParams);
        sb.append(", cookieParams=").append(cookieParams);
        sb.append(", requiredParams=").append(requiredParams);
        sb.append(", optionalParams=").append(optionalParams);
        sb.append(", authMethods=").append(authMethods);
        sb.append(", tags=").append(tags);
        sb.append(", responses=").append(responses);
        sb.append(", callbacks=").append(callbacks);
        sb.append(", imports=").append(imports);
        sb.append(", examples=").append(examples);
        sb.append(", requestBodyExamples=").append(requestBodyExamples);
        sb.append(", externalDocs=").append(externalDocs);
        sb.append(", vendorExtensions=").append(vendorExtensions);
        sb.append(", nickname='").append(nickname).append('\'');
        sb.append(", operationIdOriginal='").append(operationIdOriginal).append('\'');
        sb.append(", operationIdLowerCase='").append(operationIdLowerCase).append('\'');
        sb.append(", operationIdCamelCase='").append(operationIdCamelCase).append('\'');
        sb.append(", operationIdSnakeCase='").append(operationIdSnakeCase).append('\'');
        sb.append('}');
        return sb.toString();
    }

    @Override
    public boolean equals(Object o) {
        if (this == o) return true;
        if (o == null || getClass() != o.getClass()) return false;
        CodegenOperation that = (CodegenOperation) o;
        return hasAuthMethods == that.hasAuthMethods &&
                hasConsumes == that.hasConsumes &&
                hasProduces == that.hasProduces &&
                hasParams == that.hasParams &&
                hasOptionalParams == that.hasOptionalParams &&
                hasRequiredParams == that.hasRequiredParams &&
                returnTypeIsPrimitive == that.returnTypeIsPrimitive &&
                returnSimpleType == that.returnSimpleType &&
                subresourceOperation == that.subresourceOperation &&
                isMap == that.isMap &&
                isArray == that.isArray &&
                isMultipart == that.isMultipart &&
                isResponseBinary == that.isResponseBinary &&
                isResponseFile == that.isResponseFile &&
                isResponseOptional == that.isResponseOptional &&
                hasReference == that.hasReference &&
                hasDefaultResponse == that.hasDefaultResponse &&
                hasErrorResponseObject == that.hasErrorResponseObject &&
                isRestfulIndex == that.isRestfulIndex &&
                isRestfulShow == that.isRestfulShow &&
                isRestfulCreate == that.isRestfulCreate &&
                isRestfulUpdate == that.isRestfulUpdate &&
                isRestfulDestroy == that.isRestfulDestroy &&
                isRestful == that.isRestful &&
                isDeprecated == that.isDeprecated &&
                isCallbackRequest == that.isCallbackRequest &&
                uniqueItems == that.uniqueItems &&
                Objects.equals(responseHeaders, that.responseHeaders) &&
                Objects.equals(path, that.path) &&
                Objects.equals(operationId, that.operationId) &&
                Objects.equals(returnType, that.returnType) &&
                Objects.equals(httpMethod, that.httpMethod) &&
                Objects.equals(returnBaseType, that.returnBaseType) &&
                Objects.equals(returnContainer, that.returnContainer) &&
                Objects.equals(summary, that.summary) &&
                Objects.equals(unescapedNotes, that.unescapedNotes) &&
                Objects.equals(notes, that.notes) &&
                Objects.equals(baseName, that.baseName) &&
                Objects.equals(defaultResponse, that.defaultResponse) &&
                Objects.equals(discriminator, that.discriminator) &&
                Objects.equals(consumes, that.consumes) &&
                Objects.equals(produces, that.produces) &&
                Objects.equals(prioritizedContentTypes, that.prioritizedContentTypes) &&
                Objects.equals(servers, that.servers) &&
                Objects.equals(bodyParam, that.bodyParam) &&
                Objects.equals(allParams, that.allParams) &&
                Objects.equals(bodyParams, that.bodyParams) &&
                Objects.equals(pathParams, that.pathParams) &&
                Objects.equals(queryParams, that.queryParams) &&
                Objects.equals(headerParams, that.headerParams) &&
                Objects.equals(formParams, that.formParams) &&
                Objects.equals(cookieParams, that.cookieParams) &&
                Objects.equals(requiredParams, that.requiredParams) &&
                Objects.equals(optionalParams, that.optionalParams) &&
                Objects.equals(authMethods, that.authMethods) &&
                Objects.equals(tags, that.tags) &&
                Objects.equals(responses, that.responses) &&
                Objects.equals(callbacks, that.callbacks) &&
                Objects.equals(imports, that.imports) &&
                Objects.equals(examples, that.examples) &&
                Objects.equals(requestBodyExamples, that.requestBodyExamples) &&
                Objects.equals(externalDocs, that.externalDocs) &&
                Objects.equals(vendorExtensions, that.vendorExtensions) &&
                Objects.equals(nickname, that.nickname) &&
                Objects.equals(operationIdOriginal, that.operationIdOriginal) &&
                Objects.equals(operationIdLowerCase, that.operationIdLowerCase) &&
                Objects.equals(operationIdCamelCase, that.operationIdCamelCase) &&
                Objects.equals(operationIdSnakeCase, that.operationIdSnakeCase);
    }

    @Override
    public int hashCode() {

        return Objects.hash(responseHeaders, hasAuthMethods, hasConsumes, hasProduces, hasParams, hasOptionalParams,
                hasRequiredParams, returnTypeIsPrimitive, returnSimpleType, subresourceOperation, isMap,
                isArray, isMultipart, isResponseBinary, isResponseFile, isResponseOptional, hasReference,
                hasDefaultResponse, isRestfulIndex, isRestfulShow, isRestfulCreate, isRestfulUpdate, isRestfulDestroy,
                isRestful, isDeprecated, isCallbackRequest, uniqueItems, path, operationId, returnType, httpMethod,
                returnBaseType, returnContainer, summary, unescapedNotes, notes, baseName, defaultResponse,
                discriminator, consumes, produces, prioritizedContentTypes, servers, bodyParam, allParams, bodyParams,
                pathParams, queryParams, headerParams, formParams, cookieParams, requiredParams, optionalParams,
                authMethods, tags, responses, callbacks, imports, examples, requestBodyExamples, externalDocs,
                vendorExtensions, nickname, operationIdOriginal, operationIdLowerCase, operationIdCamelCase,
                operationIdSnakeCase, hasErrorResponseObject);
    }
}<|MERGE_RESOLUTION|>--- conflicted
+++ resolved
@@ -27,11 +27,7 @@
     public boolean hasAuthMethods, hasConsumes, hasProduces, hasParams, hasOptionalParams, hasRequiredParams,
             returnTypeIsPrimitive, returnSimpleType, subresourceOperation, isMap,
             isArray, isMultipart,
-<<<<<<< HEAD
-            isResponseBinary = false, isResponseFile = false, hasReference = false, defaultReturnType = false,
-=======
-            isResponseBinary = false, isResponseFile = false, isResponseOptional = false, hasReference = false,
->>>>>>> 6be94bec
+            isResponseBinary = false, isResponseFile = false, isResponseOptional = false, hasReference = false, defaultReturnType = false,
             isRestfulIndex, isRestfulShow, isRestfulCreate, isRestfulUpdate, isRestfulDestroy,
             isRestful, isDeprecated, isCallbackRequest, uniqueItems, hasDefaultResponse = false,
             hasErrorResponseObject; // if 4xx, 5xx responses have at least one error object defined
