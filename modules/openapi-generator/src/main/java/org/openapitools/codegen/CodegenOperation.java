--- conflicted
+++ resolved
@@ -29,15 +29,9 @@
             isListContainer, isMultipart, hasMore = true,
             isResponseBinary = false, isResponseFile = false, hasReference = false,
             isRestfulIndex, isRestfulShow, isRestfulCreate, isRestfulUpdate, isRestfulDestroy,
-<<<<<<< HEAD
-            isRestful, isDeprecated, isCallbackRequest;
+            isRestful, isDeprecated, isCallbackRequest, uniqueItems;
     public String path, operationId, returnType, returnFormat, httpMethod, returnBaseType,
             returnContainer, summary, unescapedNotes, notes, baseName, defaultResponse; 
-=======
-            isRestful, isDeprecated, isCallbackRequest, uniqueItems;
-    public String path, operationId, returnType, httpMethod, returnBaseType,
-            returnContainer, summary, unescapedNotes, notes, baseName, defaultResponse;
->>>>>>> 19e14237
     public CodegenDiscriminator discriminator;
     public List<Map<String, String>> consumes, produces, prioritizedContentTypes;
     public List<CodegenServer> servers = new ArrayList<CodegenServer>();
