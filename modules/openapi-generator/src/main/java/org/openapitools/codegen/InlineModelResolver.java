/*
 * Copyright 2018 OpenAPI-Generator Contributors (https://openapi-generator.tech)
 * Copyright 2018 SmartBear Software
 *
 * Licensed under the Apache License, Version 2.0 (the "License");
 * you may not use this file except in compliance with the License.
 * You may obtain a copy of the License at
 *
 *     https://www.apache.org/licenses/LICENSE-2.0
 *
 * Unless required by applicable law or agreed to in writing, software
 * distributed under the License is distributed on an "AS IS" BASIS,
 * WITHOUT WARRANTIES OR CONDITIONS OF ANY KIND, either express or implied.
 * See the License for the specific language governing permissions and
 * limitations under the License.
 */

package org.openapitools.codegen;

import com.fasterxml.jackson.core.JsonProcessingException;
import com.fasterxml.jackson.core.util.DefaultPrettyPrinter;
import com.fasterxml.jackson.databind.MapperFeature;
import com.fasterxml.jackson.databind.ObjectMapper;
import io.swagger.v3.core.util.Json;
import io.swagger.v3.oas.models.*;
import io.swagger.v3.oas.models.callbacks.Callback;
import io.swagger.v3.oas.models.media.*;
import io.swagger.v3.oas.models.parameters.Parameter;
import io.swagger.v3.oas.models.parameters.RequestBody;
import io.swagger.v3.oas.models.responses.ApiResponse;
import io.swagger.v3.oas.models.responses.ApiResponses;
import org.openapitools.codegen.utils.StringUtils;
import org.slf4j.Logger;
import org.slf4j.LoggerFactory;

import java.util.*;
import java.util.stream.Collectors;

public class InlineModelResolver {
    private OpenAPI openapi;
    private Map<String, Schema> addedModels = new HashMap<String, Schema>();
    private Map<String, String> generatedSignature = new HashMap<String, String>();
    public boolean resolveInlineEnums = false;

    // structure mapper sorts properties alphabetically on write to ensure models are
    // serialized consistently for lookup of existing models
    private static ObjectMapper structureMapper;

    static {
        structureMapper = Json.mapper().copy();
        structureMapper.configure(MapperFeature.SORT_PROPERTIES_ALPHABETICALLY, true);
        structureMapper.writer(new DefaultPrettyPrinter());
    }

    static final Logger LOGGER = LoggerFactory.getLogger(InlineModelResolver.class);

    void flatten(OpenAPI openapi) {
        this.openapi = openapi;

        if (openapi.getComponents() == null) {
            openapi.setComponents(new Components());
        }

        if (openapi.getComponents().getSchemas() == null) {
            openapi.getComponents().setSchemas(new HashMap<String, Schema>());
        }

        flattenPaths(openapi);
        flattenComponents(openapi);
    }

    /**
     * Flatten inline models in Paths
     *
     * @param openAPI target spec
     */
    private void flattenPaths(OpenAPI openAPI) {
        Paths paths = openAPI.getPaths();
        if (paths == null) {
            return;
        }

        for (String pathname : paths.keySet()) {
            PathItem path = paths.get(pathname);
            List<Operation> operations = new ArrayList<>(path.readOperations());

            // Include callback operation as well
            for (Operation operation : path.readOperations()) {
                Map<String, Callback> callbacks = operation.getCallbacks();
                if (callbacks != null) {
                    operations.addAll(callbacks.values().stream()
                            .flatMap(callback -> callback.values().stream())
                            .flatMap(pathItem -> pathItem.readOperations().stream())
                            .collect(Collectors.toList()));
                }
            }

            for (Operation operation : operations) {
                flattenRequestBody(openAPI, pathname, operation);
                flattenParameters(openAPI, pathname, operation);
                flattenResponses(openAPI, pathname, operation);
            }
        }
    }

    /**
     * Return false if model can be represented by primitives e.g. string, object 
     * without properties, array or map of other model (model contanier), etc.
     *
     * Return true if a model should be generated e.g. object with properties,
     * enum, oneOf, allOf, anyOf, etc.
     *
     * @param schema target schema
     */
    private boolean isModelNeeded(Schema schema) {
        if (resolveInlineEnums && schema.getEnum() != null && schema.getEnum().size() > 0) {
            return true;
        }
        if (schema.getType() == null || "object".equals(schema.getType())) {
            // object or undeclared type with properties
            if (schema.getProperties() != null && schema.getProperties().size() > 0) {
                return true;
            }
        }
        if (schema instanceof ComposedSchema) {
            // allOf, anyOf, oneOf
            ComposedSchema m = (ComposedSchema) schema;
            if (m.getAllOf() != null && !m.getAllOf().isEmpty()) {
                return true;
            }
            if (m.getAnyOf() != null && !m.getAnyOf().isEmpty()) {
                return true;
            }
            if (m.getOneOf() != null && !m.getOneOf().isEmpty()) {
                return true;
            }
        }
        return false;
    }

    /**
     * Recursively gather inline models that need to be generated and
     * replace inline schemas with $ref to schema to-be-generated.
     *
     * @param schema target schema
     */
    private void gatherInlineModels(Schema schema, String modelPrefix) {
        if (schema.get$ref() != null) {
            // if ref already, no inline schemas should be present but check for
            // any to catch OpenAPI violations
            if (isModelNeeded(schema) || "object".equals(schema.getType()) ||
                    schema.getProperties() != null || schema.getAdditionalProperties() != null ||
                    schema instanceof ComposedSchema) {
                LOGGER.error("Illegal schema found with $ref combined with other properties," +
                        " no properties should be defined alongside a $ref:\n " + schema.toString());
            }
            return;
        }
        // Check object models / any type models / composed models for properties,
        // if the schema has a type defined that is not "object" it should not define
        // any properties
        if (schema.getType() == null || "object".equals(schema.getType())) {
            // Check properties and recurse, each property could be its own inline model
            Map<String, Schema> props = schema.getProperties();
            if (props != null) {
                for (String propName : props.keySet()) {
                    Schema prop = props.get(propName);
                    // Recurse to create $refs for inner models
                    gatherInlineModels(prop, modelPrefix + StringUtils.camelize(propName));
                    if (isModelNeeded(prop)) {
                        // If this schema should be split into its own model, do so
                        Schema refSchema = this.makeSchemaResolve(modelPrefix, StringUtils.camelize(propName), prop);
                        props.put(propName, refSchema);
                    }
                }
            }
            // Check additionalProperties for inline models
            if (schema.getAdditionalProperties() != null) {
                if (schema.getAdditionalProperties() instanceof Schema) {
                    Schema inner = (Schema) schema.getAdditionalProperties();
                    // Recurse to create $refs for inner models
                    gatherInlineModels(inner, modelPrefix + "AddlProps");
                    if (isModelNeeded(inner)) {
                        // If this schema should be split into its own model, do so
                        Schema refSchema = this.makeSchemaResolve(modelPrefix, "AddlProps", inner);
                        schema.setAdditionalProperties(refSchema);
                    }
                }
            }
        } else if (schema.getProperties() != null) {
            // If non-object type is specified but also properties
            LOGGER.error("Illegal schema found with non-object type combined with properties," +
                    " no properties should be defined:\n " + schema.toString());
            return;
        } else if (schema.getAdditionalProperties() != null) {
            // If non-object type is specified but also additionalProperties
            LOGGER.error("Illegal schema found with non-object type combined with" +
                    " additionalProperties, no additionalProperties should be defined:\n " +
                    schema.toString());
            return;
        }
        // Check array items
        if (schema instanceof ArraySchema) {
            ArraySchema array = (ArraySchema) schema;
            Schema items = array.getItems();
            if (items == null) {
                LOGGER.error("Illegal schema found with array type but no items," +
                        " items must be defined for array schemas:\n " + schema.toString());
                return;
            }
            // Recurse to create $refs for inner models
            gatherInlineModels(items, modelPrefix + "Items");
            if (isModelNeeded(items)) {
                // If this schema should be split into its own model, do so
                Schema refSchema = this.makeSchemaResolve(modelPrefix, "Items", items);
                array.setItems(refSchema);
            }
        }
        // Check allOf, anyOf, oneOf for inline models
        if (schema instanceof ComposedSchema) {
            ComposedSchema m = (ComposedSchema) schema;
            if (m.getAllOf() != null) {
                List<Schema> newAllOf = new ArrayList<Schema>();
                for (Schema inner : m.getAllOf()) {
                    // Recurse to create $refs for inner models
                    gatherInlineModels(inner, modelPrefix + "AllOf");
                    if (isModelNeeded(inner)) {
                        Schema refSchema = this.makeSchemaResolve(modelPrefix, "AllOf", inner);
                        newAllOf.add(refSchema); // replace with ref
                    } else {
                        newAllOf.add(inner);
                    }
                }
                m.setAllOf(newAllOf);
            }
            if (m.getAnyOf() != null) {
                List<Schema> newAnyOf = new ArrayList<Schema>();
                for (Schema inner : m.getAnyOf()) {
                    // Recurse to create $refs for inner models
                    gatherInlineModels(inner, modelPrefix + "AnyOf");
                    if (isModelNeeded(inner)) {
                        Schema refSchema = this.makeSchemaResolve(modelPrefix, "AnyOf", inner);
                        newAnyOf.add(refSchema); // replace with ref
                    } else {
                        newAnyOf.add(inner);
                    }
                }
                m.setAnyOf(newAnyOf);
            }
            if (m.getOneOf() != null) {
                List<Schema> newOneOf = new ArrayList<Schema>();
                for (Schema inner : m.getOneOf()) {
                    // Recurse to create $refs for inner models
                    gatherInlineModels(inner, modelPrefix + "OneOf");
                    if (isModelNeeded(inner)) {
                        Schema refSchema = this.makeSchemaResolve(modelPrefix, "OneOf", inner);
                        newOneOf.add(refSchema); // replace with ref
                    } else {
                        newOneOf.add(inner);
                    }
                }
                m.setOneOf(newOneOf);
            }
        }
        // Check not schema
        if (schema.getNot() != null) {
            Schema not = schema.getNot();
            // Recurse to create $refs for inner models
            gatherInlineModels(not, modelPrefix + "Not");
            if (isModelNeeded(not)) {
                Schema refSchema = this.makeSchemaResolve(modelPrefix, "Not", not);
                schema.setNot(refSchema);
            }
        }
    }

    /**
     * Flatten inline models in content
     *
     * @param content target content
     * @param name backup name if no title is found
     */
    private void flattenContent(Content content, String name) {
        if (content == null || content.isEmpty()) {
            return;
        }

        for (String contentType : content.keySet()) {
            MediaType mediaType = content.get(contentType);
            if (mediaType == null) {
                continue;
            }
            Schema schema = mediaType.getSchema();
            if (schema == null) {
                continue;
            }
            String schemaName = resolveModelName(schema.getTitle(), name);
            // Recursively gather/make inline models within this schema if any
            gatherInlineModels(schema, schemaName);
            if (isModelNeeded(schema)) {
                // If this schema should be split into its own model, do so
                Schema refSchema = this.makeSchema(schemaName, schema);
                mediaType.setSchema(refSchema);
            }
        }
    }

    /**
     * Flatten inline models in RequestBody
     *
     * @param openAPI target spec
     * @param pathname target pathname
     * @param operation target operation
     */
    private void flattenRequestBody(OpenAPI openAPI, String pathname, Operation operation) {
        RequestBody requestBody = operation.getRequestBody();
        if (requestBody == null) {
            return;
        }
        String name = operation.getOperationId() == null ? "InlineBody" : operation.getOperationId() + "Body";
        flattenContent(requestBody.getContent(), name);
    }

    /**
     * Flatten inline models in parameters
     *
     * @param openAPI target spec
     * @param pathname target pathname
     * @param operation target operation
     */
    private void flattenParameters(OpenAPI openAPI, String pathname, Operation operation) {
        List<Parameter> parameters = operation.getParameters();
        if (parameters == null) {
            return;
        }

        for (Parameter parameter : parameters) {
            if (parameter.getSchema() == null) {
                continue;
            }

            Schema schema = parameter.getSchema();
            if (schema == null) {
                continue;
            }
            String schemaName = resolveModelName(schema.getTitle(), parameter.getName());
            // Recursively gather/make inline models within this schema if any
            gatherInlineModels(schema, schemaName);
            if (isModelNeeded(schema)) {
                // If this schema should be split into its own model, do so
                Schema refSchema = this.makeSchema(schemaName, schema);
                parameter.setSchema(refSchema);
            }
        }
    }

    /**
     * Flatten inline models in ApiResponses
     *
     * @param openAPI target spec
     * @param pathname target pathname
     * @param operation target operation
     */
    private void flattenResponses(OpenAPI openAPI, String pathname, Operation operation) {
        ApiResponses responses = operation.getResponses();
        if (responses == null) {
            return;
        }

        for (String key : responses.keySet()) {
            ApiResponse response = responses.get(key);
            String prefix = operation.getOperationId() == null ? "Inline" : operation.getOperationId();
            String name;
            if ("200".equals(key)) {
                name = prefix + "Response";
            } else {
                name = prefix + "Response" + StringUtils.camelize(key);
            }
            flattenContent(response.getContent(), name);
        }
    }

    /**
     * Flatten inline models in components
     *
     * @param openAPI target spec
     */
    private void flattenComponents(OpenAPI openAPI) {
        Map<String, Schema> schemas = openAPI.getComponents().getSchemas();
        if (schemas == null) {
            return;
        }

<<<<<<< HEAD
        List<String> schemaNames = new ArrayList<String>(schemas.keySet());
        for (String schemaName : schemaNames) {
            Schema schema = schemas.get(schemaName);
            // Recursively gather/make inline models within this schema if any
            gatherInlineModels(schema, schemaName);
=======
        List<String> modelNames = new ArrayList<String>(models.keySet());
        for (String modelName : modelNames) {
            Schema model = models.get(modelName);
            if (ModelUtils.isComposedSchema(model)) {
                ComposedSchema m = (ComposedSchema) model;
                // inline child schemas
                flattenComposedChildren(openAPI, modelName + "_allOf", m.getAllOf());
                flattenComposedChildren(openAPI, modelName + "_anyOf", m.getAnyOf());
                flattenComposedChildren(openAPI, modelName + "_oneOf", m.getOneOf());
            } else if (model instanceof Schema) {
                Schema m = (Schema) model;
                Map<String, Schema> properties = m.getProperties();
                flattenProperties(openAPI, properties, modelName);
                fixStringModel(m);
            } else if (ModelUtils.isArraySchema(model)) {
                ArraySchema m = (ArraySchema) model;
                Schema inner = m.getItems();
                if (inner instanceof ObjectSchema) {
                    ObjectSchema op = (ObjectSchema) inner;
                    if (op.getProperties() != null && op.getProperties().size() > 0) {
                        String innerModelName = resolveModelName(op.getTitle(), modelName + "_inner");
                        Schema innerModel = modelFromProperty(openAPI, op, innerModelName);
                        String existing = matchGenerated(innerModel);
                        if (existing == null) {
                            openAPI.getComponents().addSchemas(innerModelName, innerModel);
                            addGenerated(innerModelName, innerModel);
                            Schema schema = new Schema().$ref(innerModelName);
                            schema.setRequired(op.getRequired());
                            m.setItems(schema);
                        } else {
                            Schema schema = new Schema().$ref(existing);
                            schema.setRequired(op.getRequired());
                            m.setItems(schema);
                        }
                    }
                }
            }
        }
    }

    /**
     * This function fix models that are string (mostly enum). Before this fix, the
     * example would look something like that in the doc: "\"example from def\""
     *
     * @param m Schema implementation
     */
    private void fixStringModel(Schema m) {
        if (schemaIsOfType(m, "string") && schemaContainsExample(m)) {
            String example = m.getExample().toString();
            if (example.startsWith("\"") && example.endsWith("\"")) {
                m.setExample(example.substring(1, example.length() - 1));
            }
>>>>>>> 206f698a
        }
    }

    private boolean schemaIsOfType(Schema m, String type) {
        return m.getType() != null && m.getType().equals(type);
    }

    private boolean schemaContainsExample(Schema m) {
        return m.getExample() != null && m.getExample() != "";
    }

    /**
     * Generates a unique model name. Non-alphanumeric characters will be replaced
     * with underscores
     *
     * e.g. io.schema.User_name => io_schema_User_name
     *
     * @param title String title field in the schema if present
     * @param key String model name
     *
     * @return if provided the sanitized {@code title}, else the sanitized {@code key}
     */
    private String resolveModelName(String title, String key) {
        if (title == null) {
            if (key == null) {
                LOGGER.warn("Found an inline schema without the `title` attribute. Default the model name to InlineObject instead. To have better control of the model naming, define the model separately so that it can be reused throughout the spec.");
                return uniqueName("InlineObject");
            }
            return uniqueName(sanitizeName(key));
        } else {
            return uniqueName(sanitizeName(title));
        }
    }

    private String matchGenerated(Schema model) {
        try {
            String json = structureMapper.writeValueAsString(model);
            if (generatedSignature.containsKey(json)) {
                return generatedSignature.get(json);
            }
        } catch (JsonProcessingException e) {
            e.printStackTrace();
        }

        return null;
    }

    private void addGenerated(String name, Schema model) {
        try {
            String json = structureMapper.writeValueAsString(model);
            generatedSignature.put(json, name);
        } catch (JsonProcessingException e) {
            e.printStackTrace();
        }
    }

    /**
     * Sanitizes the input so that it's valid name for a class or interface
     *
     * e.g. 12.schema.User name => _2_schema_User_name
     */
    private String sanitizeName(final String name) {
        return name
                .replaceAll("^[0-9]", "_") // e.g. 12object => _2object
                .replaceAll("[^A-Za-z0-9]", "_"); // e.g. io.schema.User name => io_schema_User_name
    }

    private String uniqueName(final String name) {
        if (openapi.getComponents().getSchemas() == null) {
            return name;
        }

        String uniqueName = name;
        int count = 0;
        while (true) {
            if (!openapi.getComponents().getSchemas().containsKey(uniqueName)) {
                return uniqueName;
            }
            uniqueName = name + ++count;
        }
        // TODO it would probably be a good idea to check against a list of used uniqueNames to make sure there are no collisions
    }

    /**
     * Resolve namespace conflicts using:
     * title (if title exists) or
     * prefix + suffix (if title not specified)
     * @param prefix used to form name if no title found in schema
     * @param suffix used to form name if no title found in schema
     * @param schema title property used to form name if exists and schema definition used
     *   to create new schema if doesn't exist
     * @return a new schema or $ref to an existing one if it was already created
     */
    private Schema makeSchemaResolve(String prefix, String suffix, Schema schema) {
        if (schema.getTitle() == null) {
            return makeSchema(uniqueName(sanitizeName(prefix + suffix)), schema);
        }
        return makeSchema(uniqueName(sanitizeName(schema.getTitle())), schema);
    }

    /**
     * Move schema to components (if new) and return $ref to schema or
     * existing schema.
     *
     * @param name   new schema name
     * @param schema schema to move to components or find existing ref
     * @return {@link Schema} $ref schema to new or existing schema
     */
    private Schema makeSchema(String name, Schema schema) {
        String existing = matchGenerated(schema);
        Schema refSchema;
        if (existing != null) {
            refSchema = new Schema().$ref(existing);
        } else {
            if (resolveInlineEnums && schema.getEnum() != null && schema.getEnum().size() > 0) {
                LOGGER.warn("Model " + name + " promoted to its own schema due to resolveInlineEnums=true");
            }
            refSchema = new Schema().$ref(name);
            addGenerated(name, schema);
            openapi.getComponents().addSchemas(name, schema);
        }
        this.copyVendorExtensions(schema, refSchema);
        return refSchema;
    }

    /**
     * Copy vendor extensions from Model to another Model
     *
     * @param source source property
     * @param target target property
     */

    private void copyVendorExtensions(Schema source, Schema target) {
        Map<String, Object> vendorExtensions = source.getExtensions();
        if (vendorExtensions == null) {
            return;
        }
        for (String extName : vendorExtensions.keySet()) {
            target.addExtension(extName, vendorExtensions.get(extName));
        }
    }
}<|MERGE_RESOLUTION|>--- conflicted
+++ resolved
@@ -116,7 +116,7 @@
         if (resolveInlineEnums && schema.getEnum() != null && schema.getEnum().size() > 0) {
             return true;
         }
-        if (schema.getType() == null || "object".equals(schema.getType())) {
+        if (schemaIsOfType(schema, "object")) {
             // object or undeclared type with properties
             if (schema.getProperties() != null && schema.getProperties().size() > 0) {
                 return true;
@@ -148,7 +148,7 @@
         if (schema.get$ref() != null) {
             // if ref already, no inline schemas should be present but check for
             // any to catch OpenAPI violations
-            if (isModelNeeded(schema) || "object".equals(schema.getType()) ||
+            if (isModelNeeded(schema) || schemaIsOfType(schema, "object")) ||
                     schema.getProperties() != null || schema.getAdditionalProperties() != null ||
                     schema instanceof ComposedSchema) {
                 LOGGER.error("Illegal schema found with $ref combined with other properties," +
@@ -159,7 +159,7 @@
         // Check object models / any type models / composed models for properties,
         // if the schema has a type defined that is not "object" it should not define
         // any properties
-        if (schema.getType() == null || "object".equals(schema.getType())) {
+        if (schemaIsOfType(schema, "object")) {
             // Check properties and recurse, each property could be its own inline model
             Map<String, Schema> props = schema.getProperties();
             if (props != null) {
@@ -391,66 +391,11 @@
             return;
         }
 
-<<<<<<< HEAD
         List<String> schemaNames = new ArrayList<String>(schemas.keySet());
         for (String schemaName : schemaNames) {
             Schema schema = schemas.get(schemaName);
             // Recursively gather/make inline models within this schema if any
             gatherInlineModels(schema, schemaName);
-=======
-        List<String> modelNames = new ArrayList<String>(models.keySet());
-        for (String modelName : modelNames) {
-            Schema model = models.get(modelName);
-            if (ModelUtils.isComposedSchema(model)) {
-                ComposedSchema m = (ComposedSchema) model;
-                // inline child schemas
-                flattenComposedChildren(openAPI, modelName + "_allOf", m.getAllOf());
-                flattenComposedChildren(openAPI, modelName + "_anyOf", m.getAnyOf());
-                flattenComposedChildren(openAPI, modelName + "_oneOf", m.getOneOf());
-            } else if (model instanceof Schema) {
-                Schema m = (Schema) model;
-                Map<String, Schema> properties = m.getProperties();
-                flattenProperties(openAPI, properties, modelName);
-                fixStringModel(m);
-            } else if (ModelUtils.isArraySchema(model)) {
-                ArraySchema m = (ArraySchema) model;
-                Schema inner = m.getItems();
-                if (inner instanceof ObjectSchema) {
-                    ObjectSchema op = (ObjectSchema) inner;
-                    if (op.getProperties() != null && op.getProperties().size() > 0) {
-                        String innerModelName = resolveModelName(op.getTitle(), modelName + "_inner");
-                        Schema innerModel = modelFromProperty(openAPI, op, innerModelName);
-                        String existing = matchGenerated(innerModel);
-                        if (existing == null) {
-                            openAPI.getComponents().addSchemas(innerModelName, innerModel);
-                            addGenerated(innerModelName, innerModel);
-                            Schema schema = new Schema().$ref(innerModelName);
-                            schema.setRequired(op.getRequired());
-                            m.setItems(schema);
-                        } else {
-                            Schema schema = new Schema().$ref(existing);
-                            schema.setRequired(op.getRequired());
-                            m.setItems(schema);
-                        }
-                    }
-                }
-            }
-        }
-    }
-
-    /**
-     * This function fix models that are string (mostly enum). Before this fix, the
-     * example would look something like that in the doc: "\"example from def\""
-     *
-     * @param m Schema implementation
-     */
-    private void fixStringModel(Schema m) {
-        if (schemaIsOfType(m, "string") && schemaContainsExample(m)) {
-            String example = m.getExample().toString();
-            if (example.startsWith("\"") && example.endsWith("\"")) {
-                m.setExample(example.substring(1, example.length() - 1));
-            }
->>>>>>> 206f698a
         }
     }
 
