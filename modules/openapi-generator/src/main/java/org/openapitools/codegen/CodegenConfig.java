--- conflicted
+++ resolved
@@ -24,12 +24,12 @@
 import io.swagger.v3.oas.models.security.SecurityScheme;
 import io.swagger.v3.oas.models.servers.Server;
 import io.swagger.v3.oas.models.servers.ServerVariable;
+import org.openapitools.codegen.api.TemplatingEngineAdapter;
 
 import java.io.File;
 import java.util.List;
 import java.util.Map;
 import java.util.Set;
-import org.openapitools.codegen.api.TemplatingEngineAdapter;
 
 public interface CodegenConfig {
     CodegenType getTag();
@@ -263,14 +263,11 @@
      */
     void setOpenAPI(OpenAPI openAPI);
 
-<<<<<<< HEAD
     void setTemplatingEngine(TemplatingEngineAdapter s);
 
     TemplatingEngineAdapter getTemplatingEngine();
-=======
+
     public boolean isEnableMinimalUpdate();
 
     public void setEnableMinimalUpdate(boolean isEnableMinimalUpdate);
-
->>>>>>> ec42aca4
 }