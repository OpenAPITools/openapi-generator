/*
 * Copyright 2018 OpenAPI-Generator Contributors (https://openapi-generator.tech)
 *
 * Licensed under the Apache License, Version 2.0 (the "License");
 * you may not use this file except in compliance with the License.
 * You may obtain a copy of the License at
 *
 *     https://www.apache.org/licenses/LICENSE-2.0
 *
 * Unless required by applicable law or agreed to in writing, software
 * distributed under the License is distributed on an "AS IS" BASIS,
 * WITHOUT WARRANTIES OR CONDITIONS OF ANY KIND, either express or implied.
 * See the License for the specific language governing permissions and
 * limitations under the License.
 */

package org.openapitools.codegen.languages;

import static java.util.UUID.randomUUID;
import static org.openapitools.codegen.utils.StringUtils.camelize;

import io.swagger.v3.oas.models.media.ArraySchema;
import io.swagger.v3.oas.models.media.Schema;
import java.io.File;
import java.io.IOException;
import java.util.*;
import org.apache.commons.io.FilenameUtils;
import org.apache.commons.lang3.StringUtils;
import org.apache.commons.text.StringEscapeUtils;
import org.openapitools.codegen.*;
import org.openapitools.codegen.meta.GeneratorMetadata;
import org.openapitools.codegen.meta.Stability;
import org.openapitools.codegen.meta.features.*;
import org.openapitools.codegen.model.ModelMap;
import org.openapitools.codegen.model.ModelsMap;
import org.openapitools.codegen.model.OperationMap;
import org.openapitools.codegen.model.OperationsMap;
import org.openapitools.codegen.utils.ModelUtils;
import org.openapitools.codegen.utils.ProcessUtils;
import org.slf4j.Logger;
import org.slf4j.LoggerFactory;

public class PowerShellClientCodegen extends DefaultCodegen implements CodegenConfig {
    private final Logger LOGGER = LoggerFactory.getLogger(PowerShellClientCodegen.class);

    private String packageGuid = "{" + randomUUID().toString().toUpperCase(Locale.ROOT) + "}";

    protected String sourceFolder = "src";
    protected String packageName = "PSOpenAPITools";
    protected String packageVersion = "0.1.2";
    protected String apiDocPath = "docs/";
    protected String modelDocPath = "docs/";
    protected String apiTestPath = "tests/Api";
    protected String modelTestPath = "tests/Model";
    protected HashSet nullablePrimitives;
    protected String powershellGalleryUrl;
    protected HashSet powershellVerbs;
    protected Map<String, String>
            commonVerbs; // verbs not in the official ps verb list but can be mapped to one of the
    // verbs
    protected HashSet methodNames; // store a list of method names to detect duplicates
    protected boolean useOneOfDiscriminatorLookup =
            false; // use oneOf discriminator's mapping for model lookup
    protected boolean discardReadOnly = false; // Discard the readonly property in initialize cmdlet
    protected boolean skipVerbParsing = false; // Attempt to parse cmdlets from operation names
    protected String projectUri;
    protected String licenseUri;
    protected String releaseNotes;
    protected String tags;
    protected String iconUri;
    protected Set<String> paramNameReservedWords;
    protected String modelsCmdletVerb = "Initialize";
    protected boolean useClassNameInModelsExamples = true;

    private Map<String, String> schemaKeyToModelNameCache = new HashMap<>();

    /** Constructs an instance of `PowerShellClientCodegen`. */
    public PowerShellClientCodegen() {
        super();
<<<<<<< HEAD
        modifyFeatureSet(features -> features
                .includeDocumentationFeatures(DocumentationFeature.Readme)
                .wireFormatFeatures(EnumSet.of(WireFormatFeature.JSON, WireFormatFeature.XML))
                .securityFeatures(EnumSet.of(
                        SecurityFeature.BasicAuth,
                        SecurityFeature.BearerToken,
                        SecurityFeature.ApiKey,
                        SecurityFeature.SignatureAuth
                ))
                .excludeGlobalFeatures(
                        GlobalFeature.XMLStructureDefinitions,
                        GlobalFeature.Callbacks,
                        GlobalFeature.LinkObjects,
                        GlobalFeature.ParameterStyling
                )
                .excludeSchemaSupportFeatures(
                        SchemaSupportFeature.Polymorphism
                )
                .excludeParameterFeatures(
                        ParameterFeature.Cookie
                )
        );

        generatorMetadata = GeneratorMetadata.newBuilder(generatorMetadata)
                .stability(Stability.BETA)
                .build();
=======
        modifyFeatureSet(
                features ->
                        features.includeDocumentationFeatures(DocumentationFeature.Readme)
                                .wireFormatFeatures(
                                        EnumSet.of(WireFormatFeature.JSON, WireFormatFeature.XML))
                                .securityFeatures(
                                        EnumSet.of(
                                                SecurityFeature.BasicAuth,
                                                SecurityFeature.ApiKey,
                                                SecurityFeature.OAuth2_Implicit))
                                .excludeGlobalFeatures(
                                        GlobalFeature.XMLStructureDefinitions,
                                        GlobalFeature.Callbacks,
                                        GlobalFeature.LinkObjects,
                                        GlobalFeature.ParameterStyling)
                                .excludeSchemaSupportFeatures(SchemaSupportFeature.Polymorphism)
                                .excludeParameterFeatures(ParameterFeature.Cookie));

        generatorMetadata =
                GeneratorMetadata.newBuilder(generatorMetadata).stability(Stability.BETA).build();
>>>>>>> cba7561d

        outputFolder = "generated-code" + File.separator + "powershell-experimental";
        modelTemplateFiles.put("model.mustache", ".ps1");
        apiTemplateFiles.put("api.mustache", ".ps1");
        modelTestTemplateFiles.put("model_test.mustache", ".ps1");
        apiTestTemplateFiles.put("api_test.mustache", ".ps1");
        modelDocTemplateFiles.put("model_doc.mustache", ".md");
        apiDocTemplateFiles.put("api_doc.mustache", ".md");
        embeddedTemplateDir = templateDir = "powershell";
        apiPackage = packageName + File.separator + "Api";
        modelPackage = packageName + File.separator + "Model";

        // https://blogs.msdn.microsoft.com/powershell/2010/01/07/how-objects-are-sent-to-and-from-remote-sessions/
        languageSpecificPrimitives =
                new HashSet<>(
                        Arrays.asList(
                                "Byte",
                                "SByte",
                                "Byte[]",
                                "Int16",
                                "Int32",
                                "Int64",
                                "UInt16",
                                "UInt32",
                                "UInt64",
                                "Decimal",
                                "Single",
                                "Double",
                                "TimeSpan",
                                "System.DateTime",
                                "ProgressRecord",
                                "Char",
                                "String",
                                "XmlDocument",
                                "SecureString",
                                "Boolean",
                                "Guid",
                                "Uri",
                                "System.IO.FileInfo",
                                "Version"));

        commonVerbs = new HashMap<>();

        Map<String, List<String>> verbMappings = new HashMap<>();

        // common
        verbMappings.put("Add", Arrays.asList("Append", "Attach", "Concatenate", "Insert"));
        verbMappings.put(
                "Clear", Arrays.asList("Flush", "Erase", "Release", "Unmark", "Unset", "Nullify"));
        verbMappings.put("Close", Arrays.asList());
        verbMappings.put("Copy", Arrays.asList("Duplicate", "Clone", "Replicate", "Sync"));
        verbMappings.put("Enter", Arrays.asList("PushInto"));
        verbMappings.put("Exit", Arrays.asList("PopOut"));
        verbMappings.put("Find", Arrays.asList());
        verbMappings.put("Format", Arrays.asList());
        verbMappings.put(
                "Get",
                Arrays.asList(
                        "Read", "Open", "Cat", "Type", "Dir", "Obtain", "Dump", "Acquire",
                        "Examine", "Find", "Search"));
        verbMappings.put("Hide", Arrays.asList("Block"));
        verbMappings.put("Join", Arrays.asList("Combine", "Unite", "Connect", "Associate"));
        verbMappings.put("Lock", Arrays.asList("RestrictSecure"));
        verbMappings.put("Move", Arrays.asList("Transfer", "Name", "Migrate"));
        verbMappings.put("New", Arrays.asList("Create", "Generate", "Build", "Make", "Allocate"));
        verbMappings.put("Open", Arrays.asList());
        verbMappings.put("Optimize", Arrays.asList());
        verbMappings.put("Pop", Arrays.asList());
        verbMappings.put("Push", Arrays.asList());
        verbMappings.put("Redo", Arrays.asList());
        verbMappings.put("Remove", Arrays.asList("Clear", "Cut", "Dispose", "Discard", "Erase"));
        verbMappings.put("Rename", Arrays.asList("Change"));
        verbMappings.put("Reset", Arrays.asList());
        verbMappings.put("Search", Arrays.asList("FindLocate"));
        verbMappings.put("Select", Arrays.asList("FindLocate"));
        verbMappings.put("Set", Arrays.asList("Write", "Reset", "Assign", "Configure"));
        verbMappings.put("Show", Arrays.asList("DisplayProduce"));
        verbMappings.put("Skip", Arrays.asList("BypassJump"));
        verbMappings.put("Split", Arrays.asList("parate"));
        verbMappings.put("Step", Arrays.asList());
        verbMappings.put("Switch", Arrays.asList());
        verbMappings.put("Undo", Arrays.asList());
        verbMappings.put("Unlock", Arrays.asList("Release", "Unrestrict", "Unsecure"));
        verbMappings.put("Watch", Arrays.asList());

        // communication
        verbMappings.put("Connect", Arrays.asList("JoinTelnet"));
        verbMappings.put("Disconnect", Arrays.asList("BreakLogoff"));
        verbMappings.put("Read", Arrays.asList("Acquire", "Prompt", "Get"));
        verbMappings.put("Receive", Arrays.asList("Read", "Accept", "Peek"));
        verbMappings.put("Send", Arrays.asList("Put", "Broadcast", "Mail", "Fax"));
        verbMappings.put("Write", Arrays.asList("PutPrint"));

        // data
        verbMappings.put("Backup", Arrays.asList(" Save", " Burn", " Replicate", "Sync"));
        verbMappings.put("Checkpoint", Arrays.asList("  Diff"));
        verbMappings.put("Compare", Arrays.asList("  Diff"));
        verbMappings.put("Compress", Arrays.asList("  Compact"));
        verbMappings.put("Convert", Arrays.asList(" Change", " Resize", "Resample"));
        verbMappings.put("ConvertFrom", Arrays.asList(" Export", " Output", "Out"));
        verbMappings.put("ConvertTo", Arrays.asList(" Import", " Input", "In"));
        verbMappings.put("Dismount", Arrays.asList(" UnmountUnlink"));
        verbMappings.put("Edit", Arrays.asList(" Change", " Update", "Modify"));
        verbMappings.put("Expand", Arrays.asList(" ExplodeUncompress"));
        verbMappings.put("Export", Arrays.asList(" ExtractBackup"));
        verbMappings.put(
                "Group", Arrays.asList(" Aggregate", " Arrange", " Associate", "Correlate"));
        verbMappings.put("Import", Arrays.asList(" BulkLoadLoad"));
        verbMappings.put(
                "Initialize",
                Arrays.asList(" Erase", " Init", " Renew", " Rebuild", " Reinitialize", "Setup"));
        verbMappings.put("Limit", Arrays.asList("  Quota"));
        verbMappings.put("Merge", Arrays.asList(" CombineJoin"));
        verbMappings.put("Mount", Arrays.asList(" Connect"));
        verbMappings.put("Out", Arrays.asList());
        verbMappings.put("Publish", Arrays.asList(" Deploy", " Release", "Install"));
        verbMappings.put("Restore", Arrays.asList(" Repair", " Return", " Undo", "Fix"));
        verbMappings.put("Save", Arrays.asList());
        verbMappings.put("Sync", Arrays.asList(" Replicate", " Coerce", "Match"));
        verbMappings.put("Unpublish", Arrays.asList(" Uninstall", " Revert", "Hide"));
        verbMappings.put("Update", Arrays.asList(" Refresh", " Renew", " Recalculate", "Re-index"));

        // diagnostic
        verbMappings.put("Debug", Arrays.asList("Diagnose"));
        verbMappings.put("Measure", Arrays.asList("Calculate", "Determine", "Analyze"));
        verbMappings.put("Ping", Arrays.asList());
        verbMappings.put("Repair", Arrays.asList("FixRestore"));
        verbMappings.put("Resolve", Arrays.asList("ExpandDetermine"));
        verbMappings.put("Test", Arrays.asList("Diagnose", "Analyze", "Salvage", "Verify"));
        verbMappings.put("Trace", Arrays.asList("Track", "Follow", "Inspect", "Dig"));

        // lifecycle
        verbMappings.put("Approve", Arrays.asList());
        verbMappings.put("Assert", Arrays.asList("Certify"));
        verbMappings.put("Build", Arrays.asList());
        verbMappings.put("Complete", Arrays.asList());
        verbMappings.put(
                "Confirm", Arrays.asList("Acknowledge", "Agree", "Certify", "Validate", "Verify"));
        verbMappings.put("Deny", Arrays.asList("Block", "Object", "Refuse", "Reject"));
        verbMappings.put("Deploy", Arrays.asList());
        verbMappings.put("Disable", Arrays.asList("HaltHide"));
        verbMappings.put("Enable", Arrays.asList("StartBegin"));
        verbMappings.put("Install", Arrays.asList("Setup"));
        verbMappings.put("Invoke", Arrays.asList("RunStart"));
        verbMappings.put("Register", Arrays.asList());
        verbMappings.put("Request", Arrays.asList());
        verbMappings.put("Restart", Arrays.asList("Recycle"));
        verbMappings.put("Resume", Arrays.asList());
        verbMappings.put("Start", Arrays.asList("Launch", "Initiate", "Boot"));
        verbMappings.put("Stop", Arrays.asList("End", "Kill", "Terminate", "Cancel"));
        verbMappings.put("Submit", Arrays.asList("Post"));
        verbMappings.put("Suspend", Arrays.asList("Pause"));
        verbMappings.put("Uninstall", Arrays.asList());
        verbMappings.put("Unregister", Arrays.asList("Remove"));
        verbMappings.put("Wait", Arrays.asList("SleepPause"));

        // security
        verbMappings.put("Block", Arrays.asList("Prevent", "Limit", "Deny"));
        verbMappings.put("Grant", Arrays.asList("AllowEnable"));
        verbMappings.put("Protect", Arrays.asList("Encrypt", "Safeguard", "Seal"));
        verbMappings.put("Revoke", Arrays.asList("RemoveDisable"));
        verbMappings.put("Unblock", Arrays.asList("ClearAllow"));
        verbMappings.put("Unprotect", Arrays.asList("DecryptUnseal"));

        // other
        verbMappings.put("Use", Arrays.asList());

        for (Map.Entry<String, List<String>> entry : verbMappings.entrySet()) {
            // loop through each verb in the list
            for (String verb : entry.getValue()) {
                if (verbMappings.containsKey(verb)) {
                    // the verb to be mapped is also a common verb, do nothing
                    LOGGER.debug("verbmapping: skipped {}", verb);
                } else {
                    commonVerbs.put(verb, entry.getKey());
                    LOGGER.debug("verbmapping: adding {} => {}", verb, entry.getKey());
                }
            }
        }

        powershellVerbs =
                new HashSet<>(
                        Arrays.asList(
                                "Add",
                                "Clear",
                                "Close",
                                "Copy",
                                "Enter",
                                "Exit",
                                "Find",
                                "Format",
                                "Get",
                                "Hide",
                                "Join",
                                "Lock",
                                "Move",
                                "New",
                                "Open",
                                "Optimize",
                                "Pop",
                                "Push",
                                "Redo",
                                "Remove",
                                "Rename",
                                "Reset",
                                "Search",
                                "Select",
                                "Set",
                                "Show",
                                "Skip",
                                "Split",
                                "Step",
                                "Switch",
                                "Undo",
                                "Unlock",
                                "Watch",
                                "Connect",
                                "Disconnect",
                                "Read",
                                "Receive",
                                "Send",
                                "Write",
                                "Backup",
                                "Checkpoint",
                                "Compare",
                                "Compress",
                                "Convert",
                                "ConvertFrom",
                                "ConvertTo",
                                "Dismount",
                                "Edit",
                                "Expand",
                                "Export",
                                "Group",
                                "Import",
                                "Initialize",
                                "Limit",
                                "Merge",
                                "Mount",
                                "Out",
                                "Publish",
                                "Restore",
                                "Save",
                                "Sync",
                                "Unpublish",
                                "Update",
                                "Debug",
                                "Measure",
                                "Ping",
                                "Repair",
                                "Resolve",
                                "Test",
                                "Trace",
                                "Approve",
                                "Assert",
                                "Build",
                                "Complete",
                                "Confirm",
                                "Deny",
                                "Deploy",
                                "Disable",
                                "Enable",
                                "Install",
                                "Invoke",
                                "Register",
                                "Request",
                                "Restart",
                                "Resume",
                                "Start",
                                "Stop",
                                "Submit",
                                "Suspend",
                                "Uninstall",
                                "Unregister",
                                "Wait",
                                "Block",
                                "Grant",
                                "Protect",
                                "Revoke",
                                "Unblock",
                                "Unprotect",
                                "Use"));

        methodNames = new HashSet<>();

        nullablePrimitives =
                new HashSet<>(
                        Arrays.asList(
                                "System.Nullable[Byte]",
                                "System.Nullable[SByte]",
                                "System.Nullable[Int16]",
                                "System.Nullable[Int32]",
                                "System.Nullable[Int64]",
                                "System.Nullable[UInt16]",
                                "System.Nullable[UInt32]",
                                "System.Nullable[UInt64]",
                                "System.Nullable[Decimal]",
                                "System.Nullable[Single]",
                                "System.Nullable[Double]",
                                "System.Nullable[Boolean]"));

        // list of reserved words - must be in lower case
        reservedWords =
                new HashSet<>(
                        Arrays.asList(
                                // https://richardspowershellblog.wordpress.com/2009/05/02/powershell-reserved-words/
                                "begin",
                                "break",
                                "catch",
                                "continue",
                                "data",
                                "do",
                                "dynamicparam",
                                "else",
                                "elseif",
                                "end",
                                "exit",
                                "filter",
                                "finally",
                                "for",
                                "foreach",
                                "from",
                                "function",
                                "if",
                                "in",
                                "param",
                                "process",
                                "return",
                                "switch",
                                "throw",
                                "trap",
                                "try",
                                "until",
                                "while",
                                "local",
                                "private",
                                "where",
                                // special variables
                                "args",
                                "consolefilename",
                                "error",
                                "event",
                                "eventargs",
                                "eventsubscriber",
                                "executioncontext",
                                "false",
                                "foreach",
                                "home",
                                "host",
                                "input",
                                "lastexitcode",
                                "matches",
                                "myinvocation",
                                "nestedpromptlevel",
                                "null",
                                "pid",
                                "profile",
                                "pscmdlet",
                                "pscommandpath",
                                "psculture",
                                "psdebugcontext",
                                "pshome",
                                "psitem",
                                "psscriptroot",
                                "pssenderinfo",
                                "psuiculture",
                                "psversiontable",
                                "sender",
                                "shellid",
                                "stacktrace",
                                "this",
                                "true"));

        paramNameReservedWords =
                new HashSet<>(
                        Arrays.asList(
                                "args",
                                "error",
                                "executioncontext",
                                "false",
                                "home",
                                "host",
                                "input",
                                "myinvocation",
                                "nestedpromptlevel",
                                "null",
                                "pid",
                                "profile",
                                "pscommandpath",
                                "psculture",
                                "pshome",
                                "psscriptroot",
                                "psuiculture",
                                "psversiontable",
                                "shellid",
                                "stacktrace",
                                "true"));

        defaultIncludes =
                new HashSet<>(
                        Arrays.asList(
                                "Byte",
                                "SByte",
                                "Byte[]",
                                "Int16",
                                "Int32",
                                "Int64",
                                "UInt16",
                                "UInt32",
                                "UInt64",
                                "Decimal",
                                "Single",
                                "Double",
                                "TimeSpan",
                                "System.DateTime",
                                "ProgressRecord",
                                "Char",
                                "String",
                                "XmlDocument",
                                "SecureString",
                                "Boolean",
                                "Guid",
                                "Uri",
                                "System.IO.FileInfo",
                                "Version"));

        typeMapping = new HashMap<>();
        typeMapping.put("string", "String");
        typeMapping.put("boolean", "Boolean");
        typeMapping.put("integer", "Int32");
        typeMapping.put("float", "Double");
        typeMapping.put("long", "Int64");
        typeMapping.put("double", "Double");
        typeMapping.put("number", "Decimal");
        typeMapping.put("decimal", "Decimal");
        typeMapping.put("object", "System.Collections.Hashtable");
        typeMapping.put("file", "System.IO.FileInfo");
        typeMapping.put("ByteArray", "System.Byte[]");
        typeMapping.put("binary", "System.IO.FileInfo");
        typeMapping.put("date", "System.DateTime");
        typeMapping.put("date-time", "System.DateTime");
        typeMapping.put("Date", "System.DateTime");
        typeMapping.put("DateTime", "System.DateTime");
        typeMapping.put("UUID", "String");
        typeMapping.put("URI", "String");

        cliOptions.clear();
        cliOptions.add(
                new CliOption(
                        "powershellGalleryUrl",
                        "URL to the module in PowerShell Gallery (e.g. https://www.powershellgallery.com/packages/PSTwitter/)."));
        cliOptions.add(
                new CliOption(
                                CodegenConstants.PACKAGE_NAME,
                                "Client package name (e.g. PSTwitter).")
                        .defaultValue(this.packageName));
        cliOptions.add(
                new CliOption(CodegenConstants.PACKAGE_VERSION, "Package version (e.g. 0.1.2).")
                        .defaultValue(this.packageVersion));
        cliOptions.add(
                new CliOption(
                        CodegenConstants.OPTIONAL_PROJECT_GUID,
                        "GUID for PowerShell module (e.g. a27b908d-2a20-467f-bc32-af6f3a654ac5). A random GUID will be generated by default."));
        cliOptions.add(
                new CliOption(
                        CodegenConstants.API_NAME_PREFIX,
                        "Prefix that will be appended to all PS objects. Default: empty string. e.g. Pet => PSPet."));
        cliOptions.add(
                new CliOption(
                        "commonVerbs",
                        "PS common verb mappings. e.g. Delete=Remove:Patch=Update to map Delete with Remove and Patch with Update accordingly."));
        cliOptions.add(
                new CliOption(
                        CodegenConstants.USE_ONEOF_DISCRIMINATOR_LOOKUP,
                        CodegenConstants.USE_ONEOF_DISCRIMINATOR_LOOKUP_DESC));
        cliOptions.add(
                new CliOption(
                        "discardReadOnly",
                        "Set discardReadonly to true to generate the Initialize cmdlet without readonly parameters"));
        cliOptions.add(
                new CliOption(
                        "tags",
                        "Tags applied to the generated PowerShell module. These help with module discovery in online galleries"));
        cliOptions.add(new CliOption("projectUri", "A URL to the main website for this project"));
        cliOptions.add(
                new CliOption(
                        "licenseUri", "A URL to the license for the generated PowerShell module"));
        cliOptions.add(
                new CliOption(
                        "iconUri",
                        "A URL to an icon representing the generated PowerShell module"));
        cliOptions.add(
                new CliOption("releaseNotes", "Release notes of the generated PowerShell module"));
        cliOptions.add(
                new CliOption(
                        "skipVerbParsing",
                        "Set skipVerbParsing to not try get powershell verbs of operation names"));
        cliOptions.add(
                new CliOption(
                                "modelsCmdletVerb",
                                "Verb to be used when generating the Models cmdlets in the examples.")
                        .defaultValue(this.modelsCmdletVerb));

        CliOption useClassNameInModelsExamplesOpt =
                CliOption.newBoolean(
                                "useClassNameInModelsExamples",
                                "Use classname instead of name when generating the Models cmdlets in the examples.")
                        .defaultValue(
                                this.useClassNameInModelsExamples
                                        ? Boolean.TRUE.toString()
                                        : Boolean.FALSE.toString());
        cliOptions.add(useClassNameInModelsExamplesOpt);

        // option to change how we process + set the data in the 'additionalProperties' keyword.
        CliOption disallowAdditionalPropertiesIfNotPresentOpt =
                CliOption.newBoolean(
                                CodegenConstants.DISALLOW_ADDITIONAL_PROPERTIES_IF_NOT_PRESENT,
                                CodegenConstants.DISALLOW_ADDITIONAL_PROPERTIES_IF_NOT_PRESENT_DESC)
                        .defaultValue(Boolean.TRUE.toString());
        Map<String, String> disallowAdditionalPropertiesIfNotPresentOpts = new HashMap<>();
        disallowAdditionalPropertiesIfNotPresentOpts.put(
                "false",
                "The 'additionalProperties' implementation is compliant with the OAS and JSON schema specifications.");
        disallowAdditionalPropertiesIfNotPresentOpts.put(
                "true",
                "Keep the old (incorrect) behaviour that 'additionalProperties' is set to false by default.");
        disallowAdditionalPropertiesIfNotPresentOpt.setEnum(
                disallowAdditionalPropertiesIfNotPresentOpts);
        cliOptions.add(disallowAdditionalPropertiesIfNotPresentOpt);
        this.setDisallowAdditionalPropertiesIfNotPresent(true);

        // default value in the template
        additionalProperties.put("powershellVersion", "6.2"); // minimal PS version
        additionalProperties.put("author", "OpenAPI Generator Team");
        additionalProperties.put("companyName", "openapitools.org");
        additionalProperties.put("psData", null);
    }

    public CodegenType getTag() {
        return CodegenType.CLIENT;
    }

    public String getName() {
        return "powershell";
    }

    public String getHelp() {
        return "Generates a PowerShell API client (beta)";
    }

    public void setPackageName(String packageName) {
        this.packageName = packageName;
        this.apiPackage = packageName + File.separator + "Api";
        this.modelPackage = packageName + File.separator + "Model";
    }

    public void setPackageVersion(String packageVersion) {
        this.packageVersion = packageVersion;
    }

    public void setSourceFolder(String sourceFolder) {
        this.sourceFolder = sourceFolder;
    }

    public void setPackageGuid(String packageGuid) {
        this.packageGuid = packageGuid;
    }

    public void setPowershellGalleryUrl(String powershellGalleryUrl) {
        this.powershellGalleryUrl = powershellGalleryUrl;
    }

    public void setUseOneOfDiscriminatorLookup(boolean useOneOfDiscriminatorLookup) {
        this.useOneOfDiscriminatorLookup = useOneOfDiscriminatorLookup;
    }

    public boolean getUseOneOfDiscriminatorLookup() {
        return this.useOneOfDiscriminatorLookup;
    }

    public void setDiscardReadOnly(boolean discardReadOnly) {
        this.discardReadOnly = discardReadOnly;
    }

    public boolean getDiscardReadOnly() {
        return this.discardReadOnly;
    }

    public void setTags(String tags) {
        this.tags = tags;
    }

    public void setLicenseUri(String licenseUri) {
        this.licenseUri = licenseUri;
    }

    public void setProjectUri(String projectUri) {
        this.projectUri = projectUri;
    }

    public void setReleaseNotes(String releaseNotes) {
        this.releaseNotes = releaseNotes;
    }

    public void setIconUri(String iconUri) {
        this.iconUri = iconUri;
    }

    public void setSkipVerbParsing(boolean skipVerbParsing) {
        this.skipVerbParsing = skipVerbParsing;
    }

    public void SetModelsCmdletVerb(String modelsCmdletVerb) {
        this.modelsCmdletVerb = modelsCmdletVerb;
    }

    public void SetUseClassNameInModelsExamples(boolean useClassNameInModelsExamples) {
        this.useClassNameInModelsExamples = useClassNameInModelsExamples;
    }

    @Override
    public void processOpts() {
        this.setLegacyDiscriminatorBehavior(false);
        super.processOpts();

        if (StringUtils.isEmpty(System.getenv("POWERSHELL_POST_PROCESS_FILE"))) {
            LOGGER.info(
                    "Environment variable POWERSHELL_POST_PROCESS_FILE not defined so the PowerShell code may not be properly formatted. To define it, try 'export POWERSHELL_POST_PROCESS_FILE=\"Edit-DTWBeautifyScript\"'");
            LOGGER.info(
                    "NOTE: To enable file post-processing, 'enablePostProcessFile' must be set to `true` (--enable-post-process-file for CLI).");
        }

        if (additionalProperties.containsKey("powershellGalleryUrl")) {
            setPowershellGalleryUrl((String) additionalProperties.get("powershellGalleryUrl"));
        } else {
            additionalProperties.put("powershellGalleryUrl", powershellGalleryUrl);
        }

        if (additionalProperties.containsKey(CodegenConstants.USE_ONEOF_DISCRIMINATOR_LOOKUP)) {
            setUseOneOfDiscriminatorLookup(
                    convertPropertyToBooleanAndWriteBack(
                            CodegenConstants.USE_ONEOF_DISCRIMINATOR_LOOKUP));
        } else {
            additionalProperties.put(
                    CodegenConstants.USE_ONEOF_DISCRIMINATOR_LOOKUP, useOneOfDiscriminatorLookup);
        }

        if (additionalProperties.containsKey("discardReadOnly")) {
            setDiscardReadOnly(convertPropertyToBooleanAndWriteBack("discardReadOnly"));
        } else {
            additionalProperties.put("discardReadOnly", discardReadOnly);
        }

        if (additionalProperties.containsKey("skipVerbParsing")) {
            setSkipVerbParsing(convertPropertyToBoolean("skipVerbParsing"));
        } else {
            additionalProperties.put("skipVerbParsing", skipVerbParsing);
        }

        if (additionalProperties.containsKey("tags")) {
            String[] entries = ((String) additionalProperties.get("tags")).split(",");
            String prefix = "";
            StringBuilder tagStr = new StringBuilder("@(");
            for (String entry : entries) {
                tagStr.append(prefix);
                prefix = ",";
                tagStr.append(String.format(Locale.ROOT, "'%s' ", entry));
            }
            tagStr.append(")");
            setTags(tagStr.toString());
            additionalProperties.put("tags", tagStr.toString());
        }

        if (additionalProperties.containsKey("releaseNotes")) {
            setReleaseNotes((String) additionalProperties.get("releaseNotes"));
        } else {
            additionalProperties.put("releaseNotes", releaseNote);
        }

        if (additionalProperties.containsKey("licenseUri")) {
            setLicenseUri((String) additionalProperties.get("licenseUri"));
        } else {
            additionalProperties.put("licenseUri", licenseUri);
        }

        if (additionalProperties.containsKey("projectUri")) {
            setProjectUri((String) additionalProperties.get("projectUri"));
        } else {
            additionalProperties.put("projectUri", tags);
        }

        if (additionalProperties.containsKey("iconUri")) {
            setIconUri((String) additionalProperties.get("iconUri"));
        } else {
            additionalProperties.put("iconUri", iconUri);
        }

        if (additionalProperties.containsKey("modelsCmdletVerb")) {
            this.SetModelsCmdletVerb((String) additionalProperties.get("modelsCmdletVerb"));
        } else {
            additionalProperties.put("modelsCmdletVerb", this.modelsCmdletVerb);
        }

        if (additionalProperties.containsKey("useClassNameInModelsExamples")) {
            this.SetUseClassNameInModelsExamples(
                    convertPropertyToBoolean("useClassNameInModelsExamples"));
        } else {
            additionalProperties.put(
                    "useClassNameInModelsExamples", this.useClassNameInModelsExamples);
        }

        if (StringUtils.isNotBlank(powershellGalleryUrl)) {
            // get the last segment of the URL
            // e.g. https://www.powershellgallery.com/packages/PSTwitter => PSTwitter
            additionalProperties.put(
                    "powershellGalleryId",
                    powershellGalleryUrl.replaceFirst(".*/([^/?]+).*", "$1"));
        }

        if (additionalProperties.containsKey(CodegenConstants.OPTIONAL_PROJECT_GUID)) {
            setPackageGuid(
                    (String) additionalProperties.get(CodegenConstants.OPTIONAL_PROJECT_GUID));
        } else {
            additionalProperties.put("packageGuid", packageGuid);
        }

        if (additionalProperties.containsKey(CodegenConstants.PACKAGE_NAME)) {
            this.setPackageName((String) additionalProperties.get(CodegenConstants.PACKAGE_NAME));
        } else {
            additionalProperties.put(CodegenConstants.PACKAGE_NAME, packageName);
        }

        if (additionalProperties.containsKey(CodegenConstants.PACKAGE_VERSION)) {
            this.setPackageVersion(
                    (String) additionalProperties.get(CodegenConstants.PACKAGE_VERSION));
        } else {
            additionalProperties.put(CodegenConstants.PACKAGE_VERSION, packageVersion);
        }

        if (additionalProperties.containsKey("commonVerbs")) {
            String[] entries = ((String) additionalProperties.get("commonVerbs")).split(":");
            for (String entry : entries) {
                String[] pair = entry.split("=");
                if (pair.length == 2) {
                    commonVerbs.put(pair[0], pair[1]);
                    LOGGER.debug("Add commonVerbs: {} => {}", pair[0], pair[1]);
                } else {
                    LOGGER.error("Failed to parse commonVerbs: {}", entry);
                }
            }
        }

        if (additionalProperties.containsKey(CodegenConstants.MODEL_PACKAGE)) {
            LOGGER.warn(
                    "{} with {} generator is ignored. Setting this value independently of {} is not currently supported.",
                    CodegenConstants.MODEL_PACKAGE,
                    this.getName(),
                    CodegenConstants.PACKAGE_NAME);
        }

        if (additionalProperties.containsKey(CodegenConstants.API_PACKAGE)) {
            LOGGER.warn(
                    "{} with {} generator is ignored. Setting this value independently of {} is not currently supported.",
                    CodegenConstants.API_PACKAGE,
                    this.getName(),
                    CodegenConstants.PACKAGE_NAME);
        }

        if (additionalProperties.containsKey(
                CodegenConstants.DISALLOW_ADDITIONAL_PROPERTIES_IF_NOT_PRESENT)) {
            this.setDisallowAdditionalPropertiesIfNotPresent(
                    Boolean.parseBoolean(
                            additionalProperties
                                    .get(
                                            CodegenConstants
                                                    .DISALLOW_ADDITIONAL_PROPERTIES_IF_NOT_PRESENT)
                                    .toString()));
        }

        additionalProperties.put(CodegenConstants.API_PACKAGE, apiPackage());
        additionalProperties.put(CodegenConstants.MODEL_PACKAGE, modelPackage());

        additionalProperties.put("apiDocPath", apiDocPath);
        additionalProperties.put("modelDocPath", modelDocPath);

        supportingFiles.add(new SupportingFile("README.mustache", "", "README.md"));
        supportingFiles.add(new SupportingFile("Build.ps1.mustache", "", "Build.ps1"));

        final String infrastructureFolder =
                (sourceFolder + File.separator + packageName + File.separator);

        supportingFiles.add(
                new SupportingFile(
                        "Org.OpenAPITools.psm1.mustache",
                        infrastructureFolder,
                        packageName + ".psm1"));

        // client/configuration
        supportingFiles.add(
                new SupportingFile(
                        "configuration.mustache",
                        infrastructureFolder + "Client",
                        apiNamePrefix + "Configuration.ps1"));

        // private
        supportingFiles.add(
                new SupportingFile(
                        "api_client.mustache",
                        infrastructureFolder + "Private",
                        apiNamePrefix + "ApiClient.ps1"));
        supportingFiles.add(
                new SupportingFile(
                        "Get-CommonParameters.mustache",
                        infrastructureFolder + File.separator + "Private" + File.separator,
                        "Get-CommonParameters.ps1"));
        supportingFiles.add(
                new SupportingFile(
                        "Out-DebugParameter.mustache",
                        infrastructureFolder + File.separator + "Private" + File.separator,
                        "Out-DebugParameter.ps1"));
        supportingFiles.add(
                new SupportingFile(
                        "http_signature_auth.mustache",
                        infrastructureFolder + "Private",
                        apiNamePrefix + "HttpSignatureAuth.ps1"));
        supportingFiles.add(
                new SupportingFile(
                        "rsa_provider.mustache",
                        infrastructureFolder + "Private",
                        apiNamePrefix + "RSAEncryptionProvider.cs"));

        // en-US
        supportingFiles.add(
                new SupportingFile(
                        "about_Org.OpenAPITools.help.txt.mustache",
                        infrastructureFolder
                                + File.separator
                                + "en-US"
                                + File.separator
                                + "about_"
                                + packageName
                                + ".help.txt"));

        // appveyor
        supportingFiles.add(new SupportingFile("appveyor.mustache", "", "appveyor.yml"));
    }

    @SuppressWarnings("static-method")
    @Override
    public String escapeText(String input) {

        if (input == null) {
            return input;
        }

        // remove \t, \n, \r
        // replace \ with \\
        // replace " with \"
        // outer unescape to retain the original multi-byte characters
        // finally escalate characters avoiding code injection
        return escapeUnsafeCharacters(
                StringEscapeUtils.unescapeJava(
                                StringEscapeUtils.escapeJava(input).replace("\\/", "/"))
                        .replaceAll("[\\t\\n\\r]", " ")
                        .replace("\"", "\"\""));
    }

    @Override
    public String escapeUnsafeCharacters(String input) {
        return input.replace("#>", "#_>").replace("<#", "<_#");
    }

    @Override
    public String escapeQuotationMark(String input) {
        // remove " to avoid code injection
        return input.replace("\"", "");
    }

    @Override
    public String toApiTestFilename(String name) {
        return toApiFilename(name) + ".Tests";
    }

    @Override
    public String toModelTestFilename(String name) {
        return toModelFilename(name) + ".Tests";
    }

    @Override
    public String apiTestFileFolder() {
        return (outputFolder + "/" + apiTestPath).replace('/', File.separatorChar);
    }

    @Override
    public String apiDocFileFolder() {
        return (outputFolder + "/" + apiDocPath).replace('/', File.separatorChar);
    }

    @Override
    public String apiFileFolder() {
        return outputFolder + File.separator + sourceFolder + File.separator + apiPackage();
    }

    @Override
    public String modelTestFileFolder() {
        return (outputFolder + "/" + modelTestPath).replace('/', File.separatorChar);
    }

    @Override
    public String modelDocFileFolder() {
        return (outputFolder + "/" + modelDocPath).replace('/', File.separatorChar);
    }

    @Override
    public String modelFileFolder() {
        return outputFolder + File.separator + sourceFolder + File.separator + modelPackage();
    }

    @Override
    public String escapeReservedWord(String name) {
        return "Var" + name;
    }

    /**
     * Output the proper model name (capitalized). In case the name belongs to the TypeSystem it
     * won't be renamed.
     *
     * @param name the name of the model
     * @return capitalized model name
     */
    @Override
    public String toModelName(String name) {
        // check if schema-mapping has a different model for this class, so we can use it
        // instead of the auto-generated one.
        if (schemaMapping.containsKey(name)) {
            return schemaMapping.get(name);
        }

        // memoization
        String origName = name;
        if (schemaKeyToModelNameCache.containsKey(origName)) {
            return schemaKeyToModelNameCache.get(origName);
        }

        if (!StringUtils.isEmpty(modelNamePrefix)) {
            name = modelNamePrefix + "_" + name;
        }

        if (!StringUtils.isEmpty(modelNameSuffix)) {
            name = name + "_" + modelNameSuffix;
        }

        // camelize the model name
        // phone_number => PhoneNumber
        name = camelize(sanitizeName(name));

        // model name cannot use reserved keyword, e.g. return
        if (isReservedWord(name)) {
            LOGGER.warn(
                    "{} (reserved word or special variable name) cannot be used as model name. Renamed to {}",
                    name,
                    camelize("model_" + name));
            name = camelize("model_" + name); // e.g. return => ModelReturn (after camelize)
        }

        // model name starts with number
        if (name.matches("^\\d.*")) {
            LOGGER.warn(
                    "{} (model name starts with number) cannot be used as model name. Renamed to {}",
                    name,
                    camelize("model_" + name));
            name = camelize("model_" + name); // e.g. 200Response => Model200Response (after
            // camelize)
        }

        schemaKeyToModelNameCache.put(origName, name);

        return name;
    }

    @Override
    public String toModelFilename(String name) {
        // should be the same as the model name
        return toModelName(name);
    }

    /**
     * returns the OpenAPI type for the property
     *
     * @param p OpenAPI property object
     * @return string presentation of the type
     */
    @Override
    public String getSchemaType(Schema p) {
        String openAPIType = super.getSchemaType(p);
        String type;

        // This maps, for example, long -> Long based on hashes in this type's constructor
        if (typeMapping.containsKey(openAPIType)) {
            type = typeMapping.get(openAPIType);
            if (languageSpecificPrimitives.contains(type)) {
                return type;
            }
        } else {
            type = openAPIType;
        }

        // model/object
        return toModelName(type);
    }

    /**
     * Output the type declaration of the property
     *
     * @param p OpenAPI Schema object
     * @return a string presentation of the property type
     */
    @Override
    public String getTypeDeclaration(Schema p) {
        if (ModelUtils.isArraySchema(p)) {
            ArraySchema ap = (ArraySchema) p;
            Schema inner = ap.getItems();
            return getTypeDeclaration(inner) + "[]";
        } else if (ModelUtils.isMapSchema(p)) {
            return "System.Collections.Hashtable";
        } else if (!languageSpecificPrimitives.contains(getSchemaType(p))) {
            return super.getTypeDeclaration(p);
        }
        return super.getTypeDeclaration(p);
    }

    @Override
    public String toOperationId(String operationId) {
        // throw exception if method name is empty (should not occur as an auto-generated method
        // name will be used)
        if (StringUtils.isEmpty(operationId)) {
            throw new RuntimeException("Empty method name (operationId) not allowed");
        }

        return sanitizeName(operationId);
    }

    @Override
    public String toParamName(String name) {
        // sanitize and camelize parameter name
        // pet_id => PetId
        name = camelize(sanitizeName(name));

        // for param name reserved word or word starting with number, append _
        if (paramNameReservedWords.contains(name) || name.matches("^\\d.*")) {
            LOGGER.warn(
                    "{} (reserved word or special variable name) cannot be used in naming. Renamed to {}",
                    name,
                    escapeReservedWord(name));
            name = escapeReservedWord(name);
        }

        return name;
    }

    @Override
    public OperationsMap postProcessOperationsWithModels(
            OperationsMap objs, List<ModelMap> allModels) {
        OperationMap operations = objs.getOperations();
        HashMap<String, CodegenModel> modelMaps = new HashMap<>();
        HashMap<String, Integer> processedModelMaps = new HashMap<>();

        for (ModelMap modelMap : allModels) {
            CodegenModel m = modelMap.getModel();
            modelMaps.put(m.classname, m);
        }

        List<CodegenOperation> operationList = operations.getOperation();
        for (CodegenOperation op : operationList) {
            int index = 0;
            for (CodegenParameter p : op.allParams) {
                p.vendorExtensions.put("x-powershell-data-type", getPSDataType(p));
                p.vendorExtensions.put(
                        "x-powershell-example",
                        constructExampleCode(p, modelMaps, processedModelMaps, false));

                if (p.required) {
                    // clear processed Models after each constructed API Operation full example.
                    processedModelMaps.clear();

                    p.vendorExtensions.put(
                            "x-powershell-example-required",
                            constructExampleCode(p, modelMaps, processedModelMaps, true));
                }

                p.vendorExtensions.put("x-index", index);
                index++;
            }

            // clear processed Models after each constructed API Operation examples.
            processedModelMaps.clear();

            if (!op.vendorExtensions.containsKey(
                    "x-powershell-method-name")) { // x-powershell-method-name not set
                String methodName = toMethodName(op.operationId);
                op.vendorExtensions.put("x-powershell-method-name", methodName);
                op.vendorExtensions.put("x-powershell-method-name-lowercase", methodName);
            } else {
                op.vendorExtensions.put(
                        "x-powershell-method-name-lowercase",
                        ((String) op.vendorExtensions.get("x-powershell-method-name"))
                                .toLowerCase(Locale.ROOT));
            }

            // detect duplicated method name
            if (methodNames.contains(op.vendorExtensions.get("x-powershell-method-name"))) {
                LOGGER.error(
                        "Duplicated method name found: {}",
                        op.vendorExtensions.get("x-powershell-method-name"));
            } else {
                methodNames.add(op.vendorExtensions.get("x-powershell-method-name"));
            }

            if (op.produces != null && op.produces.size() > 1) {
                op.vendorExtensions.put("x-powershell-select-accept", true);
            }
        }

        // check if return type is oneOf/anyOf model
        for (CodegenOperation op : operationList) {
            if (op.returnType != null) {
                // look up the model to see if it's anyOf/oneOf
                if (modelMaps.containsKey(op.returnType) && modelMaps.get(op.returnType) != null) {
                    CodegenModel cm = modelMaps.get(op.returnType);

                    if (cm.oneOf != null && !cm.oneOf.isEmpty()) {
                        op.vendorExtensions.put("x-ps-return-type-one-of", true);
                    }

                    if (cm.anyOf != null && !cm.anyOf.isEmpty()) {
                        op.vendorExtensions.put("x-ps-return-type-any-of", true);
                    }
                } else {
                    // LOGGER.error("cannot lookup model " + op.returnType);
                }
            }
        }

        return objs;
    }

    @Override
    public ModelsMap postProcessModels(ModelsMap objs) {
        List<ModelMap> models = objs.getModels();
        // add x-index to properties
        ProcessUtils.addIndexToProperties(models);

        // add x-data-type to store powershell type
        for (ModelMap _model : models) {
            CodegenModel model = _model.getModel();
            CodegenProperty lastWritableProperty = null;

            for (CodegenProperty cp : model.allVars) {
                cp.vendorExtensions.put("x-powershell-data-type", getPSDataType(cp));
                if (this.discardReadOnly && !cp.isReadOnly) {
                    lastWritableProperty = cp;
                }
            }

            // Mark the last readonly false property
            if (this.discardReadOnly && lastWritableProperty != null) {
                lastWritableProperty.vendorExtensions.put("x-powershell-last-writable", true);
                model.allVars.set(
                        model.allVars.indexOf(lastWritableProperty), lastWritableProperty);
            }

            // if oneOf contains "null" type
            if (model.oneOf != null
                    && !model.oneOf.isEmpty()
                    && model.oneOf.contains("ModelNull")) {
                model.isNullable = true;
                model.oneOf.remove("ModelNull");
            }

            // if anyOf contains "null" type
            if (model.anyOf != null
                    && !model.anyOf.isEmpty()
                    && model.anyOf.contains("ModelNull")) {
                model.isNullable = true;
                model.anyOf.remove("ModelNull");
            }
        }

        // process enum in models
        return postProcessModelsEnum(objs);
    }

    @Override
    public String toVarName(String name) {
        // sanitize name
        name = sanitizeName(name);

        // camelize the variable name
        // pet_id => PetId
        name = camelize(name);

        // for reserved word or word starting with number, append _
        if (isReservedWord(name) || name.matches("^\\d.*")) {
            LOGGER.warn(
                    "{} (reserved word or special variable name) cannot be used in naming. Renamed to {}",
                    name,
                    escapeReservedWord(name));
            name = escapeReservedWord(name);
        }

        return name;
    }

    private String constructExampleCode(
            CodegenParameter codegenParameter,
            HashMap<String, CodegenModel> modelMaps,
            HashMap<String, Integer> processedModelMap,
            boolean requiredOnly) {
        StringBuilder example = new StringBuilder();

        if (codegenParameter.isString) {
            if (codegenParameter.isEnum
                    || (codegenParameter.allowableValues != null
                            && !codegenParameter.allowableValues.isEmpty())) {
                example.append(constructEnumExample(codegenParameter.allowableValues));
            } else {
                String genericStringExample = codegenParameter.paramName + "_example";
                example.append(
                        constructStringExample(
                                codegenParameter.paramName,
                                codegenParameter.example,
                                genericStringExample));
            }
        } else if (codegenParameter.isBoolean) {
            example.append(constructBooleanExample(codegenParameter.example));
        } else if (codegenParameter.isDate || codegenParameter.isDateTime) {
            example.append("(Get-Date)");
        } else if (codegenParameter.isArray) {
            if (codegenParameter.items.isModel
                    || (modelMaps.containsKey(codegenParameter.items.dataType)
                            && codegenParameter.items.allowableValues == null)) {
                String modelExample;
                if (codegenParameter.items.isModel) {
                    modelExample =
                            constructExampleCode(
                                    codegenParameter.items,
                                    modelMaps,
                                    processedModelMap,
                                    requiredOnly);
                } else {
                    modelExample =
                            constructExampleCode(
                                    modelMaps.get(codegenParameter.items.dataType),
                                    modelMaps,
                                    processedModelMap,
                                    requiredOnly);
                }

                if (!StringUtils.isEmpty(modelExample)) {
                    example.append(modelExample);
                }
            } else if (codegenParameter.items.isString) {
                if (codegenParameter.items.isEnum
                        || (codegenParameter.items.allowableValues != null
                                && !codegenParameter.items.allowableValues.isEmpty())) {
                    example.append(constructEnumExample(codegenParameter.items.allowableValues));
                } else {
                    String genericStringExample = codegenParameter.items.name + "_example";
                    example.append(
                            constructStringExample(
                                    codegenParameter.paramName,
                                    codegenParameter.items.example,
                                    genericStringExample));
                }
            } else {
                example.append(
                        constructExampleCode(
                                codegenParameter.items,
                                modelMaps,
                                processedModelMap,
                                requiredOnly));
            }
        } else if (codegenParameter.isMap) {
            if (codegenParameter.items == null) {
                example.append("@{ key_example = ... }");
            } else if (codegenParameter.items.isModel) {
                String modelExample =
                        constructExampleCode(
                                codegenParameter.items, modelMaps, processedModelMap, requiredOnly);
                if (!StringUtils.isEmpty(modelExample)) {
                    example.append(modelExample).append("\n");
                }

                example.append("$")
                        .append(codegenParameter.paramName)
                        .append(" = @{ key_example = $")
                        .append(codegenParameter.items.dataType)
                        .append(" }");
            } else {
                example.append("@{ key_example = ");
                example.append(
                        constructExampleCode(
                                codegenParameter.items,
                                modelMaps,
                                processedModelMap,
                                requiredOnly));
                example.append(" }");
            }
        } else if (codegenParameter.isEnum
                || (codegenParameter.allowableValues != null
                        && !codegenParameter.allowableValues.isEmpty())) {
            example.append(constructEnumExample(codegenParameter.allowableValues));
        } else if (codegenParameter.isModel) {
            if (modelMaps.containsKey(codegenParameter.dataType)) {
                String modelExample =
                        constructExampleCode(
                                modelMaps.get(codegenParameter.dataType),
                                modelMaps,
                                processedModelMap,
                                requiredOnly);
                if (!StringUtils.isEmpty(modelExample)) {
                    example.append(modelExample);
                }
            }
        } else if ((languageSpecificPrimitives.contains(codegenParameter.dataType)
                        || nullablePrimitives.contains(codegenParameter.dataType))
                && !codegenParameter.isFile) {
            // If the data type is primitive and it is not a String, Enum, Boolean, File, Date or
            // DateTime, then it's a number.
            example.append(constructNumericExample(codegenParameter.example));
        }

        // Replace multiple new lines with a single new line and trim leading and trailing spaces.
        return example.toString().replaceAll("[\n]{2,}", "\n\n").trim();
    }

    private String constructExampleCode(
            CodegenProperty codegenProperty,
            HashMap<String, CodegenModel> modelMaps,
            HashMap<String, Integer> processedModelMap,
            boolean requiredOnly) {
        StringBuilder example = new StringBuilder();

        if (codegenProperty.isString) {
            if (codegenProperty.isEnum
                    || (codegenProperty.allowableValues != null
                            && !codegenProperty.allowableValues.isEmpty())) {
                example.append(constructEnumExample(codegenProperty.allowableValues));
            } else {
                String genericStringExample = codegenProperty.name + "_example";
                example.append(
                        constructStringExample(
                                codegenProperty.name,
                                codegenProperty.example,
                                genericStringExample));
            }
        } else if (codegenProperty.isBoolean) {
            example.append(constructBooleanExample(codegenProperty.example));
        } else if (codegenProperty.isDate || codegenProperty.isDateTime) {
            example.append("(Get-Date)");
        } else if (codegenProperty.isArray) {
            example.append(
                    constructExampleCode(
                            codegenProperty.items, modelMaps, processedModelMap, requiredOnly));
        } else if (codegenProperty.isMap) {
            example.append("@{ key_example = ");
            if (codegenProperty.items != null) {
                example.append(
                        constructExampleCode(
                                codegenProperty.items, modelMaps, processedModelMap, requiredOnly));
            } else {
                example.append(" ... ");
            }
            example.append(" }");
        } else if (codegenProperty.isEnum
                || (codegenProperty.allowableValues != null
                        && !codegenProperty.allowableValues.isEmpty())) {
            example.append(constructEnumExample(codegenProperty.allowableValues));
        } else if (codegenProperty.isModel) {
            if (modelMaps.containsKey(codegenProperty.dataType)) {
                String modelExample =
                        constructExampleCode(
                                modelMaps.get(codegenProperty.dataType),
                                modelMaps,
                                processedModelMap,
                                requiredOnly);
                if (!StringUtils.isEmpty(modelExample)) {
                    example.append(modelExample);
                }
            }
        } else if ((languageSpecificPrimitives.contains(codegenProperty.dataType)
                        || nullablePrimitives.contains(codegenProperty.dataType))
                && !codegenProperty.isFile) {
            // If the data type is primitive and it is not a String, Enum, Boolean, File, Date or
            // DateTime, then it's a number.
            example.append(constructNumericExample(codegenProperty.example));
        }

        return example.toString();
    }

    private String constructExampleCode(
            CodegenModel codegenModel,
            HashMap<String, CodegenModel> modelMaps,
            HashMap<String, Integer> processedModelMap,
            boolean requiredOnly) {
        StringBuilder example = new StringBuilder();
        Boolean hasModelProperty = false;

        // This behaviour is needed to break infinite recursion. Return, in case a model is already
        // processed in the current context.
        String model = codegenModel.name;
        if (processedModelMap.containsKey(model)) {
            return "";
        } else {
            processedModelMap.put(model, 1);
        }

        List<String> propertyExamples = new ArrayList<>();
        for (CodegenProperty codegenProperty : codegenModel.allVars) {
            if (!hasModelProperty
                    && (codegenProperty.isModel
                            || (codegenProperty.isArray
                                    && (codegenProperty.items.isModel
                                            || (modelMaps.containsKey(
                                                            codegenProperty.items.dataType)
                                                    && codegenProperty.items.allowableValues
                                                            == null)))
                            || (codegenProperty.isMap && codegenProperty.items.isModel))) {
                example.append("\n");
                hasModelProperty = true;
            }

            if (requiredOnly && !codegenProperty.required) {
                continue;
            }

            if (codegenProperty.isModel) {
                String modelExample =
                        constructExampleCode(
                                codegenProperty, modelMaps, processedModelMap, requiredOnly);
                if (!StringUtils.isEmpty(modelExample)) {
                    example.append(modelExample).append("\n");
                }

                propertyExamples.add(
                        "-" + codegenProperty.name + " " + "$" + codegenProperty.dataType);
            } else if (codegenProperty.isArray
                    && (codegenProperty.items.isModel
                            || (modelMaps.containsKey(codegenProperty.items.dataType)
                                    && codegenProperty.items.allowableValues == null))) {
                String modelExample;
                if (codegenProperty.items.isModel) {
                    modelExample =
                            constructExampleCode(
                                    codegenProperty.items,
                                    modelMaps,
                                    processedModelMap,
                                    requiredOnly);
                } else {
                    modelExample =
                            constructExampleCode(
                                    modelMaps.get(codegenProperty.items.dataType),
                                    modelMaps,
                                    processedModelMap,
                                    requiredOnly);
                }

                if (!StringUtils.isEmpty(modelExample)) {
                    example.append(modelExample).append("\n");
                }

                propertyExamples.add(
                        "-" + codegenProperty.name + " " + "$" + codegenProperty.complexType);
            } else if (codegenProperty.isArray && codegenProperty.items.isString) {
                if (codegenProperty.items.isEnum
                        || (codegenProperty.items.allowableValues != null
                                && !codegenProperty.items.allowableValues.isEmpty())) {
                    example.append(constructEnumExample(codegenProperty.items.allowableValues));
                    propertyExamples.add("-" + codegenProperty.name + " " + example);
                } else {
                    StringBuilder stringArrayPropertyValue = new StringBuilder();
                    String genericStringExample = codegenProperty.items.name + "_example";

                    stringArrayPropertyValue.append(
                            constructStringExample(
                                    codegenProperty.name,
                                    codegenProperty.items.example,
                                    genericStringExample));

                    propertyExamples.add(
                            "-" + codegenProperty.name + " " + stringArrayPropertyValue);
                }
            } else if (codegenProperty.isMap && codegenProperty.items.isModel) {
                String modelExample =
                        constructExampleCode(
                                codegenProperty.items, modelMaps, processedModelMap, requiredOnly);
                if (!StringUtils.isEmpty(modelExample)) {
                    example.append(modelExample).append("\n");
                }

                propertyExamples.add(
                        "-"
                                + codegenProperty.name
                                + " "
                                + "@{ key_example = "
                                + "$"
                                + codegenProperty.complexType
                                + " }");
            } else {
                propertyExamples.add(
                        "-"
                                + codegenProperty.name
                                + " "
                                + constructExampleCode(
                                        codegenProperty,
                                        modelMaps,
                                        processedModelMap,
                                        requiredOnly));
            }
        }

        example.append("$");
        if (this.useClassNameInModelsExamples) {
            example.append(codegenModel.classname);
        } else {
            example.append(codegenModel.name);
        }
        example.append(" = ").append(this.modelsCmdletVerb).append("-");
        if (this.useClassNameInModelsExamples) {
            example.append(codegenModel.classname);
        } else {
            example.append(codegenModel.name);
        }
        example.append(" ");

        example.append(StringUtils.join(propertyExamples, " "));

        if (hasModelProperty) {
            example.append("\n");
        }

        return example.toString();
    }

    private String constructStringExample(
            String codegenName, String codegenExample, String genericStringExample) {
        StringBuilder example = new StringBuilder();
        example.append("\"");

        if (StringUtils.isEmpty(codegenExample)
                || codegenExample.equals("null")
                || codegenExample.equals(genericStringExample)) {
            example.append("My").append(codegenName);
        } else {
            example.append(codegenExample);
        }

        example.append("\"");

        return example.toString();
    }

    private String constructEnumExample(Map<String, Object> allowableValues) {
        StringBuilder example = new StringBuilder();

        example.append("\"");

        List<Object> enumValues = (List<Object>) allowableValues.get("values");
        example.append(enumValues.get(0));

        example.append("\"");

        return example.toString();
    }

    private String constructNumericExample(String codegenExample) {
        StringBuilder example = new StringBuilder();

        if (StringUtils.isEmpty(codegenExample) || codegenExample.equals("null")) {
            example.append("0");
        } else {
            example.append(codegenExample);
        }

        return example.toString();
    }

    private String constructBooleanExample(String codegenExample) {
        StringBuilder example = new StringBuilder();

        if (Boolean.parseBoolean(codegenExample)) {
            example.append("$true");
        } else {
            example.append("$false");
        }

        return example.toString();
    }

    private String getPSDataType(CodegenProperty cp) {
        String dataType;
        if (cp.isPrimitiveType) {
            dataType = cp.dataType;
            if (!(cp.isString || cp.isFile || cp.isContainer) && (cp.isNullable || !cp.required)) {
                dataType = "System.Nullable[" + dataType + "]";
            }
            return dataType;
        } else if (cp.isArray) { // array
            return getPSDataType(cp.items) + "[]";
        } else if (cp.isMap) { // map
            return "System.Collections.Hashtable";
        } else { // model
            return "PSCustomObject";
        }
    }

    private String getPSDataType(CodegenParameter cp) {
        String dataType;
        if (cp.isPrimitiveType) {
            dataType = cp.dataType;
            if (!(cp.isString || cp.isFile || cp.isContainer) && (cp.isNullable || !cp.required)) {
                dataType = "System.Nullable[" + dataType + "]";
            }
            return dataType;
        } else if (cp.isArray) { // array
            return getPSDataType(cp.items) + "[]";
        } else if (cp.isMap) { // map
            return "System.Collections.Hashtable";
        } else { // model
            return "PSCustomObject";
        }
    }

    private String toMethodName(String operationId) {
        String methodName = camelize(operationId);

        if (!skipVerbParsing) {
            // check if method name starts with powershell verbs
            for (String verb : (HashSet<String>) powershellVerbs) {
                if (methodName.startsWith(verb)) {
                    methodName = verb + "-" + apiNamePrefix + methodName.substring(verb.length());
                    LOGGER.info(
                            "Naming the method using the PowerShell verb: {} => {}",
                            operationId,
                            methodName);
                    return methodName;
                }
            }

            for (Map.Entry<String, String> entry : commonVerbs.entrySet()) {
                if (methodName.startsWith(entry.getKey())) {
                    methodName =
                            entry.getValue()
                                    + "-"
                                    + apiNamePrefix
                                    + methodName.substring(entry.getKey().length());
                    LOGGER.info(
                            "Naming the method by mapping the common verbs (e.g. Create, Change) to PS verbs: {} => {}",
                            operationId,
                            methodName);
                    return methodName;
                }
            }
        }

        // not using powershell verb
        return "Invoke-" + apiNamePrefix + methodName;
    }

    @Override
    public void postProcessFile(File file, String fileType) {
        if (file == null) {
            return;
        }
        String powershellPostProcessFile = System.getenv("POWERSHELL_POST_PROCESS_FILE");
        if (StringUtils.isEmpty(powershellPostProcessFile)) {
            return; // skip if POWERSHELL_POST_PROCESS_FILE env variable is not defined
        }

        // only process files with ps extension
        if ("ps".equals(FilenameUtils.getExtension(file.toString()))) {
            String command = powershellPostProcessFile + " " + file;
            try {
                Process p = Runtime.getRuntime().exec(command);
                int exitValue = p.waitFor();
                if (exitValue != 0) {
                    LOGGER.error(
                            "Error running the command ({}). Exit value: {}", command, exitValue);
                } else {
                    LOGGER.info("Successfully executed: {}", command);
                }
            } catch (InterruptedException | IOException e) {
                LOGGER.error(
                        "Error running the command ({}). Exception: {}", command, e.getMessage());
                // Restore interrupted state
                Thread.currentThread().interrupt();
            }
        }
    }

    @Override
    public String toRegularExpression(String pattern) {
        return escapeText(pattern);
    }

    @Override
    public String toDefaultValue(Schema p) {
        if (p.getDefault() != null) {
            if (ModelUtils.isBooleanSchema(p)) {
                if (Boolean.parseBoolean(p.getDefault().toString())) {
                    return "$true";
                } else {
                    return "$false";
                }
            } else if (ModelUtils.isDateSchema(p)) {
                LOGGER.warn(
                        "Default value for `date` not yet supported. Please open an issue with https://github.com/openapitools/openapi-generator");
            } else if (ModelUtils.isDateTimeSchema(p)) {
                LOGGER.warn(
                        "Default value for `datetime` not yet supported. Please open an issue with https://github.com/openapitools/openapi-generator");
            } else if (ModelUtils.isNumberSchema(p)) {
                return p.getDefault().toString();
            } else if (ModelUtils.isIntegerSchema(p)) {
                return p.getDefault().toString();
            } else if (ModelUtils.isStringSchema(p)) {
                return "\"" + p.getDefault() + "\"";
            }
        }

        return null;
    }

    @Override
    public void postProcess() {
        System.out.println(
                "################################################################################");
        System.out.println(
                "# Thanks for using OpenAPI Generator.                                          #");
        System.out.println(
                "# Please consider donation to help us maintain this project \uD83D\uDE4F                 #");
        System.out.println(
                "# https://opencollective.com/openapi_generator/donate                          #");
        System.out.println(
                "#                                                                              #");
        System.out.println(
                "# This generator has been refactored by wing328 (https://github.com/wing328)   #");
        System.out.println(
                "# Please support his work directly by purchasing a copy of the eBook \ud83d\udcd8        #");
        System.out.println(
                "# - OpenAPI Generator for PowerShell Developers      https://bit.ly/3qBWfRJ    #");
        System.out.println(
                "################################################################################");
    }

    @Override
    public GeneratorLanguage generatorLanguage() {
        return GeneratorLanguage.POWERSHELL;
    }

    @Override
    public String toEnumVarName(String name, String datatype) {
        if (name.length() == 0) {
            return "EMPTY";
        }

        // for symbol, e.g. $, #
        if (getSymbolName(name) != null) {
            return (getSymbolName(name)).toUpperCase(Locale.ROOT);
        }

        // number
        if ("Int16".equals(datatype)
                || "Int32".equals(datatype)
                || "Int64".equals(datatype)
                || "UInt16".equals(datatype)
                || "UInt32".equals(datatype)
                || "UInt64".equals(datatype)
                || "Double".equals(datatype)
                || "Single".equals(datatype)
                || "Decimal".equals(datatype)) {
            String varName = name;
            varName = varName.replaceAll("-", "MINUS_");
            varName = varName.replaceAll("\\+", "PLUS_");
            varName = varName.replaceAll("\\.", "_DOT_");
            return "NUMBER_" + varName;
        }

        // remove special character
        return sanitizeName(name);
    }
}<|MERGE_RESOLUTION|>--- conflicted
+++ resolved
@@ -77,34 +77,6 @@
     /** Constructs an instance of `PowerShellClientCodegen`. */
     public PowerShellClientCodegen() {
         super();
-<<<<<<< HEAD
-        modifyFeatureSet(features -> features
-                .includeDocumentationFeatures(DocumentationFeature.Readme)
-                .wireFormatFeatures(EnumSet.of(WireFormatFeature.JSON, WireFormatFeature.XML))
-                .securityFeatures(EnumSet.of(
-                        SecurityFeature.BasicAuth,
-                        SecurityFeature.BearerToken,
-                        SecurityFeature.ApiKey,
-                        SecurityFeature.SignatureAuth
-                ))
-                .excludeGlobalFeatures(
-                        GlobalFeature.XMLStructureDefinitions,
-                        GlobalFeature.Callbacks,
-                        GlobalFeature.LinkObjects,
-                        GlobalFeature.ParameterStyling
-                )
-                .excludeSchemaSupportFeatures(
-                        SchemaSupportFeature.Polymorphism
-                )
-                .excludeParameterFeatures(
-                        ParameterFeature.Cookie
-                )
-        );
-
-        generatorMetadata = GeneratorMetadata.newBuilder(generatorMetadata)
-                .stability(Stability.BETA)
-                .build();
-=======
         modifyFeatureSet(
                 features ->
                         features.includeDocumentationFeatures(DocumentationFeature.Readme)
@@ -125,7 +97,6 @@
 
         generatorMetadata =
                 GeneratorMetadata.newBuilder(generatorMetadata).stability(Stability.BETA).build();
->>>>>>> cba7561d
 
         outputFolder = "generated-code" + File.separator + "powershell-experimental";
         modelTemplateFiles.put("model.mustache", ".ps1");
