/*
 * Copyright 2018 OpenAPI-Generator Contributors (https://openapi-generator.tech)
 * Copyright 2018 SmartBear Software
 *
 * Licensed under the Apache License, Version 2.0 (the "License");
 * you may not use this file except in compliance with the License.
 * You may obtain a copy of the License at
 *
 *     http://www.apache.org/licenses/LICENSE-2.0
 *
 * Unless required by applicable law or agreed to in writing, software
 * distributed under the License is distributed on an "AS IS" BASIS,
 * WITHOUT WARRANTIES OR CONDITIONS OF ANY KIND, either express or implied.
 * See the License for the specific language governing permissions and
 * limitations under the License.
 */

package org.openapitools.codegen;

import java.util.*;

public class CodegenProperty implements Cloneable {
    public String openApiType, baseName, complexType, getter, setter, description, dataType,
            datatypeWithEnum, dataFormat, name, min, max, defaultValue, defaultValueWithParam,
            baseType, containerType, title;

    /**
     * The 'description' string without escape charcters needed by some programming languages/targets
     */
    public String unescapedDescription;

    /**
     * maxLength validation for strings, see http://json-schema.org/latest/json-schema-validation.html#rfc.section.5.2.1
     */
    public Integer maxLength;
    /**
     * minLength validation for strings, see http://json-schema.org/latest/json-schema-validation.html#rfc.section.5.2.2
     */
    public Integer minLength;
    /**
     * pattern validation for strings, see http://json-schema.org/latest/json-schema-validation.html#rfc.section.5.2.3
     */
    public String pattern;
    /**
     * A free-form property to include an example of an instance for this schema.
     */
    public String example;

    public String jsonSchema;
    public String minimum;
    public String maximum;
    public boolean exclusiveMinimum;
    public boolean exclusiveMaximum;
    public boolean hasMore, required, secondaryParam;
    public boolean hasMoreNonReadOnly; // for model constructor, true if next property is not readonly
    public boolean isPrimitiveType, isModel, isContainer;
    public boolean isString, isNumeric, isInteger, isLong, isNumber, isFloat, isDouble, isByteArray, isBinary, isFile,
            isBoolean, isDate, isDateTime, isUuid, isUri, isEmail, isFreeFormObject;
    public boolean isListContainer, isMapContainer, isModelContainer;
    public boolean isEnum;
    public boolean isReadOnly;
    public boolean isWriteOnly;
    public boolean isNullable;
    public boolean isSelfReference;
    public boolean isCircularReference;
    public List<String> _enum;
    public Map<String, Object> allowableValues;
    public CodegenProperty items;
    public CodegenProperty mostInnerItems;
    public Map<String, Object> vendorExtensions = new HashMap<String, Object>();
    public boolean hasValidation; // true if pattern, maximum, etc are set (only used in the mustache template)
    public boolean isInherited;
    public String discriminatorValue;
    public String nameInCamelCase; // property name in camel case
    public String nameInSnakeCase; // property name in upper snake case
    // enum name based on the property name, usually use as a prefix (e.g. VAR_NAME) for enum name (e.g. VAR_NAME_VALUE1)
    public String enumName;
    public Integer maxItems;
    public Integer minItems;

    // XML
    public boolean isXmlAttribute = false;
    public String xmlPrefix;
    public String xmlName;
    public String xmlNamespace;
    public boolean isXmlWrapped = false;

    public String getBaseName() {
        return baseName;
    }

    public void setBaseName(String baseName) {
        this.baseName = baseName;
    }

    public String getComplexType() {
        return complexType;
    }

    public void setComplexType(String complexType) {
        this.complexType = complexType;
    }

    public String getGetter() {
        return getter;
    }

    public void setGetter(String getter) {
        this.getter = getter;
    }

    public String getSetter() {
        return setter;
    }

    public void setSetter(String setter) {
        this.setter = setter;
    }

    public String getDescription() {
        return description;
    }

    public void setDescription(String description) {
        this.description = description;
    }

    /**
     * @return dataType
     * @deprecated since version 3.0.0, use {@link #getDataType()} instead.<br>
     * May be removed with the next major release (4.0)
     */
    @Deprecated
    public String getDatatype() {
        return getDataType();
    }

    public String getDataType() {
        return dataType;
    }

    public void setDatatype(String datatype) {
        this.dataType = datatype;
    }

    public String getDatatypeWithEnum() {
        return datatypeWithEnum;
    }

    public void setDatatypeWithEnum(String datatypeWithEnum) {
        this.datatypeWithEnum = datatypeWithEnum;
    }

    public String getDataFormat() {
        return dataFormat;
    }

    public void setDataFormat(String dataFormat) {
        this.dataFormat = dataFormat;
    }

    public String getName() {
        return name;
    }

    public void setName(String name) {
        this.name = name;
    }

    public String getMin() {
        return min;
    }

    public void setMin(String min) {
        this.min = min;
    }

    public String getMax() {
        return max;
    }

    public void setMax(String max) {
        this.max = max;
    }

    public String getDefaultValue() {
        return defaultValue;
    }

    public void setDefaultValue(String defaultValue) {
        this.defaultValue = defaultValue;
    }

    public String getDefaultValueWithParam() {
        return defaultValueWithParam;
    }

    public void setDefaultValueWithParam(String defaultValueWithParam) {
        this.defaultValueWithParam = defaultValueWithParam;
    }

    public String getBaseType() {
        return baseType;
    }

    public void setBaseType(String baseType) {
        this.baseType = baseType;
    }

    public String getContainerType() {
        return containerType;
    }

    public void setContainerType(String containerType) {
        this.containerType = containerType;
    }

    public String getTitle() {
        return title;
    }

    public void setTitle(String title) {
        this.title = title;
    }

    public String getUnescapedDescription() {
        return unescapedDescription;
    }

    public void setUnescapedDescription(String unescapedDescription) {
        this.unescapedDescription = unescapedDescription;
    }

    public Integer getMaxLength() {
        return maxLength;
    }

    public void setMaxLength(Integer maxLength) {
        this.maxLength = maxLength;
    }

    public Integer getMinLength() {
        return minLength;
    }

    public void setMinLength(Integer minLength) {
        this.minLength = minLength;
    }

    public String getPattern() {
        return pattern;
    }

    public void setPattern(String pattern) {
        this.pattern = pattern;
    }

    public String getExample() {
        return example;
    }

    public void setExample(String example) {
        this.example = example;
    }

    public String getJsonSchema() {
        return jsonSchema;
    }

    public void setJsonSchema(String jsonSchema) {
        this.jsonSchema = jsonSchema;
    }

    public String getMinimum() {
        return minimum;
    }

    public void setMinimum(String minimum) {
        this.minimum = minimum;
    }

    public String getMaximum() {
        return maximum;
    }

    public void setMaximum(String maximum) {
        this.maximum = maximum;
    }

    public boolean getExclusiveMinimum() {
        return exclusiveMinimum;
    }

    public void setExclusiveMinimum(boolean exclusiveMinimum) {
        this.exclusiveMinimum = exclusiveMinimum;
    }

    public boolean getIExclusiveMaximum() {
        return exclusiveMaximum;
    }

    public void setExclusiveMaximum(boolean exclusiveMaximum) {
        this.exclusiveMaximum = exclusiveMaximum;
    }

    public boolean getRequired() {
        return required;
    }

    public void setRequired(boolean required) {
        this.required = required;
    }

    public boolean getSecondaryParam() {
        return secondaryParam;
    }

    public void setSecondaryParam(boolean secondaryParam) {
        this.secondaryParam = secondaryParam;
    }

    public List<String> get_enum() {
        return _enum;
    }

    public void set_enum(List<String> _enum) {
        this._enum = _enum;
    }

    public Map<String, Object> getAllowableValues() {
        return allowableValues;
    }

    public void setAllowableValues(Map<String, Object> allowableValues) {
        this.allowableValues = allowableValues;
    }

    public CodegenProperty getItems() {
        return items;
    }

    public void setItems(CodegenProperty items) {
        this.items = items;
    }

    public Map<String, Object> getVendorExtensions() {
        return vendorExtensions;
    }

    public void setVendorExtensions(Map<String, Object> vendorExtensions) {
        this.vendorExtensions = vendorExtensions;
    }

    public String getNameInCamelCase() {
        return nameInCamelCase;
    }

    public void setNameInCamelCase(String nameInCamelCase) {
        this.nameInCamelCase = nameInCamelCase;
    }

    public String getNameInSnakeCase() {
        return nameInSnakeCase;
    }

    public String getEnumName() {
        return enumName;
    }

    public void setEnumName(String enumName) {
        this.enumName = enumName;
    }

    public Integer getMaxItems() {
        return maxItems;
    }

    public void setMaxItems(Integer maxItems) {
        this.maxItems = maxItems;
    }

    public Integer getMinItems() {
        return minItems;
    }

    public void setMinItems(Integer minItems) {
        this.minItems = minItems;
    }

    public String getXmlPrefix() {
        return xmlPrefix;
    }

    public void setXmlPrefix(String xmlPrefix) {
        this.xmlPrefix = xmlPrefix;
    }

    public String getXmlName() {
        return xmlName;
    }

    public void setXmlName(String xmlName) {
        this.xmlName = xmlName;
    }

    public String getXmlNamespace() {
        return xmlNamespace;
    }

    public void setXmlNamespace(String xmlNamespace) {
        this.xmlNamespace = xmlNamespace;
    }

    @Override
    public CodegenProperty clone() {
        try {
            CodegenProperty cp = (CodegenProperty) super.clone();
            if (this._enum != null) {
                cp._enum = new ArrayList<String>(this._enum);
            }
            if (this.allowableValues != null) {
                cp.allowableValues = new HashMap<String, Object>(this.allowableValues);
            }
            if (this.items != null) {
                cp.items = this.items;
            }
            if (this.mostInnerItems != null) {
                cp.mostInnerItems = this.mostInnerItems;
            }
            if (this.vendorExtensions != null) {
                cp.vendorExtensions = new HashMap<String, Object>(this.vendorExtensions);
            }

            return cp;
        } catch (CloneNotSupportedException e) {
            throw new IllegalStateException(e);
        }
    }


    @Override
    public String toString() {
        final StringBuffer sb = new StringBuffer("CodegenProperty{");
        sb.append("openApiType='").append(openApiType).append('\'');
        sb.append(", baseName='").append(baseName).append('\'');
        sb.append(", complexType='").append(complexType).append('\'');
        sb.append(", getter='").append(getter).append('\'');
        sb.append(", setter='").append(setter).append('\'');
        sb.append(", description='").append(description).append('\'');
        sb.append(", dataType='").append(dataType).append('\'');
        sb.append(", datatypeWithEnum='").append(datatypeWithEnum).append('\'');
        sb.append(", dataFormat='").append(dataFormat).append('\'');
        sb.append(", name='").append(name).append('\'');
        sb.append(", min='").append(min).append('\'');
        sb.append(", max='").append(max).append('\'');
        sb.append(", defaultValue='").append(defaultValue).append('\'');
        sb.append(", defaultValueWithParam='").append(defaultValueWithParam).append('\'');
        sb.append(", baseType='").append(baseType).append('\'');
        sb.append(", containerType='").append(containerType).append('\'');
        sb.append(", title='").append(title).append('\'');
        sb.append(", unescapedDescription='").append(unescapedDescription).append('\'');
        sb.append(", maxLength=").append(maxLength);
        sb.append(", minLength=").append(minLength);
        sb.append(", pattern='").append(pattern).append('\'');
        sb.append(", example='").append(example).append('\'');
        sb.append(", jsonSchema='").append(jsonSchema).append('\'');
        sb.append(", minimum='").append(minimum).append('\'');
        sb.append(", maximum='").append(maximum).append('\'');
        sb.append(", exclusiveMinimum=").append(exclusiveMinimum);
        sb.append(", exclusiveMaximum=").append(exclusiveMaximum);
        sb.append(", hasMore=").append(hasMore);
        sb.append(", required=").append(required);
        sb.append(", secondaryParam=").append(secondaryParam);
        sb.append(", hasMoreNonReadOnly=").append(hasMoreNonReadOnly);
        sb.append(", isPrimitiveType=").append(isPrimitiveType);
        sb.append(", isModel=").append(isModel);
        sb.append(", isContainer=").append(isContainer);
        sb.append(", isString=").append(isString);
        sb.append(", isNumeric=").append(isNumeric);
        sb.append(", isInteger=").append(isInteger);
        sb.append(", isLong=").append(isLong);
        sb.append(", isNumber=").append(isNumber);
        sb.append(", isFloat=").append(isFloat);
        sb.append(", isDouble=").append(isDouble);
        sb.append(", isByteArray=").append(isByteArray);
        sb.append(", isBinary=").append(isBinary);
        sb.append(", isFile=").append(isFile);
        sb.append(", isBoolean=").append(isBoolean);
        sb.append(", isDate=").append(isDate);
        sb.append(", isDateTime=").append(isDateTime);
        sb.append(", isUuid=").append(isUuid);
        sb.append(", isUri=").append(isUri);
        sb.append(", isEmail=").append(isEmail);
        sb.append(", isFreeFormObject=").append(isFreeFormObject);
        sb.append(", isListContainer=").append(isListContainer);
        sb.append(", isMapContainer=").append(isMapContainer);
        sb.append(", isModelContainer=").append(isModelContainer);
        sb.append(", isEnum=").append(isEnum);
        sb.append(", isReadOnly=").append(isReadOnly);
        sb.append(", isWriteOnly=").append(isWriteOnly);
        sb.append(", isNullable=").append(isNullable);
        sb.append(", isSelfReference=").append(isSelfReference);
        sb.append(", isCircularReference=").append(isCircularReference);
        sb.append(", _enum=").append(_enum);
        sb.append(", allowableValues=").append(allowableValues);
        sb.append(", items=").append(items);
        sb.append(", mostInnerItems=").append(mostInnerItems);
        sb.append(", vendorExtensions=").append(vendorExtensions);
        sb.append(", hasValidation=").append(hasValidation);
        sb.append(", isInherited=").append(isInherited);
        sb.append(", discriminatorValue='").append(discriminatorValue).append('\'');
        sb.append(", nameInCamelCase='").append(nameInCamelCase).append('\'');
        sb.append(", nameInSnakeCase='").append(nameInSnakeCase).append('\'');
        sb.append(", enumName='").append(enumName).append('\'');
        sb.append(", maxItems=").append(maxItems);
        sb.append(", minItems=").append(minItems);
        sb.append(", isXmlAttribute=").append(isXmlAttribute);
        sb.append(", xmlPrefix='").append(xmlPrefix).append('\'');
        sb.append(", xmlName='").append(xmlName).append('\'');
        sb.append(", xmlNamespace='").append(xmlNamespace).append('\'');
        sb.append(", isXmlWrapped=").append(isXmlWrapped);
        sb.append('}');
        return sb.toString();
    }

    @Override
    public boolean equals(Object o) {
        if (this == o) return true;
        if (o == null || getClass() != o.getClass()) return false;
        CodegenProperty that = (CodegenProperty) o;
        return exclusiveMinimum == that.exclusiveMinimum &&
                exclusiveMaximum == that.exclusiveMaximum &&
                hasMore == that.hasMore &&
                required == that.required &&
                secondaryParam == that.secondaryParam &&
                hasMoreNonReadOnly == that.hasMoreNonReadOnly &&
                isPrimitiveType == that.isPrimitiveType &&
                isModel == that.isModel &&
                isContainer == that.isContainer &&
                isString == that.isString &&
                isNumeric == that.isNumeric &&
                isInteger == that.isInteger &&
                isLong == that.isLong &&
                isNumber == that.isNumber &&
                isFloat == that.isFloat &&
                isDouble == that.isDouble &&
                isByteArray == that.isByteArray &&
                isBinary == that.isBinary &&
                isFile == that.isFile &&
                isBoolean == that.isBoolean &&
                isDate == that.isDate &&
                isDateTime == that.isDateTime &&
                isUuid == that.isUuid &&
                isUri == that.isUri &&
                isEmail == that.isEmail &&
                isFreeFormObject == that.isFreeFormObject &&
                isListContainer == that.isListContainer &&
                isMapContainer == that.isMapContainer &&
                isModelContainer == that.isModelContainer &&
                isEnum == that.isEnum &&
                isReadOnly == that.isReadOnly &&
                isWriteOnly == that.isWriteOnly &&
                isNullable == that.isNullable &&
                isSelfReference == that.isSelfReference &&
                isCircularReference == that.isCircularReference &&
                hasValidation == that.hasValidation &&
                isInherited == that.isInherited &&
                isXmlAttribute == that.isXmlAttribute &&
                isXmlWrapped == that.isXmlWrapped &&
                Objects.equals(openApiType, that.openApiType) &&
                Objects.equals(baseName, that.baseName) &&
                Objects.equals(complexType, that.complexType) &&
                Objects.equals(getter, that.getter) &&
                Objects.equals(setter, that.setter) &&
                Objects.equals(description, that.description) &&
                Objects.equals(dataType, that.dataType) &&
                Objects.equals(datatypeWithEnum, that.datatypeWithEnum) &&
                Objects.equals(dataFormat, that.dataFormat) &&
                Objects.equals(name, that.name) &&
                Objects.equals(min, that.min) &&
                Objects.equals(max, that.max) &&
                Objects.equals(defaultValue, that.defaultValue) &&
                Objects.equals(defaultValueWithParam, that.defaultValueWithParam) &&
                Objects.equals(baseType, that.baseType) &&
                Objects.equals(containerType, that.containerType) &&
                Objects.equals(title, that.title) &&
                Objects.equals(unescapedDescription, that.unescapedDescription) &&
                Objects.equals(maxLength, that.maxLength) &&
                Objects.equals(minLength, that.minLength) &&
                Objects.equals(pattern, that.pattern) &&
                Objects.equals(example, that.example) &&
                Objects.equals(jsonSchema, that.jsonSchema) &&
                Objects.equals(minimum, that.minimum) &&
                Objects.equals(maximum, that.maximum) &&
                Objects.equals(_enum, that._enum) &&
                Objects.equals(allowableValues, that.allowableValues) &&
                Objects.equals(items, that.items) &&
                Objects.equals(mostInnerItems, that.mostInnerItems) &&
                Objects.equals(vendorExtensions, that.vendorExtensions) &&
                Objects.equals(discriminatorValue, that.discriminatorValue) &&
                Objects.equals(nameInCamelCase, that.nameInCamelCase) &&
                Objects.equals(nameInSnakeCase, that.nameInSnakeCase) &&
                Objects.equals(enumName, that.enumName) &&
                Objects.equals(maxItems, that.maxItems) &&
                Objects.equals(minItems, that.minItems) &&
                Objects.equals(xmlPrefix, that.xmlPrefix) &&
                Objects.equals(xmlName, that.xmlName) &&
                Objects.equals(xmlNamespace, that.xmlNamespace);
    }

    @Override
    public int hashCode() {

        return Objects.hash(openApiType, baseName, complexType, getter, setter, description, dataType,
                datatypeWithEnum, dataFormat, name, min, max, defaultValue, defaultValueWithParam, baseType,
                containerType, title, unescapedDescription, maxLength, minLength, pattern, example, jsonSchema,
                minimum, maximum, exclusiveMinimum, exclusiveMaximum, hasMore, required, secondaryParam,
                hasMoreNonReadOnly, isPrimitiveType, isModel, isContainer, isString, isNumeric, isInteger,
                isLong, isNumber, isFloat, isDouble, isByteArray, isBinary, isFile, isBoolean, isDate, isDateTime,
<<<<<<< HEAD
                isUuid, isUri, isEmail, isFreeFormObject, isListContainer, isMapContainer, isModelContainer, isEnum,
                isReadOnly, isWriteOnly, isNullable, isSelfReference, _enum, allowableValues, items, mostInnerItems,
                vendorExtensions, hasValidation, isInherited, discriminatorValue, nameInCamelCase, nameInSnakeCase,
                enumName, maxItems, minItems, isXmlAttribute, xmlPrefix, xmlName, xmlNamespace, isXmlWrapped);
=======
                isUuid, isUri, isEmail, isFreeFormObject, isListContainer, isMapContainer, isEnum, isReadOnly,
                isWriteOnly, isNullable, isSelfReference, isCircularReference, _enum, allowableValues, items,
                mostInnerItems, vendorExtensions, hasValidation, isInherited, discriminatorValue, nameInCamelCase,
                nameInSnakeCase, enumName, maxItems, minItems, isXmlAttribute, xmlPrefix, xmlName, xmlNamespace,
                isXmlWrapped);
>>>>>>> 2277934d
    }
}<|MERGE_RESOLUTION|>--- conflicted
+++ resolved
@@ -617,17 +617,10 @@
                 minimum, maximum, exclusiveMinimum, exclusiveMaximum, hasMore, required, secondaryParam,
                 hasMoreNonReadOnly, isPrimitiveType, isModel, isContainer, isString, isNumeric, isInteger,
                 isLong, isNumber, isFloat, isDouble, isByteArray, isBinary, isFile, isBoolean, isDate, isDateTime,
-<<<<<<< HEAD
-                isUuid, isUri, isEmail, isFreeFormObject, isListContainer, isMapContainer, isModelContainer, isEnum,
-                isReadOnly, isWriteOnly, isNullable, isSelfReference, _enum, allowableValues, items, mostInnerItems,
-                vendorExtensions, hasValidation, isInherited, discriminatorValue, nameInCamelCase, nameInSnakeCase,
-                enumName, maxItems, minItems, isXmlAttribute, xmlPrefix, xmlName, xmlNamespace, isXmlWrapped);
-=======
-                isUuid, isUri, isEmail, isFreeFormObject, isListContainer, isMapContainer, isEnum, isReadOnly,
-                isWriteOnly, isNullable, isSelfReference, isCircularReference, _enum, allowableValues, items,
-                mostInnerItems, vendorExtensions, hasValidation, isInherited, discriminatorValue, nameInCamelCase,
+                isUuid, isUri, isEmail, isFreeFormObject, isListContainer, isMapContainer, isEnum, isModelContainer,
+                isReadOnly, isWriteOnly, isNullable, isSelfReference, isCircularReference, _enum, allowableValues,
+                items, mostInnerItems, vendorExtensions, hasValidation, isInherited, discriminatorValue, nameInCamelCase,
                 nameInSnakeCase, enumName, maxItems, minItems, isXmlAttribute, xmlPrefix, xmlName, xmlNamespace,
                 isXmlWrapped);
->>>>>>> 2277934d
     }
 }