--- conflicted
+++ resolved
@@ -55,12 +55,6 @@
     public boolean required;
     public boolean secondaryParam;
     public boolean hasMoreNonReadOnly; // for model constructor, true if next property is not readonly
-<<<<<<< HEAD
-    public boolean isPrimitiveType, isModel, isContainer;
-    public boolean isString, isNumeric, isInteger, isLong, isNumber, isFloat, isDouble, isByteArray, isBinary, isFile,
-            isBoolean, isDate, isDateTime, isUuid, isUri, isEmail, isFreeFormObject;
-    public boolean isListContainer, isMapContainer, isModelContainer;
-=======
     public boolean isPrimitiveType;
     public boolean isModel;
     public boolean isContainer;
@@ -83,7 +77,7 @@
     public boolean isFreeFormObject;
     public boolean isListContainer;
     public boolean isMapContainer;
->>>>>>> 366bfd2a
+    public boolean isModelContainer;
     public boolean isEnum;
     public boolean isReadOnly;
     public boolean isWriteOnly;
@@ -702,17 +696,10 @@
                 minimum, maximum, exclusiveMinimum, exclusiveMaximum, hasMore, required, secondaryParam,
                 hasMoreNonReadOnly, isPrimitiveType, isModel, isContainer, isString, isNumeric, isInteger,
                 isLong, isNumber, isFloat, isDouble, isByteArray, isBinary, isFile, isBoolean, isDate, isDateTime,
-<<<<<<< HEAD
                 isUuid, isUri, isEmail, isFreeFormObject, isListContainer, isMapContainer, isModelContainer, isEnum,
-                isReadOnly, isWriteOnly, isNullable, isSelfReference, _enum, allowableValues, items, mostInnerItems,
-                vendorExtensions, hasValidation, isInherited, discriminatorValue, nameInCamelCase, nameInSnakeCase,
-                enumName, maxItems, minItems, isXmlAttribute, xmlPrefix, xmlName, xmlNamespace, isXmlWrapped);
-=======
-                isUuid, isUri, isEmail, isFreeFormObject, isListContainer, isMapContainer, isEnum, isReadOnly,
-                isWriteOnly, isNullable, isSelfReference, isCircularReference, _enum, allowableValues, items,
-                mostInnerItems, vendorExtensions, hasValidation, isInherited, discriminatorValue, nameInCamelCase,
+                isReadOnly, isWriteOnly, isNullable, isSelfReference, isCircularReference, _enum, allowableValues,
+                items, mostInnerItems, vendorExtensions, hasValidation, isInherited, discriminatorValue, nameInCamelCase,
                 nameInSnakeCase, enumName, maxItems, minItems, isXmlAttribute, xmlPrefix, xmlName, xmlNamespace,
                 isXmlWrapped);
->>>>>>> 366bfd2a
     }
 }