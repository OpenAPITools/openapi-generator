--- conflicted
+++ resolved
@@ -149,11 +149,7 @@
     public boolean isArray;
     public boolean isMap;
     public boolean isEnum;
-<<<<<<< HEAD
-    public boolean isInnerEnum;
-=======
     public boolean isInnerEnum; // Enums declared inline will be located inside the generic model, changing how the enum is referenced in some cases.
->>>>>>> c4a3866e
     public boolean isReadOnly;
     public boolean isWriteOnly;
     public boolean isNullable;
