--- conflicted
+++ resolved
@@ -472,10 +472,7 @@
         result = prime * result + ((isDateTime ? 13 : 31));
         result = prime * result + ((isUuid ? 13 : 31));
         result = prime * result + ((isEmail ? 13 : 31));
-<<<<<<< HEAD
-=======
         result = prime * result + ((isFreeFormObject ? 13 : 31));
->>>>>>> 9b99b6b6
         result = prime * result + ((isMapContainer ? 13 : 31));
         result = prime * result + ((isListContainer ? 13 : 31));
         result = prime * result + Objects.hashCode(isInherited);
