--- conflicted
+++ resolved
@@ -496,13 +496,8 @@
     public CodegenProperty fromProperty(String name, Schema p) {
         final CodegenProperty property = super.fromProperty(name, p);
 
-<<<<<<< HEAD
         final String dataType = property.isEnum ? property.baseName : property.dataType;
-        addEncoderAndDecoder(property.vendorExtensions, dataType, property.isPrimitiveType && !property.isEnum);
-=======
-        final String dataType = property.isEnum ? property.baseName : property.datatype;
         addEncoderAndDecoder(property.vendorExtensions, dataType, property.isMapContainer, property.isPrimitiveType && !property.isEnum);
->>>>>>> 9b05bd60
         if (property.isEnum) {
             property.vendorExtensions.put(X_UNION_TYPE, property.datatypeWithEnum);
         }
