/*
 * Copyright 2018 OpenAPI-Generator Contributors (https://openapi-generator.tech)
 * Copyright 2018 SmartBear Software
 *
 * Licensed under the Apache License, Version 2.0 (the "License");
 * you may not use this file except in compliance with the License.
 * You may obtain a copy of the License at
 *
 *     https://www.apache.org/licenses/LICENSE-2.0
 *
 * Unless required by applicable law or agreed to in writing, software
 * distributed under the License is distributed on an "AS IS" BASIS,
 * WITHOUT WARRANTIES OR CONDITIONS OF ANY KIND, either express or implied.
 * See the License for the specific language governing permissions and
 * limitations under the License.
 */

package org.openapitools.codegen.languages;

import io.swagger.v3.oas.models.media.ComposedSchema;
import io.swagger.v3.oas.models.media.Schema;
import io.swagger.v3.parser.util.SchemaTypeUtil;
import java.util.*;
import org.apache.commons.lang3.StringUtils;
import org.openapitools.codegen.*;
import org.openapitools.codegen.meta.features.DocumentationFeature;
import org.openapitools.codegen.meta.features.SecurityFeature;
import org.openapitools.codegen.model.ModelMap;
import org.openapitools.codegen.model.ModelsMap;
import org.openapitools.codegen.model.OperationMap;
import org.openapitools.codegen.model.OperationsMap;
import org.openapitools.codegen.utils.ModelUtils;

public class TypeScriptAxiosClientCodegen extends AbstractTypeScriptClientCodegen {

    public static final String NPM_REPOSITORY = "npmRepository";
    public static final String WITH_INTERFACES = "withInterfaces";
    public static final String SEPARATE_MODELS_AND_API = "withSeparateModelsAndApi";
    public static final String WITHOUT_PREFIX_ENUMS = "withoutPrefixEnums";
    public static final String USE_SINGLE_REQUEST_PARAMETER = "useSingleRequestParameter";
    public static final String WITH_NODE_IMPORTS = "withNodeImports";
    public static final String STRING_ENUMS = "stringEnums";
    public static final String STRING_ENUMS_DESC =
            "Generate string enums instead of objects for enum values.";

    protected String npmRepository = null;
    protected Boolean stringEnums = false;

    private String tsModelPackage = "";

    public TypeScriptAxiosClientCodegen() {
        super();

<<<<<<< HEAD
        modifyFeatureSet(features -> features
                .includeDocumentationFeatures(DocumentationFeature.Readme)
                .includeSecurityFeatures(SecurityFeature.BearerToken));
=======
        modifyFeatureSet(
                features -> features.includeDocumentationFeatures(DocumentationFeature.Readme));
>>>>>>> cba7561d

        // clear import mapping (from default generator) as TS does not use it
        // at the moment
        importMapping.clear();

        reservedWords.add("options");

        outputFolder = "generated-code/typescript-axios";
        embeddedTemplateDir = templateDir = "typescript-axios";

        this.cliOptions.add(
                new CliOption(
                        NPM_REPOSITORY,
                        "Use this property to set an url of your private npmRepo in the package.json"));
        this.cliOptions.add(
                new CliOption(
                                WITH_INTERFACES,
                                "Setting this property to true will generate interfaces next to the default class implementations.",
                                SchemaTypeUtil.BOOLEAN_TYPE)
                        .defaultValue(Boolean.FALSE.toString()));
        this.cliOptions.add(
                new CliOption(
                                SEPARATE_MODELS_AND_API,
                                "Put the model and api in separate folders and in separate classes. This requires in addition a value for 'apiPackage' and 'modelPackage'",
                                SchemaTypeUtil.BOOLEAN_TYPE)
                        .defaultValue(Boolean.FALSE.toString()));
        this.cliOptions.add(
                new CliOption(CodegenConstants.MODEL_PACKAGE, CodegenConstants.MODEL_PACKAGE_DESC));
        this.cliOptions.add(
                new CliOption(CodegenConstants.API_PACKAGE, CodegenConstants.API_PACKAGE_DESC));
        this.cliOptions.add(
                new CliOption(
                                WITHOUT_PREFIX_ENUMS,
                                "Don't prefix enum names with class names",
                                SchemaTypeUtil.BOOLEAN_TYPE)
                        .defaultValue(Boolean.FALSE.toString()));
        this.cliOptions.add(
                new CliOption(
                                USE_SINGLE_REQUEST_PARAMETER,
                                "Setting this property to true will generate functions with a single argument containing all API endpoint parameters instead of one argument per parameter.",
                                SchemaTypeUtil.BOOLEAN_TYPE)
                        .defaultValue(Boolean.FALSE.toString()));
        this.cliOptions.add(
                new CliOption(
                                WITH_NODE_IMPORTS,
                                "Setting this property to true adds imports for NodeJS",
                                SchemaTypeUtil.BOOLEAN_TYPE)
                        .defaultValue(Boolean.FALSE.toString()));
        this.cliOptions.add(
                new CliOption(STRING_ENUMS, STRING_ENUMS_DESC)
                        .defaultValue(String.valueOf(this.stringEnums)));
        // Templates have no mapping between formatted property names and original base names so use
        // only "original" and remove this option
        removeOption(CodegenConstants.MODEL_PROPERTY_NAMING);
    }

    @Override
    public String getName() {
        return "typescript-axios";
    }

    @Override
    public String getHelp() {
        return "Generates a TypeScript client library using axios.";
    }

    public String getNpmRepository() {
        return npmRepository;
    }

    public void setNpmRepository(String npmRepository) {
        this.npmRepository = npmRepository;
    }

    private static String getRelativeToRoot(String path) {
        StringBuilder sb = new StringBuilder();
        int slashCount = path.split("/").length;
        if (slashCount == 0) {
            sb.append("./");
        } else {
            for (int i = 0; i < slashCount; ++i) {
                sb.append("../");
            }
        }
        return sb.toString();
    }

    @Override
    public void processOpts() {
        super.processOpts();
        tsModelPackage = modelPackage.replaceAll("\\.", "/");
        String tsApiPackage = apiPackage.replaceAll("\\.", "/");

        String modelRelativeToRoot = getRelativeToRoot(tsModelPackage);
        String apiRelativeToRoot = getRelativeToRoot(tsApiPackage);

        additionalProperties.put("tsModelPackage", tsModelPackage);
        additionalProperties.put("tsApiPackage", tsApiPackage);
        additionalProperties.put("apiRelativeToRoot", apiRelativeToRoot);
        additionalProperties.put("modelRelativeToRoot", modelRelativeToRoot);

        supportingFiles.add(new SupportingFile("index.mustache", "", "index.ts"));
        supportingFiles.add(new SupportingFile("baseApi.mustache", "", "base.ts"));
        supportingFiles.add(new SupportingFile("common.mustache", "", "common.ts"));
        supportingFiles.add(new SupportingFile("api.mustache", "", "api.ts"));
        supportingFiles.add(new SupportingFile("configuration.mustache", "", "configuration.ts"));
        supportingFiles.add(new SupportingFile("git_push.sh.mustache", "", "git_push.sh"));
        supportingFiles.add(new SupportingFile("gitignore", "", ".gitignore"));
        supportingFiles.add(new SupportingFile("npmignore", "", ".npmignore"));

        if (additionalProperties.containsKey(SEPARATE_MODELS_AND_API)) {
            boolean separateModelsAndApi =
                    Boolean.parseBoolean(
                            additionalProperties.get(SEPARATE_MODELS_AND_API).toString());
            if (separateModelsAndApi) {
                if (StringUtils.isAnyBlank(modelPackage, apiPackage)) {
                    throw new RuntimeException("apiPackage and modelPackage must be defined");
                }
                modelTemplateFiles.put("model.mustache", ".ts");
                apiTemplateFiles.put("apiInner.mustache", ".ts");
                supportingFiles.add(
                        new SupportingFile("modelIndex.mustache", tsModelPackage, "index.ts"));
            }
        }

        if (additionalProperties.containsKey(STRING_ENUMS)) {
            this.stringEnums =
                    Boolean.parseBoolean(additionalProperties.get(STRING_ENUMS).toString());
            additionalProperties.put("stringEnums", this.stringEnums);
        }

        if (additionalProperties.containsKey(NPM_NAME)) {
            addNpmPackageGeneration();
        }
    }

    @Override
    public OperationsMap postProcessOperationsWithModels(
            OperationsMap objs, List<ModelMap> allModels) {
        objs = super.postProcessOperationsWithModels(objs, allModels);
        this.updateOperationParameterForEnum(objs);
        OperationMap vals = objs.getOperations();
        List<CodegenOperation> operations = vals.getOperation();
        /*
           Filter all the operations that are multipart/form-data operations and set the vendor extension flag
           'multipartFormData' for the template to work with.
        */
        operations.stream()
                .filter(op -> op.hasConsumes)
                .filter(
                        op ->
                                op.consumes.stream()
                                        .anyMatch(
                                                opc ->
                                                        opc.values().stream()
                                                                .anyMatch(
                                                                        "multipart/form-data"
                                                                                ::equals)))
                .forEach(op -> op.vendorExtensions.putIfAbsent("multipartFormData", true));

        return objs;
    }

    private void updateOperationParameterForEnum(OperationsMap operations) {
        // This method will add extra information as to whether or not we have enums and
        // update their names with the operation.id prefixed.
        // It will also set the uniqueId status if provided.
        for (CodegenOperation op : operations.getOperations().getOperation()) {
            for (CodegenParameter param : op.allParams) {
                if (Boolean.TRUE.equals(param.isEnum)) {
                    param.datatypeWithEnum =
                            param.datatypeWithEnum.replace(
                                    param.enumName, op.operationIdCamelCase + param.enumName);
                }
            }
        }
    }

    @Override
    public void postProcessParameter(CodegenParameter parameter) {
        super.postProcessParameter(parameter);
        if (parameter.isFormParam && parameter.isArray && "binary".equals(parameter.dataFormat)) {
            parameter.isCollectionFormatMulti = true;
        }
    }

    @Override
    public Map<String, ModelsMap> postProcessAllModels(Map<String, ModelsMap> objs) {
        Map<String, ModelsMap> result = super.postProcessAllModels(objs);
        for (ModelsMap entry : result.values()) {
            for (ModelMap model : entry.getModels()) {
                CodegenModel codegenModel = model.getModel();
                model.put("hasAllOf", codegenModel.allOf.size() > 0);
                model.put("hasOneOf", codegenModel.oneOf.size() > 0);
            }
        }
        return result;
    }

    @Override
    protected void addAdditionPropertiesToCodeGenModel(CodegenModel codegenModel, Schema schema) {
        codegenModel.additionalPropertiesType = getTypeDeclaration(getAdditionalProperties(schema));
        addImport(codegenModel, codegenModel.additionalPropertiesType);
    }

    @Override
    public ModelsMap postProcessModels(ModelsMap objs) {
        List<ModelMap> models = postProcessModelsEnum(objs).getModels();

        boolean withoutPrefixEnums = false;
        if (additionalProperties.containsKey(WITHOUT_PREFIX_ENUMS)) {
            withoutPrefixEnums =
                    Boolean.parseBoolean(additionalProperties.get(WITHOUT_PREFIX_ENUMS).toString());
        }

        for (ModelMap mo : models) {
            CodegenModel cm = mo.getModel();

            // Deduce the model file name in kebab case
            cm.classFilename =
                    cm.classname.replaceAll("([a-z0-9])([A-Z])", "$1-$2").toLowerCase(Locale.ROOT);

            // processed enum names
            if (!withoutPrefixEnums) {
                cm.imports = new TreeSet<>(cm.imports);
                // name enum with model name, e.g. StatusEnum => PetStatusEnum
                for (CodegenProperty var : cm.vars) {
                    if (Boolean.TRUE.equals(var.isEnum)) {
                        var.datatypeWithEnum =
                                var.datatypeWithEnum.replace(
                                        var.enumName, cm.classname + var.enumName);
                        var.enumName =
                                var.enumName.replace(var.enumName, cm.classname + var.enumName);
                    }
                }
                if (cm.parent != null) {
                    for (CodegenProperty var : cm.allVars) {
                        if (Boolean.TRUE.equals(var.isEnum)) {
                            var.datatypeWithEnum =
                                    var.datatypeWithEnum.replace(
                                            var.enumName, cm.classname + var.enumName);
                            var.enumName =
                                    var.enumName.replace(var.enumName, cm.classname + var.enumName);
                        }
                    }
                }
            }
        }

        // Apply the model file name to the imports as well
        for (Map<String, String> m : objs.getImports()) {
            String javaImport = m.get("import").substring(modelPackage.length() + 1);
            String tsImport = tsModelPackage + "/" + javaImport;
            m.put("tsImport", tsImport);
            m.put("class", javaImport);
            m.put(
                    "filename",
                    javaImport.replaceAll("([a-z0-9])([A-Z])", "$1-$2").toLowerCase(Locale.ROOT));
        }
        return objs;
    }

    /**
     * Overriding toRegularExpression() to avoid escapeText() being called, as it would return a
     * broken regular expression if any escaped character / metacharacter were present.
     */
    @Override
    public String toRegularExpression(String pattern) {
        return addRegularExpressionDelimiter(pattern);
    }

    @Override
    public String toModelFilename(String name) {
        return super.toModelFilename(name)
                .replaceAll("([a-z0-9])([A-Z])", "$1-$2")
                .toLowerCase(Locale.ROOT);
    }

    @Override
    public String toApiFilename(String name) {
        return super.toApiFilename(name)
                .replaceAll("([a-z0-9])([A-Z])", "$1-$2")
                .toLowerCase(Locale.ROOT);
    }

    private void addNpmPackageGeneration() {

        if (additionalProperties.containsKey(NPM_REPOSITORY)) {
            this.setNpmRepository(additionalProperties.get(NPM_REPOSITORY).toString());
        }

        // Files for building our lib
        supportingFiles.add(new SupportingFile("README.mustache", "", "README.md"));
        supportingFiles.add(new SupportingFile("package.mustache", "", "package.json"));
        supportingFiles.add(new SupportingFile("tsconfig.mustache", "", "tsconfig.json"));
        // in case ECMAScript 6 is supported add another tsconfig for an ESM (ECMAScript Module)
        if (supportsES6) {
            supportingFiles.add(
                    new SupportingFile("tsconfig.esm.mustache", "", "tsconfig.esm.json"));
        }
    }

    @Override
    protected void updatePropertyForAnyType(CodegenProperty property, Schema p) {
        // The 'null' value is allowed when the OAS schema is 'any type'.
        // See https://github.com/OAI/OpenAPI-Specification/issues/1389
        // custom line here, do not set property.isNullable = true
        if (languageSpecificPrimitives.contains(property.dataType)) {
            property.isPrimitiveType = true;
        }
        if (ModelUtils.isMapSchema(p)) {
            // an object or anyType composed schema that has additionalProperties set
            // some of our code assumes that any type schema with properties defined will be a map
            // even though it should allow in any type and have map constraints for properties
            updatePropertyForMap(property, p);
        }
    }

    @Override
    protected void addImport(
            ComposedSchema composed, Schema childSchema, CodegenModel model, String modelName) {
        // import everything (including child schema of a composed schema)
        addImport(model, modelName);
    }
}<|MERGE_RESOLUTION|>--- conflicted
+++ resolved
@@ -24,7 +24,6 @@
 import org.apache.commons.lang3.StringUtils;
 import org.openapitools.codegen.*;
 import org.openapitools.codegen.meta.features.DocumentationFeature;
-import org.openapitools.codegen.meta.features.SecurityFeature;
 import org.openapitools.codegen.model.ModelMap;
 import org.openapitools.codegen.model.ModelsMap;
 import org.openapitools.codegen.model.OperationMap;
@@ -51,14 +50,8 @@
     public TypeScriptAxiosClientCodegen() {
         super();
 
-<<<<<<< HEAD
-        modifyFeatureSet(features -> features
-                .includeDocumentationFeatures(DocumentationFeature.Readme)
-                .includeSecurityFeatures(SecurityFeature.BearerToken));
-=======
         modifyFeatureSet(
                 features -> features.includeDocumentationFeatures(DocumentationFeature.Readme));
->>>>>>> cba7561d
 
         // clear import mapping (from default generator) as TS does not use it
         // at the moment
