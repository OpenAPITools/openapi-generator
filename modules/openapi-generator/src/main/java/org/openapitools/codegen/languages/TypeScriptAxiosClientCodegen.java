/*
 * Copyright 2018 OpenAPI-Generator Contributors (https://openapi-generator.tech)
 * Copyright 2018 SmartBear Software
 *
 * Licensed under the Apache License, Version 2.0 (the "License");
 * you may not use this file except in compliance with the License.
 * You may obtain a copy of the License at
 *
 *     https://www.apache.org/licenses/LICENSE-2.0
 *
 * Unless required by applicable law or agreed to in writing, software
 * distributed under the License is distributed on an "AS IS" BASIS,
 * WITHOUT WARRANTIES OR CONDITIONS OF ANY KIND, either express or implied.
 * See the License for the specific language governing permissions and
 * limitations under the License.
 */

package org.openapitools.codegen.languages;

import io.swagger.v3.oas.models.media.Schema;
import io.swagger.v3.parser.util.SchemaTypeUtil;
import lombok.Getter;
import lombok.Setter;
import org.apache.commons.lang3.StringUtils;
import org.openapitools.codegen.*;
import org.openapitools.codegen.meta.features.DocumentationFeature;
import org.openapitools.codegen.meta.features.SecurityFeature;
import org.openapitools.codegen.model.ModelMap;
import org.openapitools.codegen.model.ModelsMap;
import org.openapitools.codegen.model.OperationMap;
import org.openapitools.codegen.model.OperationsMap;
import org.openapitools.codegen.utils.ModelUtils;

import java.io.File;
import java.util.List;
import java.util.Locale;
import java.util.Map;
import java.util.TreeSet;

public class TypeScriptAxiosClientCodegen extends AbstractTypeScriptClientCodegen {

    public static final String NPM_REPOSITORY = "npmRepository";
    public static final String WITH_INTERFACES = "withInterfaces";
    public static final String SEPARATE_MODELS_AND_API = "withSeparateModelsAndApi";
    public static final String WITHOUT_PREFIX_ENUMS = "withoutPrefixEnums";
    public static final String USE_SINGLE_REQUEST_PARAMETER = "useSingleRequestParameter";
    public static final String WITH_NODE_IMPORTS = "withNodeImports";
    public static final String STRING_ENUMS = "stringEnums";
    public static final String STRING_ENUMS_DESC = "Generate string enums instead of objects for enum values.";
<<<<<<< HEAD
    public static final String IMPORT_FILE_EXTENSION_SWITCH = "importFileExtension";
    public static final String IMPORT_FILE_EXTENSION_SWITCH_DESC = "File extension to use with relative imports. Set it to '.js' or '.mjs' when using [ESM](https://nodejs.org/api/esm.html).";
    public static final String USE_SQUARE_BRACKETS_IN_ARRAY_NAMES = "useSquareBracketsInArrayNames";
    public static final String AXIOS_VERSION = "axiosVersion";
    public static final String DEFAULT_AXIOS_VERSION = "^1.6.1";
=======
    public static final String WITH_AWSV4_SIGNATURE = "withAWSV4Signature";
>>>>>>> d04f4c11

    @Getter @Setter
    protected String npmRepository = null;
    protected Boolean stringEnums = false;
<<<<<<< HEAD
    protected String importFileExtension = "";

    @Getter @Setter
    protected String axiosVersion = DEFAULT_AXIOS_VERSION;
=======
    protected boolean withAWSV4Signature = false;
>>>>>>> d04f4c11

    private String tsModelPackage = "";

    protected String apiDocPath = "docs/";
    protected String modelDocPath = "docs/";

    public TypeScriptAxiosClientCodegen() {
        super();

        modifyFeatureSet(features -> features
                .includeDocumentationFeatures(DocumentationFeature.Readme)
                .includeSecurityFeatures(SecurityFeature.BearerToken, SecurityFeature.AWSV4Signature));

        // clear import mapping (from default generator) as TS does not use it
        // at the moment
        importMapping.clear();

        reservedWords.add("options");

        outputFolder = "generated-code/typescript-axios";
        embeddedTemplateDir = templateDir = "typescript-axios";

        this.cliOptions.add(new CliOption(NPM_REPOSITORY, "Use this property to set an url of your private npmRepo in the package.json"));
        this.cliOptions.add(new CliOption(WITH_INTERFACES, "Setting this property to true will generate interfaces next to the default class implementations.", SchemaTypeUtil.BOOLEAN_TYPE).defaultValue(Boolean.FALSE.toString()));
        this.cliOptions.add(new CliOption(SEPARATE_MODELS_AND_API, "Put the model and api in separate folders and in separate classes. This requires in addition a value for 'apiPackage' and 'modelPackage'", SchemaTypeUtil.BOOLEAN_TYPE).defaultValue(Boolean.FALSE.toString()));
        this.cliOptions.add(new CliOption(CodegenConstants.MODEL_PACKAGE, CodegenConstants.MODEL_PACKAGE_DESC));
        this.cliOptions.add(new CliOption(CodegenConstants.API_PACKAGE, CodegenConstants.API_PACKAGE_DESC));
        this.cliOptions.add(new CliOption(WITHOUT_PREFIX_ENUMS, "Don't prefix enum names with class names", SchemaTypeUtil.BOOLEAN_TYPE).defaultValue(Boolean.FALSE.toString()));
        this.cliOptions.add(new CliOption(USE_SINGLE_REQUEST_PARAMETER, "Setting this property to true will generate functions with a single argument containing all API endpoint parameters instead of one argument per parameter.", SchemaTypeUtil.BOOLEAN_TYPE).defaultValue(Boolean.FALSE.toString()));
        this.cliOptions.add(new CliOption(WITH_NODE_IMPORTS, "Setting this property to true adds imports for NodeJS", SchemaTypeUtil.BOOLEAN_TYPE).defaultValue(Boolean.FALSE.toString()));
        this.cliOptions.add(new CliOption(STRING_ENUMS, STRING_ENUMS_DESC).defaultValue(String.valueOf(this.stringEnums)));
<<<<<<< HEAD
        this.cliOptions.add(new CliOption(IMPORT_FILE_EXTENSION_SWITCH, IMPORT_FILE_EXTENSION_SWITCH_DESC, SchemaTypeUtil.STRING_TYPE).defaultValue(this.importFileExtension));
        this.cliOptions.add(new CliOption(USE_SQUARE_BRACKETS_IN_ARRAY_NAMES, "Setting this property to true will add brackets to array attribute names, e.g. my_values[].", SchemaTypeUtil.BOOLEAN_TYPE).defaultValue(Boolean.FALSE.toString()));
        this.cliOptions.add(new CliOption(AXIOS_VERSION, "Use this property to override the axios version in package.json").defaultValue(DEFAULT_AXIOS_VERSION));
=======
        this.cliOptions.add(new CliOption(WITH_AWSV4_SIGNATURE, "whether to include AWS v4 signature support", SchemaTypeUtil.BOOLEAN_TYPE).defaultValue(Boolean.FALSE.toString()));
>>>>>>> d04f4c11
        // Templates have no mapping between formatted property names and original base names so use only "original" and remove this option
        removeOption(CodegenConstants.MODEL_PROPERTY_NAMING);
    }

    @Override
    public String getName() {
        return "typescript-axios";
    }

    @Override
    public String getHelp() {
        return "Generates a TypeScript client library using axios.";
    }

    private static String getRelativeToRoot(String path) {
        StringBuilder sb = new StringBuilder();
        int slashCount = path.split("/").length;
        if (slashCount == 0) {
            sb.append("./");
        } else {
            for (int i = 0; i < slashCount; ++i) {
                sb.append("../");
            }
        }
        return sb.toString();
    }

    @Override
    public void processOpts() {
        super.processOpts();
        tsModelPackage = modelPackage.replaceAll("\\.", "/");
        String tsApiPackage = apiPackage.replaceAll("\\.", "/");

        String modelRelativeToRoot = getRelativeToRoot(tsModelPackage);
        String apiRelativeToRoot = getRelativeToRoot(tsApiPackage);

        additionalProperties.put("tsModelPackage", tsModelPackage);
        additionalProperties.put("tsApiPackage", tsApiPackage);
        additionalProperties.put("apiRelativeToRoot", apiRelativeToRoot);
        additionalProperties.put("modelRelativeToRoot", modelRelativeToRoot);
        additionalProperties.put("apiDocPath", apiDocPath);
        additionalProperties.put("modelDocPath", modelDocPath);

        modelDocTemplateFiles.put("model_doc.mustache", ".md");
        apiDocTemplateFiles.put("api_doc.mustache", ".md");

        supportingFiles.add(new SupportingFile("index.mustache", "", "index.ts"));
        supportingFiles.add(new SupportingFile("baseApi.mustache", "", "base.ts"));
        supportingFiles.add(new SupportingFile("common.mustache", "", "common.ts"));
        supportingFiles.add(new SupportingFile("api.mustache", "", "api.ts"));
        supportingFiles.add(new SupportingFile("configuration.mustache", "", "configuration.ts"));
        supportingFiles.add(new SupportingFile("git_push.sh.mustache", "", "git_push.sh"));
        supportingFiles.add(new SupportingFile("gitignore", "", ".gitignore"));
        supportingFiles.add(new SupportingFile("npmignore", "", ".npmignore"));

        if (additionalProperties.containsKey(SEPARATE_MODELS_AND_API)) {
            boolean separateModelsAndApi = Boolean.parseBoolean(additionalProperties.get(SEPARATE_MODELS_AND_API).toString());
            if (separateModelsAndApi) {
                if (StringUtils.isAnyBlank(modelPackage, apiPackage)) {
                    throw new RuntimeException("apiPackage and modelPackage must be defined");
                }
                modelTemplateFiles.put("model.mustache", ".ts");
                apiTemplateFiles.put("apiInner.mustache", ".ts");
                supportingFiles.add(new SupportingFile("modelIndex.mustache", tsModelPackage, "index.ts"));
            }
        }

        if (additionalProperties.containsKey(STRING_ENUMS)) {
            this.stringEnums = Boolean.parseBoolean(additionalProperties.get(STRING_ENUMS).toString());
            additionalProperties.put("stringEnums", this.stringEnums);
        }

        if (additionalProperties.containsKey(IMPORT_FILE_EXTENSION_SWITCH)) {
            this.importFileExtension = additionalProperties.get(IMPORT_FILE_EXTENSION_SWITCH).toString();
            if (!this.importFileExtension.isEmpty() && !this.importFileExtension.startsWith(".")) {
                this.importFileExtension = "." + this.importFileExtension;
            }
            additionalProperties.put("importFileExtension", this.importFileExtension);
        }

        if (additionalProperties.containsKey(NPM_NAME)) {
            addNpmPackageGeneration();
        }

<<<<<<< HEAD
        if (additionalProperties.containsKey(AXIOS_VERSION)) {
            setAxiosVersion(additionalProperties.get(AXIOS_VERSION).toString());
        }
        additionalProperties.put("axiosVersion", getAxiosVersion());
=======
        if (additionalProperties.containsKey(CodegenConstants.WITH_AWSV4_SIGNATURE_COMMENT)) {
            this.setWithAWSV4Signature(Boolean.parseBoolean(additionalProperties.get(CodegenConstants.WITH_AWSV4_SIGNATURE_COMMENT).toString()));
        }
        additionalProperties.put(CodegenConstants.WITH_AWSV4_SIGNATURE_COMMENT, withAWSV4Signature);
>>>>>>> d04f4c11

    }

    @Override
    public OperationsMap postProcessOperationsWithModels(OperationsMap objs, List<ModelMap> allModels) {
        objs = super.postProcessOperationsWithModels(objs, allModels);
        this.updateOperationParameterForEnum(objs);
        OperationMap vals = objs.getOperations();
        List<CodegenOperation> operations = vals.getOperation();
        /*
            Filter all the operations that are multipart/form-data operations and set the vendor extension flag
            'multipartFormData' for the template to work with.
         */
        operations.stream()
                .filter(op -> op.hasConsumes)
                .filter(op -> op.consumes.stream().anyMatch(opc -> opc.values().stream().anyMatch("multipart/form-data"::equals)))
                .forEach(op -> op.vendorExtensions.putIfAbsent("multipartFormData", true));

        return objs;
    }

    private void updateOperationParameterForEnum(OperationsMap operations) {
        // This method will add extra information as to whether or not we have enums and
        // update their names with the operation.id prefixed.
        // It will also set the uniqueId status if provided.
        for (CodegenOperation op : operations.getOperations().getOperation()) {
            for (CodegenParameter param : op.allParams) {
                if (Boolean.TRUE.equals(param.isEnum)) {
                    param.datatypeWithEnum = param.datatypeWithEnum
                            .replace(param.enumName, op.operationIdCamelCase + param.enumName);
                }
            }
        }
    }

    @Override
    public void postProcessParameter(CodegenParameter parameter) {
        super.postProcessParameter(parameter);
        if (parameter.isFormParam && parameter.isArray && "binary".equals(parameter.dataFormat)) {
            parameter.isCollectionFormatMulti = true;
        }
    }

    @Override
    public Map<String, ModelsMap> postProcessAllModels(Map<String, ModelsMap> objs) {
        Map<String, ModelsMap> result = super.postProcessAllModels(objs);
        for (ModelsMap entry : result.values()) {
            for (ModelMap model : entry.getModels()) {
                CodegenModel codegenModel = model.getModel();
                model.put("hasAllOf", codegenModel.allOf.size() > 0);
                model.put("hasOneOf", codegenModel.oneOf.size() > 0);
            }
        }
        return result;
    }


    @Override
    protected void addAdditionPropertiesToCodeGenModel(CodegenModel codegenModel, Schema schema) {
        codegenModel.additionalPropertiesType = getTypeDeclaration(ModelUtils.getAdditionalProperties(schema));
        addImport(codegenModel, codegenModel.additionalPropertiesType);
    }

    @Override
    public ModelsMap postProcessModels(ModelsMap objs) {
        List<ModelMap> models = postProcessModelsEnum(objs).getModels();

        boolean withoutPrefixEnums = false;
        if (additionalProperties.containsKey(WITHOUT_PREFIX_ENUMS)) {
            withoutPrefixEnums = Boolean.parseBoolean(additionalProperties.get(WITHOUT_PREFIX_ENUMS).toString());
        }

        for (ModelMap mo : models) {
            CodegenModel cm = mo.getModel();

            // Type is already any
            if (cm.getAdditionalPropertiesIsAnyType() && "any".equals(cm.getAdditionalPropertiesType())) {
                cm.setAdditionalPropertiesIsAnyType(false);
            }

            // Deduce the model file name in kebab case
            cm.classFilename = cm.classname.replaceAll("([a-z0-9])([A-Z])", "$1-$2").toLowerCase(Locale.ROOT);

            //processed enum names
            if (!withoutPrefixEnums) {
                cm.imports = new TreeSet<>(cm.imports);
                // name enum with model name, e.g. StatusEnum => PetStatusEnum
                for (CodegenProperty var : cm.vars) {
                    if (Boolean.TRUE.equals(var.isEnum)) {
                        var.datatypeWithEnum = var.datatypeWithEnum.replace(var.enumName, cm.classname + var.enumName);
                        var.enumName = var.enumName.replace(var.enumName, cm.classname + var.enumName);
                    }
                }
                if (cm.parent != null) {
                    for (CodegenProperty var : cm.allVars) {
                        if (Boolean.TRUE.equals(var.isEnum)) {
                            var.datatypeWithEnum = var.datatypeWithEnum.replace(var.enumName, cm.classname + var.enumName);
                            var.enumName = var.enumName.replace(var.enumName, cm.classname + var.enumName);
                        }
                    }
                }
            }
        }

        // Apply the model file name to the imports as well
        for (Map<String, String> m : objs.getImports()) {
            String javaImport = m.get("import").substring(modelPackage.length() + 1);
            String tsImport = tsModelPackage + "/" + javaImport;
            m.put("tsImport", tsImport);
            m.put("class", javaImport);
            m.put("filename", javaImport.replaceAll("([a-z0-9])([A-Z])", "$1-$2").toLowerCase(Locale.ROOT));
        }
        return objs;
    }

<<<<<<< HEAD
    @Override
    public String apiDocFileFolder() {
        return (outputFolder + "/" + apiDocPath).replace('/', File.separatorChar);
    }

    @Override
    public String modelDocFileFolder() {
        return (outputFolder + "/" + modelDocPath).replace('/', File.separatorChar);
=======
    public void setWithAWSV4Signature(boolean withAWSV4Signature) {
        this.withAWSV4Signature = withAWSV4Signature;
>>>>>>> d04f4c11
    }

    /**
     * Overriding toRegularExpression() to avoid escapeText() being called,
     * as it would return a broken regular expression if any escaped character / metacharacter were present.
     */
    @Override
    public String toRegularExpression(String pattern) {
        return addRegularExpressionDelimiter(pattern);
    }

    @Override
    public String toModelFilename(String name) {
        return super.toModelFilename(name).replaceAll("([a-z0-9])([A-Z])", "$1-$2").toLowerCase(Locale.ROOT);
    }

    @Override
    public String toApiFilename(String name) {
        return super.toApiFilename(name).replaceAll("([a-z0-9])([A-Z])", "$1-$2").toLowerCase(Locale.ROOT);
    }

    private void addNpmPackageGeneration() {

        if (additionalProperties.containsKey(NPM_REPOSITORY)) {
            this.setNpmRepository(additionalProperties.get(NPM_REPOSITORY).toString());
        }

        //Files for building our lib
        supportingFiles.add(new SupportingFile("README.mustache", "", "README.md"));
        supportingFiles.add(new SupportingFile("package.mustache", "", "package.json"));
        supportingFiles.add(new SupportingFile("tsconfig.mustache", "", "tsconfig.json"));
        // in case ECMAScript 6 is supported add another tsconfig for an ESM (ECMAScript Module)
        if (supportsES6) {
            supportingFiles.add(new SupportingFile("tsconfig.esm.mustache", "", "tsconfig.esm.json"));
        }
    }

    @Override
    protected void updatePropertyForAnyType(CodegenProperty property, Schema p) {
        // The 'null' value is allowed when the OAS schema is 'any type'.
        // See https://github.com/OAI/OpenAPI-Specification/issues/1389
        // custom line here, do not set property.isNullable = true
        if (languageSpecificPrimitives.contains(property.dataType)) {
            property.isPrimitiveType = true;
        }
        if (ModelUtils.isMapSchema(p)) {
            // an object or anyType composed schema that has additionalProperties set
            // some of our code assumes that any type schema with properties defined will be a map
            // even though it should allow in any type and have map constraints for properties
            updatePropertyForMap(property, p);
        }
    }

    @Override
    protected void addImport(Schema composed, Schema childSchema, CodegenModel model, String modelName) {
        // import everything (including child schema of a composed schema)
        addImport(model, modelName);
    }
}<|MERGE_RESOLUTION|>--- conflicted
+++ resolved
@@ -47,27 +47,21 @@
     public static final String WITH_NODE_IMPORTS = "withNodeImports";
     public static final String STRING_ENUMS = "stringEnums";
     public static final String STRING_ENUMS_DESC = "Generate string enums instead of objects for enum values.";
-<<<<<<< HEAD
     public static final String IMPORT_FILE_EXTENSION_SWITCH = "importFileExtension";
     public static final String IMPORT_FILE_EXTENSION_SWITCH_DESC = "File extension to use with relative imports. Set it to '.js' or '.mjs' when using [ESM](https://nodejs.org/api/esm.html).";
     public static final String USE_SQUARE_BRACKETS_IN_ARRAY_NAMES = "useSquareBracketsInArrayNames";
     public static final String AXIOS_VERSION = "axiosVersion";
     public static final String DEFAULT_AXIOS_VERSION = "^1.6.1";
-=======
     public static final String WITH_AWSV4_SIGNATURE = "withAWSV4Signature";
->>>>>>> d04f4c11
 
     @Getter @Setter
     protected String npmRepository = null;
     protected Boolean stringEnums = false;
-<<<<<<< HEAD
     protected String importFileExtension = "";
 
     @Getter @Setter
     protected String axiosVersion = DEFAULT_AXIOS_VERSION;
-=======
     protected boolean withAWSV4Signature = false;
->>>>>>> d04f4c11
 
     private String tsModelPackage = "";
 
@@ -99,13 +93,10 @@
         this.cliOptions.add(new CliOption(USE_SINGLE_REQUEST_PARAMETER, "Setting this property to true will generate functions with a single argument containing all API endpoint parameters instead of one argument per parameter.", SchemaTypeUtil.BOOLEAN_TYPE).defaultValue(Boolean.FALSE.toString()));
         this.cliOptions.add(new CliOption(WITH_NODE_IMPORTS, "Setting this property to true adds imports for NodeJS", SchemaTypeUtil.BOOLEAN_TYPE).defaultValue(Boolean.FALSE.toString()));
         this.cliOptions.add(new CliOption(STRING_ENUMS, STRING_ENUMS_DESC).defaultValue(String.valueOf(this.stringEnums)));
-<<<<<<< HEAD
         this.cliOptions.add(new CliOption(IMPORT_FILE_EXTENSION_SWITCH, IMPORT_FILE_EXTENSION_SWITCH_DESC, SchemaTypeUtil.STRING_TYPE).defaultValue(this.importFileExtension));
         this.cliOptions.add(new CliOption(USE_SQUARE_BRACKETS_IN_ARRAY_NAMES, "Setting this property to true will add brackets to array attribute names, e.g. my_values[].", SchemaTypeUtil.BOOLEAN_TYPE).defaultValue(Boolean.FALSE.toString()));
         this.cliOptions.add(new CliOption(AXIOS_VERSION, "Use this property to override the axios version in package.json").defaultValue(DEFAULT_AXIOS_VERSION));
-=======
         this.cliOptions.add(new CliOption(WITH_AWSV4_SIGNATURE, "whether to include AWS v4 signature support", SchemaTypeUtil.BOOLEAN_TYPE).defaultValue(Boolean.FALSE.toString()));
->>>>>>> d04f4c11
         // Templates have no mapping between formatted property names and original base names so use only "original" and remove this option
         removeOption(CodegenConstants.MODEL_PROPERTY_NAMING);
     }
@@ -190,17 +181,14 @@
             addNpmPackageGeneration();
         }
 
-<<<<<<< HEAD
         if (additionalProperties.containsKey(AXIOS_VERSION)) {
             setAxiosVersion(additionalProperties.get(AXIOS_VERSION).toString());
         }
         additionalProperties.put("axiosVersion", getAxiosVersion());
-=======
         if (additionalProperties.containsKey(CodegenConstants.WITH_AWSV4_SIGNATURE_COMMENT)) {
             this.setWithAWSV4Signature(Boolean.parseBoolean(additionalProperties.get(CodegenConstants.WITH_AWSV4_SIGNATURE_COMMENT).toString()));
         }
         additionalProperties.put(CodegenConstants.WITH_AWSV4_SIGNATURE_COMMENT, withAWSV4Signature);
->>>>>>> d04f4c11
 
     }
 
@@ -316,7 +304,6 @@
         return objs;
     }
 
-<<<<<<< HEAD
     @Override
     public String apiDocFileFolder() {
         return (outputFolder + "/" + apiDocPath).replace('/', File.separatorChar);
@@ -325,10 +312,10 @@
     @Override
     public String modelDocFileFolder() {
         return (outputFolder + "/" + modelDocPath).replace('/', File.separatorChar);
-=======
+    }
+
     public void setWithAWSV4Signature(boolean withAWSV4Signature) {
         this.withAWSV4Signature = withAWSV4Signature;
->>>>>>> d04f4c11
     }
 
     /**
