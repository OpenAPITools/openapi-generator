/*
 * Copyright 2018 OpenAPI-Generator Contributors (https://openapi-generator.tech)
 *
 * Licensed under the Apache License, Version 2.0 (the "License");
 * you may not use this file except in compliance with the License.
 * You may obtain a copy of the License at
 *
 *     http://www.apache.org/licenses/LICENSE-2.0
 *
 * Unless required by applicable law or agreed to in writing, software
 * distributed under the License is distributed on an "AS IS" BASIS,
 * WITHOUT WARRANTIES OR CONDITIONS OF ANY KIND, either express or implied.
 * See the License for the specific language governing permissions and
 * limitations under the License.
 */

package org.openapitools.codegen.languages;

import com.google.common.collect.ImmutableMap;
import com.samskivert.mustache.Mustache;
import com.samskivert.mustache.Template;
import io.swagger.v3.oas.models.OpenAPI;
import io.swagger.v3.oas.models.media.Schema;
import org.openapitools.codegen.*;
import org.openapitools.codegen.languages.features.BeanValidationFeatures;
import org.openapitools.codegen.utils.URLPathUtils;
import org.slf4j.Logger;
import org.slf4j.LoggerFactory;

import java.io.File;
import java.io.IOException;
import java.io.Writer;
import java.net.URL;
import java.util.*;
import java.util.regex.Matcher;
import java.util.stream.Collectors;

import static org.openapitools.codegen.utils.StringUtils.camelize;

public class KotlinSpringServerCodegen extends AbstractKotlinCodegen
        implements BeanValidationFeatures {

    private static Logger LOGGER =
            LoggerFactory.getLogger(KotlinSpringServerCodegen.class);

    private static final HashSet<String> VARIABLE_RESERVED_WORDS =
            new HashSet<>(Arrays.asList(
                    "ApiClient",
                    "ApiException",
                    "ApiResponse"
            ));

    public static final String TITLE = "title";
    public static final String LAMBDA = "lambda";
    public static final String SERVER_PORT = "serverPort";
    public static final String BASE_PACKAGE = "basePackage";
    public static final String SPRING_BOOT = "spring-boot";
    public static final String EXCEPTION_HANDLER = "exceptionHandler";
    public static final String GRADLE_BUILD_FILE = "gradleBuildFile";
    public static final String SWAGGER_ANNOTATIONS = "swaggerAnnotations";
    public static final String SERVICE_INTERFACE = "serviceInterface";
    public static final String SERVICE_IMPLEMENTATION = "serviceImplementation";
<<<<<<< HEAD
    public static final String INTERFACE_ONLY = "interfaceOnly";
=======
    public static final String REACTIVE = "reactive";

>>>>>>> ded0bd68

    private String basePackage;
    private String invokerPackage;
    private String serverPort = "8080";
    private String title = "OpenAPI Kotlin Spring";
    private String resourceFolder = "src/main/resources";
    private boolean useBeanValidation = true;
    private boolean exceptionHandler = true;
    private boolean gradleBuildFile = true;
    private boolean swaggerAnnotations = false;
    private boolean serviceInterface = false;
    private boolean serviceImplementation = false;
<<<<<<< HEAD
    private boolean interfaceOnly = false;
=======
    private boolean reactive = false;
>>>>>>> ded0bd68

    public KotlinSpringServerCodegen() {
        super();

        reservedWords.addAll(VARIABLE_RESERVED_WORDS);

        outputFolder = "generated-code/kotlin-spring";
        embeddedTemplateDir = templateDir = "kotlin-spring";

        artifactId = "openapi-spring";
        basePackage = invokerPackage = "org.openapitools";
        apiPackage = "org.openapitools.api";
        modelPackage = "org.openapitools.model";

        // cliOptions default redefinition need to be updated
        updateOption(CodegenConstants.ARTIFACT_ID, this.artifactId);

        // Use lists instead of arrays
        typeMapping.put("array", "List");
        typeMapping.put("string", "String");
        typeMapping.put("boolean", "Boolean");
        typeMapping.put("integer", "Int");
        typeMapping.put("float", "Float");
        typeMapping.put("long", "Long");
        typeMapping.put("double", "Double");
        typeMapping.put("ByteArray", "ByteArray");
        typeMapping.put("list", "List");
        typeMapping.put("map", "Map");
        typeMapping.put("object", "Any");
        typeMapping.put("binary", "Array<kotlin.Byte>");

        typeMapping.put("date", "java.time.LocalDate");
        typeMapping.put("date-time", "java.time.OffsetDateTime");
        typeMapping.put("Date", "java.time.LocalDate");
        typeMapping.put("DateTime", "java.time.OffsetDateTime");

        importMapping.put("Date", "java.time.LocalDate");
        importMapping.put("DateTime", "java.time.OffsetDateTime");

        // use resource for file handling
        typeMapping.put("file", "org.springframework.core.io.Resource");


        languageSpecificPrimitives.addAll(Arrays.asList(
                "Any",
                "Byte",
                "ByteArray",
                "Short",
                "Int",
                "Long",
                "Float",
                "Double",
                "Boolean",
                "Char",
                "String",
                "Array",
                "List",
                "Map",
                "Set"
        ));

        addOption(TITLE, "server title name or client service name", title);
        addOption(BASE_PACKAGE, "base package (invokerPackage) for generated code", basePackage);
        addOption(SERVER_PORT, "configuration the port in which the sever is to run on", serverPort);
        addOption(CodegenConstants.MODEL_PACKAGE, "model package for generated code", modelPackage);
        addOption(CodegenConstants.API_PACKAGE, "api package for generated code", apiPackage);
        addSwitch(EXCEPTION_HANDLER, "generate default global exception handlers (not compatible with reactive. enabling reactive will disable exceptionHandler )", exceptionHandler);
        addSwitch(GRADLE_BUILD_FILE, "generate a gradle build file using the Kotlin DSL", gradleBuildFile);
        addSwitch(SWAGGER_ANNOTATIONS, "generate swagger annotations to go alongside controllers and models", swaggerAnnotations);
        addSwitch(SERVICE_INTERFACE, "generate service interfaces to go alongside controllers. In most " +
                "cases this option would be used to update an existing project, so not to override implementations. " +
                "Useful to help facilitate the generation gap pattern", serviceInterface);
        addSwitch(SERVICE_IMPLEMENTATION, "generate stub service implementations that extends service " +
                "interfaces. If this is set to true service interfaces will also be generated", serviceImplementation);
        addSwitch(USE_BEANVALIDATION, "Use BeanValidation API annotations to validate data types", useBeanValidation);
        addSwitch(REACTIVE, "use coroutines for reactive behavior", reactive);
        supportedLibraries.put(SPRING_BOOT, "Spring-boot Server application.");
        setLibrary(SPRING_BOOT);

        CliOption cliOpt = new CliOption(CodegenConstants.LIBRARY, CodegenConstants.LIBRARY_DESC);
        cliOpt.setDefault(SPRING_BOOT);
        cliOpt.setEnum(supportedLibraries);
        cliOptions.add(cliOpt);
        cliOptions.add(CliOption.newBoolean(INTERFACE_ONLY, "Whether to generate only API interface stubs without the server files.", this.interfaceOnly));
    }

    public String getResourceFolder() {
        return this.resourceFolder;
    }

    public void setResourceFolder(String resourceFolder) {
        this.resourceFolder = resourceFolder;
    }

    public String getBasePackage() {
        return this.basePackage;
    }

    public void setBasePackage(String basePackage) {
        this.basePackage = basePackage;
    }

    public String getInvokerPackage() {
        return this.invokerPackage;
    }

    public void setInvokerPackage(String invokerPackage) {
        this.invokerPackage = invokerPackage;
    }

    public String getServerPort() {
        return this.serverPort;
    }

    public void setServerPort(String serverPort) {
        this.serverPort = serverPort;
    }

    public boolean getExceptionHandler() {
        return this.exceptionHandler;
    }

    public void setExceptionHandler(boolean exceptionHandler) {
        this.exceptionHandler = exceptionHandler;
    }

    public boolean getGradleBuildFile() {
        return this.gradleBuildFile;
    }

    public void setGradleBuildFile(boolean gradleBuildFile) {
        this.gradleBuildFile = gradleBuildFile;
    }

    public boolean getSwaggerAnnotations() {
        return this.swaggerAnnotations;
    }

    public void setSwaggerAnnotations(boolean swaggerAnnotations) {
        this.swaggerAnnotations = swaggerAnnotations;
    }

    public boolean getServiceInterface() {
        return this.serviceInterface;
    }

    public void setServiceInterface(boolean serviceInterface) {
        this.serviceInterface = serviceInterface;
    }

    public boolean getServiceImplementation() {
        return this.serviceImplementation;
    }

    public void setServiceImplementation(boolean serviceImplementation) {
        this.serviceImplementation = serviceImplementation;
    }

    public boolean getUseBeanValidation() {
        return this.useBeanValidation;
    }

    public void setInterfaceOnly(boolean interfaceOnly) {
        this.interfaceOnly = interfaceOnly;
    }

    @Override
    public void setUseBeanValidation(boolean useBeanValidation) {
        this.useBeanValidation = useBeanValidation;
    }

    public boolean isReactive() {
        return reactive;
    }

    public void setReactive(boolean reactive) {
        this.reactive = reactive;
    }

    @Override
    public CodegenType getTag() {
        return CodegenType.SERVER;
    }

    @Override
    public String getName() {
        return "kotlin-spring";
    }

    @Override
    public String getHelp() {
        return "Generates a Kotlin Spring application.";
    }

    @Override
    public void processOpts() {
        super.processOpts();

        // optional jackson mappings for BigDecimal support
        importMapping.put("ToStringSerializer", "com.fasterxml.jackson.databind.ser.std.ToStringSerializer");
        importMapping.put("JsonSerialize", "com.fasterxml.jackson.databind.annotation.JsonSerialize");

        // Swagger import mappings
        importMapping.put("ApiModel", "io.swagger.annotations.ApiModel");
        importMapping.put("ApiModelProperty", "io.swagger.annotations.ApiModelProperty");

        // Jackson import mappings
        importMapping.put("JsonValue", "com.fasterxml.jackson.annotation.JsonValue");
        importMapping.put("JsonCreator", "com.fasterxml.jackson.annotation.JsonCreator");
        importMapping.put("JsonProperty", "com.fasterxml.jackson.annotation.JsonProperty");
        importMapping.put("JsonSubTypes", "com.fasterxml.jackson.annotation.JsonSubTypes");
        importMapping.put("JsonTypeInfo", "com.fasterxml.jackson.annotation.JsonTypeInfo");
        // import JsonCreator if JsonProperty is imported
        // used later in recursive import in postProcessingModels
        importMapping.put("com.fasterxml.jackson.annotation.JsonProperty", "com.fasterxml.jackson.annotation.JsonCreator");

        if (!additionalProperties.containsKey(CodegenConstants.LIBRARY)) {
            additionalProperties.put(CodegenConstants.LIBRARY, library);
        }

        // Set basePackage from invokerPackage
        if (!additionalProperties.containsKey(BASE_PACKAGE)
                && additionalProperties.containsKey(CodegenConstants.INVOKER_PACKAGE)) {
            this.setBasePackage((String) additionalProperties.get(CodegenConstants.INVOKER_PACKAGE));
            this.setInvokerPackage((String) additionalProperties.get(CodegenConstants.INVOKER_PACKAGE));
            additionalProperties.put(BASE_PACKAGE, basePackage);
            LOGGER.info("Set base package to invoker package (" + basePackage + ")");
        }

        if (additionalProperties.containsKey(BASE_PACKAGE)) {
            this.setBasePackage((String) additionalProperties.get(BASE_PACKAGE));
        } else {
            additionalProperties.put(BASE_PACKAGE, basePackage);
        }

        if (additionalProperties.containsKey(SERVER_PORT)) {
            this.setServerPort((String) additionalProperties.get(SERVER_PORT));
        } else {
            additionalProperties.put(SERVER_PORT, serverPort);
        }

        if (additionalProperties.containsKey(EXCEPTION_HANDLER)) {
            this.setExceptionHandler(Boolean.valueOf(additionalProperties.get(EXCEPTION_HANDLER).toString()));
        }
        writePropertyBack(EXCEPTION_HANDLER, exceptionHandler);

        if (additionalProperties.containsKey(GRADLE_BUILD_FILE)) {
            this.setGradleBuildFile(Boolean.valueOf(additionalProperties.get(GRADLE_BUILD_FILE).toString()));
        }
        writePropertyBack(GRADLE_BUILD_FILE, gradleBuildFile);

        if (additionalProperties.containsKey(SWAGGER_ANNOTATIONS)) {
            this.setSwaggerAnnotations(Boolean.valueOf(additionalProperties.get(SWAGGER_ANNOTATIONS).toString()));
        }
        writePropertyBack(SWAGGER_ANNOTATIONS, swaggerAnnotations);

        if (additionalProperties.containsKey(SERVICE_INTERFACE)) {
            this.setServiceInterface(Boolean.valueOf(additionalProperties.get(SERVICE_INTERFACE).toString()));
        }
        writePropertyBack(SERVICE_INTERFACE, serviceInterface);

        if (additionalProperties.containsKey(SERVICE_IMPLEMENTATION)) {
            this.setServiceImplementation(Boolean.valueOf(additionalProperties.get(SERVICE_IMPLEMENTATION).toString()));
        }
        writePropertyBack(SERVICE_IMPLEMENTATION, serviceImplementation);

        if (additionalProperties.containsKey(USE_BEANVALIDATION)) {
            this.setUseBeanValidation(convertPropertyToBoolean(USE_BEANVALIDATION));
        }
        writePropertyBack(USE_BEANVALIDATION, useBeanValidation);

<<<<<<< HEAD
        if (additionalProperties.containsKey(INTERFACE_ONLY)) {
            this.setInterfaceOnly(Boolean.valueOf(additionalProperties.get(INTERFACE_ONLY).toString()));
        }
=======
        if (additionalProperties.containsKey(REACTIVE) && library.equals(SPRING_BOOT)) {
            this.setReactive(convertPropertyToBoolean(REACTIVE));
            // spring webflux doesn't support @ControllerAdvice
            this.setExceptionHandler(false);
        }
        writePropertyBack(REACTIVE, reactive);
        writePropertyBack(EXCEPTION_HANDLER, exceptionHandler);
>>>>>>> ded0bd68

        modelTemplateFiles.put("model.mustache", ".kt");

        if (interfaceOnly) {
            apiTemplateFiles.put("api.mustache", ".kt");
        } else {
            apiTemplateFiles.put("apiController.mustache", ".kt");
            apiTestTemplateFiles.put("apiController_test.mustache", ".kt");
        }

        if (this.serviceInterface) {
            apiTemplateFiles.put("service.mustache", "Service.kt");
        } else if (this.serviceImplementation) {
            LOGGER.warn("If you set `serviceImplementation` to true, `serviceInterface` will also be set to true");
            additionalProperties.put(SERVICE_INTERFACE, true);
            apiTemplateFiles.put("service.mustache", "Service.kt");
            apiTemplateFiles.put("serviceImpl.mustache", "ServiceImpl.kt");
        }

        supportingFiles.add(new SupportingFile("README.mustache", "", "README.md"));


        if (this.exceptionHandler) {
            supportingFiles.add(new SupportingFile("exceptions.mustache",
                    sanitizeDirectory(sourceFolder + File.separator + apiPackage), "Exceptions.kt"));
        }

        if (library.equals(SPRING_BOOT)) {
            LOGGER.info("Setup code generator for Kotlin Spring Boot");
            supportingFiles.add(new SupportingFile("pom.mustache", "", "pom.xml"));

            if (this.gradleBuildFile) {
                supportingFiles.add(new SupportingFile("buildGradleKts.mustache", "", "build.gradle.kts"));
                supportingFiles.add(new SupportingFile("settingsGradle.mustache", "", "settings.gradle"));
            }

            supportingFiles.add(new SupportingFile("application.mustache", resourceFolder, "application.yaml"));
            supportingFiles.add(new SupportingFile("springBootApplication.mustache",
                    sanitizeDirectory(sourceFolder + File.separator + basePackage), "Application.kt"));
        }

        addMustacheLambdas(additionalProperties);

        // spring uses the jackson lib, and we disallow configuration.
        additionalProperties.put("jackson", "true");
    }

    private void addMustacheLambdas(final Map<String, Object> objs) {
        Map<String, Mustache.Lambda> lambdas =
                new ImmutableMap.Builder<String, Mustache.Lambda>()
                        .put("escapeDoubleQuote", new EscapeLambda("\"", "\\\""))
                        .build();

        if (objs.containsKey(LAMBDA)) {
            LOGGER.warn("The lambda property is a reserved word, and will be overwritten!");
        }
        objs.put(LAMBDA, lambdas);
    }

    @Override
    public void preprocessOpenAPI(OpenAPI openAPI) {
        super.preprocessOpenAPI(openAPI);

        if (!additionalProperties.containsKey(TITLE)) {
            // The purpose of the title is for:
            // - README documentation
            // - The spring.application.name
            // - And linking the @RequestMapping
            // This is an additional step we add when pre-processing the API spec, if
            // there is no user configuration set for the `title` of the project,
            // we try build and normalise a title from the API spec itself.
            String title = openAPI.getInfo().getTitle();

            // Drop any API suffix
            if (title != null) {
                title = title.trim().replace(" ", "-");
                if (title.toUpperCase(Locale.ROOT).endsWith("API"))
                    title = title.substring(0, title.length() - 3);

                this.title = camelize(sanitizeName(title), true);
            }
            additionalProperties.put(TITLE, this.title);
        }

        if (!additionalProperties.containsKey(SERVER_PORT)) {
            URL url = URLPathUtils.getServerURL(openAPI);
            this.additionalProperties.put(SERVER_PORT, URLPathUtils.getPort(url, 8080));
        }

        // TODO: Handle tags
    }

    @Override
    public void postProcessModelProperty(CodegenModel model, CodegenProperty property) {
        super.postProcessModelProperty(model, property);

        if ("null".equals(property.example)) {
            property.example = null;
        }

        //Add imports for Jackson
        if (!Boolean.TRUE.equals(model.isEnum)) {
            model.imports.add("JsonProperty");
            if (Boolean.TRUE.equals(model.hasEnums)) {
                model.imports.add("JsonValue");
            }
        } else {
            //Needed imports for Jackson's JsonCreator
            if (additionalProperties.containsKey("jackson")) {
                model.imports.add("JsonCreator");
            }
        }

        if (model.discriminator != null && additionalProperties.containsKey("jackson")) {
            model.imports.addAll(Arrays.asList("JsonSubTypes", "JsonTypeInfo"));
        }
    }

    @Override
    public Map<String, Object> postProcessModelsEnum(Map<String, Object> objs) {
        objs = super.postProcessModelsEnum(objs);

        //Add imports for Jackson
        List<Map<String, String>> imports = (List<Map<String, String>>) objs.get("imports");
        List<Object> models = (List<Object>) objs.get("models");

        models.stream()
                .map(mo -> (Map<String, Object>) mo)
                .map(mo -> (CodegenModel) mo.get("model"))
                .filter(cm -> Boolean.TRUE.equals(cm.isEnum) && cm.allowableValues != null)
                .forEach(cm -> {
                    cm.imports.add(importMapping.get("JsonValue"));
                    Map<String, String> item = new HashMap<>();
                    item.put("import", importMapping.get("JsonValue"));
                    imports.add(item);
                });

        return objs;
    }

    @Override
    public Map<String, Object> postProcessOperationsWithModels(Map<String, Object> objs, List<Object> allModels) {
        Map<String, Object> operations = (Map<String, Object>) objs.get("operations");
        if (operations != null) {
            List<CodegenOperation> ops = (List<CodegenOperation>) operations.get("operation");
            ops.forEach(operation -> {
                List<CodegenResponse> responses = operation.responses;
                if (responses != null) {
                    responses.forEach(resp -> {

                        if ("0".equals(resp.code)) {
                            resp.code = "200";
                        }

                        doDataTypeAssignment(resp.dataType, new DataTypeAssigner() {
                            @Override
                            public void setReturnType(final String returnType) {
                                resp.dataType = returnType;
                            }

                            @Override
                            public void setReturnContainer(final String returnContainer) {
                                resp.containerType = returnContainer;
                            }
                        });
                    });
                }
                doDataTypeAssignment(operation.returnType, new DataTypeAssigner() {

                    @Override
                    public void setReturnType(final String returnType) {
                        operation.returnType = returnType;
                    }

                    @Override
                    public void setReturnContainer(final String returnContainer) {
                        operation.returnContainer = returnContainer;
                    }
                });
//                if(implicitHeaders){
//                    removeHeadersFromAllParams(operation.allParams);
//                }
            });
        }

        return objs;
    }

    private interface DataTypeAssigner {
        void setReturnType(String returnType);

        void setReturnContainer(String returnContainer);
    }

    /**
     * @param returnType       The return type that needs to be converted
     * @param dataTypeAssigner An object that will assign the data to the respective fields in the model.
     */
    private void doDataTypeAssignment(final String returnType, DataTypeAssigner dataTypeAssigner) {
        if (returnType == null) {
            dataTypeAssigner.setReturnType("Unit");
        } else if (returnType.startsWith("List")) {
            int end = returnType.lastIndexOf(">");
            if (end > 0) {
                dataTypeAssigner.setReturnType(returnType.substring("List<".length(), end).trim());
                dataTypeAssigner.setReturnContainer("List");
            }
        } else if (returnType.startsWith("Map")) {
            int end = returnType.lastIndexOf(">");
            if (end > 0) {
                dataTypeAssigner.setReturnType(returnType.substring("Map<".length(), end).split(",")[1].trim());
                dataTypeAssigner.setReturnContainer("Map");
            }
        }
    }

    private static String sanitizeDirectory(String in) {
        return in.replace(".", File.separator);
    }

    // TODO could probably be made more generic, and moved to the `mustache` package if required by other components.
    private static class EscapeLambda implements Mustache.Lambda {
        private String from;
        private String to;

        EscapeLambda(final String from, final String to) {
            this.from = from;
            this.to = Matcher.quoteReplacement(to);
        }

        @Override
        public void execute(Template.Fragment fragment, Writer writer) throws IOException {
            writer.write(fragment.execute().replaceAll(from, to));
        }
    }

    // Can't figure out the logic in DefaultCodegen but optional vars are getting duplicated when there's
    // inheritance involved. Also, isInherited doesn't seem to be getting set properly ¯\_(ツ)_/¯
    @Override
    public CodegenModel fromModel(String name, Schema schema) {
        CodegenModel m = super.fromModel(name, schema);

        m.optionalVars = m.optionalVars.stream().distinct().collect(Collectors.toList());
        m.allVars.stream().filter(p -> !m.vars.contains(p)).forEach(p -> p.isInherited = true);

        return m;
    }

    /**
     * Output the proper model name (capitalized).
     * In case the name belongs to the TypeSystem it won't be renamed.
     *
     * @param name the name of the model
     * @return capitalized model name
     */
    @Override
    public String toModelName(final String name) {
        // Allow for explicitly configured spring.*
        if (name.startsWith("org.springframework.") ) {
            return name;
        }
        return super.toModelName(name);
    }

    /**
     * Check the type to see if it needs import the library/module/package
     *
     * @param type name of the type
     * @return true if the library/module/package of the corresponding type needs to be imported
     */
    @Override
    protected boolean needToImport(String type) {
        // provides extra protection against improperly trying to import language primitives and java types
        boolean imports = !type.startsWith("org.springframework.") && super.needToImport(type);
        return imports;
    }
}<|MERGE_RESOLUTION|>--- conflicted
+++ resolved
@@ -60,12 +60,8 @@
     public static final String SWAGGER_ANNOTATIONS = "swaggerAnnotations";
     public static final String SERVICE_INTERFACE = "serviceInterface";
     public static final String SERVICE_IMPLEMENTATION = "serviceImplementation";
-<<<<<<< HEAD
+    public static final String REACTIVE = "reactive";
     public static final String INTERFACE_ONLY = "interfaceOnly";
-=======
-    public static final String REACTIVE = "reactive";
-
->>>>>>> ded0bd68
 
     private String basePackage;
     private String invokerPackage;
@@ -78,11 +74,8 @@
     private boolean swaggerAnnotations = false;
     private boolean serviceInterface = false;
     private boolean serviceImplementation = false;
-<<<<<<< HEAD
+    private boolean reactive = false;
     private boolean interfaceOnly = false;
-=======
-    private boolean reactive = false;
->>>>>>> ded0bd68
 
     public KotlinSpringServerCodegen() {
         super();
@@ -354,11 +347,6 @@
         }
         writePropertyBack(USE_BEANVALIDATION, useBeanValidation);
 
-<<<<<<< HEAD
-        if (additionalProperties.containsKey(INTERFACE_ONLY)) {
-            this.setInterfaceOnly(Boolean.valueOf(additionalProperties.get(INTERFACE_ONLY).toString()));
-        }
-=======
         if (additionalProperties.containsKey(REACTIVE) && library.equals(SPRING_BOOT)) {
             this.setReactive(convertPropertyToBoolean(REACTIVE));
             // spring webflux doesn't support @ControllerAdvice
@@ -366,7 +354,10 @@
         }
         writePropertyBack(REACTIVE, reactive);
         writePropertyBack(EXCEPTION_HANDLER, exceptionHandler);
->>>>>>> ded0bd68
+
+        if (additionalProperties.containsKey(INTERFACE_ONLY)) {
+            this.setInterfaceOnly(Boolean.valueOf(additionalProperties.get(INTERFACE_ONLY).toString()));
+        }
 
         modelTemplateFiles.put("model.mustache", ".kt");
 
