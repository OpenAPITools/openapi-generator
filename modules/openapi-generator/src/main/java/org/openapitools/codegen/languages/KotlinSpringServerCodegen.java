--- conflicted
+++ resolved
@@ -241,13 +241,10 @@
                 " (contexts) added to single project.", beanQualifiers);
         addSwitch(USE_SPRING_BOOT3, "Generate code and provide dependencies for use with Spring Boot 3.x. (Use jakarta instead of javax in imports). Enabling this option will also enable `useJakartaEe`.", useSpringBoot3);
         addSwitch(USE_FLOW_FOR_ARRAY_RETURN_TYPE, "Whether to use Flow for array/collection return types when reactive is enabled. If false, will use List instead.", useFlowForArrayReturnType);
-<<<<<<< HEAD
         addSwitch(INCLUDE_HTTP_REQUEST_CONTEXT, "Whether to include HttpServletRequest (blocking) or ServerWebExchange (reactive) as additional parameter in generated methods.", includeHttpRequestContext);
-=======
         addSwitch(DECLARATIVE_INTERFACE_WRAP_RESPONSES,
                 "Whether (when false) to return actual type (e.g. List<Fruit>) and handle non 2xx responses via exceptions or (when true) return entire ResponseEntity (e.g. ResponseEntity<List<Fruit>>)",
                 declarativeInterfaceWrapResponses);
->>>>>>> 2c7efda0
         supportedLibraries.put(SPRING_BOOT, "Spring-boot Server application.");
         supportedLibraries.put(SPRING_CLOUD_LIBRARY,
                 "Spring-Cloud-Feign client with Spring-Boot auto-configured settings.");
