--- conflicted
+++ resolved
@@ -121,32 +121,6 @@
     public KotlinSpringServerCodegen() {
         super();
 
-<<<<<<< HEAD
-        modifyFeatureSet(features -> features
-                .includeDocumentationFeatures(DocumentationFeature.Readme)
-                .wireFormatFeatures(EnumSet.of(WireFormatFeature.JSON, WireFormatFeature.XML))
-                .securityFeatures(EnumSet.of(
-                        SecurityFeature.BasicAuth,
-                        SecurityFeature.ApiKey,
-                        SecurityFeature.OAuth2_Implicit,
-                        SecurityFeature.OAuth2_ClientCredentials,
-                        SecurityFeature.OAuth2_Password,
-                        SecurityFeature.OAuth2_AuthorizationCode
-                ))
-                .excludeGlobalFeatures(
-                        GlobalFeature.XMLStructureDefinitions,
-                        GlobalFeature.Callbacks,
-                        GlobalFeature.LinkObjects,
-                        GlobalFeature.ParameterStyling
-                )
-                .includeSchemaSupportFeatures(
-                        SchemaSupportFeature.Polymorphism
-                )
-                .includeParameterFeatures(
-                        ParameterFeature.Cookie
-                )
-        );
-=======
         modifyFeatureSet(
                 features ->
                         features.includeDocumentationFeatures(DocumentationFeature.Readme)
@@ -164,7 +138,6 @@
                                         GlobalFeature.ParameterStyling)
                                 .includeSchemaSupportFeatures(SchemaSupportFeature.Polymorphism)
                                 .includeParameterFeatures(ParameterFeature.Cookie));
->>>>>>> cba7561d
 
         reservedWords.addAll(VARIABLE_RESERVED_WORDS);
 
