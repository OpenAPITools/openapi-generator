--- conflicted
+++ resolved
@@ -452,10 +452,6 @@
                 .put("indented_8", new IndentedLambda(8, " ", false))
                 .put("indented_12", new IndentedLambda(12, " ", false))
                 .put("indented_16", new IndentedLambda(16, " ", false));
-<<<<<<< HEAD
-=======
-
->>>>>>> a2177570
     }
 
     private void registerMustacheLambdas() {
