/*
 * Copyright 2018 OpenAPI-Generator Contributors (https://openapi-generator.tech)
 * Copyright 2018 SmartBear Software
 *
 * Licensed under the Apache License, Version 2.0 (the "License");
 * you may not use this file except in compliance with the License.
 * You may obtain a copy of the License at
 *
 *     https://www.apache.org/licenses/LICENSE-2.0
 *
 * Unless required by applicable law or agreed to in writing, software
 * distributed under the License is distributed on an "AS IS" BASIS,
 * WITHOUT WARRANTIES OR CONDITIONS OF ANY KIND, either express or implied.
 * See the License for the specific language governing permissions and
 * limitations under the License.
 */

package org.openapitools.codegen;

import com.github.benmanes.caffeine.cache.Cache;
import com.github.benmanes.caffeine.cache.Caffeine;
import com.github.benmanes.caffeine.cache.Ticker;
import com.google.common.base.CaseFormat;
import com.google.common.collect.ImmutableMap;
import com.google.common.collect.Maps;
import com.samskivert.mustache.Mustache;
import com.samskivert.mustache.Mustache.Compiler;
import com.samskivert.mustache.Mustache.Lambda;

import org.apache.commons.lang3.ObjectUtils;
import org.apache.commons.lang3.StringEscapeUtils;
import org.apache.commons.lang3.StringUtils;
import org.apache.commons.lang3.tuple.Pair;
import org.openapitools.codegen.CodegenDiscriminator.MappedModel;
import org.openapitools.codegen.api.TemplatingEngineAdapter;
import org.openapitools.codegen.config.GlobalSettings;
import org.openapitools.codegen.examples.ExampleGenerator;
import org.openapitools.codegen.meta.FeatureSet;
import org.openapitools.codegen.meta.GeneratorMetadata;
import org.openapitools.codegen.meta.Stability;
import org.openapitools.codegen.meta.features.*;
import org.openapitools.codegen.serializer.SerializerUtils;
import org.openapitools.codegen.templating.MustacheEngineAdapter;
import org.openapitools.codegen.templating.mustache.*;
import org.openapitools.codegen.utils.ModelUtils;
import org.openapitools.codegen.utils.OneOfImplementorAdditionalData;
import org.slf4j.Logger;
import org.slf4j.LoggerFactory;

import java.io.File;
import java.util.*;
import java.util.Map.Entry;
import java.util.concurrent.TimeUnit;
import java.util.function.Consumer;
import java.util.regex.Matcher;
import java.util.regex.Pattern;
import java.util.stream.Collectors;
import java.util.stream.Stream;

import io.swagger.v3.core.util.Json;
import io.swagger.v3.oas.models.OpenAPI;
import io.swagger.v3.oas.models.Operation;
import io.swagger.v3.oas.models.PathItem;
import io.swagger.v3.oas.models.callbacks.Callback;
import io.swagger.v3.oas.models.examples.Example;
import io.swagger.v3.oas.models.headers.Header;
import io.swagger.v3.oas.models.media.*;
import io.swagger.v3.oas.models.parameters.*;
import io.swagger.v3.oas.models.responses.ApiResponse;
import io.swagger.v3.oas.models.responses.ApiResponses;
import io.swagger.v3.oas.models.security.OAuthFlow;
import io.swagger.v3.oas.models.security.OAuthFlows;
import io.swagger.v3.oas.models.security.SecurityScheme;
import io.swagger.v3.oas.models.servers.Server;
import io.swagger.v3.oas.models.servers.ServerVariable;
import io.swagger.v3.parser.util.SchemaTypeUtil;

import static org.openapitools.codegen.utils.OnceLogger.once;
import static org.openapitools.codegen.utils.StringUtils.*;

public class DefaultCodegen implements CodegenConfig {
    private static final Logger LOGGER = LoggerFactory.getLogger(DefaultCodegen.class);

    public static FeatureSet DefaultFeatureSet;

    // A cache of sanitized words. The sanitizeName() method is invoked many times with the same
    // arguments, this cache is used to optimized performance.
    private static Cache<SanitizeNameOptions, String> sanitizedNameCache;

    static {
        DefaultFeatureSet = FeatureSet.newBuilder()
                .includeDataTypeFeatures(
                        DataTypeFeature.Int32, DataTypeFeature.Int64, DataTypeFeature.Float, DataTypeFeature.Double,
                        DataTypeFeature.Decimal, DataTypeFeature.String, DataTypeFeature.Byte, DataTypeFeature.Binary,
                        DataTypeFeature.Boolean, DataTypeFeature.Date, DataTypeFeature.DateTime, DataTypeFeature.Password,
                        DataTypeFeature.File, DataTypeFeature.Array, DataTypeFeature.Maps, DataTypeFeature.CollectionFormat,
                        DataTypeFeature.CollectionFormatMulti, DataTypeFeature.Enum, DataTypeFeature.ArrayOfEnum, DataTypeFeature.ArrayOfModel,
                        DataTypeFeature.ArrayOfCollectionOfPrimitives, DataTypeFeature.ArrayOfCollectionOfModel, DataTypeFeature.ArrayOfCollectionOfEnum,
                        DataTypeFeature.MapOfEnum, DataTypeFeature.MapOfModel, DataTypeFeature.MapOfCollectionOfPrimitives,
                        DataTypeFeature.MapOfCollectionOfModel, DataTypeFeature.MapOfCollectionOfEnum
                        // Custom types are template specific
                )
                .includeDocumentationFeatures(
                        DocumentationFeature.Api, DocumentationFeature.Model
                        // README is template specific
                )
                .includeGlobalFeatures(
                        GlobalFeature.Host, GlobalFeature.BasePath, GlobalFeature.Info, GlobalFeature.PartialSchemes,
                        GlobalFeature.Consumes, GlobalFeature.Produces, GlobalFeature.ExternalDocumentation, GlobalFeature.Examples,
                        GlobalFeature.Callbacks
                        // TODO: xml structures, styles, link objects, parameterized servers, full schemes for OAS 2.0
                )
                .includeSchemaSupportFeatures(
                        SchemaSupportFeature.Simple, SchemaSupportFeature.Composite,
                        SchemaSupportFeature.Polymorphism
                        // Union (OneOf) not 100% yet.
                )
                .includeParameterFeatures(
                        ParameterFeature.Path, ParameterFeature.Query, ParameterFeature.Header, ParameterFeature.Body,
                        ParameterFeature.FormUnencoded, ParameterFeature.FormMultipart, ParameterFeature.Cookie
                )
                .includeSecurityFeatures(
                        SecurityFeature.BasicAuth, SecurityFeature.ApiKey, SecurityFeature.BearerToken,
                        SecurityFeature.OAuth2_Implicit, SecurityFeature.OAuth2_Password,
                        SecurityFeature.OAuth2_ClientCredentials, SecurityFeature.OAuth2_AuthorizationCode
                        // OpenIDConnect not yet supported
                )
                .includeWireFormatFeatures(
                        WireFormatFeature.JSON, WireFormatFeature.XML
                        // PROTOBUF and Custom are generator specific
                )
                .build();

        int cacheSize = Integer.parseInt(GlobalSettings.getProperty(NAME_CACHE_SIZE_PROPERTY, "500"));
        int cacheExpiry = Integer.parseInt(GlobalSettings.getProperty(NAME_CACHE_EXPIRY_PROPERTY, "10"));
        sanitizedNameCache = Caffeine.newBuilder()
                .maximumSize(cacheSize)
                .expireAfterAccess(cacheExpiry, TimeUnit.SECONDS)
                .ticker(Ticker.systemTicker())
                .build();
    }

    protected GeneratorMetadata generatorMetadata;
    protected String inputSpec;
    protected String outputFolder = "";
    protected Set<String> defaultIncludes = new HashSet<String>();
    protected Map<String, String> typeMapping = new HashMap<String, String>();
    protected Map<String, String> instantiationTypes = new HashMap<String, String>();
    protected Set<String> reservedWords = new HashSet<String>();
    protected Set<String> languageSpecificPrimitives = new HashSet<String>();
    protected Map<String, String> importMapping = new HashMap<String, String>();
    protected String modelPackage = "", apiPackage = "", fileSuffix;
    protected String modelNamePrefix = "", modelNameSuffix = "";
    protected String apiNamePrefix = "", apiNameSuffix = "Api";
    protected String testPackage = "";
    /*
    apiTemplateFiles are for API outputs only (controllers/handlers).
    API templates may be written multiple times; APIs are grouped by tag and the file is written once per tag group.
    */
    protected Map<String, String> apiTemplateFiles = new HashMap<String, String>();
    protected Map<String, String> modelTemplateFiles = new HashMap<String, String>();
    protected Map<String, String> apiTestTemplateFiles = new HashMap<String, String>();
    protected Map<String, String> modelTestTemplateFiles = new HashMap<String, String>();
    protected Map<String, String> apiDocTemplateFiles = new HashMap<String, String>();
    protected Map<String, String> modelDocTemplateFiles = new HashMap<String, String>();
    protected Map<String, String> reservedWordsMappings = new HashMap<String, String>();
    protected String templateDir;
    protected String embeddedTemplateDir;
    protected Map<String, Object> additionalProperties = new HashMap<String, Object>();
    protected Map<String, String> serverVariables = new HashMap<String, String>();
    protected Map<String, Object> vendorExtensions = new HashMap<String, Object>();
    /*
    Supporting files are those which aren't models, APIs, or docs.
    These get a different map of data bound to the templates. Supporting files are written once.
    See also 'apiTemplateFiles'.
    */
    protected List<SupportingFile> supportingFiles = new ArrayList<SupportingFile>();
    protected List<CliOption> cliOptions = new ArrayList<CliOption>();
    protected boolean skipOverwrite;
    protected boolean removeOperationIdPrefix;

    /**
     * True if the code generator supports multiple class inheritance.
     * This is used to model the parent hierarchy based on the 'allOf' composed schemas.
     */
    protected boolean supportsMultipleInheritance;
    /**
     * True if the code generator supports single class inheritance.
     * This is used to model the parent hierarchy based on the 'allOf' composed schemas.
     * Note: the single-class inheritance technique has inherent limitations because
     * a 'allOf' composed schema may have multiple $ref child schemas, each one
     * potentially representing a "parent" in the class inheritance hierarchy.
     * Some language generators also use class inheritance to implement the `additionalProperties`
     * keyword. For example, the Java code generator may generate 'extends HashMap'.
     */
    protected boolean supportsInheritance;
    /**
     * True if the language generator supports the 'additionalProperties' keyword
     * as sibling of a composed (allOf/anyOf/oneOf) schema.
     * Note: all language generators should support this to comply with the OAS specification.
     */
    protected boolean supportsAdditionalPropertiesWithComposedSchema;
    protected boolean supportsMixins;
    protected Map<String, String> supportedLibraries = new LinkedHashMap<String, String>();
    protected String library;
    protected Boolean sortParamsByRequiredFlag = true;
    protected Boolean sortModelPropertiesByRequiredFlag = false;
    protected Boolean ensureUniqueParams = true;
    protected Boolean allowUnicodeIdentifiers = false;
    protected String gitHost, gitUserId, gitRepoId, releaseNote;
    protected String httpUserAgent;
    protected Boolean hideGenerationTimestamp = true;
    // How to encode special characters like $
    // They are translated to words like "Dollar" and prefixed with '
    // Then translated back during JSON encoding and decoding
    protected Map<String, String> specialCharReplacements = new HashMap<String, String>();
    // When a model is an alias for a simple type
    protected Map<String, String> typeAliases = null;
    protected Boolean prependFormOrBodyParameters = false;
    // The extension of the generated documentation files (defaults to markdown .md)
    protected String docExtension;
    protected String ignoreFilePathOverride;
    // flag to indicate whether to use environment variable to post process file
    protected boolean enablePostProcessFile = false;
    private TemplatingEngineAdapter templatingEngine = new MustacheEngineAdapter();
    // flag to indicate whether to use the utils.OneOfImplementorAdditionalData related logic
    protected boolean useOneOfInterfaces = false;
    // whether or not the oneOf imports machinery should add oneOf interfaces as imports in implementing classes
    protected boolean addOneOfInterfaceImports = false;
    protected List<CodegenModel> addOneOfInterfaces = new ArrayList<CodegenModel>();

    // flag to indicate whether to only update files whose contents have changed
    protected boolean enableMinimalUpdate = false;

    // acts strictly upon a spec, potentially modifying it to have consistent behavior across generators.
    protected boolean strictSpecBehavior = true;
    // flag to indicate whether enum value prefixes are removed
    protected boolean removeEnumValuePrefix = true;

    // Support legacy logic for evaluating discriminators
    protected boolean legacyDiscriminatorBehavior = true;

    // Specify what to do if the 'additionalProperties' keyword is not present in a schema.
    // See CodegenConstants.java for more details.
    protected boolean disallowAdditionalPropertiesIfNotPresent = true;

    // make openapi available to all methods
    protected OpenAPI openAPI;

    // A cache to efficiently lookup a Schema instance based on the return value of `toModelName()`.
    private Map<String, Schema> modelNameToSchemaCache;

    public List<CliOption> cliOptions() {
        return cliOptions;
    }

    public void processOpts() {
        if (additionalProperties.containsKey(CodegenConstants.TEMPLATE_DIR)) {
            this.setTemplateDir((String) additionalProperties.get(CodegenConstants.TEMPLATE_DIR));
        }

        if (additionalProperties.containsKey(CodegenConstants.MODEL_PACKAGE)) {
            this.setModelPackage((String) additionalProperties.get(CodegenConstants.MODEL_PACKAGE));
        }

        if (additionalProperties.containsKey(CodegenConstants.API_PACKAGE)) {
            this.setApiPackage((String) additionalProperties.get(CodegenConstants.API_PACKAGE));
        }

        if (additionalProperties.containsKey(CodegenConstants.HIDE_GENERATION_TIMESTAMP)) {
            setHideGenerationTimestamp(convertPropertyToBooleanAndWriteBack(CodegenConstants.HIDE_GENERATION_TIMESTAMP));
        } else {
            additionalProperties.put(CodegenConstants.HIDE_GENERATION_TIMESTAMP, hideGenerationTimestamp);
        }

        if (additionalProperties.containsKey(CodegenConstants.SORT_PARAMS_BY_REQUIRED_FLAG)) {
            this.setSortParamsByRequiredFlag(Boolean.valueOf(additionalProperties
                    .get(CodegenConstants.SORT_PARAMS_BY_REQUIRED_FLAG).toString()));
        }

        if (additionalProperties.containsKey(CodegenConstants.SORT_MODEL_PROPERTIES_BY_REQUIRED_FLAG)) {
            this.setSortModelPropertiesByRequiredFlag(Boolean.valueOf(additionalProperties
                    .get(CodegenConstants.SORT_MODEL_PROPERTIES_BY_REQUIRED_FLAG).toString()));
        }

        if (additionalProperties.containsKey(CodegenConstants.PREPEND_FORM_OR_BODY_PARAMETERS)) {
            this.setPrependFormOrBodyParameters(Boolean.valueOf(additionalProperties
                    .get(CodegenConstants.PREPEND_FORM_OR_BODY_PARAMETERS).toString()));
        }

        if (additionalProperties.containsKey(CodegenConstants.ENSURE_UNIQUE_PARAMS)) {
            this.setEnsureUniqueParams(Boolean.valueOf(additionalProperties
                    .get(CodegenConstants.ENSURE_UNIQUE_PARAMS).toString()));
        }

        if (additionalProperties.containsKey(CodegenConstants.ALLOW_UNICODE_IDENTIFIERS)) {
            this.setAllowUnicodeIdentifiers(Boolean.valueOf(additionalProperties
                    .get(CodegenConstants.ALLOW_UNICODE_IDENTIFIERS).toString()));
        }

        if (additionalProperties.containsKey(CodegenConstants.API_NAME_PREFIX)) {
            this.setApiNamePrefix((String) additionalProperties.get(CodegenConstants.API_NAME_PREFIX));
        }

        if (additionalProperties.containsKey(CodegenConstants.API_NAME_SUFFIX)) {
            this.setApiNameSuffix((String) additionalProperties.get(CodegenConstants.API_NAME_SUFFIX));
        }

        if (additionalProperties.containsKey(CodegenConstants.MODEL_NAME_PREFIX)) {
            this.setModelNamePrefix((String) additionalProperties.get(CodegenConstants.MODEL_NAME_PREFIX));
        }

        if (additionalProperties.containsKey(CodegenConstants.MODEL_NAME_SUFFIX)) {
            this.setModelNameSuffix((String) additionalProperties.get(CodegenConstants.MODEL_NAME_SUFFIX));
        }

        if (additionalProperties.containsKey(CodegenConstants.REMOVE_OPERATION_ID_PREFIX)) {
            this.setRemoveOperationIdPrefix(Boolean.valueOf(additionalProperties
                    .get(CodegenConstants.REMOVE_OPERATION_ID_PREFIX).toString()));
        }

        if (additionalProperties.containsKey(CodegenConstants.DOCEXTENSION)) {
            this.setDocExtension(String.valueOf(additionalProperties
                    .get(CodegenConstants.DOCEXTENSION).toString()));
        }

        if (additionalProperties.containsKey(CodegenConstants.ENABLE_POST_PROCESS_FILE)) {
            this.setEnablePostProcessFile(Boolean.valueOf(additionalProperties
                    .get(CodegenConstants.ENABLE_POST_PROCESS_FILE).toString()));
        }

        if (additionalProperties.containsKey(CodegenConstants.GENERATE_ALIAS_AS_MODEL)) {
            ModelUtils.setGenerateAliasAsModel(Boolean.valueOf(additionalProperties
                    .get(CodegenConstants.GENERATE_ALIAS_AS_MODEL).toString()));
        }

        if (additionalProperties.containsKey(CodegenConstants.REMOVE_ENUM_VALUE_PREFIX)) {
            this.setRemoveEnumValuePrefix(Boolean.valueOf(additionalProperties
                    .get(CodegenConstants.REMOVE_ENUM_VALUE_PREFIX).toString()));
        }

        if (additionalProperties.containsKey(CodegenConstants.LEGACY_DISCRIMINATOR_BEHAVIOR)) {
            this.setLegacyDiscriminatorBehavior(Boolean.valueOf(additionalProperties
                    .get(CodegenConstants.LEGACY_DISCRIMINATOR_BEHAVIOR).toString()));
        }
        if (additionalProperties.containsKey(CodegenConstants.DISALLOW_ADDITIONAL_PROPERTIES_IF_NOT_PRESENT)) {
            this.setDisallowAdditionalPropertiesIfNotPresent(Boolean.valueOf(additionalProperties
                    .get(CodegenConstants.DISALLOW_ADDITIONAL_PROPERTIES_IF_NOT_PRESENT).toString()));
        }
    }

    /***
     * Preset map builder with commonly used Mustache lambdas.
     *
     * To extend the map, override addMustacheLambdas(), call parent method
     * first and then add additional lambdas to the returned builder.
     *
     * If common lambdas are not desired, override addMustacheLambdas() method
     * and return empty builder.
     *
     * @return preinitialized map builder with common lambdas
     */
    protected ImmutableMap.Builder<String, Lambda> addMustacheLambdas() {

        return new ImmutableMap.Builder<String, Mustache.Lambda>()
                .put("lowercase", new LowercaseLambda().generator(this))
                .put("uppercase", new UppercaseLambda())
                .put("titlecase", new TitlecaseLambda())
                .put("camelcase", new CamelCaseLambda(true).generator(this))
                .put("pascalcase", new CamelCaseLambda(false).generator(this))
                .put("indented", new IndentedLambda())
                .put("indented_8", new IndentedLambda(8, " "))
                .put("indented_12", new IndentedLambda(12, " "))
                .put("indented_16", new IndentedLambda(16, " "));
    }

    private void registerMustacheLambdas() {
        ImmutableMap<String, Lambda> lambdas = addMustacheLambdas().build();

        if (lambdas.size() == 0) {
            return;
        }

        if (additionalProperties.containsKey("lambda")) {
            LOGGER.error("A property called 'lambda' already exists in additionalProperties");
            throw new RuntimeException("A property called 'lambda' already exists in additionalProperties");
        }
        additionalProperties.put("lambda", lambdas);
    }

    // override with any special post-processing for all models
    @SuppressWarnings({"static-method", "unchecked"})
    public Map<String, Object> postProcessAllModels(Map<String, Object> objs) {
        if (this.useOneOfInterfaces) {
            // First, add newly created oneOf interfaces
            for (CodegenModel cm : addOneOfInterfaces) {
                Map<String, Object> modelValue = new HashMap<>(additionalProperties());
                modelValue.put("model", cm);

                List<Object> modelsValue = Arrays.asList(modelValue);
                List<Map<String, String>> importsValue = new ArrayList<Map<String, String>>();
                Map<String, Object> objsValue = new HashMap<>();
                objsValue.put("models", modelsValue);
                objsValue.put("package", modelPackage());
                objsValue.put("imports", importsValue);
                objsValue.put("classname", cm.classname);
                objsValue.putAll(additionalProperties);
                objs.put(cm.name, objsValue);
            }

            // Gather data from all the models that contain oneOf into OneOfImplementorAdditionalData classes
            // (see docstring of that class to find out what information is gathered and why)
            Map<String, OneOfImplementorAdditionalData> additionalDataMap = new HashMap<String, OneOfImplementorAdditionalData>();
            for (Map.Entry modelsEntry : objs.entrySet()) {
                Map<String, Object> modelsAttrs = (Map<String, Object>) modelsEntry.getValue();
                List<Object> models = (List<Object>) modelsAttrs.get("models");
                List<Map<String, String>> modelsImports = (List<Map<String, String>>) modelsAttrs.getOrDefault("imports", new ArrayList<Map<String, String>>());
                for (Object _mo : models) {
                    Map<String, Object> mo = (Map<String, Object>) _mo;
                    CodegenModel cm = (CodegenModel) mo.get("model");
                    if (cm.oneOf.size() > 0) {
                        cm.vendorExtensions.put("x-is-one-of-interface", true);
                        for (String one : cm.oneOf) {
                            if (!additionalDataMap.containsKey(one)) {
                                additionalDataMap.put(one, new OneOfImplementorAdditionalData(one));
                            }
                            additionalDataMap.get(one).addFromInterfaceModel(cm, modelsImports);
                        }
                        // if this is oneOf interface, make sure we include the necessary imports for it
                        addImportsToOneOfInterface(modelsImports);
                    }
                }
            }

            // Add all the data from OneOfImplementorAdditionalData classes to the implementing models
            for (Map.Entry modelsEntry : objs.entrySet()) {
                Map<String, Object> modelsAttrs = (Map<String, Object>) modelsEntry.getValue();
                List<Object> models = (List<Object>) modelsAttrs.get("models");
                List<Map<String, String>> imports = (List<Map<String, String>>) modelsAttrs.get("imports");
                for (Object _implmo : models) {
                    Map<String, Object> implmo = (Map<String, Object>) _implmo;
                    CodegenModel implcm = (CodegenModel) implmo.get("model");
                    String modelName = toModelName(implcm.name);
                    if (additionalDataMap.containsKey(modelName)) {
                        additionalDataMap.get(modelName).addToImplementor(this, implcm, imports, addOneOfInterfaceImports);
                    }
                }
            }
        }

        return objs;
    }

    /**
     * Return a map from model name to Schema for efficient lookup.
     * 
     * @return map from model name to Schema.
     */
    protected Map<String, Schema> getModelNameToSchemaCache() {
        if (modelNameToSchemaCache == null) {
            // Create a cache to efficiently lookup schema based on model name.
            Map<String, Schema> m = new HashMap<String, Schema>();
            ModelUtils.getSchemas(openAPI).forEach((key, schema) -> {
                m.put(toModelName(key), schema);
            });
            modelNameToSchemaCache = Collections.unmodifiableMap(m);
        }
        return modelNameToSchemaCache;
    }

    /**
     * Index all CodegenModels by model name.
     *
     * @param objs Map of models
     * @return map of all models indexed by names
     */
    public Map<String, CodegenModel> getAllModels(Map<String, Object> objs) {
        Map<String, CodegenModel> allModels = new HashMap<String, CodegenModel>();
        for (Entry<String, Object> entry : objs.entrySet()) {
            String modelName = toModelName(entry.getKey());
            Map<String, Object> inner = (Map<String, Object>) entry.getValue();
            List<Map<String, Object>> models = (List<Map<String, Object>>) inner.get("models");
            for (Map<String, Object> mo : models) {
                CodegenModel cm = (CodegenModel) mo.get("model");
                allModels.put(modelName, cm);
            }
        }
        return allModels;
    }

    /**
     * Loop through all models to update different flags (e.g. isSelfReference), children models, etc
     *
     * @param objs Map of models
     * @return maps of models with various updates
     */
    public Map<String, Object> updateAllModels(Map<String, Object> objs) {
        Map<String, CodegenModel> allModels = getAllModels(objs);

        // Fix up all parent and interface CodegenModel references.
        for (CodegenModel cm : allModels.values()) {
            if (cm.getParent() != null) {
                cm.setParentModel(allModels.get(cm.getParent()));
            }
            if (cm.getInterfaces() != null && !cm.getInterfaces().isEmpty()) {
                cm.setInterfaceModels(new ArrayList<CodegenModel>(cm.getInterfaces().size()));
                for (String intf : cm.getInterfaces()) {
                    CodegenModel intfModel = allModels.get(intf);
                    if (intfModel != null) {
                        cm.getInterfaceModels().add(intfModel);
                    }
                }
            }
        }

        // Let parent know about all its children
        for (String name : allModels.keySet()) {
            CodegenModel cm = allModels.get(name);
            CodegenModel parent = allModels.get(cm.getParent());
            // if a discriminator exists on the parent, don't add this child to the inheritance hierarchy
            // TODO Determine what to do if the parent discriminator name == the grandparent discriminator name
            while (parent != null) {
                if (parent.getChildren() == null) {
                    parent.setChildren(new ArrayList<CodegenModel>());
                }
                parent.getChildren().add(cm);
                parent.hasChildren = true;
                Schema parentSchema = this.openAPI.getComponents().getSchemas().get(parent.name);
                if (parentSchema.getDiscriminator() == null) {
                    parent = allModels.get(parent.getParent());
                } else {
                    parent = null;
                }
            }
        }

        // loop through properties of each model to detect self-reference
        for (Map.Entry<String, Object> entry : objs.entrySet()) {
            Map<String, Object> inner = (Map<String, Object>) entry.getValue();
            List<Map<String, Object>> models = (List<Map<String, Object>>) inner.get("models");
            for (Map<String, Object> mo : models) {
                CodegenModel cm = (CodegenModel) mo.get("model");
                for (CodegenProperty cp : cm.allVars) {
                    // detect self import
                    if (cp.dataType.equalsIgnoreCase(cm.classname) ||
                            (cp.isContainer && cp.items != null && cp.items.dataType.equalsIgnoreCase(cm.classname))) {
                        cm.imports.remove(cm.classname); // remove self import
                        cp.isSelfReference = true;
                    }
                }
            }
        }
        setCircularReferences(allModels);

        return objs;
    }

    public void setCircularReferences(Map<String, CodegenModel> models) {
        final Map<String, List<CodegenProperty>> dependencyMap = models.entrySet().stream()
                .collect(Collectors.toMap(Entry::getKey, entry -> getModelDependencies(entry.getValue())));

        models.keySet().forEach(name -> setCircularReferencesOnProperties(name, dependencyMap));
    }

    private List<CodegenProperty> getModelDependencies(CodegenModel model) {
        return model.getAllVars().stream()
                .map(prop -> {
                    if (prop.isContainer) {
                        return prop.items.dataType == null ? null : prop;
                    }
                    return prop.dataType == null ? null : prop;
                })
                .filter(prop -> prop != null)
                .collect(Collectors.toList());
    }

    private void setCircularReferencesOnProperties(final String root,
                                                   final Map<String, List<CodegenProperty>> dependencyMap) {
        dependencyMap.getOrDefault(root, new ArrayList<>()).stream()
                .forEach(prop -> {
                    final List<String> unvisited =
                            Collections.singletonList(prop.isContainer ? prop.items.dataType : prop.dataType);
                    prop.isCircularReference = isCircularReference(root,
                            new HashSet<>(),
                            new ArrayList<>(unvisited),
                            dependencyMap);
                });
    }

    private boolean isCircularReference(final String root,
                                        final Set<String> visited,
                                        final List<String> unvisited,
                                        final Map<String, List<CodegenProperty>> dependencyMap) {
        for (int i = 0; i < unvisited.size(); i++) {
            final String next = unvisited.get(i);
            if (!visited.contains(next)) {
                if (next.equals(root)) {
                    return true;
                }
                dependencyMap.getOrDefault(next, new ArrayList<>())
                        .forEach(prop -> unvisited.add(prop.isContainer ? prop.items.dataType : prop.dataType));
                visited.add(next);
            }
        }
        return false;
    }

    // override with any special post-processing
    @SuppressWarnings("static-method")
    public Map<String, Object> postProcessModels(Map<String, Object> objs) {
        return objs;
    }

    /**
     * post process enum defined in model's properties
     *
     * @param objs Map of models
     * @return maps of models with better enum support
     */
    public Map<String, Object> postProcessModelsEnum(Map<String, Object> objs) {
        List<Object> models = (List<Object>) objs.get("models");
        for (Object _mo : models) {
            Map<String, Object> mo = (Map<String, Object>) _mo;
            CodegenModel cm = (CodegenModel) mo.get("model");

            // for enum model
            if (Boolean.TRUE.equals(cm.isEnum) && cm.allowableValues != null) {
                Map<String, Object> allowableValues = cm.allowableValues;
                List<Object> values = (List<Object>) allowableValues.get("values");
                List<Map<String, Object>> enumVars = buildEnumVars(values, cm.dataType);
                // if "x-enum-varnames" or "x-enum-descriptions" defined, update varnames
                updateEnumVarsWithExtensions(enumVars, cm.getVendorExtensions());
                cm.allowableValues.put("enumVars", enumVars);
            }

            // update codegen property enum with proper naming convention
            // and handling of numbers, special characters
            for (CodegenProperty var : cm.vars) {
                updateCodegenPropertyEnum(var);
            }

            for (CodegenProperty var : cm.allVars) {
                updateCodegenPropertyEnum(var);
            }

            for (CodegenProperty var : cm.requiredVars) {
                updateCodegenPropertyEnum(var);
            }

            for (CodegenProperty var : cm.optionalVars) {
                updateCodegenPropertyEnum(var);
            }

            for (CodegenProperty var : cm.parentVars) {
                updateCodegenPropertyEnum(var);
            }

            for (CodegenProperty var : cm.readOnlyVars) {
                updateCodegenPropertyEnum(var);
            }

            for (CodegenProperty var : cm.readWriteVars) {
                updateCodegenPropertyEnum(var);
            }

        }
        return objs;
    }

    /**
     * Returns the common prefix of variables for enum naming if
     * two or more variables are present
     *
     * @param vars List of variable names
     * @return the common prefix for naming
     */
    public String findCommonPrefixOfVars(List<Object> vars) {
        if (vars.size() > 1) {
            try {
                String[] listStr = vars.toArray(new String[vars.size()]);
                String prefix = StringUtils.getCommonPrefix(listStr);
                // exclude trailing characters that should be part of a valid variable
                // e.g. ["status-on", "status-off"] => "status-" (not "status-o")
                return prefix.replaceAll("[a-zA-Z0-9]+\\z", "");
            } catch (ArrayStoreException e) {
                // do nothing, just return default value
            }
        }
        return "";
    }

    /**
     * Return the enum default value in the language specified format
     *
     * @param value    enum variable name
     * @param datatype data type
     * @return the default value for the enum
     */
    public String toEnumDefaultValue(String value, String datatype) {
        return datatype + "." + value;
    }

    /**
     * Return the enum value in the language specified format
     * e.g. status becomes "status"
     *
     * @param value    enum variable name
     * @param datatype data type
     * @return the sanitized value for enum
     */
    public String toEnumValue(String value, String datatype) {
        if ("number".equalsIgnoreCase(datatype)) {
            return value;
        } else {
            return "\"" + escapeText(value) + "\"";
        }
    }

    /**
     * Return the sanitized variable name for enum
     *
     * @param value    enum variable name
     * @param datatype data type
     * @return the sanitized variable name for enum
     */
    public String toEnumVarName(String value, String datatype) {
        if (value.length() == 0) {
            return "EMPTY";
        }

        String var = value.replaceAll("\\W+", "_").toUpperCase(Locale.ROOT);
        if (var.matches("\\d.*")) {
            return "_" + var;
        } else {
            return var;
        }
    }

    /**
     * Set the OpenAPI document.
     * This method is invoked when the input OpenAPI document has been parsed and validated.
     */
    @Override
    public void setOpenAPI(OpenAPI openAPI) {
        this.openAPI = openAPI;
        // Set global settings such that helper functions in ModelUtils can lookup the value
        // of the CLI option.
        ModelUtils.setDisallowAdditionalPropertiesIfNotPresent(getDisallowAdditionalPropertiesIfNotPresent());
    }

    // override with any special post-processing
    @SuppressWarnings("static-method")
    public Map<String, Object> postProcessOperationsWithModels(Map<String, Object> objs, List<Object> allModels) {
        return objs;
    }

    // override with any special post-processing
    @SuppressWarnings("static-method")
    public Map<String, Object> postProcessSupportingFileData(Map<String, Object> objs) {
        return objs;
    }

    // override to post-process any model properties
    @SuppressWarnings("unused")
    public void postProcessModelProperty(CodegenModel model, CodegenProperty property) {
    }

    // override to post-process any parameters
    @SuppressWarnings("unused")
    public void postProcessParameter(CodegenParameter parameter) {
    }

    //override with any special handling of the entire OpenAPI spec document
    @SuppressWarnings("unused")
    public void preprocessOpenAPI(OpenAPI openAPI) {
        if (useOneOfInterfaces) {
            // we process the openapi schema here to find oneOf schemas and create interface models for them
            Map<String, Schema> schemas = new HashMap<String, Schema>(openAPI.getComponents().getSchemas());
            if (schemas == null) {
                schemas = new HashMap<String, Schema>();
            }
            Map<String, PathItem> pathItems = openAPI.getPaths();

            // we need to add all request and response bodies to processed schemas
            if (pathItems != null) {
                for (Map.Entry<String, PathItem> e : pathItems.entrySet()) {
                    for (Map.Entry<PathItem.HttpMethod, Operation> op : e.getValue().readOperationsMap().entrySet()) {
                        String opId = getOrGenerateOperationId(op.getValue(), e.getKey(), op.getKey().toString());
                        // process request body
                        RequestBody b = ModelUtils.getReferencedRequestBody(openAPI, op.getValue().getRequestBody());
                        Schema requestSchema = null;
                        if (b != null) {
                            requestSchema = ModelUtils.getSchemaFromRequestBody(b);
                        }
                        if (requestSchema != null) {
                            schemas.put(opId, requestSchema);
                        }
                        // process all response bodies
                        for (Map.Entry<String, ApiResponse> ar : op.getValue().getResponses().entrySet()) {
                            ApiResponse a = ModelUtils.getReferencedApiResponse(openAPI, ar.getValue());
                            Schema responseSchema = ModelUtils.getSchemaFromResponse(a);
                            if (responseSchema != null) {
                                schemas.put(opId + ar.getKey(), responseSchema);
                            }
                        }
                    }
                }
            }

            // also add all properties of all schemas to be checked for oneOf
            Map<String, Schema> propertySchemas = new HashMap<String, Schema>();
            for (Map.Entry<String, Schema> e : schemas.entrySet()) {
                Schema s = e.getValue();
                Map<String, Schema> props = s.getProperties();
                if (props == null) {
                    props = new HashMap<String, Schema>();
                }
                for (Map.Entry<String, Schema> p : props.entrySet()) {
                    propertySchemas.put(e.getKey() + "/" + p.getKey(), p.getValue());
                }
            }
            schemas.putAll(propertySchemas);

            // go through all gathered schemas and add them as interfaces to be created
            for (Map.Entry<String, Schema> e : schemas.entrySet()) {
                String n = toModelName(e.getKey());
                Schema s = e.getValue();
                String nOneOf = toModelName(n + "OneOf");
                if (ModelUtils.isComposedSchema(s)) {
                    if (e.getKey().contains("/")) {
                        // if this is property schema, we also need to generate the oneOf interface model
                        addOneOfNameExtension((ComposedSchema) s, nOneOf);
                        addOneOfInterfaceModel((ComposedSchema) s, nOneOf, openAPI);
                    } else {
                        // else this is a component schema, so we will just use that as the oneOf interface model
                        addOneOfNameExtension((ComposedSchema) s, n);
                    }
                } else if (ModelUtils.isArraySchema(s)) {
                    Schema items = ((ArraySchema) s).getItems();
                    if (ModelUtils.isComposedSchema(items)) {
                        addOneOfNameExtension((ComposedSchema) items, nOneOf);
                        addOneOfInterfaceModel((ComposedSchema) items, nOneOf, openAPI);
                    }
                } else if (ModelUtils.isMapSchema(s)) {
                    Schema addProps = getAdditionalProperties(s);
                    if (addProps != null && ModelUtils.isComposedSchema(addProps)) {
                        addOneOfNameExtension((ComposedSchema) addProps, nOneOf);
                        addOneOfInterfaceModel((ComposedSchema) addProps, nOneOf, openAPI);
                    }
                }
            }
        }
    }

    // override with any special handling of the entire OpenAPI spec document
    @SuppressWarnings("unused")
    public void processOpenAPI(OpenAPI openAPI) {
    }

    // override with any special handling of the JMustache compiler
    @SuppressWarnings("unused")
    public Compiler processCompiler(Compiler compiler) {
        return compiler;
    }

    // override with any special handling for the templating engine
    @SuppressWarnings("unused")
    public TemplatingEngineAdapter processTemplatingEngine(TemplatingEngineAdapter templatingEngine) {
        return templatingEngine;
    }

    // override with any special text escaping logic
    @SuppressWarnings("static-method")
    public String escapeText(String input) {
        if (input == null) {
            return input;
        }

        // remove \t, \n, \r
        // replace \ with \\
        // replace " with \"
        // outter unescape to retain the original multi-byte characters
        // finally escalate characters avoiding code injection
        return escapeUnsafeCharacters(
                StringEscapeUtils.unescapeJava(
                        StringEscapeUtils.escapeJava(input)
                                .replace("\\/", "/"))
                        .replaceAll("[\\t\\n\\r]", " ")
                        .replace("\\", "\\\\")
                        .replace("\"", "\\\""));
    }

    /**
     * Escape characters while allowing new lines
     *
     * @param input String to be escaped
     * @return escaped string
     */
    public String escapeTextWhileAllowingNewLines(String input) {
        if (input == null) {
            return input;
        }

        // remove \t
        // replace \ with \\
        // replace " with \"
        // outter unescape to retain the original multi-byte characters
        // finally escalate characters avoiding code injection
        return escapeUnsafeCharacters(
                StringEscapeUtils.unescapeJava(
                        StringEscapeUtils.escapeJava(input)
                                .replace("\\/", "/"))
                        .replaceAll("[\\t]", " ")
                        .replace("\\", "\\\\")
                        .replace("\"", "\\\""));
    }

    // override with any special encoding and escaping logic
    @SuppressWarnings("static-method")
    public String encodePath(String input) {
        return escapeText(input);
    }

    /**
     * override with any special text escaping logic to handle unsafe
     * characters so as to avoid code injection
     *
     * @param input String to be cleaned up
     * @return string with unsafe characters removed or escaped
     */
    public String escapeUnsafeCharacters(String input) {
        LOGGER.warn("escapeUnsafeCharacters should be overridden in the code generator with proper logic to escape " +
                "unsafe characters");
        // doing nothing by default and code generator should implement
        // the logic to prevent code injection
        // later we'll make this method abstract to make sure
        // code generator implements this method
        return input;
    }

    /**
     * Escape single and/or double quote to avoid code injection
     *
     * @param input String to be cleaned up
     * @return string with quotation mark removed or escaped
     */
    public String escapeQuotationMark(String input) {
        LOGGER.warn("escapeQuotationMark should be overridden in the code generator with proper logic to escape " +
                "single/double quote");
        return input.replace("\"", "\\\"");
    }

    public Set<String> defaultIncludes() {
        return defaultIncludes;
    }

    public Map<String, String> typeMapping() {
        return typeMapping;
    }

    public Map<String, String> instantiationTypes() {
        return instantiationTypes;
    }

    public Set<String> reservedWords() {
        return reservedWords;
    }

    public Set<String> languageSpecificPrimitives() {
        return languageSpecificPrimitives;
    }

    public Map<String, String> importMapping() {
        return importMapping;
    }

    public String testPackage() {
        return testPackage;
    }

    public String modelPackage() {
        return modelPackage;
    }

    public String apiPackage() {
        return apiPackage;
    }

    public String fileSuffix() {
        return fileSuffix;
    }

    public String templateDir() {
        return templateDir;
    }

    public String embeddedTemplateDir() {
        if (embeddedTemplateDir != null) {
            return embeddedTemplateDir;
        } else {
            return templateDir;
        }
    }

    public Map<String, String> apiDocTemplateFiles() {
        return apiDocTemplateFiles;
    }

    public Map<String, String> modelDocTemplateFiles() {
        return modelDocTemplateFiles;
    }

    public Map<String, String> reservedWordsMappings() {
        return reservedWordsMappings;
    }

    public Map<String, String> apiTestTemplateFiles() {
        return apiTestTemplateFiles;
    }

    public Map<String, String> modelTestTemplateFiles() {
        return modelTestTemplateFiles;
    }

    public Map<String, String> apiTemplateFiles() {
        return apiTemplateFiles;
    }

    public Map<String, String> modelTemplateFiles() {
        return modelTemplateFiles;
    }

    public String apiFileFolder() {
        return outputFolder + File.separator + apiPackage().replace('.', File.separatorChar);
    }

    public String modelFileFolder() {
        return outputFolder + File.separator + modelPackage().replace('.', File.separatorChar);
    }

    public String apiTestFileFolder() {
        return outputFolder + File.separator + testPackage().replace('.', File.separatorChar);
    }

    public String modelTestFileFolder() {
        return outputFolder + File.separator + testPackage().replace('.', File.separatorChar);
    }

    public String apiDocFileFolder() {
        return outputFolder;
    }

    public String modelDocFileFolder() {
        return outputFolder;
    }

    public Map<String, Object> additionalProperties() {
        return additionalProperties;
    }

    public Map<String, String> serverVariableOverrides() {
        return serverVariables;
    }

    public Map<String, Object> vendorExtensions() {
        return vendorExtensions;
    }

    public List<SupportingFile> supportingFiles() {
        return supportingFiles;
    }

    public String outputFolder() {
        return outputFolder;
    }

    public void setOutputDir(String dir) {
        this.outputFolder = dir;
    }

    public String getOutputDir() {
        return outputFolder();
    }

    public String getInputSpec() {
        return inputSpec;
    }

    public void setInputSpec(String inputSpec) {
        this.inputSpec = inputSpec;
    }

    public void setTemplateDir(String templateDir) {
        this.templateDir = templateDir;
    }

    public void setModelPackage(String modelPackage) {
        this.modelPackage = modelPackage;
    }

    public String getModelNamePrefix() {
        return modelNamePrefix;
    }

    public void setModelNamePrefix(String modelNamePrefix) {
        this.modelNamePrefix = modelNamePrefix;
    }

    public String getModelNameSuffix() {
        return modelNameSuffix;
    }

    public void setModelNameSuffix(String modelNameSuffix) {
        this.modelNameSuffix = modelNameSuffix;
    }

    public String getApiNameSuffix() {
        return apiNameSuffix;
    }

    public void setApiNameSuffix(String apiNameSuffix) {
        this.apiNameSuffix = apiNameSuffix;
    }

    public String getApiNamePrefix() {
        return apiNamePrefix;
    }

    public void setApiNamePrefix(String apiNamePrefix) {
        this.apiNamePrefix = apiNamePrefix;
    }

    public void setApiPackage(String apiPackage) {
        this.apiPackage = apiPackage;
    }

    public Boolean getSortParamsByRequiredFlag() {
        return sortParamsByRequiredFlag;
    }

    public void setSortParamsByRequiredFlag(Boolean sortParamsByRequiredFlag) {
        this.sortParamsByRequiredFlag = sortParamsByRequiredFlag;
    }

    public Boolean getSortModelPropertiesByRequiredFlag() {
        return sortModelPropertiesByRequiredFlag;
    }

    public void setSortModelPropertiesByRequiredFlag(Boolean sortModelPropertiesByRequiredFlag) {
        this.sortModelPropertiesByRequiredFlag = sortModelPropertiesByRequiredFlag;
    }

    public Boolean getPrependFormOrBodyParameters() {
        return prependFormOrBodyParameters;
    }

    public void setPrependFormOrBodyParameters(Boolean prependFormOrBodyParameters) {
        this.prependFormOrBodyParameters = prependFormOrBodyParameters;
    }

    public Boolean getEnsureUniqueParams() {
        return ensureUniqueParams;
    }

    public void setEnsureUniqueParams(Boolean ensureUniqueParams) {
        this.ensureUniqueParams = ensureUniqueParams;
    }

    public Boolean getLegacyDiscriminatorBehavior() {
        return legacyDiscriminatorBehavior;
    }

    public void setLegacyDiscriminatorBehavior(boolean val) {
        this.legacyDiscriminatorBehavior = val;
    }

    public Boolean getDisallowAdditionalPropertiesIfNotPresent() {
        return disallowAdditionalPropertiesIfNotPresent;
    }

    public void setDisallowAdditionalPropertiesIfNotPresent(boolean val) {
        this.disallowAdditionalPropertiesIfNotPresent = val;
    }

    public Boolean getAllowUnicodeIdentifiers() {
        return allowUnicodeIdentifiers;
    }

    public void setAllowUnicodeIdentifiers(Boolean allowUnicodeIdentifiers) {
        this.allowUnicodeIdentifiers = allowUnicodeIdentifiers;
    }

    public Boolean getUseOneOfInterfaces() {
        return useOneOfInterfaces;
    }

    public void setUseOneOfInterfaces(Boolean useOneOfInterfaces) {
        this.useOneOfInterfaces = useOneOfInterfaces;
    }

    /**
     * Return the regular expression/JSON schema pattern (http://json-schema.org/latest/json-schema-validation.html#anchor33)
     *
     * @param pattern the pattern (regular expression)
     * @return properly-escaped pattern
     */
    public String toRegularExpression(String pattern) {
        return addRegularExpressionDelimiter(escapeText(pattern));
    }

    /**
     * Return the file name of the Api Test
     *
     * @param name the file name of the Api
     * @return the file name of the Api
     */
    public String toApiFilename(String name) {
        return toApiName(name);
    }

    /**
     * Return the file name of the Api Documentation
     *
     * @param name the file name of the Api
     * @return the file name of the Api
     */
    public String toApiDocFilename(String name) {
        return toApiName(name);
    }

    /**
     * Return the file name of the Api Test
     *
     * @param name the file name of the Api
     * @return the file name of the Api
     */
    public String toApiTestFilename(String name) {
        return toApiName(name) + "Test";
    }

    /**
     * Return the variable name in the Api
     *
     * @param name the varible name of the Api
     * @return the snake-cased variable name
     */
    public String toApiVarName(String name) {
        return lowerCamelCase(name);
    }

    /**
     * Return the capitalized file name of the model
     *
     * @param name the model name
     * @return the file name of the model
     */
    public String toModelFilename(String name) {
        return camelize(name);
    }

    /**
     * Return the capitalized file name of the model test
     *
     * @param name the model name
     * @return the file name of the model
     */
    public String toModelTestFilename(String name) {
        return camelize(name) + "Test";
    }

    /**
     * Return the capitalized file name of the model documentation
     *
     * @param name the model name
     * @return the file name of the model
     */
    public String toModelDocFilename(String name) {
        return camelize(name);
    }

    /**
     * Returns metadata about the generator.
     *
     * @return A provided {@link GeneratorMetadata} instance
     */
    @Override
    public GeneratorMetadata getGeneratorMetadata() {
        return generatorMetadata;
    }

    /**
     * Return the operation ID (method name)
     *
     * @param operationId operation ID
     * @return the sanitized method name
     */
    @SuppressWarnings("static-method")
    public String toOperationId(String operationId) {
        // throw exception if method name is empty
        if (StringUtils.isEmpty(operationId)) {
            throw new RuntimeException("Empty method name (operationId) not allowed");
        }

        return operationId;
    }

    /**
     * Return the variable name by removing invalid characters and proper escaping if
     * it's a reserved word.
     *
     * @param name the variable name
     * @return the sanitized variable name
     */
    public String toVarName(final String name) {
        if (reservedWords.contains(name)) {
            return escapeReservedWord(name);
        } else if (((CharSequence) name).chars().anyMatch(character -> specialCharReplacements.keySet().contains("" + ((char) character)))) {
            return escape(name, specialCharReplacements, null, null);
        }
        return name;
    }

    /**
     * Return the parameter name by removing invalid characters and proper escaping if
     * it's a reserved word.
     *
     * @param name Codegen property object
     * @return the sanitized parameter name
     */
    public String toParamName(String name) {
        name = removeNonNameElementToCamelCase(name); // FIXME: a parameter should not be assigned. Also declare the methods parameters as 'final'.
        if (reservedWords.contains(name)) {
            return escapeReservedWord(name);
        } else if (((CharSequence) name).chars().anyMatch(character -> specialCharReplacements.keySet().contains("" + ((char) character)))) {
            return escape(name, specialCharReplacements, null, null);
        }
        return name;

    }

    /**
     * Return the parameter name of array of model
     *
     * @param name name of the array model
     * @return the sanitized parameter name
     */
    public String toArrayModelParamName(String name) {
        return toParamName(name);
    }

    /**
     * Return the Enum name (e.g. StatusEnum given 'status')
     *
     * @param property Codegen property
     * @return the Enum name
     */
    @SuppressWarnings("static-method")
    public String toEnumName(CodegenProperty property) {
        return StringUtils.capitalize(property.name) + "Enum";
    }

    /**
     * Return the escaped name of the reserved word
     *
     * @param name the name to be escaped
     * @return the escaped reserved word
     * <p>
     * throws Runtime exception as reserved word is not allowed (default behavior)
     */
    @SuppressWarnings("static-method")
    public String escapeReservedWord(String name) {
        throw new RuntimeException("reserved word " + name + " not allowed");
    }

    /**
     * Return the fully-qualified "Model" name for import
     *
     * @param name the name of the "Model"
     * @return the fully-qualified "Model" name for import
     */
    public String toModelImport(String name) {
        if ("".equals(modelPackage())) {
            return name;
        } else {
            return modelPackage() + "." + name;
        }
    }

    /**
     * Returns the same content as [[toModelImport]] with key the fully-qualified Model name and value the initial input.
     * In case of union types this method has a key for each separate model and import.
     * @param name the name of the "Model"
     * @return Map of fully-qualified models.
     */
    public Map<String,String> toModelImportMap(String name){
        return Collections.singletonMap(this.toModelImport(name),name);
    }

    /**
     * Return the fully-qualified "Api" name for import
     *
     * @param name the name of the "Api"
     * @return the fully-qualified "Api" name for import
     */
    public String toApiImport(String name) {
        return apiPackage() + "." + name;
    }

    /**
     * Default constructor.
     * This method will map between OAS type and language-specified type, as well as mapping
     * between OAS type and the corresponding import statement for the language. This will
     * also add some language specified CLI options, if any.
     * returns string presentation of the example path (it's a constructor)
     */
    public DefaultCodegen() {
        CodegenType codegenType = getTag();
        if (codegenType == null) {
            codegenType = CodegenType.OTHER;
        }

        generatorMetadata = GeneratorMetadata.newBuilder()
                .stability(Stability.STABLE)
                .featureSet(DefaultFeatureSet)
                .generationMessage(String.format(Locale.ROOT, "OpenAPI Generator: %s (%s)", getName(), codegenType.toValue()))
                .build();

        defaultIncludes = new HashSet<String>(
                Arrays.asList("double",
                        "int",
                        "long",
                        "short",
                        "char",
                        "float",
                        "String",
                        "boolean",
                        "Boolean",
                        "Double",
                        "Void",
                        "Integer",
                        "Long",
                        "Float")
        );

        typeMapping = new HashMap<String, String>();
        typeMapping.put("array", "List");
        typeMapping.put("set", "Set");
        typeMapping.put("map", "Map");
        typeMapping.put("List", "List");
        typeMapping.put("Set", "Set");
        typeMapping.put("boolean", "Boolean");
        typeMapping.put("string", "String");
        typeMapping.put("int", "Integer");
        typeMapping.put("float", "Float");
        typeMapping.put("number", "BigDecimal");
        typeMapping.put("DateTime", "Date");
        typeMapping.put("long", "Long");
        typeMapping.put("short", "Short");
        typeMapping.put("char", "String");
        typeMapping.put("double", "Double");
        typeMapping.put("object", "Object");
        typeMapping.put("integer", "Integer");
        typeMapping.put("ByteArray", "byte[]");
        typeMapping.put("binary", "File");
        typeMapping.put("file", "File");
        typeMapping.put("UUID", "UUID");
        typeMapping.put("URI", "URI");
        typeMapping.put("BigDecimal", "BigDecimal");
        typeMapping.put("AnyType", "oas_any_type_not_mapped");

        instantiationTypes = new HashMap<String, String>();

        reservedWords = new HashSet<String>();

        // TODO: Move Java specific import mappings out of DefaultCodegen.
        importMapping = new HashMap<String, String>();
        importMapping.put("BigDecimal", "java.math.BigDecimal");
        importMapping.put("UUID", "java.util.UUID");
        importMapping.put("URI", "java.net.URI");
        importMapping.put("File", "java.io.File");
        importMapping.put("Date", "java.util.Date");
        importMapping.put("Timestamp", "java.sql.Timestamp");
        importMapping.put("Map", "java.util.Map");
        importMapping.put("HashMap", "java.util.HashMap");
        importMapping.put("Array", "java.util.List");
        importMapping.put("ArrayList", "java.util.ArrayList");
        importMapping.put("List", "java.util.*");
        importMapping.put("Set", "java.util.*");
        importMapping.put("LinkedHashSet", "java.util.LinkedHashSet");
        importMapping.put("DateTime", "org.joda.time.*");
        importMapping.put("LocalDateTime", "org.joda.time.*");
        importMapping.put("LocalDate", "org.joda.time.*");
        importMapping.put("LocalTime", "org.joda.time.*");

        cliOptions.add(CliOption.newBoolean(CodegenConstants.SORT_PARAMS_BY_REQUIRED_FLAG,
                CodegenConstants.SORT_PARAMS_BY_REQUIRED_FLAG_DESC).defaultValue(Boolean.TRUE.toString()));
        cliOptions.add(CliOption.newBoolean(CodegenConstants.SORT_MODEL_PROPERTIES_BY_REQUIRED_FLAG,
                CodegenConstants.SORT_MODEL_PROPERTIES_BY_REQUIRED_FLAG_DESC).defaultValue(Boolean.TRUE.toString()));
        cliOptions.add(CliOption.newBoolean(CodegenConstants.ENSURE_UNIQUE_PARAMS, CodegenConstants
                .ENSURE_UNIQUE_PARAMS_DESC).defaultValue(Boolean.TRUE.toString()));
        // name formatting options
        cliOptions.add(CliOption.newBoolean(CodegenConstants.ALLOW_UNICODE_IDENTIFIERS, CodegenConstants
                .ALLOW_UNICODE_IDENTIFIERS_DESC).defaultValue(Boolean.FALSE.toString()));
        // option to change the order of form/body parameter
        cliOptions.add(CliOption.newBoolean(CodegenConstants.PREPEND_FORM_OR_BODY_PARAMETERS,
                CodegenConstants.PREPEND_FORM_OR_BODY_PARAMETERS_DESC).defaultValue(Boolean.FALSE.toString()));

        // option to change how we process + set the data in the discriminator mapping
        CliOption legacyDiscriminatorBehaviorOpt = CliOption.newBoolean(CodegenConstants.LEGACY_DISCRIMINATOR_BEHAVIOR, CodegenConstants.LEGACY_DISCRIMINATOR_BEHAVIOR_DESC).defaultValue(Boolean.TRUE.toString());
        Map<String, String> legacyDiscriminatorBehaviorOpts = new HashMap<>();
        legacyDiscriminatorBehaviorOpts.put("true", "The mapping in the discriminator includes descendent schemas that allOf inherit from self and the discriminator mapping schemas in the OAS document.");
        legacyDiscriminatorBehaviorOpts.put("false", "The mapping in the discriminator includes any descendent schemas that allOf inherit from self, any oneOf schemas, any anyOf schemas, any x-discriminator-values, and the discriminator mapping schemas in the OAS document AND Codegen validates that oneOf and anyOf schemas contain the required discriminator and throws an error if the discriminator is missing.");
        legacyDiscriminatorBehaviorOpt.setEnum(legacyDiscriminatorBehaviorOpts);
        cliOptions.add(legacyDiscriminatorBehaviorOpt);

        // option to change how we process + set the data in the 'additionalProperties' keyword.
        CliOption disallowAdditionalPropertiesIfNotPresentOpt = CliOption.newBoolean(
                CodegenConstants.DISALLOW_ADDITIONAL_PROPERTIES_IF_NOT_PRESENT,
                CodegenConstants.DISALLOW_ADDITIONAL_PROPERTIES_IF_NOT_PRESENT_DESC).defaultValue(Boolean.TRUE.toString());
        Map<String, String> disallowAdditionalPropertiesIfNotPresentOpts = new HashMap<>();
        disallowAdditionalPropertiesIfNotPresentOpts.put("false",
                "The 'additionalProperties' implementation is compliant with the OAS and JSON schema specifications.");
        disallowAdditionalPropertiesIfNotPresentOpts.put("true",
                "when the 'additionalProperties' keyword is not present in a schema, " +
                "the value of 'additionalProperties' is automatically set to false, i.e. no additional properties are allowed. " +
                "Note: this mode is not compliant with the JSON schema specification. " +
                "This is the original openapi-generator behavior.");
        disallowAdditionalPropertiesIfNotPresentOpt.setEnum(disallowAdditionalPropertiesIfNotPresentOpts);
        cliOptions.add(disallowAdditionalPropertiesIfNotPresentOpt);
        this.setDisallowAdditionalPropertiesIfNotPresent(true);

        // initialize special character mapping
        initalizeSpecialCharacterMapping();

        // Register common Mustache lambdas.
        registerMustacheLambdas();
    }

    /**
     * Initialize special character mapping
     */
    protected void initalizeSpecialCharacterMapping() {
        // Initialize special characters
        specialCharReplacements.put("$", "Dollar");
        specialCharReplacements.put("^", "Caret");
        specialCharReplacements.put("|", "Pipe");
        specialCharReplacements.put("=", "Equal");
        specialCharReplacements.put("*", "Star");
        specialCharReplacements.put("-", "Minus");
        specialCharReplacements.put("&", "Ampersand");
        specialCharReplacements.put("%", "Percent");
        specialCharReplacements.put("#", "Hash");
        specialCharReplacements.put("@", "At");
        specialCharReplacements.put("!", "Exclamation");
        specialCharReplacements.put("+", "Plus");
        specialCharReplacements.put(":", "Colon");
        specialCharReplacements.put(">", "Greater_Than");
        specialCharReplacements.put("<", "Less_Than");
        specialCharReplacements.put(".", "Period");
        specialCharReplacements.put("_", "Underscore");
        specialCharReplacements.put("?", "Question_Mark");
        specialCharReplacements.put(",", "Comma");
        specialCharReplacements.put("'", "Quote");
        specialCharReplacements.put("\"", "Double_Quote");
        specialCharReplacements.put("/", "Slash");
        specialCharReplacements.put("\\", "Back_Slash");
        specialCharReplacements.put("(", "Left_Parenthesis");
        specialCharReplacements.put(")", "Right_Parenthesis");
        specialCharReplacements.put("{", "Left_Curly_Bracket");
        specialCharReplacements.put("}", "Right_Curly_Bracket");
        specialCharReplacements.put("[", "Left_Square_Bracket");
        specialCharReplacements.put("]", "Right_Square_Bracket");
        specialCharReplacements.put("~", "Tilde");
        specialCharReplacements.put("`", "Backtick");

        specialCharReplacements.put("<=", "Less_Than_Or_Equal_To");
        specialCharReplacements.put(">=", "Greater_Than_Or_Equal_To");
        specialCharReplacements.put("!=", "Not_Equal");
        specialCharReplacements.put("~=", "Tilde_Equal");
    }

    /**
     * Return the symbol name of a symbol
     *
     * @param input Symbol (e.g. $)
     * @return Symbol name (e.g. Dollar)
     */
    protected String getSymbolName(String input) {
        return specialCharReplacements.get(input);
    }

    /**
     * Return the example path
     *
     * @param path      the path of the operation
     * @param operation OAS operation object
     * @return string presentation of the example path
     */
    @SuppressWarnings("static-method")
    public String generateExamplePath(String path, Operation operation) {
        StringBuilder sb = new StringBuilder();
        sb.append(path);

        if (operation.getParameters() != null) {
            int count = 0;

            for (Parameter param : operation.getParameters()) {
                if (param instanceof QueryParameter) {
                    StringBuilder paramPart = new StringBuilder();
                    QueryParameter qp = (QueryParameter) param;

                    if (count == 0) {
                        paramPart.append("?");
                    } else {
                        paramPart.append(",");
                    }
                    count += 1;
                    if (!param.getRequired()) {
                        paramPart.append("[");
                    }
                    paramPart.append(param.getName()).append("=");
                    paramPart.append("{");

                    // TODO support for multi, tsv?
                    if (qp.getStyle() != null) {
                        paramPart.append(param.getName()).append("1");
                        if (Parameter.StyleEnum.FORM.equals(qp.getStyle())) {
                            if (qp.getExplode() != null && qp.getExplode()) {
                                paramPart.append(",");
                            } else {
                                paramPart.append("&").append(param.getName()).append("=");
                                paramPart.append(param.getName()).append("2");
                            }
                        } else if (Parameter.StyleEnum.PIPEDELIMITED.equals(qp.getStyle())) {
                            paramPart.append("|");
                        } else if (Parameter.StyleEnum.SPACEDELIMITED.equals(qp.getStyle())) {
                            paramPart.append("%20");
                        } else {
                            LOGGER.warn("query parameter '" + param.getName() + "style not support: " + qp.getStyle());
                        }
                    } else {
                        paramPart.append(param.getName());
                    }

                    paramPart.append("}");
                    if (!param.getRequired()) {
                        paramPart.append("]");
                    }
                    sb.append(paramPart.toString());
                }
            }
        }

        return sb.toString();
    }

    /**
     * Return the instantiation type of the property, especially for map and array
     *
     * @param schema property schema
     * @return string presentation of the instantiation type of the property
     */
    public String toInstantiationType(Schema schema) {
        if (ModelUtils.isMapSchema(schema)) {
            Schema additionalProperties = getAdditionalProperties(schema);
            String inner = getSchemaType(additionalProperties);
            return instantiationTypes.get("map") + "<String, " + inner + ">";
        } else if (ModelUtils.isArraySchema(schema)) {
            ArraySchema arraySchema = (ArraySchema) schema;
            String inner = getSchemaType(getSchemaItems(arraySchema));
            String parentType;
            if (ModelUtils.isSet(schema)) {
                parentType = "set";
            } else {
                parentType = "array";
            }
            return instantiationTypes.get(parentType) + "<" + inner + ">";
        } else {
            return null;
        }
    }

    /**
     * Return the example value of the parameter.
     *
     * @param codegenParameter Codegen parameter
     */
    public void setParameterExampleValue(CodegenParameter codegenParameter) {

        // set the example value
        // if not specified in x-example, generate a default value
        // TODO need to revise how to obtain the example value
        if (codegenParameter.vendorExtensions != null && codegenParameter.vendorExtensions.containsKey("x-example")) {
            codegenParameter.example = Json.pretty(codegenParameter.vendorExtensions.get("x-example"));
        } else if (Boolean.TRUE.equals(codegenParameter.isBoolean)) {
            codegenParameter.example = "true";
        } else if (Boolean.TRUE.equals(codegenParameter.isLong)) {
            codegenParameter.example = "789";
        } else if (Boolean.TRUE.equals(codegenParameter.isInteger)) {
            codegenParameter.example = "56";
        } else if (Boolean.TRUE.equals(codegenParameter.isFloat)) {
            codegenParameter.example = "3.4";
        } else if (Boolean.TRUE.equals(codegenParameter.isDouble)) {
            codegenParameter.example = "1.2";
        } else if (Boolean.TRUE.equals(codegenParameter.isNumber)) {
            codegenParameter.example = "8.14";
        } else if (Boolean.TRUE.equals(codegenParameter.isBinary)) {
            codegenParameter.example = "BINARY_DATA_HERE";
        } else if (Boolean.TRUE.equals(codegenParameter.isByteArray)) {
            codegenParameter.example = "BYTE_ARRAY_DATA_HERE";
        } else if (Boolean.TRUE.equals(codegenParameter.isFile)) {
            codegenParameter.example = "/path/to/file.txt";
        } else if (Boolean.TRUE.equals(codegenParameter.isDate)) {
            codegenParameter.example = "2013-10-20";
        } else if (Boolean.TRUE.equals(codegenParameter.isDateTime)) {
            codegenParameter.example = "2013-10-20T19:20:30+01:00";
        } else if (Boolean.TRUE.equals(codegenParameter.isUuid)) {
            codegenParameter.example = "38400000-8cf0-11bd-b23e-10b96e4ef00d";
        } else if (Boolean.TRUE.equals(codegenParameter.isUri)) {
            codegenParameter.example = "https://openapi-generator.tech";
        } else if (Boolean.TRUE.equals(codegenParameter.isString)) {
            codegenParameter.example = codegenParameter.paramName + "_example";
        } else if (Boolean.TRUE.equals(codegenParameter.isFreeFormObject)) {
            codegenParameter.example = "Object";
        }

    }

    /**
     * Return the example value of the parameter.
     *
     * @param codegenParameter Codegen parameter
     * @param parameter        Parameter
     */
    public void setParameterExampleValue(CodegenParameter codegenParameter, Parameter parameter) {
        if (parameter.getExample() != null) {
            codegenParameter.example = parameter.getExample().toString();
            return;
        }

        if (parameter.getExamples() != null && !parameter.getExamples().isEmpty()) {
            Example example = parameter.getExamples().values().iterator().next();
            if (example.getValue() != null) {
                codegenParameter.example = example.getValue().toString();
                return;
            }
        }

        Schema schema = parameter.getSchema();
        if (schema != null && schema.getExample() != null) {
            codegenParameter.example = schema.getExample().toString();
            return;
        }

        setParameterExampleValue(codegenParameter);
    }

    /**
     * Return the example value of the parameter.
     *
     * @param codegenParameter Codegen parameter
     * @param requestBody      Request body
     */
    public void setParameterExampleValue(CodegenParameter codegenParameter, RequestBody requestBody) {
        Content content = requestBody.getContent();

        if (content.size() > 1) {
            // @see ModelUtils.getSchemaFromContent()
            once(LOGGER).warn("Multiple MediaTypes found, using only the first one");
        }

        MediaType mediaType = content.values().iterator().next();
        if (mediaType.getExample() != null) {
            codegenParameter.example = mediaType.getExample().toString();
            return;
        }

        if (mediaType.getExamples() != null && !mediaType.getExamples().isEmpty()) {
            Example example = mediaType.getExamples().values().iterator().next();
            if (example.getValue() != null) {
                codegenParameter.example = example.getValue().toString();
                return;
            }
        }

        setParameterExampleValue(codegenParameter);
    }

    /**
     * Sets the content type of the parameter based on the encoding specified in the request body.
     *
     * @param codegenParameter Codegen parameter
     * @param mediaType        MediaType from the request body
     */
    public void setParameterContentType(CodegenParameter codegenParameter, MediaType mediaType) {
        if (mediaType != null && mediaType.getEncoding() != null) {
            Encoding encoding = mediaType.getEncoding().get(codegenParameter.baseName);
            if (encoding != null) {
                codegenParameter.contentType = encoding.getContentType();
            } else {
                LOGGER.debug("encoding not specified for {}", codegenParameter.baseName);
            }
        }
    }

    /**
     * Return the example value of the property
     *
     * @param schema Property schema
     * @return string presentation of the example value of the property
     */
    public String toExampleValue(Schema schema) {
        if (schema.getExample() != null) {
            return schema.getExample().toString();
        }

        return getPropertyDefaultValue(schema);
    }

    /**
     * Return the default value of the property
     *
     * Return null if you do NOT want a default value.
     * Any non-null value will cause {{#defaultValue} check to pass.
     *
     * @param schema Property schema
     * @return string presentation of the default value of the property
     */
    @SuppressWarnings("static-method")
    public String toDefaultValue(Schema schema) {
        if (schema.getDefault() != null) {
            return schema.getDefault().toString();
        }

        return getPropertyDefaultValue(schema);
    }

    /**
     * Return property value depending on property type.
     *
     * @param schema property type
     * @return property value
     */
    @SuppressWarnings("squid:S3923")
    private String getPropertyDefaultValue(Schema schema) {
        /*
         * Although all branches return null, this is left intentionally as examples for new contributors
         */
        if (ModelUtils.isBooleanSchema(schema)) {
            return "null";
        } else if (ModelUtils.isDateSchema(schema)) {
            return "null";
        } else if (ModelUtils.isDateTimeSchema(schema)) {
            return "null";
        } else if (ModelUtils.isNumberSchema(schema)) {
            return "null";
        } else if (ModelUtils.isIntegerSchema(schema)) {
            return "null";
        } else if (ModelUtils.isStringSchema(schema)) {
            return "null";
        } else if (ModelUtils.isObjectSchema(schema)) {
            return "null";
        } else {
            return "null";
        }
    }

    /**
     * Return the property initialized from a data object
     * Useful for initialization with a plain object in Javascript
     *
     * @param name   Name of the property object
     * @param schema Property schema
     * @return string presentation of the default value of the property
     */
    @SuppressWarnings("static-method")
    public String toDefaultValueWithParam(String name, Schema schema) {
        return " = data." + name + ";";
    }

    /**
     * returns the OpenAPI type for the property. Use getAlias to handle $ref of primitive type
     *
     * @param schema property schema
     * @return string presentation of the type
     **/
    @SuppressWarnings("static-method")
    public String getSchemaType(Schema schema) {
        if (schema instanceof ComposedSchema) { // composed schema
            ComposedSchema cs = (ComposedSchema) schema;
            // Get the interfaces, i.e. the set of elements under 'allOf', 'anyOf' or 'oneOf'.
            List<Schema> schemas = ModelUtils.getInterfaces(cs);

            List<String> names = new ArrayList<>();
            // Build a list of the schema types under each interface.
            // For example, if a 'allOf' composed schema has $ref children,
            // add the type of each child to the list of names.
            for (Schema s : schemas) {
                names.add(getSingleSchemaType(s));
            }

            if (cs.getAllOf() != null) {
                return toAllOfName(names, cs);
            } else if (cs.getAnyOf() != null) { // anyOf
                return toAnyOfName(names, cs);
            } else if (cs.getOneOf() != null) { // oneOf
                return toOneOfName(names, cs);
            }
        }

        return getSingleSchemaType(schema);

    }

    protected Schema<?> getSchemaItems(ArraySchema schema) {
        Schema<?> items = schema.getItems();
        if (items == null) {
            LOGGER.error("Undefined array inner type for `{}`. Default to String.", schema.getName());
            items = new StringSchema().description("TODO default missing array inner type to string");
            schema.setItems(items);
        }
        return items;
    }

    protected Schema<?> getSchemaAdditionalProperties(Schema schema) {
        Schema<?> inner = getAdditionalProperties(schema);
        if (inner == null) {
            LOGGER.error("`{}` (map property) does not have a proper inner type defined. Default to type:string", schema.getName());
            inner = new StringSchema().description("TODO default missing map inner type to string");
            schema.setAdditionalProperties(inner);
        }
        return inner;
    }

    /**
     * Return the name of the 'allOf' composed schema.
     *
     * @param names          List of names
     * @param composedSchema composed schema
     * @return name of the allOf schema
     */
    @SuppressWarnings("static-method")
    public String toAllOfName(List<String> names, ComposedSchema composedSchema) {
        Map<String, Object> exts = composedSchema.getExtensions();
        if (exts != null && exts.containsKey("x-all-of-name")) {
            return (String) exts.get("x-all-of-name");
        }
        if (names.size() == 0) {
            LOGGER.error("allOf has no member defined: {}. Default to ERROR_ALLOF_SCHEMA", composedSchema);
            return "ERROR_ALLOF_SCHEMA";
        } else if (names.size() == 1) {
            return names.get(0);
        } else {
            LOGGER.warn("allOf with multiple schemas defined. Using only the first one: {}", names.get(0));
            return names.get(0);
        }
    }

    /**
     * Return the name of the anyOf schema
     *
     * @param names          List of names
     * @param composedSchema composed schema
     * @return name of the anyOf schema
     */
    @SuppressWarnings("static-method")
    public String toAnyOfName(List<String> names, ComposedSchema composedSchema) {
        return "anyOf<" + String.join(",", names) + ">";
    }

    /**
     * Return the name of the oneOf schema.
     * <p>
     * This name is used to set the value of CodegenProperty.openApiType.
     * <p>
     * If the 'x-one-of-name' extension is specified in the OAS document, return that value.
     * Otherwise, a name is constructed by creating a comma-separated list of all the names
     * of the oneOf schemas.
     *
     * @param names          List of names
     * @param composedSchema composed schema
     * @return name of the oneOf schema
     */
    @SuppressWarnings("static-method")
    public String toOneOfName(List<String> names, ComposedSchema composedSchema) {
        Map<String, Object> exts = composedSchema.getExtensions();
        if (exts != null && exts.containsKey("x-one-of-name")) {
            return (String) exts.get("x-one-of-name");
        }
        return "oneOf<" + String.join(",", names) + ">";
    }

    public Schema unaliasSchema(Schema schema, Map<String, String> usedImportMappings) {
        return ModelUtils.unaliasSchema(this.openAPI, schema, usedImportMappings);
    }

    /**
     * Return a string representation of the schema type, resolving aliasing and references if necessary.
     *
     * @param schema input
     * @return the string representation of the schema type.
     */
    protected String getSingleSchemaType(Schema schema) {
        Schema unaliasSchema = unaliasSchema(schema, importMapping);

        if (StringUtils.isNotBlank(unaliasSchema.get$ref())) { // reference to another definition/schema
            // get the schema/model name from $ref
            String schemaName = ModelUtils.getSimpleRef(unaliasSchema.get$ref());
            if (StringUtils.isNotEmpty(schemaName)) {
                if (importMapping.containsKey(schemaName)) {
                    return schemaName;
                }
                return getAlias(schemaName);
            } else {
                LOGGER.warn("Error obtaining the datatype from ref:" + unaliasSchema.get$ref() + ". Default to 'object'");
                return "object";
            }
        } else { // primitive type or model
            return getAlias(getPrimitiveType(unaliasSchema));
        }
    }

    /**
     * Return the OAI type (e.g. integer, long, etc) corresponding to a schema.
     * <pre>$ref</pre> is not taken into account by this method.
     * <p>
     * If the schema is free-form (i.e. 'type: object' with no properties) or inline
     * schema, the returned OAI type is 'object'.
     *
     * @param schema
     * @return type
     */
    private String getPrimitiveType(Schema schema) {
        if (schema == null) {
            throw new RuntimeException("schema cannot be null in getPrimitiveType");
        } else if (ModelUtils.isNullType(schema)) {
            // The 'null' type is allowed in OAS 3.1 and above. It is not supported by OAS 3.0.x,
            // though this tooling supports it.
            return "null";
        } else if (ModelUtils.isStringSchema(schema) && "number".equals(schema.getFormat())) {
            // special handle of type: string, format: number
            return "BigDecimal";
        } else if (ModelUtils.isByteArraySchema(schema)) {
            return "ByteArray";
        } else if (ModelUtils.isFileSchema(schema)) {
            return "file";
        } else if (ModelUtils.isBinarySchema(schema)) {
            return SchemaTypeUtil.BINARY_FORMAT;
        } else if (ModelUtils.isBooleanSchema(schema)) {
            return SchemaTypeUtil.BOOLEAN_TYPE;
        } else if (ModelUtils.isDateSchema(schema)) {
            return SchemaTypeUtil.DATE_FORMAT;
        } else if (ModelUtils.isDateTimeSchema(schema)) {
            return "DateTime";
        } else if (ModelUtils.isNumberSchema(schema)) {
            if (schema.getFormat() == null) { // no format defined
                return "number";
            } else if (ModelUtils.isFloatSchema(schema)) {
                return SchemaTypeUtil.FLOAT_FORMAT;
            } else if (ModelUtils.isDoubleSchema(schema)) {
                return SchemaTypeUtil.DOUBLE_FORMAT;
            } else {
                LOGGER.warn("Unknown `format` {} detected for type `number`. Defaulting to `number`", schema.getFormat());
                return "number";
            }
        } else if (ModelUtils.isIntegerSchema(schema)) {
            if (ModelUtils.isLongSchema(schema)) {
                return "long";
            } else {
                return schema.getType(); // integer
            }
        } else if (ModelUtils.isMapSchema(schema)) {
            return "map";
        } else if (ModelUtils.isArraySchema(schema)) {
            if (ModelUtils.isSet(schema)) {
                return "set";
            } else {
                return "array";
            }
        } else if (ModelUtils.isUUIDSchema(schema)) {
            return "UUID";
        } else if (ModelUtils.isURISchema(schema)) {
            return "URI";
        } else if (ModelUtils.isStringSchema(schema)) {
            if (typeMapping.containsKey(schema.getFormat())) {
                // If the format matches a typeMapping (supplied with the --typeMappings flag)
                // then treat the format as a primitive type.
                // This allows the typeMapping flag to add a new custom type which can then
                // be used in the format field.
                return schema.getFormat();
            }
            return "string";
        } else if (isFreeFormObject(schema)) {
            // Note: the value of a free-form object cannot be an arbitrary type. Per OAS specification,
            // it must be a map of string to values.
            return "object";
        } else if (schema.getProperties() != null && !schema.getProperties().isEmpty()) { // having property implies it's a model
            return "object";
        } else if (isAnyTypeSchema(schema)) {
            return "AnyType";
        } else if (StringUtils.isNotEmpty(schema.getType())) {
            if (!importMapping.containsKey(schema.getType())) {
                LOGGER.warn("Unknown type found in the schema: " + schema.getType());
            }
            return schema.getType();
        }
        // The 'type' attribute has not been set in the OAS schema, which means the value
        // can be an arbitrary type, e.g. integer, string, object, array, number...
        // TODO: we should return a different value to distinguish between free-form object
        // and arbitrary type.
        return "object";
    }

    /**
     * Return the lowerCamelCase of the string
     *
     * @param name string to be lowerCamelCased
     * @return lowerCamelCase string
     */
    @SuppressWarnings("static-method")
    public String lowerCamelCase(String name) {
        return (name.length() > 0) ? (Character.toLowerCase(name.charAt(0)) + name.substring(1)) : "";
    }

    /**
     * Output the language-specific type declaration of a given OAS name.
     *
     * @param name name
     * @return a string presentation of the type
     */
    @SuppressWarnings("static-method")
    public String getTypeDeclaration(String name) {
        return name;
    }

    /**
     * Output the language-specific type declaration of the property.
     *
     * @param schema property schema
     * @return a string presentation of the property type
     */
    public String getTypeDeclaration(Schema schema) {
        if (schema == null) {
            LOGGER.warn("Null schema found. Default type to `NULL_SCHEMA_ERR`");
            return "NULL_SCHEMA_ERR";
        }

        String oasType = getSchemaType(schema);
        if (typeMapping.containsKey(oasType)) {
            return typeMapping.get(oasType);
        }

        return oasType;
    }

    /**
     * Determine the type alias for the given type if it exists. This feature
     * was originally developed for Java because the language does not have an aliasing
     * mechanism of its own but later extends to handle other languages
     *
     * @param name The type name.
     * @return The alias of the given type, if it exists. If there is no alias
     * for this type, then returns the input type name.
     */
    public String getAlias(String name) {
        if (typeAliases != null && typeAliases.containsKey(name)) {
            return typeAliases.get(name);
        }
        return name;
    }

    /**
     * Output the Getter name for boolean property, e.g. getActive
     *
     * @param name the name of the property
     * @return getter name based on naming convention
     */
    public String toBooleanGetter(String name) {
        return "get" + getterAndSetterCapitalize(name);
    }

    /**
     * Output the Getter name, e.g. getSize
     *
     * @param name the name of the property
     * @return getter name based on naming convention
     */
    public String toGetter(String name) {
        return "get" + getterAndSetterCapitalize(name);
    }

    /**
     * Output the Setter name, e.g. setSize
     *
     * @param name the name of the property
     * @return setter name based on naming convention
     */
    public String toSetter(String name) {
        return "set" + getterAndSetterCapitalize(name);
    }

    /**
     * Output the API (class) name (capitalized) ending with the specified or default suffix
     * Return DefaultApi if name is empty
     *
     * @param name the name of the Api
     * @return capitalized Api name
     */
    public String toApiName(String name) {
        if (name.length() == 0) {
            return "DefaultApi";
        }
        return camelize(apiNamePrefix + "_" + name + "_" + apiNameSuffix);
    }

    /**
     * Converts the OpenAPI schema name to a model name suitable for the current code generator.
     * May be overriden for each programming language.
     * In case the name belongs to the TypeSystem it won't be renamed.
     *
     * @param name the name of the model
     * @return capitalized model name
     */
    public String toModelName(final String name) {
        return camelize(modelNamePrefix + "_" + name + "_" + modelNameSuffix);
    }

    private static class NamedSchema {
        private NamedSchema(String name, Schema s) {
            this.name = name;
            this.schema = s;
        }
        private String name;
        private Schema schema;

        @Override
        public boolean equals(Object o) {
            if (this == o) return true;
            if (o == null || getClass() != o.getClass()) return false;
            NamedSchema that = (NamedSchema) o;
            return Objects.equals(name, that.name) &&
                    Objects.equals(schema, that.schema);
        }

        @Override
        public int hashCode() {
            return Objects.hash(name, schema);
        }
    }

    Map<NamedSchema, CodegenProperty> schemaCodegenPropertyCache = new HashMap<NamedSchema, CodegenProperty>();

    /**
     * Convert OAS Model object to Codegen Model object.
     *
     * @param name   the name of the model
     * @param schema OAS Model object
     * @return Codegen Model object
     */
    public CodegenModel fromModel(String name, Schema schema) {
        Map<String, Schema> allDefinitions = ModelUtils.getSchemas(this.openAPI);
        if (typeAliases == null) {
            // Only do this once during first call
            typeAliases = getAllAliases(allDefinitions);
        }

        // unalias schema
        schema = unaliasSchema(schema, importMapping);
        if (schema == null) {
            LOGGER.warn("Schema {} not found", name);
            return null;
        }

        CodegenModel m = CodegenModelFactory.newInstance(CodegenModelType.MODEL);

        if (reservedWords.contains(name)) {
            m.name = escapeReservedWord(name);
        } else {
            m.name = name;
        }
        m.title = escapeText(schema.getTitle());
        m.description = escapeText(schema.getDescription());
        m.unescapedDescription = schema.getDescription();
        m.classname = toModelName(name);
        m.classVarName = toVarName(name);
        m.classFilename = toModelFilename(name);
        m.modelJson = Json.pretty(schema);
        m.externalDocumentation = schema.getExternalDocs();
        if (schema.getExtensions() != null && !schema.getExtensions().isEmpty()) {
            m.getVendorExtensions().putAll(schema.getExtensions());
        }
        m.isAlias = (typeAliases.containsKey(name)
                || isAliasOfSimpleTypes(schema)); // check if the unaliased schema is an alias of simple OAS types
        m.discriminator = createDiscriminator(name, schema, this.openAPI);
        if (!this.getLegacyDiscriminatorBehavior()) {
            m.addDiscriminatorMappedModelsImports();
        }

        if (schema.getDeprecated() != null) {
            m.isDeprecated = schema.getDeprecated();
        }

        if (schema.getXml() != null) {
            m.xmlPrefix = schema.getXml().getPrefix();
            m.xmlNamespace = schema.getXml().getNamespace();
            m.xmlName = schema.getXml().getName();
        }
        if (isAnyTypeSchema(schema)) {
            // The 'null' value is allowed when the OAS schema is 'any type'.
            // See https://github.com/OAI/OpenAPI-Specification/issues/1389
            if (Boolean.FALSE.equals(schema.getNullable())) {
                LOGGER.error("Schema '{}' is any type, which includes the 'null' value. 'nullable' cannot be set to 'false'", name);
            }
            m.isNullable = true;
        }
        if (ModelUtils.isArraySchema(schema)) {
            m.isArrayModel = true;
            m.arrayModelType = fromProperty(name, schema).complexType;
            addParentContainer(m, name, schema);
            ModelUtils.syncValidationProperties(schema, m);
        } else if (schema instanceof ComposedSchema) {
            final ComposedSchema composed = (ComposedSchema) schema;
            Map<String, Schema> properties = new LinkedHashMap<String, Schema>();
            List<String> required = new ArrayList<String>();
            Map<String, Schema> allProperties = new LinkedHashMap<String, Schema>();
            List<String> allRequired = new ArrayList<String>();

            // if schema has properties outside of allOf/oneOf/anyOf also add them to m
            if (composed.getProperties() != null && !composed.getProperties().isEmpty()) {
                if (composed.getOneOf() != null && !composed.getOneOf().isEmpty()) {
                    LOGGER.warn("'oneOf' is intended to include only the additional optional OAS extension discriminator object. " +
                            "For more details, see https://json-schema.org/draft/2019-09/json-schema-core.html#rfc.section.9.2.1.3 and the OAS section on 'Composition and Inheritance'.");
                }
                addVars(m, unaliasPropertySchema(composed.getProperties()), composed.getRequired(), null, null);
            }

            // parent model
            final String parentName = ModelUtils.getParentName(composed, allDefinitions);
            final List<String> allParents = ModelUtils.getAllParentsName(composed, allDefinitions, false);
            final Schema parent = StringUtils.isBlank(parentName) || allDefinitions == null ? null : allDefinitions.get(parentName);

            // TODO revise the logic below to set dicriminator, xml attributes
            if (supportsInheritance || supportsMixins) {
                m.allVars = new ArrayList<CodegenProperty>();
                if (composed.getAllOf() != null) {
                    int modelImplCnt = 0; // only one inline object allowed in a ComposedModel
                    int modelDiscriminators = 0; // only one discriminator allowed in a ComposedModel
                    for (Schema innerSchema : composed.getAllOf()) { // TODO need to work with anyOf, oneOf as well
                        if (m.discriminator == null && innerSchema.getDiscriminator() != null) {
                            LOGGER.debug("discriminator is set to null (not correctly set earlier): {}", name);
                            m.discriminator = createDiscriminator(name, innerSchema, this.openAPI);
                            if (!this.getLegacyDiscriminatorBehavior()) {
                                m.addDiscriminatorMappedModelsImports();
                            }
                            modelDiscriminators++;
                        }

                        if (innerSchema.getXml() != null) {
                            m.xmlPrefix = innerSchema.getXml().getPrefix();
                            m.xmlNamespace = innerSchema.getXml().getNamespace();
                            m.xmlName = innerSchema.getXml().getName();
                        }
                        if (modelDiscriminators > 1) {
                            LOGGER.error("Allof composed schema is inheriting >1 discriminator. Only use one discriminator: {}", composed);
                        }

                        if (modelImplCnt++ > 1) {
                            LOGGER.warn("More than one inline schema specified in allOf:. Only the first one is recognized. All others are ignored.");
                            break; // only one schema with discriminator allowed in allOf
                        }
                    }
                }
            }

            // interfaces (schemas defined in allOf, anyOf, oneOf)
            List<Schema> interfaces = ModelUtils.getInterfaces(composed);
            if (!interfaces.isEmpty()) {
                // m.interfaces is for backward compatibility
                if (m.interfaces == null)
                    m.interfaces = new ArrayList<String>();

                for (Schema interfaceSchema : interfaces) {
                    interfaceSchema = unaliasSchema(interfaceSchema, importMapping);

                    if (StringUtils.isBlank(interfaceSchema.get$ref())) {
                        // primitive type
                        String languageType = getTypeDeclaration(interfaceSchema);

                        if (composed.getAnyOf() != null) {
                            if (m.anyOf.contains(languageType)) {
                                LOGGER.warn("{} (anyOf schema) already has `{}` defined and therefore it's skipped.", m.name, languageType);
                            } else {
                                m.anyOf.add(languageType);
                            }
                        } else if (composed.getOneOf() != null) {
                            if (m.oneOf.contains(languageType)) {
                                LOGGER.warn("{} (oneOf schema) already has `{}` defined and therefore it's skipped.", m.name, languageType);
                            } else {
                                m.oneOf.add(languageType);
                            }
                        } else if (composed.getAllOf() != null) {
                            // no need to add primitive type to allOf, which should comprise of schemas (models) only
                        } else {
                            LOGGER.error("Composed schema has incorrect anyOf, allOf, oneOf defined: {}", composed);
                        }
                        continue;
                    }

                    // the rest of the section is for model
                    Schema refSchema = null;
                    String ref = ModelUtils.getSimpleRef(interfaceSchema.get$ref());
                    if (allDefinitions != null) {
                        refSchema = allDefinitions.get(ref);
                    }
                    final String modelName = toModelName(ref);
                    m.interfaces.add(modelName);
                    addImport(m, modelName);
                    if (allDefinitions != null && refSchema != null) {
                        if (allParents.contains(ref) && supportsMultipleInheritance) {
                            // multiple inheritance
                            addProperties(allProperties, allRequired, refSchema);
                        } else if (parentName != null && parentName.equals(ref) && supportsInheritance) {
                            // single inheritance
                            addProperties(allProperties, allRequired, refSchema);
                        } else {
                            // composition
                            addProperties(properties, required, refSchema);
                            addProperties(allProperties, allRequired, refSchema);
                        }
                    }

                    if (composed.getAnyOf() != null) {
                        m.anyOf.add(modelName);
                    } else if (composed.getOneOf() != null) {
                        m.oneOf.add(modelName);
                    } else if (composed.getAllOf() != null) {
                        m.allOf.add(modelName);
                    } else {
                        LOGGER.error("Composed schema has incorrect anyOf, allOf, oneOf defined: {}", composed);
                    }
                }
            }

            if (parent != null && composed.getAllOf() != null) { // set parent for allOf only
                m.parentSchema = parentName;
                m.parent = toModelName(parentName);

                if (supportsMultipleInheritance) {
                    m.allParents = new ArrayList<String>();
                    for (String pname : allParents) {
                        String pModelName = toModelName(pname);
                        m.allParents.add(pModelName);
                        addImport(m, pModelName);
                    }
                } else { // single inheritance
                    addImport(m, m.parent);
                }
            }

            // child schema (properties owned by the schema itself)
            for (Schema component : interfaces) {
                if (component.get$ref() == null) {
                    if (component != null) {
                        // component is the child schema
                        addProperties(properties, required, component);

                        // includes child's properties (all, required) in allProperties, allRequired
                        addProperties(allProperties, allRequired, component);
                    }
                    break; // at most one child only
                }
            }

            if (composed.getRequired() != null) {
                required.addAll(composed.getRequired());
                allRequired.addAll(composed.getRequired());
            }

            addVars(m, unaliasPropertySchema(properties), required, unaliasPropertySchema(allProperties), allRequired);

            // Per OAS specification, composed schemas may use the 'additionalProperties' keyword.
            if (supportsAdditionalPropertiesWithComposedSchema) {
                // Process the schema specified with the 'additionalProperties' keyword.
                // This will set the 'CodegenModel.additionalPropertiesType' field
                // and potentially 'Codegen.parent'.
                //
                // Note: it's not a good idea to use single class inheritance to implement
                // the 'additionalProperties' keyword. Code generators that use single class
                // inheritance sometimes use the 'Codegen.parent' field to implement the
                // 'additionalProperties' keyword. However, that would be in conflict with
                // 'allOf' composed schemas, because these code generators also want to set
                // 'Codegen.parent' to the first child schema of the 'allOf' schema.
                addAdditionPropertiesToCodeGenModel(m, schema);
            }

            if (Boolean.TRUE.equals(schema.getNullable())) {
                m.isNullable = Boolean.TRUE;
            }
            // end of code block for composed schema
        } else {
            m.dataType = getSchemaType(schema);
            if (schema.getEnum() != null && !schema.getEnum().isEmpty()) {
                m.isEnum = true;
                // comment out below as allowableValues is not set in post processing model enum
                m.allowableValues = new HashMap<String, Object>();
                m.allowableValues.put("values", schema.getEnum());
            }
            if (ModelUtils.isMapSchema(schema)) {
                addAdditionPropertiesToCodeGenModel(m, schema);
                m.isMapModel = true;
            } else if (ModelUtils.isIntegerSchema(schema)) { // integer type
                // NOTE: Integral schemas as CodegenModel is a rare use case and may be removed at a later date.
                // Sync of properties is done for consistency with other data types like CodegenParameter/CodegenProperty.
                ModelUtils.syncValidationProperties(schema, m);

                m.isNumeric = Boolean.TRUE;
                if (ModelUtils.isLongSchema(schema)) { // int64/long format
                    m.isLong = Boolean.TRUE;
                } else { // int32 format
                    m.isInteger = Boolean.TRUE;
                }
            } else if (ModelUtils.isStringSchema(schema)) {
                // NOTE: String schemas as CodegenModel is a rare use case and may be removed at a later date.
                // Sync of properties is done for consistency with other data types like CodegenParameter/CodegenProperty.
                ModelUtils.syncValidationProperties(schema, m);
                m.isString = Boolean.TRUE;
            } else if (ModelUtils.isNumberSchema(schema)) {
                // NOTE: Number schemas as CodegenModel is a rare use case and may be removed at a later date.
                // Sync of properties is done for consistency with other data types like CodegenParameter/CodegenProperty.
                ModelUtils.syncValidationProperties(schema, m);
                m.isNumeric = Boolean.TRUE;
                if (ModelUtils.isFloatSchema(schema)) { // float
                    m.isFloat = Boolean.TRUE;
                } else if (ModelUtils.isDoubleSchema(schema)) { // double
                    m.isDouble = Boolean.TRUE;
                } else { // type is number and without format
                    m.isNumber = Boolean.TRUE;
                }
            } else if (ModelUtils.isFreeFormObject(openAPI, schema)) {
                addAdditionPropertiesToCodeGenModel(m, schema);
                ModelUtils.syncValidationProperties(schema, m);
            }

            if (Boolean.TRUE.equals(schema.getNullable())) {
                m.isNullable = Boolean.TRUE;
            }

            // passing null to allProperties and allRequired as there's no parent
            addVars(m, unaliasPropertySchema(schema.getProperties()), schema.getRequired(), null, null);
        }

        // remove duplicated properties
        m.removeAllDuplicatedProperty();

        // set isDiscriminator on the discriminator property
        if (m.discriminator != null) {
            String discPropName = m.discriminator.getPropertyBaseName();
            List<List<CodegenProperty>> listOLists = new ArrayList<List<CodegenProperty>>();
            listOLists.add(m.requiredVars);
            listOLists.add(m.vars);
            listOLists.add(m.allVars);
            for (List<CodegenProperty> theseVars : listOLists) {
                for (CodegenProperty requiredVar : theseVars) {
                    if (discPropName.equals(requiredVar.baseName)) {
                        requiredVar.isDiscriminator = true;
                    }
                }
            }
        }

        if (sortModelPropertiesByRequiredFlag) {
            Comparator<CodegenProperty> comparator = new Comparator<CodegenProperty>() {
                @Override
                public int compare(CodegenProperty one, CodegenProperty another) {
                    if (one.required == another.required) return 0;
                    else if (one.required) return -1;
                    else return 1;
                }
            };
            Collections.sort(m.vars, comparator);
            Collections.sort(m.allVars, comparator);
        }

        // process 'additionalProperties'
        if (schema.getAdditionalProperties() == null) {
            if (disallowAdditionalPropertiesIfNotPresent) {
                m.isAdditionalPropertiesTrue = false;
            } else {
                m.isAdditionalPropertiesTrue = true;
            }
        } else if (schema.getAdditionalProperties() instanceof Boolean) {
            if (Boolean.TRUE.equals(schema.getAdditionalProperties())) {
                m.isAdditionalPropertiesTrue = true;
            } else {
                m.isAdditionalPropertiesTrue = false;
            }
        } else {
            m.isAdditionalPropertiesTrue = false;
        }

        // post process model properties
        if (m.vars != null) {
            for (CodegenProperty prop : m.vars) {
                postProcessModelProperty(m, prop);
            }
            m.hasVars = m.vars.size() > 0;
        }
        if (m.allVars != null) {
            for (CodegenProperty prop : m.allVars) {
                postProcessModelProperty(m, prop);
            }
        }
        return m;
    }

    /**
     * Recursively look in Schema sc for the discriminator discPropName
     * and return a CodegenProperty with the dataType and required params set
     * the returned CodegenProperty may not be required and it may not be of type string
     *
     * @param composedSchemaName The name of the sc Schema
     * @param sc                 The Schema that may contain the discriminator
     * @param discPropName       The String that is the discriminator propertyName in the schema
     */
    private CodegenProperty discriminatorFound(String composedSchemaName, Schema sc, String discPropName, OpenAPI openAPI) {
        Schema refSchema = ModelUtils.getReferencedSchema(openAPI, sc);
        if (refSchema.getProperties() != null && refSchema.getProperties().get(discPropName) != null) {
            Schema discSchema = (Schema) refSchema.getProperties().get(discPropName);
            CodegenProperty cp = new CodegenProperty();
            if (ModelUtils.isStringSchema(discSchema)) {
                cp.isString = true;
            }
            cp.setRequired(false);
            if (refSchema.getRequired() != null && refSchema.getRequired().contains(discPropName)) {
                cp.setRequired(true);
            }
            return cp;
        }
        if (ModelUtils.isComposedSchema(refSchema)) {
            ComposedSchema composedSchema = (ComposedSchema) refSchema;
            if (composedSchema.getAllOf() != null) {
                // If our discriminator is in one of the allOf schemas break when we find it
                for (Schema allOf : composedSchema.getAllOf()) {
                    CodegenProperty cp = discriminatorFound(composedSchemaName, allOf, discPropName, openAPI);
                    if (cp != null) {
                        return cp;
                    }
                }
            }
            if (composedSchema.getOneOf() != null && composedSchema.getOneOf().size() != 0) {
                // All oneOf definitions must contain the discriminator
                CodegenProperty cp = new CodegenProperty();
                for (Schema oneOf : composedSchema.getOneOf()) {
                    String modelName = ModelUtils.getSimpleRef(oneOf.get$ref());
                    CodegenProperty thisCp = discriminatorFound(composedSchemaName, oneOf, discPropName, openAPI);
                    if (thisCp == null) {
                        throw new RuntimeException("'" + composedSchemaName + "' defines discriminator '" + discPropName + "', but the referenced OneOf schema '" + modelName + "' is missing " + discPropName);
                    }
                    if (cp.dataType == null) {
                        cp = thisCp;
                        continue;
                    }
                    if (cp != thisCp) {
                        throw new RuntimeException("'" + composedSchemaName + "' defines discriminator '" + discPropName + "', but the OneOf schema '" + modelName + "' has a different " + discPropName + " definition than the prior OneOf schema's. Make sure the " + discPropName + " type and required values are the same");
                    }
                }
                return cp;
            }
            if (composedSchema.getAnyOf() != null && composedSchema.getAnyOf().size() != 0) {
                // All anyOf definitions must contain the discriminator because a min of one must be selected
                CodegenProperty cp = new CodegenProperty();
                for (Schema anyOf : composedSchema.getAnyOf()) {
                    String modelName = ModelUtils.getSimpleRef(anyOf.get$ref());
                    CodegenProperty thisCp = discriminatorFound(composedSchemaName, anyOf, discPropName, openAPI);
                    if (thisCp == null) {
                        throw new RuntimeException("'" + composedSchemaName + "' defines discriminator '" + discPropName + "', but the referenced AnyOf schema '" + modelName + "' is missing " + discPropName);
                    }
                    if (cp.dataType == null) {
                        cp = thisCp;
                        continue;
                    }
                    if (cp != thisCp) {
                        throw new RuntimeException("'" + composedSchemaName + "' defines discriminator '" + discPropName + "', but the AnyOf schema '" + modelName + "' has a different " + discPropName + " definition than the prior AnyOf schema's. Make sure the " + discPropName + " type and required values are the same");
                    }
                }
                return cp;

            }
        }
        return null;
    }

    /**
     * Recursively look in Schema sc for the discriminator and return it
     * Schema sc location
     * OpenAPI openAPI the spec where we are searching for the discriminator
     *
     * @param sc The Schema that may contain the discriminator
     */
    private Discriminator recursiveGetDiscriminator(Schema sc, OpenAPI openAPI) {
        Schema refSchema = ModelUtils.getReferencedSchema(openAPI, sc);
        Discriminator foundDisc = refSchema.getDiscriminator();
        if (foundDisc != null) {
            return foundDisc;
        }

        if (this.getLegacyDiscriminatorBehavior()) {
            return null;
        }
        Discriminator disc = new Discriminator();
        if (ModelUtils.isComposedSchema(refSchema)) {
            ComposedSchema composedSchema = (ComposedSchema) refSchema;
            if (composedSchema.getAllOf() != null) {
                // If our discriminator is in one of the allOf schemas break when we find it
                for (Schema allOf : composedSchema.getAllOf()) {
                    foundDisc = recursiveGetDiscriminator(allOf, openAPI);
                    if (foundDisc != null) {
                        disc.setPropertyName(foundDisc.getPropertyName());
                        disc.setMapping(foundDisc.getMapping());
                        return disc;
                    }
                }
            }
            if (composedSchema.getOneOf() != null && composedSchema.getOneOf().size() != 0) {
                // All oneOf definitions must contain the discriminator
                Integer hasDiscriminatorCnt = 0;
                Integer hasNullTypeCnt = 0;
                Set<String> discriminatorsPropNames = new HashSet<>();
                for (Schema oneOf : composedSchema.getOneOf()) {
                    if (ModelUtils.isNullType(oneOf)) {
                        // The null type does not have a discriminator. Skip.
                        hasNullTypeCnt++;
                        continue;
                    }
                    foundDisc = recursiveGetDiscriminator(oneOf, openAPI);
                    if (foundDisc != null) {
                        discriminatorsPropNames.add(foundDisc.getPropertyName());
                        hasDiscriminatorCnt++;
                    }
                }
                if (discriminatorsPropNames.size() > 1) {
                    throw new RuntimeException("The oneOf schemas have conflicting discriminator property names. " +
                            "oneOf schemas must have the same property name, but found " + String.join(", ", discriminatorsPropNames));
                }
                if (foundDisc != null && (hasDiscriminatorCnt + hasNullTypeCnt) == composedSchema.getOneOf().size() && discriminatorsPropNames.size() == 1) {
                    disc.setPropertyName(foundDisc.getPropertyName());
                    disc.setMapping(foundDisc.getMapping());
                    return disc;
                }
                // If the scenario when oneOf has two children and one of them is the 'null' type,
                // there is no need for a discriminator.
            }
            if (composedSchema.getAnyOf() != null && composedSchema.getAnyOf().size() != 0) {
                // All anyOf definitions must contain the discriminator because a min of one must be selected
                Integer hasDiscriminatorCnt = 0;
                Integer hasNullTypeCnt = 0;
                Set<String> discriminatorsPropNames = new HashSet<>();
                for  (Schema anyOf : composedSchema.getAnyOf()) {
                    if (ModelUtils.isNullType(anyOf)) {
                        // The null type does not have a discriminator. Skip.
                        hasNullTypeCnt++;
                        continue;
                    }
                    foundDisc = recursiveGetDiscriminator(anyOf, openAPI);
                    if (foundDisc != null) {
                        discriminatorsPropNames.add(foundDisc.getPropertyName());
                        hasDiscriminatorCnt++;
                    }
                }
                if (discriminatorsPropNames.size() > 1) {
                    throw new RuntimeException("The anyOf schemas have conflicting discriminator property names. " +
                        "anyOf schemas must have the same property name, but found " + String.join(", ", discriminatorsPropNames));
                }
                if (foundDisc != null && (hasDiscriminatorCnt + hasNullTypeCnt) == composedSchema.getAnyOf().size() && discriminatorsPropNames.size() == 1) {
                    disc.setPropertyName(foundDisc.getPropertyName());
                    disc.setMapping(foundDisc.getMapping());
                    return disc;
                }
                // If the scenario when anyOf has two children and one of them is the 'null' type,
                // there is no need for a discriminator.
            }
        }
        return null;
    }

    /**
     * This function is only used for composed schemas which have a discriminator
     * Process oneOf and anyOf models in a composed schema and adds them into
     * a list if the oneOf and anyOf models contain
     * the required discriminator. If they don't contain the required
     * discriminator or the discriminator is the wrong type then an error is
     * thrown
     *
     * @param composedSchemaName The String model name of the composed schema where we are setting the discriminator map
     * @param discPropName       The String that is the discriminator propertyName in the schema
     * @param c                  The ComposedSchema that contains the discriminator and oneOf/anyOf schemas
     * @param openAPI            The OpenAPI spec that we are using
     * @return the list of oneOf and anyOf MappedModel that need to be added to the discriminator map
     */
    protected List<MappedModel> getOneOfAnyOfDescendants(String composedSchemaName, String discPropName, ComposedSchema c, OpenAPI openAPI) {
        ArrayList<List<Schema>> listOLists = new ArrayList<List<Schema>>();
        listOLists.add(c.getOneOf());
        listOLists.add(c.getAnyOf());
        List<MappedModel> descendentSchemas = new ArrayList();
        for (List<Schema> schemaList : listOLists) {
            if (schemaList == null) {
                continue;
            }
            for (Schema sc : schemaList) {
                if (ModelUtils.isNullType(sc)) {
                    continue;
                }
                String ref = sc.get$ref();
                if (ref == null) {
                    // for schemas with no ref, it is not possible to build the discriminator map
                    // because ref is how we get the model name
                    // we only hit this use case for a schema with inline composed schemas, and one of those
                    // schemas also has inline composed schemas
                    // Note: if it is only inline one level, then the inline model resolver will move it into its own
                    // schema and make it a $ref schema in the oneOf/anyOf location
                    throw new RuntimeException("Invalid inline schema defined in oneOf/anyOf in '" + composedSchemaName + "'. Per the OpenApi spec, for this case when a composed schema defines a discriminator, the oneOf/anyOf schemas must use $ref. Change this inline definition to a $ref definition");
                }
                CodegenProperty df = discriminatorFound(composedSchemaName, sc, discPropName, openAPI);
                String modelName = ModelUtils.getSimpleRef(ref);
                if (df == null || !df.isString || df.required != true) {
                    String msgSuffix = "";
                    if (df == null) {
                        msgSuffix += discPropName + " is missing from the schema, define it as required and type string";
                    } else {
                        if (!df.isString) {
                            msgSuffix += "invalid type for " + discPropName + ", set it to string";
                        }
                        if (df.required != true) {
                            String spacer = "";
                            if (msgSuffix.length() != 0) {
                                spacer = ". ";
                            }
                            msgSuffix += spacer + "invalid optional definition of " + discPropName + ", include it in required";
                        }
                    }
                    throw new RuntimeException("'" + composedSchemaName + "' defines discriminator '" + discPropName + "', but the referenced schema '" + modelName + "' is incorrect. " + msgSuffix);
                }
                MappedModel mm = new MappedModel(modelName, toModelName(modelName));
                descendentSchemas.add(mm);
                Schema cs = ModelUtils.getSchema(openAPI, modelName);
                Map<String, Object> vendorExtensions = cs.getExtensions();
                if (vendorExtensions != null && !vendorExtensions.isEmpty() && vendorExtensions.containsKey("x-discriminator-value")) {
                    String xDiscriminatorValue = (String) vendorExtensions.get("x-discriminator-value");
                    mm = new MappedModel(xDiscriminatorValue, toModelName(modelName));
                    descendentSchemas.add(mm);
                }

            }
        }
        return descendentSchemas;
    }

    protected List<MappedModel> getAllOfDescendants(String thisSchemaName, OpenAPI openAPI) {
        ArrayList<String> queue = new ArrayList();
        List<MappedModel> descendentSchemas = new ArrayList();
        Map<String, Schema> schemas = ModelUtils.getSchemas(openAPI);
        String currentSchemaName = thisSchemaName;
        Set<String> keys = schemas.keySet();

        int count = 0;
        // hack: avoid infinite loop on potential self-references in event our checks fail.
        while (100000 > count++) {
            for (String childName : keys) {
                if (childName.equals(thisSchemaName)) {
                    continue;
                }
                Schema child = schemas.get(childName);
                if (ModelUtils.isComposedSchema(child)) {
                    ComposedSchema composedChild = (ComposedSchema) child;
                    List<Schema> parents = composedChild.getAllOf();
                    if (parents != null) {
                        for (Schema parent : parents) {
                            String ref = parent.get$ref();
                            if (ref == null) {
                                // for schemas with no ref, it is not possible to build the discriminator map
                                // because ref is how we get the model name
                                // we hit this use case when an allOf composed schema contains an inline schema
                                continue;
                            }
                            String parentName = ModelUtils.getSimpleRef(ref);
                            if (parentName != null && parentName.equals(currentSchemaName)) {
                                if (queue.contains(childName) || descendentSchemas.stream().anyMatch(i -> childName.equals(i.getMappingName()))) {
                                    throw new RuntimeException("Stack overflow hit when looking for " + thisSchemaName + " an infinite loop starting and ending at " + childName + " was seen");
                                }
                                queue.add(childName);
                                break;
                            }
                        }
                    }
                }
            }
            if (queue.size() == 0) {
                break;
            }
            currentSchemaName = queue.remove(0);
            MappedModel mm = new MappedModel(currentSchemaName, toModelName(currentSchemaName));
            descendentSchemas.add(mm);
            Schema cs = schemas.get(currentSchemaName);
            Map<String, Object> vendorExtensions = cs.getExtensions();
            if (vendorExtensions != null && !vendorExtensions.isEmpty() && vendorExtensions.containsKey("x-discriminator-value")) {
                String xDiscriminatorValue = (String) vendorExtensions.get("x-discriminator-value");
                mm = new MappedModel(xDiscriminatorValue, toModelName(currentSchemaName));
                descendentSchemas.add(mm);
            }
        }
        return descendentSchemas;
    }

    protected CodegenDiscriminator createDiscriminator(String schemaName, Schema schema, OpenAPI openAPI) {
        Discriminator sourceDiscriminator = recursiveGetDiscriminator(schema, openAPI);
        if (sourceDiscriminator == null) {
            return null;
        }
        CodegenDiscriminator discriminator = new CodegenDiscriminator();
        String discPropName = sourceDiscriminator.getPropertyName();
        discriminator.setPropertyName(toVarName(discPropName));
        discriminator.setPropertyBaseName(sourceDiscriminator.getPropertyName());
        discriminator.setPropertyGetter(toGetter(discriminator.getPropertyName()));
        // FIXME: for now, we assume that the discriminator property is String
        discriminator.setPropertyType(typeMapping.get("string"));
        discriminator.setMapping(sourceDiscriminator.getMapping());
        List<MappedModel> uniqueDescendants = new ArrayList();
        if (sourceDiscriminator.getMapping() != null && !sourceDiscriminator.getMapping().isEmpty()) {
            for (Entry<String, String> e : sourceDiscriminator.getMapping().entrySet()) {
                String nameOrRef = e.getValue();
                String name = nameOrRef.indexOf('/') >= 0 ? ModelUtils.getSimpleRef(nameOrRef) : nameOrRef;
                String modelName = toModelName(name);
                uniqueDescendants.add(new MappedModel(e.getKey(), modelName));
            }
        }

        boolean legacyUseCase = (this.getLegacyDiscriminatorBehavior() && uniqueDescendants.isEmpty());
        if (!this.getLegacyDiscriminatorBehavior() || legacyUseCase) {
            // for schemas that allOf inherit from this schema, add those descendants to this discriminator map
            List<MappedModel> otherDescendants = getAllOfDescendants(schemaName, openAPI);
            for (MappedModel otherDescendant : otherDescendants) {
                if (!uniqueDescendants.contains(otherDescendant)) {
                    uniqueDescendants.add(otherDescendant);
                }
            }
        }
        // if there are composed oneOf/anyOf schemas, add them to this discriminator
        if (ModelUtils.isComposedSchema(schema) && !this.getLegacyDiscriminatorBehavior()) {
            List<MappedModel> otherDescendants = getOneOfAnyOfDescendants(schemaName, discPropName, (ComposedSchema) schema, openAPI);
            for (MappedModel otherDescendant : otherDescendants) {
                if (!uniqueDescendants.contains(otherDescendant)) {
                    uniqueDescendants.add(otherDescendant);
                }
            }
        }
        if (!this.getLegacyDiscriminatorBehavior()) {
            Collections.sort(uniqueDescendants);
        }
        discriminator.getMappedModels().addAll(uniqueDescendants);
        return discriminator;
    }

    /**
     * Handle the model for the 'additionalProperties' keyword in the OAS schema.
     *
     * @param codegenModel The codegen representation of the schema.
     * @param schema       The input OAS schema.
     */
    protected void addAdditionPropertiesToCodeGenModel(CodegenModel codegenModel, Schema schema) {
        addParentContainer(codegenModel, codegenModel.name, schema);
    }

    /**
     * Add schema's properties to "properties" and "required" list
     *
     * @param properties all properties
     * @param required   required property only
     * @param schema     schema in which the properties will be added to the lists
     */
    protected void addProperties(Map<String, Schema> properties, List<String> required, Schema schema) {
        if (schema instanceof ComposedSchema) {
            ComposedSchema composedSchema = (ComposedSchema) schema;

            if (composedSchema.getAllOf() != null) {
                for (Schema component : composedSchema.getAllOf()) {
                    addProperties(properties, required, component);
                }
            }

            if (schema.getRequired() != null) {
                required.addAll(schema.getRequired());
            }

            if (composedSchema.getOneOf() != null) {
                for (Schema component : composedSchema.getOneOf()) {
                    addProperties(properties, required, component);
                }
            }

            if (composedSchema.getAnyOf() != null) {
                for (Schema component : composedSchema.getAnyOf()) {
                    addProperties(properties, required, component);
                }
            }

            return;
        }

        if (StringUtils.isNotBlank(schema.get$ref())) {
            Schema interfaceSchema = ModelUtils.getReferencedSchema(this.openAPI, schema);
            addProperties(properties, required, interfaceSchema);
            return;
        }
        if (schema.getProperties() != null) {
            properties.putAll(schema.getProperties());
        }
        if (schema.getRequired() != null) {
            required.addAll(schema.getRequired());
        }
    }

    /**
     * Camelize the method name of the getter and setter
     *
     * @param name string to be camelized
     * @return Camelized string
     */
    public String getterAndSetterCapitalize(String name) {
        if (name == null || name.length() == 0) {
            return name;
        }
        return camelize(toVarName(name));
    }

    /**
     * Convert OAS Property object to Codegen Property object.
     * 
     * The return value is cached. An internal cache is looked up to determine
     * if the CodegenProperty return value has already been instantiated for
     * the (String name, Schema p) arguments.
     * Any subsequent processing of the CodegenModel return value must be idempotent
     * for a given (String name, Schema schema).
     *
     * @param name name of the property
     * @param p    OAS property schema
     * @return Codegen Property object
     */
    public CodegenProperty fromProperty(String name, Schema p) {
        if (p == null) {
            LOGGER.error("Undefined property/schema for `{}`. Default to type:string.", name);
            return null;
        }
        LOGGER.debug("debugging fromProperty for " + name + " : " + p);
        NamedSchema ns = new NamedSchema(name, p);
        CodegenProperty cpc = schemaCodegenPropertyCache.get(ns);
        if (cpc != null) {
            LOGGER.debug("Cached fromProperty for " + name + " : " + p.getName());
            return cpc;
        }
        // unalias schema
        p = unaliasSchema(p, importMapping);

        CodegenProperty property = CodegenModelFactory.newInstance(CodegenModelType.PROPERTY);

        ModelUtils.syncValidationProperties(p, property);

        property.name = toVarName(name);
        property.baseName = name;
        if (p.getType() == null) {
            property.openApiType = getSchemaType(p);
        } else {
            property.openApiType = p.getType();
        }
        property.nameInCamelCase = camelize(property.name, false);
        property.nameInSnakeCase = CaseFormat.UPPER_CAMEL.to(CaseFormat.UPPER_UNDERSCORE, property.nameInCamelCase);
        property.description = escapeText(p.getDescription());
        property.unescapedDescription = p.getDescription();
        property.title = p.getTitle();
        property.getter = toGetter(name);
        property.setter = toSetter(name);
        property.example = toExampleValue(p);
        property.defaultValue = toDefaultValue(p);
        property.defaultValueWithParam = toDefaultValueWithParam(name, p);
        property.jsonSchema = Json.pretty(p);

        if (p.getDeprecated() != null) {
            property.deprecated = p.getDeprecated();
        } else if (p.get$ref() != null) {
            // Since $ref should be replaced with the model it refers
            // to, $ref'ing a model with 'deprecated' set should cause
            // the property to reflect the model's 'deprecated' value.
            String ref = ModelUtils.getSimpleRef(p.get$ref());
            if (ref != null) {
                Schema referencedSchema = ModelUtils.getSchemas(this.openAPI).get(ref);
                if (referencedSchema != null && referencedSchema.getDeprecated() != null) {
                    property.deprecated = referencedSchema.getDeprecated();
                }
            }
        }
        if (p.getReadOnly() != null) {
            property.isReadOnly = p.getReadOnly();
        }
        if (p.getWriteOnly() != null) {
            property.isWriteOnly = p.getWriteOnly();
        }
        if (p.getNullable() != null) {
            property.isNullable = p.getNullable();
        }

        if (p.getXml() != null) {
            if (p.getXml().getAttribute() != null) {
                property.isXmlAttribute = p.getXml().getAttribute();
            }
            property.xmlPrefix = p.getXml().getPrefix();
            property.xmlName = p.getXml().getName();
            property.xmlNamespace = p.getXml().getNamespace();
        }
        if (p.getExtensions() != null && !p.getExtensions().isEmpty()) {
            property.getVendorExtensions().putAll(p.getExtensions());
        }

        String type = getSchemaType(p);
        if (ModelUtils.isIntegerSchema(p)) { // integer type
            property.isNumeric = Boolean.TRUE;
            if (ModelUtils.isLongSchema(p)) { // int64/long format
                property.isLong = Boolean.TRUE;
            } else { // int32 format
                property.isInteger = Boolean.TRUE;
            }

            if (p.getMinimum() != null) {
                property.minimum = String.valueOf(p.getMinimum().longValue());
            }
            if (p.getMaximum() != null) {
                property.maximum = String.valueOf(p.getMaximum().longValue());
            }
            if (p.getExclusiveMinimum() != null) {
                property.exclusiveMinimum = p.getExclusiveMinimum();
            }
            if (p.getExclusiveMaximum() != null) {
                property.exclusiveMaximum = p.getExclusiveMaximum();
            }
            if (p.getMultipleOf() != null) {
                property.multipleOf = p.getMultipleOf();
            }

            // check if any validation rule defined
            // exclusive* are noop without corresponding min/max
            if (property.minimum != null || property.maximum != null || p.getMultipleOf() != null)
                property.hasValidation = true;

        } else if (ModelUtils.isBooleanSchema(p)) { // boolean type
            property.isBoolean = true;
            property.getter = toBooleanGetter(name);
        } else if (ModelUtils.isDateSchema(p)) { // date format
            property.isString = false; // for backward compatibility with 2.x
            property.isDate = true;

        } else if (ModelUtils.isDateTimeSchema(p)) { // date-time format
            property.isString = false; // for backward compatibility with 2.x
            property.isDateTime = true;

        } else if (ModelUtils.isStringSchema(p)) {
            if (ModelUtils.isByteArraySchema(p)) {
                property.isByteArray = true;
            } else if (ModelUtils.isBinarySchema(p)) {
                property.isBinary = true;
                property.isFile = true; // file = binary in OAS3
            } else if (ModelUtils.isFileSchema(p)) {
                property.isFile = true;
            } else if (ModelUtils.isUUIDSchema(p)) {
                // keep isString to true to make it backward compatible
                property.isString = true;
                property.isUuid = true;
            } else if (ModelUtils.isURISchema(p)) {
                property.isString = true; // for backward compatibility
                property.isUri = true;
            } else if (ModelUtils.isEmailSchema(p)) {
                property.isString = true;
                property.isEmail = true;
            } else {
                property.isString = true;
            }

            property.maxLength = p.getMaxLength();
            property.minLength = p.getMinLength();
            property.pattern = toRegularExpression(p.getPattern());

            // check if any validation rule defined
            if (property.pattern != null || property.minLength != null || property.maxLength != null)
                property.hasValidation = true;

        } else if (ModelUtils.isNumberSchema(p)) {
            property.isNumeric = Boolean.TRUE;
            if (ModelUtils.isFloatSchema(p)) { // float
                property.isFloat = Boolean.TRUE;
            } else if (ModelUtils.isDoubleSchema(p)) { // double
                property.isDouble = Boolean.TRUE;
            } else { // type is number and without format
                property.isNumber = Boolean.TRUE;
            }

            if (p.getMinimum() != null) {
                property.minimum = String.valueOf(p.getMinimum());
            }
            if (p.getMaximum() != null) {
                property.maximum = String.valueOf(p.getMaximum());
            }
            if (p.getExclusiveMinimum() != null) {
                property.exclusiveMinimum = p.getExclusiveMinimum();
            }
            if (p.getExclusiveMaximum() != null) {
                property.exclusiveMaximum = p.getExclusiveMaximum();
            }
            if (p.getMultipleOf() != null) {
                property.multipleOf = p.getMultipleOf();
            }

            // check if any validation rule defined
            // exclusive* are noop without corresponding min/max
            if (property.minimum != null || property.maximum != null || p.getMultipleOf() != null) {
                property.hasValidation = true;
            }

        } else if (isFreeFormObject(p)) {
            property.isFreeFormObject = true;
        } else if (isAnyTypeSchema(p)) {
            // The 'null' value is allowed when the OAS schema is 'any type'.
            // See https://github.com/OAI/OpenAPI-Specification/issues/1389
            if (Boolean.FALSE.equals(p.getNullable())) {
                LOGGER.warn("Schema '{}' is any type, which includes the 'null' value. 'nullable' cannot be set to 'false'", p.getName());
            }
            property.isNullable = true;
            property.isAnyType = true;
        } else if (ModelUtils.isArraySchema(p)) {
            // default to string if inner item is undefined
            ArraySchema arraySchema = (ArraySchema) p;
            Schema innerSchema = unaliasSchema(getSchemaItems(arraySchema), importMapping);
        } else if (ModelUtils.isMapSchema(p)) {
            Schema innerSchema = unaliasSchema(getAdditionalProperties(p), importMapping);
            if (innerSchema == null) {
                LOGGER.error("Undefined map inner type for `{}`. Default to String.", p.getName());
                innerSchema = new StringSchema().description("//TODO automatically added by openapi-generator due to undefined type");
                p.setAdditionalProperties(innerSchema);
            }
        }

        //Inline enum case:
        if (p.getEnum() != null && !p.getEnum().isEmpty()) {
            List<Object> _enum = p.getEnum();
            property._enum = new ArrayList<String>();
            for (Object i : _enum) {
                property._enum.add(String.valueOf(i));
            }
            property.isEnum = true;

            Map<String, Object> allowableValues = new HashMap<String, Object>();
            allowableValues.put("values", _enum);
            if (allowableValues.size() > 0) {
                property.allowableValues = allowableValues;
            }
        }

        Schema referencedSchema = ModelUtils.getReferencedSchema(this.openAPI, p);

        //Referenced enum case:
        if (referencedSchema.getEnum() != null && !referencedSchema.getEnum().isEmpty()) {
            List<Object> _enum = referencedSchema.getEnum();

            Map<String, Object> allowableValues = new HashMap<String, Object>();
            allowableValues.put("values", _enum);
            if (allowableValues.size() > 0) {
                property.allowableValues = allowableValues;
            }
        }

        if (referencedSchema.getNullable() != null) {
            property.isNullable = referencedSchema.getNullable();
        }

        property.dataType = getTypeDeclaration(p);
        property.dataFormat = p.getFormat();
        property.baseType = getSchemaType(p);

        // this can cause issues for clients which don't support enums
        if (property.isEnum) {
            property.datatypeWithEnum = toEnumName(property);
            property.enumName = toEnumName(property);
        } else {
            property.datatypeWithEnum = property.dataType;
        }

        if (ModelUtils.isArraySchema(p)) {
            property.isContainer = true;
            property.isListContainer = true;
            if (ModelUtils.isSet(p)) {
                property.containerType = "set";
            } else {
                property.containerType = "array";
            }
            property.baseType = getSchemaType(p);
            if (p.getXml() != null) {
                property.isXmlWrapped = p.getXml().getWrapped() == null ? false : p.getXml().getWrapped();
                property.xmlPrefix = p.getXml().getPrefix();
                property.xmlNamespace = p.getXml().getNamespace();
                property.xmlName = p.getXml().getName();
            }

            // handle inner property
            property.maxItems = p.getMaxItems();
            property.minItems = p.getMinItems();
            String itemName = null;
            if (p.getExtensions() != null && p.getExtensions().get("x-item-name") != null) {
                itemName = p.getExtensions().get("x-item-name").toString();
            }
            if (itemName == null) {
                itemName = property.name;
            }
            ArraySchema arraySchema = (ArraySchema) p;
            Schema innerSchema = unaliasSchema(getSchemaItems(arraySchema), importMapping);
            CodegenProperty cp = fromProperty(itemName, innerSchema);
            updatePropertyForArray(property, cp);
        } else if (ModelUtils.isMapSchema(p)) {
            property.isContainer = true;
            property.isMapContainer = true;
            property.containerType = "map";
            property.baseType = getSchemaType(p);
            property.minItems = p.getMinProperties();
            property.maxItems = p.getMaxProperties();

            // handle inner property
            Schema innerSchema = unaliasSchema(getAdditionalProperties(p), importMapping);
            if (innerSchema == null) {
                LOGGER.error("Undefined map inner type for `{}`. Default to String.", p.getName());
                innerSchema = new StringSchema().description("//TODO automatically added by openapi-generator due to undefined type");
                p.setAdditionalProperties(innerSchema);
            }
            CodegenProperty cp = fromProperty("inner", innerSchema);
            updatePropertyForMap(property, cp);
        } else if (isFreeFormObject(p)) {
            property.isFreeFormObject = true;
            property.baseType = getSchemaType(p);
            if (languageSpecificPrimitives.contains(property.dataType)) {
                property.isPrimitiveType = true;
            }
        } else if (isAnyTypeSchema(p)) {
            property.isAnyType = true;
            property.baseType = getSchemaType(p);
            if (languageSpecificPrimitives.contains(property.dataType)) {
                property.isPrimitiveType = true;
            }
        } else { // model
            setNonArrayMapProperty(property, type);
            Schema refOrCurrent = ModelUtils.getReferencedSchema(this.openAPI, p);
            property.isModel = (ModelUtils.isComposedSchema(refOrCurrent) || ModelUtils.isObjectSchema(refOrCurrent)) && ModelUtils.isModel(refOrCurrent);
        }

        LOGGER.debug("debugging from property return: " + property);
        schemaCodegenPropertyCache.put(ns, property);
        return property;
    }

    /**
     * Update property for array(list) container
     *
     * @param property      Codegen property
     * @param innerProperty Codegen inner property of map or list
     */
    protected void updatePropertyForArray(CodegenProperty property, CodegenProperty innerProperty) {
        if (innerProperty == null) {
            LOGGER.warn("skipping invalid array property " + Json.pretty(property));
            return;
        }
        property.dataFormat = innerProperty.dataFormat;
        if (!languageSpecificPrimitives.contains(innerProperty.baseType)) {
            property.complexType = innerProperty.baseType;
        } else {
            property.isPrimitiveType = true;
        }
        property.items = innerProperty;
        property.mostInnerItems = getMostInnerItems(innerProperty);
        // inner item is Enum
        if (isPropertyInnerMostEnum(property)) {
            // isEnum is set to true when the type is an enum
            // or the inner type of an array/map is an enum
            property.isEnum = true;
            // update datatypeWithEnum and default value for array
            // e.g. List<string> => List<StatusEnum>
            updateDataTypeWithEnumForArray(property);
            // set allowable values to enum values (including array/map of enum)
            property.allowableValues = getInnerEnumAllowableValues(property);
        }

    }

    /**
     * Update property for map container
     *
     * @param property      Codegen property
     * @param innerProperty Codegen inner property of map or list
     */
    protected void updatePropertyForMap(CodegenProperty property, CodegenProperty innerProperty) {
        if (innerProperty == null) {
            LOGGER.warn("skipping invalid map property " + Json.pretty(property));
            return;
        }
        if (!languageSpecificPrimitives.contains(innerProperty.baseType)) {
            property.complexType = innerProperty.baseType;
        } else {
            property.isPrimitiveType = true;
        }
        property.items = innerProperty;
        property.mostInnerItems = getMostInnerItems(innerProperty);
        property.dataFormat = innerProperty.dataFormat;
        // inner item is Enum
        if (isPropertyInnerMostEnum(property)) {
            // isEnum is set to true when the type is an enum
            // or the inner type of an array/map is an enum
            property.isEnum = true;
            // update datatypeWithEnum and default value for map
            // e.g. Dictionary<string, string> => Dictionary<string, StatusEnum>
            updateDataTypeWithEnumForMap(property);
            // set allowable values to enum values (including array/map of enum)
            property.allowableValues = getInnerEnumAllowableValues(property);
        }

    }

    /**
     * Update property for map container
     *
     * @param property Codegen property
     * @return True if the inner most type is enum
     */
    protected Boolean isPropertyInnerMostEnum(CodegenProperty property) {
        CodegenProperty currentProperty = getMostInnerItems(property);

        return currentProperty == null ? false : currentProperty.isEnum;
    }

    protected CodegenProperty getMostInnerItems(CodegenProperty property) {
        CodegenProperty currentProperty = property;
        while (currentProperty != null && (Boolean.TRUE.equals(currentProperty.isMapContainer)
                || Boolean.TRUE.equals(currentProperty.isListContainer))) {
            currentProperty = currentProperty.items;
        }
        return currentProperty;
    }

    protected Map<String, Object> getInnerEnumAllowableValues(CodegenProperty property) {
        CodegenProperty currentProperty = getMostInnerItems(property);

        return currentProperty == null ? new HashMap<String, Object>() : currentProperty.allowableValues;
    }

    /**
     * Update datatypeWithEnum for array container
     *
     * @param property Codegen property
     */
    protected void updateDataTypeWithEnumForArray(CodegenProperty property) {
        CodegenProperty baseItem = property.items;
        while (baseItem != null && (Boolean.TRUE.equals(baseItem.isMapContainer)
                || Boolean.TRUE.equals(baseItem.isListContainer))) {
            baseItem = baseItem.items;
        }
        if (baseItem != null) {
            // set both datatype and datetypeWithEnum as only the inner type is enum
            property.datatypeWithEnum = property.datatypeWithEnum.replace(baseItem.baseType, toEnumName(baseItem));

            // naming the enum with respect to the language enum naming convention
            // e.g. remove [], {} from array/map of enum
            property.enumName = toEnumName(property);

            // set default value for variable with inner enum
            if (property.defaultValue != null) {
                property.defaultValue = property.defaultValue.replace(baseItem.baseType, toEnumName(baseItem));
            }

            updateCodegenPropertyEnum(property);
        }
    }

    /**
     * Update datatypeWithEnum for map container
     *
     * @param property Codegen property
     */
    protected void updateDataTypeWithEnumForMap(CodegenProperty property) {
        CodegenProperty baseItem = property.items;
        while (baseItem != null && (Boolean.TRUE.equals(baseItem.isMapContainer)
                || Boolean.TRUE.equals(baseItem.isListContainer))) {
            baseItem = baseItem.items;
        }

        if (baseItem != null) {
            // set both datatype and datetypeWithEnum as only the inner type is enum
            property.datatypeWithEnum = property.datatypeWithEnum.replace(", " + baseItem.baseType, ", " + toEnumName(baseItem));

            // naming the enum with respect to the language enum naming convention
            // e.g. remove [], {} from array/map of enum
            property.enumName = toEnumName(property);

            // set default value for variable with inner enum
            if (property.defaultValue != null) {
                property.defaultValue = property.defaultValue.replace(", " + property.items.baseType, ", " + toEnumName(property.items));
            }

            updateCodegenPropertyEnum(property);
        }
    }

    protected void setNonArrayMapProperty(CodegenProperty property, String type) {
        property.isContainer = false;
        if (languageSpecificPrimitives().contains(type)) {
            property.isPrimitiveType = true;
        } else {
            property.complexType = property.baseType;
            property.isModel = true;
        }
    }

    /**
     * Override with any special handling of response codes
     *
     * @param responses OAS Operation's responses
     * @return default method response or <code>null</code> if not found
     */
    protected ApiResponse findMethodResponse(ApiResponses responses) {
        String code = null;
        for (String responseCode : responses.keySet()) {
            if (responseCode.startsWith("2") || responseCode.equals("default")) {
                if (code == null || code.compareTo(responseCode) > 0) {
                    code = responseCode;
                }
            }
        }
        if (code == null) {
            return null;
        }
        return responses.get(code);
    }

    /**
     * Set op's returnBaseType, returnType, examples etc.
     *
     * @param operation      endpoint Operation
     * @param schemas        a map of the schemas in the openapi spec
     * @param op             endpoint CodegenOperation
     * @param methodResponse the default ApiResponse for the endpoint
     */
    protected void handleMethodResponse(Operation operation,
                                        Map<String, Schema> schemas,
                                        CodegenOperation op,
                                        ApiResponse methodResponse) {
        handleMethodResponse(operation, schemas, op, methodResponse, Collections.<String, String>emptyMap());
    }

    /**
     * Set op's returnBaseType, returnType, examples etc.
     *
     * @param operation      endpoint Operation
     * @param schemas        a map of the schemas in the openapi spec
     * @param op             endpoint CodegenOperation
     * @param methodResponse the default ApiResponse for the endpoint
     * @param importMappings mappings of external types to be omitted by unaliasing
     */
    protected void handleMethodResponse(Operation operation,
                                        Map<String, Schema> schemas,
                                        CodegenOperation op,
                                        ApiResponse methodResponse,
                                        Map<String, String> importMappings) {
        Schema responseSchema = unaliasSchema(ModelUtils.getSchemaFromResponse(methodResponse), importMapping);

        if (responseSchema != null) {
            CodegenProperty cm = fromProperty("response", responseSchema);

            if (ModelUtils.isArraySchema(responseSchema)) {
                ArraySchema as = (ArraySchema) responseSchema;
                CodegenProperty innerProperty = fromProperty("response", getSchemaItems(as));
                op.returnBaseType = innerProperty.baseType;
            } else if (ModelUtils.isMapSchema(responseSchema)) {
                CodegenProperty innerProperty = fromProperty("response", getAdditionalProperties(responseSchema));
                op.returnBaseType = innerProperty.baseType;
            } else {
                if (cm.complexType != null) {
                    op.returnBaseType = cm.complexType;
                } else {
                    op.returnBaseType = cm.baseType;
                }
            }

            // generate examples
            String exampleStatusCode = "200";
            for (String key : operation.getResponses().keySet()) {
                if (operation.getResponses().get(key) == methodResponse && !key.equals("default")) {
                    exampleStatusCode = key;
                }
            }
            op.examples = new ExampleGenerator(schemas, this.openAPI).generateFromResponseSchema(exampleStatusCode, responseSchema, getProducesInfo(this.openAPI, operation));
            op.defaultResponse = toDefaultValue(responseSchema);
            op.returnType = cm.dataType;
            op.returnFormat = cm.dataFormat;
            op.hasReference = schemas != null && schemas.containsKey(op.returnBaseType);

            // lookup discriminator
            Schema schema = null;
            if (schemas != null) {
                schema = schemas.get(op.returnBaseType);
            }
            if (schema != null) {
                CodegenModel cmod = fromModel(op.returnBaseType, schema);
                op.discriminator = cmod.discriminator;
            }

            if (cm.isContainer) {
                op.returnContainer = cm.containerType;
                if ("map".equals(cm.containerType)) {
                    op.isMapContainer = true;
                } else if ("list".equalsIgnoreCase(cm.containerType)) {
                    op.isListContainer = true;
                } else if ("array".equalsIgnoreCase(cm.containerType)) {
                    op.isListContainer = true;
                } else if ("set".equalsIgnoreCase(cm.containerType)) {
                    op.isListContainer = true;
                }
            } else {
                op.returnSimpleType = true;
            }
            if (languageSpecificPrimitives().contains(op.returnBaseType) || op.returnBaseType == null) {
                op.returnTypeIsPrimitive = true;
            }
        }
        addHeaders(methodResponse, op.responseHeaders);
    }

    /**
     * Convert OAS Operation object to Codegen Operation object
     *
     * @param httpMethod HTTP method
     * @param operation  OAS operation object
     * @param path       the path of the operation
     * @param servers    list of servers
     * @return Codegen Operation object
     */
    public CodegenOperation fromOperation(String path,
                                          String httpMethod,
                                          Operation operation,
                                          List<Server> servers) {
        LOGGER.debug("fromOperation => operation: " + operation);
        if (operation == null)
            throw new RuntimeException("operation cannot be null in fromOperation");

        Map<String, Schema> schemas = ModelUtils.getSchemas(this.openAPI);
        CodegenOperation op = CodegenModelFactory.newInstance(CodegenModelType.OPERATION);
        Set<String> imports = new HashSet<String>();
        if (operation.getExtensions() != null && !operation.getExtensions().isEmpty()) {
            op.vendorExtensions.putAll(operation.getExtensions());

            Object isCallbackRequest = op.vendorExtensions.remove("x-callback-request");
            op.isCallbackRequest = Boolean.TRUE.equals(isCallbackRequest);
        }

        // servers setting
        if (operation.getServers() != null && !operation.getServers().isEmpty()) {
            // use operation-level servers first if defined
            op.servers = fromServers(operation.getServers());
        } else if (servers != null && !servers.isEmpty()) {
            // use path-level servers
            op.servers = fromServers(servers);
        }

        // store the original operationId for plug-in
        op.operationIdOriginal = operation.getOperationId();

        String operationId = getOrGenerateOperationId(operation, path, httpMethod);
        // remove prefix in operationId
        if (removeOperationIdPrefix) {
            int offset = operationId.indexOf('_');
            if (offset > -1) {
                operationId = operationId.substring(offset + 1);
            }
        }
        operationId = removeNonNameElementToCamelCase(operationId);

        if (isStrictSpecBehavior() && !path.startsWith("/")) {
            // modifies an operation.path to strictly conform to OpenAPI Spec
            op.path = "/" + path;
        } else {
            op.path = path;
        }

        op.operationId = toOperationId(operationId);
        op.summary = escapeText(operation.getSummary());
        op.unescapedNotes = operation.getDescription();
        op.notes = escapeText(operation.getDescription());
        op.hasConsumes = false;
        op.hasProduces = false;
        if (operation.getDeprecated() != null) {
            op.isDeprecated = operation.getDeprecated();
        }

        addConsumesInfo(operation, op);

        if (operation.getResponses() != null && !operation.getResponses().isEmpty()) {
            ApiResponse methodResponse = findMethodResponse(operation.getResponses());
            for (String key : operation.getResponses().keySet()) {
                ApiResponse response = operation.getResponses().get(key);
                addProducesInfo(response, op);
                CodegenResponse r = fromResponse(key, response);
                r.hasMore = true;
                if (r.baseType != null &&
                        !defaultIncludes.contains(r.baseType) &&
                        !languageSpecificPrimitives.contains(r.baseType)) {
                    imports.add(r.baseType);
                }
                if ("set".equals(r.containerType) && typeMapping.containsKey(r.containerType)) {
                    op.uniqueItems = true;
                    imports.add(typeMapping.get(r.containerType));
                }

                op.responses.add(r);
                if (Boolean.TRUE.equals(r.isBinary) && Boolean.TRUE.equals(r.is2xx) && Boolean.FALSE.equals(op.isResponseBinary)) {
                    op.isResponseBinary = Boolean.TRUE;
                }
                if (Boolean.TRUE.equals(r.isFile) && Boolean.TRUE.equals(r.is2xx) && Boolean.FALSE.equals(op.isResponseFile)) {
                    op.isResponseFile = Boolean.TRUE;
                }
            }
            op.responses.sort((a, b) -> {
                int aDefault = "0".equals(a.code) ? 1 : 0;
                int bDefault = "0".equals(b.code) ? 1 : 0;
                return aDefault - bDefault;
            });
            op.responses.get(op.responses.size() - 1).hasMore = false;

            if (methodResponse != null) {
                handleMethodResponse(operation, schemas, op, methodResponse, importMapping);
            }
        }

        if (operation.getCallbacks() != null && !operation.getCallbacks().isEmpty()) {
            operation.getCallbacks().forEach((name, callback) -> {
                CodegenCallback c = fromCallback(name, callback, servers);
                c.hasMore = true;
                op.callbacks.add(c);
            });
            op.callbacks.get(op.callbacks.size() - 1).hasMore = false;
        }

        List<Parameter> parameters = operation.getParameters();
        List<CodegenParameter> allParams = new ArrayList<CodegenParameter>();
        List<CodegenParameter> bodyParams = new ArrayList<CodegenParameter>();
        List<CodegenParameter> pathParams = new ArrayList<CodegenParameter>();
        List<CodegenParameter> queryParams = new ArrayList<CodegenParameter>();
        List<CodegenParameter> headerParams = new ArrayList<CodegenParameter>();
        List<CodegenParameter> cookieParams = new ArrayList<CodegenParameter>();
        List<CodegenParameter> formParams = new ArrayList<CodegenParameter>();
        List<CodegenParameter> requiredParams = new ArrayList<CodegenParameter>();
        List<CodegenParameter> optionalParams = new ArrayList<CodegenParameter>();

        CodegenParameter bodyParam = null;
        RequestBody requestBody = operation.getRequestBody();
        if (requestBody != null) {
            String contentType = getContentType(requestBody);
            if (contentType != null) {
                contentType = contentType.toLowerCase(Locale.ROOT);
            }
            if (contentType != null &&
                    (contentType.startsWith("application/x-www-form-urlencoded") ||
                            contentType.startsWith("multipart"))) {
                // process form parameters
                formParams = fromRequestBodyToFormParameters(requestBody, imports);
                op.isMultipart = contentType.startsWith("multipart");
                for (CodegenParameter cp : formParams) {
                    setParameterContentType(cp, requestBody.getContent().get(contentType));
                    postProcessParameter(cp);
                }
                // add form parameters to the beginning of all parameter list
                if (prependFormOrBodyParameters) {
                    for (CodegenParameter cp : formParams) {
                        allParams.add(cp.copy());
                    }
                }
            } else {
                // process body parameter
                requestBody = ModelUtils.getReferencedRequestBody(this.openAPI, requestBody);

                String bodyParameterName = "";
                if (op.vendorExtensions != null && op.vendorExtensions.containsKey("x-codegen-request-body-name")) {
                    bodyParameterName = (String) op.vendorExtensions.get("x-codegen-request-body-name");
                }
                bodyParam = fromRequestBody(requestBody, imports, bodyParameterName);
                bodyParam.description = escapeText(requestBody.getDescription());
                postProcessParameter(bodyParam);

                bodyParams.add(bodyParam);

                if (prependFormOrBodyParameters) {
                    allParams.add(bodyParam);
                }

                // add example
                if (schemas != null) {
                    op.requestBodyExamples = new ExampleGenerator(schemas, this.openAPI).generate(null, new ArrayList<String>(getConsumesInfo(this.openAPI, operation)), bodyParam.baseType);
                }
            }
        }

        if (parameters != null) {
            for (Parameter param : parameters) {
                param = ModelUtils.getReferencedParameter(this.openAPI, param);

                CodegenParameter p = fromParameter(param, imports);

                // ensure unique params
                if (ensureUniqueParams) {
                    if (!isParameterNameUnique(p, allParams)) {
                        p.paramName = generateNextName(p.paramName);
                    }
                }

                allParams.add(p);

                if (param instanceof QueryParameter || "query".equalsIgnoreCase(param.getIn())) {
                    queryParams.add(p.copy());
                } else if (param instanceof PathParameter || "path".equalsIgnoreCase(param.getIn())) {
                    pathParams.add(p.copy());
                } else if (param instanceof HeaderParameter || "header".equalsIgnoreCase(param.getIn())) {
                    headerParams.add(p.copy());
                } else if (param instanceof CookieParameter || "cookie".equalsIgnoreCase(param.getIn())) {
                    cookieParams.add(p.copy());
                } else {
                    LOGGER.warn("Unknown parameter type " + p.baseType + " for " + p.baseName);
                }

            }
        }

        // add form/body parameter (if any) to the end of all parameter list
        if (!prependFormOrBodyParameters) {
            for (CodegenParameter cp : formParams) {
                allParams.add(cp.copy());
            }

            for (CodegenParameter cp : bodyParams) {
                allParams.add(cp.copy());
            }
        }

        // create optional, required parameters
        for (CodegenParameter cp : allParams) {
            if (cp.required) { //required parameters
                requiredParams.add(cp.copy());
            } else { // optional parameters
                optionalParams.add(cp.copy());
                op.hasOptionalParams = true;
            }
        }

        // add imports to operation import tag
        for (String i : imports) {
            if (needToImport(i)) {
                op.imports.add(i);
            }
        }

        op.bodyParam = bodyParam;
        op.httpMethod = httpMethod.toUpperCase(Locale.ROOT);

        // move "required" parameters in front of "optional" parameters
        if (sortParamsByRequiredFlag) {
            Collections.sort(allParams, new Comparator<CodegenParameter>() {
                @Override
                public int compare(CodegenParameter one, CodegenParameter another) {
                    if (one.required == another.required)
                        return 0;
                    else if (one.required)
                        return -1;
                    else
                        return 1;
                }
            });
        }

        op.allParams = addHasMore(allParams);
        op.bodyParams = addHasMore(bodyParams);
        op.pathParams = addHasMore(pathParams);
        op.queryParams = addHasMore(queryParams);
        op.headerParams = addHasMore(headerParams);
        op.cookieParams = addHasMore(cookieParams);
        op.formParams = addHasMore(formParams);
        op.requiredParams = addHasMore(requiredParams);
        op.optionalParams = addHasMore(optionalParams);
        op.externalDocs = operation.getExternalDocs();
        // legacy support
        op.nickname = op.operationId;

        if (op.allParams.size() > 0) {
            op.hasParams = true;
        }
        op.hasRequiredParams = op.requiredParams.size() > 0;

        // set Restful Flag
        op.isRestfulShow = op.isRestfulShow();
        op.isRestfulIndex = op.isRestfulIndex();
        op.isRestfulCreate = op.isRestfulCreate();
        op.isRestfulUpdate = op.isRestfulUpdate();
        op.isRestfulDestroy = op.isRestfulDestroy();
        op.isRestful = op.isRestful();

        return op;
    }

    public boolean isParameterNameUnique(CodegenParameter p, List<CodegenParameter> parameters) {
        for (CodegenParameter parameter : parameters) {
            if (System.identityHashCode(p) == System.identityHashCode(parameter)) {
                continue; // skip itself
            }

            if (p.paramName.equals(parameter.paramName)) {
                return false;
            }
        }

        return true;
    }

    /**
     * Convert OAS Response object to Codegen Response object
     *
     * @param responseCode HTTP response code
     * @param response     OAS Response object
     * @return Codegen Response object
     */
    public CodegenResponse fromResponse(String responseCode, ApiResponse response) {
        CodegenResponse r = CodegenModelFactory.newInstance(CodegenModelType.RESPONSE);

        if (response.getContent() != null && response.getContent().size() > 0) {
            // Ensure validation properties from a target schema are persisted on CodegenResponse.
            // This ignores any edge case where different schemas have different validations because we don't
            // have a way to indicate a preference for response schema and are effective 1:1.
            Schema contentSchema = null;
            for (MediaType mt : response.getContent().values()) {
                if (contentSchema != null) break;
                contentSchema = mt.getSchema();
            }
            if (contentSchema != null) {
                ModelUtils.syncValidationProperties(contentSchema, r);
            }
        }

        if ("default".equals(responseCode) || "defaultResponse".equals(responseCode)) {
            r.code = "0";
            r.isDefault = true;
        } else {
            r.code = responseCode;
            switch (r.code.charAt(0)) {
                case '1':
                    r.is1xx = true;
                    break;
                case '2':
                    r.is2xx = true;
                    break;
                case '3':
                    r.is3xx = true;
                    break;
                case '4':
                    r.is4xx = true;
                    break;
                case '5':
                    r.is5xx = true;
                    break;
                default:
                    throw new RuntimeException("Invalid response code " + responseCode);
            }
        }
        Schema responseSchema;
        if (this.openAPI != null && this.openAPI.getComponents() != null) {
            responseSchema = unaliasSchema(ModelUtils.getSchemaFromResponse(response), importMapping);
        } else { // no model/alias defined
            responseSchema = ModelUtils.getSchemaFromResponse(response);
        }
        r.schema = responseSchema;
        if (responseSchema != null && responseSchema.getPattern() != null) {
            r.setPattern(toRegularExpression(responseSchema.getPattern()));
        }

        r.message = escapeText(response.getDescription());
        // TODO need to revise and test examples in responses
        // ApiResponse does not support examples at the moment
        //r.examples = toExamples(response.getExamples());
        r.jsonSchema = Json.pretty(response);
        if (response.getExtensions() != null && !response.getExtensions().isEmpty()) {
            r.vendorExtensions.putAll(response.getExtensions());
        }
        addHeaders(response, r.headers);
        r.hasHeaders = !r.headers.isEmpty();

        if (r.schema != null) {
            Map<String, Schema> allSchemas = null;
            CodegenProperty cp = fromProperty("response", responseSchema);

            if (ModelUtils.isArraySchema(responseSchema)) {
                ArraySchema as = (ArraySchema) responseSchema;
                CodegenProperty innerProperty = fromProperty("response", getSchemaItems(as));
                CodegenProperty innerCp = innerProperty;
                while (innerCp != null) {
                    r.baseType = innerCp.baseType;
                    innerCp = innerCp.items;
                }
            } else {
                if (cp.complexType != null) {
                    if (cp.items != null) {
                        r.baseType = cp.items.complexType;
                    } else {
                        r.baseType = cp.complexType;
                    }
                    r.isModel = true;
                } else {
                    r.baseType = cp.baseType;
                }
            }

            r.dataType = cp.dataType;
            if (Boolean.TRUE.equals(cp.isString) && Boolean.TRUE.equals(cp.isEmail)) {
                r.isEmail = true;
            } else if (Boolean.TRUE.equals(cp.isString) && Boolean.TRUE.equals(cp.isUuid)) {
                r.isUuid = true;
            } else if (Boolean.TRUE.equals(cp.isByteArray)) {
                r.isByteArray = true;
            } else if (Boolean.TRUE.equals(cp.isString)) {
                r.isString = true;
            } else if (Boolean.TRUE.equals(cp.isBoolean)) {
                r.isBoolean = true;
            } else if (Boolean.TRUE.equals(cp.isLong)) {
                r.isLong = true;
                r.isNumeric = true;
            } else if (Boolean.TRUE.equals(cp.isInteger)) {
                r.isInteger = true;
                r.isNumeric = true;
            } else if (Boolean.TRUE.equals(cp.isNumber)) {
                r.isNumber = true;
                r.isNumeric = true;
            } else if (Boolean.TRUE.equals(cp.isDouble)) {
                r.isDouble = true;
                r.isNumeric = true;
            } else if (Boolean.TRUE.equals(cp.isFloat)) {
                r.isFloat = true;
                r.isNumeric = true;
            } else if (Boolean.TRUE.equals(cp.isBinary)) {
                r.isFile = true; // file = binary in OAS3
                r.isBinary = true;
            } else if (Boolean.TRUE.equals(cp.isFile)) {
                r.isFile = true;
            } else if (Boolean.TRUE.equals(cp.isDate)) {
                r.isDate = true;
            } else if (Boolean.TRUE.equals(cp.isDateTime)) {
                r.isDateTime = true;
            } else if (Boolean.TRUE.equals(cp.isFreeFormObject)) {
                r.isFreeFormObject = true;
            } else if (Boolean.TRUE.equals(cp.isAnyType)) {
                r.isAnyType = true;
            } else {
                LOGGER.debug("Property type is not primitive: " + cp.dataType);
            }

            if (cp.isContainer) {
                r.simpleType = false;
                r.containerType = cp.containerType;
                r.isMapContainer = "map".equals(cp.containerType);
                r.isListContainer = "list".equalsIgnoreCase(cp.containerType) ||
                        "array".equalsIgnoreCase(cp.containerType) ||
                        "set".equalsIgnoreCase(cp.containerType);
            } else {
                r.simpleType = true;
            }

            r.primitiveType = (r.baseType == null || languageSpecificPrimitives().contains(r.baseType));
        }

        if (r.baseType == null) {
            r.isMapContainer = false;
            r.isListContainer = false;
            r.primitiveType = true;
            r.simpleType = true;
        }

        return r;
    }

    /**
     * Convert OAS Callback object to Codegen Callback object
     *
     * @param name     callback name
     * @param callback OAS Callback object
     * @param servers  list of servers
     * @return Codegen Response object
     */
    public CodegenCallback fromCallback(String name, Callback callback, List<Server> servers) {
        CodegenCallback c = new CodegenCallback();
        c.name = name;

        if (callback.getExtensions() != null && !callback.getExtensions().isEmpty()) {
            c.vendorExtensions.putAll(callback.getExtensions());
        }

        callback.forEach((expression, pi) -> {
            CodegenCallback.Url u = new CodegenCallback.Url();
            u.expression = expression;
            u.hasMore = true;

            if (pi.getExtensions() != null && !pi.getExtensions().isEmpty()) {
                u.vendorExtensions.putAll(pi.getExtensions());
            }

            Stream.of(
                    Pair.of("get", pi.getGet()),
                    Pair.of("head", pi.getHead()),
                    Pair.of("put", pi.getPut()),
                    Pair.of("post", pi.getPost()),
                    Pair.of("delete", pi.getDelete()),
                    Pair.of("patch", pi.getPatch()),
                    Pair.of("options", pi.getOptions()))
                    .filter(p -> p.getValue() != null)
                    .forEach(p -> {
                        String method = p.getKey();
                        Operation op = p.getValue();

                        boolean genId = op.getOperationId() == null;
                        if (genId) {
                            op.setOperationId(getOrGenerateOperationId(op, c.name + "_" + expression.replaceAll("\\{\\$.*}", ""), method));
                        }

                        if (op.getExtensions() == null) {
                            op.setExtensions(new HashMap<>());
                        }
                        // This extension will be removed later by `fromOperation()` as it is only needed here to
                        // distinguish between normal operations and callback requests
                        op.getExtensions().put("x-callback-request", true);

                        CodegenOperation co = fromOperation(expression, method, op, servers);
                        if (genId) {
                            co.operationIdOriginal = null;
                            // legacy (see `fromOperation()`)
                            co.nickname = co.operationId;
                        }
                        u.requests.add(co);
                    });

            if (!u.requests.isEmpty()) {
                u.requests.get(u.requests.size() - 1).hasMore = false;
            }
            c.urls.add(u);
        });

        if (!c.urls.isEmpty()) {
            c.urls.get(c.urls.size() - 1).hasMore = false;
        }

        return c;
    }

    /**
     * Convert OAS Parameter object to Codegen Parameter object
     *
     * @param parameter OAS parameter object
     * @param imports   set of imports for library/package/module
     * @return Codegen Parameter object
     */
    public CodegenParameter fromParameter(Parameter parameter, Set<String> imports) {
        CodegenParameter codegenParameter = CodegenModelFactory.newInstance(CodegenModelType.PARAMETER);

        if (parameter.getContent() != null && parameter.getContent().size() > 0) {
            // Ensure validation properties from a target schema are persisted on CodegenParameter.
            // This ignores any edge case where different schemas have different validations because we don't
            // have a way to indicate a preference for parameter schema and are effective 1:1.
            Schema contentSchema = null;
            for (MediaType mt : parameter.getContent().values()) {
                if (contentSchema != null) break;
                contentSchema = mt.getSchema();
            }
            if (contentSchema != null) {
                ModelUtils.syncValidationProperties(contentSchema, codegenParameter);
            }
        }

        codegenParameter.baseName = parameter.getName();
        codegenParameter.description = escapeText(parameter.getDescription());
        codegenParameter.unescapedDescription = parameter.getDescription();
        if (parameter.getRequired() != null) {
            codegenParameter.required = parameter.getRequired();
        }
        codegenParameter.jsonSchema = Json.pretty(parameter);

        if (GlobalSettings.getProperty("debugParser") != null) {
            LOGGER.info("working on Parameter " + parameter.getName());
            LOGGER.info("JSON schema: " + codegenParameter.jsonSchema);
        }

        if (parameter.getExtensions() != null && !parameter.getExtensions().isEmpty()) {
            codegenParameter.vendorExtensions.putAll(parameter.getExtensions());
        }

        Schema parameterSchema;
        if (parameter.getSchema() != null) {
            parameterSchema = parameter.getSchema();
        } else if (parameter.getContent() != null) {
            Content content = parameter.getContent();
            if (content.size() > 1) {
                once(LOGGER).warn("Multiple schemas found in content, returning only the first one");
            }
            Map.Entry<String, MediaType> entry = content.entrySet().iterator().next();
            codegenParameter.contentType = entry.getKey();
            parameterSchema = entry.getValue().getSchema();
        } else {
            parameterSchema = null;
        }

        if (parameterSchema != null) {
            parameterSchema = unaliasSchema(parameterSchema, Collections.<String, String>emptyMap());
            if (parameterSchema == null) {
                LOGGER.warn("warning!  Schema not found for parameter \"" + parameter.getName() + "\", using String");
                parameterSchema = new StringSchema().description("//TODO automatically added by openapi-generator due to missing type definition.");
            }

            if (Boolean.TRUE.equals(parameterSchema.getNullable())) { // use nullable defined in the spec
                codegenParameter.isNullable = true;
            }

            // set default value
            codegenParameter.defaultValue = toDefaultValue(parameterSchema);

            if (parameter.getStyle() != null) {
                codegenParameter.style = parameter.getStyle().toString();
            }

            // the default value is false
            // https://github.com/OAI/OpenAPI-Specification/blob/master/versions/3.0.2.md#user-content-parameterexplode
            codegenParameter.isExplode = parameter.getExplode() == null ? false : parameter.getExplode();

            // TODO revise collectionFormat
            String collectionFormat = null;
            if (ModelUtils.isArraySchema(parameterSchema)) { // for array parameter
                final ArraySchema arraySchema = (ArraySchema) parameterSchema;
                Schema inner = getSchemaItems(arraySchema);

                collectionFormat = getCollectionFormat(parameter);
                // default to csv:
                collectionFormat = StringUtils.isEmpty(collectionFormat) ? "csv" : collectionFormat;
                CodegenProperty codegenProperty = fromProperty("inner", inner);
                codegenParameter.items = codegenProperty;
                codegenParameter.mostInnerItems = codegenProperty.mostInnerItems;
                codegenParameter.baseType = codegenProperty.dataType;
                codegenParameter.isContainer = true;
                codegenParameter.isListContainer = true;

                // recursively add import
                while (codegenProperty != null) {
                    imports.add(codegenProperty.baseType);
                    codegenProperty = codegenProperty.items;
                }

            } else if (ModelUtils.isMapSchema(parameterSchema)) { // for map parameter
                CodegenProperty codegenProperty = fromProperty("inner", getAdditionalProperties(parameterSchema));
                codegenParameter.items = codegenProperty;
                codegenParameter.mostInnerItems = codegenProperty.mostInnerItems;
                codegenParameter.baseType = codegenProperty.dataType;
                codegenParameter.isContainer = true;
                codegenParameter.isMapContainer = true;

                // recursively add import
                while (codegenProperty != null) {
                    imports.add(codegenProperty.baseType);
                    codegenProperty = codegenProperty.items;
                }
            }
/* TODO revise the logic below
            } else {
                Map<PropertyId, Object> args = new HashMap<PropertyId, Object>();
                String format = qp.getFormat();
                args.put(PropertyId.ENUM, qp.getEnum());
                property = PropertyBuilder.build(type, format, args);
            }
*/

            CodegenProperty codegenProperty = fromProperty(parameter.getName(), parameterSchema);
            // TODO revise below which seems not working
            //if (parameterSchema.getRequired() != null && !parameterSchema.getRequired().isEmpty() && parameterSchema.getRequired().contains(codegenProperty.baseName)) {
            codegenProperty.required = Boolean.TRUE.equals(parameter.getRequired()) ? true : false;
            //}
            //codegenProperty.required = true;

            // set boolean flag (e.g. isString)
            setParameterBooleanFlagWithCodegenProperty(codegenParameter, codegenProperty);

            String parameterDataType = this.getParameterDataType(parameter, parameterSchema);
            if (parameterDataType != null) {
                codegenParameter.dataType = parameterDataType;
            } else {
                codegenParameter.dataType = codegenProperty.dataType;
            }
            if (ModelUtils.isObjectSchema(parameterSchema)) {
                codegenProperty.complexType = codegenParameter.dataType;
            }
            if (ModelUtils.isSet(parameterSchema)) {
                imports.add(codegenProperty.baseType);
            }
            codegenParameter.dataFormat = codegenProperty.dataFormat;
            codegenParameter.required = codegenProperty.required;

            if (codegenProperty.isEnum) {
                codegenParameter.datatypeWithEnum = codegenProperty.datatypeWithEnum;
                codegenParameter.enumName = codegenProperty.enumName;
            }

            // enum
            updateCodegenPropertyEnum(codegenProperty);
            codegenParameter.isEnum = codegenProperty.isEnum;
            codegenParameter._enum = codegenProperty._enum;
            codegenParameter.allowableValues = codegenProperty.allowableValues;

            if (codegenProperty.items != null && codegenProperty.items.isEnum) {
                codegenParameter.datatypeWithEnum = codegenProperty.datatypeWithEnum;
                codegenParameter.enumName = codegenProperty.enumName;
                codegenParameter.items = codegenProperty.items;
                codegenParameter.mostInnerItems = codegenProperty.mostInnerItems;
            }

            codegenParameter.collectionFormat = collectionFormat;
            if ("multi".equals(collectionFormat)) {
                codegenParameter.isCollectionFormatMulti = true;
            }
            codegenParameter.paramName = toParamName(parameter.getName());

            // import
            if (codegenProperty.complexType != null) {
                imports.add(codegenProperty.complexType);
            }

            // validation
            // handle maximum, minimum properly for int/long by removing the trailing ".0"
            if (ModelUtils.isIntegerSchema(parameterSchema)) {
                codegenParameter.maximum = parameterSchema.getMaximum() == null ? null : String.valueOf(parameterSchema.getMaximum().longValue());
                codegenParameter.minimum = parameterSchema.getMinimum() == null ? null : String.valueOf(parameterSchema.getMinimum().longValue());
            } else {
                codegenParameter.maximum = parameterSchema.getMaximum() == null ? null : String.valueOf(parameterSchema.getMaximum());
                codegenParameter.minimum = parameterSchema.getMinimum() == null ? null : String.valueOf(parameterSchema.getMinimum());
            }

            codegenParameter.exclusiveMaximum = parameterSchema.getExclusiveMaximum() == null ? false : parameterSchema.getExclusiveMaximum();
            codegenParameter.exclusiveMinimum = parameterSchema.getExclusiveMinimum() == null ? false : parameterSchema.getExclusiveMinimum();
            codegenParameter.maxLength = parameterSchema.getMaxLength();
            codegenParameter.minLength = parameterSchema.getMinLength();
            codegenParameter.pattern = toRegularExpression(parameterSchema.getPattern());
            codegenParameter.maxItems = parameterSchema.getMaxItems();
            codegenParameter.minItems = parameterSchema.getMinItems();
            codegenParameter.uniqueItems = parameterSchema.getUniqueItems() == null ? false : parameterSchema.getUniqueItems();
            codegenParameter.multipleOf = parameterSchema.getMultipleOf();

            // exclusive* are noop without corresponding min/max
            if (codegenParameter.maximum != null || codegenParameter.minimum != null ||
                    codegenParameter.maxLength != null || codegenParameter.minLength != null ||
                    codegenParameter.maxItems != null || codegenParameter.minItems != null ||
                    codegenParameter.pattern != null || codegenParameter.multipleOf != null) {
                codegenParameter.hasValidation = true;
            }

        } else {
            LOGGER.error("ERROR! Not handling  " + parameter + " as Body Parameter at the moment");
        }

        if (parameter instanceof QueryParameter || "query".equalsIgnoreCase(parameter.getIn())) {
            codegenParameter.isQueryParam = true;
        } else if (parameter instanceof PathParameter || "path".equalsIgnoreCase(parameter.getIn())) {
            codegenParameter.required = true;
            codegenParameter.isPathParam = true;
        } else if (parameter instanceof HeaderParameter || "header".equalsIgnoreCase(parameter.getIn())) {
            codegenParameter.isHeaderParam = true;
        } else if (parameter instanceof CookieParameter || "cookie".equalsIgnoreCase(parameter.getIn())) {
            codegenParameter.isCookieParam = true;
        } else {
            LOGGER.warn("Unknown parameter type: " + parameter.getName());
        }

        // default to UNKNOWN_PARAMETER_NAME if paramName is null
        if (codegenParameter.paramName == null) {
            LOGGER.warn("Parameter name not defined properly. Default to UNKNOWN_PARAMETER_NAME");
            codegenParameter.paramName = "UNKNOWN_PARAMETER_NAME";
        }

        // set the parameter example value
        // should be overridden by lang codegen
        setParameterExampleValue(codegenParameter, parameter);

        postProcessParameter(codegenParameter);
        LOGGER.debug("debugging codegenParameter return: " + codegenParameter);
        return codegenParameter;
    }

    /**
     * Returns the data type of a parameter.
     * Returns null by default to use the CodegenProperty.datatype value
     *
     * @param parameter Parameter
     * @param schema    Schema
     * @return data type
     */
    protected String getParameterDataType(Parameter parameter, Schema schema) {
        if (parameter.get$ref() != null) {
            String refName = ModelUtils.getSimpleRef(parameter.get$ref());
            return toModelName(refName);
        }
        return null;
    }

    // TODO revise below as it should be replaced by ModelUtils.isByteArraySchema(parameterSchema)
    public boolean isDataTypeBinary(String dataType) {
        if (dataType != null) {
            return dataType.toLowerCase(Locale.ROOT).startsWith("byte");
        } else {
            return false;
        }
    }

    // TODO revise below as it should be replaced by ModelUtils.isFileSchema(parameterSchema)
    public boolean isDataTypeFile(String dataType) {
        if (dataType != null) {
            return dataType.toLowerCase(Locale.ROOT).equals("file");
        } else {
            return false;
        }
    }

    /**
     * Convert map of OAS SecurityScheme objects to a list of Codegen Security objects
     *
     * @param securitySchemeMap a map of OAS SecuritySchemeDefinition object
     * @return a list of Codegen Security objects
     */
    @SuppressWarnings("static-method")
    public List<CodegenSecurity> fromSecurity(Map<String, SecurityScheme> securitySchemeMap) {
        if (securitySchemeMap == null) {
            return Collections.emptyList();
        }

        List<CodegenSecurity> codegenSecurities = new ArrayList<CodegenSecurity>(securitySchemeMap.size());
        for (String key : securitySchemeMap.keySet()) {
            final SecurityScheme securityScheme = securitySchemeMap.get(key);

            CodegenSecurity cs = CodegenModelFactory.newInstance(CodegenModelType.SECURITY);
            cs.name = key;
            cs.type = securityScheme.getType().toString();
            cs.isCode = cs.isPassword = cs.isApplication = cs.isImplicit = false;
            cs.isHttpSignature = false;
            cs.isBasicBasic = cs.isBasicBearer = false;
            cs.scheme = securityScheme.getScheme();
            if (securityScheme.getExtensions() != null) {
                cs.vendorExtensions.putAll(securityScheme.getExtensions());
            }

            if (SecurityScheme.Type.APIKEY.equals(securityScheme.getType())) {
                cs.isBasic = cs.isOAuth = false;
                cs.isApiKey = true;
                cs.keyParamName = securityScheme.getName();
                cs.isKeyInHeader = securityScheme.getIn() == SecurityScheme.In.HEADER;
                cs.isKeyInQuery = securityScheme.getIn() == SecurityScheme.In.QUERY;
                cs.isKeyInCookie = securityScheme.getIn() == SecurityScheme.In.COOKIE;  //it assumes a validation step prior to generation. (cookie-auth supported from OpenAPI 3.0.0)
            } else if (SecurityScheme.Type.HTTP.equals(securityScheme.getType())) {
                cs.isKeyInHeader = cs.isKeyInQuery = cs.isKeyInCookie = cs.isApiKey = cs.isOAuth = false;
                cs.isBasic = true;
                if ("basic".equals(securityScheme.getScheme())) {
                    cs.isBasicBasic = true;
                } else if ("bearer".equals(securityScheme.getScheme())) {
                    cs.isBasicBearer = true;
                    cs.bearerFormat = securityScheme.getBearerFormat();
                } else if ("signature".equals(securityScheme.getScheme())) {
                    // HTTP signature as defined in https://datatracker.ietf.org/doc/draft-cavage-http-signatures/
                    // The registry of security schemes is maintained by IANA.
                    // https://www.iana.org/assignments/http-authschemes/http-authschemes.xhtml
                    // As of January 2020, the "signature" scheme has not been registered with IANA yet.
                    // This scheme may have to be changed when it is officially registered with IANA.
                    cs.isHttpSignature = true;
                    once(LOGGER).warn("Security scheme 'HTTP signature' is a draft IETF RFC and subject to change.");
                }
            } else if (SecurityScheme.Type.OAUTH2.equals(securityScheme.getType())) {
                cs.isKeyInHeader = cs.isKeyInQuery = cs.isKeyInCookie = cs.isApiKey = cs.isBasic = false;
                cs.isOAuth = true;
                final OAuthFlows flows = securityScheme.getFlows();
                if (securityScheme.getFlows() == null) {
                    throw new RuntimeException("missing oauth flow in " + cs.name);
                }
                if (flows.getPassword() != null) {
                    setOauth2Info(cs, flows.getPassword());
                    cs.isPassword = true;
                    cs.flow = "password";
                } else if (flows.getImplicit() != null) {
                    setOauth2Info(cs, flows.getImplicit());
                    cs.isImplicit = true;
                    cs.flow = "implicit";
                } else if (flows.getClientCredentials() != null) {
                    setOauth2Info(cs, flows.getClientCredentials());
                    cs.isApplication = true;
                    cs.flow = "application";
                } else if (flows.getAuthorizationCode() != null) {
                    setOauth2Info(cs, flows.getAuthorizationCode());
                    cs.isCode = true;
                    cs.flow = "accessCode";
                } else {
                    throw new RuntimeException("Could not identify any oauth2 flow in " + cs.name);
                }
            }

            codegenSecurities.add(cs);
        }

        // sort auth methods to maintain the same order
        Collections.sort(codegenSecurities, new Comparator<CodegenSecurity>() {
            @Override
            public int compare(CodegenSecurity one, CodegenSecurity another) {
                return ObjectUtils.compare(one.name, another.name);
            }
        });
        // set 'hasMore'
        Iterator<CodegenSecurity> it = codegenSecurities.iterator();
        while (it.hasNext()) {
            final CodegenSecurity security = it.next();
            security.hasMore = it.hasNext();
        }

        return codegenSecurities;
    }

    protected void setReservedWordsLowerCase(List<String> words) {
        reservedWords = new HashSet<String>();
        for (String word : words) {
            reservedWords.add(word.toLowerCase(Locale.ROOT));
        }
    }

    protected boolean isReservedWord(String word) {
        return word != null && reservedWords.contains(word.toLowerCase(Locale.ROOT));
    }

    /**
     * Get operationId from the operation object, and if it's blank, generate a new one from the given parameters.
     *
     * @param operation  the operation object
     * @param path       the path of the operation
     * @param httpMethod the HTTP method of the operation
     * @return the (generated) operationId
     */
    protected String getOrGenerateOperationId(Operation operation, String path, String httpMethod) {
        String operationId = operation.getOperationId();
        if (StringUtils.isBlank(operationId)) {
            String tmpPath = path;
            tmpPath = tmpPath.replaceAll("\\{", "");
            tmpPath = tmpPath.replaceAll("\\}", "");
            String[] parts = (tmpPath + "/" + httpMethod).split("/");
            StringBuilder builder = new StringBuilder();
            if ("/".equals(tmpPath)) {
                // must be root tmpPath
                builder.append("root");
            }
            for (String part : parts) {
                if (part.length() > 0) {
                    if (builder.toString().length() == 0) {
                        part = Character.toLowerCase(part.charAt(0)) + part.substring(1);
                    } else {
                        part = camelize(part);
                    }
                    builder.append(part);
                }
            }
            operationId = sanitizeName(builder.toString());
            LOGGER.warn("Empty operationId found for path: " + httpMethod + " " + path + ". Renamed to auto-generated operationId: " + operationId);
        }
        return operationId;
    }

    /**
     * Check the type to see if it needs import the library/module/package
     *
     * @param type name of the type
     * @return true if the library/module/package of the corresponding type needs to be imported
     */
    protected boolean needToImport(String type) {
        return StringUtils.isNotBlank(type) && !defaultIncludes.contains(type)
                && !languageSpecificPrimitives.contains(type);
    }

    @SuppressWarnings("static-method")
    protected List<Map<String, Object>> toExamples(Map<String, Object> examples) {
        if (examples == null) {
            return null;
        }

        final List<Map<String, Object>> output = new ArrayList<Map<String, Object>>(examples.size());
        for (Map.Entry<String, Object> entry : examples.entrySet()) {
            final Map<String, Object> kv = new HashMap<String, Object>();
            kv.put("contentType", entry.getKey());
            kv.put("example", entry.getValue());
            output.add(kv);
        }
        return output;
    }

    /**
     * Add headers to codegen property
     *
     * @param response   API response
     * @param properties list of codegen property
     */
    protected void addHeaders(ApiResponse response, List<CodegenProperty> properties) {
        if (response.getHeaders() != null) {
            for (Map.Entry<String, Header> headerEntry : response.getHeaders().entrySet()) {
                String description = headerEntry.getValue().getDescription();
                // follow the $ref
                Header header = ModelUtils.getReferencedHeader(this.openAPI, headerEntry.getValue());

                Schema schema;
                if (header.getSchema() == null) {
                    LOGGER.warn("No schema defined for Header '" + headerEntry.getKey() + "', using a String schema");
                    schema = new StringSchema();
                } else {
                    schema = header.getSchema();
                }
                CodegenProperty cp = fromProperty(headerEntry.getKey(), schema);
                cp.setDescription(escapeText(description));
                cp.setUnescapedDescription(description);
                if (header.getRequired() != null) {
                    cp.setRequired(header.getRequired());
                } else {
                    cp.setRequired(false);
                }
                properties.add(cp);
            }
        }
    }

    private static List<CodegenParameter> addHasMore(List<CodegenParameter> objs) {
        if (objs != null) {
            for (int i = 0; i < objs.size(); i++) {
                if (i > 0) {
                    objs.get(i).secondaryParam = true;
                }
                if (i < objs.size() - 1) {
                    objs.get(i).hasMore = true;
                }
            }
        }
        return objs;
    }

    /**
     * Add operation to group
     *
     * @param tag          name of the tag
     * @param resourcePath path of the resource
     * @param operation    OAS Operation object
     * @param co           Codegen Operation object
     * @param operations   map of Codegen operations
     */
    @SuppressWarnings("static-method")
    public void addOperationToGroup(String tag, String resourcePath, Operation operation, CodegenOperation
            co, Map<String, List<CodegenOperation>> operations) {
        List<CodegenOperation> opList = operations.get(tag);
        if (opList == null) {
            opList = new ArrayList<CodegenOperation>();
            operations.put(tag, opList);
        }
        // check for operationId uniqueness
        String uniqueName = co.operationId;
        int counter = 0;
        for (CodegenOperation op : opList) {
            if (uniqueName.equals(op.operationId)) {
                uniqueName = co.operationId + "_" + counter;
                counter++;
            }
        }
        if (!co.operationId.equals(uniqueName)) {
            LOGGER.warn("generated unique operationId `" + uniqueName + "`");
        }
        co.operationId = uniqueName;
        co.operationIdLowerCase = uniqueName.toLowerCase(Locale.ROOT);
        co.operationIdCamelCase = camelize(uniqueName);
        co.operationIdSnakeCase = underscore(uniqueName);
        opList.add(co);
        co.baseName = tag;
    }

    /**
     * Sets the value of the 'model.parent' property in CodegenModel, based on the value
     * of the 'additionalProperties' keyword. Some language generator use class inheritance
     * to implement additional properties. For example, in Java the generated model class
     * has 'extends HashMap' to represent the additional properties.
     * 
     * TODO: it's not a good idea to use single class inheritance to implement
     * additionalProperties. That may work for non-composed schemas, but that does not
     * work for composed 'allOf' schemas. For example, in Java, if additionalProperties
     * is set to true (which it should be by default, per OAS spec), then the generated
     * code has extends HashMap. That wouldn't work for composed 'allOf' schemas.
     * 
     * @param model the codegen representation of the OAS schema.
     * @param name the name of the model.
     * @param schema the input OAS schema.
     */
    protected void addParentContainer(CodegenModel model, String name, Schema schema) {
        final CodegenProperty property = fromProperty(name, schema);
        addImport(model, property.complexType);
        model.parent = toInstantiationType(schema);
        final String containerType = property.containerType;
        final String instantiationType = instantiationTypes.get(containerType);
        if (instantiationType != null) {
            addImport(model, instantiationType);
        }

        final String mappedType = typeMapping.get(containerType);
        if (mappedType != null) {
            addImport(model, mappedType);
        }
    }

    /**
     * Generate the next name for the given name, i.e. append "2" to the base name if not ending with a number,
     * otherwise increase the number by 1. For example:
     * status    => status2
     * status2   => status3
     * myName100 => myName101
     *
     * @param name The base name
     * @return The next name for the base name
     */
    private static String generateNextName(String name) {
        Pattern pattern = Pattern.compile("\\d+\\z");
        Matcher matcher = pattern.matcher(name);
        if (matcher.find()) {
            String numStr = matcher.group();
            int num = Integer.parseInt(numStr) + 1;
            return name.substring(0, name.length() - numStr.length()) + num;
        } else {
            return name + "2";
        }
    }

    protected void addImport(CodegenModel m, String type) {
        if (type != null && needToImport(type)) {
            m.imports.add(type);
        }
    }

    /**
     * Loop through propertiies and unalias the reference if $ref (reference) is defined
     *
     * @param properties model properties (schemas)
     * @return model properties with direct reference to schemas
     */
    private Map<String, Schema> unaliasPropertySchema(Map<String, Schema> properties) {
        if (properties != null) {
            for (String key : properties.keySet()) {
                properties.put(key, unaliasSchema(properties.get(key), importMapping()));

            }
        }

        return properties;
    }

    private void addVars(CodegenModel m, Map<String, Schema> properties, List<String> required,
                         Map<String, Schema> allProperties, List<String> allRequired) {

        m.hasRequired = false;
        if (properties != null && !properties.isEmpty()) {
            m.hasVars = true;
            m.hasEnums = false; // TODO need to fix as its false in both cases

            Set<String> mandatory = required == null ? Collections.<String>emptySet()
                    : new TreeSet<String>(required);

            // update "vars" without parent's properties (all, required)
            addVars(m, m.vars, properties, mandatory);
            m.allMandatory = m.mandatory = mandatory;
        } else {
            m.emptyVars = true;
            m.hasVars = false;
            m.hasEnums = false; // TODO need to fix as its false in both cases
        }

        if (allProperties != null) {
            Set<String> allMandatory = allRequired == null ? Collections.<String>emptySet()
                    : new TreeSet<String>(allRequired);
            // update "vars" with parent's properties (all, required)
            addVars(m, m.allVars, allProperties, allMandatory);
            m.allMandatory = allMandatory;
        } else { // without parent, allVars and vars are the same
            m.allVars = m.vars;
            m.allMandatory = m.mandatory;
        }

        // loop through list to update property name with toVarName
        Set<String> renamedMandatory = new TreeSet<String>();
        Iterator<String> mandatoryIterator = m.mandatory.iterator();
        while (mandatoryIterator.hasNext()) {
            renamedMandatory.add(toVarName(mandatoryIterator.next()));
        }
        m.mandatory = renamedMandatory;

        Set<String> renamedAllMandatory = new TreeSet<String>();
        Iterator<String> allMandatoryIterator = m.allMandatory.iterator();
        while (allMandatoryIterator.hasNext()) {
            renamedAllMandatory.add(toVarName(allMandatoryIterator.next()));
        }
        m.allMandatory = renamedAllMandatory;
    }

    /**
     * Add variables (properties) to codegen model (list of properties, various flags, etc)
     *
     * @param m          Codegen model
     * @param vars       list of codegen properties (e.g. vars, allVars) to be updated with the new properties
     * @param properties a map of properties (schema)
     * @param mandatory  a set of required properties' name
     */
    private void addVars(CodegenModel m, List<CodegenProperty> vars, Map<String, Schema> properties, Set<String> mandatory) {
        for (Map.Entry<String, Schema> entry : properties.entrySet()) {

            final String key = entry.getKey();
            final Schema prop = entry.getValue();
            if (prop == null) {
                LOGGER.warn("Please report the issue. There shouldn't be null property for " + key);
            } else {
                final CodegenProperty cp = fromProperty(key, prop);
                cp.required = mandatory.contains(key);
                m.hasRequired = m.hasRequired || cp.required;
                m.hasOptional = m.hasOptional || !cp.required;
                if (cp.isEnum) {
                    // FIXME: if supporting inheritance, when called a second time for allProperties it is possible for
                    // m.hasEnums to be set incorrectly if allProperties has enumerations but properties does not.
                    m.hasEnums = true;
                }

                // set model's hasOnlyReadOnly to false if the property is read-only
                if (!Boolean.TRUE.equals(cp.isReadOnly)) {
                    m.hasOnlyReadOnly = false;
                }

                // TODO revise the logic to include map
                if (cp.isContainer) {
                    addImport(m, typeMapping.get("array"));
                }

                addImport(m, cp.baseType);
                CodegenProperty innerCp = cp;
                while (innerCp != null) {
                    addImport(m, innerCp.complexType);
                    innerCp = innerCp.items;
                }
                vars.add(cp);

                // if required, add to the list "requiredVars"
                if (Boolean.TRUE.equals(cp.required)) {
                    m.requiredVars.add(cp);
                } else { // else add to the list "optionalVars" for optional property
                    m.optionalVars.add(cp);
                }

                // if readonly, add to readOnlyVars (list of properties)
                if (Boolean.TRUE.equals(cp.isReadOnly)) {
                    m.readOnlyVars.add(cp);
                } else { // else add to readWriteVars (list of properties)
                    // duplicated properties will be removed by removeAllDuplicatedProperty later
                    m.readWriteVars.add(cp);
                }
            }
        }
    }

    /**
     * Determine all of the types in the model definitions (schemas) that are aliases of
     * simple types.
     *
     * @param schemas The complete set of model definitions (schemas).
     * @return A mapping from model name to type alias
     */
    Map<String, String> getAllAliases(Map<String, Schema> schemas) {
        if (schemas == null || schemas.isEmpty()) {
            return new HashMap<>();
        }

        Map<String, String> aliases = new HashMap<>();
        for (Map.Entry<String, Schema> entry : schemas.entrySet()) {
            Schema schema = entry.getValue();
            if (isAliasOfSimpleTypes(schema)) {
                String oasName = entry.getKey();
                String schemaType = getPrimitiveType(schema);
                aliases.put(oasName, schemaType);
            }

        }

        return aliases;
    }

    private static Boolean isAliasOfSimpleTypes(Schema schema) {
        return (!ModelUtils.isObjectSchema(schema)
                && !ModelUtils.isArraySchema(schema)
                && !ModelUtils.isMapSchema(schema)
                && !ModelUtils.isComposedSchema(schema)
                && schema.getEnum() == null);
    }

    /**
     * Remove characters not suitable for variable or method name from the input and camelize it
     *
     * @param name string to be camelize
     * @return camelized string
     */
    @SuppressWarnings("static-method")
    public String removeNonNameElementToCamelCase(String name) {
        return removeNonNameElementToCamelCase(name, "[-_:;#]");
    }

    /**
     * Remove characters that is not good to be included in method name from the input and camelize it
     *
     * @param name                  string to be camelize
     * @param nonNameElementPattern a regex pattern of the characters that is not good to be included in name
     * @return camelized string
     */
    protected String removeNonNameElementToCamelCase(final String name, final String nonNameElementPattern) {
        String result = Arrays.stream(name.split(nonNameElementPattern))
                .map(StringUtils::capitalize)
                .collect(Collectors.joining(""));
        if (result.length() > 0) {
            result = result.substring(0, 1).toLowerCase(Locale.ROOT) + result.substring(1);
        }
        return result;
    }

    public String apiFilename(String templateName, String tag) {
        String suffix = apiTemplateFiles().get(templateName);
        return apiFileFolder() + File.separator + toApiFilename(tag) + suffix;
    }

    public String modelFilename(String templateName, String modelName) {
        String suffix = modelTemplateFiles().get(templateName);
        return modelFileFolder() + File.separator + toModelFilename(modelName) + suffix;
    }

    /**
     * Return the full path and API documentation file
     *
     * @param templateName template name
     * @param tag          tag
     * @return the API documentation file name with full path
     */
    public String apiDocFilename(String templateName, String tag) {
        String docExtension = getDocExtension();
        String suffix = docExtension != null ? docExtension : apiDocTemplateFiles().get(templateName);
        return apiDocFileFolder() + File.separator + toApiDocFilename(tag) + suffix;
    }

    /**
     * Return the full path and API test file
     *
     * @param templateName template name
     * @param tag          tag
     * @return the API test file name with full path
     */
    public String apiTestFilename(String templateName, String tag) {
        String suffix = apiTestTemplateFiles().get(templateName);
        return apiTestFileFolder() + File.separator + toApiTestFilename(tag) + suffix;
    }

    public boolean shouldOverwrite(String filename) {
        return !(skipOverwrite && new File(filename).exists());
    }

    public boolean isSkipOverwrite() {
        return skipOverwrite;
    }

    public void setSkipOverwrite(boolean skipOverwrite) {
        this.skipOverwrite = skipOverwrite;
    }

    public boolean isRemoveOperationIdPrefix() {
        return removeOperationIdPrefix;
    }

    public void setRemoveOperationIdPrefix(boolean removeOperationIdPrefix) {
        this.removeOperationIdPrefix = removeOperationIdPrefix;
    }

    public boolean isHideGenerationTimestamp() {
        return hideGenerationTimestamp;
    }

    public void setHideGenerationTimestamp(boolean hideGenerationTimestamp) {
        this.hideGenerationTimestamp = hideGenerationTimestamp;
    }

    /**
     * All library templates supported.
     * (key: library name, value: library description)
     *
     * @return the supported libraries
     */
    public Map<String, String> supportedLibraries() {
        return supportedLibraries;
    }

    /**
     * Set library template (sub-template).
     *
     * @param library Library template
     */
    public void setLibrary(String library) {
        if (library != null && !supportedLibraries.containsKey(library)) {
            StringBuilder sb = new StringBuilder("Unknown library: " + library + "\nAvailable libraries:");
            if (supportedLibraries.size() == 0) {
                sb.append("\n  ").append("NONE");
            } else {
                for (String lib : supportedLibraries.keySet()) {
                    sb.append("\n  ").append(lib);
                }
            }
            throw new RuntimeException(sb.toString());
        }
        this.library = library;
    }

    /**
     * Library template (sub-template).
     *
     * @return Library template
     */
    public String getLibrary() {
        return library;
    }

    /**
     * check if current active library equals to passed
     * @param library - library to be compared with
     * @return {@code true} if passed library is active, {@code false} otherwise
     */
    public final boolean isLibrary(String library) {
        return library.equals(this.library);
    }

    /**
     * Set Git host.
     *
     * @param gitHost Git host
     */
    public void setGitHost(String gitHost) {
        this.gitHost = gitHost;
    }

    /**
     * Git host.
     *
     * @return Git host
     */
    public String getGitHost() {
        return gitHost;
    }

    /**
     * Set Git user ID.
     *
     * @param gitUserId Git user ID
     */
    public void setGitUserId(String gitUserId) {
        this.gitUserId = gitUserId;
    }

    /**
     * Git user ID
     *
     * @return Git user ID
     */
    public String getGitUserId() {
        return gitUserId;
    }

    /**
     * Set Git repo ID.
     *
     * @param gitRepoId Git repo ID
     */
    public void setGitRepoId(String gitRepoId) {
        this.gitRepoId = gitRepoId;
    }

    /**
     * Git repo ID
     *
     * @return Git repo ID
     */
    public String getGitRepoId() {
        return gitRepoId;
    }

    /**
     * Set release note.
     *
     * @param releaseNote Release note
     */
    public void setReleaseNote(String releaseNote) {
        this.releaseNote = releaseNote;
    }

    /**
     * Release note
     *
     * @return Release note
     */
    public String getReleaseNote() {
        return releaseNote;
    }

    /**
     * Documentation files extension
     *
     * @return Documentation files extension
     */
    public String getDocExtension() {
        return docExtension;
    }

    /**
     * Set Documentation files extension
     *
     * @param userDocExtension documentation files extension
     */
    public void setDocExtension(String userDocExtension) {
        this.docExtension = userDocExtension;
    }

    /**
     * Set HTTP user agent.
     *
     * @param httpUserAgent HTTP user agent
     */
    public void setHttpUserAgent(String httpUserAgent) {
        this.httpUserAgent = httpUserAgent;
    }

    /**
     * HTTP user agent
     *
     * @return HTTP user agent
     */
    public String getHttpUserAgent() {
        return httpUserAgent;
    }

    @SuppressWarnings("static-method")
    protected CliOption buildLibraryCliOption(Map<String, String> supportedLibraries) {
        StringBuilder sb = new StringBuilder("library template (sub-template) to use:");
        for (String lib : supportedLibraries.keySet()) {
            sb.append("\n").append(lib).append(" - ").append(supportedLibraries.get(lib));
        }
        return new CliOption("library", sb.toString());
    }

    /**
     * Sanitize name (parameter, property, method, etc)
     *
     * @param name string to be sanitize
     * @return sanitized string
     */
    @SuppressWarnings("static-method")
    public String sanitizeName(String name) {
        return sanitizeName(name, "\\W");
    }

    @Override
    public void setTemplatingEngine(TemplatingEngineAdapter templatingEngine) {
        this.templatingEngine = templatingEngine;
    }

    @Override
    public TemplatingEngineAdapter getTemplatingEngine() {
        return this.templatingEngine;
    }

    /**
     * Sanitize name (parameter, property, method, etc)
     *
     * @param name            string to be sanitize
     * @param removeCharRegEx a regex containing all char that will be removed
     * @return sanitized string
     */
    public String sanitizeName(String name, String removeCharRegEx) {
        return sanitizeName(name, removeCharRegEx, new ArrayList<String>());
    }

    /**
     * Sanitize name (parameter, property, method, etc)
     *
     * @param name            string to be sanitize
     * @param removeCharRegEx a regex containing all char that will be removed
     * @param exceptionList   a list of matches which should not be sanitized (i.e exception)
     * @return sanitized string
     */
    @SuppressWarnings("static-method")
    public String sanitizeName(final String name, String removeCharRegEx, ArrayList<String> exceptionList) {
        // NOTE: performance wise, we should have written with 2 replaceAll to replace desired
        // character with _ or empty character. Below aims to spell out different cases we've
        // encountered so far and hopefully make it easier for others to add more special
        // cases in the future.

        // better error handling when map/array type is invalid
        if (name == null) {
            LOGGER.error("String to be sanitized is null. Default to ERROR_UNKNOWN");
            return "ERROR_UNKNOWN";
        }

        // if the name is just '$', map it to 'value' for the time being.
        if ("$".equals(name)) {
            return "value";
        }

        SanitizeNameOptions opts = new SanitizeNameOptions(name, removeCharRegEx, exceptionList);

        return sanitizedNameCache.get(opts, sanitizeNameOptions -> {
            String modifiable = sanitizeNameOptions.getName();
            List<String> exceptions = sanitizeNameOptions.getExceptions();
            // input[] => input
            modifiable = this.sanitizeValue(modifiable, "\\[\\]", "", exceptions);

            // input[a][b] => input_a_b
            modifiable = this.sanitizeValue(modifiable, "\\[", "_", exceptions);
            modifiable = this.sanitizeValue(modifiable, "\\]", "", exceptions);

            // input(a)(b) => input_a_b
            modifiable = this.sanitizeValue(modifiable, "\\(", "_", exceptions);
            modifiable = this.sanitizeValue(modifiable, "\\)", "", exceptions);

            // input.name => input_name
            modifiable = this.sanitizeValue(modifiable, "\\.", "_", exceptions);

            // input-name => input_name
            modifiable = this.sanitizeValue(modifiable, "-", "_", exceptions);

            // a|b => a_b
            modifiable = this.sanitizeValue(modifiable, "\\|", "_", exceptions);

            // input name and age => input_name_and_age
            modifiable = this.sanitizeValue(modifiable, " ", "_", exceptions);

            // /api/films/get => _api_films_get
            // \api\films\get => _api_films_get
            modifiable = modifiable.replaceAll("/", "_");
            modifiable = modifiable.replaceAll("\\\\", "_");

            // remove everything else other than word, number and _
            // $php_variable => php_variable
            if (allowUnicodeIdentifiers) { //could be converted to a single line with ?: operator
                modifiable = Pattern.compile(sanitizeNameOptions.getRemoveCharRegEx(), Pattern.UNICODE_CHARACTER_CLASS).matcher(modifiable).replaceAll("");
            } else {
                modifiable = modifiable.replaceAll(sanitizeNameOptions.getRemoveCharRegEx(), "");
            }
            return modifiable;
        });
    }

    private String sanitizeValue(String value, String replaceMatch, String replaceValue, List<String> exceptionList) {
        if (exceptionList.size() == 0 || !exceptionList.contains(replaceMatch)) {
            return value.replaceAll(replaceMatch, replaceValue);
        }
        return value;
    }

    /**
     * Sanitize tag
     *
     * @param tag Tag
     * @return Sanitized tag
     */
    public String sanitizeTag(String tag) {
        tag = camelize(sanitizeName(tag));

        // tag starts with numbers
        if (tag.matches("^\\d.*")) {
            tag = "Class" + tag;
        }

        return tag;
    }

    /**
     * Set CodegenParameter boolean flag using CodegenProperty.
     *
     * @param parameter Codegen Parameter
     * @param property  Codegen property
     */
    public void setParameterBooleanFlagWithCodegenProperty(CodegenParameter parameter, CodegenProperty property) {
        if (parameter == null) {
            LOGGER.error("Codegen Parameter cannot be null.");
            return;
        }

        if (property == null) {
            LOGGER.error("Codegen Property cannot be null.");
            return;
        }
        if (Boolean.TRUE.equals(property.isEmail) && Boolean.TRUE.equals(property.isString)) {
            parameter.isEmail = true;
        } else if (Boolean.TRUE.equals(property.isUuid) && Boolean.TRUE.equals(property.isString)) {
            parameter.isUuid = true;
        } else if (Boolean.TRUE.equals(property.isByteArray)) {
            parameter.isByteArray = true;
            parameter.isPrimitiveType = true;
        } else if (Boolean.TRUE.equals(property.isBinary)) {
            parameter.isBinary = true;
            parameter.isPrimitiveType = true;
        } else if (Boolean.TRUE.equals(property.isString)) {
            parameter.isString = true;
            parameter.isPrimitiveType = true;
        } else if (Boolean.TRUE.equals(property.isBoolean)) {
            parameter.isBoolean = true;
            parameter.isPrimitiveType = true;
        } else if (Boolean.TRUE.equals(property.isLong)) {
            parameter.isLong = true;
            parameter.isPrimitiveType = true;
        } else if (Boolean.TRUE.equals(property.isInteger)) {
            parameter.isInteger = true;
            parameter.isPrimitiveType = true;
        } else if (Boolean.TRUE.equals(property.isDouble)) {
            parameter.isDouble = true;
            parameter.isPrimitiveType = true;
        } else if (Boolean.TRUE.equals(property.isFloat)) {
            parameter.isFloat = true;
            parameter.isPrimitiveType = true;
        } else if (Boolean.TRUE.equals(property.isNumber)) {
            parameter.isNumber = true;
            parameter.isPrimitiveType = true;
        } else if (Boolean.TRUE.equals(property.isDate)) {
            parameter.isDate = true;
            parameter.isPrimitiveType = true;
        } else if (Boolean.TRUE.equals(property.isDateTime)) {
            parameter.isDateTime = true;
            parameter.isPrimitiveType = true;
        } else if (Boolean.TRUE.equals(property.isFreeFormObject)) {
            parameter.isFreeFormObject = true;
        } else if (Boolean.TRUE.equals(property.isAnyType)) {
            parameter.isAnyType = true;
        } else {
            LOGGER.debug("Property type is not primitive: " + property.dataType);
        }

        if (Boolean.TRUE.equals(property.isFile)) {
            parameter.isFile = true;
        }
        if (Boolean.TRUE.equals(property.isModel)) {
            parameter.isModel = true;
        }
    }

    /**
     * Update codegen property's enum by adding "enumVars" (with name and value)
     *
     * @param var list of CodegenProperty
     */
    public void updateCodegenPropertyEnum(CodegenProperty var) {
        Map<String, Object> allowableValues = var.allowableValues;

        // handle array
        if (var.mostInnerItems != null) {
            allowableValues = var.mostInnerItems.allowableValues;
        }

        if (allowableValues == null) {
            return;
        }

        List<Object> values = (List<Object>) allowableValues.get("values");
        if (values == null) {
            return;
        }

        String varDataType = var.mostInnerItems != null ? var.mostInnerItems.dataType : var.dataType;
        Optional<Schema> referencedSchema = ModelUtils.getSchemas(openAPI).entrySet().stream()
                .filter(entry -> Objects.equals(varDataType, toModelName(entry.getKey())))
                .map(Map.Entry::getValue)
                .findFirst();
        String dataType = (referencedSchema.isPresent()) ? getTypeDeclaration(referencedSchema.get()) : varDataType;
        List<Map<String, Object>> enumVars = buildEnumVars(values, dataType);

        // if "x-enum-varnames" or "x-enum-descriptions" defined, update varnames
        Map<String, Object> extensions = var.mostInnerItems != null ? var.mostInnerItems.getVendorExtensions() : var.getVendorExtensions();
        if (referencedSchema.isPresent()) {
            extensions = referencedSchema.get().getExtensions();
        }
        updateEnumVarsWithExtensions(enumVars, extensions);
        allowableValues.put("enumVars", enumVars);

        // handle default value for enum, e.g. available => StatusEnum.AVAILABLE
        if (var.defaultValue != null) {
            String enumName = null;
            final String enumDefaultValue;
            if ("string".equalsIgnoreCase(dataType)) {
                enumDefaultValue = toEnumValue(var.defaultValue, dataType);
            } else {
                enumDefaultValue = var.defaultValue;
            }
            for (Map<String, Object> enumVar : enumVars) {
                if (enumDefaultValue.equals(enumVar.get("value"))) {
                    enumName = (String) enumVar.get("name");
                    break;
                }
            }
            if (enumName != null) {
                var.defaultValue = toEnumDefaultValue(enumName, var.datatypeWithEnum);
            }
        }
    }

    protected List<Map<String, Object>> buildEnumVars(List<Object> values, String dataType) {
        List<Map<String, Object>> enumVars = new ArrayList<>();
        int truncateIdx = 0;

        if (isRemoveEnumValuePrefix()) {
            String commonPrefix = findCommonPrefixOfVars(values);
            truncateIdx = commonPrefix.length();
        }

        for (Object value : values) {
            Map<String, Object> enumVar = new HashMap<>();
            String enumName;
            if (truncateIdx == 0) {
                enumName = String.valueOf(value);
            } else {
                enumName = value.toString().substring(truncateIdx);
                if ("".equals(enumName)) {
                    enumName = value.toString();
                }
            }

            enumVar.put("name", toEnumVarName(enumName, dataType));
            enumVar.put("value", toEnumValue(String.valueOf(value), dataType));
            enumVar.put("isString", isDataTypeString(dataType));
            enumVars.add(enumVar);
        }
        return enumVars;
    }

    protected void updateEnumVarsWithExtensions(List<Map<String, Object>> enumVars, Map<String, Object> vendorExtensions) {
        if (vendorExtensions != null) {
            updateEnumVarsWithExtensions(enumVars, vendorExtensions, "x-enum-varnames", "name");
            updateEnumVarsWithExtensions(enumVars, vendorExtensions, "x-enum-descriptions", "enumDescription");
        }
    }

    private void updateEnumVarsWithExtensions(List<Map<String, Object>> enumVars, Map<String, Object> vendorExtensions, String extensionKey, String key) {
        if (vendorExtensions.containsKey(extensionKey)) {
            List<String> values = (List<String>) vendorExtensions.get(extensionKey);
            int size = Math.min(enumVars.size(), values.size());
            for (int i = 0; i < size; i++) {
                enumVars.get(i).put(key, values.get(i));
            }
        }
    }

    /**
     * If the pattern misses the delimiter, add "/" to the beginning and end
     * Otherwise, return the original pattern
     *
     * @param pattern the pattern (regular expression)
     * @return the pattern with delimiter
     */
    public String addRegularExpressionDelimiter(String pattern) {
        if (StringUtils.isEmpty(pattern)) {
            return pattern;
        }

        if (!pattern.matches("^/.*")) {
            return "/" + pattern.replaceAll("/", "\\\\/") + "/";
        }

        return pattern;
    }

    /**
     * reads propertyKey from additionalProperties, converts it to a boolean and
     * writes it back to additionalProperties to be usable as a boolean in
     * mustache files.
     *
     * @param propertyKey property key
     * @return property value as boolean
     */
    public boolean convertPropertyToBooleanAndWriteBack(String propertyKey) {
        boolean result = convertPropertyToBoolean(propertyKey);
        writePropertyBack(propertyKey, result);
        return result;
    }

    /**
     * Provides an override location, if any is specified, for the .openapi-generator-ignore.
     * <p>
     * This is originally intended for the first generation only.
     *
     * @return a string of the full path to an override ignore file.
     */
    public String getIgnoreFilePathOverride() {
        return ignoreFilePathOverride;
    }

    /**
     * Sets an override location for the '.openapi-generator-ignore' location for the first code generation.
     *
     * @param ignoreFileOverride The full path to an ignore file
     */
    public void setIgnoreFilePathOverride(final String ignoreFileOverride) {
        this.ignoreFilePathOverride = ignoreFileOverride;
    }

    public boolean convertPropertyToBoolean(String propertyKey) {
        final Object booleanValue = additionalProperties.get(propertyKey);
        Boolean result = Boolean.FALSE;
        if (booleanValue instanceof Boolean) {
            result = (Boolean) booleanValue;
        } else if (booleanValue instanceof String) {
            result = Boolean.parseBoolean((String) booleanValue);
        } else {
            LOGGER.warn("The value (generator's option) must be either boolean or string. Default to `false`.");
        }
        return result;
    }

    public void writePropertyBack(String propertyKey, boolean value) {
        additionalProperties.put(propertyKey, value);
    }

    protected String getContentType(RequestBody requestBody) {
        if (requestBody == null || requestBody.getContent() == null || requestBody.getContent().isEmpty()) {
            LOGGER.debug("Cannot determine the content type. Returning null.");
            return null;
        }
        return new ArrayList<>(requestBody.getContent().keySet()).get(0);
    }

    private void setOauth2Info(CodegenSecurity codegenSecurity, OAuthFlow flow) {
        codegenSecurity.authorizationUrl = flow.getAuthorizationUrl();
        codegenSecurity.tokenUrl = flow.getTokenUrl();

        if (flow.getScopes() != null && !flow.getScopes().isEmpty()) {
            List<Map<String, Object>> scopes = new ArrayList<Map<String, Object>>();
            int count = 0, numScopes = flow.getScopes().size();
            for (Map.Entry<String, String> scopeEntry : flow.getScopes().entrySet()) {
                Map<String, Object> scope = new HashMap<String, Object>();
                scope.put("scope", scopeEntry.getKey());
                scope.put("description", escapeText(scopeEntry.getValue()));

                count += 1;
                if (count < numScopes) {
                    scope.put("hasMore", "true");
                } else {
                    scope.put("hasMore", null);
                }

                scopes.add(scope);
            }
            codegenSecurity.scopes = scopes;
        }
    }

    private void addConsumesInfo(Operation operation, CodegenOperation codegenOperation) {
        RequestBody requestBody = ModelUtils.getReferencedRequestBody(this.openAPI, operation.getRequestBody());
        if (requestBody == null || requestBody.getContent() == null || requestBody.getContent().isEmpty()) {
            return;
        }

        Set<String> consumes = requestBody.getContent().keySet();
        List<Map<String, String>> mediaTypeList = new ArrayList<>();
        int count = 0;
        for (String key : consumes) {
            Map<String, String> mediaType = new HashMap<>();
            if ("*/*".equals(key)) {
                // skip as it implies `consumes` in OAS2 is not defined
                continue;
            } else {
                mediaType.put("mediaType", escapeText(escapeQuotationMark(key)));
            }

            count += 1;
            if (count < consumes.size()) {
                mediaType.put("hasMore", "true");
            } else {
                mediaType.put("hasMore", null);
            }

            mediaTypeList.add(mediaType);
        }

        if (!mediaTypeList.isEmpty()) {
            codegenOperation.consumes = mediaTypeList;
            codegenOperation.hasConsumes = true;
        }
    }

    public static Set<String> getConsumesInfo(OpenAPI openAPI, Operation operation) {
        RequestBody requestBody = ModelUtils.getReferencedRequestBody(openAPI, operation.getRequestBody());

        if (requestBody == null || requestBody.getContent() == null || requestBody.getContent().isEmpty()) {
            return Collections.emptySet(); // return empty set
        }
        return requestBody.getContent().keySet();
    }

    public boolean hasFormParameter(OpenAPI openAPI, Operation operation) {
        Set<String> consumesInfo = getConsumesInfo(openAPI, operation);

        if (consumesInfo == null || consumesInfo.isEmpty()) {
            return false;
        }

        for (String consume : consumesInfo) {
            if (consume != null &&
                    (consume.toLowerCase(Locale.ROOT).startsWith("application/x-www-form-urlencoded") ||
                            consume.toLowerCase(Locale.ROOT).startsWith("multipart"))) {
                return true;
            }
        }

        return false;
    }

    public boolean hasBodyParameter(OpenAPI openAPI, Operation operation) {
        RequestBody requestBody = ModelUtils.getReferencedRequestBody(openAPI, operation.getRequestBody());
        if (requestBody == null) {
            return false;
        }

        Schema schema = ModelUtils.getSchemaFromRequestBody(requestBody);
        return ModelUtils.getReferencedSchema(openAPI, schema) != null;
    }

    private void addProducesInfo(ApiResponse inputResponse, CodegenOperation codegenOperation) {
        ApiResponse response = ModelUtils.getReferencedApiResponse(this.openAPI, inputResponse);
        if (response == null || response.getContent() == null || response.getContent().isEmpty()) {
            return;
        }

        Set<String> produces = response.getContent().keySet();
        if (codegenOperation.produces == null) {
            codegenOperation.produces = new ArrayList<>();
        }

        Set<String> existingMediaTypes = new HashSet<>();
        for (Map<String, String> mediaType : codegenOperation.produces) {
            existingMediaTypes.add(mediaType.get("mediaType"));
        }

        int count = 0;
        for (String key : produces) {
            // escape quotation to avoid code injection, "*/*" is a special case, do nothing
            String encodedKey = "*/*".equals(key) ? key : escapeText(escapeQuotationMark(key));
            //Only unique media types should be added to "produces"
            if (!existingMediaTypes.contains(encodedKey)) {
                Map<String, String> mediaType = new HashMap<String, String>();
                mediaType.put("mediaType", encodedKey);

                count += 1;
                if (count < produces.size()) {
                    mediaType.put("hasMore", "true");
                } else {
                    mediaType.put("hasMore", null);
                }

                if (!codegenOperation.produces.isEmpty()) {
                    final Map<String, String> lastMediaType = codegenOperation.produces.get(codegenOperation.produces.size() - 1);
                    lastMediaType.put("hasMore", "true");
                }

                codegenOperation.produces.add(mediaType);
                codegenOperation.hasProduces = Boolean.TRUE;
            }
        }
    }

    /**
     * returns the list of MIME types the APIs can produce
     *
     * @param openAPI   current specification instance
     * @param operation Operation
     * @return a set of MIME types
     */
    public static Set<String> getProducesInfo(final OpenAPI openAPI, final Operation operation) {
        if (operation.getResponses() == null || operation.getResponses().isEmpty()) {
            return null;
        }

        Set<String> produces = new TreeSet<String>();

        for (ApiResponse r : operation.getResponses().values()) {
            ApiResponse response = ModelUtils.getReferencedApiResponse(openAPI, r);
            if (response.getContent() != null) {
                produces.addAll(response.getContent().keySet());
            }
        }

        return produces;
    }

    protected String getCollectionFormat(Parameter parameter) {
        if (Parameter.StyleEnum.FORM.equals(parameter.getStyle())) {
            // Ref: https://github.com/OAI/OpenAPI-Specification/blob/master/versions/3.0.1.md#style-values
            if (Boolean.TRUE.equals(parameter.getExplode())) { // explode is true (default)
                return "multi";
            } else {
                return "csv";
            }
        } else if (Parameter.StyleEnum.SIMPLE.equals(parameter.getStyle())) {
            return "csv";
        } else if (Parameter.StyleEnum.PIPEDELIMITED.equals(parameter.getStyle())) {
            return "pipes";
        } else if (Parameter.StyleEnum.SPACEDELIMITED.equals(parameter.getStyle())) {
            return "ssv";
        } else {
            return null;
        }
    }

    public CodegenType getTag() {
        return null;
    }

    public String getName() {
        return null;
    }

    public String getHelp() {
        return null;
    }

    public List<CodegenParameter> fromRequestBodyToFormParameters(RequestBody body, Set<String> imports) {
        List<CodegenParameter> parameters = new ArrayList<CodegenParameter>();
        LOGGER.debug("debugging fromRequestBodyToFormParameters= " + body);
        Schema schema = ModelUtils.getSchemaFromRequestBody(body);
        schema = ModelUtils.getReferencedSchema(this.openAPI, schema);
        List<String> allRequired = new ArrayList<String>();
        Map<String, Schema> properties = new LinkedHashMap<>();
        addProperties(properties, allRequired, schema);

        if (!properties.isEmpty()) {
            for (Map.Entry<String, Schema> entry : properties.entrySet()) {
                CodegenParameter codegenParameter = CodegenModelFactory.newInstance(CodegenModelType.PARAMETER);
                // key => property name
                // value => property schema
                String collectionFormat = null;
                Schema s = entry.getValue();
                // array of schema
                if (ModelUtils.isArraySchema(s)) {
                    final ArraySchema arraySchema = (ArraySchema) s;
                    Schema inner = getSchemaItems(arraySchema);

                    codegenParameter = fromFormProperty(entry.getKey(), inner, imports);
                    CodegenProperty codegenProperty = fromProperty("inner", inner);
                    codegenParameter.items = codegenProperty;
                    codegenParameter.mostInnerItems = codegenProperty.mostInnerItems;
                    codegenParameter.baseType = codegenProperty.dataType;
                    codegenParameter.isPrimitiveType = false;
                    codegenParameter.isContainer = true;
                    codegenParameter.isListContainer = true;
                    codegenParameter.description = escapeText(s.getDescription());
                    codegenParameter.dataType = getTypeDeclaration(arraySchema);
                    if (codegenParameter.baseType != null && codegenParameter.enumName != null) {
                        codegenParameter.datatypeWithEnum = codegenParameter.dataType.replace(codegenParameter.baseType, codegenParameter.enumName);
                    } else {
                        LOGGER.warn("Could not compute datatypeWithEnum from " + codegenParameter.baseType + ", " + codegenParameter.enumName);
                    }
                    //TODO fix collectformat for form parameters
                    //collectionFormat = getCollectionFormat(s);
                    // default to csv:
                    codegenParameter.collectionFormat = StringUtils.isEmpty(collectionFormat) ? "csv" : collectionFormat;

                    // set nullable
                    setParameterNullable(codegenParameter, codegenProperty);

                    // recursively add import
                    while (codegenProperty != null) {
                        imports.add(codegenProperty.baseType);
                        codegenProperty = codegenProperty.items;
                    }

                } else if (ModelUtils.isMapSchema(s)) {
                    LOGGER.error("Map of form parameters not supported. Please report the issue to https://github.com/openapitools/openapi-generator if you need help.");
                    continue;
                } else {
                    codegenParameter = fromFormProperty(entry.getKey(), entry.getValue(), imports);
                }

                // Set 'required' flag defined in the schema element
                if (!codegenParameter.required && schema.getRequired() != null) {
                    codegenParameter.required = schema.getRequired().contains(entry.getKey());
                }

                parameters.add(codegenParameter);
            }
        }

        return parameters;
    }

    public CodegenParameter fromFormProperty(String name, Schema propertySchema, Set<String> imports) {
        CodegenParameter codegenParameter = CodegenModelFactory.newInstance(CodegenModelType.PARAMETER);

        LOGGER.debug("Debugging fromFormProperty {}: {}", name, propertySchema);
        CodegenProperty codegenProperty = fromProperty(name, propertySchema);

        ModelUtils.syncValidationProperties(propertySchema, codegenProperty);

        codegenParameter.isFormParam = Boolean.TRUE;
        codegenParameter.baseName = codegenProperty.baseName;
        codegenParameter.paramName = toParamName((codegenParameter.baseName));
        codegenParameter.baseType = codegenProperty.baseType;
        codegenParameter.dataType = codegenProperty.dataType;
        codegenParameter.dataFormat = codegenProperty.dataFormat;
        codegenParameter.description = escapeText(codegenProperty.description);
        codegenParameter.unescapedDescription = codegenProperty.getDescription();
        codegenParameter.jsonSchema = Json.pretty(propertySchema);
        codegenParameter.defaultValue = codegenProperty.getDefaultValue();

        if (codegenProperty.getVendorExtensions() != null && !codegenProperty.getVendorExtensions().isEmpty()) {
            codegenParameter.vendorExtensions = codegenProperty.getVendorExtensions();
        }
        if (propertySchema.getRequired() != null && !propertySchema.getRequired().isEmpty() && propertySchema.getRequired().contains(codegenProperty.baseName)) {
            codegenParameter.required = Boolean.TRUE;
        }

        // non-array/map
        updateCodegenPropertyEnum(codegenProperty);
        codegenParameter.isEnum = codegenProperty.isEnum;
        codegenParameter._enum = codegenProperty._enum;
        codegenParameter.allowableValues = codegenProperty.allowableValues;

        if (codegenProperty.isEnum) {
            codegenParameter.datatypeWithEnum = codegenProperty.datatypeWithEnum;
            codegenParameter.enumName = codegenProperty.enumName;
        }

        if (codegenProperty.items != null && codegenProperty.items.isEnum) {
            codegenParameter.items = codegenProperty.items;
            codegenParameter.mostInnerItems = codegenProperty.mostInnerItems;
        }

        // import
        if (codegenProperty.complexType != null) {
            imports.add(codegenProperty.complexType);
        }

        // validation
        // handle maximum, minimum properly for int/long by removing the trailing ".0"
        if (ModelUtils.isIntegerSchema(propertySchema)) {
            codegenParameter.maximum = propertySchema.getMaximum() == null ? null : String.valueOf(propertySchema.getMaximum().longValue());
            codegenParameter.minimum = propertySchema.getMinimum() == null ? null : String.valueOf(propertySchema.getMinimum().longValue());
        } else {
            codegenParameter.maximum = propertySchema.getMaximum() == null ? null : String.valueOf(propertySchema.getMaximum());
            codegenParameter.minimum = propertySchema.getMinimum() == null ? null : String.valueOf(propertySchema.getMinimum());
        }

        codegenParameter.exclusiveMaximum = propertySchema.getExclusiveMaximum() == null ? false : propertySchema.getExclusiveMaximum();
        codegenParameter.exclusiveMinimum = propertySchema.getExclusiveMinimum() == null ? false : propertySchema.getExclusiveMinimum();
        codegenParameter.maxLength = propertySchema.getMaxLength();
        codegenParameter.minLength = propertySchema.getMinLength();
        codegenParameter.pattern = toRegularExpression(propertySchema.getPattern());
        codegenParameter.maxItems = propertySchema.getMaxItems();
        codegenParameter.minItems = propertySchema.getMinItems();
        codegenParameter.uniqueItems = propertySchema.getUniqueItems() == null ? false : propertySchema.getUniqueItems();
        codegenParameter.multipleOf = propertySchema.getMultipleOf();

        // exclusive* are noop without corresponding min/max
        if (codegenParameter.maximum != null || codegenParameter.minimum != null ||
                codegenParameter.maxLength != null || codegenParameter.minLength != null ||
                codegenParameter.maxItems != null || codegenParameter.minItems != null ||
                codegenParameter.pattern != null || codegenParameter.multipleOf != null) {
            codegenParameter.hasValidation = true;
        }

        setParameterBooleanFlagWithCodegenProperty(codegenParameter, codegenProperty);
        setParameterExampleValue(codegenParameter);
        // set nullable
        setParameterNullable(codegenParameter, codegenProperty);

        //TODO collectionFormat for form parameter not yet supported
        //codegenParameter.collectionFormat = getCollectionFormat(propertySchema);
        return codegenParameter;
    }

    protected void addBodyModelSchema(CodegenParameter codegenParameter, String name, Schema schema, Set<String> imports, String bodyParameterName, boolean forceSimpleRef) {
        CodegenModel codegenModel = null;
        if (StringUtils.isNotBlank(name)) {
            schema.setName(name);
            codegenModel = fromModel(name, schema);
        }
        if (codegenModel != null) {
            codegenParameter.isModel = true;
        }

        if (codegenModel != null && (codegenModel.hasVars || forceSimpleRef)) {
            if (StringUtils.isEmpty(bodyParameterName)) {
                codegenParameter.baseName = codegenModel.classname;
            } else {
                codegenParameter.baseName = bodyParameterName;
            }
            codegenParameter.paramName = toParamName(codegenParameter.baseName);
            codegenParameter.baseType = codegenModel.classname;
            codegenParameter.dataType = getTypeDeclaration(codegenModel.classname);
            codegenParameter.description = codegenModel.description;
            codegenParameter.isNullable = codegenModel.isNullable;
            imports.add(codegenParameter.baseType);
        } else {
            CodegenProperty codegenProperty = fromProperty("property", schema);

            if (codegenProperty != null && codegenProperty.getComplexType() != null && codegenProperty.getComplexType().contains(" | ")) {
                List<String> parts = Arrays.asList(codegenProperty.getComplexType().split(" \\| "));
                imports.addAll(parts);
                String codegenModelName = codegenProperty.getComplexType();
                codegenParameter.baseName = codegenModelName;
                codegenParameter.paramName = toParamName(codegenParameter.baseName);
                codegenParameter.baseType = codegenParameter.baseName;
                codegenParameter.dataType = getTypeDeclaration(codegenModelName);
                codegenParameter.description = codegenProperty.getDescription();
                codegenParameter.isNullable = codegenProperty.isNullable;
            } else {
                if (ModelUtils.isMapSchema(schema)) {// http body is map
                    LOGGER.error("Map should be supported. Please report to openapi-generator github repo about the issue.");
                } else if (codegenProperty != null) {
                    String codegenModelName, codegenModelDescription;

                    if (codegenModel != null) {
                        codegenModelName = codegenModel.classname;
                        codegenModelDescription = codegenModel.description;
                    } else {
                        LOGGER.warn("The following schema has undefined (null) baseType. " +
                                "It could be due to form parameter defined in OpenAPI v2 spec with incorrect consumes. " +
                                "A correct 'consumes' for form parameters should be " +
                                "'application/x-www-form-urlencoded' or 'multipart/?'");
                        LOGGER.warn("schema: " + schema);
                        LOGGER.warn("codegenModel is null. Default to UNKNOWN_BASE_TYPE");
                        codegenModelName = "UNKNOWN_BASE_TYPE";
                        codegenModelDescription = "UNKNOWN_DESCRIPTION";
                    }

                    if (StringUtils.isEmpty(bodyParameterName)) {
                        codegenParameter.baseName = codegenModelName;
                    } else {
                        codegenParameter.baseName = bodyParameterName;
                    }

                    codegenParameter.paramName = toParamName(codegenParameter.baseName);
                    codegenParameter.baseType = codegenModelName;
                    codegenParameter.dataType = getTypeDeclaration(codegenModelName);
                    codegenParameter.description = codegenModelDescription;
                    imports.add(codegenParameter.baseType);

                    if (codegenProperty.complexType != null) {
                        imports.add(codegenProperty.complexType);
                    }
                }
            }

            setParameterBooleanFlagWithCodegenProperty(codegenParameter, codegenProperty);
            // set nullable
            setParameterNullable(codegenParameter, codegenProperty);
        }
    }

    public CodegenParameter fromRequestBody(RequestBody body, Set<String> imports, String bodyParameterName) {
        if (body == null) {
            LOGGER.error("body in fromRequestBody cannot be null!");
            throw new RuntimeException("body in fromRequestBody cannot be null!");
        }
        CodegenParameter codegenParameter = CodegenModelFactory.newInstance(CodegenModelType.PARAMETER);
        codegenParameter.baseName = "UNKNOWN_BASE_NAME";
        codegenParameter.paramName = "UNKNOWN_PARAM_NAME";
        codegenParameter.description = escapeText(body.getDescription());
        codegenParameter.required = body.getRequired() != null ? body.getRequired() : Boolean.FALSE;
        codegenParameter.isBodyParam = Boolean.TRUE;
        if (body.getExtensions() != null) {
            codegenParameter.vendorExtensions.putAll(body.getExtensions());
        }

        String name = null;
        LOGGER.debug("Request body = " + body);
        Schema schema = ModelUtils.getSchemaFromRequestBody(body);
        if (schema == null) {
            throw new RuntimeException("Request body cannot be null. Possible cause: missing schema in body parameter (OAS v2): " + body);
        }

        if (StringUtils.isNotBlank(schema.get$ref())) {
            name = ModelUtils.getSimpleRef(schema.get$ref());
        }
        schema = ModelUtils.getReferencedSchema(this.openAPI, schema);

        ModelUtils.syncValidationProperties(schema, codegenParameter);

        if (ModelUtils.isMapSchema(schema)) {
            // Schema with additionalproperties: true (including composed schemas with additionalproperties: true)
            if (ModelUtils.isGenerateAliasAsModel(schema) && StringUtils.isNotBlank(name)) {
                this.addBodyModelSchema(codegenParameter, name, schema, imports, bodyParameterName, true);
            } else {
                Schema inner = getAdditionalProperties(schema);
                if (inner == null) {
                    LOGGER.error("No inner type supplied for map parameter `{}`. Default to type:string", schema.getName());
                    inner = new StringSchema().description("//TODO automatically added by openapi-generator");
                    schema.setAdditionalProperties(inner);
                }
                CodegenProperty codegenProperty = fromProperty("property", schema);

                imports.add(codegenProperty.baseType);

                CodegenProperty innerCp = codegenProperty;
                while (innerCp != null) {
                    if (innerCp.complexType != null) {
                        imports.add(innerCp.complexType);
                    }
                    innerCp = innerCp.items;
                }

                if (StringUtils.isEmpty(bodyParameterName)) {
                    codegenParameter.baseName = "request_body";
                } else {
                    codegenParameter.baseName = bodyParameterName;
                }
                codegenParameter.paramName = toParamName(codegenParameter.baseName);
                codegenParameter.items = codegenProperty.items;
                codegenParameter.mostInnerItems = codegenProperty.mostInnerItems;
                codegenParameter.dataType = getTypeDeclaration(schema);
                codegenParameter.baseType = getSchemaType(inner);
                codegenParameter.isContainer = Boolean.TRUE;
                codegenParameter.isMapContainer = Boolean.TRUE;
                codegenParameter.isNullable = codegenProperty.isNullable;

                setParameterBooleanFlagWithCodegenProperty(codegenParameter, codegenProperty);

                // set nullable
                setParameterNullable(codegenParameter, codegenProperty);
            }
        } else if (ModelUtils.isArraySchema(schema)) {
            if (ModelUtils.isGenerateAliasAsModel(schema) && StringUtils.isNotBlank(name)) {
                this.addBodyModelSchema(codegenParameter, name, schema, imports, bodyParameterName, true);
            } else {
                final ArraySchema arraySchema = (ArraySchema) schema;
                Schema inner = getSchemaItems(arraySchema);
                CodegenProperty codegenProperty = fromProperty("property", arraySchema);
                imports.add(codegenProperty.baseType);
                CodegenProperty innerCp = codegenProperty;
                CodegenProperty mostInnerItem = innerCp;
                // loop through multidimensional array to add proper import
                // also find the most inner item
                while (innerCp != null) {
                    if (innerCp.complexType != null) {
                        imports.add(innerCp.complexType);
                    }
                    mostInnerItem = innerCp;
                    innerCp = innerCp.items;
                }

                if (StringUtils.isEmpty(bodyParameterName)) {
                    if (StringUtils.isEmpty(mostInnerItem.complexType)) {
                        codegenParameter.baseName = "request_body";
                    } else {
                        codegenParameter.baseName = mostInnerItem.complexType;
                    }
                } else {
                    codegenParameter.baseName = bodyParameterName;
                }
                codegenParameter.paramName = toArrayModelParamName(codegenParameter.baseName);
                codegenParameter.items = codegenProperty.items;
                codegenParameter.mostInnerItems = codegenProperty.mostInnerItems;
                codegenParameter.dataType = getTypeDeclaration(arraySchema);
                codegenParameter.baseType = getSchemaType(inner);
                codegenParameter.isContainer = Boolean.TRUE;
                codegenParameter.isListContainer = Boolean.TRUE;
                codegenParameter.isNullable = codegenProperty.isNullable;

                setParameterBooleanFlagWithCodegenProperty(codegenParameter, codegenProperty);
                // set nullable
                setParameterNullable(codegenParameter, codegenProperty);

                while (codegenProperty != null) {
                    imports.add(codegenProperty.baseType);
                    codegenProperty = codegenProperty.items;
                }
            }
        } else if (isFreeFormObject(schema)) {
            // HTTP request body is free form object
            CodegenProperty codegenProperty = fromProperty("FREE_FORM_REQUEST_BODY", schema);
            if (codegenProperty != null) {
                if (StringUtils.isEmpty(bodyParameterName)) {
                    codegenParameter.baseName = "body";  // default to body
                } else {
                    codegenParameter.baseName = bodyParameterName;
                }
                codegenParameter.isPrimitiveType = true;
                codegenParameter.baseType = codegenProperty.baseType;
                codegenParameter.dataType = codegenProperty.dataType;
                codegenParameter.description = codegenProperty.description;
                codegenParameter.isNullable = codegenProperty.isNullable;
                codegenParameter.paramName = toParamName(codegenParameter.baseName);
            }
            setParameterBooleanFlagWithCodegenProperty(codegenParameter, codegenProperty);
            // set nullable
            setParameterNullable(codegenParameter, codegenProperty);

        } else if (ModelUtils.isObjectSchema(schema) || ModelUtils.isComposedSchema(schema)) {
            this.addBodyModelSchema(codegenParameter, name, schema, imports, bodyParameterName, false);
        } else {
            // HTTP request body is primitive type (e.g. integer, string, etc)
            CodegenProperty codegenProperty = fromProperty("PRIMITIVE_REQUEST_BODY", schema);
            if (codegenProperty != null) {
                if (StringUtils.isEmpty(bodyParameterName)) {
                    codegenParameter.baseName = "body";  // default to body
                } else {
                    codegenParameter.baseName = bodyParameterName;
                }
                codegenParameter.isPrimitiveType = true;
                codegenParameter.baseType = codegenProperty.baseType;
                codegenParameter.dataType = codegenProperty.dataType;
                codegenParameter.description = codegenProperty.description;
                codegenParameter.paramName = toParamName(codegenParameter.baseName);
                codegenParameter.minimum = codegenProperty.minimum;
                codegenParameter.maximum = codegenProperty.maximum;
                codegenParameter.exclusiveMinimum = codegenProperty.exclusiveMinimum;
                codegenParameter.exclusiveMaximum = codegenProperty.exclusiveMaximum;
                codegenParameter.minLength = codegenProperty.minLength;
                codegenParameter.maxLength = codegenProperty.maxLength;
                codegenParameter.pattern = codegenProperty.pattern;
                codegenParameter.isNullable = codegenProperty.isNullable;

                if (codegenProperty.complexType != null) {
                    imports.add(codegenProperty.complexType);
                }

            }
            setParameterBooleanFlagWithCodegenProperty(codegenParameter, codegenProperty);
            // set nullable
            setParameterNullable(codegenParameter, codegenProperty);
        }
<<<<<<< HEAD
        // Adding JsonSchema for body request in case that is not present.
        if(codegenParameter.jsonSchema == null)
            codegenParameter.jsonSchema = Json.pretty(body);
=======

        addJsonSchemaForBodyRequestInCaseItsNotPresent(codegenParameter, body);

>>>>>>> f3fbc7d7
        // set the parameter's example value
        // should be overridden by lang codegen
        setParameterExampleValue(codegenParameter, body);

        return codegenParameter;
    }

    private void addJsonSchemaForBodyRequestInCaseItsNotPresent(CodegenParameter codegenParameter, RequestBody body) {
        if (codegenParameter.jsonSchema == null)
            codegenParameter.jsonSchema = Json.pretty(body);
    }

    protected void addOption(String key, String description, String defaultValue) {
        CliOption option = new CliOption(key, description);
        if (defaultValue != null)
            option.defaultValue(defaultValue);
        cliOptions.add(option);
    }

    protected void updateOption(String key, String defaultValue) {
        for (CliOption cliOption : cliOptions) {
            if (cliOption.getOpt().equals(key)) {
                cliOption.setDefault(defaultValue);
                break;
            }
        }
    }

    protected void removeOption(String key) {
        for (int i = 0; i < cliOptions.size(); i++) {
            if (key.equals(cliOptions.get(i).getOpt())) {
                cliOptions.remove(i);
                break;
            }
        }
    }

    protected void addSwitch(String key, String description, Boolean defaultValue) {
        CliOption option = CliOption.newBoolean(key, description);
        if (defaultValue != null)
            option.defaultValue(defaultValue.toString());
        cliOptions.add(option);
    }

    /**
     * generates OpenAPI specification file in JSON format
     *
     * @param objs map of object
     */
    protected void generateJSONSpecFile(Map<String, Object> objs) {
        OpenAPI openAPI = (OpenAPI) objs.get("openAPI");
        if (openAPI != null) {
            objs.put("openapi-json", SerializerUtils.toJsonString(openAPI));
        }
    }

    /**
     * generates OpenAPI specification file in YAML format
     *
     * @param objs map of object
     */
    public void generateYAMLSpecFile(Map<String, Object> objs) {
        OpenAPI openAPI = (OpenAPI) objs.get("openAPI");
        String yaml = SerializerUtils.toYamlString(openAPI);
        if (yaml != null) {
            objs.put("openapi-yaml", yaml);
        }
    }

    /**
     * checks if the data should be classified as "string" in enum
     * e.g. double in C# needs to be double-quoted (e.g. "2.8") by treating it as a string
     * In the future, we may rename this function to "isEnumString"
     *
     * @param dataType data type
     * @return true if it's a enum string
     */
    public boolean isDataTypeString(String dataType) {
        return "String".equals(dataType);
    }

    @Override
    public List<CodegenServer> fromServers(List<Server> servers) {
        if (servers == null) {
            return Collections.emptyList();
        }
        List<CodegenServer> codegenServers = new LinkedList<>();
        for (Server server : servers) {
            CodegenServer cs = new CodegenServer();
            cs.description = escapeText(server.getDescription());
            cs.url = server.getUrl();
            cs.variables = this.fromServerVariables(server.getVariables());
            codegenServers.add(cs);
        }
        return codegenServers;
    }

    @Override
    public List<CodegenServerVariable> fromServerVariables(Map<String, ServerVariable> variables) {
        if (variables == null) {
            return Collections.emptyList();
        }

        Map<String, String> variableOverrides = serverVariableOverrides();

        List<CodegenServerVariable> codegenServerVariables = new LinkedList<>();
        for (Entry<String, ServerVariable> variableEntry : variables.entrySet()) {
            CodegenServerVariable codegenServerVariable = new CodegenServerVariable();
            ServerVariable variable = variableEntry.getValue();
            List<String> enums = variable.getEnum();

            codegenServerVariable.defaultValue = variable.getDefault();
            codegenServerVariable.description = escapeText(variable.getDescription());
            codegenServerVariable.enumValues = enums;
            codegenServerVariable.name = variableEntry.getKey();

            // Sets the override value for a server variable pattern.
            // NOTE: OpenAPI Specification doesn't prevent multiple server URLs with variables. If multiple objects have the same
            //       variables pattern, user overrides will apply to _all_ of these patterns. We may want to consider indexed overrides.
            if (variableOverrides != null && !variableOverrides.isEmpty()) {
                String value = variableOverrides.getOrDefault(variableEntry.getKey(), variable.getDefault());
                codegenServerVariable.value = value;

                if (enums != null && !enums.isEmpty() && !enums.contains(value)) {
                    LOGGER.warn("Variable override of '{}' is not listed in the enum of allowed values ({}).", value, StringUtils.join(enums, ","));
                }
            } else {
                codegenServerVariable.value = variable.getDefault();
            }

            codegenServerVariables.add(codegenServerVariable);
        }
        return codegenServerVariables;
    }

    protected void setParameterNullable(CodegenParameter parameter, CodegenProperty property) {
        if (parameter == null || property == null) {
            return;
        }
        parameter.isNullable = property.isNullable;
    }

    /**
     * Post-process the auto-generated file, e.g. using go-fmt to format the Go code. The file type can be "model-test",
     * "model-doc", "model", "api", "api-test", "api-doc", "supporting-mustache", "supporting-common",
     * "openapi-generator-ignore", "openapi-generator-version"
     * <p>
     * TODO: store these values in enum instead
     *
     * @param file     file to be processed
     * @param fileType file type
     */
    public void postProcessFile(File file, String fileType) {
        LOGGER.debug("Post processing file {} ({})", file, fileType);
    }

    /**
     * Boolean value indicating the state of the option for post-processing file using envirionment variables.
     *
     * @return true if the option is enabled
     */
    public boolean isEnablePostProcessFile() {
        return enablePostProcessFile;
    }

    /**
     * Set the boolean value indicating the state of the option for post-processing file using envirionment variables.
     *
     * @param enablePostProcessFile true to enable post-processing file
     */
    public void setEnablePostProcessFile(boolean enablePostProcessFile) {
        this.enablePostProcessFile = enablePostProcessFile;
    }

    /**
     * Get the boolean value indicating the state of the option for updating only changed files
     */
    @Override
    public boolean isEnableMinimalUpdate() {
        return enableMinimalUpdate;
    }

    /**
     * Set the boolean value indicating the state of the option for updating only changed files
     *
     * @param enableMinimalUpdate true to enable minimal update
     */
    @Override
    public void setEnableMinimalUpdate(boolean enableMinimalUpdate) {
        this.enableMinimalUpdate = enableMinimalUpdate;
    }

    /**
     * Indicates whether the codegen configuration should treat documents as strictly defined by the OpenAPI specification.
     *
     * @return true to act strictly upon spec documents, potentially modifying the spec to strictly fit the spec.
     */
    @Override
    public boolean isStrictSpecBehavior() {
        return this.strictSpecBehavior;
    }

    /**
     * Sets the boolean valid indicating whether generation will work strictly against the specification, potentially making
     * minor changes to the input document.
     *
     * @param strictSpecBehavior true if we will behave strictly, false to allow specification documents which pass validation to be loosely interpreted against the spec.
     */
    @Override
    public void setStrictSpecBehavior(final boolean strictSpecBehavior) {
        this.strictSpecBehavior = strictSpecBehavior;
    }

    @Override
    public FeatureSet getFeatureSet() {
        return this.generatorMetadata.getFeatureSet();
    }

    /**
     * Get the boolean value indicating whether to remove enum value prefixes
     */
    @Override
    public boolean isRemoveEnumValuePrefix() {
        return this.removeEnumValuePrefix;
    }

    /**
     * Set the boolean value indicating whether to remove enum value prefixes
     *
     * @param removeEnumValuePrefix true to enable enum value prefix removal
     */
    @Override
    public void setRemoveEnumValuePrefix(final boolean removeEnumValuePrefix) {
        this.removeEnumValuePrefix = removeEnumValuePrefix;
    }

    //// Following methods are related to the "useOneOfInterfaces" feature

    /**
     * Add "x-one-of-name" extension to a given oneOf schema (assuming it has at least 1 oneOf elements)
     *
     * @param s    schema to add the extension to
     * @param name name of the parent oneOf schema
     */
    public void addOneOfNameExtension(ComposedSchema s, String name) {
        if (s.getOneOf() != null && s.getOneOf().size() > 0) {
            s.addExtension("x-one-of-name", name);
        }
    }

    /**
     * Add a given ComposedSchema as an interface model to be generated, assuming it has `oneOf` defined
     *
     * @param cs      ComposedSchema object to create as interface model
     * @param type    name to use for the generated interface model
     * @param openAPI OpenAPI spec that we are using
     */
    public void addOneOfInterfaceModel(ComposedSchema cs, String type, OpenAPI openAPI) {
        if (cs.getOneOf() == null) {
            return;
        }

        CodegenModel cm = new CodegenModel();

        cm.discriminator = createDiscriminator("", (Schema) cs, openAPI);
        if (!this.getLegacyDiscriminatorBehavior()) {
            cm.addDiscriminatorMappedModelsImports();
        }
        for (Schema o : Optional.ofNullable(cs.getOneOf()).orElse(Collections.emptyList())) {
            if (o.get$ref() == null) {
                if (cm.discriminator != null && o.get$ref() == null) {
                    // OpenAPI spec states that inline objects should not be considered when discriminator is used
                    // https://github.com/OAI/OpenAPI-Specification/blob/master/versions/3.0.2.md#discriminatorObject
                    LOGGER.warn("Ignoring inline object in oneOf definition of {}, since discriminator is used", type);
                } else {
                    LOGGER.warn("Inline models are not supported in oneOf definition right now");
                }
                continue;
            }
            cm.oneOf.add(toModelName(ModelUtils.getSimpleRef(o.get$ref())));
        }
        cm.name = type;
        cm.classname = type;
        cm.vendorExtensions.put("x-is-one-of-interface", true);
        cm.interfaceModels = new ArrayList<CodegenModel>();

        addOneOfInterfaces.add(cm);
    }

    public void addImportsToOneOfInterface(List<Map<String, String>> imports) {
    }
    //// End of methods related to the "useOneOfInterfaces" feature

    protected void modifyFeatureSet(Consumer<FeatureSet.Builder> processor) {
        FeatureSet.Builder builder = getFeatureSet().modify();
        processor.accept(builder);
        this.generatorMetadata = GeneratorMetadata.newBuilder(generatorMetadata)
                .featureSet(builder.build()).build();
    }

    /**
     * An map entry for cached sanitized names.
     */
    private static class SanitizeNameOptions {
        public SanitizeNameOptions(String name, String removeCharRegEx, List<String> exceptions) {
            this.name = name;
            this.removeCharRegEx = removeCharRegEx;
            if (exceptions != null) {
                this.exceptions = Collections.unmodifiableList(exceptions);
            } else {
                this.exceptions = Collections.emptyList();
            }
        }

        public String getName() {
            return name;
        }

        public String getRemoveCharRegEx() {
            return removeCharRegEx;
        }

        public List<String> getExceptions() {
            return exceptions;
        }

        private String name;
        private String removeCharRegEx;
        private List<String> exceptions;

        @Override
        public boolean equals(Object o) {
            if (this == o) return true;
            if (o == null || getClass() != o.getClass()) return false;
            SanitizeNameOptions that = (SanitizeNameOptions) o;
            return Objects.equals(getName(), that.getName()) &&
                    Objects.equals(getRemoveCharRegEx(), that.getRemoveCharRegEx()) &&
                    Objects.equals(getExceptions(), that.getExceptions());
        }

        @Override
        public int hashCode() {
            return Objects.hash(getName(), getRemoveCharRegEx(), getExceptions());
        }
    }

    /**
     * Return true if the schema value can be any type, i.e. it can be
     * the null value, integer, number, string, object or array.
     * One use case is when the "type" attribute in the OAS schema is unspecified.
     *
     * Examples:
     *
     *     arbitraryTypeValue:
     *       description: This is an arbitrary type schema.
     *         It is not a free-form object.
     *         The value can be any type except the 'null' value.
     *     arbitraryTypeNullableValue:
     *       description: This is an arbitrary type schema.
     *         It is not a free-form object.
     *         The value can be any type, including the 'null' value.
     *       nullable: true
     *
     * @param schema the OAS schema.
     * @return true if the schema value can be an arbitrary type.
     */
    public boolean isAnyTypeSchema(Schema schema) {
        if (schema == null) {
            once(LOGGER).error("Schema cannot be null in isAnyTypeSchema check");
            return false;
        }

        if (isFreeFormObject(schema)) {
            // make sure it's not free form object
            return false;
        }

        if (schema.getClass().equals(Schema.class) && schema.get$ref() == null && schema.getType() == null &&
                (schema.getProperties() == null || schema.getProperties().isEmpty()) &&
                schema.getAdditionalProperties() == null && schema.getNot() == null &&
                schema.getEnum() == null) {
            return true;
            // If and when type arrays are supported in a future OAS specification,
            // we could return true if the type array includes all possible JSON schema types.
        }
        return false;
    }

    /**
     * Check to see if the schema is a free form object.
     *
     * A free form object is an object (i.e. 'type: object' in a OAS document) that:
     * 1) Does not define properties, and
     * 2) Is not a composed schema (no anyOf, oneOf, allOf), and
     * 3) additionalproperties is not defined, or additionalproperties: true, or additionalproperties: {}.
     *
     * Examples:
     *
     * components:
     *   schemas:
     *     arbitraryObject:
     *       type: object
     *       description: This is a free-form object.
     *         The value must be a map of strings to values. The value cannot be 'null'.
     *         It cannot be array, string, integer, number.
     *     arbitraryNullableObject:
     *       type: object
     *       description: This is a free-form object.
     *         The value must be a map of strings to values. The value can be 'null',
     *         It cannot be array, string, integer, number.
     *       nullable: true
     *     arbitraryTypeValue:
     *       description: This is NOT a free-form object.
     *         The value can be any type except the 'null' value.
     *
     * @param schema potentially containing a '$ref'
     * @return true if it's a free-form object
     */
    protected boolean isFreeFormObject(Schema schema) {
        return ModelUtils.isFreeFormObject(this.openAPI, schema);
    }

    /**
     * Returns the additionalProperties Schema for the specified input schema.
     * 
     * The additionalProperties keyword is used to control the handling of additional, undeclared
     * properties, that is, properties whose names are not listed in the properties keyword.
     * The additionalProperties keyword may be either a boolean or an object.
     * If additionalProperties is a boolean and set to false, no additional properties are allowed.
     * By default when the additionalProperties keyword is not specified in the input schema,
     * any additional properties are allowed. This is equivalent to setting additionalProperties
     * to the boolean value True or setting additionalProperties: {}
     * 
     * @param schema the input schema that may or may not have the additionalProperties keyword.
     * @return the Schema of the additionalProperties. The null value is returned if no additional
     *         properties are allowed.
     */
    protected Schema getAdditionalProperties(Schema schema) {
        return ModelUtils.getAdditionalProperties(openAPI, schema);
    }

    final protected static Pattern JSON_MIME_PATTERN = Pattern.compile("(?i)application\\/json(;.*)?");
    final protected static Pattern JSON_VENDOR_MIME_PATTERN = Pattern.compile("(?i)application\\/vnd.(.*)+json(;.*)?");

    /**
     * Check if the given MIME is a JSON MIME.
     * JSON MIME examples:
     * application/json
     * application/json; charset=UTF8
     * APPLICATION/JSON
     *
     * @param mime MIME string
     * @return true if the input matches the JSON MIME
     */
    protected static boolean isJsonMimeType(String mime) {
        return mime != null && (JSON_MIME_PATTERN.matcher(mime).matches());
    }

    /**
     * Check if the given MIME is a JSON Vendor MIME.
     * JSON MIME examples:
     * application/vnd.mycompany+json
     * application/vnd.mycompany.resourceA.version1+json
     *
     * @param mime MIME string
     * @return true if the input matches the JSON vendor MIME
     */
    protected static boolean isJsonVendorMimeType(String mime) {
        return mime != null && JSON_VENDOR_MIME_PATTERN.matcher(mime).matches();
    }
}<|MERGE_RESOLUTION|>--- conflicted
+++ resolved
@@ -6142,15 +6142,9 @@
             // set nullable
             setParameterNullable(codegenParameter, codegenProperty);
         }
-<<<<<<< HEAD
-        // Adding JsonSchema for body request in case that is not present.
-        if(codegenParameter.jsonSchema == null)
-            codegenParameter.jsonSchema = Json.pretty(body);
-=======
 
         addJsonSchemaForBodyRequestInCaseItsNotPresent(codegenParameter, body);
 
->>>>>>> f3fbc7d7
         // set the parameter's example value
         // should be overridden by lang codegen
         setParameterExampleValue(codegenParameter, body);
