--- conflicted
+++ resolved
@@ -225,11 +225,7 @@
     // How to encode special characters like $
     // They are translated to words like "Dollar" and prefixed with '
     // Then translated back during JSON encoding and decoding
-<<<<<<< HEAD
-    protected Map<String, String> specialCharReplacements = new HashMap<>();
-=======
-    protected Map<String, String> specialCharReplacements = new LinkedHashMap<String, String>();
->>>>>>> 7db6dbd6
+    protected Map<String, String> specialCharReplacements = new LinkedHashMap<>();
     // When a model is an alias for a simple type
     protected Map<String, String> typeAliases = null;
     protected Boolean prependFormOrBodyParameters = false;
@@ -515,15 +511,9 @@
      * @param objs Map of models
      * @return map of all models indexed by names
      */
-<<<<<<< HEAD
     public Map<String, CodegenModel> getAllModels(Map<String, ModelsMap> objs) {
-        Map<String, CodegenModel> allModels = new HashMap<>();
+        Map<String, CodegenModel> allModels = new LinkedHashMap<>();
         for (Entry<String, ModelsMap> entry : objs.entrySet()) {
-=======
-    public Map<String, CodegenModel> getAllModels(Map<String, Object> objs) {
-        Map<String, CodegenModel> allModels = new LinkedHashMap<String, CodegenModel>();
-        for (Entry<String, Object> entry : objs.entrySet()) {
->>>>>>> 7db6dbd6
             String modelName = toModelName(entry.getKey());
             List<ModelMap> models = entry.getValue().getModels();
             for (ModelMap mo : models) {
