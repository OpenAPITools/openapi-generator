--- conflicted
+++ resolved
@@ -5721,15 +5721,7 @@
         }
         // check for operationId uniqueness
         String uniqueName = co.operationId;
-<<<<<<< HEAD
         int counter = 0;
-=======
-        int counter = seenOperationIds.getOrDefault(uniqueName, 0);
-        while (seenOperationIds.containsKey(uniqueName)) {
-            uniqueName = co.operationId + "_" + counter;
-            counter++;
-        }
->>>>>>> 67af02cc
         for (CodegenOperation op : opList) {
             if (uniqueName.equals(op.operationId)) {
                 uniqueName = co.operationId + "_" + counter;
