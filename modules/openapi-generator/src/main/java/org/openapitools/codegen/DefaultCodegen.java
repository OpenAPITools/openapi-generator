/*
 * Copyright 2018 OpenAPI-Generator Contributors (https://openapi-generator.tech)
 * Copyright 2018 SmartBear Software
 *
 * Licensed under the Apache License, Version 2.0 (the "License");
 * you may not use this file except in compliance with the License.
 * You may obtain a copy of the License at
 *
 *     https://www.apache.org/licenses/LICENSE-2.0
 *
 * Unless required by applicable law or agreed to in writing, software
 * distributed under the License is distributed on an "AS IS" BASIS,
 * WITHOUT WARRANTIES OR CONDITIONS OF ANY KIND, either express or implied.
 * See the License for the specific language governing permissions and
 * limitations under the License.
 */

package org.openapitools.codegen;

import com.github.benmanes.caffeine.cache.Cache;
import com.github.benmanes.caffeine.cache.Caffeine;
import com.github.benmanes.caffeine.cache.Ticker;
import com.google.common.base.CaseFormat;
import com.google.common.collect.ImmutableMap;
import com.samskivert.mustache.Mustache;
import com.samskivert.mustache.Mustache.Compiler;
import com.samskivert.mustache.Mustache.Lambda;
import io.swagger.v3.core.util.Json;
import io.swagger.v3.oas.models.OpenAPI;
import io.swagger.v3.oas.models.Operation;
import io.swagger.v3.oas.models.PathItem;
import io.swagger.v3.oas.models.callbacks.Callback;
import io.swagger.v3.oas.models.examples.Example;
import io.swagger.v3.oas.models.headers.Header;
import io.swagger.v3.oas.models.media.*;
import io.swagger.v3.oas.models.parameters.*;
import io.swagger.v3.oas.models.responses.ApiResponse;
import io.swagger.v3.oas.models.responses.ApiResponses;
import io.swagger.v3.oas.models.security.OAuthFlow;
import io.swagger.v3.oas.models.security.OAuthFlows;
import io.swagger.v3.oas.models.security.SecurityScheme;
import io.swagger.v3.oas.models.servers.Server;
import io.swagger.v3.oas.models.servers.ServerVariable;
import io.swagger.v3.parser.util.SchemaTypeUtil;
import org.apache.commons.lang3.ObjectUtils;
import org.apache.commons.lang3.StringEscapeUtils;
import org.apache.commons.lang3.StringUtils;
import org.apache.commons.lang3.tuple.Pair;
import org.openapitools.codegen.CodegenDiscriminator.MappedModel;
import org.openapitools.codegen.api.TemplatingEngineAdapter;
import org.openapitools.codegen.config.GlobalSettings;
import org.openapitools.codegen.examples.ExampleGenerator;
import org.openapitools.codegen.meta.FeatureSet;
import org.openapitools.codegen.meta.GeneratorMetadata;
import org.openapitools.codegen.meta.Stability;
import org.openapitools.codegen.meta.features.*;
import org.openapitools.codegen.serializer.SerializerUtils;
import org.openapitools.codegen.templating.MustacheEngineAdapter;
import org.openapitools.codegen.templating.mustache.*;
import org.openapitools.codegen.utils.ModelUtils;
import org.openapitools.codegen.utils.OneOfImplementorAdditionalData;
import org.slf4j.Logger;
import org.slf4j.LoggerFactory;

import java.io.File;
import java.util.*;
import java.util.Map.Entry;
import java.util.concurrent.TimeUnit;
import java.util.function.Consumer;
import java.util.regex.Matcher;
import java.util.regex.Pattern;
import java.util.stream.Collectors;
import java.util.stream.Stream;

import static org.openapitools.codegen.utils.OnceLogger.once;
import static org.openapitools.codegen.utils.StringUtils.*;

public class DefaultCodegen implements CodegenConfig {
    private static final Logger LOGGER = LoggerFactory.getLogger(DefaultCodegen.class);

    public static FeatureSet DefaultFeatureSet;

    // A cache of sanitized words. The sanitizeName() method is invoked many times with the same
    // arguments, this cache is used to optimized performance.
    private static Cache<SanitizeNameOptions, String> sanitizedNameCache;

    static {
        DefaultFeatureSet = FeatureSet.newBuilder()
                .includeDataTypeFeatures(
                        DataTypeFeature.Int32, DataTypeFeature.Int64, DataTypeFeature.Float, DataTypeFeature.Double,
                        DataTypeFeature.Decimal, DataTypeFeature.String, DataTypeFeature.Byte, DataTypeFeature.Binary,
                        DataTypeFeature.Boolean, DataTypeFeature.Date, DataTypeFeature.DateTime, DataTypeFeature.Password,
                        DataTypeFeature.File, DataTypeFeature.Array, DataTypeFeature.Maps, DataTypeFeature.CollectionFormat,
                        DataTypeFeature.CollectionFormatMulti, DataTypeFeature.Enum, DataTypeFeature.ArrayOfEnum, DataTypeFeature.ArrayOfModel,
                        DataTypeFeature.ArrayOfCollectionOfPrimitives, DataTypeFeature.ArrayOfCollectionOfModel, DataTypeFeature.ArrayOfCollectionOfEnum,
                        DataTypeFeature.MapOfEnum, DataTypeFeature.MapOfModel, DataTypeFeature.MapOfCollectionOfPrimitives,
                        DataTypeFeature.MapOfCollectionOfModel, DataTypeFeature.MapOfCollectionOfEnum
                        // Custom types are template specific
                )
                .includeDocumentationFeatures(
                        DocumentationFeature.Api, DocumentationFeature.Model
                        // README is template specific
                )
                .includeGlobalFeatures(
                        GlobalFeature.Host, GlobalFeature.BasePath, GlobalFeature.Info, GlobalFeature.PartialSchemes,
                        GlobalFeature.Consumes, GlobalFeature.Produces, GlobalFeature.ExternalDocumentation, GlobalFeature.Examples,
                        GlobalFeature.Callbacks
                        // TODO: xml structures, styles, link objects, parameterized servers, full schemes for OAS 2.0
                )
                .includeSchemaSupportFeatures(
                        SchemaSupportFeature.Simple, SchemaSupportFeature.Composite,
                        SchemaSupportFeature.Polymorphism
                        // Union (OneOf) not 100% yet.
                )
                .includeParameterFeatures(
                        ParameterFeature.Path, ParameterFeature.Query, ParameterFeature.Header, ParameterFeature.Body,
                        ParameterFeature.FormUnencoded, ParameterFeature.FormMultipart, ParameterFeature.Cookie
                )
                .includeSecurityFeatures(
                        SecurityFeature.BasicAuth, SecurityFeature.ApiKey, SecurityFeature.BearerToken,
                        SecurityFeature.OAuth2_Implicit, SecurityFeature.OAuth2_Password,
                        SecurityFeature.OAuth2_ClientCredentials, SecurityFeature.OAuth2_AuthorizationCode
                        // OpenIDConnect not yet supported
                )
                .includeWireFormatFeatures(
                        WireFormatFeature.JSON, WireFormatFeature.XML
                        // PROTOBUF and Custom are generator specific
                )
                .build();

        int cacheSize = Integer.parseInt(GlobalSettings.getProperty(NAME_CACHE_SIZE_PROPERTY, "500"));
        int cacheExpiry = Integer.parseInt(GlobalSettings.getProperty(NAME_CACHE_EXPIRY_PROPERTY, "10"));
        sanitizedNameCache = Caffeine.newBuilder()
                .maximumSize(cacheSize)
                .expireAfterAccess(cacheExpiry, TimeUnit.SECONDS)
                .ticker(Ticker.systemTicker())
                .build();
    }

    protected GeneratorMetadata generatorMetadata;
    protected String inputSpec;
    protected String outputFolder = "";
    protected Set<String> defaultIncludes = new HashSet<String>();
    protected Map<String, String> typeMapping = new HashMap<String, String>();
    protected Map<String, String> instantiationTypes = new HashMap<String, String>();
    protected Set<String> reservedWords = new HashSet<String>();
    protected Set<String> languageSpecificPrimitives = new HashSet<String>();
    protected Map<String, String> importMapping = new HashMap<String, String>();
    protected String modelPackage = "", apiPackage = "", fileSuffix;
    protected String modelNamePrefix = "", modelNameSuffix = "";
    protected String apiNamePrefix = "", apiNameSuffix = "Api";
    protected String testPackage = "";
    /*
    apiTemplateFiles are for API outputs only (controllers/handlers).
    API templates may be written multiple times; APIs are grouped by tag and the file is written once per tag group.
    */
    protected Map<String, String> apiTemplateFiles = new HashMap<String, String>();
    protected Map<String, String> modelTemplateFiles = new HashMap<String, String>();
    protected Map<String, String> apiTestTemplateFiles = new HashMap<String, String>();
    protected Map<String, String> modelTestTemplateFiles = new HashMap<String, String>();
    protected Map<String, String> apiDocTemplateFiles = new HashMap<String, String>();
    protected Map<String, String> modelDocTemplateFiles = new HashMap<String, String>();
    protected Map<String, String> reservedWordsMappings = new HashMap<String, String>();
    protected String templateDir;
    protected String embeddedTemplateDir;
    protected String commonTemplateDir = "_common";
    protected Map<String, Object> additionalProperties = new HashMap<String, Object>();
    protected Map<String, String> serverVariables = new HashMap<String, String>();
    protected Map<String, Object> vendorExtensions = new HashMap<String, Object>();
    /*
    Supporting files are those which aren't models, APIs, or docs.
    These get a different map of data bound to the templates. Supporting files are written once.
    See also 'apiTemplateFiles'.
    */
    protected List<SupportingFile> supportingFiles = new ArrayList<SupportingFile>();
    protected List<CliOption> cliOptions = new ArrayList<CliOption>();
    protected boolean skipOverwrite;
    protected boolean removeOperationIdPrefix;
    protected boolean supportsMultipleInheritance;
    protected boolean supportsInheritance;
    protected boolean supportsMixins;
    protected Map<String, String> supportedLibraries = new LinkedHashMap<String, String>();
    protected String library;
    protected Boolean sortParamsByRequiredFlag = true;
    protected Boolean sortModelPropertiesByRequiredFlag = false;
    protected Boolean ensureUniqueParams = true;
    protected Boolean allowUnicodeIdentifiers = false;
    protected String gitHost, gitUserId, gitRepoId, releaseNote;
    protected String httpUserAgent;
    protected Boolean hideGenerationTimestamp = true;
    // How to encode special characters like $
    // They are translated to words like "Dollar" and prefixed with '
    // Then translated back during JSON encoding and decoding
    protected Map<String, String> specialCharReplacements = new HashMap<String, String>();
    // When a model is an alias for a simple type
    protected Map<String, String> typeAliases = null;
    protected Boolean prependFormOrBodyParameters = false;
    // The extension of the generated documentation files (defaults to markdown .md)
    protected String docExtension;
    protected String ignoreFilePathOverride;
    // flag to indicate whether to use environment variable to post process file
    protected boolean enablePostProcessFile = false;
    private TemplatingEngineAdapter templatingEngine = new MustacheEngineAdapter();
    // flag to indicate whether to use the utils.OneOfImplementorAdditionalData related logic
    protected boolean useOneOfInterfaces = false;
    // whether or not the oneOf imports machinery should add oneOf interfaces as imports in implementing classes
    protected boolean addOneOfInterfaceImports = false;
    protected List<CodegenModel> addOneOfInterfaces = new ArrayList<CodegenModel>();

    // flag to indicate whether to only update files whose contents have changed
    protected boolean enableMinimalUpdate = false;

    // acts strictly upon a spec, potentially modifying it to have consistent behavior across generators.
    protected boolean strictSpecBehavior = true;
    // flag to indicate whether enum value prefixes are removed
    protected boolean removeEnumValuePrefix = true;

    // make openapi available to all methods
    protected OpenAPI openAPI;

    public List<CliOption> cliOptions() {
        return cliOptions;
    }

    public void processOpts() {
        if (additionalProperties.containsKey(CodegenConstants.TEMPLATE_DIR)) {
            this.setTemplateDir((String) additionalProperties.get(CodegenConstants.TEMPLATE_DIR));
        }

        if (additionalProperties.containsKey(CodegenConstants.MODEL_PACKAGE)) {
            this.setModelPackage((String) additionalProperties.get(CodegenConstants.MODEL_PACKAGE));
        }

        if (additionalProperties.containsKey(CodegenConstants.API_PACKAGE)) {
            this.setApiPackage((String) additionalProperties.get(CodegenConstants.API_PACKAGE));
        }

        if (additionalProperties.containsKey(CodegenConstants.HIDE_GENERATION_TIMESTAMP)) {
            setHideGenerationTimestamp(convertPropertyToBooleanAndWriteBack(CodegenConstants.HIDE_GENERATION_TIMESTAMP));
        } else {
            additionalProperties.put(CodegenConstants.HIDE_GENERATION_TIMESTAMP, hideGenerationTimestamp);
        }

        if (additionalProperties.containsKey(CodegenConstants.SORT_PARAMS_BY_REQUIRED_FLAG)) {
            this.setSortParamsByRequiredFlag(Boolean.valueOf(additionalProperties
                    .get(CodegenConstants.SORT_PARAMS_BY_REQUIRED_FLAG).toString()));
        }

        if (additionalProperties.containsKey(CodegenConstants.SORT_MODEL_PROPERTIES_BY_REQUIRED_FLAG)) {
            this.setSortModelPropertiesByRequiredFlag(Boolean.valueOf(additionalProperties
                    .get(CodegenConstants.SORT_MODEL_PROPERTIES_BY_REQUIRED_FLAG).toString()));
        }

        if (additionalProperties.containsKey(CodegenConstants.PREPEND_FORM_OR_BODY_PARAMETERS)) {
            this.setPrependFormOrBodyParameters(Boolean.valueOf(additionalProperties
                    .get(CodegenConstants.PREPEND_FORM_OR_BODY_PARAMETERS).toString()));
        }

        if (additionalProperties.containsKey(CodegenConstants.ENSURE_UNIQUE_PARAMS)) {
            this.setEnsureUniqueParams(Boolean.valueOf(additionalProperties
                    .get(CodegenConstants.ENSURE_UNIQUE_PARAMS).toString()));
        }

        if (additionalProperties.containsKey(CodegenConstants.ALLOW_UNICODE_IDENTIFIERS)) {
            this.setAllowUnicodeIdentifiers(Boolean.valueOf(additionalProperties
                    .get(CodegenConstants.ALLOW_UNICODE_IDENTIFIERS).toString()));
        }

        if (additionalProperties.containsKey(CodegenConstants.API_NAME_PREFIX)) {
            this.setApiNamePrefix((String) additionalProperties.get(CodegenConstants.API_NAME_PREFIX));
        }

        if (additionalProperties.containsKey(CodegenConstants.API_NAME_SUFFIX)) {
            this.setApiNameSuffix((String) additionalProperties.get(CodegenConstants.API_NAME_SUFFIX));
        }

        if (additionalProperties.containsKey(CodegenConstants.MODEL_NAME_PREFIX)) {
            this.setModelNamePrefix((String) additionalProperties.get(CodegenConstants.MODEL_NAME_PREFIX));
        }

        if (additionalProperties.containsKey(CodegenConstants.MODEL_NAME_SUFFIX)) {
            this.setModelNameSuffix((String) additionalProperties.get(CodegenConstants.MODEL_NAME_SUFFIX));
        }

        if (additionalProperties.containsKey(CodegenConstants.REMOVE_OPERATION_ID_PREFIX)) {
            this.setRemoveOperationIdPrefix(Boolean.valueOf(additionalProperties
                    .get(CodegenConstants.REMOVE_OPERATION_ID_PREFIX).toString()));
        }

        if (additionalProperties.containsKey(CodegenConstants.DOCEXTENSION)) {
            this.setDocExtension(String.valueOf(additionalProperties
                    .get(CodegenConstants.DOCEXTENSION).toString()));
        }

        if (additionalProperties.containsKey(CodegenConstants.ENABLE_POST_PROCESS_FILE)) {
            this.setEnablePostProcessFile(Boolean.valueOf(additionalProperties
                    .get(CodegenConstants.ENABLE_POST_PROCESS_FILE).toString()));
        }

        if (additionalProperties.containsKey(CodegenConstants.GENERATE_ALIAS_AS_MODEL)) {
            ModelUtils.setGenerateAliasAsModel(Boolean.valueOf(additionalProperties
                    .get(CodegenConstants.GENERATE_ALIAS_AS_MODEL).toString()));
        }

        if (additionalProperties.containsKey(CodegenConstants.REMOVE_ENUM_VALUE_PREFIX)) {
            this.setRemoveEnumValuePrefix(Boolean.valueOf(additionalProperties
                    .get(CodegenConstants.REMOVE_ENUM_VALUE_PREFIX).toString()));
        }
    }

    /***
     * Preset map builder with commonly used Mustache lambdas.
     *
     * To extend the map, override addMustacheLambdas(), call parent method
     * first and then add additional lambdas to the returned builder.
     *
     * If common lambdas are not desired, override addMustacheLambdas() method
     * and return empty builder.
     *
     * @return preinitialized map builder with common lambdas
     */
    protected ImmutableMap.Builder<String, Lambda> addMustacheLambdas() {

        return new ImmutableMap.Builder<String, Mustache.Lambda>()
                .put("lowercase", new LowercaseLambda().generator(this))
                .put("uppercase", new UppercaseLambda())
                .put("titlecase", new TitlecaseLambda())
                .put("camelcase", new CamelCaseLambda().generator(this))
                .put("indented", new IndentedLambda())
                .put("indented_8", new IndentedLambda(8, " "))
                .put("indented_12", new IndentedLambda(12, " "))
                .put("indented_16", new IndentedLambda(16, " "));
    }

    private void registerMustacheLambdas() {
        ImmutableMap<String, Lambda> lambdas = addMustacheLambdas().build();

        if (lambdas.size() == 0) {
            return;
        }

        if (additionalProperties.containsKey("lambda")) {
            LOGGER.error("A property called 'lambda' already exists in additionalProperties");
            throw new RuntimeException("A property called 'lambda' already exists in additionalProperties");
        }
        additionalProperties.put("lambda", lambdas);
    }

    // override with any special post-processing for all models
    @SuppressWarnings({"static-method", "unchecked"})
    public Map<String, Object> postProcessAllModels(Map<String, Object> objs) {
        if (this.useOneOfInterfaces) {
            // First, add newly created oneOf interfaces
            for (CodegenModel cm : addOneOfInterfaces) {
                Map<String, Object> modelValue = new HashMap<String, Object>() {{
                    putAll(additionalProperties());
                    put("model", cm);
                }};
                List<Object> modelsValue = Arrays.asList(modelValue);
                List<Map<String, String>> importsValue = new ArrayList<Map<String, String>>();
                Map<String, Object> objsValue = new HashMap<String, Object>() {{
                    put("models", modelsValue);
                    put("package", modelPackage());
                    put("imports", importsValue);
                    put("classname", cm.classname);
                    putAll(additionalProperties);
                }};
                objs.put(cm.name, objsValue);
            }

            // Gather data from all the models that contain oneOf into OneOfImplementorAdditionalData classes
            // (see docstring of that class to find out what information is gathered and why)
            Map<String, OneOfImplementorAdditionalData> additionalDataMap = new HashMap<String, OneOfImplementorAdditionalData>();
            for (Map.Entry modelsEntry : objs.entrySet()) {
                Map<String, Object> modelsAttrs = (Map<String, Object>) modelsEntry.getValue();
                List<Object> models = (List<Object>) modelsAttrs.get("models");
                List<Map<String, String>> modelsImports = (List<Map<String, String>>) modelsAttrs.getOrDefault("imports", new ArrayList<Map<String, String>>());
                for (Object _mo : models) {
                    Map<String, Object> mo = (Map<String, Object>) _mo;
                    CodegenModel cm = (CodegenModel) mo.get("model");
                    if (cm.oneOf.size() > 0) {
                        cm.vendorExtensions.put("x-is-one-of-interface", true);
                        for (String one : cm.oneOf) {
                            if (!additionalDataMap.containsKey(one)) {
                                additionalDataMap.put(one, new OneOfImplementorAdditionalData(one));
                            }
                            additionalDataMap.get(one).addFromInterfaceModel(cm, modelsImports);
                        }
                        // if this is oneOf interface, make sure we include the necessary imports for it
                        addImportsToOneOfInterface(modelsImports);
                    }
                }
            }

            // Add all the data from OneOfImplementorAdditionalData classes to the implementing models
            for (Map.Entry modelsEntry : objs.entrySet()) {
                Map<String, Object> modelsAttrs = (Map<String, Object>) modelsEntry.getValue();
                List<Object> models = (List<Object>) modelsAttrs.get("models");
                List<Map<String, String>> imports = (List<Map<String, String>>) modelsAttrs.get("imports");
                for (Object _implmo : models) {
                    Map<String, Object> implmo = (Map<String, Object>) _implmo;
                    CodegenModel implcm = (CodegenModel) implmo.get("model");
                    String modelName = toModelName(implcm.name);
                    if (additionalDataMap.containsKey(modelName)) {
                        additionalDataMap.get(modelName).addToImplementor(this, implcm, imports, addOneOfInterfaceImports);
                    }
                }
            }
        }

        return objs;
    }

    /**
     * Index all CodegenModels by model name.
     *
     * @param objs Map of models
     * @return map of all models indexed by names
     */
    public Map<String, CodegenModel> getAllModels(Map<String, Object> objs) {
        Map<String, CodegenModel> allModels = new HashMap<String, CodegenModel>();
        for (Entry<String, Object> entry : objs.entrySet()) {
            String modelName = toModelName(entry.getKey());
            Map<String, Object> inner = (Map<String, Object>) entry.getValue();
            List<Map<String, Object>> models = (List<Map<String, Object>>) inner.get("models");
            for (Map<String, Object> mo : models) {
                CodegenModel cm = (CodegenModel) mo.get("model");
                allModels.put(modelName, cm);
            }
        }
        return allModels;
    }

    /**
     * Loop through all models to update different flags (e.g. isSelfReference), children models, etc
     *
     * @param objs Map of models
     * @return maps of models with various updates
     */
    public Map<String, Object> updateAllModels(Map<String, Object> objs) {
        Map<String, CodegenModel> allModels = getAllModels(objs);

        // Fix up all parent and interface CodegenModel references.
        for (CodegenModel cm : allModels.values()) {
            if (cm.getParent() != null) {
                cm.setParentModel(allModels.get(cm.getParent()));
            }
            if (cm.getInterfaces() != null && !cm.getInterfaces().isEmpty()) {
                cm.setInterfaceModels(new ArrayList<CodegenModel>(cm.getInterfaces().size()));
                for (String intf : cm.getInterfaces()) {
                    CodegenModel intfModel = allModels.get(intf);
                    if (intfModel != null) {
                        cm.getInterfaceModels().add(intfModel);
                    }
                }
            }
        }

        // Let parent know about all its children
        for (String name : allModels.keySet()) {
            CodegenModel cm = allModels.get(name);
            CodegenModel parent = allModels.get(cm.getParent());
            // if a discriminator exists on the parent, don't add this child to the inheritance hierarchy
            // TODO Determine what to do if the parent discriminator name == the grandparent discriminator name
            while (parent != null) {
                if (parent.getChildren() == null) {
                    parent.setChildren(new ArrayList<CodegenModel>());
                }
                parent.getChildren().add(cm);
                parent.hasChildren = true;
                if (parent.getDiscriminator() == null) {
                    parent = allModels.get(parent.getParent());
                } else {
                    parent = null;
                }
            }
        }

        // loop through properties of each model to detect self-reference
        for (Map.Entry<String, Object> entry : objs.entrySet()) {
            Map<String, Object> inner = (Map<String, Object>) entry.getValue();
            List<Map<String, Object>> models = (List<Map<String, Object>>) inner.get("models");
            for (Map<String, Object> mo : models) {
                CodegenModel cm = (CodegenModel) mo.get("model");
                for (CodegenProperty cp : cm.allVars) {
                    // detect self import
                    if (cp.dataType.equalsIgnoreCase(cm.classname) ||
                            (cp.isContainer && cp.items != null && cp.items.dataType.equalsIgnoreCase(cm.classname))) {
                        cm.imports.remove(cm.classname); // remove self import
                        cp.isSelfReference = true;
                    }
                }
            }
        }
        setCircularReferences(allModels);

        return objs;
    }

    public void setCircularReferences(Map<String, CodegenModel> models) {
        final Map<String, List<CodegenProperty>> dependencyMap = models.entrySet().stream()
                .collect(Collectors.toMap(Entry::getKey, entry -> getModelDependencies(entry.getValue())));

        models.keySet().forEach(name -> setCircularReferencesOnProperties(name, dependencyMap));
    }

    private List<CodegenProperty> getModelDependencies(CodegenModel model) {
        return model.getAllVars().stream()
                .map(prop -> {
                    if (prop.isContainer) {
                        return prop.items.dataType == null ? null : prop;
                    }
                    return prop.dataType == null ? null : prop;
                })
                .filter(prop -> prop != null)
                .collect(Collectors.toList());
    }

    private void setCircularReferencesOnProperties(final String root,
                                                   final Map<String, List<CodegenProperty>> dependencyMap) {
        dependencyMap.getOrDefault(root, new ArrayList<>()).stream()
                .forEach(prop -> {
                    final List<String> unvisited =
                            Collections.singletonList(prop.isContainer ? prop.items.dataType : prop.dataType);
                    prop.isCircularReference = isCircularReference(root,
                            new HashSet<>(),
                            new ArrayList<>(unvisited),
                            dependencyMap);
                });
    }

    private boolean isCircularReference(final String root,
                                        final Set<String> visited,
                                        final List<String> unvisited,
                                        final Map<String, List<CodegenProperty>> dependencyMap) {
        for (int i = 0; i < unvisited.size(); i++) {
            final String next = unvisited.get(i);
            if (!visited.contains(next)) {
                if (next.equals(root)) {
                    return true;
                }
                dependencyMap.getOrDefault(next, new ArrayList<>())
                        .forEach(prop -> unvisited.add(prop.isContainer ? prop.items.dataType : prop.dataType));
                visited.add(next);
            }
        }
        return false;
    }

    // override with any special post-processing
    @SuppressWarnings("static-method")
    public Map<String, Object> postProcessModels(Map<String, Object> objs) {
        return objs;
    }

    /**
     * post process enum defined in model's properties
     *
     * @param objs Map of models
     * @return maps of models with better enum support
     */
    public Map<String, Object> postProcessModelsEnum(Map<String, Object> objs) {
        List<Object> models = (List<Object>) objs.get("models");
        for (Object _mo : models) {
            Map<String, Object> mo = (Map<String, Object>) _mo;
            CodegenModel cm = (CodegenModel) mo.get("model");

            // for enum model
            if (Boolean.TRUE.equals(cm.isEnum) && cm.allowableValues != null) {
                Map<String, Object> allowableValues = cm.allowableValues;
                List<Object> values = (List<Object>) allowableValues.get("values");
                List<Map<String, Object>> enumVars = buildEnumVars(values, cm.dataType);
                // if "x-enum-varnames" or "x-enum-descriptions" defined, update varnames
                updateEnumVarsWithExtensions(enumVars, cm.getVendorExtensions());
                cm.allowableValues.put("enumVars", enumVars);
            }

            // update codegen property enum with proper naming convention
            // and handling of numbers, special characters
            for (CodegenProperty var : cm.vars) {
                updateCodegenPropertyEnum(var);
            }

            for (CodegenProperty var : cm.allVars) {
                updateCodegenPropertyEnum(var);
            }

            for (CodegenProperty var : cm.requiredVars) {
                updateCodegenPropertyEnum(var);
            }

            for (CodegenProperty var : cm.optionalVars) {
                updateCodegenPropertyEnum(var);
            }

            for (CodegenProperty var : cm.parentVars) {
                updateCodegenPropertyEnum(var);
            }

            for (CodegenProperty var : cm.readOnlyVars) {
                updateCodegenPropertyEnum(var);
            }

            for (CodegenProperty var : cm.readWriteVars) {
                updateCodegenPropertyEnum(var);
            }

        }
        return objs;
    }

    /**
     * Returns the common prefix of variables for enum naming if
     * two or more variables are present
     *
     * @param vars List of variable names
     * @return the common prefix for naming
     */
    public String findCommonPrefixOfVars(List<Object> vars) {
        if (vars.size() > 1) {
            try {
                String[] listStr = vars.toArray(new String[vars.size()]);
                String prefix = StringUtils.getCommonPrefix(listStr);
                // exclude trailing characters that should be part of a valid variable
                // e.g. ["status-on", "status-off"] => "status-" (not "status-o")
                return prefix.replaceAll("[a-zA-Z0-9]+\\z", "");
            } catch (ArrayStoreException e) {
                // do nothing, just return default value
            }
        }
        return "";
    }

    /**
     * Return the enum default value in the language specified format
     *
     * @param value    enum variable name
     * @param datatype data type
     * @return the default value for the enum
     */
    public String toEnumDefaultValue(String value, String datatype) {
        return datatype + "." + value;
    }

    /**
     * Return the enum value in the language specified format
     * e.g. status becomes "status"
     *
     * @param value    enum variable name
     * @param datatype data type
     * @return the sanitized value for enum
     */
    public String toEnumValue(String value, String datatype) {
        if ("number".equalsIgnoreCase(datatype)) {
            return value;
        } else {
            return "\"" + escapeText(value) + "\"";
        }
    }

    /**
     * Return the sanitized variable name for enum
     *
     * @param value    enum variable name
     * @param datatype data type
     * @return the sanitized variable name for enum
     */
    public String toEnumVarName(String value, String datatype) {
        if (value.length() == 0) {
            return "EMPTY";
        }

        String var = value.replaceAll("\\W+", "_").toUpperCase(Locale.ROOT);
        if (var.matches("\\d.*")) {
            return "_" + var;
        } else {
            return var;
        }
    }

    @Override
    public void setOpenAPI(OpenAPI openAPI) {
        this.openAPI = openAPI;
    }

    // override with any special post-processing
    @SuppressWarnings("static-method")
    public Map<String, Object> postProcessOperationsWithModels(Map<String, Object> objs, List<Object> allModels) {
        return objs;
    }

    // override with any special post-processing
    @SuppressWarnings("static-method")
    public Map<String, Object> postProcessSupportingFileData(Map<String, Object> objs) {
        return objs;
    }

    // override to post-process any model properties
    @SuppressWarnings("unused")
    public void postProcessModelProperty(CodegenModel model, CodegenProperty property) {
    }

    // override to post-process any parameters
    @SuppressWarnings("unused")
    public void postProcessParameter(CodegenParameter parameter) {
    }

    //override with any special handling of the entire OpenAPI spec document
    @SuppressWarnings("unused")
    public void preprocessOpenAPI(OpenAPI openAPI) {
        if (useOneOfInterfaces) {
            // we process the openapi schema here to find oneOf schemas and create interface models for them
            Map<String, Schema> schemas = new HashMap<String, Schema>(openAPI.getComponents().getSchemas());
            if (schemas == null) {
                schemas = new HashMap<String, Schema>();
            }
            Map<String, PathItem> pathItems = openAPI.getPaths();

            // we need to add all request and response bodies to processed schemas
            if (pathItems != null) {
                for (Map.Entry<String, PathItem> e : pathItems.entrySet()) {
                    for (Map.Entry<PathItem.HttpMethod, Operation> op : e.getValue().readOperationsMap().entrySet()) {
                        String opId = getOrGenerateOperationId(op.getValue(), e.getKey(), op.getKey().toString());
                        // process request body
                        RequestBody b = ModelUtils.getReferencedRequestBody(openAPI, op.getValue().getRequestBody());
                        Schema requestSchema = null;
                        if (b != null) {
                            requestSchema = ModelUtils.getSchemaFromRequestBody(b);
                        }
                        if (requestSchema != null) {
                            schemas.put(opId, requestSchema);
                        }
                        // process all response bodies
                        for (Map.Entry<String, ApiResponse> ar : op.getValue().getResponses().entrySet()) {
                            ApiResponse a = ModelUtils.getReferencedApiResponse(openAPI, ar.getValue());
                            Schema responseSchema = ModelUtils.getSchemaFromResponse(a);
                            if (responseSchema != null) {
                                schemas.put(opId + ar.getKey(), responseSchema);
                            }
                        }
                    }
                }
            }

            // also add all properties of all schemas to be checked for oneOf
            Map<String, Schema> propertySchemas = new HashMap<String, Schema>();
            for (Map.Entry<String, Schema> e : schemas.entrySet()) {
                Schema s = e.getValue();
                Map<String, Schema> props = s.getProperties();
                if (props == null) {
                    props = new HashMap<String, Schema>();
                }
                for (Map.Entry<String, Schema> p : props.entrySet()) {
                    propertySchemas.put(e.getKey() + "/" + p.getKey(), p.getValue());
                }
            }
            schemas.putAll(propertySchemas);

            // go through all gathered schemas and add them as interfaces to be created
            for (Map.Entry<String, Schema> e : schemas.entrySet()) {
                String n = toModelName(e.getKey());
                Schema s = e.getValue();
                String nOneOf = toModelName(n + "OneOf");
                if (ModelUtils.isComposedSchema(s)) {
                    if (e.getKey().contains("/")) {
                        // if this is property schema, we also need to generate the oneOf interface model
                        addOneOfNameExtension((ComposedSchema) s, nOneOf);
                        addOneOfInterfaceModel((ComposedSchema) s, nOneOf);
                    } else {
                        // else this is a component schema, so we will just use that as the oneOf interface model
                        addOneOfNameExtension((ComposedSchema) s, n);
                    }
                } else if (ModelUtils.isArraySchema(s)) {
                    Schema items = ((ArraySchema) s).getItems();
                    if (ModelUtils.isComposedSchema(items)) {
                        addOneOfNameExtension((ComposedSchema) items, nOneOf);
                        addOneOfInterfaceModel((ComposedSchema) items, nOneOf);
                    }
                } else if (ModelUtils.isMapSchema(s)) {
                    Schema addProps = ModelUtils.getAdditionalProperties(s);
                    if (addProps != null && ModelUtils.isComposedSchema(addProps)) {
                        addOneOfNameExtension((ComposedSchema) addProps, nOneOf);
                        addOneOfInterfaceModel((ComposedSchema) addProps, nOneOf);
                    }
                }
            }
        }
    }

    // override with any special handling of the entire OpenAPI spec document
    @SuppressWarnings("unused")
    public void processOpenAPI(OpenAPI openAPI) {
    }

    // override with any special handling of the JMustache compiler
    @SuppressWarnings("unused")
    public Compiler processCompiler(Compiler compiler) {
        return compiler;
    }

    // override with any special handling for the templating engine
    @SuppressWarnings("unused")
    public TemplatingEngineAdapter processTemplatingEngine(TemplatingEngineAdapter templatingEngine) {
        return templatingEngine;
    }

    // override with any special text escaping logic
    @SuppressWarnings("static-method")
    public String escapeText(String input) {
        if (input == null) {
            return input;
        }

        // remove \t, \n, \r
        // replace \ with \\
        // replace " with \"
        // outter unescape to retain the original multi-byte characters
        // finally escalate characters avoiding code injection
        return escapeUnsafeCharacters(
                StringEscapeUtils.unescapeJava(
                        StringEscapeUtils.escapeJava(input)
                                .replace("\\/", "/"))
                        .replaceAll("[\\t\\n\\r]", " ")
                        .replace("\\", "\\\\")
                        .replace("\"", "\\\""));
    }

    /**
     * Escape characters while allowing new lines
     *
     * @param input String to be escaped
     * @return escaped string
     */
    public String escapeTextWhileAllowingNewLines(String input) {
        if (input == null) {
            return input;
        }

        // remove \t
        // replace \ with \\
        // replace " with \"
        // outter unescape to retain the original multi-byte characters
        // finally escalate characters avoiding code injection
        return escapeUnsafeCharacters(
                StringEscapeUtils.unescapeJava(
                        StringEscapeUtils.escapeJava(input)
                                .replace("\\/", "/"))
                        .replaceAll("[\\t]", " ")
                        .replace("\\", "\\\\")
                        .replace("\"", "\\\""));
    }

    // override with any special encoding and escaping logic
    @SuppressWarnings("static-method")
    public String encodePath(String input) {
        return escapeText(input);
    }

    /**
     * override with any special text escaping logic to handle unsafe
     * characters so as to avoid code injection
     *
     * @param input String to be cleaned up
     * @return string with unsafe characters removed or escaped
     */
    public String escapeUnsafeCharacters(String input) {
        LOGGER.warn("escapeUnsafeCharacters should be overridden in the code generator with proper logic to escape " +
                "unsafe characters");
        // doing nothing by default and code generator should implement
        // the logic to prevent code injection
        // later we'll make this method abstract to make sure
        // code generator implements this method
        return input;
    }

    /**
     * Escape single and/or double quote to avoid code injection
     *
     * @param input String to be cleaned up
     * @return string with quotation mark removed or escaped
     */
    public String escapeQuotationMark(String input) {
        LOGGER.warn("escapeQuotationMark should be overridden in the code generator with proper logic to escape " +
                "single/double quote");
        return input.replace("\"", "\\\"");
    }

    public Set<String> defaultIncludes() {
        return defaultIncludes;
    }

    public Map<String, String> typeMapping() {
        return typeMapping;
    }

    public Map<String, String> instantiationTypes() {
        return instantiationTypes;
    }

    public Set<String> reservedWords() {
        return reservedWords;
    }

    public Set<String> languageSpecificPrimitives() {
        return languageSpecificPrimitives;
    }

    public Map<String, String> importMapping() {
        return importMapping;
    }

    public String testPackage() {
        return testPackage;
    }

    public String modelPackage() {
        return modelPackage;
    }

    public String apiPackage() {
        return apiPackage;
    }

    public String fileSuffix() {
        return fileSuffix;
    }

    public String templateDir() {
        return templateDir;
    }

    public String embeddedTemplateDir() {
        if (embeddedTemplateDir != null) {
            return embeddedTemplateDir;
        } else {
            return templateDir;
        }
    }

    public String getCommonTemplateDir() {
        return this.commonTemplateDir;
    }

    public void setCommonTemplateDir(String commonTemplateDir) {
        this.commonTemplateDir = commonTemplateDir;
    }

    public Map<String, String> apiDocTemplateFiles() {
        return apiDocTemplateFiles;
    }

    public Map<String, String> modelDocTemplateFiles() {
        return modelDocTemplateFiles;
    }

    public Map<String, String> reservedWordsMappings() {
        return reservedWordsMappings;
    }

    public Map<String, String> apiTestTemplateFiles() {
        return apiTestTemplateFiles;
    }

    public Map<String, String> modelTestTemplateFiles() {
        return modelTestTemplateFiles;
    }

    public Map<String, String> apiTemplateFiles() {
        return apiTemplateFiles;
    }

    public Map<String, String> modelTemplateFiles() {
        return modelTemplateFiles;
    }

    public String apiFileFolder() {
        return outputFolder + File.separator + apiPackage().replace('.', File.separatorChar);
    }

    public String modelFileFolder() {
        return outputFolder + File.separator + modelPackage().replace('.', File.separatorChar);
    }

    public String apiTestFileFolder() {
        return outputFolder + File.separator + testPackage().replace('.', File.separatorChar);
    }

    public String modelTestFileFolder() {
        return outputFolder + File.separator + testPackage().replace('.', File.separatorChar);
    }

    public String apiDocFileFolder() {
        return outputFolder;
    }

    public String modelDocFileFolder() {
        return outputFolder;
    }

    public Map<String, Object> additionalProperties() {
        return additionalProperties;
    }

    public Map<String, String> serverVariableOverrides() {
        return serverVariables;
    }

    public Map<String, Object> vendorExtensions() {
        return vendorExtensions;
    }

    public List<SupportingFile> supportingFiles() {
        return supportingFiles;
    }

    public String outputFolder() {
        return outputFolder;
    }

    public void setOutputDir(String dir) {
        this.outputFolder = dir;
    }

    public String getOutputDir() {
        return outputFolder();
    }

    public String getInputSpec() {
        return inputSpec;
    }

    public void setInputSpec(String inputSpec) {
        this.inputSpec = inputSpec;
    }

    public void setTemplateDir(String templateDir) {
        this.templateDir = templateDir;
    }

    public void setModelPackage(String modelPackage) {
        this.modelPackage = modelPackage;
    }

    public String getModelNamePrefix() {
        return modelNamePrefix;
    }

    public void setModelNamePrefix(String modelNamePrefix) {
        this.modelNamePrefix = modelNamePrefix;
    }

    public String getModelNameSuffix() {
        return modelNameSuffix;
    }

    public void setModelNameSuffix(String modelNameSuffix) {
        this.modelNameSuffix = modelNameSuffix;
    }

    public String getApiNameSuffix() {
        return apiNameSuffix;
    }

    public void setApiNameSuffix(String apiNameSuffix) {
        this.apiNameSuffix = apiNameSuffix;
    }

    public String getApiNamePrefix() {
        return apiNamePrefix;
    }

    public void setApiNamePrefix(String apiNamePrefix) {
        this.apiNamePrefix = apiNamePrefix;
    }

    public void setApiPackage(String apiPackage) {
        this.apiPackage = apiPackage;
    }

    public Boolean getSortParamsByRequiredFlag() {
        return sortParamsByRequiredFlag;
    }

    public void setSortParamsByRequiredFlag(Boolean sortParamsByRequiredFlag) {
        this.sortParamsByRequiredFlag = sortParamsByRequiredFlag;
    }

    public Boolean getSortModelPropertiesByRequiredFlag() {
        return sortModelPropertiesByRequiredFlag;
    }

    public void setSortModelPropertiesByRequiredFlag(Boolean sortModelPropertiesByRequiredFlag) {
        this.sortModelPropertiesByRequiredFlag = sortModelPropertiesByRequiredFlag;
    }

    public Boolean getPrependFormOrBodyParameters() {
        return prependFormOrBodyParameters;
    }

    public void setPrependFormOrBodyParameters(Boolean prependFormOrBodyParameters) {
        this.prependFormOrBodyParameters = prependFormOrBodyParameters;
    }

    public Boolean getEnsureUniqueParams() {
        return ensureUniqueParams;
    }

    public void setEnsureUniqueParams(Boolean ensureUniqueParams) {
        this.ensureUniqueParams = ensureUniqueParams;
    }

    public Boolean getAllowUnicodeIdentifiers() {
        return allowUnicodeIdentifiers;
    }

    public void setAllowUnicodeIdentifiers(Boolean allowUnicodeIdentifiers) {
        this.allowUnicodeIdentifiers = allowUnicodeIdentifiers;
    }

    public Boolean getUseOneOfInterfaces() {
        return useOneOfInterfaces;
    }

    public void setUseOneOfInterfaces(Boolean useOneOfInterfaces) {
        this.useOneOfInterfaces = useOneOfInterfaces;
    }

    /**
     * Return the regular expression/JSON schema pattern (http://json-schema.org/latest/json-schema-validation.html#anchor33)
     *
     * @param pattern the pattern (regular expression)
     * @return properly-escaped pattern
     */
    public String toRegularExpression(String pattern) {
        return addRegularExpressionDelimiter(escapeText(pattern));
    }

    /**
     * Return the file name of the Api Test
     *
     * @param name the file name of the Api
     * @return the file name of the Api
     */
    public String toApiFilename(String name) {
        return toApiName(name);
    }

    /**
     * Return the file name of the Api Documentation
     *
     * @param name the file name of the Api
     * @return the file name of the Api
     */
    public String toApiDocFilename(String name) {
        return toApiName(name);
    }

    /**
     * Return the file name of the Api Test
     *
     * @param name the file name of the Api
     * @return the file name of the Api
     */
    public String toApiTestFilename(String name) {
        return toApiName(name) + "Test";
    }

    /**
     * Return the variable name in the Api
     *
     * @param name the varible name of the Api
     * @return the snake-cased variable name
     */
    public String toApiVarName(String name) {
        return lowerCamelCase(name);
    }

    /**
     * Return the capitalized file name of the model
     *
     * @param name the model name
     * @return the file name of the model
     */
    public String toModelFilename(String name) {
        return camelize(name);
    }

    /**
     * Return the capitalized file name of the model test
     *
     * @param name the model name
     * @return the file name of the model
     */
    public String toModelTestFilename(String name) {
        return camelize(name) + "Test";
    }

    /**
     * Return the capitalized file name of the model documentation
     *
     * @param name the model name
     * @return the file name of the model
     */
    public String toModelDocFilename(String name) {
        return camelize(name);
    }

    /**
     * Returns metadata about the generator.
     *
     * @return A provided {@link GeneratorMetadata} instance
     */
    @Override
    public GeneratorMetadata getGeneratorMetadata() {
        return generatorMetadata;
    }

    /**
     * Return the operation ID (method name)
     *
     * @param operationId operation ID
     * @return the sanitized method name
     */
    @SuppressWarnings("static-method")
    public String toOperationId(String operationId) {
        // throw exception if method name is empty
        if (StringUtils.isEmpty(operationId)) {
            throw new RuntimeException("Empty method name (operationId) not allowed");
        }

        return operationId;
    }

    /**
     * Return the variable name by removing invalid characters and proper escaping if
     * it's a reserved word.
     *
     * @param name the variable name
     * @return the sanitized variable name
     */
    public String toVarName(String name) {
        if (reservedWords.contains(name)) {
            return escapeReservedWord(name);
        } else if (((CharSequence) name).chars().anyMatch(character -> specialCharReplacements.keySet().contains("" + ((char) character)))) {
            return escape(name, specialCharReplacements, null, null);
        } else {
            return name;
        }
    }

    /**
     * Return the parameter name by removing invalid characters and proper escaping if
     * it's a reserved word.
     *
     * @param name Codegen property object
     * @return the sanitized parameter name
     */
    public String toParamName(String name) {
        name = removeNonNameElementToCamelCase(name); // FIXME: a parameter should not be assigned. Also declare the methods parameters as 'final'.
        if (reservedWords.contains(name)) {
            return escapeReservedWord(name);
        } else if (((CharSequence) name).chars().anyMatch(character -> specialCharReplacements.keySet().contains("" + ((char) character)))) {
            return escape(name, specialCharReplacements, null, null);
        }
        return name;
    }

    /**
     * Return the parameter name of array of model
     *
     * @param name name of the array model
     * @return the sanitized parameter name
     */
    public String toArrayModelParamName(String name) {
        return toParamName(name);
    }

    /**
     * Return the Enum name (e.g. StatusEnum given 'status')
     *
     * @param property Codegen property
     * @return the Enum name
     */
    @SuppressWarnings("static-method")
    public String toEnumName(CodegenProperty property) {
        return StringUtils.capitalize(property.name) + "Enum";
    }

    /**
     * Return the escaped name of the reserved word
     *
     * @param name the name to be escaped
     * @return the escaped reserved word
     * <p>
     * throws Runtime exception as reserved word is not allowed (default behavior)
     */
    @SuppressWarnings("static-method")
    public String escapeReservedWord(String name) {
        throw new RuntimeException("reserved word " + name + " not allowed");
    }

    /**
     * Return the fully-qualified "Model" name for import
     *
     * @param name the name of the "Model"
     * @return the fully-qualified "Model" name for import
     */
    public String toModelImport(String name) {
        if ("".equals(modelPackage())) {
            return name;
        } else {
            return modelPackage() + "." + name;
        }
    }

    /**
     * Return the fully-qualified "Api" name for import
     *
     * @param name the name of the "Api"
     * @return the fully-qualified "Api" name for import
     */
    public String toApiImport(String name) {
        return apiPackage() + "." + name;
    }

    /**
     * Default constructor.
     * This method will map between OAS type and language-specified type, as well as mapping
     * between OAS type and the corresponding import statement for the language. This will
     * also add some language specified CLI options, if any.
     * returns string presentation of the example path (it's a constructor)
     */
    public DefaultCodegen() {
        CodegenType codegenType = getTag();
        if (codegenType == null) {
            codegenType = CodegenType.OTHER;
        }

        generatorMetadata = GeneratorMetadata.newBuilder()
                .stability(Stability.STABLE)
                .featureSet(DefaultFeatureSet)
                .generationMessage(String.format(Locale.ROOT, "OpenAPI Generator: %s (%s)", getName(), codegenType.toValue()))
                .build();

        defaultIncludes = new HashSet<String>(
                Arrays.asList("double",
                        "int",
                        "long",
                        "short",
                        "char",
                        "float",
                        "String",
                        "boolean",
                        "Boolean",
                        "Double",
                        "Void",
                        "Integer",
                        "Long",
                        "Float")
        );

        typeMapping = new HashMap<String, String>();
        typeMapping.put("array", "List");
        typeMapping.put("map", "Map");
        typeMapping.put("List", "List");
        typeMapping.put("boolean", "Boolean");
        typeMapping.put("string", "String");
        typeMapping.put("int", "Integer");
        typeMapping.put("float", "Float");
        typeMapping.put("number", "BigDecimal");
        typeMapping.put("DateTime", "Date");
        typeMapping.put("long", "Long");
        typeMapping.put("short", "Short");
        typeMapping.put("char", "String");
        typeMapping.put("double", "Double");
        typeMapping.put("object", "Object");
        typeMapping.put("integer", "Integer");
        typeMapping.put("ByteArray", "byte[]");
        typeMapping.put("binary", "File");
        typeMapping.put("file", "File");
        typeMapping.put("UUID", "UUID");
        typeMapping.put("URI", "URI");
        typeMapping.put("BigDecimal", "BigDecimal");

        instantiationTypes = new HashMap<String, String>();

        reservedWords = new HashSet<String>();

        // TODO: Move Java specific import mappings out of DefaultCodegen.
        importMapping = new HashMap<String, String>();
        importMapping.put("BigDecimal", "java.math.BigDecimal");
        importMapping.put("UUID", "java.util.UUID");
        importMapping.put("URI", "java.net.URI");
        importMapping.put("File", "java.io.File");
        importMapping.put("Date", "java.util.Date");
        importMapping.put("Timestamp", "java.sql.Timestamp");
        importMapping.put("Map", "java.util.Map");
        importMapping.put("HashMap", "java.util.HashMap");
        importMapping.put("Array", "java.util.List");
        importMapping.put("ArrayList", "java.util.ArrayList");
        importMapping.put("List", "java.util.*");
        importMapping.put("Set", "java.util.*");
        importMapping.put("DateTime", "org.joda.time.*");
        importMapping.put("LocalDateTime", "org.joda.time.*");
        importMapping.put("LocalDate", "org.joda.time.*");
        importMapping.put("LocalTime", "org.joda.time.*");

        // we've used the .openapi-generator-ignore approach as
        // suppportingFiles can be cleared by code generator that extends
        // the default codegen, leaving the commented code below for
        // future reference
        //supportingFiles.add(new GlobalSupportingFile("LICENSE", "LICENSE"));

        cliOptions.add(CliOption.newBoolean(CodegenConstants.SORT_PARAMS_BY_REQUIRED_FLAG,
                CodegenConstants.SORT_PARAMS_BY_REQUIRED_FLAG_DESC).defaultValue(Boolean.TRUE.toString()));
        cliOptions.add(CliOption.newBoolean(CodegenConstants.SORT_MODEL_PROPERTIES_BY_REQUIRED_FLAG,
                CodegenConstants.SORT_MODEL_PROPERTIES_BY_REQUIRED_FLAG_DESC).defaultValue(Boolean.TRUE.toString()));
        cliOptions.add(CliOption.newBoolean(CodegenConstants.ENSURE_UNIQUE_PARAMS, CodegenConstants
                .ENSURE_UNIQUE_PARAMS_DESC).defaultValue(Boolean.TRUE.toString()));
        // name formatting options
        cliOptions.add(CliOption.newBoolean(CodegenConstants.ALLOW_UNICODE_IDENTIFIERS, CodegenConstants
                .ALLOW_UNICODE_IDENTIFIERS_DESC).defaultValue(Boolean.FALSE.toString()));
        // option to change the order of form/body parameter
        cliOptions.add(CliOption.newBoolean(CodegenConstants.PREPEND_FORM_OR_BODY_PARAMETERS,
                CodegenConstants.PREPEND_FORM_OR_BODY_PARAMETERS_DESC).defaultValue(Boolean.FALSE.toString()));

        // initialize special character mapping
        initalizeSpecialCharacterMapping();

        // Register common Mustache lambdas.
        registerMustacheLambdas();
    }

    /**
     * Initialize special character mapping
     */
    protected void initalizeSpecialCharacterMapping() {
        // Initialize special characters
        specialCharReplacements.put("$", "Dollar");
        specialCharReplacements.put("^", "Caret");
        specialCharReplacements.put("|", "Pipe");
        specialCharReplacements.put("=", "Equal");
        specialCharReplacements.put("*", "Star");
        specialCharReplacements.put("-", "Minus");
        specialCharReplacements.put("&", "Ampersand");
        specialCharReplacements.put("%", "Percent");
        specialCharReplacements.put("#", "Hash");
        specialCharReplacements.put("@", "At");
        specialCharReplacements.put("!", "Exclamation");
        specialCharReplacements.put("+", "Plus");
        specialCharReplacements.put(":", "Colon");
        specialCharReplacements.put(">", "Greater_Than");
        specialCharReplacements.put("<", "Less_Than");
        specialCharReplacements.put(".", "Period");
        specialCharReplacements.put("_", "Underscore");
        specialCharReplacements.put("?", "Question_Mark");
        specialCharReplacements.put(",", "Comma");
        specialCharReplacements.put("'", "Quote");
        specialCharReplacements.put("\"", "Double_Quote");
        specialCharReplacements.put("/", "Slash");
        specialCharReplacements.put("\\", "Back_Slash");
        specialCharReplacements.put("(", "Left_Parenthesis");
        specialCharReplacements.put(")", "Right_Parenthesis");
        specialCharReplacements.put("{", "Left_Curly_Bracket");
        specialCharReplacements.put("}", "Right_Curly_Bracket");
        specialCharReplacements.put("[", "Left_Square_Bracket");
        specialCharReplacements.put("]", "Right_Square_Bracket");
        specialCharReplacements.put("~", "Tilde");
        specialCharReplacements.put("`", "Backtick");

        specialCharReplacements.put("<=", "Less_Than_Or_Equal_To");
        specialCharReplacements.put(">=", "Greater_Than_Or_Equal_To");
        specialCharReplacements.put("!=", "Not_Equal");
    }

    /**
     * Return the symbol name of a symbol
     *
     * @param input Symbol (e.g. $)
     * @return Symbol name (e.g. Dollar)
     */
    protected String getSymbolName(String input) {
        return specialCharReplacements.get(input);
    }

    /**
     * Return the example path
     *
     * @param path      the path of the operation
     * @param operation OAS operation object
     * @return string presentation of the example path
     */
    @SuppressWarnings("static-method")
    public String generateExamplePath(String path, Operation operation) {
        StringBuilder sb = new StringBuilder();
        sb.append(path);

        if (operation.getParameters() != null) {
            int count = 0;

            for (Parameter param : operation.getParameters()) {
                if (param instanceof QueryParameter) {
                    StringBuilder paramPart = new StringBuilder();
                    QueryParameter qp = (QueryParameter) param;

                    if (count == 0) {
                        paramPart.append("?");
                    } else {
                        paramPart.append(",");
                    }
                    count += 1;
                    if (!param.getRequired()) {
                        paramPart.append("[");
                    }
                    paramPart.append(param.getName()).append("=");
                    paramPart.append("{");

                    // TODO support for multi, tsv?
                    if (qp.getStyle() != null) {
                        paramPart.append(param.getName()).append("1");
                        if (Parameter.StyleEnum.FORM.equals(qp.getStyle())) {
                            if (qp.getExplode() != null && qp.getExplode()) {
                                paramPart.append(",");
                            } else {
                                paramPart.append("&").append(param.getName()).append("=");
                                paramPart.append(param.getName()).append("2");
                            }
                        } else if (Parameter.StyleEnum.PIPEDELIMITED.equals(qp.getStyle())) {
                            paramPart.append("|");
                        } else if (Parameter.StyleEnum.SPACEDELIMITED.equals(qp.getStyle())) {
                            paramPart.append("%20");
                        } else {
                            LOGGER.warn("query parameter '" + param.getName() + "style not support: " + qp.getStyle());
                        }
                    } else {
                        paramPart.append(param.getName());
                    }

                    paramPart.append("}");
                    if (!param.getRequired()) {
                        paramPart.append("]");
                    }
                    sb.append(paramPart.toString());
                }
            }
        }

        return sb.toString();
    }

    /**
     * Return the instantiation type of the property, especially for map and array
     *
     * @param schema property schema
     * @return string presentation of the instantiation type of the property
     */
    public String toInstantiationType(Schema schema) {
        if (ModelUtils.isMapSchema(schema)) {
            Schema additionalProperties = ModelUtils.getAdditionalProperties(schema);
            String inner = getSchemaType(additionalProperties);
            return instantiationTypes.get("map") + "<String, " + inner + ">";
        } else if (ModelUtils.isArraySchema(schema)) {
            ArraySchema arraySchema = (ArraySchema) schema;
            String inner = getSchemaType(getSchemaItems(arraySchema));
            return instantiationTypes.get("array") + "<" + inner + ">";
        } else {
            return null;
        }
    }

    /**
     * Return the example value of the parameter.
     *
     * @param codegenParameter Codegen parameter
     */
    public void setParameterExampleValue(CodegenParameter codegenParameter) {

        // set the example value
        // if not specified in x-example, generate a default value
        // TODO need to revise how to obtain the example value
        if (codegenParameter.vendorExtensions != null && codegenParameter.vendorExtensions.containsKey("x-example")) {
            codegenParameter.example = Json.pretty(codegenParameter.vendorExtensions.get("x-example"));
        } else if (Boolean.TRUE.equals(codegenParameter.isBoolean)) {
            codegenParameter.example = "true";
        } else if (Boolean.TRUE.equals(codegenParameter.isLong)) {
            codegenParameter.example = "789";
        } else if (Boolean.TRUE.equals(codegenParameter.isInteger)) {
            codegenParameter.example = "56";
        } else if (Boolean.TRUE.equals(codegenParameter.isFloat)) {
            codegenParameter.example = "3.4";
        } else if (Boolean.TRUE.equals(codegenParameter.isDouble)) {
            codegenParameter.example = "1.2";
        } else if (Boolean.TRUE.equals(codegenParameter.isNumber)) {
            codegenParameter.example = "8.14";
        } else if (Boolean.TRUE.equals(codegenParameter.isBinary)) {
            codegenParameter.example = "BINARY_DATA_HERE";
        } else if (Boolean.TRUE.equals(codegenParameter.isByteArray)) {
            codegenParameter.example = "BYTE_ARRAY_DATA_HERE";
        } else if (Boolean.TRUE.equals(codegenParameter.isFile)) {
            codegenParameter.example = "/path/to/file.txt";
        } else if (Boolean.TRUE.equals(codegenParameter.isDate)) {
            codegenParameter.example = "2013-10-20";
        } else if (Boolean.TRUE.equals(codegenParameter.isDateTime)) {
            codegenParameter.example = "2013-10-20T19:20:30+01:00";
        } else if (Boolean.TRUE.equals(codegenParameter.isUuid)) {
            codegenParameter.example = "38400000-8cf0-11bd-b23e-10b96e4ef00d";
        } else if (Boolean.TRUE.equals(codegenParameter.isUri)) {
            codegenParameter.example = "https://openapi-generator.tech";
        } else if (Boolean.TRUE.equals(codegenParameter.isString)) {
            codegenParameter.example = codegenParameter.paramName + "_example";
        } else if (Boolean.TRUE.equals(codegenParameter.isFreeFormObject)) {
            codegenParameter.example = "Object";
        }

    }

    /**
     * Return the example value of the parameter.
     *
     * @param codegenParameter Codegen parameter
     * @param parameter        Parameter
     */
    public void setParameterExampleValue(CodegenParameter codegenParameter, Parameter parameter) {
        if (parameter.getExample() != null) {
            codegenParameter.example = parameter.getExample().toString();
            return;
        }

        if (parameter.getExamples() != null && !parameter.getExamples().isEmpty()) {
            Example example = parameter.getExamples().values().iterator().next();
            if (example.getValue() != null) {
                codegenParameter.example = example.getValue().toString();
                return;
            }
        }

        Schema schema = parameter.getSchema();
        if (schema != null && schema.getExample() != null) {
            codegenParameter.example = schema.getExample().toString();
            return;
        }

        setParameterExampleValue(codegenParameter);
    }

    /**
     * Return the example value of the parameter.
     *
     * @param codegenParameter Codegen parameter
     * @param requestBody      Request body
     */
    public void setParameterExampleValue(CodegenParameter codegenParameter, RequestBody requestBody) {
        Content content = requestBody.getContent();

        if (content.size() > 1) {
            // @see ModelUtils.getSchemaFromContent()
            once(LOGGER).warn("Multiple MediaTypes found, using only the first one");
        }

        MediaType mediaType = content.values().iterator().next();
        if (mediaType.getExample() != null) {
            codegenParameter.example = mediaType.getExample().toString();
            return;
        }

        if (mediaType.getExamples() != null && !mediaType.getExamples().isEmpty()) {
            Example example = mediaType.getExamples().values().iterator().next();
            if (example.getValue() != null) {
                codegenParameter.example = example.getValue().toString();
                return;
            }
        }

        setParameterExampleValue(codegenParameter);
    }

    /**
     * Return the example value of the property
     *
     * @param schema Property schema
     * @return string presentation of the example value of the property
     */
    public String toExampleValue(Schema schema) {
        if (schema.getExample() != null) {
            return schema.getExample().toString();
        }

        return getPropertyDefaultValue(schema);
    }

    /**
     * Return the default value of the property
     *
     * @param schema Property schema
     * @return string presentation of the default value of the property
     */
    @SuppressWarnings("static-method")
    public String toDefaultValue(Schema schema) {
        if (schema.getDefault() != null) {
            return schema.getDefault().toString();
        }

        return getPropertyDefaultValue(schema);
    }

    /**
     * Return property value depending on property type.
     *
     * @param schema property type
     * @return property value
     */
    @SuppressWarnings("squid:S3923")
    private String getPropertyDefaultValue(Schema schema) {
        /**
         * Although all branches return null, this is left intentionally as examples for new contributors
         */
        if (ModelUtils.isBooleanSchema(schema)) {
            return "null";
        } else if (ModelUtils.isDateSchema(schema)) {
            return "null";
        } else if (ModelUtils.isDateTimeSchema(schema)) {
            return "null";
        } else if (ModelUtils.isNumberSchema(schema)) {
            return "null";
        } else if (ModelUtils.isIntegerSchema(schema)) {
            return "null";
        } else if (ModelUtils.isStringSchema(schema)) {
            return "null";
        } else if (ModelUtils.isObjectSchema(schema)) {
            return "null";
        } else {
            return "null";
        }
    }

    /**
     * Return the property initialized from a data object
     * Useful for initialization with a plain object in Javascript
     *
     * @param name   Name of the property object
     * @param schema Property schema
     * @return string presentation of the default value of the property
     */
    @SuppressWarnings("static-method")
    public String toDefaultValueWithParam(String name, Schema schema) {
        return " = data." + name + ";";
    }

    /**
     * returns the OpenAPI type for the property. Use getAlias to handle $ref of primitive type
     *
     * @param schema property schema
     * @return string presentation of the type
     **/
    @SuppressWarnings("static-method")
    public String getSchemaType(Schema schema) {
        if (schema instanceof ComposedSchema) { // composed schema
            ComposedSchema cs = (ComposedSchema) schema;
            // Get the interfaces, i.e. the set of elements under 'allOf', 'anyOf' or 'oneOf'.
            List<Schema> schemas = ModelUtils.getInterfaces(cs);

            List<String> names = new ArrayList<>();
            // Build a list of the schema types under each interface.
            // For example, if a 'allOf' composed schema has $ref children,
            // add the type of each child to the list of names.
            for (Schema s : schemas) {
                names.add(getSingleSchemaType(s));
            }

            if (cs.getAllOf() != null) {
                return toAllOfName(names, cs);
            } else if (cs.getAnyOf() != null) { // anyOf
                return toAnyOfName(names, cs);
            } else if (cs.getOneOf() != null) { // oneOf
                return toOneOfName(names, cs);
            }
        }

        return getSingleSchemaType(schema);

    }

    protected Schema<?> getSchemaItems(ArraySchema schema) {
        Schema<?> items = schema.getItems();
        if (items == null) {
            LOGGER.error("Undefined array inner type for `{}`. Default to String.", schema.getName());
            items = new StringSchema().description("TODO default missing array inner type to string");
            schema.setItems(items);
        }
        return items;
    }

    protected Schema<?> getSchemaAdditionalProperties(Schema schema) {
        Schema<?> inner = ModelUtils.getAdditionalProperties(schema);
        if (inner == null) {
            LOGGER.error("`{}` (map property) does not have a proper inner type defined. Default to type:string", schema.getName());
            inner = new StringSchema().description("TODO default missing map inner type to string");
            schema.setAdditionalProperties(inner);
        }
        return inner;
    }

    /**
     * Return the name of the 'allOf' composed schema.
     *
     * @param names          List of names
     * @param composedSchema composed schema
     * @return name of the allOf schema
     */
    @SuppressWarnings("static-method")
    public String toAllOfName(List<String> names, ComposedSchema composedSchema) {
        Map<String, Object> exts = composedSchema.getExtensions();
        if (exts != null && exts.containsKey("x-all-of-name")) {
            return (String) exts.get("x-all-of-name");
        }
        if (names.size() == 0) {
            LOGGER.error("allOf has no member defined: {}. Default to ERROR_ALLOF_SCHEMA", composedSchema);
            return "ERROR_ALLOF_SCHEMA";
        } else if (names.size() == 1) {
            return names.get(0);
        } else {
            LOGGER.warn("allOf with multiple schemas defined. Using only the first one: {}", names.get(0));
            return names.get(0);
        }
    }

    /**
     * Return the name of the anyOf schema
     *
     * @param names          List of names
     * @param composedSchema composed schema
     * @return name of the anyOf schema
     */
    @SuppressWarnings("static-method")
    public String toAnyOfName(List<String> names, ComposedSchema composedSchema) {
        return "anyOf<" + String.join(",", names) + ">";
    }

    /**
     * Return the name of the oneOf schema
     *
     * @param names          List of names
     * @param composedSchema composed schema
     * @return name of the oneOf schema
     */
    @SuppressWarnings("static-method")
    public String toOneOfName(List<String> names, ComposedSchema composedSchema) {
        Map<String, Object> exts = composedSchema.getExtensions();
        if (exts != null && exts.containsKey("x-oneOf-name")) {
            return (String) exts.get("x-oneOf-name");
        }
        return "oneOf<" + String.join(",", names) + ">";
    }

    /**
     * Return a string representation of the schema type, resolving aliasing and references if necessary.
     *
     * @param schema
     * @return the string representation of the schema type.
     */
    private String getSingleSchemaType(Schema schema) {
        Schema unaliasSchema = ModelUtils.unaliasSchema(this.openAPI, schema, importMapping);

        if (StringUtils.isNotBlank(unaliasSchema.get$ref())) { // reference to another definition/schema
            // get the schema/model name from $ref
            String schemaName = ModelUtils.getSimpleRef(unaliasSchema.get$ref());
            if (StringUtils.isNotEmpty(schemaName)) {
                if (importMapping.containsKey(schemaName)) {
                    return schemaName;
                }
                return getAlias(schemaName);
            } else {
                LOGGER.warn("Error obtaining the datatype from ref:" + unaliasSchema.get$ref() + ". Default to 'object'");
                return "object";
            }
        } else { // primitive type or model
            return getAlias(getPrimitiveType(unaliasSchema));
        }
    }

    /**
     * Return the OAI type (e.g. integer, long, etc) corresponding to a schema.
     * <pre>$ref</pre> is not taken into account by this method.
     * <p>
     * If the schema is free-form (i.e. 'type: object' with no properties) or inline
     * schema, the returned OAI type is 'object'.
     *
     * @param schema
     * @return type
     */
    private String getPrimitiveType(Schema schema) {
        if (schema == null) {
            throw new RuntimeException("schema cannot be null in getPrimitiveType");
        } else if (ModelUtils.isNullType(schema)) {
            // The 'null' type is allowed in OAS 3.1 and above. It is not supported by OAS 3.0.x,
            // though this tooling supports it.
            return "null";
        } else if (ModelUtils.isStringSchema(schema) && "number".equals(schema.getFormat())) {
            // special handle of type: string, format: number
            return "BigDecimal";
        } else if (ModelUtils.isByteArraySchema(schema)) {
            return "ByteArray";
        } else if (ModelUtils.isFileSchema(schema)) {
            return "file";
        } else if (ModelUtils.isBinarySchema(schema)) {
            return SchemaTypeUtil.BINARY_FORMAT;
        } else if (ModelUtils.isBooleanSchema(schema)) {
            return SchemaTypeUtil.BOOLEAN_TYPE;
        } else if (ModelUtils.isDateSchema(schema)) {
            return SchemaTypeUtil.DATE_FORMAT;
        } else if (ModelUtils.isDateTimeSchema(schema)) {
            return "DateTime";
        } else if (ModelUtils.isNumberSchema(schema)) {
            if (schema.getFormat() == null) { // no format defined
                return "number";
            } else if (ModelUtils.isFloatSchema(schema)) {
                return SchemaTypeUtil.FLOAT_FORMAT;
            } else if (ModelUtils.isDoubleSchema(schema)) {
                return SchemaTypeUtil.DOUBLE_FORMAT;
            } else {
                LOGGER.warn("Unknown `format` {} detected for type `number`. Defaulting to `number`", schema.getFormat());
                return "number";
            }
        } else if (ModelUtils.isIntegerSchema(schema)) {
            if (ModelUtils.isLongSchema(schema)) {
                return "long";
            } else {
                return schema.getType(); // integer
            }
        } else if (ModelUtils.isMapSchema(schema)) {
            return "map";
        } else if (ModelUtils.isArraySchema(schema)) {
            return "array";
        } else if (ModelUtils.isUUIDSchema(schema)) {
            return "UUID";
        } else if (ModelUtils.isURISchema(schema)) {
            return "URI";
        } else if (ModelUtils.isStringSchema(schema)) {
            if (typeMapping.containsKey(schema.getFormat())) {
                // If the format matches a typeMapping (supplied with the --typeMappings flag)
                // then treat the format as a primitive type.
                // This allows the typeMapping flag to add a new custom type which can then
                // be used in the format field.
                return schema.getFormat();
            }
            return "string";
        } else if (ModelUtils.isFreeFormObject(schema)) {
            // Note: the value of a free-form object cannot be an arbitrary type. Per OAS specification,
            // it must be a map of string to values.
            return "object";
        } else if (schema.getProperties() != null && !schema.getProperties().isEmpty()) { // having property implies it's a model
            return "object";
        } else if (StringUtils.isNotEmpty(schema.getType())) {
            LOGGER.warn("Unknown type found in the schema: " + schema.getType());
            return schema.getType();
        }
        // The 'type' attribute has not been set in the OAS schema, which means the value
        // can be an arbitrary type, e.g. integer, string, object, array, number...
        // TODO: we should return a different value to distinguish between free-form object
        // and arbitrary type.
        return "object";
    }

    /**
     * Return the lowerCamelCase of the string
     *
     * @param name string to be lowerCamelCased
     * @return lowerCamelCase string
     */
    @SuppressWarnings("static-method")
    public String lowerCamelCase(String name) {
        return (name.length() > 0) ? (Character.toLowerCase(name.charAt(0)) + name.substring(1)) : "";
    }

    /**
     * Output the type declaration of a given name
     *
     * @param name name
     * @return a string presentation of the type
     */
    @SuppressWarnings("static-method")
    public String getTypeDeclaration(String name) {
        return name;
    }

    /**
     * Output the type declaration of the property
     *
     * @param schema property schema
     * @return a string presentation of the property type
     */
    public String getTypeDeclaration(Schema schema) {
        if (schema == null) {
            LOGGER.warn("Null schema found. Default type to `NULL_SCHMEA_ERR`");
            return "NULL_SCHMEA_ERR";
        }

        String oasType = getSchemaType(schema);
        if (typeMapping.containsKey(oasType)) {
            return typeMapping.get(oasType);
        }

        return oasType;
    }

    /**
     * Determine the type alias for the given type if it exists. This feature
     * was originally developed for Java because the language does not have an aliasing
     * mechanism of its own but later extends to handle other languages
     *
     * @param name The type name.
     * @return The alias of the given type, if it exists. If there is no alias
     * for this type, then returns the input type name.
     */
    public String getAlias(String name) {
        if (typeAliases != null && typeAliases.containsKey(name)) {
            return typeAliases.get(name);
        }
        return name;
    }

    /**
     * Output the Getter name for boolean property, e.g. getActive
     *
     * @param name the name of the property
     * @return getter name based on naming convention
     */
    public String toBooleanGetter(String name) {
        return "get" + getterAndSetterCapitalize(name);
    }

    /**
     * Output the Getter name, e.g. getSize
     *
     * @param name the name of the property
     * @return getter name based on naming convention
     */
    public String toGetter(String name) {
        return "get" + getterAndSetterCapitalize(name);
    }

    /**
     * Output the Setter name, e.g. setSize
     *
     * @param name the name of the property
     * @return setter name based on naming convention
     */
    public String toSetter(String name) {
        return "set" + getterAndSetterCapitalize(name);
    }

    /**
     * Output the API (class) name (capitalized) ending with the specified or default suffix
     * Return DefaultApi if name is empty
     *
     * @param name the name of the Api
     * @return capitalized Api name
     */
    public String toApiName(String name) {
        if (name.length() == 0) {
            return "DefaultApi";
        }
        return camelize(apiNamePrefix + "_" + name + "_" + apiNameSuffix);
    }

    /**
     * Output the proper model name (capitalized).
     * In case the name belongs to the TypeSystem it won't be renamed.
     *
     * @param name the name of the model
     * @return capitalized model name
     */
    public String toModelName(final String name) {
        return camelize(modelNamePrefix + "_" + name + "_" + modelNameSuffix);
    }

    /**
     * Convert OAS Model object to Codegen Model object
     *
     * @param name   the name of the model
     * @param schema OAS Model object
     * @return Codegen Model object
     */
    public CodegenModel fromModel(String name, Schema schema) {
        Map<String, Schema> allDefinitions = ModelUtils.getSchemas(this.openAPI);
        if (typeAliases == null) {
            // Only do this once during first call
            typeAliases = getAllAliases(allDefinitions);
        }

        // unalias schema
        schema = ModelUtils.unaliasSchema(this.openAPI, schema, importMapping);
        if (schema == null) {
            LOGGER.warn("Schema {} not found", name);
            return null;
        }

        CodegenModel m = CodegenModelFactory.newInstance(CodegenModelType.MODEL);

        if (reservedWords.contains(name)) {
            m.name = escapeReservedWord(name);
        } else {
            m.name = name;
        }
        m.title = escapeText(schema.getTitle());
        m.description = escapeText(schema.getDescription());
        m.unescapedDescription = schema.getDescription();
        m.classname = toModelName(name);
        m.classVarName = toVarName(name);
        m.classFilename = toModelFilename(name);
        m.modelJson = Json.pretty(schema);
        m.externalDocumentation = schema.getExternalDocs();
        if (schema.getExtensions() != null && !schema.getExtensions().isEmpty()) {
            m.getVendorExtensions().putAll(schema.getExtensions());
        }
        m.isAlias = (typeAliases.containsKey(name)
                || isAliasOfSimpleTypes(schema)); // check if the unaliased schema is an alias of simple OAS types
        m.discriminator = createDiscriminator(name, schema);

        if (schema.getXml() != null) {
            m.xmlPrefix = schema.getXml().getPrefix();
            m.xmlNamespace = schema.getXml().getNamespace();
            m.xmlName = schema.getXml().getName();
        }

        if (ModelUtils.isArraySchema(schema)) {
            m.isArrayModel = true;
            m.arrayModelType = fromProperty(name, schema).complexType;
            addParentContainer(m, name, schema);
        } else if (schema instanceof ComposedSchema) {
            final ComposedSchema composed = (ComposedSchema) schema;
            Map<String, Schema> properties = new LinkedHashMap<String, Schema>();
            List<String> required = new ArrayList<String>();
            Map<String, Schema> allProperties = new LinkedHashMap<String, Schema>();
            List<String> allRequired = new ArrayList<String>();

            // if schema has properties outside of allOf/oneOf/anyOf also add them to m
            if (composed.getProperties() != null && !composed.getProperties().isEmpty()) {
                if (composed.getOneOf() != null && !composed.getOneOf().isEmpty()) {
                    LOGGER.warn("'oneOf' is intended to include only the additional optional OAS extension discriminator object. " +
                            "For more details, see https://json-schema.org/draft/2019-09/json-schema-core.html#rfc.section.9.2.1.3 and the OAS section on 'Composition and Inheritance'.");
                }
                addVars(m, unaliasPropertySchema(composed.getProperties()), composed.getRequired(), null, null);
            }

            // parent model
            final String parentName = ModelUtils.getParentName(composed, allDefinitions);
            final List<String> allParents = ModelUtils.getAllParentsName(composed, allDefinitions, false);
            final Schema parent = StringUtils.isBlank(parentName) || allDefinitions == null ? null : allDefinitions.get(parentName);

            // TODO revise the logic below to set dicriminator, xml attributes
            if (supportsInheritance || supportsMixins) {
                m.allVars = new ArrayList<CodegenProperty>();
                if (composed.getAllOf() != null) {
                    int modelImplCnt = 0; // only one inline object allowed in a ComposedModel
                    int modelDiscriminators = 0; // only one discriminator allowed in a ComposedModel
                    for (Schema innerSchema : composed.getAllOf()) { // TODO need to work with anyOf, oneOf as well
                        if (m.discriminator == null && innerSchema.getDiscriminator() != null) {
                            LOGGER.debug("discriminator is set to null (not correctly set earlier): {}", name);
                            m.discriminator = createDiscriminator(name, innerSchema);
                            modelDiscriminators++;
                        }

                        if (innerSchema.getXml() != null) {
                            m.xmlPrefix = innerSchema.getXml().getPrefix();
                            m.xmlNamespace = innerSchema.getXml().getNamespace();
                            m.xmlName = innerSchema.getXml().getName();
                        }
                        if (modelDiscriminators > 1) {
                            LOGGER.error("Allof composed schema is inheriting >1 discriminator. Only use one discriminator: {}", composed);
                        }

                        if (modelImplCnt++ > 1) {
                            LOGGER.warn("More than one inline schema specified in allOf:. Only the first one is recognized. All others are ignored.");
                            break; // only one schema with discriminator allowed in allOf
                        }
                    }
                }
            }

            // interfaces (schemas defined in allOf, anyOf, oneOf)
            List<Schema> interfaces = ModelUtils.getInterfaces(composed);
            if (!interfaces.isEmpty()) {
                // m.interfaces is for backward compatibility
                if (m.interfaces == null)
                    m.interfaces = new ArrayList<String>();

                for (Schema interfaceSchema : interfaces) {
                    if (StringUtils.isBlank(interfaceSchema.get$ref())) {
                        continue;
                    }
                    Schema refSchema = null;
                    String ref = ModelUtils.getSimpleRef(interfaceSchema.get$ref());
                    if (allDefinitions != null) {
                        refSchema = allDefinitions.get(ref);
                    }
                    final String modelName = toModelName(ref);
                    m.interfaces.add(modelName);
                    addImport(m, modelName);
                    if (allDefinitions != null && refSchema != null) {
                        if (allParents.contains(ref) && supportsMultipleInheritance) {
                            // multiple inheritance
                            addProperties(allProperties, allRequired, refSchema);
                        } else if (parentName != null && parentName.equals(ref) && supportsInheritance) {
                            // single inheritance
                            addProperties(allProperties, allRequired, refSchema);
                        } else {
                            // composition
                            addProperties(properties, required, refSchema);
                            addProperties(allProperties, allRequired, refSchema);
                        }
                    }

                    if (composed.getAnyOf() != null) {
                        m.anyOf.add(modelName);
                    } else if (composed.getOneOf() != null) {
                        m.oneOf.add(modelName);
                    } else if (composed.getAllOf() != null) {
                        m.allOf.add(modelName);
                    } else {
                        LOGGER.error("Composed schema has incorrect anyOf, allOf, oneOf defined: {}", composed);
                    }
                }
            }

            if (parent != null && composed.getAllOf() != null) { // set parent for allOf only
                m.parentSchema = parentName;
                m.parent = toModelName(parentName);

                if (supportsMultipleInheritance) {
                    m.allParents = new ArrayList<String>();
                    for (String pname : allParents) {
                        String pModelName = toModelName(pname);
                        m.allParents.add(pModelName);
                        addImport(m, pModelName);
                    }
                } else { // single inheritance
                    addImport(m, m.parent);
                }
            }

            // child schema (properties owned by the schema itself)
            for (Schema component : interfaces) {
                if (component.get$ref() == null) {
                    if (component != null) {
                        // component is the child schema
                        addProperties(properties, required, component);

                        // includes child's properties (all, required) in allProperties, allRequired
                        addProperties(allProperties, allRequired, component);
                    }
                    break; // at most one child only
                }
            }

            if (composed.getRequired() != null) {
                required.addAll(composed.getRequired());
                allRequired.addAll(composed.getRequired());
            }
            addVars(m, unaliasPropertySchema(properties), required, unaliasPropertySchema(allProperties), allRequired);

            // end of code block for composed schema
        } else {
            m.dataType = getSchemaType(schema);
            if (schema.getEnum() != null && !schema.getEnum().isEmpty()) {
                m.isEnum = true;
                // comment out below as allowableValues is not set in post processing model enum
                m.allowableValues = new HashMap<String, Object>();
                m.allowableValues.put("values", schema.getEnum());
            }
            if (ModelUtils.isMapSchema(schema)) {
                addAdditionPropertiesToCodeGenModel(m, schema);
                m.isMapModel = true;
            } else if (ModelUtils.isIntegerSchema(schema)) { // integer type
                // NOTE: Integral schemas as CodegenModel is a rare use case and may be removed at a later date.
                // Sync of properties is done for consistency with other data types like CodegenParameter/CodegenProperty.
                ModelUtils.syncValidationProperties(schema, m);

                m.isNumeric = Boolean.TRUE;
                if (ModelUtils.isLongSchema(schema)) { // int64/long format
                    m.isLong = Boolean.TRUE;
                } else { // int32 format
                    m.isInteger = Boolean.TRUE;
                }
            } else if (ModelUtils.isStringSchema(schema)) {
                // NOTE: String schemas as CodegenModel is a rare use case and may be removed at a later date.
                // Sync of properties is done for consistency with other data types like CodegenParameter/CodegenProperty.
                ModelUtils.syncValidationProperties(schema, m);
                m.isString = Boolean.TRUE;
            } else if (ModelUtils.isNumberSchema(schema)) {
                // NOTE: Number schemas as CodegenModel is a rare use case and may be removed at a later date.
                // Sync of properties is done for consistency with other data types like CodegenParameter/CodegenProperty.
                ModelUtils.syncValidationProperties(schema, m);
                m.isNumeric = Boolean.TRUE;
                if (ModelUtils.isFloatSchema(schema)) { // float
                    m.isFloat = Boolean.TRUE;
                } else if (ModelUtils.isDoubleSchema(schema)) { // double
                    m.isDouble = Boolean.TRUE;
                } else { // type is number and without format
                    m.isNumber = Boolean.TRUE;
                }
            }

            if (Boolean.TRUE.equals(schema.getNullable())) {
                m.isNullable = Boolean.TRUE;
            }

            // passing null to allProperties and allRequired as there's no parent
            addVars(m, unaliasPropertySchema(schema.getProperties()), schema.getRequired(), null, null);
        }

        // remove duplicated properties
        m.removeAllDuplicatedProperty();

        // post process model properties
        if (m.vars != null) {
            for (CodegenProperty prop : m.vars) {
                postProcessModelProperty(m, prop);
            }
            m.hasVars = m.vars.size() > 0;
        }
        if (m.allVars != null) {
            for (CodegenProperty prop : m.allVars) {
                postProcessModelProperty(m, prop);
            }
        }

        if (sortModelPropertiesByRequiredFlag) {
            Comparator<CodegenProperty> comparator = new Comparator<CodegenProperty>() {
                @Override
                public int compare(CodegenProperty one, CodegenProperty another) {
                    if (one.required == another.required) return 0;
                    else if (one.required) return -1;
                    else return 1;
                }
            };
            Collections.sort(m.vars, comparator);
            Collections.sort(m.allVars, comparator);
        }

        return m;
    }

    protected CodegenDiscriminator createDiscriminator(String schemaName, Schema schema) {
        if (schema.getDiscriminator() == null) {
            return null;
        }
        CodegenDiscriminator discriminator = new CodegenDiscriminator();
        discriminator.setPropertyName(toVarName(schema.getDiscriminator().getPropertyName()));
        discriminator.setPropertyBaseName(schema.getDiscriminator().getPropertyName());
        discriminator.setPropertyGetter(toGetter(discriminator.getPropertyName()));
        // FIXME: for now, we assume that the discriminator property is String
        discriminator.setPropertyType(typeMapping.get("string"));
        discriminator.setMapping(schema.getDiscriminator().getMapping());
        if (schema.getDiscriminator().getMapping() != null && !schema.getDiscriminator().getMapping().isEmpty()) {
            for (Entry<String, String> e : schema.getDiscriminator().getMapping().entrySet()) {
                String nameOrRef = e.getValue();
                String name = nameOrRef.indexOf('/') >= 0 ? ModelUtils.getSimpleRef(nameOrRef) : nameOrRef;
                String modelName = toModelName(name);
                discriminator.getMappedModels().add(new MappedModel(e.getKey(), modelName));
            }
        } else {
            Map<String, Schema> allDefinitions = ModelUtils.getSchemas(this.openAPI);
            allDefinitions.forEach((childName, child) -> {
                if (child instanceof ComposedSchema && ((ComposedSchema) child).getAllOf() != null) {

                    final List<String> parentSchemas = ModelUtils.getAllParentsName((ComposedSchema) child, allDefinitions, true);
                    if (parentSchemas.contains(schemaName)) {
                        discriminator.getMappedModels().add(new MappedModel(childName, toModelName(childName)));
                    }
                }
            });
        }
        return discriminator;
    }

    protected void addAdditionPropertiesToCodeGenModel(CodegenModel codegenModel, Schema schema) {
        addParentContainer(codegenModel, codegenModel.name, schema);
    }

    /**
     * Add schema's properties to "properties" and "required" list
     *
     * @param properties all properties
     * @param required   required property only
     * @param schema     schema in which the properties will be added to the lists
     */
    protected void addProperties(Map<String, Schema> properties, List<String> required, Schema schema) {
        if (schema instanceof ComposedSchema) {
            ComposedSchema composedSchema = (ComposedSchema) schema;

            for (Schema component : composedSchema.getAllOf()) {
                addProperties(properties, required, component);
            }

            if (schema.getRequired() != null) {
                required.addAll(schema.getRequired());
            }

            if (composedSchema.getOneOf() != null) {
                throw new RuntimeException("Please report the issue: Cannot process oneOf (Composed Scheme) in addProperties: " + schema);
            }

            if (composedSchema.getAnyOf() != null) {
                throw new RuntimeException("Please report the issue: Cannot process anyOf (Composed Schema) in addProperties: " + schema);
            }

            return;
        }

        if (StringUtils.isNotBlank(schema.get$ref())) {
            Schema interfaceSchema = ModelUtils.getReferencedSchema(this.openAPI, schema);
            addProperties(properties, required, interfaceSchema);
            return;
        }
        if (schema.getProperties() != null) {
            properties.putAll(schema.getProperties());
        }
        if (schema.getRequired() != null) {
            required.addAll(schema.getRequired());
        }
    }

    /**
     * Camelize the method name of the getter and setter
     *
     * @param name string to be camelized
     * @return Camelized string
     */
    public String getterAndSetterCapitalize(String name) {
        if (name == null || name.length() == 0) {
            return name;
        }
        return camelize(toVarName(name));
    }

    /**
     * Convert OAS Property object to Codegen Property object
     *
     * @param name name of the property
     * @param p    OAS property object
     * @return Codegen Property object
     */
    public CodegenProperty fromProperty(String name, Schema p) {
        return fromProperty(name, p, null);
    }

    private CodegenProperty fromProperty(String name, Schema p, Integer itemsDepth) {
        if (p == null) {
            LOGGER.error("Undefined property/schema for `{}`. Default to type:string.", name);
            return null;
        }
        LOGGER.debug("debugging fromProperty for " + name + " : " + p);

        // unalias schema
        p = ModelUtils.unaliasSchema(this.openAPI, p, importMapping);

        CodegenProperty property = CodegenModelFactory.newInstance(CodegenModelType.PROPERTY);

        ModelUtils.syncValidationProperties(p, property);

        property.itemsDepth = itemsDepth;
        property.name = toVarName(name);
        property.baseName = name;
        if (p.getType() == null) {
            property.openApiType = getSchemaType(p);
        } else {
            property.openApiType = p.getType();
        }
        property.nameInCamelCase = camelize(property.name, false);
        property.nameInSnakeCase = CaseFormat.UPPER_CAMEL.to(CaseFormat.UPPER_UNDERSCORE, property.nameInCamelCase);
        property.description = escapeText(p.getDescription());
        property.unescapedDescription = p.getDescription();
        property.title = p.getTitle();
        property.getter = toGetter(name);
        property.setter = toSetter(name);
        property.example = toExampleValue(p);
        property.defaultValue = toDefaultValue(p);
        property.defaultValueWithParam = toDefaultValueWithParam(name, p);
        property.jsonSchema = Json.pretty(p);

        if (p.getDeprecated() != null) {
            property.deprecated = p.getDeprecated();
        }
        if (p.getReadOnly() != null) {
            property.isReadOnly = p.getReadOnly();
        }
        if (p.getWriteOnly() != null) {
            property.isWriteOnly = p.getWriteOnly();
        }
        if (p.getNullable() != null) {
            property.isNullable = p.getNullable();
        }

        if (p.getXml() != null) {
            if (p.getXml().getAttribute() != null) {
                property.isXmlAttribute = p.getXml().getAttribute();
            }
            property.xmlPrefix = p.getXml().getPrefix();
            property.xmlName = p.getXml().getName();
            property.xmlNamespace = p.getXml().getNamespace();
        }
        if (p.getExtensions() != null && !p.getExtensions().isEmpty()) {
            property.getVendorExtensions().putAll(p.getExtensions());
        }

        String type = getSchemaType(p);
        if (ModelUtils.isIntegerSchema(p)) { // integer type
            property.isNumeric = Boolean.TRUE;
            if (ModelUtils.isLongSchema(p)) { // int64/long format
                property.isLong = Boolean.TRUE;
            } else { // int32 format
                property.isInteger = Boolean.TRUE;
            }

            if (p.getMinimum() != null) {
                property.minimum = String.valueOf(p.getMinimum().longValue());
            }
            if (p.getMaximum() != null) {
                property.maximum = String.valueOf(p.getMaximum().longValue());
            }
            if (p.getExclusiveMinimum() != null) {
                property.exclusiveMinimum = p.getExclusiveMinimum();
            }
            if (p.getExclusiveMaximum() != null) {
                property.exclusiveMaximum = p.getExclusiveMaximum();
            }

            // check if any validation rule defined
            // exclusive* are noop without corresponding min/max
            if (property.minimum != null || property.maximum != null)
                property.hasValidation = true;

        } else if (ModelUtils.isBooleanSchema(p)) { // boolean type
            property.isBoolean = true;
            property.getter = toBooleanGetter(name);
        } else if (ModelUtils.isDateSchema(p)) { // date format
            property.isString = false; // for backward compatibility with 2.x
            property.isDate = true;

        } else if (ModelUtils.isDateTimeSchema(p)) { // date-time format
            property.isString = false; // for backward compatibility with 2.x
            property.isDateTime = true;

        } else if (ModelUtils.isStringSchema(p)) {
            if (ModelUtils.isByteArraySchema(p)) {
                property.isByteArray = true;
            } else if (ModelUtils.isBinarySchema(p)) {
                property.isBinary = true;
                property.isFile = true; // file = binary in OAS3
            } else if (ModelUtils.isFileSchema(p)) {
                property.isFile = true;
            } else if (ModelUtils.isUUIDSchema(p)) {
                // keep isString to true to make it backward compatible
                property.isString = true;
                property.isUuid = true;
            } else if (ModelUtils.isURISchema(p)) {
                property.isString = true; // for backward compatibility
                property.isUri = true;
            } else if (ModelUtils.isEmailSchema(p)) {
                property.isString = true;
                property.isEmail = true;
            } else {
                property.isString = true;
            }

            property.maxLength = p.getMaxLength();
            property.minLength = p.getMinLength();
            property.pattern = toRegularExpression(p.getPattern());

            // check if any validation rule defined
            if (property.pattern != null || property.minLength != null || property.maxLength != null)
                property.hasValidation = true;

        } else if (ModelUtils.isNumberSchema(p)) {
            property.isNumeric = Boolean.TRUE;
            if (ModelUtils.isFloatSchema(p)) { // float
                property.isFloat = Boolean.TRUE;
            } else if (ModelUtils.isDoubleSchema(p)) { // double
                property.isDouble = Boolean.TRUE;
            } else { // type is number and without format
                property.isNumber = Boolean.TRUE;
            }

            if (p.getMinimum() != null) {
                property.minimum = String.valueOf(p.getMinimum());
            }
            if (p.getMaximum() != null) {
                property.maximum = String.valueOf(p.getMaximum());
            }
            if (p.getExclusiveMinimum() != null) {
                property.exclusiveMinimum = p.getExclusiveMinimum();
            }
            if (p.getExclusiveMaximum() != null) {
                property.exclusiveMaximum = p.getExclusiveMaximum();
            }
            if (p.getMultipleOf() != null) {
                property.multipleOf = p.getMultipleOf();
            }

            // check if any validation rule defined
            // exclusive* are noop without corresponding min/max
            if (property.minimum != null || property.maximum != null)
                property.hasValidation = true;

        } else if (ModelUtils.isFreeFormObject(p)) {
            property.isFreeFormObject = true;
        } else if (ModelUtils.isArraySchema(p)) {
            // default to string if inner item is undefined
            ArraySchema arraySchema = (ArraySchema) p;
            Schema innerSchema = ModelUtils.unaliasSchema(this.openAPI, getSchemaItems(arraySchema), importMapping);
        } else if (ModelUtils.isMapSchema(p)) {
            Schema innerSchema = ModelUtils.unaliasSchema(this.openAPI, ModelUtils.getAdditionalProperties(p),
                    importMapping);
            if (innerSchema == null) {
                LOGGER.error("Undefined map inner type for `{}`. Default to String.", p.getName());
                innerSchema = new StringSchema().description("//TODO automatically added by openapi-generator due to undefined type");
                p.setAdditionalProperties(innerSchema);
            }
        }

        //Inline enum case:
        if (p.getEnum() != null && !p.getEnum().isEmpty()) {
            List<Object> _enum = p.getEnum();
            property._enum = new ArrayList<String>();
            for (Object i : _enum) {
                property._enum.add(String.valueOf(i));
            }
            property.isEnum = true;

            Map<String, Object> allowableValues = new HashMap<String, Object>();
            allowableValues.put("values", _enum);
            if (allowableValues.size() > 0) {
                property.allowableValues = allowableValues;
            }
        }

        Schema referencedSchema = ModelUtils.getReferencedSchema(this.openAPI, p);

        //Referenced enum case:
        if (referencedSchema.getEnum() != null && !referencedSchema.getEnum().isEmpty()) {
            List<Object> _enum = referencedSchema.getEnum();

            Map<String, Object> allowableValues = new HashMap<String, Object>();
            allowableValues.put("values", _enum);
            if (allowableValues.size() > 0) {
                property.allowableValues = allowableValues;
            }
        }

        if (referencedSchema.getNullable() != null) {
            property.isNullable = referencedSchema.getNullable();
        }

        property.dataType = getTypeDeclaration(p);
        property.dataFormat = p.getFormat();
        property.baseType = getSchemaType(p);

        // this can cause issues for clients which don't support enums
        if (property.isEnum) {
            property.datatypeWithEnum = toEnumName(property);
            property.enumName = toEnumName(property);
        } else {
            property.datatypeWithEnum = property.dataType;
        }

        if (ModelUtils.isArraySchema(p)) {
            property.isContainer = true;
            property.isListContainer = true;
            property.containerType = "array";
            property.baseType = getSchemaType(p);
            if (p.getXml() != null) {
                property.isXmlWrapped = p.getXml().getWrapped() == null ? false : p.getXml().getWrapped();
                property.xmlPrefix = p.getXml().getPrefix();
                property.xmlNamespace = p.getXml().getNamespace();
                property.xmlName = p.getXml().getName();
            }

            // handle inner property
            property.maxItems = p.getMaxItems();
            property.minItems = p.getMinItems();
            String itemName = null;
            if (p.getExtensions() != null && p.getExtensions().get("x-item-name") != null) {
                itemName = p.getExtensions().get("x-item-name").toString();
            }
            if (itemName == null) {
                itemName = property.name;
            }
            ArraySchema arraySchema = (ArraySchema) p;
<<<<<<< HEAD
            Schema innerSchema = ModelUtils.unaliasSchema(this.openAPI, getSchemaItems(arraySchema));
            if (arraySchema.getItems() == null) {
                arraySchema.setItems(innerSchema);
            }
            CodegenProperty cp = fromProperty(itemName, innerSchema,
                    itemsDepth == null ? 1 : itemsDepth.intValue() + 1);
=======
            Schema innerSchema = ModelUtils.unaliasSchema(this.openAPI, getSchemaItems(arraySchema), importMapping);
            CodegenProperty cp = fromProperty(itemName, innerSchema);
>>>>>>> 469b2183
            updatePropertyForArray(property, cp);
        } else if (ModelUtils.isMapSchema(p)) {
            property.isContainer = true;
            property.isMapContainer = true;
            property.containerType = "map";
            property.baseType = getSchemaType(p);
            property.minItems = p.getMinProperties();
            property.maxItems = p.getMaxProperties();

            // handle inner property
            Schema innerSchema = ModelUtils.unaliasSchema(this.openAPI, ModelUtils.getAdditionalProperties(p),
                    importMapping);
            if (innerSchema == null) {
                LOGGER.error("Undefined map inner type for `{}`. Default to String.", p.getName());
                innerSchema = new StringSchema().description("//TODO automatically added by openapi-generator due to undefined type");
                p.setAdditionalProperties(innerSchema);
            }
            CodegenProperty cp = fromProperty("inner", innerSchema,
                    itemsDepth == null ? 1 : itemsDepth.intValue() + 1);
            updatePropertyForMap(property, cp);
        } else if (ModelUtils.isFreeFormObject(p)) {
            property.isFreeFormObject = true;
            property.baseType = getSchemaType(p);
        } else { // model
            // TODO revise the logic below
            //if (StringUtils.isNotBlank(p.get$ref())) {
            //    property.baseType = getSimpleRef(p.get$ref());
            //}
            // --END of revision
            setNonArrayMapProperty(property, type);
            Schema refOrCurrent = ModelUtils.getReferencedSchema(this.openAPI, p);
            property.isModel = (ModelUtils.isComposedSchema(refOrCurrent) || ModelUtils.isObjectSchema(refOrCurrent)) && ModelUtils.isModel(refOrCurrent);
            if (ModelUtils.isAnyTypeSchema(p)) {
                property.isAnyType = true;
            }
        }

        LOGGER.debug("debugging from property return: " + property);
        return property;
    }

    /**
     * Update property for array(list) container
     *
     * @param property      Codegen property
     * @param innerProperty Codegen inner property of map or list
     */
    protected void updatePropertyForArray(CodegenProperty property, CodegenProperty innerProperty) {
        if (innerProperty == null) {
            LOGGER.warn("skipping invalid array property " + Json.pretty(property));
            return;
        }
        property.dataFormat = innerProperty.dataFormat;
        if (!languageSpecificPrimitives.contains(innerProperty.baseType)) {
            property.complexType = innerProperty.baseType;
        } else {
            property.isPrimitiveType = true;
        }
        property.items = innerProperty;
        property.mostInnerItems = getMostInnerItems(innerProperty);
        // inner item is Enum
        if (isPropertyInnerMostEnum(property)) {
            // isEnum is set to true when the type is an enum
            // or the inner type of an array/map is an enum
            property.isEnum = true;
            // update datatypeWithEnum and default value for array
            // e.g. List<string> => List<StatusEnum>
            updateDataTypeWithEnumForArray(property);
            // set allowable values to enum values (including array/map of enum)
            property.allowableValues = getInnerEnumAllowableValues(property);
        }

    }

    /**
     * Update property for map container
     *
     * @param property      Codegen property
     * @param innerProperty Codegen inner property of map or list
     */
    protected void updatePropertyForMap(CodegenProperty property, CodegenProperty innerProperty) {
        if (innerProperty == null) {
            LOGGER.warn("skipping invalid map property " + Json.pretty(property));
            return;
        }
        if (!languageSpecificPrimitives.contains(innerProperty.baseType)) {
            property.complexType = innerProperty.baseType;
        } else {
            property.isPrimitiveType = true;
        }
        property.items = innerProperty;
        property.mostInnerItems = getMostInnerItems(innerProperty);
        property.dataFormat = innerProperty.dataFormat;
        // inner item is Enum
        if (isPropertyInnerMostEnum(property)) {
            // isEnum is set to true when the type is an enum
            // or the inner type of an array/map is an enum
            property.isEnum = true;
            // update datatypeWithEnum and default value for map
            // e.g. Dictionary<string, string> => Dictionary<string, StatusEnum>
            updateDataTypeWithEnumForMap(property);
            // set allowable values to enum values (including array/map of enum)
            property.allowableValues = getInnerEnumAllowableValues(property);
        }

    }

    /**
     * Update property for map container
     *
     * @param property Codegen property
     * @return True if the inner most type is enum
     */
    protected Boolean isPropertyInnerMostEnum(CodegenProperty property) {
        CodegenProperty currentProperty = getMostInnerItems(property);

        return currentProperty == null ? false : currentProperty.isEnum;
    }

    protected CodegenProperty getMostInnerItems(CodegenProperty property) {
        CodegenProperty currentProperty = property;
        while (currentProperty != null && (Boolean.TRUE.equals(currentProperty.isMapContainer)
                || Boolean.TRUE.equals(currentProperty.isListContainer))) {
            currentProperty = currentProperty.items;
        }
        return currentProperty;
    }

    protected Map<String, Object> getInnerEnumAllowableValues(CodegenProperty property) {
        CodegenProperty currentProperty = getMostInnerItems(property);

        return currentProperty == null ? new HashMap<String, Object>() : currentProperty.allowableValues;
    }

    /**
     * Update datatypeWithEnum for array container
     *
     * @param property Codegen property
     */
    protected void updateDataTypeWithEnumForArray(CodegenProperty property) {
        CodegenProperty baseItem = property.items;
        while (baseItem != null && (Boolean.TRUE.equals(baseItem.isMapContainer)
                || Boolean.TRUE.equals(baseItem.isListContainer))) {
            baseItem = baseItem.items;
        }
        if (baseItem != null) {
            // set both datatype and datetypeWithEnum as only the inner type is enum
            property.datatypeWithEnum = property.datatypeWithEnum.replace(baseItem.baseType, toEnumName(baseItem));

            // naming the enum with respect to the language enum naming convention
            // e.g. remove [], {} from array/map of enum
            property.enumName = toEnumName(property);

            // set default value for variable with inner enum
            if (property.defaultValue != null) {
                property.defaultValue = property.defaultValue.replace(baseItem.baseType, toEnumName(baseItem));
            }

            updateCodegenPropertyEnum(property);
        }
    }

    /**
     * Update datatypeWithEnum for map container
     *
     * @param property Codegen property
     */
    protected void updateDataTypeWithEnumForMap(CodegenProperty property) {
        CodegenProperty baseItem = property.items;
        while (baseItem != null && (Boolean.TRUE.equals(baseItem.isMapContainer)
                || Boolean.TRUE.equals(baseItem.isListContainer))) {
            baseItem = baseItem.items;
        }

        if (baseItem != null) {
            // set both datatype and datetypeWithEnum as only the inner type is enum
            property.datatypeWithEnum = property.datatypeWithEnum.replace(", " + baseItem.baseType, ", " + toEnumName(baseItem));

            // naming the enum with respect to the language enum naming convention
            // e.g. remove [], {} from array/map of enum
            property.enumName = toEnumName(property);

            // set default value for variable with inner enum
            if (property.defaultValue != null) {
                property.defaultValue = property.defaultValue.replace(", " + property.items.baseType, ", " + toEnumName(property.items));
            }

            updateCodegenPropertyEnum(property);
        }
    }

    protected void setNonArrayMapProperty(CodegenProperty property, String type) {
        property.isContainer = false;
        if (languageSpecificPrimitives().contains(type)) {
            property.isPrimitiveType = true;
        } else {
            property.complexType = property.baseType;
            property.isModel = true;
        }
    }

    /**
     * Override with any special handling of response codes
     *
     * @param responses OAS Operation's responses
     * @return default method response or <code>null</code> if not found
     */
    protected ApiResponse findMethodResponse(ApiResponses responses) {
        String code = null;
        for (String responseCode : responses.keySet()) {
            if (responseCode.startsWith("2") || responseCode.equals("default")) {
                if (code == null || code.compareTo(responseCode) > 0) {
                    code = responseCode;
                }
            }
        }
        if (code == null) {
            return null;
        }
        return responses.get(code);
    }

    /**
     * Set op's returnBaseType, returnType, examples etc.
     *
     * @param operation      endpoint Operation
     * @param schemas        a map of the schemas in the openapi spec
     * @param op             endpoint CodegenOperation
     * @param methodResponse the default ApiResponse for the endpoint
     */
    protected void handleMethodResponse(Operation operation,
                                        Map<String, Schema> schemas,
                                        CodegenOperation op,
                                        ApiResponse methodResponse) {
        handleMethodResponse(operation, schemas, op, methodResponse, Collections.<String, String>emptyMap());
    }

    /**
     * Set op's returnBaseType, returnType, examples etc.
     *
     * @param operation      endpoint Operation
     * @param schemas        a map of the schemas in the openapi spec
     * @param op             endpoint CodegenOperation
     * @param methodResponse the default ApiResponse for the endpoint
     * @param importMappings mappings of external types to be omitted by unaliasing
     */
    protected void handleMethodResponse(Operation operation,
                                        Map<String, Schema> schemas,
                                        CodegenOperation op,
                                        ApiResponse methodResponse,
                                        Map<String, String> importMappings) {
        Schema responseSchema = ModelUtils.unaliasSchema(this.openAPI, ModelUtils.getSchemaFromResponse(methodResponse), importMappings);

        if (responseSchema != null) {
            CodegenProperty cm = fromProperty("response", responseSchema);

            if (ModelUtils.isArraySchema(responseSchema)) {
                ArraySchema as = (ArraySchema) responseSchema;
                CodegenProperty innerProperty = fromProperty("response", getSchemaItems(as));
                op.returnBaseType = innerProperty.baseType;
            } else if (ModelUtils.isMapSchema(responseSchema)) {
                CodegenProperty innerProperty = fromProperty("response", ModelUtils.getAdditionalProperties(responseSchema));
                op.returnBaseType = innerProperty.baseType;
            } else {
                if (cm.complexType != null) {
                    op.returnBaseType = cm.complexType;
                } else {
                    op.returnBaseType = cm.baseType;
                }
            }

            // generate examples
            String exampleStatusCode = "200";
            for (String key : operation.getResponses().keySet()) {
                if (operation.getResponses().get(key) == methodResponse && !key.equals("default")) {
                    exampleStatusCode = key;
                }
            }
            op.examples = new ExampleGenerator(schemas, this.openAPI).generateFromResponseSchema(exampleStatusCode, responseSchema, getProducesInfo(this.openAPI, operation));
            op.defaultResponse = toDefaultValue(responseSchema);
            op.returnType = cm.dataType;
            op.hasReference = schemas.containsKey(op.returnBaseType);

            // lookup discriminator
            Schema schema = schemas.get(op.returnBaseType);
            if (schema != null) {
                CodegenModel cmod = fromModel(op.returnBaseType, schema);
                op.discriminator = cmod.discriminator;
            }

            if (cm.isContainer) {
                op.returnContainer = cm.containerType;
                if ("map".equals(cm.containerType)) {
                    op.isMapContainer = true;
                } else if ("list".equalsIgnoreCase(cm.containerType)) {
                    op.isListContainer = true;
                } else if ("array".equalsIgnoreCase(cm.containerType)) {
                    op.isListContainer = true;
                }
            } else {
                op.returnSimpleType = true;
            }
            if (languageSpecificPrimitives().contains(op.returnBaseType) || op.returnBaseType == null) {
                op.returnTypeIsPrimitive = true;
            }
        }
        addHeaders(methodResponse, op.responseHeaders);
    }

    /**
     * Convert OAS Operation object to Codegen Operation object
     *
     * @param httpMethod HTTP method
     * @param operation  OAS operation object
     * @param path       the path of the operation
     * @param servers    list of servers
     * @return Codegen Operation object
     */
    public CodegenOperation fromOperation(String path,
                                          String httpMethod,
                                          Operation operation,
                                          List<Server> servers) {
        LOGGER.debug("fromOperation => operation: " + operation);
        if (operation == null)
            throw new RuntimeException("operation cannot be null in fromOperation");

        Map<String, Schema> schemas = ModelUtils.getSchemas(this.openAPI);
        CodegenOperation op = CodegenModelFactory.newInstance(CodegenModelType.OPERATION);
        Set<String> imports = new HashSet<String>();
        if (operation.getExtensions() != null && !operation.getExtensions().isEmpty()) {
            op.vendorExtensions.putAll(operation.getExtensions());

            Object isCallbackRequest = op.vendorExtensions.remove("x-callback-request");
            op.isCallbackRequest = Boolean.TRUE.equals(isCallbackRequest);
        }

        // servers setting
        if (operation.getServers() != null && !operation.getServers().isEmpty()) {
            // use operation-level servers first if defined
            op.servers = fromServers(operation.getServers());
        } else if (servers != null && !servers.isEmpty()) {
            // use path-level servers
            op.servers = fromServers(servers);
        }

        // store the original operationId for plug-in
        op.operationIdOriginal = operation.getOperationId();

        String operationId = getOrGenerateOperationId(operation, path, httpMethod);
        // remove prefix in operationId
        if (removeOperationIdPrefix) {
            int offset = operationId.indexOf('_');
            if (offset > -1) {
                operationId = operationId.substring(offset + 1);
            }
        }
        operationId = removeNonNameElementToCamelCase(operationId);

        if (isStrictSpecBehavior() && !path.startsWith("/")) {
            // modifies an operation.path to strictly conform to OpenAPI Spec
            op.path = "/" + path;
        } else {
            op.path = path;
        }

        op.operationId = toOperationId(operationId);
        op.summary = escapeText(operation.getSummary());
        op.unescapedNotes = operation.getDescription();
        op.notes = escapeText(operation.getDescription());
        op.hasConsumes = false;
        op.hasProduces = false;
        if (operation.getDeprecated() != null) {
            op.isDeprecated = operation.getDeprecated();
        }

        addConsumesInfo(operation, op);

        if (operation.getResponses() != null && !operation.getResponses().isEmpty()) {
            ApiResponse methodResponse = findMethodResponse(operation.getResponses());
            for (String key : operation.getResponses().keySet()) {
                ApiResponse response = operation.getResponses().get(key);
                addProducesInfo(response, op);
                CodegenResponse r = fromResponse(key, response);
                r.hasMore = true;
                if (r.baseType != null &&
                        !defaultIncludes.contains(r.baseType) &&
                        !languageSpecificPrimitives.contains(r.baseType)) {
                    imports.add(r.baseType);
                }
                r.isDefault = response == methodResponse;
                op.responses.add(r);
                if (Boolean.TRUE.equals(r.isBinary) && Boolean.TRUE.equals(r.isDefault)) {
                    op.isResponseBinary = Boolean.TRUE;
                }
                if (Boolean.TRUE.equals(r.isFile) && Boolean.TRUE.equals(r.isDefault)) {
                    op.isResponseFile = Boolean.TRUE;
                }
            }
            op.responses.sort((a, b) -> {
                int aDefault = "0".equals(a.code) ? 1 : 0;
                int bDefault = "0".equals(b.code) ? 1 : 0;
                return aDefault - bDefault;
            });
            op.responses.get(op.responses.size() - 1).hasMore = false;

            if (methodResponse != null) {
                handleMethodResponse(operation, schemas, op, methodResponse, importMapping);
            }
        }

        if (operation.getCallbacks() != null && !operation.getCallbacks().isEmpty()) {
            operation.getCallbacks().forEach((name, callback) -> {
                CodegenCallback c = fromCallback(name, callback, servers);
                c.hasMore = true;
                op.callbacks.add(c);
            });
            op.callbacks.get(op.callbacks.size() - 1).hasMore = false;
        }

        List<Parameter> parameters = operation.getParameters();
        List<CodegenParameter> allParams = new ArrayList<CodegenParameter>();
        List<CodegenParameter> bodyParams = new ArrayList<CodegenParameter>();
        List<CodegenParameter> pathParams = new ArrayList<CodegenParameter>();
        List<CodegenParameter> queryParams = new ArrayList<CodegenParameter>();
        List<CodegenParameter> headerParams = new ArrayList<CodegenParameter>();
        List<CodegenParameter> cookieParams = new ArrayList<CodegenParameter>();
        List<CodegenParameter> formParams = new ArrayList<CodegenParameter>();
        List<CodegenParameter> requiredParams = new ArrayList<CodegenParameter>();
        List<CodegenParameter> optionalParams = new ArrayList<CodegenParameter>();

        CodegenParameter bodyParam = null;
        RequestBody requestBody = operation.getRequestBody();
        if (requestBody != null) {
            String contentType = getContentType(requestBody);
            if (contentType != null &&
                    (contentType.toLowerCase(Locale.ROOT).startsWith("application/x-www-form-urlencoded") ||
                            contentType.toLowerCase(Locale.ROOT).startsWith("multipart"))) {
                // process form parameters
                formParams = fromRequestBodyToFormParameters(requestBody, imports);
                op.isMultipart = contentType.toLowerCase(Locale.ROOT).startsWith("multipart");
                for (CodegenParameter cp : formParams) {
                    postProcessParameter(cp);
                }
                // add form parameters to the beginning of all parameter list
                if (prependFormOrBodyParameters) {
                    for (CodegenParameter cp : formParams) {
                        allParams.add(cp.copy());
                    }
                }
            } else {
                // process body parameter
                requestBody = ModelUtils.getReferencedRequestBody(this.openAPI, requestBody);

                String bodyParameterName = "";
                if (op.vendorExtensions != null && op.vendorExtensions.containsKey("x-codegen-request-body-name")) {
                    bodyParameterName = (String) op.vendorExtensions.get("x-codegen-request-body-name");
                }
                bodyParam = fromRequestBody(requestBody, imports, bodyParameterName);
                bodyParam.description = escapeText(requestBody.getDescription());
                postProcessParameter(bodyParam);

                bodyParams.add(bodyParam);

                if (prependFormOrBodyParameters) {
                    allParams.add(bodyParam);
                }

                // add example
                if (schemas != null) {
                    op.requestBodyExamples = new ExampleGenerator(schemas, this.openAPI).generate(null, new ArrayList<String>(getConsumesInfo(this.openAPI, operation)), bodyParam.baseType);
                }
            }
        }

        if (parameters != null) {
            for (Parameter param : parameters) {
                param = ModelUtils.getReferencedParameter(this.openAPI, param);

                CodegenParameter p = fromParameter(param, imports);

                // ensure unique params
                if (ensureUniqueParams) {
                    if (!isParameterNameUnique(p, allParams)) {
                        p.paramName = generateNextName(p.paramName);
                    }
                }

                allParams.add(p);

                if (param instanceof QueryParameter || "query".equalsIgnoreCase(param.getIn())) {
                    queryParams.add(p.copy());
                } else if (param instanceof PathParameter || "path".equalsIgnoreCase(param.getIn())) {
                    pathParams.add(p.copy());
                } else if (param instanceof HeaderParameter || "header".equalsIgnoreCase(param.getIn())) {
                    headerParams.add(p.copy());
                } else if (param instanceof CookieParameter || "cookie".equalsIgnoreCase(param.getIn())) {
                    cookieParams.add(p.copy());
                } else {
                    LOGGER.warn("Unknown parameter type " + p.baseType + " for " + p.baseName);
                }

            }
        }

        // add form/body parameter (if any) to the end of all parameter list
        if (!prependFormOrBodyParameters) {
            for (CodegenParameter cp : formParams) {
                allParams.add(cp.copy());
            }

            for (CodegenParameter cp : bodyParams) {
                allParams.add(cp.copy());
            }
        }

        // create optional, required parameters
        for (CodegenParameter cp : allParams) {
            if (cp.required) { //required parameters
                requiredParams.add(cp.copy());
            } else { // optional parameters
                optionalParams.add(cp.copy());
                op.hasOptionalParams = true;
            }
        }

        // add imports to operation import tag
        for (String i : imports) {
            if (needToImport(i)) {
                op.imports.add(i);
            }
        }

        op.bodyParam = bodyParam;
        op.httpMethod = httpMethod.toUpperCase(Locale.ROOT);

        // move "required" parameters in front of "optional" parameters
        if (sortParamsByRequiredFlag) {
            Collections.sort(allParams, new Comparator<CodegenParameter>() {
                @Override
                public int compare(CodegenParameter one, CodegenParameter another) {
                    if (one.required == another.required)
                        return 0;
                    else if (one.required)
                        return -1;
                    else
                        return 1;
                }
            });
        }

        op.allParams = addHasMore(allParams);
        op.bodyParams = addHasMore(bodyParams);
        op.pathParams = addHasMore(pathParams);
        op.queryParams = addHasMore(queryParams);
        op.headerParams = addHasMore(headerParams);
        op.cookieParams = addHasMore(cookieParams);
        op.formParams = addHasMore(formParams);
        op.requiredParams = addHasMore(requiredParams);
        op.optionalParams = addHasMore(optionalParams);
        op.externalDocs = operation.getExternalDocs();
        // legacy support
        op.nickname = op.operationId;

        if (op.allParams.size() > 0) {
            op.hasParams = true;
        }
        op.hasRequiredParams = op.requiredParams.size() > 0;

        // set Restful Flag
        op.isRestfulShow = op.isRestfulShow();
        op.isRestfulIndex = op.isRestfulIndex();
        op.isRestfulCreate = op.isRestfulCreate();
        op.isRestfulUpdate = op.isRestfulUpdate();
        op.isRestfulDestroy = op.isRestfulDestroy();
        op.isRestful = op.isRestful();

        return op;
    }

    public boolean isParameterNameUnique(CodegenParameter p, List<CodegenParameter> parameters) {
        for (CodegenParameter parameter : parameters) {
            if (System.identityHashCode(p) == System.identityHashCode(parameter)) {
                continue; // skip itself
            }

            if (p.paramName.equals(parameter.paramName)) {
                return false;
            }
        }

        return true;
    }

    /**
     * Convert OAS Response object to Codegen Response object
     *
     * @param responseCode HTTP response code
     * @param response     OAS Response object
     * @return Codegen Response object
     */
    public CodegenResponse fromResponse(String responseCode, ApiResponse response) {
        CodegenResponse r = CodegenModelFactory.newInstance(CodegenModelType.RESPONSE);

        if (response.getContent() != null && response.getContent().size() > 0) {
            // Ensure validation properties from a target schema are persisted on CodegenResponse.
            // This ignores any edge case where different schemas have different validations because we don't
            // have a way to indicate a preference for response schema and are effective 1:1.
            Schema contentSchema = null;
            for (MediaType mt : response.getContent().values()) {
                if (contentSchema != null) break;
                contentSchema = mt.getSchema();
            }
            if (contentSchema != null) {
                ModelUtils.syncValidationProperties(contentSchema, r);
            }
        }

        if ("default".equals(responseCode) || "defaultResponse".equals(responseCode)) {
            r.code = "0";
        } else {
            r.code = responseCode;
            switch (r.code.charAt(0)) {
                case '1':
                    r.is1xx = true;
                    break;
                case '2':
                    r.is2xx = true;
                    break;
                case '3':
                    r.is3xx = true;
                    break;
                case '4':
                    r.is4xx = true;
                    break;
                case '5':
                    r.is5xx = true;
                    break;
                default:
                    throw new RuntimeException("Invalid response code " + responseCode);
            }
        }
        Schema responseSchema;
        if (this.openAPI != null && this.openAPI.getComponents() != null) {
            responseSchema = ModelUtils.unaliasSchema(this.openAPI, ModelUtils.getSchemaFromResponse(response),
                    importMapping);
        } else { // no model/alias defined
            responseSchema = ModelUtils.getSchemaFromResponse(response);
        }
        r.schema = responseSchema;
        if (responseSchema != null && responseSchema.getPattern() != null) {
            r.setPattern(toRegularExpression(responseSchema.getPattern()));
        }

        r.message = escapeText(response.getDescription());
        // TODO need to revise and test examples in responses
        // ApiResponse does not support examples at the moment
        //r.examples = toExamples(response.getExamples());
        r.jsonSchema = Json.pretty(response);
        if (response.getExtensions() != null && !response.getExtensions().isEmpty()) {
            r.vendorExtensions.putAll(response.getExtensions());
        }
        addHeaders(response, r.headers);
        r.hasHeaders = !r.headers.isEmpty();

        if (r.schema != null) {
            Map<String, Schema> allSchemas = null;
            CodegenProperty cp = fromProperty("response", responseSchema);

            if (ModelUtils.isArraySchema(responseSchema)) {
                ArraySchema as = (ArraySchema) responseSchema;
                CodegenProperty innerProperty = fromProperty("response", getSchemaItems(as));
                CodegenProperty innerCp = innerProperty;
                while (innerCp != null) {
                    r.baseType = innerCp.baseType;
                    innerCp = innerCp.items;
                }
            } else {
                if (cp.complexType != null) {
                    r.baseType = cp.complexType;
                    r.isModel = true;
                } else {
                    r.baseType = cp.baseType;
                }
            }

            r.dataType = cp.dataType;
            if (Boolean.TRUE.equals(cp.isString) && Boolean.TRUE.equals(cp.isEmail)) {
                r.isEmail = true;
            } else if (Boolean.TRUE.equals(cp.isString) && Boolean.TRUE.equals(cp.isUuid)) {
                r.isUuid = true;
            } else if (Boolean.TRUE.equals(cp.isByteArray)) {
                r.isByteArray = true;
            } else if (Boolean.TRUE.equals(cp.isString)) {
                r.isString = true;
            } else if (Boolean.TRUE.equals(cp.isBoolean)) {
                r.isBoolean = true;
            } else if (Boolean.TRUE.equals(cp.isLong)) {
                r.isLong = true;
                r.isNumeric = true;
            } else if (Boolean.TRUE.equals(cp.isInteger)) {
                r.isInteger = true;
                r.isNumeric = true;
            } else if (Boolean.TRUE.equals(cp.isNumber)) {
                r.isNumber = true;
                r.isNumeric = true;
            } else if (Boolean.TRUE.equals(cp.isDouble)) {
                r.isDouble = true;
                r.isNumeric = true;
            } else if (Boolean.TRUE.equals(cp.isFloat)) {
                r.isFloat = true;
                r.isNumeric = true;
            } else if (Boolean.TRUE.equals(cp.isBinary)) {
                r.isFile = true; // file = binary in OAS3
                r.isBinary = true;
            } else if (Boolean.TRUE.equals(cp.isFile)) {
                r.isFile = true;
            } else if (Boolean.TRUE.equals(cp.isDate)) {
                r.isDate = true;
            } else if (Boolean.TRUE.equals(cp.isDateTime)) {
                r.isDateTime = true;
            } else if (Boolean.TRUE.equals(cp.isFreeFormObject)) {
                r.isFreeFormObject = true;
            } else {
                LOGGER.debug("Property type is not primitive: " + cp.dataType);
            }

            if (cp.isContainer) {
                r.simpleType = false;
                r.containerType = cp.containerType;
                r.isMapContainer = "map".equals(cp.containerType);
                r.isListContainer = "list".equalsIgnoreCase(cp.containerType) || "array".equalsIgnoreCase(cp.containerType);
            } else {
                r.simpleType = true;
            }

            r.primitiveType = (r.baseType == null || languageSpecificPrimitives().contains(r.baseType));
        }

        if (r.baseType == null) {
            r.isMapContainer = false;
            r.isListContainer = false;
            r.primitiveType = true;
            r.simpleType = true;
        }

        return r;
    }

    /**
     * Convert OAS Callback object to Codegen Callback object
     *
     * @param name     callback name
     * @param callback OAS Callback object
     * @param servers  list of servers
     * @return Codegen Response object
     */
    public CodegenCallback fromCallback(String name, Callback callback, List<Server> servers) {
        CodegenCallback c = new CodegenCallback();
        c.name = name;

        if (callback.getExtensions() != null && !callback.getExtensions().isEmpty()) {
            c.vendorExtensions.putAll(callback.getExtensions());
        }

        callback.forEach((expression, pi) -> {
            CodegenCallback.Url u = new CodegenCallback.Url();
            u.expression = expression;
            u.hasMore = true;

            if (pi.getExtensions() != null && !pi.getExtensions().isEmpty()) {
                u.vendorExtensions.putAll(pi.getExtensions());
            }

            Stream.of(
                    Pair.of("get", pi.getGet()),
                    Pair.of("head", pi.getHead()),
                    Pair.of("put", pi.getPut()),
                    Pair.of("post", pi.getPost()),
                    Pair.of("delete", pi.getDelete()),
                    Pair.of("patch", pi.getPatch()),
                    Pair.of("options", pi.getOptions()))
                    .filter(p -> p.getValue() != null)
                    .forEach(p -> {
                        String method = p.getKey();
                        Operation op = p.getValue();

                        boolean genId = op.getOperationId() == null;
                        if (genId) {
                            op.setOperationId(getOrGenerateOperationId(op, c.name + "_" + expression.replaceAll("\\{\\$.*}", ""), method));
                        }

                        if (op.getExtensions() == null) {
                            op.setExtensions(new HashMap<>());
                        }
                        // This extension will be removed later by `fromOperation()` as it is only needed here to
                        // distinguish between normal operations and callback requests
                        op.getExtensions().put("x-callback-request", true);

                        CodegenOperation co = fromOperation(expression, method, op, servers);
                        if (genId) {
                            co.operationIdOriginal = null;
                            // legacy (see `fromOperation()`)
                            co.nickname = co.operationId;
                        }
                        u.requests.add(co);
                    });

            if (!u.requests.isEmpty()) {
                u.requests.get(u.requests.size() - 1).hasMore = false;
            }
            c.urls.add(u);
        });

        if (!c.urls.isEmpty()) {
            c.urls.get(c.urls.size() - 1).hasMore = false;
        }

        return c;
    }

    /**
     * Convert OAS Parameter object to Codegen Parameter object
     *
     * @param parameter OAS parameter object
     * @param imports   set of imports for library/package/module
     * @return Codegen Parameter object
     */
    public CodegenParameter fromParameter(Parameter parameter, Set<String> imports) {
        CodegenParameter codegenParameter = CodegenModelFactory.newInstance(CodegenModelType.PARAMETER);

        if (parameter.getContent() != null && parameter.getContent().size() > 0) {
            // Ensure validation properties from a target schema are persisted on CodegenParameter.
            // This ignores any edge case where different schemas have different validations because we don't
            // have a way to indicate a preference for parameter schema and are effective 1:1.
            Schema contentSchema = null;
            for (MediaType mt : parameter.getContent().values()) {
                if (contentSchema != null) break;
                contentSchema = mt.getSchema();
            }
            if (contentSchema != null) {
                ModelUtils.syncValidationProperties(contentSchema, codegenParameter);
            }
        }

        codegenParameter.baseName = parameter.getName();
        codegenParameter.description = escapeText(parameter.getDescription());
        codegenParameter.unescapedDescription = parameter.getDescription();
        if (parameter.getRequired() != null) {
            codegenParameter.required = parameter.getRequired();
        }
        codegenParameter.jsonSchema = Json.pretty(parameter);

        if (GlobalSettings.getProperty("debugParser") != null) {
            LOGGER.info("working on Parameter " + parameter.getName());
            LOGGER.info("JSON schema: " + codegenParameter.jsonSchema);
        }

        if (parameter.getExtensions() != null && !parameter.getExtensions().isEmpty()) {
            codegenParameter.vendorExtensions.putAll(parameter.getExtensions());
        }

        Schema s;
        if (parameter.getSchema() != null) {
            s = parameter.getSchema();
        } else if (parameter.getContent() != null) {
            Content content = parameter.getContent();
            if (content.size() > 1) {
                once(LOGGER).warn("Multiple schemas found in content, returning only the first one");
            }
            MediaType mediaType = content.values().iterator().next();
            s = mediaType.getSchema();
        } else {
            s = null;
        }

        if (s != null) {
            Schema parameterSchema = ModelUtils.unaliasSchema(this.openAPI, s, importMapping);
            if (parameterSchema == null) {
                LOGGER.warn("warning!  Schema not found for parameter \"" + parameter.getName() + "\", using String");
                parameterSchema = new StringSchema().description("//TODO automatically added by openapi-generator due to missing type definition.");
            }

            if (Boolean.TRUE.equals(parameterSchema.getNullable())) { // use nullable defined in the spec
                codegenParameter.isNullable = true;
            }

            // set default value
            codegenParameter.defaultValue = toDefaultValue(parameterSchema);

            if (parameter.getStyle() != null) {
                codegenParameter.style = parameter.getStyle().toString();
            }

            // the default value is false
            // https://github.com/OAI/OpenAPI-Specification/blob/master/versions/3.0.2.md#user-content-parameterexplode
            codegenParameter.isExplode = parameter.getExplode() == null ? false : parameter.getExplode();

            // TODO revise collectionFormat
            String collectionFormat = null;
            if (ModelUtils.isArraySchema(parameterSchema)) { // for array parameter
                final ArraySchema arraySchema = (ArraySchema) parameterSchema;
                Schema inner = getSchemaItems(arraySchema);

                collectionFormat = getCollectionFormat(parameter);
                // default to csv:
                collectionFormat = StringUtils.isEmpty(collectionFormat) ? "csv" : collectionFormat;
                CodegenProperty codegenProperty = fromProperty("inner", inner);
                codegenParameter.items = codegenProperty;
                codegenParameter.mostInnerItems = codegenProperty.mostInnerItems;
                codegenParameter.baseType = codegenProperty.dataType;
                codegenParameter.isContainer = true;
                codegenParameter.isListContainer = true;

                // recursively add import
                while (codegenProperty != null) {
                    imports.add(codegenProperty.baseType);
                    codegenProperty = codegenProperty.items;
                }

            } else if (ModelUtils.isMapSchema(parameterSchema)) { // for map parameter
                CodegenProperty codegenProperty = fromProperty("inner", ModelUtils.getAdditionalProperties(parameterSchema));
                codegenParameter.items = codegenProperty;
                codegenParameter.mostInnerItems = codegenProperty.mostInnerItems;
                codegenParameter.baseType = codegenProperty.dataType;
                codegenParameter.isContainer = true;
                codegenParameter.isMapContainer = true;

                // recursively add import
                while (codegenProperty != null) {
                    imports.add(codegenProperty.baseType);
                    codegenProperty = codegenProperty.items;
                }
            }
/* TODO revise the logic below
            } else {
                Map<PropertyId, Object> args = new HashMap<PropertyId, Object>();
                String format = qp.getFormat();
                args.put(PropertyId.ENUM, qp.getEnum());
                property = PropertyBuilder.build(type, format, args);
            }
*/

            CodegenProperty codegenProperty = fromProperty(parameter.getName(), parameterSchema);
            // TODO revise below which seems not working
            //if (parameterSchema.getRequired() != null && !parameterSchema.getRequired().isEmpty() && parameterSchema.getRequired().contains(codegenProperty.baseName)) {
            codegenProperty.required = Boolean.TRUE.equals(parameter.getRequired()) ? true : false;
            //}
            //codegenProperty.required = true;

            // set boolean flag (e.g. isString)
            setParameterBooleanFlagWithCodegenProperty(codegenParameter, codegenProperty);

            String parameterDataType = this.getParameterDataType(parameter, parameterSchema);
            if (parameterDataType != null) {
                codegenParameter.dataType = parameterDataType;
            } else {
                codegenParameter.dataType = codegenProperty.dataType;
            }
            if (ModelUtils.isObjectSchema(parameterSchema)) {
                codegenProperty.complexType = codegenParameter.dataType;
            }
            codegenParameter.dataFormat = codegenProperty.dataFormat;
            codegenParameter.required = codegenProperty.required;

            if (codegenProperty.isEnum) {
                codegenParameter.datatypeWithEnum = codegenProperty.datatypeWithEnum;
                codegenParameter.enumName = codegenProperty.enumName;
            }

            // enum
            updateCodegenPropertyEnum(codegenProperty);
            codegenParameter.isEnum = codegenProperty.isEnum;
            codegenParameter._enum = codegenProperty._enum;
            codegenParameter.allowableValues = codegenProperty.allowableValues;

            if (codegenProperty.items != null && codegenProperty.items.isEnum) {
                codegenParameter.datatypeWithEnum = codegenProperty.datatypeWithEnum;
                codegenParameter.enumName = codegenProperty.enumName;
                codegenParameter.items = codegenProperty.items;
                codegenParameter.mostInnerItems = codegenProperty.mostInnerItems;
            }

            codegenParameter.collectionFormat = collectionFormat;
            if ("multi".equals(collectionFormat)) {
                codegenParameter.isCollectionFormatMulti = true;
            }
            codegenParameter.paramName = toParamName(parameter.getName());

            // import
            if (codegenProperty.complexType != null) {
                imports.add(codegenProperty.complexType);
            }

            // validation
            // handle maximum, minimum properly for int/long by removing the trailing ".0"
            if (ModelUtils.isIntegerSchema(parameterSchema)) {
                codegenParameter.maximum = parameterSchema.getMaximum() == null ? null : String.valueOf(parameterSchema.getMaximum().longValue());
                codegenParameter.minimum = parameterSchema.getMinimum() == null ? null : String.valueOf(parameterSchema.getMinimum().longValue());
            } else {
                codegenParameter.maximum = parameterSchema.getMaximum() == null ? null : String.valueOf(parameterSchema.getMaximum());
                codegenParameter.minimum = parameterSchema.getMinimum() == null ? null : String.valueOf(parameterSchema.getMinimum());
            }

            codegenParameter.exclusiveMaximum = parameterSchema.getExclusiveMaximum() == null ? false : parameterSchema.getExclusiveMaximum();
            codegenParameter.exclusiveMinimum = parameterSchema.getExclusiveMinimum() == null ? false : parameterSchema.getExclusiveMinimum();
            codegenParameter.maxLength = parameterSchema.getMaxLength();
            codegenParameter.minLength = parameterSchema.getMinLength();
            codegenParameter.pattern = toRegularExpression(parameterSchema.getPattern());
            codegenParameter.maxItems = parameterSchema.getMaxItems();
            codegenParameter.minItems = parameterSchema.getMinItems();
            codegenParameter.uniqueItems = parameterSchema.getUniqueItems() == null ? false : parameterSchema.getUniqueItems();
            codegenParameter.multipleOf = parameterSchema.getMultipleOf();

            // exclusive* are noop without corresponding min/max
            if (codegenParameter.maximum != null || codegenParameter.minimum != null ||
                    codegenParameter.maxLength != null || codegenParameter.minLength != null ||
                    codegenParameter.maxItems != null || codegenParameter.minItems != null ||
                    codegenParameter.pattern != null) {
                codegenParameter.hasValidation = true;
            }

        } else {
            LOGGER.error("ERROR! Not handling  " + parameter + " as Body Parameter at the moment");
             /* TODO need to revise the logic below to handle body parameter
            if (!(parameter instanceof BodyParameter)) {
                LOGGER.error("Cannot use Parameter " + parameter + " as Body Parameter");
            }

            BodyParameter bp = (BodyParameter) param;
            Model model = bp.getSchema();

            if (model instanceof ModelImpl) {
                ModelImpl impl = (ModelImpl) model;
                CodegenModel cm = fromModel(bp.getName(), impl);
                if (!cm.emptyVars) {
                    codegen.dataType = getTypeDeclaration(cm.classname);
                    imports.add(p.dataType);
                } else {
                    Property prop = PropertyBuilder.build(impl.getType(), impl.getFormat(), null);
                    prop.setRequired(bp.getRequired());
                    CodegenProperty cp = fromProperty("property", prop);
                    if (cp != null) {
                        p.baseType = cp.baseType;
                        p.dataType = cp.datatype;
                        p.isPrimitiveType = cp.isPrimitiveType;
                        p.isBinary = isDataTypeBinary(cp.datatype);
                        p.isFile = isDataTypeFile(cp.datatype);
                        if (cp.complexType != null) {
                            imports.add(cp.complexType);
                        }
                    }

                    // set boolean flag (e.g. isString)
                    setParameterBooleanFlagWithCodegenProperty(p, cp);
                }
            } else if (model instanceof ArrayModel) {
                // to use the built-in model parsing, we unwrap the ArrayModel
                // and get a single property from it
                ArrayModel impl = (ArrayModel) model;
                // get the single property
                ArrayProperty ap = new ArrayProperty().items(impl.getItems());
                ap.setRequired(param.getRequired());
                CodegenProperty cp = fromProperty("inner", ap);
                if (cp.complexType != null) {
                    imports.add(cp.complexType);
                }
                imports.add(cp.baseType);

                // recursively add import
                CodegenProperty innerCp = cp;
                while(innerCp != null) {
                    if(innerCp.complexType != null) {
                        imports.add(innerCp.complexType);
                    }
                    innerCp = innerCp.items;
                }

                p.items = cp;
                p.dataType = cp.datatype;
                p.baseType = cp.complexType;
                p.isPrimitiveType = cp.isPrimitiveType;
                p.isContainer = true;
                p.isListContainer = true;

                // set boolean flag (e.g. isString)
                setParameterBooleanFlagWithCodegenProperty(p, cp);
            } else {
                Model sub = bp.getSchema();
                if (sub instanceof RefModel) {
                    String name = ((RefModel) sub).getSimpleRef();
                    name = getAlias(name);
                    if (typeMapping.containsKey(name)) {
                        name = typeMapping.get(name);
                        p.baseType = name;
                    } else {
                        name = toModelName(name);
                        p.baseType = name;
                        if (defaultIncludes.contains(name)) {
                            imports.add(name);
                        }
                        imports.add(name);
                        name = getTypeDeclaration(name);
                    }
                    p.dataType = name;
                }
            }
            p.paramName = toParamName(bp.getName());
        */
        }

        if (parameter instanceof QueryParameter || "query".equalsIgnoreCase(parameter.getIn())) {
            codegenParameter.isQueryParam = true;
        } else if (parameter instanceof PathParameter || "path".equalsIgnoreCase(parameter.getIn())) {
            codegenParameter.required = true;
            codegenParameter.isPathParam = true;
        } else if (parameter instanceof HeaderParameter || "header".equalsIgnoreCase(parameter.getIn())) {
            codegenParameter.isHeaderParam = true;
        } else if (parameter instanceof CookieParameter || "cookie".equalsIgnoreCase(parameter.getIn())) {
            codegenParameter.isCookieParam = true;
        } else {
            LOGGER.warn("Unknown parameter type: " + parameter.getName());
        }

        // default to UNKNOWN_PARAMETER_NAME if paramName is null
        if (codegenParameter.paramName == null) {
            LOGGER.warn("Parameter name not defined properly. Default to UNKNOWN_PARAMETER_NAME");
            codegenParameter.paramName = "UNKNOWN_PARAMETER_NAME";
        }

        // set the parameter example value
        // should be overridden by lang codegen
        setParameterExampleValue(codegenParameter, parameter);

        postProcessParameter(codegenParameter);
        LOGGER.debug("debugging codegenParameter return: " + codegenParameter);
        return codegenParameter;
    }

    /**
     * Returns the data type of a parameter.
     * Returns null by default to use the CodegenProperty.datatype value
     *
     * @param parameter Parameter
     * @param schema    Schema
     * @return data type
     */
    protected String getParameterDataType(Parameter parameter, Schema schema) {
        if (parameter.get$ref() != null) {
            String refName = ModelUtils.getSimpleRef(parameter.get$ref());
            return toModelName(refName);
        }
        return null;
    }

    // TODO revise below as it should be replaced by ModelUtils.isByteArraySchema(parameterSchema)
    public boolean isDataTypeBinary(String dataType) {
        if (dataType != null) {
            return dataType.toLowerCase(Locale.ROOT).startsWith("byte");
        } else {
            return false;
        }
    }

    // TODO revise below as it should be replaced by ModelUtils.isFileSchema(parameterSchema)
    public boolean isDataTypeFile(String dataType) {
        if (dataType != null) {
            return dataType.toLowerCase(Locale.ROOT).equals("file");
        } else {
            return false;
        }
    }

    /**
     * Convert map of OAS SecurityScheme objects to a list of Codegen Security objects
     *
     * @param securitySchemeMap a map of OAS SecuritySchemeDefinition object
     * @return a list of Codegen Security objects
     */
    @SuppressWarnings("static-method")
    public List<CodegenSecurity> fromSecurity(Map<String, SecurityScheme> securitySchemeMap) {
        if (securitySchemeMap == null) {
            return Collections.emptyList();
        }

        List<CodegenSecurity> codegenSecurities = new ArrayList<CodegenSecurity>(securitySchemeMap.size());
        for (String key : securitySchemeMap.keySet()) {
            final SecurityScheme securityScheme = securitySchemeMap.get(key);

            CodegenSecurity cs = CodegenModelFactory.newInstance(CodegenModelType.SECURITY);
            cs.name = key;
            cs.type = securityScheme.getType().toString();
            cs.isCode = cs.isPassword = cs.isApplication = cs.isImplicit = false;
            cs.isHttpSignature = false;
            cs.isBasicBasic = cs.isBasicBearer = false;
            cs.scheme = securityScheme.getScheme();
            if (securityScheme.getExtensions() != null) {
                cs.vendorExtensions.putAll(securityScheme.getExtensions());
            }

            if (SecurityScheme.Type.APIKEY.equals(securityScheme.getType())) {
                cs.isBasic = cs.isOAuth = false;
                cs.isApiKey = true;
                cs.keyParamName = securityScheme.getName();
                cs.isKeyInHeader = securityScheme.getIn() == SecurityScheme.In.HEADER;
                cs.isKeyInQuery = securityScheme.getIn() == SecurityScheme.In.QUERY;
                cs.isKeyInCookie = securityScheme.getIn() == SecurityScheme.In.COOKIE;  //it assumes a validation step prior to generation. (cookie-auth supported from OpenAPI 3.0.0)
            } else if (SecurityScheme.Type.HTTP.equals(securityScheme.getType())) {
                cs.isKeyInHeader = cs.isKeyInQuery = cs.isKeyInCookie = cs.isApiKey = cs.isOAuth = false;
                cs.isBasic = true;
                if ("basic".equals(securityScheme.getScheme())) {
                    cs.isBasicBasic = true;
                } else if ("bearer".equals(securityScheme.getScheme())) {
                    cs.isBasicBearer = true;
                    cs.bearerFormat = securityScheme.getBearerFormat();
                } else if ("signature".equals(securityScheme.getScheme())) {
                    // HTTP signature as defined in https://datatracker.ietf.org/doc/draft-cavage-http-signatures/
                    // The registry of security schemes is maintained by IANA.
                    // https://www.iana.org/assignments/http-authschemes/http-authschemes.xhtml
                    // As of January 2020, the "signature" scheme has not been registered with IANA yet.
                    // This scheme may have to be changed when it is officially registered with IANA.
                    cs.isHttpSignature = true;
                    once(LOGGER).warn("Security scheme 'HTTP signature' is a draft IETF RFC and subject to change.");
                }
            } else if (SecurityScheme.Type.OAUTH2.equals(securityScheme.getType())) {
                cs.isKeyInHeader = cs.isKeyInQuery = cs.isKeyInCookie = cs.isApiKey = cs.isBasic = false;
                cs.isOAuth = true;
                final OAuthFlows flows = securityScheme.getFlows();
                if (securityScheme.getFlows() == null) {
                    throw new RuntimeException("missing oauth flow in " + cs.name);
                }
                if (flows.getPassword() != null) {
                    setOauth2Info(cs, flows.getPassword());
                    cs.isPassword = true;
                    cs.flow = "password";
                } else if (flows.getImplicit() != null) {
                    setOauth2Info(cs, flows.getImplicit());
                    cs.isImplicit = true;
                    cs.flow = "implicit";
                } else if (flows.getClientCredentials() != null) {
                    setOauth2Info(cs, flows.getClientCredentials());
                    cs.isApplication = true;
                    cs.flow = "application";
                } else if (flows.getAuthorizationCode() != null) {
                    setOauth2Info(cs, flows.getAuthorizationCode());
                    cs.isCode = true;
                    cs.flow = "accessCode";
                } else {
                    throw new RuntimeException("Could not identify any oauth2 flow in " + cs.name);
                }
            }

            codegenSecurities.add(cs);
        }

        // sort auth methods to maintain the same order
        Collections.sort(codegenSecurities, new Comparator<CodegenSecurity>() {
            @Override
            public int compare(CodegenSecurity one, CodegenSecurity another) {
                return ObjectUtils.compare(one.name, another.name);
            }
        });
        // set 'hasMore'
        Iterator<CodegenSecurity> it = codegenSecurities.iterator();
        while (it.hasNext()) {
            final CodegenSecurity security = it.next();
            security.hasMore = it.hasNext();
        }

        return codegenSecurities;
    }

    protected void setReservedWordsLowerCase(List<String> words) {
        reservedWords = new HashSet<String>();
        for (String word : words) {
            reservedWords.add(word.toLowerCase(Locale.ROOT));
        }
    }

    protected boolean isReservedWord(String word) {
        return word != null && reservedWords.contains(word.toLowerCase(Locale.ROOT));
    }

    /**
     * Get operationId from the operation object, and if it's blank, generate a new one from the given parameters.
     *
     * @param operation  the operation object
     * @param path       the path of the operation
     * @param httpMethod the HTTP method of the operation
     * @return the (generated) operationId
     */
    protected String getOrGenerateOperationId(Operation operation, String path, String httpMethod) {
        String operationId = operation.getOperationId();
        if (StringUtils.isBlank(operationId)) {
            String tmpPath = path;
            tmpPath = tmpPath.replaceAll("\\{", "");
            tmpPath = tmpPath.replaceAll("\\}", "");
            String[] parts = (tmpPath + "/" + httpMethod).split("/");
            StringBuilder builder = new StringBuilder();
            if ("/".equals(tmpPath)) {
                // must be root tmpPath
                builder.append("root");
            }
            for (String part : parts) {
                if (part.length() > 0) {
                    if (builder.toString().length() == 0) {
                        part = Character.toLowerCase(part.charAt(0)) + part.substring(1);
                    } else {
                        part = camelize(part);
                    }
                    builder.append(part);
                }
            }
            operationId = sanitizeName(builder.toString());
            LOGGER.warn("Empty operationId found for path: " + httpMethod + " " + path + ". Renamed to auto-generated operationId: " + operationId);
        }
        return operationId;
    }

    /**
     * Check the type to see if it needs import the library/module/package
     *
     * @param type name of the type
     * @return true if the library/module/package of the corresponding type needs to be imported
     */
    protected boolean needToImport(String type) {
        return StringUtils.isNotBlank(type) && !defaultIncludes.contains(type)
                && !languageSpecificPrimitives.contains(type);
    }

    @SuppressWarnings("static-method")
    protected List<Map<String, Object>> toExamples(Map<String, Object> examples) {
        if (examples == null) {
            return null;
        }

        final List<Map<String, Object>> output = new ArrayList<Map<String, Object>>(examples.size());
        for (Map.Entry<String, Object> entry : examples.entrySet()) {
            final Map<String, Object> kv = new HashMap<String, Object>();
            kv.put("contentType", entry.getKey());
            kv.put("example", entry.getValue());
            output.add(kv);
        }
        return output;
    }

    /**
     * Add headers to codegen property
     *
     * @param response   API response
     * @param properties list of codegen property
     */
    protected void addHeaders(ApiResponse response, List<CodegenProperty> properties) {
        if (response.getHeaders() != null) {
            for (Map.Entry<String, Header> headerEntry : response.getHeaders().entrySet()) {
                String description = headerEntry.getValue().getDescription();
                // follow the $ref
                Header header = ModelUtils.getReferencedHeader(this.openAPI, headerEntry.getValue());

                Schema schema;
                if (header.getSchema() == null) {
                    LOGGER.warn("No schema defined for Header '" + headerEntry.getKey() + "', using a String schema");
                    schema = new StringSchema();
                } else {
                    schema = header.getSchema();
                }
                CodegenProperty cp = fromProperty(headerEntry.getKey(), schema);
                cp.setDescription(escapeText(description));
                cp.setUnescapedDescription(description);
                properties.add(cp);
            }
        }
    }

    private static List<CodegenParameter> addHasMore(List<CodegenParameter> objs) {
        if (objs != null) {
            for (int i = 0; i < objs.size(); i++) {
                if (i > 0) {
                    objs.get(i).secondaryParam = true;
                }
                if (i < objs.size() - 1) {
                    objs.get(i).hasMore = true;
                }
            }
        }
        return objs;
    }

    /**
     * Add operation to group
     *
     * @param tag          name of the tag
     * @param resourcePath path of the resource
     * @param operation    OAS Operation object
     * @param co           Codegen Operation object
     * @param operations   map of Codegen operations
     */
    @SuppressWarnings("static-method")
    public void addOperationToGroup(String tag, String resourcePath, Operation operation, CodegenOperation
            co, Map<String, List<CodegenOperation>> operations) {
        List<CodegenOperation> opList = operations.get(tag);
        if (opList == null) {
            opList = new ArrayList<CodegenOperation>();
            operations.put(tag, opList);
        }
        // check for operationId uniqueness
        String uniqueName = co.operationId;
        int counter = 0;
        for (CodegenOperation op : opList) {
            if (uniqueName.equals(op.operationId)) {
                uniqueName = co.operationId + "_" + counter;
                counter++;
            }
        }
        if (!co.operationId.equals(uniqueName)) {
            LOGGER.warn("generated unique operationId `" + uniqueName + "`");
        }
        co.operationId = uniqueName;
        co.operationIdLowerCase = uniqueName.toLowerCase(Locale.ROOT);
        co.operationIdCamelCase = camelize(uniqueName);
        co.operationIdSnakeCase = underscore(uniqueName);
        opList.add(co);
        co.baseName = tag;
    }

    protected void addParentContainer(CodegenModel model, String name, Schema schema) {
        model.parentContainer = fromProperty(name, schema);
        addImport(model, model.parentContainer.complexType);
        model.parent = toInstantiationType(schema);
        final String containerType = model.parentContainer.containerType;
        final String instantiationType = instantiationTypes.get(containerType);
        if (instantiationType != null) {
            addImport(model, instantiationType);
        }

        final String mappedType = typeMapping.get(containerType);
        if (mappedType != null) {
            addImport(model, mappedType);
        }
    }

    /**
     * Generate the next name for the given name, i.e. append "2" to the base name if not ending with a number,
     * otherwise increase the number by 1. For example:
     * status    => status2
     * status2   => status3
     * myName100 => myName101
     *
     * @param name The base name
     * @return The next name for the base name
     */
    private static String generateNextName(String name) {
        Pattern pattern = Pattern.compile("\\d+\\z");
        Matcher matcher = pattern.matcher(name);
        if (matcher.find()) {
            String numStr = matcher.group();
            int num = Integer.parseInt(numStr) + 1;
            return name.substring(0, name.length() - numStr.length()) + num;
        } else {
            return name + "2";
        }
    }

    protected void addImport(CodegenModel m, String type) {
        if (type != null && needToImport(type)) {
            m.imports.add(type);
        }
    }

    /**
     * Loop through propertiies and unalias the reference if $ref (reference) is defined
     *
     * @param properties model properties (schemas)
     * @return model properties with direct reference to schemas
     */
    private Map<String, Schema> unaliasPropertySchema(Map<String, Schema> properties) {
        if (properties != null) {
            for (String key : properties.keySet()) {
                properties.put(key, ModelUtils.unaliasSchema(this.openAPI, properties.get(key), importMapping()));

            }
        }

        return properties;
    }

    private void addVars(CodegenModel m, Map<String, Schema> properties, List<String> required,
                         Map<String, Schema> allProperties, List<String> allRequired) {

        m.hasRequired = false;
        if (properties != null && !properties.isEmpty()) {
            m.hasVars = true;
            m.hasEnums = false; // TODO need to fix as its false in both cases

            Set<String> mandatory = required == null ? Collections.<String>emptySet()
                    : new TreeSet<String>(required);

            // update "vars" without parent's properties (all, required)
            addVars(m, m.vars, properties, mandatory);
            m.allMandatory = m.mandatory = mandatory;
        } else {
            m.emptyVars = true;
            m.hasVars = false;
            m.hasEnums = false; // TODO need to fix as its false in both cases
        }

        if (allProperties != null) {
            Set<String> allMandatory = allRequired == null ? Collections.<String>emptySet()
                    : new TreeSet<String>(allRequired);
            // update "vars" with parent's properties (all, required)
            addVars(m, m.allVars, allProperties, allMandatory);
            m.allMandatory = allMandatory;
        } else { // without parent, allVars and vars are the same
            m.allVars = m.vars;
            m.allMandatory = m.mandatory;
        }

        // loop through list to update property name with toVarName
        Set<String> renamedMandatory = new TreeSet<String>();
        Iterator<String> mandatoryIterator = m.mandatory.iterator();
        while (mandatoryIterator.hasNext()) {
            renamedMandatory.add(toVarName(mandatoryIterator.next()));
        }
        m.mandatory = renamedMandatory;

        Set<String> renamedAllMandatory = new TreeSet<String>();
        Iterator<String> allMandatoryIterator = m.allMandatory.iterator();
        while (allMandatoryIterator.hasNext()) {
            renamedAllMandatory.add(toVarName(allMandatoryIterator.next()));
        }
        m.allMandatory = renamedAllMandatory;
    }

    /**
     * Add variables (properties) to codegen model (list of properties, various flags, etc)
     *
     * @param m          Codegen model
     * @param vars       list of codegen properties (e.g. vars, allVars) to be updated with the new properties
     * @param properties a map of properties (schema)
     * @param mandatory  a set of required properties' name
     */
    private void addVars(CodegenModel m, List<CodegenProperty> vars, Map<String, Schema> properties, Set<String> mandatory) {
        for (Map.Entry<String, Schema> entry : properties.entrySet()) {

            final String key = entry.getKey();
            final Schema prop = entry.getValue();

            if (prop == null) {
                LOGGER.warn("Please report the issue. There shouldn't be null property for " + key);
            } else {
                final CodegenProperty cp = fromProperty(key, prop);
                cp.required = mandatory.contains(key);
                m.hasRequired = m.hasRequired || cp.required;
                m.hasOptional = m.hasOptional || !cp.required;
                if (cp.isEnum) {
                    // FIXME: if supporting inheritance, when called a second time for allProperties it is possible for
                    // m.hasEnums to be set incorrectly if allProperties has enumerations but properties does not.
                    m.hasEnums = true;
                }

                // set model's hasOnlyReadOnly to false if the property is read-only
                if (!Boolean.TRUE.equals(cp.isReadOnly)) {
                    m.hasOnlyReadOnly = false;
                }

                // TODO revise the logic to include map
                if (cp.isContainer) {
                    addImport(m, typeMapping.get("array"));
                }

                addImport(m, cp.baseType);
                CodegenProperty innerCp = cp;
                while (innerCp != null) {
                    addImport(m, innerCp.complexType);
                    innerCp = innerCp.items;
                }
                vars.add(cp);

                // if required, add to the list "requiredVars"
                if (Boolean.TRUE.equals(cp.required)) {
                    m.requiredVars.add(cp);
                } else { // else add to the list "optionalVars" for optional property
                    m.optionalVars.add(cp);
                }

                // if readonly, add to readOnlyVars (list of properties)
                if (Boolean.TRUE.equals(cp.isReadOnly)) {
                    m.readOnlyVars.add(cp);
                } else { // else add to readWriteVars (list of properties)
                    // duplicated properties will be removed by removeAllDuplicatedProperty later
                    m.readWriteVars.add(cp);
                }
            }
        }
    }

    /**
     * Determine all of the types in the model definitions (schemas) that are aliases of
     * simple types.
     *
     * @param schemas The complete set of model definitions (schemas).
     * @return A mapping from model name to type alias
     */
    Map<String, String> getAllAliases(Map<String, Schema> schemas) {
        if (schemas == null || schemas.isEmpty()) {
            return new HashMap<>();
        }

        Map<String, String> aliases = new HashMap<>();
        for (Map.Entry<String, Schema> entry : schemas.entrySet()) {
            Schema schema = entry.getValue();
            if (isAliasOfSimpleTypes(schema)) {
                String oasName = entry.getKey();
                String schemaType = getPrimitiveType(schema);
                aliases.put(oasName, schemaType);
            }

        }

        return aliases;
    }

    private static Boolean isAliasOfSimpleTypes(Schema schema) {
        return (!ModelUtils.isObjectSchema(schema)
                && !ModelUtils.isArraySchema(schema)
                && !ModelUtils.isMapSchema(schema)
                && !ModelUtils.isComposedSchema(schema)
                && schema.getEnum() == null);
    }

    /**
     * Remove characters not suitable for variable or method name from the input and camelize it
     *
     * @param name string to be camelize
     * @return camelized string
     */
    @SuppressWarnings("static-method")
    public String removeNonNameElementToCamelCase(String name) {
        return removeNonNameElementToCamelCase(name, "[-_:;#]");
    }

    /**
     * Remove characters that is not good to be included in method name from the input and camelize it
     *
     * @param name                  string to be camelize
     * @param nonNameElementPattern a regex pattern of the characters that is not good to be included in name
     * @return camelized string
     */
    protected String removeNonNameElementToCamelCase(final String name, final String nonNameElementPattern) {
        String result = Arrays.stream(name.split(nonNameElementPattern))
                .map(StringUtils::capitalize)
                .collect(Collectors.joining(""));
        if (result.length() > 0) {
            result = result.substring(0, 1).toLowerCase(Locale.ROOT) + result.substring(1);
        }
        return result;
    }

    public String apiFilename(String templateName, String tag) {
        String suffix = apiTemplateFiles().get(templateName);
        return apiFileFolder() + File.separator + toApiFilename(tag) + suffix;
    }

    /**
     * Return the full path and API documentation file
     *
     * @param templateName template name
     * @param tag          tag
     * @return the API documentation file name with full path
     */
    public String apiDocFilename(String templateName, String tag) {
        String docExtension = getDocExtension();
        String suffix = docExtension != null ? docExtension : apiDocTemplateFiles().get(templateName);
        return apiDocFileFolder() + File.separator + toApiDocFilename(tag) + suffix;
    }

    /**
     * Return the full path and API test file
     *
     * @param templateName template name
     * @param tag          tag
     * @return the API test file name with full path
     */
    public String apiTestFilename(String templateName, String tag) {
        String suffix = apiTestTemplateFiles().get(templateName);
        return apiTestFileFolder() + File.separator + toApiTestFilename(tag) + suffix;
    }

    public boolean shouldOverwrite(String filename) {
        return !(skipOverwrite && new File(filename).exists());
    }

    public boolean isSkipOverwrite() {
        return skipOverwrite;
    }

    public void setSkipOverwrite(boolean skipOverwrite) {
        this.skipOverwrite = skipOverwrite;
    }

    public boolean isRemoveOperationIdPrefix() {
        return removeOperationIdPrefix;
    }

    public void setRemoveOperationIdPrefix(boolean removeOperationIdPrefix) {
        this.removeOperationIdPrefix = removeOperationIdPrefix;
    }

    public boolean isHideGenerationTimestamp() {
        return hideGenerationTimestamp;
    }

    public void setHideGenerationTimestamp(boolean hideGenerationTimestamp) {
        this.hideGenerationTimestamp = hideGenerationTimestamp;
    }

    /**
     * All library templates supported.
     * (key: library name, value: library description)
     *
     * @return the supported libraries
     */
    public Map<String, String> supportedLibraries() {
        return supportedLibraries;
    }

    /**
     * Set library template (sub-template).
     *
     * @param library Library template
     */
    public void setLibrary(String library) {
        if (library != null && !supportedLibraries.containsKey(library)) {
            StringBuilder sb = new StringBuilder("Unknown library: " + library + "\nAvailable libraries:");
            if (supportedLibraries.size() == 0) {
                sb.append("\n  ").append("NONE");
            } else {
                for (String lib : supportedLibraries.keySet()) {
                    sb.append("\n  ").append(lib);
                }
            }
            throw new RuntimeException(sb.toString());
        }
        this.library = library;
    }

    /**
     * Library template (sub-template).
     *
     * @return Library template
     */
    public String getLibrary() {
        return library;
    }

    /**
     * Set Git host.
     *
     * @param gitHost Git host
     */
    public void setGitHost(String gitHost) {
        this.gitHost = gitHost;
    }

    /**
     * Git host.
     *
     * @return Git host
     */
    public String getGitHost() {
        return gitHost;
    }

    /**
     * Set Git user ID.
     *
     * @param gitUserId Git user ID
     */
    public void setGitUserId(String gitUserId) {
        this.gitUserId = gitUserId;
    }

    /**
     * Git user ID
     *
     * @return Git user ID
     */
    public String getGitUserId() {
        return gitUserId;
    }

    /**
     * Set Git repo ID.
     *
     * @param gitRepoId Git repo ID
     */
    public void setGitRepoId(String gitRepoId) {
        this.gitRepoId = gitRepoId;
    }

    /**
     * Git repo ID
     *
     * @return Git repo ID
     */
    public String getGitRepoId() {
        return gitRepoId;
    }

    /**
     * Set release note.
     *
     * @param releaseNote Release note
     */
    public void setReleaseNote(String releaseNote) {
        this.releaseNote = releaseNote;
    }

    /**
     * Release note
     *
     * @return Release note
     */
    public String getReleaseNote() {
        return releaseNote;
    }

    /**
     * Documentation files extension
     *
     * @return Documentation files extension
     */
    public String getDocExtension() {
        return docExtension;
    }

    /**
     * Set Documentation files extension
     *
     * @param userDocExtension documentation files extension
     */
    public void setDocExtension(String userDocExtension) {
        this.docExtension = userDocExtension;
    }

    /**
     * Set HTTP user agent.
     *
     * @param httpUserAgent HTTP user agent
     */
    public void setHttpUserAgent(String httpUserAgent) {
        this.httpUserAgent = httpUserAgent;
    }

    /**
     * HTTP user agent
     *
     * @return HTTP user agent
     */
    public String getHttpUserAgent() {
        return httpUserAgent;
    }

    @SuppressWarnings("static-method")
    protected CliOption buildLibraryCliOption(Map<String, String> supportedLibraries) {
        StringBuilder sb = new StringBuilder("library template (sub-template) to use:");
        for (String lib : supportedLibraries.keySet()) {
            sb.append("\n").append(lib).append(" - ").append(supportedLibraries.get(lib));
        }
        return new CliOption("library", sb.toString());
    }

    /**
     * Sanitize name (parameter, property, method, etc)
     *
     * @param name string to be sanitize
     * @return sanitized string
     */
    @SuppressWarnings("static-method")
    public String sanitizeName(String name) {
        return sanitizeName(name, "\\W");
    }

    @Override
    public void setTemplatingEngine(TemplatingEngineAdapter templatingEngine) {
        this.templatingEngine = templatingEngine;
    }

    @Override
    public TemplatingEngineAdapter getTemplatingEngine() {
        return this.templatingEngine;
    }

    /**
     * Sanitize name (parameter, property, method, etc)
     *
     * @param name            string to be sanitize
     * @param removeCharRegEx a regex containing all char that will be removed
     * @return sanitized string
     */
    public String sanitizeName(String name, String removeCharRegEx) {
        return sanitizeName(name, removeCharRegEx, new ArrayList<String>());
    }

    /**
     * Sanitize name (parameter, property, method, etc)
     *
     * @param name            string to be sanitize
     * @param removeCharRegEx a regex containing all char that will be removed
     * @param exceptionList   a list of matches which should not be sanitized (i.e exception)
     * @return sanitized string
     */
    @SuppressWarnings("static-method")
    public String sanitizeName(final String name, String removeCharRegEx, ArrayList<String> exceptionList) {
        // NOTE: performance wise, we should have written with 2 replaceAll to replace desired
        // character with _ or empty character. Below aims to spell out different cases we've
        // encountered so far and hopefully make it easier for others to add more special
        // cases in the future.

        // better error handling when map/array type is invalid
        if (name == null) {
            LOGGER.error("String to be sanitized is null. Default to ERROR_UNKNOWN");
            return "ERROR_UNKNOWN";
        }

        // if the name is just '$', map it to 'value' for the time being.
        if ("$".equals(name)) {
            return "value";
        }

        SanitizeNameOptions opts = new SanitizeNameOptions(name, removeCharRegEx, exceptionList);

        return sanitizedNameCache.get(opts, sanitizeNameOptions -> {
            String modifiable = sanitizeNameOptions.getName();
            List<String> exceptions = sanitizeNameOptions.getExceptions();
            // input[] => input
            modifiable = this.sanitizeValue(modifiable, "\\[\\]", "", exceptions);

            // input[a][b] => input_a_b
            modifiable = this.sanitizeValue(modifiable, "\\[", "_", exceptions);
            modifiable = this.sanitizeValue(modifiable, "\\]", "", exceptions);

            // input(a)(b) => input_a_b
            modifiable = this.sanitizeValue(modifiable, "\\(", "_", exceptions);
            modifiable = this.sanitizeValue(modifiable, "\\)", "", exceptions);

            // input.name => input_name
            modifiable = this.sanitizeValue(modifiable, "\\.", "_", exceptions);

            // input-name => input_name
            modifiable = this.sanitizeValue(modifiable, "-", "_", exceptions);

            // a|b => a_b
            modifiable = this.sanitizeValue(modifiable, "\\|", "_", exceptions);

            // input name and age => input_name_and_age
            modifiable = this.sanitizeValue(modifiable, " ", "_", exceptions);

            // /api/films/get => _api_films_get
            // \api\films\get => _api_films_get
            modifiable = modifiable.replaceAll("/", "_");
            modifiable = modifiable.replaceAll("\\\\", "_");

            // remove everything else other than word, number and _
            // $php_variable => php_variable
            if (allowUnicodeIdentifiers) { //could be converted to a single line with ?: operator
                modifiable = Pattern.compile(sanitizeNameOptions.getRemoveCharRegEx(), Pattern.UNICODE_CHARACTER_CLASS).matcher(modifiable).replaceAll("");
            } else {
                modifiable = modifiable.replaceAll(sanitizeNameOptions.getRemoveCharRegEx(), "");
            }
            return modifiable;
        });
    }

    private String sanitizeValue(String value, String replaceMatch, String replaceValue, List<String> exceptionList) {
        if (exceptionList.size() == 0 || !exceptionList.contains(replaceMatch)) {
            return value.replaceAll(replaceMatch, replaceValue);
        }
        return value;
    }

    /**
     * Sanitize tag
     *
     * @param tag Tag
     * @return Sanitized tag
     */
    public String sanitizeTag(String tag) {
        tag = camelize(sanitizeName(tag));

        // tag starts with numbers
        if (tag.matches("^\\d.*")) {
            tag = "Class" + tag;
        }

        return tag;
    }

    /**
     * Only write if the file doesn't exist
     *
     * @param outputFolder   Output folder
     * @param supportingFile Supporting file
     */
    public void writeOptional(String outputFolder, SupportingFile supportingFile) {
        String folder = "";

        if (outputFolder != null && !"".equals(outputFolder)) {
            folder += outputFolder + File.separator;
        }
        folder += supportingFile.folder;
        if (!"".equals(folder)) {
            folder += File.separator + supportingFile.destinationFilename;
        } else {
            folder = supportingFile.destinationFilename;
        }
        if (!new File(folder).exists()) {
            supportingFiles.add(supportingFile);
        } else {
            LOGGER.info("Skipped overwriting " + supportingFile.destinationFilename + " as the file already exists in " + folder);
        }
    }

    /**
     * Set CodegenParameter boolean flag using CodegenProperty.
     *
     * @param parameter Codegen Parameter
     * @param property  Codegen property
     */
    public void setParameterBooleanFlagWithCodegenProperty(CodegenParameter parameter, CodegenProperty property) {
        if (parameter == null) {
            LOGGER.error("Codegen Parameter cannot be null.");
            return;
        }

        if (property == null) {
            LOGGER.error("Codegen Property cannot be null.");
            return;
        }
        if (Boolean.TRUE.equals(property.isEmail) && Boolean.TRUE.equals(property.isString)) {
            parameter.isEmail = true;
        } else if (Boolean.TRUE.equals(property.isUuid) && Boolean.TRUE.equals(property.isString)) {
            parameter.isUuid = true;
        } else if (Boolean.TRUE.equals(property.isByteArray)) {
            parameter.isByteArray = true;
            parameter.isPrimitiveType = true;
        } else if (Boolean.TRUE.equals(property.isBinary)) {
            parameter.isBinary = true;
            parameter.isPrimitiveType = true;
        } else if (Boolean.TRUE.equals(property.isString)) {
            parameter.isString = true;
            parameter.isPrimitiveType = true;
        } else if (Boolean.TRUE.equals(property.isBoolean)) {
            parameter.isBoolean = true;
            parameter.isPrimitiveType = true;
        } else if (Boolean.TRUE.equals(property.isLong)) {
            parameter.isLong = true;
            parameter.isPrimitiveType = true;
        } else if (Boolean.TRUE.equals(property.isInteger)) {
            parameter.isInteger = true;
            parameter.isPrimitiveType = true;
        } else if (Boolean.TRUE.equals(property.isDouble)) {
            parameter.isDouble = true;
            parameter.isPrimitiveType = true;
        } else if (Boolean.TRUE.equals(property.isFloat)) {
            parameter.isFloat = true;
            parameter.isPrimitiveType = true;
        } else if (Boolean.TRUE.equals(property.isNumber)) {
            parameter.isNumber = true;
            parameter.isPrimitiveType = true;
        } else if (Boolean.TRUE.equals(property.isDate)) {
            parameter.isDate = true;
            parameter.isPrimitiveType = true;
        } else if (Boolean.TRUE.equals(property.isDateTime)) {
            parameter.isDateTime = true;
            parameter.isPrimitiveType = true;
        } else if (Boolean.TRUE.equals(property.isFreeFormObject)) {
            parameter.isFreeFormObject = true;
        } else {
            LOGGER.debug("Property type is not primitive: " + property.dataType);
        }

        if (Boolean.TRUE.equals(property.isFile)) {
            parameter.isFile = true;
        }
        if (Boolean.TRUE.equals(property.isModel)) {
            parameter.isModel = true;
        }
    }

    /**
     * Update codegen property's enum by adding "enumVars" (with name and value)
     *
     * @param var list of CodegenProperty
     */
    public void updateCodegenPropertyEnum(CodegenProperty var) {
        Map<String, Object> allowableValues = var.allowableValues;

        // handle array
        if (var.mostInnerItems != null) {
            allowableValues = var.mostInnerItems.allowableValues;
        }

        if (allowableValues == null) {
            return;
        }

        List<Object> values = (List<Object>) allowableValues.get("values");
        if (values == null) {
            return;
        }

        String varDataType = var.mostInnerItems != null ? var.mostInnerItems.dataType : var.dataType;
        Optional<Schema> referencedSchema = ModelUtils.getSchemas(openAPI).entrySet().stream()
                .filter(entry -> Objects.equals(varDataType, toModelName(entry.getKey())))
                .map(Map.Entry::getValue)
                .findFirst();
        String dataType = (referencedSchema.isPresent()) ? getTypeDeclaration(referencedSchema.get()) : varDataType;
        List<Map<String, Object>> enumVars = buildEnumVars(values, dataType);

        // if "x-enum-varnames" or "x-enum-descriptions" defined, update varnames
        Map<String, Object> extensions = var.mostInnerItems != null ? var.mostInnerItems.getVendorExtensions() : var.getVendorExtensions();
        if (referencedSchema.isPresent()) {
            extensions = referencedSchema.get().getExtensions();
        }
        updateEnumVarsWithExtensions(enumVars, extensions);
        allowableValues.put("enumVars", enumVars);

        // handle default value for enum, e.g. available => StatusEnum.AVAILABLE
        if (var.defaultValue != null) {
            String enumName = null;
            final String enumDefaultValue;
            if ("string".equalsIgnoreCase(dataType)) {
                enumDefaultValue = toEnumValue(var.defaultValue, dataType);
            } else {
                enumDefaultValue = var.defaultValue;
            }
            for (Map<String, Object> enumVar : enumVars) {
                if (enumDefaultValue.equals(enumVar.get("value"))) {
                    enumName = (String) enumVar.get("name");
                    break;
                }
            }
            if (enumName != null) {
                var.defaultValue = toEnumDefaultValue(enumName, var.datatypeWithEnum);
            }
        }
    }

    protected List<Map<String, Object>> buildEnumVars(List<Object> values, String dataType) {
        List<Map<String, Object>> enumVars = new ArrayList<>();
        int truncateIdx = 0;

        if (isRemoveEnumValuePrefix()) {
            String commonPrefix = findCommonPrefixOfVars(values);
            truncateIdx = commonPrefix.length();
        }

        for (Object value : values) {
            Map<String, Object> enumVar = new HashMap<>();
            String enumName;
            if (truncateIdx == 0) {
                enumName = String.valueOf(value);
            } else {
                enumName = value.toString().substring(truncateIdx);
                if ("".equals(enumName)) {
                    enumName = value.toString();
                }
            }

            enumVar.put("name", toEnumVarName(enumName, dataType));
            enumVar.put("value", toEnumValue(String.valueOf(value), dataType));
            enumVar.put("isString", isDataTypeString(dataType));
            enumVars.add(enumVar);
        }
        return enumVars;
    }

    protected void updateEnumVarsWithExtensions(List<Map<String, Object>> enumVars, Map<String, Object> vendorExtensions) {
        if (vendorExtensions != null) {
            updateEnumVarsWithExtensions(enumVars, vendorExtensions, "x-enum-varnames", "name");
            updateEnumVarsWithExtensions(enumVars, vendorExtensions, "x-enum-descriptions", "enumDescription");
        }
    }

    private void updateEnumVarsWithExtensions(List<Map<String, Object>> enumVars, Map<String, Object> vendorExtensions, String extensionKey, String key) {
        if (vendorExtensions.containsKey(extensionKey)) {
            List<String> values = (List<String>) vendorExtensions.get(extensionKey);
            int size = Math.min(enumVars.size(), values.size());
            for (int i = 0; i < size; i++) {
                enumVars.get(i).put(key, values.get(i));
            }
        }
    }

    /**
     * If the pattern misses the delimiter, add "/" to the beginning and end
     * Otherwise, return the original pattern
     *
     * @param pattern the pattern (regular expression)
     * @return the pattern with delimiter
     */
    public String addRegularExpressionDelimiter(String pattern) {
        if (StringUtils.isEmpty(pattern)) {
            return pattern;
        }

        if (!pattern.matches("^/.*")) {
            return "/" + pattern.replaceAll("/", "\\\\/") + "/";
        }

        return pattern;
    }

    /**
     * reads propertyKey from additionalProperties, converts it to a boolean and
     * writes it back to additionalProperties to be usable as a boolean in
     * mustache files.
     *
     * @param propertyKey property key
     * @return property value as boolean
     */
    public boolean convertPropertyToBooleanAndWriteBack(String propertyKey) {
        boolean result = convertPropertyToBoolean(propertyKey);
        writePropertyBack(propertyKey, result);
        return result;
    }

    /**
     * Provides an override location, if any is specified, for the .openapi-generator-ignore.
     * <p>
     * This is originally intended for the first generation only.
     *
     * @return a string of the full path to an override ignore file.
     */
    public String getIgnoreFilePathOverride() {
        return ignoreFilePathOverride;
    }

    /**
     * Sets an override location for the '.openapi-generator-ignore' location for the first code generation.
     *
     * @param ignoreFileOverride The full path to an ignore file
     */
    public void setIgnoreFilePathOverride(final String ignoreFileOverride) {
        this.ignoreFilePathOverride = ignoreFileOverride;
    }

    public boolean convertPropertyToBoolean(String propertyKey) {
        final Object booleanValue = additionalProperties.get(propertyKey);
        Boolean result = Boolean.FALSE;
        if (booleanValue instanceof Boolean) {
            result = (Boolean) booleanValue;
        } else if (booleanValue instanceof String) {
            result = Boolean.parseBoolean((String) booleanValue);
        } else {
            LOGGER.warn("The value (generator's option) must be either boolean or string. Default to `false`.");
        }
        return result;
    }

    public void writePropertyBack(String propertyKey, boolean value) {
        additionalProperties.put(propertyKey, value);
    }

    protected String getContentType(RequestBody requestBody) {
        if (requestBody == null || requestBody.getContent() == null || requestBody.getContent().isEmpty()) {
            LOGGER.debug("Cannot determine the content type. Returning null.");
            return null;
        }
        return new ArrayList<>(requestBody.getContent().keySet()).get(0);
    }

    private void setOauth2Info(CodegenSecurity codegenSecurity, OAuthFlow flow) {
        codegenSecurity.authorizationUrl = flow.getAuthorizationUrl();
        codegenSecurity.tokenUrl = flow.getTokenUrl();

        if (flow.getScopes() != null && !flow.getScopes().isEmpty()) {
            List<Map<String, Object>> scopes = new ArrayList<Map<String, Object>>();
            int count = 0, numScopes = flow.getScopes().size();
            for (Map.Entry<String, String> scopeEntry : flow.getScopes().entrySet()) {
                Map<String, Object> scope = new HashMap<String, Object>();
                scope.put("scope", scopeEntry.getKey());
                scope.put("description", escapeText(scopeEntry.getValue()));

                count += 1;
                if (count < numScopes) {
                    scope.put("hasMore", "true");
                } else {
                    scope.put("hasMore", null);
                }

                scopes.add(scope);
            }
            codegenSecurity.scopes = scopes;
        }
    }

    private void addConsumesInfo(Operation operation, CodegenOperation codegenOperation) {
        RequestBody requestBody = ModelUtils.getReferencedRequestBody(this.openAPI, operation.getRequestBody());
        if (requestBody == null || requestBody.getContent() == null || requestBody.getContent().isEmpty()) {
            return;
        }

        Set<String> consumes = requestBody.getContent().keySet();
        List<Map<String, String>> mediaTypeList = new ArrayList<>();
        int count = 0;
        for (String key : consumes) {
            Map<String, String> mediaType = new HashMap<>();
            if ("*/*".equals(key)) {
                // skip as it implies `consumes` in OAS2 is not defined
                continue;
            } else {
                mediaType.put("mediaType", escapeText(escapeQuotationMark(key)));
            }

            count += 1;
            if (count < consumes.size()) {
                mediaType.put("hasMore", "true");
            } else {
                mediaType.put("hasMore", null);
            }

            mediaTypeList.add(mediaType);
        }

        if (!mediaTypeList.isEmpty()) {
            codegenOperation.consumes = mediaTypeList;
            codegenOperation.hasConsumes = true;
        }
    }

    public static Set<String> getConsumesInfo(OpenAPI openAPI, Operation operation) {
        RequestBody requestBody = ModelUtils.getReferencedRequestBody(openAPI, operation.getRequestBody());

        if (requestBody == null || requestBody.getContent() == null || requestBody.getContent().isEmpty()) {
            return Collections.emptySet(); // return empty set
        }
        return requestBody.getContent().keySet();
    }

    public boolean hasFormParameter(OpenAPI openAPI, Operation operation) {
        Set<String> consumesInfo = getConsumesInfo(openAPI, operation);

        if (consumesInfo == null || consumesInfo.isEmpty()) {
            return false;
        }

        for (String consume : consumesInfo) {
            if (consume != null &&
                    (consume.toLowerCase(Locale.ROOT).startsWith("application/x-www-form-urlencoded") ||
                            consume.toLowerCase(Locale.ROOT).startsWith("multipart"))) {
                return true;
            }
        }

        return false;
    }

    public boolean hasBodyParameter(OpenAPI openAPI, Operation operation) {
        RequestBody requestBody = ModelUtils.getReferencedRequestBody(openAPI, operation.getRequestBody());
        if (requestBody == null) {
            return false;
        }

        Schema schema = ModelUtils.getSchemaFromRequestBody(requestBody);
        return ModelUtils.getReferencedSchema(openAPI, schema) != null;
    }

    private void addProducesInfo(ApiResponse inputResponse, CodegenOperation codegenOperation) {
        ApiResponse response = ModelUtils.getReferencedApiResponse(this.openAPI, inputResponse);
        if (response == null || response.getContent() == null || response.getContent().isEmpty()) {
            return;
        }

        Set<String> produces = response.getContent().keySet();
        if (codegenOperation.produces == null) {
            codegenOperation.produces = new ArrayList<>();
        }

        Set<String> existingMediaTypes = new HashSet<>();
        for (Map<String, String> mediaType : codegenOperation.produces) {
            existingMediaTypes.add(mediaType.get("mediaType"));
        }

        int count = 0;
        for (String key : produces) {
            // escape quotation to avoid code injection, "*/*" is a special case, do nothing
            String encodedKey = "*/*".equals(key) ? key : escapeText(escapeQuotationMark(key));
            //Only unique media types should be added to "produces"
            if (!existingMediaTypes.contains(encodedKey)) {
                Map<String, String> mediaType = new HashMap<String, String>();
                mediaType.put("mediaType", encodedKey);

                count += 1;
                if (count < produces.size()) {
                    mediaType.put("hasMore", "true");
                } else {
                    mediaType.put("hasMore", null);
                }

                if (!codegenOperation.produces.isEmpty()) {
                    final Map<String, String> lastMediaType = codegenOperation.produces.get(codegenOperation.produces.size() - 1);
                    lastMediaType.put("hasMore", "true");
                }

                codegenOperation.produces.add(mediaType);
                codegenOperation.hasProduces = Boolean.TRUE;
            }
        }
    }

    /**
     * returns the list of MIME types the APIs can produce
     *
     * @param openAPI   current specification instance
     * @param operation Operation
     * @return a set of MIME types
     */
    public static Set<String> getProducesInfo(final OpenAPI openAPI, final Operation operation) {
        if (operation.getResponses() == null || operation.getResponses().isEmpty()) {
            return null;
        }

        Set<String> produces = new TreeSet<String>();

        for (ApiResponse r : operation.getResponses().values()) {
            ApiResponse response = ModelUtils.getReferencedApiResponse(openAPI, r);
            if (response.getContent() != null) {
                produces.addAll(response.getContent().keySet());
            }
        }

        return produces;
    }

    protected String getCollectionFormat(Parameter parameter) {
        if (Parameter.StyleEnum.FORM.equals(parameter.getStyle())) {
            // Ref: https://github.com/OAI/OpenAPI-Specification/blob/master/versions/3.0.1.md#style-values
            if (Boolean.TRUE.equals(parameter.getExplode())) { // explode is true (default)
                return "multi";
            } else {
                return "csv";
            }
        } else if (Parameter.StyleEnum.SIMPLE.equals(parameter.getStyle())) {
            return "csv";
        } else if (Parameter.StyleEnum.PIPEDELIMITED.equals(parameter.getStyle())) {
            return "pipe";
        } else if (Parameter.StyleEnum.SPACEDELIMITED.equals(parameter.getStyle())) {
            return "space";
        } else {
            return null;
        }
    }

    public CodegenType getTag() {
        return null;
    }

    public String getName() {
        return null;
    }

    public String getHelp() {
        return null;
    }

    public List<CodegenParameter> fromRequestBodyToFormParameters(RequestBody body, Set<String> imports) {
        List<CodegenParameter> parameters = new ArrayList<CodegenParameter>();
        LOGGER.debug("debugging fromRequestBodyToFormParameters= " + body);
        Schema schema = ModelUtils.getSchemaFromRequestBody(body);
        schema = ModelUtils.getReferencedSchema(this.openAPI, schema);
        if (schema.getProperties() != null && !schema.getProperties().isEmpty()) {
            Map<String, Schema> properties = schema.getProperties();
            for (Map.Entry<String, Schema> entry : properties.entrySet()) {
                CodegenParameter codegenParameter = CodegenModelFactory.newInstance(CodegenModelType.PARAMETER);
                // key => property name
                // value => property schema
                String collectionFormat = null;
                Schema s = entry.getValue();
                // array of schema
                if (ModelUtils.isArraySchema(s)) {
                    final ArraySchema arraySchema = (ArraySchema) s;
                    Schema inner = getSchemaItems(arraySchema);

                    codegenParameter = fromFormProperty(entry.getKey(), inner, imports);
                    CodegenProperty codegenProperty = fromProperty("inner", inner);
                    codegenParameter.items = codegenProperty;
                    codegenParameter.mostInnerItems = codegenProperty.mostInnerItems;
                    codegenParameter.baseType = codegenProperty.dataType;
                    codegenParameter.isPrimitiveType = false;
                    codegenParameter.isContainer = true;
                    codegenParameter.isListContainer = true;
                    codegenParameter.description = escapeText(s.getDescription());
                    codegenParameter.dataType = getTypeDeclaration(arraySchema);
                    if (codegenParameter.baseType != null && codegenParameter.enumName != null) {
                        codegenParameter.datatypeWithEnum = codegenParameter.dataType.replace(codegenParameter.baseType, codegenParameter.enumName);
                    } else {
                        LOGGER.warn("Could not compute datatypeWithEnum from " + codegenParameter.baseType + ", " + codegenParameter.enumName);
                    }
                    //TODO fix collectformat for form parameters
                    //collectionFormat = getCollectionFormat(s);
                    // default to csv:
                    codegenParameter.collectionFormat = StringUtils.isEmpty(collectionFormat) ? "csv" : collectionFormat;

                    // set nullable
                    setParameterNullable(codegenParameter, codegenProperty);

                    // recursively add import
                    while (codegenProperty != null) {
                        imports.add(codegenProperty.baseType);
                        codegenProperty = codegenProperty.items;
                    }

                } else if (ModelUtils.isMapSchema(s)) {
                    LOGGER.error("Map of form parameters not supported. Please report the issue to https://github.com/openapitools/openapi-generator if you need help.");
                    continue;
                } else {
                    codegenParameter = fromFormProperty(entry.getKey(), entry.getValue(), imports);
                }

                // Set 'required' flag defined in the schema element
                if (!codegenParameter.required && schema.getRequired() != null) {
                    codegenParameter.required = schema.getRequired().contains(entry.getKey());
                }

                parameters.add(codegenParameter);
            }
        }

        return parameters;
    }

    public CodegenParameter fromFormProperty(String name, Schema propertySchema, Set<String> imports) {
        CodegenParameter codegenParameter = CodegenModelFactory.newInstance(CodegenModelType.PARAMETER);

        LOGGER.debug("Debugging fromFormProperty {}: {}", name, propertySchema);
        CodegenProperty codegenProperty = fromProperty(name, propertySchema);

        ModelUtils.syncValidationProperties(propertySchema, codegenProperty);

        codegenParameter.isFormParam = Boolean.TRUE;
        codegenParameter.baseName = codegenProperty.baseName;
        codegenParameter.paramName = toParamName((codegenParameter.baseName));
        codegenParameter.baseType = codegenProperty.baseType;
        codegenParameter.dataType = codegenProperty.dataType;
        codegenParameter.dataFormat = codegenProperty.dataFormat;
        codegenParameter.description = escapeText(codegenProperty.description);
        codegenParameter.unescapedDescription = codegenProperty.getDescription();
        codegenParameter.jsonSchema = Json.pretty(propertySchema);
        codegenParameter.defaultValue = codegenProperty.getDefaultValue();

        if (codegenProperty.getVendorExtensions() != null && !codegenProperty.getVendorExtensions().isEmpty()) {
            codegenParameter.vendorExtensions = codegenProperty.getVendorExtensions();
        }
        if (propertySchema.getRequired() != null && !propertySchema.getRequired().isEmpty() && propertySchema.getRequired().contains(codegenProperty.baseName)) {
            codegenParameter.required = Boolean.TRUE;
        }

        // non-array/map
        updateCodegenPropertyEnum(codegenProperty);
        codegenParameter.isEnum = codegenProperty.isEnum;
        codegenParameter._enum = codegenProperty._enum;
        codegenParameter.allowableValues = codegenProperty.allowableValues;

        if (codegenProperty.isEnum) {
            codegenParameter.datatypeWithEnum = codegenProperty.datatypeWithEnum;
            codegenParameter.enumName = codegenProperty.enumName;
        }

        if (codegenProperty.items != null && codegenProperty.items.isEnum) {
            codegenParameter.items = codegenProperty.items;
            codegenParameter.mostInnerItems = codegenProperty.mostInnerItems;
        }

        // import
        if (codegenProperty.complexType != null) {
            imports.add(codegenProperty.complexType);
        }

        // validation
        // handle maximum, minimum properly for int/long by removing the trailing ".0"
        if (ModelUtils.isIntegerSchema(propertySchema)) {
            codegenParameter.maximum = propertySchema.getMaximum() == null ? null : String.valueOf(propertySchema.getMaximum().longValue());
            codegenParameter.minimum = propertySchema.getMinimum() == null ? null : String.valueOf(propertySchema.getMinimum().longValue());
        } else {
            codegenParameter.maximum = propertySchema.getMaximum() == null ? null : String.valueOf(propertySchema.getMaximum());
            codegenParameter.minimum = propertySchema.getMinimum() == null ? null : String.valueOf(propertySchema.getMinimum());
        }

        codegenParameter.exclusiveMaximum = propertySchema.getExclusiveMaximum() == null ? false : propertySchema.getExclusiveMaximum();
        codegenParameter.exclusiveMinimum = propertySchema.getExclusiveMinimum() == null ? false : propertySchema.getExclusiveMinimum();
        codegenParameter.maxLength = propertySchema.getMaxLength();
        codegenParameter.minLength = propertySchema.getMinLength();
        codegenParameter.pattern = toRegularExpression(propertySchema.getPattern());
        codegenParameter.maxItems = propertySchema.getMaxItems();
        codegenParameter.minItems = propertySchema.getMinItems();
        codegenParameter.uniqueItems = propertySchema.getUniqueItems() == null ? false : propertySchema.getUniqueItems();
        codegenParameter.multipleOf = propertySchema.getMultipleOf();

        // exclusive* are noop without corresponding min/max
        if (codegenParameter.maximum != null || codegenParameter.minimum != null ||
                codegenParameter.maxLength != null || codegenParameter.minLength != null ||
                codegenParameter.maxItems != null || codegenParameter.minItems != null ||
                codegenParameter.pattern != null) {
            codegenParameter.hasValidation = true;
        }

        setParameterBooleanFlagWithCodegenProperty(codegenParameter, codegenProperty);
        setParameterExampleValue(codegenParameter);
        // set nullable
        setParameterNullable(codegenParameter, codegenProperty);

        //TODO collectionFormat for form parameter not yet supported
        //codegenParameter.collectionFormat = getCollectionFormat(propertySchema);
        return codegenParameter;
    }

    public CodegenParameter fromRequestBody(RequestBody body, Set<String> imports, String bodyParameterName) {
        if (body == null) {
            LOGGER.error("body in fromRequestBody cannot be null!");
            throw new RuntimeException("body in fromRequestBody cannot be null!");
        }
        CodegenParameter codegenParameter = CodegenModelFactory.newInstance(CodegenModelType.PARAMETER);
        codegenParameter.baseName = "UNKNOWN_BASE_NAME";
        codegenParameter.paramName = "UNKNOWN_PARAM_NAME";
        codegenParameter.description = escapeText(body.getDescription());
        codegenParameter.required = body.getRequired() != null ? body.getRequired() : Boolean.FALSE;
        codegenParameter.isBodyParam = Boolean.TRUE;

        String name = null;
        LOGGER.debug("Request body = " + body);
        Schema schema = ModelUtils.getSchemaFromRequestBody(body);
        if (schema == null) {
            throw new RuntimeException("Request body cannot be null. Possible cause: missing schema in body parameter (OAS v2): " + body);
        }

        if (StringUtils.isNotBlank(schema.get$ref())) {
            name = ModelUtils.getSimpleRef(schema.get$ref());
        }
        schema = ModelUtils.getReferencedSchema(this.openAPI, schema);

        ModelUtils.syncValidationProperties(schema, codegenParameter);

        if (ModelUtils.isMapSchema(schema)) {
            // Schema with additionalproperties: true (including composed schemas with additionalproperties: true)
            Schema inner = ModelUtils.getAdditionalProperties(schema);
            if (inner == null) {
                LOGGER.error("No inner type supplied for map parameter `{}`. Default to type:string", schema.getName());
                inner = new StringSchema().description("//TODO automatically added by openapi-generator");
                schema.setAdditionalProperties(inner);
            }
            CodegenProperty codegenProperty = fromProperty("property", schema);

            imports.add(codegenProperty.baseType);

            CodegenProperty innerCp = codegenProperty;
            while (innerCp != null) {
                if (innerCp.complexType != null) {
                    imports.add(innerCp.complexType);
                }
                innerCp = innerCp.items;
            }

            if (StringUtils.isEmpty(bodyParameterName)) {
                codegenParameter.baseName = "request_body";
            } else {
                codegenParameter.baseName = bodyParameterName;
            }
            codegenParameter.paramName = toParamName(codegenParameter.baseName);
            codegenParameter.items = codegenProperty.items;
            codegenParameter.mostInnerItems = codegenProperty.mostInnerItems;
            codegenParameter.dataType = getTypeDeclaration(schema);
            codegenParameter.baseType = getSchemaType(inner);
            codegenParameter.isContainer = Boolean.TRUE;
            codegenParameter.isMapContainer = Boolean.TRUE;

            setParameterBooleanFlagWithCodegenProperty(codegenParameter, codegenProperty);

            // set nullable
            setParameterNullable(codegenParameter, codegenProperty);
        } else if (ModelUtils.isArraySchema(schema)) {
            final ArraySchema arraySchema = (ArraySchema) schema;
            Schema inner = getSchemaItems(arraySchema);
            CodegenProperty codegenProperty = fromProperty("property", arraySchema);
            imports.add(codegenProperty.baseType);
            CodegenProperty innerCp = codegenProperty;
            CodegenProperty mostInnerItem = innerCp;
            // loop through multidimensional array to add proper import
            // also find the most inner item
            while (innerCp != null) {
                if (innerCp.complexType != null) {
                    imports.add(innerCp.complexType);
                }
                mostInnerItem = innerCp;
                innerCp = innerCp.items;
            }

            if (StringUtils.isEmpty(bodyParameterName)) {
                if (StringUtils.isEmpty(mostInnerItem.complexType)) {
                    codegenParameter.baseName = "request_body";
                } else {
                    codegenParameter.baseName = mostInnerItem.complexType;
                }
            } else {
                codegenParameter.baseName = bodyParameterName;
            }
            codegenParameter.paramName = toArrayModelParamName(codegenParameter.baseName);
            codegenParameter.items = codegenProperty.items;
            codegenParameter.mostInnerItems = codegenProperty.mostInnerItems;
            codegenParameter.dataType = getTypeDeclaration(arraySchema);
            codegenParameter.baseType = getSchemaType(inner);
            codegenParameter.isContainer = Boolean.TRUE;
            codegenParameter.isListContainer = Boolean.TRUE;

            setParameterBooleanFlagWithCodegenProperty(codegenParameter, codegenProperty);
            // set nullable
            setParameterNullable(codegenParameter, codegenProperty);

            while (codegenProperty != null) {
                imports.add(codegenProperty.baseType);
                codegenProperty = codegenProperty.items;
            }

        } else if (ModelUtils.isFreeFormObject(schema)) {
            // HTTP request body is free form object
            CodegenProperty codegenProperty = fromProperty("FREE_FORM_REQUEST_BODY", schema);
            if (codegenProperty != null) {
                if (StringUtils.isEmpty(bodyParameterName)) {
                    codegenParameter.baseName = "body";  // default to body
                } else {
                    codegenParameter.baseName = bodyParameterName;
                }
                codegenParameter.isPrimitiveType = true;
                codegenParameter.baseType = codegenProperty.baseType;
                codegenParameter.dataType = codegenProperty.dataType;
                codegenParameter.description = codegenProperty.description;
                codegenParameter.paramName = toParamName(codegenParameter.baseName);
            }
            setParameterBooleanFlagWithCodegenProperty(codegenParameter, codegenProperty);
            // set nullable
            setParameterNullable(codegenParameter, codegenProperty);

        } else if (ModelUtils.isObjectSchema(schema) || ModelUtils.isComposedSchema(schema)) {
            CodegenModel codegenModel = null;
            if (StringUtils.isNotBlank(name)) {
                schema.setName(name);
                codegenModel = fromModel(name, schema);
            }
            if (codegenModel != null) {
                codegenParameter.isModel = true;
            }

            if (codegenModel != null && !codegenModel.emptyVars) {
                if (StringUtils.isEmpty(bodyParameterName)) {
                    codegenParameter.baseName = codegenModel.classname;
                } else {
                    codegenParameter.baseName = bodyParameterName;
                }
                codegenParameter.paramName = toParamName(codegenParameter.baseName);
                codegenParameter.baseType = codegenModel.classname;
                codegenParameter.dataType = getTypeDeclaration(codegenModel.classname);
                codegenParameter.description = codegenModel.description;
                imports.add(codegenParameter.baseType);
            } else {
                CodegenProperty codegenProperty = fromProperty("property", schema);

                if (codegenProperty != null && codegenProperty.getComplexType() != null && codegenProperty.getComplexType().contains(" | ")) {
                    List<String> parts = Arrays.asList(codegenProperty.getComplexType().split(" \\| "));
                    imports.addAll(parts);
                    String codegenModelName = codegenProperty.getComplexType();
                    codegenParameter.baseName = codegenModelName;
                    codegenParameter.paramName = toParamName(codegenParameter.baseName);
                    codegenParameter.baseType = codegenParameter.baseName;
                    codegenParameter.dataType = getTypeDeclaration(codegenModelName);
                    codegenParameter.description = codegenProperty.getDescription();
                } else {
                    if (ModelUtils.getAdditionalProperties(schema) != null) {// http body is map
                        LOGGER.error("Map should be supported. Please report to openapi-generator github repo about the issue.");
                    } else if (codegenProperty != null) {
                        String codegenModelName, codegenModelDescription;

                        if (codegenModel != null) {
                            codegenModelName = codegenModel.classname;
                            codegenModelDescription = codegenModel.description;
                        } else {
                            LOGGER.warn("The following schema has undefined (null) baseType. " +
                                    "It could be due to form parameter defined in OpenAPI v2 spec with incorrect consumes. " +
                                    "A correct 'consumes' for form parameters should be " +
                                    "'application/x-www-form-urlencoded' or 'multipart/?'");
                            LOGGER.warn("schema: " + schema);
                            LOGGER.warn("codegenModel is null. Default to UNKNOWN_BASE_TYPE");
                            codegenModelName = "UNKNOWN_BASE_TYPE";
                            codegenModelDescription = "UNKNOWN_DESCRIPTION";
                        }

                        if (StringUtils.isEmpty(bodyParameterName)) {
                            codegenParameter.baseName = codegenModelName;
                        } else {
                            codegenParameter.baseName = bodyParameterName;
                        }

                        codegenParameter.paramName = toParamName(codegenParameter.baseName);
                        codegenParameter.baseType = codegenModelName;
                        codegenParameter.dataType = getTypeDeclaration(codegenModelName);
                        codegenParameter.description = codegenModelDescription;
                        imports.add(codegenParameter.baseType);

                        if (codegenProperty.complexType != null) {
                            imports.add(codegenProperty.complexType);
                        }
                    }
                }

                setParameterBooleanFlagWithCodegenProperty(codegenParameter, codegenProperty);
                // set nullable
                setParameterNullable(codegenParameter, codegenProperty);
            }

        } else {
            // HTTP request body is primitive type (e.g. integer, string, etc)
            CodegenProperty codegenProperty = fromProperty("PRIMITIVE_REQUEST_BODY", schema);
            if (codegenProperty != null) {
                if (StringUtils.isEmpty(bodyParameterName)) {
                    codegenParameter.baseName = "body";  // default to body
                } else {
                    codegenParameter.baseName = bodyParameterName;
                }
                codegenParameter.isPrimitiveType = true;
                codegenParameter.baseType = codegenProperty.baseType;
                codegenParameter.dataType = codegenProperty.dataType;
                codegenParameter.description = codegenProperty.description;
                codegenParameter.paramName = toParamName(codegenParameter.baseName);
                codegenParameter.minimum = codegenProperty.minimum;
                codegenParameter.maximum = codegenProperty.maximum;
                codegenParameter.exclusiveMinimum = codegenProperty.exclusiveMinimum;
                codegenParameter.exclusiveMaximum = codegenProperty.exclusiveMaximum;
                codegenParameter.minLength = codegenProperty.minLength;
                codegenParameter.maxLength = codegenProperty.maxLength;
                codegenParameter.pattern = codegenProperty.pattern;

                if (codegenProperty.complexType != null) {
                    imports.add(codegenProperty.complexType);
                }

            }
            setParameterBooleanFlagWithCodegenProperty(codegenParameter, codegenProperty);
            // set nullable
            setParameterNullable(codegenParameter, codegenProperty);
        }

        // set the parameter's example value
        // should be overridden by lang codegen
        setParameterExampleValue(codegenParameter, body);

        return codegenParameter;
    }

    protected void addOption(String key, String description, String defaultValue) {
        CliOption option = new CliOption(key, description);
        if (defaultValue != null)
            option.defaultValue(defaultValue);
        cliOptions.add(option);
    }

    protected void updateOption(String key, String defaultValue) {
        for (CliOption cliOption : cliOptions) {
            if (cliOption.getOpt().equals(key)) {
                cliOption.setDefault(defaultValue);
                break;
            }
        }
    }

    protected void removeOption(String key) {
        for (int i = 0; i < cliOptions.size(); i++) {
            if (key.equals(cliOptions.get(i).getOpt())) {
                cliOptions.remove(i);
                break;
            }
        }
    }

    protected void addSwitch(String key, String description, Boolean defaultValue) {
        CliOption option = CliOption.newBoolean(key, description);
        if (defaultValue != null)
            option.defaultValue(defaultValue.toString());
        cliOptions.add(option);
    }

    /**
     * generates OpenAPI specification file in JSON format
     *
     * @param objs map of object
     */
    protected void generateJSONSpecFile(Map<String, Object> objs) {
        OpenAPI openAPI = (OpenAPI) objs.get("openAPI");
        if (openAPI != null) {
            objs.put("openapi-json", SerializerUtils.toJsonString(openAPI));
        }
    }

    /**
     * generates OpenAPI specification file in YAML format
     *
     * @param objs map of object
     */
    public void generateYAMLSpecFile(Map<String, Object> objs) {
        OpenAPI openAPI = (OpenAPI) objs.get("openAPI");
        String yaml = SerializerUtils.toYamlString(openAPI);
        if (yaml != null) {
            objs.put("openapi-yaml", yaml);
        }
    }

    /**
     * checks if the data should be classified as "string" in enum
     * e.g. double in C# needs to be double-quoted (e.g. "2.8") by treating it as a string
     * In the future, we may rename this function to "isEnumString"
     *
     * @param dataType data type
     * @return true if it's a enum string
     */
    public boolean isDataTypeString(String dataType) {
        return "String".equals(dataType);
    }

    @Override
    public List<CodegenServer> fromServers(List<Server> servers) {
        if (servers == null) {
            return Collections.emptyList();
        }
        List<CodegenServer> codegenServers = new LinkedList<>();
        for (Server server : servers) {
            CodegenServer cs = new CodegenServer();
            cs.description = escapeText(server.getDescription());
            cs.url = server.getUrl();
            cs.variables = this.fromServerVariables(server.getVariables());
            codegenServers.add(cs);
        }
        return codegenServers;
    }

    @Override
    public List<CodegenServerVariable> fromServerVariables(Map<String, ServerVariable> variables) {
        if (variables == null) {
            return Collections.emptyList();
        }

        Map<String, String> variableOverrides = serverVariableOverrides();

        List<CodegenServerVariable> codegenServerVariables = new LinkedList<>();
        for (Entry<String, ServerVariable> variableEntry : variables.entrySet()) {
            CodegenServerVariable codegenServerVariable = new CodegenServerVariable();
            ServerVariable variable = variableEntry.getValue();
            List<String> enums = variable.getEnum();

            codegenServerVariable.defaultValue = variable.getDefault();
            codegenServerVariable.description = escapeText(variable.getDescription());
            codegenServerVariable.enumValues = enums;
            codegenServerVariable.name = variableEntry.getKey();

            // Sets the override value for a server variable pattern.
            // NOTE: OpenAPI Specification doesn't prevent multiple server URLs with variables. If multiple objects have the same
            //       variables pattern, user overrides will apply to _all_ of these patterns. We may want to consider indexed overrides.
            if (variableOverrides != null && !variableOverrides.isEmpty()) {
                String value = variableOverrides.getOrDefault(variableEntry.getKey(), variable.getDefault());
                codegenServerVariable.value = value;

                if (enums != null && !enums.isEmpty() && !enums.contains(value)) {
                    LOGGER.warn("Variable override of '{}' is not listed in the enum of allowed values ({}).", value, StringUtils.join(enums, ","));
                }
            } else {
                codegenServerVariable.value = variable.getDefault();
            }

            codegenServerVariables.add(codegenServerVariable);
        }
        return codegenServerVariables;
    }

    private void setParameterNullable(CodegenParameter parameter, CodegenProperty property) {
        if (parameter == null || property == null) {
            return;
        }
        parameter.isNullable = property.isNullable;
    }

    /**
     * Post-process the auto-generated file, e.g. using go-fmt to format the Go code. The file type can be "model-test",
     * "model-doc", "model", "api", "api-test", "api-doc", "supporting-mustache", "supporting-common",
     * "openapi-generator-ignore", "openapi-generator-version"
     * <p>
     * TODO: store these values in enum instead
     *
     * @param file     file to be processed
     * @param fileType file type
     */
    public void postProcessFile(File file, String fileType) {
        LOGGER.debug("Post processing file {} ({})", file, fileType);
    }

    /**
     * Boolean value indicating the state of the option for post-processing file using envirionment variables.
     *
     * @return true if the option is enabled
     */
    public boolean isEnablePostProcessFile() {
        return enablePostProcessFile;
    }

    /**
     * Set the boolean value indicating the state of the option for post-processing file using envirionment variables.
     *
     * @param enablePostProcessFile true to enable post-processing file
     */
    public void setEnablePostProcessFile(boolean enablePostProcessFile) {
        this.enablePostProcessFile = enablePostProcessFile;
    }

    /**
     * Get the boolean value indicating the state of the option for updating only changed files
     */
    @Override
    public boolean isEnableMinimalUpdate() {
        return enableMinimalUpdate;
    }

    /**
     * Set the boolean value indicating the state of the option for updating only changed files
     *
     * @param enableMinimalUpdate true to enable minimal update
     */
    @Override
    public void setEnableMinimalUpdate(boolean enableMinimalUpdate) {
        this.enableMinimalUpdate = enableMinimalUpdate;
    }

    /**
     * Indicates whether the codegen configuration should treat documents as strictly defined by the OpenAPI specification.
     *
     * @return true to act strictly upon spec documents, potentially modifying the spec to strictly fit the spec.
     */
    @Override
    public boolean isStrictSpecBehavior() {
        return this.strictSpecBehavior;
    }

    /**
     * Sets the boolean valid indicating whether generation will work strictly against the specification, potentially making
     * minor changes to the input document.
     *
     * @param strictSpecBehavior true if we will behave strictly, false to allow specification documents which pass validation to be loosely interpreted against the spec.
     */
    @Override
    public void setStrictSpecBehavior(final boolean strictSpecBehavior) {
        this.strictSpecBehavior = strictSpecBehavior;
    }

    @Override
    public FeatureSet getFeatureSet() {
        return this.generatorMetadata.getFeatureSet();
    }

    /**
     * Get the boolean value indicating whether to remove enum value prefixes
     */
    @Override
    public boolean isRemoveEnumValuePrefix() {
        return this.removeEnumValuePrefix;
    }

    /**
     * Set the boolean value indicating whether to remove enum value prefixes
     *
     * @param removeEnumValuePrefix true to enable enum value prefix removal
     */
    @Override
    public void setRemoveEnumValuePrefix(final boolean removeEnumValuePrefix) {
        this.removeEnumValuePrefix = removeEnumValuePrefix;
    }

    //// Following methods are related to the "useOneOfInterfaces" feature

    /**
     * Add "x-oneOf-name" extension to a given oneOf schema (assuming it has at least 1 oneOf elements)
     *
     * @param s    schema to add the extension to
     * @param name name of the parent oneOf schema
     */
    public void addOneOfNameExtension(ComposedSchema s, String name) {
        if (s.getOneOf() != null && s.getOneOf().size() > 0) {
            s.addExtension("x-oneOf-name", name);
        }
    }

    /**
     * Add a given ComposedSchema as an interface model to be generated, assuming it has `oneOf` defined
     *
     * @param cs   ComposedSchema object to create as interface model
     * @param type name to use for the generated interface model
     */
    public void addOneOfInterfaceModel(ComposedSchema cs, String type) {
        if (cs.getOneOf() == null) {
            return;
        }
        CodegenModel cm = new CodegenModel();

        cm.discriminator = createDiscriminator("", (Schema) cs);

        for (Schema o : Optional.ofNullable(cs.getOneOf()).orElse(Collections.emptyList())) {
            if (o.get$ref() == null) {
                if (cm.discriminator != null && o.get$ref() == null) {
                    // OpenAPI spec states that inline objects should not be considered when discriminator is used
                    // https://github.com/OAI/OpenAPI-Specification/blob/master/versions/3.0.2.md#discriminatorObject
                    LOGGER.warn("Ignoring inline object in oneOf definition of {}, since discriminator is used", type);
                } else {
                    LOGGER.warn("Inline models are not supported in oneOf definition right now");
                }
                continue;
            }
            cm.oneOf.add(toModelName(ModelUtils.getSimpleRef(o.get$ref())));
        }
        cm.name = type;
        cm.classname = type;
        cm.vendorExtensions.put("x-is-one-of-interface", true);
        cm.interfaceModels = new ArrayList<CodegenModel>();

        addOneOfInterfaces.add(cm);
    }

    public void addImportsToOneOfInterface(List<Map<String, String>> imports) {
    }
    //// End of methods related to the "useOneOfInterfaces" feature

    protected void modifyFeatureSet(Consumer<FeatureSet.Builder> processor) {
        FeatureSet.Builder builder = getFeatureSet().modify();
        processor.accept(builder);
        this.generatorMetadata = GeneratorMetadata.newBuilder(generatorMetadata)
                .featureSet(builder.build()).build();
    }

    private static class SanitizeNameOptions {
        public SanitizeNameOptions(String name, String removeCharRegEx, List<String> exceptions) {
            this.name = name;
            this.removeCharRegEx = removeCharRegEx;
            if (exceptions != null) {
                this.exceptions = Collections.unmodifiableList(exceptions);
            } else {
                this.exceptions = Collections.unmodifiableList(new ArrayList<>());
            }
        }

        public String getName() {
            return name;
        }

        public String getRemoveCharRegEx() {
            return removeCharRegEx;
        }

        public List<String> getExceptions() {
            return exceptions;
        }

        private String name;
        private String removeCharRegEx;
        private List<String> exceptions;

        @Override
        public boolean equals(Object o) {
            if (this == o) return true;
            if (o == null || getClass() != o.getClass()) return false;
            SanitizeNameOptions that = (SanitizeNameOptions) o;
            return Objects.equals(getName(), that.getName()) &&
                    Objects.equals(getRemoveCharRegEx(), that.getRemoveCharRegEx()) &&
                    Objects.equals(getExceptions(), that.getExceptions());
        }

        @Override
        public int hashCode() {
            return Objects.hash(getName(), getRemoveCharRegEx(), getExceptions());
        }
    }
}<|MERGE_RESOLUTION|>--- conflicted
+++ resolved
@@ -2687,17 +2687,12 @@
                 itemName = property.name;
             }
             ArraySchema arraySchema = (ArraySchema) p;
-<<<<<<< HEAD
-            Schema innerSchema = ModelUtils.unaliasSchema(this.openAPI, getSchemaItems(arraySchema));
+            Schema innerSchema = ModelUtils.unaliasSchema(this.openAPI, getSchemaItems(arraySchema), importMapping);
             if (arraySchema.getItems() == null) {
                 arraySchema.setItems(innerSchema);
             }
             CodegenProperty cp = fromProperty(itemName, innerSchema,
                     itemsDepth == null ? 1 : itemsDepth.intValue() + 1);
-=======
-            Schema innerSchema = ModelUtils.unaliasSchema(this.openAPI, getSchemaItems(arraySchema), importMapping);
-            CodegenProperty cp = fromProperty(itemName, innerSchema);
->>>>>>> 469b2183
             updatePropertyForArray(property, cp);
         } else if (ModelUtils.isMapSchema(p)) {
             property.isContainer = true;
