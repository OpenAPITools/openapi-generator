--- conflicted
+++ resolved
@@ -2945,15 +2945,7 @@
         if (null != existingProperties && null != newProperties) {
             Schema existingType = existingProperties.get("type");
             Schema newType = newProperties.get("type");
-<<<<<<< HEAD
             newProperties.forEach((key, value) -> existingProperties.put(key, SchemaUtils.cloneSchema(value)));
-=======
-            newProperties.forEach((key, value) ->
-                    existingProperties.put(
-                            key,
-                            ModelUtils.cloneSchema(value, specVersionGreaterThanOrEqualTo310(openAPI))
-                    ));
->>>>>>> 453facc8
             if (null != existingType && null != newType && null != newType.getEnum() && !newType.getEnum().isEmpty()) {
                 for (Object e : newType.getEnum()) {
                     // ensure all interface enum types are added to schema
