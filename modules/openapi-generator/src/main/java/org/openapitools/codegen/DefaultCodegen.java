--- conflicted
+++ resolved
@@ -640,7 +640,7 @@
     private boolean codegenPropertyIsNew(CodegenModel model, CodegenProperty property) {
         return model.parentModel == null
                 ? false
-                : model.parentModel.allVars.stream().anyMatch(p -> 
+                : model.parentModel.allVars.stream().anyMatch(p ->
                     p.name.equals(property.name) &&
                     (p.dataType.equals(property.dataType) == false || p.datatypeWithEnum.equals(property.datatypeWithEnum) == false || p.isDiscriminator));
     }
@@ -4987,25 +4987,12 @@
                 r.dataType = dataType;
             }
 
-<<<<<<< HEAD
             for (Map.Entry<String, Schema> entry : schemas.entrySet()) {
                 if (schemas.size() > 1 && supportsMultipleResponseTypes) {
                     r = new CodegenResponse();
                     baseResponse.schemaVariants.add(r);
                     r.variantType = toModelName(opId + "_" + responseCode + "_" + entry.getKey() + "_Response");
                 }
-=======
-        r.setTypeProperties(responseSchema, openAPI);
-        r.setComposedSchemas(getComposedSchemas(responseSchema));
-        if (ModelUtils.isArraySchema(responseSchema)) {
-            r.simpleType = false;
-            r.isArray = true;
-            r.containerType = cp.containerType;
-            r.containerTypeMapped = typeMapping.get(cp.containerType);
-            CodegenProperty items = fromProperty("response", ModelUtils.getSchemaItems(responseSchema), false);
-            r.setItems(items);
-            CodegenProperty innerCp = items;
->>>>>>> b42027da
 
                 r.contentType = entry.getKey();
 
@@ -5017,33 +5004,6 @@
                 {
                     responseSchema = ModelUtils.unaliasSchema(this.openAPI, responseSchema);
                 }
-<<<<<<< HEAD
-=======
-            }
-        } else if (ModelUtils.isNumberSchema(responseSchema)) {
-            r.isNumeric = Boolean.TRUE;
-            if (ModelUtils.isFloatSchema(responseSchema)) { // float
-                r.isFloat = Boolean.TRUE;
-            } else if (ModelUtils.isDoubleSchema(responseSchema)) { // double
-                r.isDouble = Boolean.TRUE;
-            }
-        } else if (ModelUtils.isTypeObjectSchema(responseSchema)) {
-            if (ModelUtils.isFreeFormObject(responseSchema, openAPI)) {
-                r.isFreeFormObject = true;
-            } else {
-                r.isModel = true;
-            }
-            r.simpleType = false;
-            r.containerType = cp.containerType;
-            r.containerTypeMapped = cp.containerTypeMapped;
-            addVarsRequiredVarsAdditionalProps(responseSchema, r);
-        } else if (ModelUtils.isAnyType(responseSchema)) {
-            addVarsRequiredVarsAdditionalProps(responseSchema, r);
-        } else if (!ModelUtils.isBooleanSchema(responseSchema)) {
-            // referenced schemas
-            LOGGER.debug("Property type is not primitive: {}", cp.dataType);
-        }
->>>>>>> b42027da
 
                 r.schema = responseSchema;
 
@@ -5074,7 +5034,7 @@
                         }
                     }
 
-                    r.setTypeProperties(responseSchema);
+                    r.setTypeProperties(responseSchema, openAPI);
                     r.setComposedSchemas(getComposedSchemas(responseSchema));
                     if (ModelUtils.isArraySchema(responseSchema)) {
                         r.simpleType = false;
@@ -5134,7 +5094,7 @@
                             r.isDouble = Boolean.TRUE;
                         }
                     } else if (ModelUtils.isTypeObjectSchema(responseSchema)) {
-                        if (ModelUtils.isFreeFormObject(responseSchema)) {
+                        if (ModelUtils.isFreeFormObject(responseSchema, openAPI)) {
                             r.isFreeFormObject = true;
                         } else {
                             r.isModel = true;
@@ -7949,7 +7909,6 @@
 
         CodegenParameter baseCodegenParameter = codegenParameter;
 
-<<<<<<< HEAD
         if (schemas.size() > 1 && supportsMultipleRequestTypes) {
             // OneOf of multiple types
             List<String> names = new ArrayList<>();
@@ -7957,42 +7916,6 @@
             for (String mimeType : schemas.keySet()) {
                 // We'll generate this during post processing
                 names.add(toModelName(opId + "_" +  mimeType + "_Request"));
-=======
-        ModelUtils.syncValidationProperties(unaliasedSchema, codegenParameter);
-        codegenParameter.setTypeProperties(unaliasedSchema, openAPI);
-        codegenParameter.setComposedSchemas(getComposedSchemas(unaliasedSchema));
-        // TODO in the future switch al the below schema usages to unaliasedSchema
-        // because it keeps models as refs and will not get their referenced schemas
-        if (ModelUtils.isArraySchema(schema)) {
-            updateRequestBodyForArray(codegenParameter, schema, name, imports, bodyParameterName);
-        } else if (ModelUtils.isTypeObjectSchema(schema)) {
-            updateRequestBodyForObject(codegenParameter, schema, name, imports, bodyParameterName);
-        } else if (ModelUtils.isIntegerSchema(schema)) { // integer type
-            updateRequestBodyForPrimitiveType(codegenParameter, schema, bodyParameterName, imports);
-            codegenParameter.isNumeric = Boolean.TRUE;
-            if (ModelUtils.isLongSchema(schema)) { // int64/long format
-                codegenParameter.isLong = Boolean.TRUE;
-            } else {
-                codegenParameter.isInteger = Boolean.TRUE; // older use case, int32 and unbounded int
-                if (ModelUtils.isShortSchema(schema)) { // int32
-                    codegenParameter.setIsShort(Boolean.TRUE);
-                }
-            }
-        } else if (ModelUtils.isBooleanSchema(schema)) { // boolean type
-            updateRequestBodyForPrimitiveType(codegenParameter, schema, bodyParameterName, imports);
-        } else if (ModelUtils.isFileSchema(schema) && !ModelUtils.isStringSchema(schema)) {
-            // swagger v2 only, type file
-            codegenParameter.isFile = true;
-        } else if (ModelUtils.isStringSchema(schema)) {
-            updateRequestBodyForString(codegenParameter, schema, imports, bodyParameterName);
-        } else if (ModelUtils.isNumberSchema(schema)) {
-            updateRequestBodyForPrimitiveType(codegenParameter, schema, bodyParameterName, imports);
-            codegenParameter.isNumeric = Boolean.TRUE;
-            if (ModelUtils.isFloatSchema(schema)) { // float
-                codegenParameter.isFloat = Boolean.TRUE;
-            } else if (ModelUtils.isDoubleSchema(schema)) { // double
-                codegenParameter.isDouble = Boolean.TRUE;
->>>>>>> b42027da
             }
 
             if (StringUtils.isEmpty(bodyParameterName)) {
@@ -8048,7 +7971,7 @@
             schema = ModelUtils.getReferencedSchema(this.openAPI, schema);
 
             ModelUtils.syncValidationProperties(unaliasedSchema, codegenParameter);
-            codegenParameter.setTypeProperties(unaliasedSchema);
+            codegenParameter.setTypeProperties(unaliasedSchema, openAPI);
             codegenParameter.setComposedSchemas(getComposedSchemas(unaliasedSchema));
 
             // TODO in the future switch all the below schema usages to unaliasedSchema
