/*
 * Copyright 2018 OpenAPI-Generator Contributors (https://openapi-generator.tech)
 * Copyright 2018 SmartBear Software
 *
 * Licensed under the Apache License, Version 2.0 (the "License");
 * you may not use this file except in compliance with the License.
 * You may obtain a copy of the License at
 *
 *     http://www.apache.org/licenses/LICENSE-2.0
 *
 * Unless required by applicable law or agreed to in writing, software
 * distributed under the License is distributed on an "AS IS" BASIS,
 * WITHOUT WARRANTIES OR CONDITIONS OF ANY KIND, either express or implied.
 * See the License for the specific language governing permissions and
 * limitations under the License.
 */

package org.openapitools.codegen;

import com.google.common.base.CaseFormat;
import com.google.common.collect.ImmutableMap;
import com.samskivert.mustache.Mustache;
import com.samskivert.mustache.Mustache.Compiler;
import com.samskivert.mustache.Mustache.Lambda;

import io.swagger.v3.core.util.Json;
import io.swagger.v3.oas.models.OpenAPI;
import io.swagger.v3.oas.models.Operation;
import io.swagger.v3.oas.models.callbacks.Callback;
import io.swagger.v3.oas.models.examples.Example;
import io.swagger.v3.oas.models.headers.Header;
import io.swagger.v3.oas.models.media.*;
import io.swagger.v3.oas.models.parameters.*;
import io.swagger.v3.oas.models.responses.ApiResponse;
import io.swagger.v3.oas.models.responses.ApiResponses;
import io.swagger.v3.oas.models.security.OAuthFlow;
import io.swagger.v3.oas.models.security.OAuthFlows;
import io.swagger.v3.oas.models.security.SecurityScheme;
import io.swagger.v3.oas.models.servers.Server;
import io.swagger.v3.oas.models.servers.ServerVariable;
import io.swagger.v3.parser.util.SchemaTypeUtil;
import org.apache.commons.lang3.ObjectUtils;
import org.apache.commons.lang3.StringEscapeUtils;
import org.apache.commons.lang3.StringUtils;
import org.apache.commons.lang3.tuple.Pair;
import org.openapitools.codegen.CodegenDiscriminator.MappedModel;
import org.openapitools.codegen.api.TemplatingEngineAdapter;
import org.openapitools.codegen.config.GlobalSettings;
import org.openapitools.codegen.examples.ExampleGenerator;
import org.openapitools.codegen.meta.GeneratorMetadata;
import org.openapitools.codegen.meta.Stability;
import org.openapitools.codegen.serializer.SerializerUtils;
import org.openapitools.codegen.templating.MustacheEngineAdapter;
import org.openapitools.codegen.templating.mustache.CamelCaseLambda;
import org.openapitools.codegen.templating.mustache.IndentedLambda;
import org.openapitools.codegen.templating.mustache.LowercaseLambda;
import org.openapitools.codegen.templating.mustache.TitlecaseLambda;
import org.openapitools.codegen.templating.mustache.UppercaseLambda;
import org.openapitools.codegen.utils.ModelUtils;
import org.slf4j.Logger;
import org.slf4j.LoggerFactory;

import java.io.File;
import java.util.*;
import java.util.Map.Entry;
import java.util.regex.Matcher;
import java.util.regex.Pattern;
import java.util.stream.Collectors;
import java.util.stream.Stream;

import static org.openapitools.codegen.utils.StringUtils.*;

public class DefaultCodegen implements CodegenConfig {
    private static final Logger LOGGER = LoggerFactory.getLogger(DefaultCodegen.class);

    protected GeneratorMetadata generatorMetadata;
    protected String inputSpec;
    protected String outputFolder = "";
    protected Set<String> defaultIncludes = new HashSet<String>();
    protected Map<String, String> typeMapping = new HashMap<String, String>();
    protected Map<String, String> instantiationTypes = new HashMap<String, String>();
    protected Set<String> reservedWords = new HashSet<String>();
    protected Set<String> languageSpecificPrimitives = new HashSet<String>();
    protected Map<String, String> importMapping = new HashMap<String, String>();
    protected String modelPackage = "", apiPackage = "", fileSuffix;
    protected String modelNamePrefix = "", modelNameSuffix = "";
    protected String apiNameSuffix = "Api";
    protected String testPackage = "";
    protected Map<String, String> apiTemplateFiles = new HashMap<String, String>();
    protected Map<String, String> modelTemplateFiles = new HashMap<String, String>();
    protected Map<String, String> apiTestTemplateFiles = new HashMap<String, String>();
    protected Map<String, String> modelTestTemplateFiles = new HashMap<String, String>();
    protected Map<String, String> apiDocTemplateFiles = new HashMap<String, String>();
    protected Map<String, String> modelDocTemplateFiles = new HashMap<String, String>();
    protected Map<String, String> reservedWordsMappings = new HashMap<String, String>();
    protected String templateDir;
    protected String embeddedTemplateDir;
    protected String commonTemplateDir = "_common";
    protected Map<String, Object> additionalProperties = new HashMap<String, Object>();
    protected Map<String, String> serverVariables = new HashMap<String, String>();
    protected Map<String, Object> vendorExtensions = new HashMap<String, Object>();
    protected List<SupportingFile> supportingFiles = new ArrayList<SupportingFile>();
    protected List<CliOption> cliOptions = new ArrayList<CliOption>();
    protected boolean skipOverwrite;
    protected boolean removeOperationIdPrefix;
    protected boolean supportsMultipleInheritance;
    protected boolean supportsInheritance;
    protected boolean supportsMixins;
    protected Map<String, String> supportedLibraries = new LinkedHashMap<String, String>();
    protected String library;
    protected Boolean sortParamsByRequiredFlag = true;
    protected Boolean ensureUniqueParams = true;
    protected Boolean allowUnicodeIdentifiers = false;
    protected String gitHost, gitUserId, gitRepoId, releaseNote;
    protected String httpUserAgent;
    protected Boolean hideGenerationTimestamp = true;
    // How to encode special characters like $
    // They are translated to words like "Dollar" and prefixed with '
    // Then translated back during JSON encoding and decoding
    protected Map<String, String> specialCharReplacements = new HashMap<String, String>();
    // When a model is an alias for a simple type
    protected Map<String, String> typeAliases = null;
    protected Boolean prependFormOrBodyParameters = false;
    // The extension of the generated documentation files (defaults to markdown .md)
    protected String docExtension;
    protected String ignoreFilePathOverride;
    // flag to indicate whether to use environment variable to post process file
    protected boolean enablePostProcessFile = false;
    private TemplatingEngineAdapter templatingEngine = new MustacheEngineAdapter();

    // flag to indicate whether to only update files whose contents have changed
    protected boolean enableMinimalUpdate = false;

    // acts strictly upon a spec, potentially modifying it to have consistent behavior across generators.
    protected boolean strictSpecBehavior = true;

    // make openapi available to all methods
    protected OpenAPI openAPI;

    public List<CliOption> cliOptions() {
        return cliOptions;
    }

    public void processOpts() {
        if (additionalProperties.containsKey(CodegenConstants.TEMPLATE_DIR)) {
            this.setTemplateDir((String) additionalProperties.get(CodegenConstants.TEMPLATE_DIR));
        }

        if (additionalProperties.containsKey(CodegenConstants.MODEL_PACKAGE)) {
            this.setModelPackage((String) additionalProperties.get(CodegenConstants.MODEL_PACKAGE));
        }

        if (additionalProperties.containsKey(CodegenConstants.API_PACKAGE)) {
            this.setApiPackage((String) additionalProperties.get(CodegenConstants.API_PACKAGE));
        }

        if (additionalProperties.containsKey(CodegenConstants.HIDE_GENERATION_TIMESTAMP)) {
            setHideGenerationTimestamp(convertPropertyToBooleanAndWriteBack(CodegenConstants.HIDE_GENERATION_TIMESTAMP));
        } else {
            additionalProperties.put(CodegenConstants.HIDE_GENERATION_TIMESTAMP, hideGenerationTimestamp);
        }

        if (additionalProperties.containsKey(CodegenConstants.SORT_PARAMS_BY_REQUIRED_FLAG)) {
            this.setSortParamsByRequiredFlag(Boolean.valueOf(additionalProperties
                    .get(CodegenConstants.SORT_PARAMS_BY_REQUIRED_FLAG).toString()));
        }

        if (additionalProperties.containsKey(CodegenConstants.PREPEND_FORM_OR_BODY_PARAMETERS)) {
            this.setPrependFormOrBodyParameters(Boolean.valueOf(additionalProperties
                    .get(CodegenConstants.PREPEND_FORM_OR_BODY_PARAMETERS).toString()));
        }

        if (additionalProperties.containsKey(CodegenConstants.ENSURE_UNIQUE_PARAMS)) {
            this.setEnsureUniqueParams(Boolean.valueOf(additionalProperties
                    .get(CodegenConstants.ENSURE_UNIQUE_PARAMS).toString()));
        }

        if (additionalProperties.containsKey(CodegenConstants.ALLOW_UNICODE_IDENTIFIERS)) {
            this.setAllowUnicodeIdentifiers(Boolean.valueOf(additionalProperties
                    .get(CodegenConstants.ALLOW_UNICODE_IDENTIFIERS).toString()));
        }

        if (additionalProperties.containsKey(CodegenConstants.API_NAME_SUFFIX)) {
            this.setApiNameSuffix((String) additionalProperties.get(CodegenConstants.API_NAME_SUFFIX));
        }

        if (additionalProperties.containsKey(CodegenConstants.MODEL_NAME_PREFIX)) {
            this.setModelNamePrefix((String) additionalProperties.get(CodegenConstants.MODEL_NAME_PREFIX));
        }

        if (additionalProperties.containsKey(CodegenConstants.MODEL_NAME_SUFFIX)) {
            this.setModelNameSuffix((String) additionalProperties.get(CodegenConstants.MODEL_NAME_SUFFIX));
        }

        if (additionalProperties.containsKey(CodegenConstants.REMOVE_OPERATION_ID_PREFIX)) {
            this.setRemoveOperationIdPrefix(Boolean.valueOf(additionalProperties
                    .get(CodegenConstants.REMOVE_OPERATION_ID_PREFIX).toString()));
        }

        if (additionalProperties.containsKey(CodegenConstants.DOCEXTENSION)) {
            this.setDocExtension(String.valueOf(additionalProperties
                    .get(CodegenConstants.DOCEXTENSION).toString()));
        }

        if (additionalProperties.containsKey(CodegenConstants.ENABLE_POST_PROCESS_FILE)) {
            this.setEnablePostProcessFile(Boolean.valueOf(additionalProperties
                    .get(CodegenConstants.ENABLE_POST_PROCESS_FILE).toString()));
        }

        if (additionalProperties.containsKey(CodegenConstants.GENERATE_ALIAS_AS_MODEL)) {
            ModelUtils.setGenerateAliasAsModel(Boolean.valueOf(additionalProperties
                    .get(CodegenConstants.GENERATE_ALIAS_AS_MODEL).toString()));
        }
    }

    /***
     * Preset map builder with commonly used Mustache lambdas.
     *
     * To extend the map, override addMustacheLambdas(), call parent method
     * first and then add additional lambdas to the returned builder.
     *
     * If common lambdas are not desired, override addMustacheLambdas() method
     * and return empty builder.
     *
     * @return preinitialized map builder with common lambdas
     */
    protected ImmutableMap.Builder<String, Lambda> addMustacheLambdas() {

        return new ImmutableMap.Builder<String, Mustache.Lambda>()
                .put("lowercase", new LowercaseLambda().generator(this))
                .put("uppercase", new UppercaseLambda())
                .put("titlecase", new TitlecaseLambda())
                .put("camelcase", new CamelCaseLambda().generator(this))
                .put("indented", new IndentedLambda())
                .put("indented_8", new IndentedLambda(8, " "))
                .put("indented_12", new IndentedLambda(12, " "))
                .put("indented_16", new IndentedLambda(16, " "));
    }

    private void registerMustacheLambdas() {
        ImmutableMap<String, Lambda> lambdas = addMustacheLambdas().build();

        if (lambdas.size() == 0) {
            return;
        }

        if (additionalProperties.containsKey("lambda")) {
            LOGGER.error("A property called 'lambda' already exists in additionalProperties");
            throw new RuntimeException("A property called 'lambda' already exists in additionalProperties");
        }
        additionalProperties.put("lambda", lambdas);
    }

    // override with any special post-processing for all models
    @SuppressWarnings({"static-method", "unchecked"})
    public Map<String, Object> postProcessAllModels(Map<String, Object> objs) {
        return objs;
    }

<<<<<<< HEAD
   /**
     * Loop through all models to update different flags (e.g. isSelfReference), children models, etc
=======
    /**
     * Index all CodegenModels by model name.
>>>>>>> 62e5d1f4
     *
     * @param objs Map of models
     * @return map of all models indexed by names
     */
    public Map<String, CodegenModel> getAllModels(Map<String, Object> objs) {
        Map<String, CodegenModel> allModels = new HashMap<String, CodegenModel>();
        for (Entry<String, Object> entry : objs.entrySet()) {
            String modelName = toModelName(entry.getKey());
            Map<String, Object> inner = (Map<String, Object>) entry.getValue();
            List<Map<String, Object>> models = (List<Map<String, Object>>) inner.get("models");
            for (Map<String, Object> mo : models) {
                CodegenModel cm = (CodegenModel) mo.get("model");
                allModels.put(modelName, cm);
            }
        }
        return allModels;
    }

    /**
     * Loop through all models to update different flags (e.g. isSelfReference), children models, etc
     *
     * @param objs Map of models
     * @return maps of models with various updates
     */
    public Map<String, Object> updateAllModels(Map<String, Object> objs) {
        Map<String, CodegenModel> allModels = getAllModels(objs);

        // Fix up all parent and interface CodegenModel references.
        for (CodegenModel cm : allModels.values()) {
            if (cm.getParent() != null) {
                cm.setParentModel(allModels.get(cm.getParent()));
            }
            if (cm.getInterfaces() != null && !cm.getInterfaces().isEmpty()) {
                cm.setInterfaceModels(new ArrayList<CodegenModel>(cm.getInterfaces().size()));
                for (String intf : cm.getInterfaces()) {
                    CodegenModel intfModel = allModels.get(intf);
                    if (intfModel != null) {
                        cm.getInterfaceModels().add(intfModel);
                    }
                }
            }
        }

        // Let parent know about all its children
        for (String name : allModels.keySet()) {
            CodegenModel cm = allModels.get(name);
            CodegenModel parent = allModels.get(cm.getParent());
            // if a discriminator exists on the parent, don't add this child to the inheritance hierarchy
            // TODO Determine what to do if the parent discriminator name == the grandparent discriminator name
            while (parent != null) {
                if (parent.getChildren() == null) {
                    parent.setChildren(new ArrayList<CodegenModel>());
                }
                parent.getChildren().add(cm);
                parent.hasChildren = true;
                if (parent.getDiscriminator() == null) {
                    parent = allModels.get(parent.getParent());
                } else {
                    parent = null;
                }
            }
        }

        // loop through properties of each model to detect self-reference
        for (Map.Entry<String, Object> entry : objs.entrySet()) {
            Map<String, Object> inner = (Map<String, Object>) entry.getValue();
            List<Map<String, Object>> models = (List<Map<String, Object>>) inner.get("models");
            for (Map<String, Object> mo : models) {
                CodegenModel cm = (CodegenModel) mo.get("model");
                for (CodegenProperty cp : cm.allVars) {
                    // detect self import
                    if (cp.dataType.equalsIgnoreCase(cm.classname) ||
                            (cp.isContainer && cp.items != null && cp.items.dataType.equalsIgnoreCase(cm.classname))) {
                        cm.imports.remove(cm.classname); // remove self import
                        cp.isSelfReference = true;
                    }
                }
            }
        }
        setCircularReferences(allModels);

        return objs;
    }

    public void setCircularReferences(Map<String, CodegenModel> models) {
        final Map<String, List<CodegenProperty>> dependencyMap = models.entrySet().stream()
            .collect(Collectors.toMap(Entry::getKey, entry -> getModelDependencies(entry.getValue())));
        
        models.keySet().forEach(name -> setCircularReferencesOnProperties(name, dependencyMap));
    }

    private List<CodegenProperty> getModelDependencies(CodegenModel model) {
        return model.getAllVars().stream()
            .map(prop -> {
                if (prop.isContainer) {
                    return prop.items.dataType == null ? null : prop;
                }
                return prop.dataType == null ? null : prop;
            })
            .filter(prop -> prop != null)
            .collect(Collectors.toList());
    }

    private void setCircularReferencesOnProperties(final String root,
                                                   final Map<String, List<CodegenProperty>> dependencyMap) {
        dependencyMap.getOrDefault(root, new ArrayList<>()).stream()
            .forEach(prop -> {
                final List<String> unvisited =
                    Collections.singletonList(prop.isContainer ? prop.items.dataType : prop.dataType);
                prop.isCircularReference = isCircularReference(root,
                                                               new HashSet<>(),
                                                               new ArrayList<>(unvisited),
                                                               dependencyMap);
            });
    }

    private boolean isCircularReference(final String root,
                                        final Set<String> visited,
                                        final List<String> unvisited,
                                        final Map<String, List<CodegenProperty>> dependencyMap) {
        for (int i = 0; i < unvisited.size(); i++) {
            final String next = unvisited.get(i);
            if (!visited.contains(next)) {
                if (next.equals(root)) {
                    return true;
                }
                dependencyMap.getOrDefault(next, new ArrayList<>())
                    .forEach(prop -> unvisited.add(prop.isContainer ? prop.items.dataType : prop.dataType));
                visited.add(next);
            }
        }
        return false;
    }

    // override with any special post-processing
    @SuppressWarnings("static-method")
    public Map<String, Object> postProcessModels(Map<String, Object> objs) {
        return objs;
    }

    /**
     * post process enum defined in model's properties
     *
     * @param objs Map of models
     * @return maps of models with better enum support
     */
    public Map<String, Object> postProcessModelsEnum(Map<String, Object> objs) {
        List<Object> models = (List<Object>) objs.get("models");
        for (Object _mo : models) {
            Map<String, Object> mo = (Map<String, Object>) _mo;
            CodegenModel cm = (CodegenModel) mo.get("model");

            // for enum model
            if (Boolean.TRUE.equals(cm.isEnum) && cm.allowableValues != null) {
                Map<String, Object> allowableValues = cm.allowableValues;
                List<Object> values = (List<Object>) allowableValues.get("values");
                List<Map<String, Object>> enumVars = new ArrayList<Map<String, Object>>();
                String commonPrefix = findCommonPrefixOfVars(values);
                int truncateIdx = commonPrefix.length();
                for (Object value : values) {
                    Map<String, Object> enumVar = new HashMap<String, Object>();
                    String enumName;
                    if (truncateIdx == 0) {
                        enumName = value.toString();
                    } else {
                        enumName = value.toString().substring(truncateIdx);
                        if ("".equals(enumName)) {
                            enumName = value.toString();
                        }
                    }
                    enumVar.put("name", toEnumVarName(enumName, cm.dataType));
                    enumVar.put("value", toEnumValue(value.toString(), cm.dataType));
                    enumVar.put("isString", isDataTypeString(cm.dataType));
                    enumVars.add(enumVar);
                }
                // if "x-enum-varnames" or "x-enum-descriptions" defined, update varnames
                updateEnumVarsWithExtensions(enumVars, cm.getVendorExtensions());
                cm.allowableValues.put("enumVars", enumVars);
            }

            // update codegen property enum with proper naming convention
            // and handling of numbers, special characters
            for (CodegenProperty var : cm.vars) {
                updateCodegenPropertyEnum(var);
            }

            for (CodegenProperty var : cm.allVars) {
                updateCodegenPropertyEnum(var);
            }

            for (CodegenProperty var : cm.requiredVars) {
                updateCodegenPropertyEnum(var);
            }

            for (CodegenProperty var : cm.optionalVars) {
                updateCodegenPropertyEnum(var);
            }

            for (CodegenProperty var : cm.parentVars) {
                updateCodegenPropertyEnum(var);
            }

            for (CodegenProperty var : cm.readOnlyVars) {
                updateCodegenPropertyEnum(var);
            }

            for (CodegenProperty var : cm.readWriteVars) {
                updateCodegenPropertyEnum(var);
            }

        }
        return objs;
    }

    /**
     * Returns the common prefix of variables for enum naming if
     * two or more variables are present
     *
     * @param vars List of variable names
     * @return the common prefix for naming
     */
    public String findCommonPrefixOfVars(List<Object> vars) {
        if (vars.size() > 1) {
            try {
                String[] listStr = vars.toArray(new String[vars.size()]);
                String prefix = StringUtils.getCommonPrefix(listStr);
                // exclude trailing characters that should be part of a valid variable
                // e.g. ["status-on", "status-off"] => "status-" (not "status-o")
                return prefix.replaceAll("[a-zA-Z0-9]+\\z", "");
            } catch (ArrayStoreException e) {
                // do nothing, just return default value
            }
        }
        return "";
    }

    /**
     * Return the enum default value in the language specified format
     *
     * @param value    enum variable name
     * @param datatype data type
     * @return the default value for the enum
     */
    public String toEnumDefaultValue(String value, String datatype) {
        return datatype + "." + value;
    }

    /**
     * Return the enum value in the language specified format
     * e.g. status becomes "status"
     *
     * @param value    enum variable name
     * @param datatype data type
     * @return the sanitized value for enum
     */
    public String toEnumValue(String value, String datatype) {
        if ("number".equalsIgnoreCase(datatype)) {
            return value;
        } else {
            return "\"" + escapeText(value) + "\"";
        }
    }

    /**
     * Return the sanitized variable name for enum
     *
     * @param value    enum variable name
     * @param datatype data type
     * @return the sanitized variable name for enum
     */
    public String toEnumVarName(String value, String datatype) {
        if (value.length() == 0) {
            return "EMPTY";
        }

        String var = value.replaceAll("\\W+", "_").toUpperCase(Locale.ROOT);
        if (var.matches("\\d.*")) {
            return "_" + var;
        } else {
            return var;
        }
    }

    @Override
    public void setOpenAPI(OpenAPI openAPI) {
        this.openAPI = openAPI;
    }

    // override with any special post-processing
    @SuppressWarnings("static-method")
    public Map<String, Object> postProcessOperationsWithModels(Map<String, Object> objs, List<Object> allModels) {
        return objs;
    }

    // override with any special post-processing
    @SuppressWarnings("static-method")
    public Map<String, Object> postProcessSupportingFileData(Map<String, Object> objs) {
        return objs;
    }

    // override to post-process any model properties
    @SuppressWarnings("unused")
    public void postProcessModelProperty(CodegenModel model, CodegenProperty property) {
    }

    // override to post-process any parameters
    @SuppressWarnings("unused")
    public void postProcessParameter(CodegenParameter parameter) {
    }

    //override with any special handling of the entire OpenAPI spec document
    @SuppressWarnings("unused")
    public void preprocessOpenAPI(OpenAPI openAPI) {
    }

    // override with any special handling of the entire OpenAPI spec document
    @SuppressWarnings("unused")
    public void processOpenAPI(OpenAPI openAPI) {
    }

    // override with any special handling of the JMustache compiler
    @SuppressWarnings("unused")
    public Compiler processCompiler(Compiler compiler) {
        return compiler;
    }

    // override with any special handling for the templating engine
    @SuppressWarnings("unused")
    public TemplatingEngineAdapter processTemplatingEngine(TemplatingEngineAdapter templatingEngine) {
        return templatingEngine;
    }

    // override with any special text escaping logic
    @SuppressWarnings("static-method")
    public String escapeText(String input) {
        if (input == null) {
            return input;
        }

        // remove \t, \n, \r
        // replace \ with \\
        // replace " with \"
        // outter unescape to retain the original multi-byte characters
        // finally escalate characters avoiding code injection
        return escapeUnsafeCharacters(
                StringEscapeUtils.unescapeJava(
                        StringEscapeUtils.escapeJava(input)
                                .replace("\\/", "/"))
                        .replaceAll("[\\t\\n\\r]", " ")
                        .replace("\\", "\\\\")
                        .replace("\"", "\\\""));
    }

    /**
     * Escape characters while allowing new lines
     *
     * @param input String to be escaped
     * @return escaped string
     */
    public String escapeTextWhileAllowingNewLines(String input) {
        if (input == null) {
            return input;
        }

        // remove \t
        // replace \ with \\
        // replace " with \"
        // outter unescape to retain the original multi-byte characters
        // finally escalate characters avoiding code injection
        return escapeUnsafeCharacters(
                StringEscapeUtils.unescapeJava(
                        StringEscapeUtils.escapeJava(input)
                                .replace("\\/", "/"))
                        .replaceAll("[\\t]", " ")
                        .replace("\\", "\\\\")
                        .replace("\"", "\\\""));
    }

    // override with any special encoding and escaping logic
    @SuppressWarnings("static-method")
    public String encodePath(String input) {
        return escapeText(input);
    }

    /**
     * override with any special text escaping logic to handle unsafe
     * characters so as to avoid code injection
     *
     * @param input String to be cleaned up
     * @return string with unsafe characters removed or escaped
     */
    public String escapeUnsafeCharacters(String input) {
        LOGGER.warn("escapeUnsafeCharacters should be overridden in the code generator with proper logic to escape " +
                "unsafe characters");
        // doing nothing by default and code generator should implement
        // the logic to prevent code injection
        // later we'll make this method abstract to make sure
        // code generator implements this method
        return input;
    }

    /**
     * Escape single and/or double quote to avoid code injection
     *
     * @param input String to be cleaned up
     * @return string with quotation mark removed or escaped
     */
    public String escapeQuotationMark(String input) {
        LOGGER.warn("escapeQuotationMark should be overridden in the code generator with proper logic to escape " +
                "single/double quote");
        return input.replace("\"", "\\\"");
    }

    public Set<String> defaultIncludes() {
        return defaultIncludes;
    }

    public Map<String, String> typeMapping() {
        return typeMapping;
    }

    public Map<String, String> instantiationTypes() {
        return instantiationTypes;
    }

    public Set<String> reservedWords() {
        return reservedWords;
    }

    public Set<String> languageSpecificPrimitives() {
        return languageSpecificPrimitives;
    }

    public Map<String, String> importMapping() {
        return importMapping;
    }

    public String testPackage() {
        return testPackage;
    }

    public String modelPackage() {
        return modelPackage;
    }

    public String apiPackage() {
        return apiPackage;
    }

    public String fileSuffix() {
        return fileSuffix;
    }

    public String templateDir() {
        return templateDir;
    }

    public String embeddedTemplateDir() {
        if (embeddedTemplateDir != null) {
            return embeddedTemplateDir;
        } else {
            return templateDir;
        }
    }

    public String getCommonTemplateDir() {
        return this.commonTemplateDir;
    }

    public void setCommonTemplateDir(String commonTemplateDir) {
        this.commonTemplateDir = commonTemplateDir;
    }

    public Map<String, String> apiDocTemplateFiles() {
        return apiDocTemplateFiles;
    }

    public Map<String, String> modelDocTemplateFiles() {
        return modelDocTemplateFiles;
    }

    public Map<String, String> reservedWordsMappings() {
        return reservedWordsMappings;
    }

    public Map<String, String> apiTestTemplateFiles() {
        return apiTestTemplateFiles;
    }

    public Map<String, String> modelTestTemplateFiles() {
        return modelTestTemplateFiles;
    }

    public Map<String, String> apiTemplateFiles() {
        return apiTemplateFiles;
    }

    public Map<String, String> modelTemplateFiles() {
        return modelTemplateFiles;
    }

    public String apiFileFolder() {
        return outputFolder + File.separator + apiPackage().replace('.', File.separatorChar);
    }

    public String modelFileFolder() {
        return outputFolder + File.separator + modelPackage().replace('.', File.separatorChar);
    }

    public String apiTestFileFolder() {
        return outputFolder + File.separator + testPackage().replace('.', File.separatorChar);
    }

    public String modelTestFileFolder() {
        return outputFolder + File.separator + testPackage().replace('.', File.separatorChar);
    }

    public String apiDocFileFolder() {
        return outputFolder;
    }

    public String modelDocFileFolder() {
        return outputFolder;
    }

    public Map<String, Object> additionalProperties() {
        return additionalProperties;
    }

    public Map<String, String> serverVariableOverrides() {
        return serverVariables;
    }

    public Map<String, Object> vendorExtensions() {
        return vendorExtensions;
    }

    public List<SupportingFile> supportingFiles() {
        return supportingFiles;
    }

    public String outputFolder() {
        return outputFolder;
    }

    public void setOutputDir(String dir) {
        this.outputFolder = dir;
    }

    public String getOutputDir() {
        return outputFolder();
    }

    public String getInputSpec() {
        return inputSpec;
    }

    public void setInputSpec(String inputSpec) {
        this.inputSpec = inputSpec;
    }

    public void setTemplateDir(String templateDir) {
        this.templateDir = templateDir;
    }

    public void setModelPackage(String modelPackage) {
        this.modelPackage = modelPackage;
    }

    public String getModelNamePrefix() {
        return modelNamePrefix;
    }

    public void setModelNamePrefix(String modelNamePrefix) {
        this.modelNamePrefix = modelNamePrefix;
    }

    public String getModelNameSuffix() {
        return modelNameSuffix;
    }

    public void setModelNameSuffix(String modelNameSuffix) {
        this.modelNameSuffix = modelNameSuffix;
    }

    public String getApiNameSuffix() {
        return apiNameSuffix;
    }

    public void setApiNameSuffix(String apiNameSuffix) {
        this.apiNameSuffix = apiNameSuffix;
    }

    public void setApiPackage(String apiPackage) {
        this.apiPackage = apiPackage;
    }

    public Boolean getSortParamsByRequiredFlag() {
        return sortParamsByRequiredFlag;
    }

    public void setSortParamsByRequiredFlag(Boolean sortParamsByRequiredFlag) {
        this.sortParamsByRequiredFlag = sortParamsByRequiredFlag;
    }

    public Boolean getPrependFormOrBodyParameters() {
        return prependFormOrBodyParameters;
    }

    public void setPrependFormOrBodyParameters(Boolean prependFormOrBodyParameters) {
        this.prependFormOrBodyParameters = prependFormOrBodyParameters;
    }

    public Boolean getEnsureUniqueParams() {
        return ensureUniqueParams;
    }

    public void setEnsureUniqueParams(Boolean ensureUniqueParams) {
        this.ensureUniqueParams = ensureUniqueParams;
    }

    public Boolean getAllowUnicodeIdentifiers() {
        return allowUnicodeIdentifiers;
    }

    public void setAllowUnicodeIdentifiers(Boolean allowUnicodeIdentifiers) {
        this.allowUnicodeIdentifiers = allowUnicodeIdentifiers;
    }

    /**
     * Return the regular expression/JSON schema pattern (http://json-schema.org/latest/json-schema-validation.html#anchor33)
     *
     * @param pattern the pattern (regular expression)
     * @return properly-escaped pattern
     */
    public String toRegularExpression(String pattern) {
        return addRegularExpressionDelimiter(escapeText(pattern));
    }

    /**
     * Return the file name of the Api Test
     *
     * @param name the file name of the Api
     * @return the file name of the Api
     */
    public String toApiFilename(String name) {
        return toApiName(name);
    }

    /**
     * Return the file name of the Api Documentation
     *
     * @param name the file name of the Api
     * @return the file name of the Api
     */
    public String toApiDocFilename(String name) {
        return toApiName(name);
    }

    /**
     * Return the file name of the Api Test
     *
     * @param name the file name of the Api
     * @return the file name of the Api
     */
    public String toApiTestFilename(String name) {
        return toApiName(name) + "Test";
    }

    /**
     * Return the variable name in the Api
     *
     * @param name the varible name of the Api
     * @return the snake-cased variable name
     */
    public String toApiVarName(String name) {
        return lowerCamelCase(name);
    }

    /**
     * Return the capitalized file name of the model
     *
     * @param name the model name
     * @return the file name of the model
     */
    public String toModelFilename(String name) {
        return camelize(name);
    }

    /**
     * Return the capitalized file name of the model test
     *
     * @param name the model name
     * @return the file name of the model
     */
    public String toModelTestFilename(String name) {
        return camelize(name) + "Test";
    }

    /**
     * Return the capitalized file name of the model documentation
     *
     * @param name the model name
     * @return the file name of the model
     */
    public String toModelDocFilename(String name) {
        return camelize(name);
    }

    /**
     * Returns metadata about the generator.
     *
     * @return A provided {@link GeneratorMetadata} instance
     */
    @Override
    public GeneratorMetadata getGeneratorMetadata() {
        return generatorMetadata;
    }

    /**
     * Return the operation ID (method name)
     *
     * @param operationId operation ID
     * @return the sanitized method name
     */
    @SuppressWarnings("static-method")
    public String toOperationId(String operationId) {
        // throw exception if method name is empty
        if (StringUtils.isEmpty(operationId)) {
            throw new RuntimeException("Empty method name (operationId) not allowed");
        }

        return operationId;
    }

    /**
     * Return the variable name by removing invalid characters and proper escaping if
     * it's a reserved word.
     *
     * @param name the variable name
     * @return the sanitized variable name
     */
    public String toVarName(String name) {
        if (reservedWords.contains(name)) {
            return escapeReservedWord(name);
        } else if (((CharSequence) name).chars().anyMatch(character -> specialCharReplacements.keySet().contains("" + ((char) character)))) {
            return escape(name, specialCharReplacements, null, null);
        } else {
            return name;
        }
    }

    /**
     * Return the parameter name by removing invalid characters and proper escaping if
     * it's a reserved word.
     *
     * @param name Codegen property object
     * @return the sanitized parameter name
     */
    public String toParamName(String name) {
        name = removeNonNameElementToCamelCase(name); // FIXME: a parameter should not be assigned. Also declare the methods parameters as 'final'.
        if (reservedWords.contains(name)) {
            return escapeReservedWord(name);
        } else if (((CharSequence) name).chars().anyMatch(character -> specialCharReplacements.keySet().contains("" + ((char) character)))) {
            return escape(name, specialCharReplacements, null, null);
        }
        return name;
    }

    /**
     * Return the parameter name of array of model
     *
     * @param name name of the array model
     * @return the sanitized parameter name
     */
    public String toArrayModelParamName(String name) {
        return toParamName(name);
    }

    /**
     * Return the Enum name (e.g. StatusEnum given 'status')
     *
     * @param property Codegen property
     * @return the Enum name
     */
    @SuppressWarnings("static-method")
    public String toEnumName(CodegenProperty property) {
        return StringUtils.capitalize(property.name) + "Enum";
    }

    /**
     * Return the escaped name of the reserved word
     *
     * @param name the name to be escaped
     * @return the escaped reserved word
     * <p>
     * throws Runtime exception as reserved word is not allowed (default behavior)
     */
    @SuppressWarnings("static-method")
    public String escapeReservedWord(String name) {
        throw new RuntimeException("reserved word " + name + " not allowed");
    }

    /**
     * Return the fully-qualified "Model" name for import
     *
     * @param name the name of the "Model"
     * @return the fully-qualified "Model" name for import
     */
    public String toModelImport(String name) {
        if ("".equals(modelPackage())) {
            return name;
        } else {
            return modelPackage() + "." + name;
        }
    }

    /**
     * Return the fully-qualified "Api" name for import
     *
     * @param name the name of the "Api"
     * @return the fully-qualified "Api" name for import
     */
    public String toApiImport(String name) {
        return apiPackage() + "." + name;
    }

    /**
     * Default constructor.
     * This method will map between OAS type and language-specified type, as well as mapping
     * between OAS type and the corresponding import statement for the language. This will
     * also add some language specified CLI options, if any.
     * returns string presentation of the example path (it's a constructor)
     */
    public DefaultCodegen() {
        CodegenType codegenType = getTag();
        if (codegenType == null) {
            codegenType = CodegenType.OTHER;
        }
        generatorMetadata = GeneratorMetadata.newBuilder()
                .stability(Stability.STABLE)
                .generationMessage(String.format(Locale.ROOT, "OpenAPI Generator: %s (%s)", getName(), codegenType.toValue()))
                .build();

        defaultIncludes = new HashSet<String>(
                Arrays.asList("double",
                        "int",
                        "long",
                        "short",
                        "char",
                        "float",
                        "String",
                        "boolean",
                        "Boolean",
                        "Double",
                        "Void",
                        "Integer",
                        "Long",
                        "Float")
        );

        typeMapping = new HashMap<String, String>();
        typeMapping.put("array", "List");
        typeMapping.put("map", "Map");
        typeMapping.put("List", "List");
        typeMapping.put("boolean", "Boolean");
        typeMapping.put("string", "String");
        typeMapping.put("int", "Integer");
        typeMapping.put("float", "Float");
        typeMapping.put("number", "BigDecimal");
        typeMapping.put("DateTime", "Date");
        typeMapping.put("long", "Long");
        typeMapping.put("short", "Short");
        typeMapping.put("char", "String");
        typeMapping.put("double", "Double");
        typeMapping.put("object", "Object");
        typeMapping.put("integer", "Integer");
        typeMapping.put("ByteArray", "byte[]");
        typeMapping.put("binary", "File");
        typeMapping.put("file", "File");
        typeMapping.put("UUID", "UUID");
        typeMapping.put("URI", "URI");
        typeMapping.put("BigDecimal", "BigDecimal");

        instantiationTypes = new HashMap<String, String>();

        reservedWords = new HashSet<String>();

        // TODO: Move Java specific import mappings out of DefaultCodegen.
        importMapping = new HashMap<String, String>();
        importMapping.put("BigDecimal", "java.math.BigDecimal");
        importMapping.put("UUID", "java.util.UUID");
        importMapping.put("URI", "java.net.URI");
        importMapping.put("File", "java.io.File");
        importMapping.put("Date", "java.util.Date");
        importMapping.put("Timestamp", "java.sql.Timestamp");
        importMapping.put("Map", "java.util.Map");
        importMapping.put("HashMap", "java.util.HashMap");
        importMapping.put("Array", "java.util.List");
        importMapping.put("ArrayList", "java.util.ArrayList");
        importMapping.put("List", "java.util.*");
        importMapping.put("Set", "java.util.*");
        importMapping.put("DateTime", "org.joda.time.*");
        importMapping.put("LocalDateTime", "org.joda.time.*");
        importMapping.put("LocalDate", "org.joda.time.*");
        importMapping.put("LocalTime", "org.joda.time.*");

        // we've used the .openapi-generator-ignore approach as
        // suppportingFiles can be cleared by code generator that extends
        // the default codegen, leaving the commented code below for
        // future reference
        //supportingFiles.add(new GlobalSupportingFile("LICENSE", "LICENSE"));

        cliOptions.add(CliOption.newBoolean(CodegenConstants.SORT_PARAMS_BY_REQUIRED_FLAG,
                CodegenConstants.SORT_PARAMS_BY_REQUIRED_FLAG_DESC).defaultValue(Boolean.TRUE.toString()));
        cliOptions.add(CliOption.newBoolean(CodegenConstants.ENSURE_UNIQUE_PARAMS, CodegenConstants
                .ENSURE_UNIQUE_PARAMS_DESC).defaultValue(Boolean.TRUE.toString()));
        // name formatting options
        cliOptions.add(CliOption.newBoolean(CodegenConstants.ALLOW_UNICODE_IDENTIFIERS, CodegenConstants
                .ALLOW_UNICODE_IDENTIFIERS_DESC).defaultValue(Boolean.FALSE.toString()));
        // option to change the order of form/body parameter
        cliOptions.add(CliOption.newBoolean(CodegenConstants.PREPEND_FORM_OR_BODY_PARAMETERS,
                CodegenConstants.PREPEND_FORM_OR_BODY_PARAMETERS_DESC).defaultValue(Boolean.FALSE.toString()));

        // initialize special character mapping
        initalizeSpecialCharacterMapping();

        // Register common Mustache lambdas.
        registerMustacheLambdas();
    }

    /**
     * Initialize special character mapping
     */
    protected void initalizeSpecialCharacterMapping() {
        // Initialize special characters
        specialCharReplacements.put("$", "Dollar");
        specialCharReplacements.put("^", "Caret");
        specialCharReplacements.put("|", "Pipe");
        specialCharReplacements.put("=", "Equal");
        specialCharReplacements.put("*", "Star");
        specialCharReplacements.put("-", "Minus");
        specialCharReplacements.put("&", "Ampersand");
        specialCharReplacements.put("%", "Percent");
        specialCharReplacements.put("#", "Hash");
        specialCharReplacements.put("@", "At");
        specialCharReplacements.put("!", "Exclamation");
        specialCharReplacements.put("+", "Plus");
        specialCharReplacements.put(":", "Colon");
        specialCharReplacements.put(">", "Greater_Than");
        specialCharReplacements.put("<", "Less_Than");
        specialCharReplacements.put(".", "Period");
        specialCharReplacements.put("_", "Underscore");
        specialCharReplacements.put("?", "Question_Mark");
        specialCharReplacements.put(",", "Comma");
        specialCharReplacements.put("'", "Quote");
        specialCharReplacements.put("\"", "Double_Quote");
        specialCharReplacements.put("/", "Slash");
        specialCharReplacements.put("\\", "Back_Slash");
        specialCharReplacements.put("(", "Left_Parenthesis");
        specialCharReplacements.put(")", "Right_Parenthesis");
        specialCharReplacements.put("{", "Left_Curly_Bracket");
        specialCharReplacements.put("}", "Right_Curly_Bracket");
        specialCharReplacements.put("[", "Left_Square_Bracket");
        specialCharReplacements.put("]", "Right_Square_Bracket");
        specialCharReplacements.put("~", "Tilde");
        specialCharReplacements.put("`", "Backtick");

        specialCharReplacements.put("<=", "Less_Than_Or_Equal_To");
        specialCharReplacements.put(">=", "Greater_Than_Or_Equal_To");
        specialCharReplacements.put("!=", "Not_Equal");
    }

    /**
     * Return the symbol name of a symbol
     *
     * @param input Symbol (e.g. $)
     * @return Symbol name (e.g. Dollar)
     */
    protected String getSymbolName(String input) {
        return specialCharReplacements.get(input);
    }

    /**
     * Return the example path
     *
     * @param path      the path of the operation
     * @param operation OAS operation object
     * @return string presentation of the example path
     */
    @SuppressWarnings("static-method")
    public String generateExamplePath(String path, Operation operation) {
        StringBuilder sb = new StringBuilder();
        sb.append(path);

        if (operation.getParameters() != null) {
            int count = 0;

            for (Parameter param : operation.getParameters()) {
                if (param instanceof QueryParameter) {
                    StringBuilder paramPart = new StringBuilder();
                    QueryParameter qp = (QueryParameter) param;

                    if (count == 0) {
                        paramPart.append("?");
                    } else {
                        paramPart.append(",");
                    }
                    count += 1;
                    if (!param.getRequired()) {
                        paramPart.append("[");
                    }
                    paramPart.append(param.getName()).append("=");
                    paramPart.append("{");

                    // TODO support for multi, tsv?
                    if (qp.getStyle() != null) {
                        paramPart.append(param.getName()).append("1");
                        if (Parameter.StyleEnum.FORM.equals(qp.getStyle())) {
                            if (qp.getExplode() != null && qp.getExplode()) {
                                paramPart.append(",");
                            } else {
                                paramPart.append("&").append(param.getName()).append("=");
                                paramPart.append(param.getName()).append("2");
                            }
                        } else if (Parameter.StyleEnum.PIPEDELIMITED.equals(qp.getStyle())) {
                            paramPart.append("|");
                        } else if (Parameter.StyleEnum.SPACEDELIMITED.equals(qp.getStyle())) {
                            paramPart.append("%20");
                        } else {
                            LOGGER.warn("query parameter '" + param.getName() + "style not support: " + qp.getStyle());
                        }
                    } else {
                        paramPart.append(param.getName());
                    }

                    paramPart.append("}");
                    if (!param.getRequired()) {
                        paramPart.append("]");
                    }
                    sb.append(paramPart.toString());
                }
            }
        }

        return sb.toString();
    }

    /**
     * Return the instantiation type of the property, especially for map and array
     *
     * @param schema property schema
     * @return string presentation of the instantiation type of the property
     */
    public String toInstantiationType(Schema schema) {
        if (ModelUtils.isMapSchema(schema)) {
            Schema additionalProperties = ModelUtils.getAdditionalProperties(schema);
            String inner = getSchemaType(additionalProperties);
            return instantiationTypes.get("map") + "<String, " + inner + ">";
        } else if (ModelUtils.isArraySchema(schema)) {
            ArraySchema arraySchema = (ArraySchema) schema;
            String inner = getSchemaType(getSchemaItems(arraySchema));
            return instantiationTypes.get("array") + "<" + inner + ">";
        } else {
            return null;
        }
    }

    /**
     * Return the example value of the parameter.
     *
     * @param codegenParameter Codegen parameter
     */
    public void setParameterExampleValue(CodegenParameter codegenParameter) {

        // set the example value
        // if not specified in x-example, generate a default value
        // TODO need to revise how to obtain the example value
        if (codegenParameter.vendorExtensions != null && codegenParameter.vendorExtensions.containsKey("x-example")) {
            codegenParameter.example = Json.pretty(codegenParameter.vendorExtensions.get("x-example"));
        } else if (Boolean.TRUE.equals(codegenParameter.isBoolean)) {
            codegenParameter.example = "true";
        } else if (Boolean.TRUE.equals(codegenParameter.isLong)) {
            codegenParameter.example = "789";
        } else if (Boolean.TRUE.equals(codegenParameter.isInteger)) {
            codegenParameter.example = "56";
        } else if (Boolean.TRUE.equals(codegenParameter.isFloat)) {
            codegenParameter.example = "3.4";
        } else if (Boolean.TRUE.equals(codegenParameter.isDouble)) {
            codegenParameter.example = "1.2";
        } else if (Boolean.TRUE.equals(codegenParameter.isNumber)) {
            codegenParameter.example = "8.14";
        } else if (Boolean.TRUE.equals(codegenParameter.isBinary)) {
            codegenParameter.example = "BINARY_DATA_HERE";
        } else if (Boolean.TRUE.equals(codegenParameter.isByteArray)) {
            codegenParameter.example = "BYTE_ARRAY_DATA_HERE";
        } else if (Boolean.TRUE.equals(codegenParameter.isFile)) {
            codegenParameter.example = "/path/to/file.txt";
        } else if (Boolean.TRUE.equals(codegenParameter.isDate)) {
            codegenParameter.example = "2013-10-20";
        } else if (Boolean.TRUE.equals(codegenParameter.isDateTime)) {
            codegenParameter.example = "2013-10-20T19:20:30+01:00";
        } else if (Boolean.TRUE.equals(codegenParameter.isUuid)) {
            codegenParameter.example = "38400000-8cf0-11bd-b23e-10b96e4ef00d";
        } else if (Boolean.TRUE.equals(codegenParameter.isUri)) {
            codegenParameter.example = "https://openapi-generator.tech";
        } else if (Boolean.TRUE.equals(codegenParameter.isString)) {
            codegenParameter.example = codegenParameter.paramName + "_example";
        } else if (Boolean.TRUE.equals(codegenParameter.isFreeFormObject)) {
            codegenParameter.example = "Object";
        }

    }

    /**
     * Return the example value of the parameter.
     *
     * @param codegenParameter Codegen parameter
     * @param parameter        Parameter
     */
    public void setParameterExampleValue(CodegenParameter codegenParameter, Parameter parameter) {
        if (parameter.getExample() != null) {
            codegenParameter.example = parameter.getExample().toString();
            return;
        }

        if (parameter.getExamples() != null && !parameter.getExamples().isEmpty()) {
            Example example = parameter.getExamples().values().iterator().next();
            if (example.getValue() != null) {
                codegenParameter.example = example.getValue().toString();
                return;
            }
        }

        Schema schema = parameter.getSchema();
        if (schema != null && schema.getExample() != null) {
            codegenParameter.example = schema.getExample().toString();
            return;
        }

        setParameterExampleValue(codegenParameter);
    }

    /**
     * Return the example value of the parameter.
     *
     * @param codegenParameter Codegen parameter
     * @param requestBody      Request body
     */
    public void setParameterExampleValue(CodegenParameter codegenParameter, RequestBody requestBody) {
        Content content = requestBody.getContent();

        if (content.size() > 1) {
            // @see ModelUtils.getSchemaFromContent()
            LOGGER.warn("Multiple MediaTypes found, using only the first one");
        }

        MediaType mediaType = content.values().iterator().next();
        if (mediaType.getExample() != null) {
            codegenParameter.example = mediaType.getExample().toString();
            return;
        }

        if (mediaType.getExamples() != null && !mediaType.getExamples().isEmpty()) {
            Example example = mediaType.getExamples().values().iterator().next();
            if (example.getValue() != null) {
                codegenParameter.example = example.getValue().toString();
                return;
            }
        }

        setParameterExampleValue(codegenParameter);
    }

    /**
     * Return the example value of the property
     *
     * @param schema Property schema
     * @return string presentation of the example value of the property
     */
    public String toExampleValue(Schema schema) {
        if (schema.getExample() != null) {
            return schema.getExample().toString();
        }

        return getPropertyDefaultValue(schema);
    }

    /**
     * Return the default value of the property
     *
     * @param schema Property schema
     * @return string presentation of the default value of the property
     */
    @SuppressWarnings("static-method")
    public String toDefaultValue(Schema schema) {
        if (schema.getDefault() != null) {
            return schema.getDefault().toString();
        }

        return getPropertyDefaultValue(schema);
    }

    /**
     * Return property value depending on property type.
     *
     * @param schema property type
     * @return property value
     */
    @SuppressWarnings("squid:S3923")
    private String getPropertyDefaultValue(Schema schema) {
        /**
         * Although all branches return null, this is left intentionally as examples for new contributors
         */
        if (ModelUtils.isBooleanSchema(schema)) {
            return "null";
        } else if (ModelUtils.isDateSchema(schema)) {
            return "null";
        } else if (ModelUtils.isDateTimeSchema(schema)) {
            return "null";
        } else if (ModelUtils.isNumberSchema(schema)) {
            return "null";
        } else if (ModelUtils.isIntegerSchema(schema)) {
            return "null";
        } else if (ModelUtils.isStringSchema(schema)) {
            return "null";
        } else if (ModelUtils.isObjectSchema(schema)) {
            return "null";
        } else {
            return "null";
        }
    }

    /**
     * Return the property initialized from a data object
     * Useful for initialization with a plain object in Javascript
     *
     * @param name   Name of the property object
     * @param schema Property schema
     * @return string presentation of the default value of the property
     */
    @SuppressWarnings("static-method")
    public String toDefaultValueWithParam(String name, Schema schema) {
        return " = data." + name + ";";
    }

    /**
     * returns the OpenAPI type for the property. Use getAlias to handle $ref of primitive type
     *
     * @param schema property schema
     * @return string presentation of the type
     **/
    @SuppressWarnings("static-method")
    public String getSchemaType(Schema schema) {
        if (schema instanceof ComposedSchema) { // composed schema
            ComposedSchema cs = (ComposedSchema) schema;
            List<Schema> schemas = ModelUtils.getInterfaces(cs);

            List<String> names = new ArrayList<>();
            for (Schema s : schemas) {
                names.add(getSingleSchemaType(s));
            }

            if (cs.getAllOf() != null) {
                return toAllOfName(names, cs);
            } else if (cs.getAnyOf() != null) { // anyOf
                return toAnyOfName(names, cs);
            } else if (cs.getOneOf() != null) { // oneOf
                return toOneOfName(names, cs);
            }
        }

        return getSingleSchemaType(schema);

    }

    protected Schema<?> getSchemaItems(ArraySchema schema) {
        if (schema.getItems() != null) {
            return schema.getItems();
        } else {
            LOGGER.error("Undefined array inner type for `{}`. Default to String.", schema.getName());
            return new StringSchema().description("TODO default missing array inner type to string");
        }
    }

    /**
     * Return the name of the allOf schema
     *
     * @param names          List of names
     * @param composedSchema composed schema
     * @return name of the allOf schema
     */
    @SuppressWarnings("static-method")
    public String toAllOfName(List<String> names, ComposedSchema composedSchema) {
        if (names.size() == 0) {
            LOGGER.error("allOf has no member defined: {}. Default to ERROR_ALLOF_SCHEMA", composedSchema);
            return "ERROR_ALLOF_SCHEMA";
        } else if (names.size() == 1) {
            return names.get(0);
        } else {
            LOGGER.warn("allOf with multiple schemas defined. Using only the first one: {}. To fully utilize allOf, please use $ref instead of inline schema definition", names.get(0));
            return names.get(0);
        }
    }

    /**
     * Return the name of the anyOf schema
     *
     * @param names          List of names
     * @param composedSchema composed schema
     * @return name of the anyOf schema
     */
    @SuppressWarnings("static-method")
    public String toAnyOfName(List<String> names, ComposedSchema composedSchema) {
        return "anyOf<" + String.join(",", names) + ">";
    }

    /**
     * Return the name of the oneOf schema
     *
     * @param names          List of names
     * @param composedSchema composed schema
     * @return name of the oneOf schema
     */
    @SuppressWarnings("static-method")
    public String toOneOfName(List<String> names, ComposedSchema composedSchema) {
        return "oneOf<" + String.join(",", names) + ">";
    }

    private String getSingleSchemaType(Schema schema) {
        Schema unaliasSchema = ModelUtils.unaliasSchema(this.openAPI, schema);

        if (StringUtils.isNotBlank(unaliasSchema.get$ref())) { // reference to another definition/schema
            // get the schema/model name from $ref
            String schemaName = ModelUtils.getSimpleRef(unaliasSchema.get$ref());
            if (StringUtils.isNotEmpty(schemaName)) {
                return getAlias(schemaName);
            } else {
                LOGGER.warn("Error obtaining the datatype from ref:" + unaliasSchema.get$ref() + ". Default to 'object'");
                return "object";
            }
        } else { // primitive type or model
            return getAlias(getPrimitiveType(unaliasSchema));
        }
    }

    /**
     * Return the OAI type (e.g. integer, long, etc) corresponding to a schema.
     * <pre>$ref</pre> is not taken into account by this method.
     *
     * @param schema
     * @return type
     */
    private String getPrimitiveType(Schema schema) {
        if (schema == null) {
            throw new RuntimeException("schema cannot be null in getPrimitiveType");
        } else if (ModelUtils.isStringSchema(schema) && "number".equals(schema.getFormat())) {
            // special handle of type: string, format: number
            return "BigDecimal";
        } else if (ModelUtils.isByteArraySchema(schema)) {
            return "ByteArray";
        } else if (ModelUtils.isFileSchema(schema)) {
            return "file";
        } else if (ModelUtils.isBinarySchema(schema)) {
            return SchemaTypeUtil.BINARY_FORMAT;
        } else if (ModelUtils.isBooleanSchema(schema)) {
            return SchemaTypeUtil.BOOLEAN_TYPE;
        } else if (ModelUtils.isDateSchema(schema)) {
            return SchemaTypeUtil.DATE_FORMAT;
        } else if (ModelUtils.isDateTimeSchema(schema)) {
            return "DateTime";
        } else if (ModelUtils.isNumberSchema(schema)) {
            if (schema.getFormat() == null) { // no format defined
                return "number";
            } else if (ModelUtils.isFloatSchema(schema)) {
                return SchemaTypeUtil.FLOAT_FORMAT;
            } else if (ModelUtils.isDoubleSchema(schema)) {
                return SchemaTypeUtil.DOUBLE_FORMAT;
            } else {
                LOGGER.warn("Unknown `format` {} detected for type `number`. Defaulting to `number`", schema.getFormat());
                return "number";
            }
        } else if (ModelUtils.isIntegerSchema(schema)) {
            if (ModelUtils.isLongSchema(schema)) {
                return "long";
            } else {
                return schema.getType(); // integer
            }
        } else if (ModelUtils.isMapSchema(schema)) {
            return "map";
        } else if (ModelUtils.isArraySchema(schema)) {
            return "array";
        } else if (ModelUtils.isUUIDSchema(schema)) {
            return "UUID";
        } else if (ModelUtils.isURISchema(schema)) {
            return "URI";
        } else if (ModelUtils.isStringSchema(schema)) {
            if (typeMapping.containsKey(schema.getFormat())) {
                // If the format matches a typeMapping (supplied with the --typeMappings flag)
                // then treat the format as a primitive type.
                // This allows the typeMapping flag to add a new custom type which can then
                // be used in the format field.
                return schema.getFormat();
            }
            return "string";
        } else if (ModelUtils.isFreeFormObject(schema)) {
            return "object";
        } else if (schema.getProperties() != null && !schema.getProperties().isEmpty()) { // having property implies it's a model
            return "object";
        } else if (StringUtils.isNotEmpty(schema.getType())) {
            LOGGER.warn("Unknown type found in the schema: " + schema.getType());
            return schema.getType();
        }

        return "object";
    }

    /**
     * Return the lowerCamelCase of the string
     *
     * @param name string to be lowerCamelCased
     * @return lowerCamelCase string
     */
    @SuppressWarnings("static-method")
    public String lowerCamelCase(String name) {
        return (name.length() > 0) ? (Character.toLowerCase(name.charAt(0)) + name.substring(1)) : "";
    }


    /**
     * Output the type declaration of a given name
     *
     * @param name name
     * @return a string presentation of the type
     */
    @SuppressWarnings("static-method")
    public String getTypeDeclaration(String name) {
        return name;
    }

    /**
     * Output the type declaration of the property
     *
     * @param schema property schema
     * @return a string presentation of the property type
     */
    public String getTypeDeclaration(Schema schema) {
        if (schema == null) {
            LOGGER.warn("Null schema found. Default type to `NULL_SCHMEA_ERR`");
            return "NULL_SCHMEA_ERR";
        }

        String oasType = getSchemaType(schema);
        if (typeMapping.containsKey(oasType)) {
            return typeMapping.get(oasType);
        }

        return oasType;
    }

    /**
     * Determine the type alias for the given type if it exists. This feature
     * was originally developed for Java because the language does not have an aliasing
     * mechanism of its own but later extends to handle other languages
     *
     * @param name The type name.
     * @return The alias of the given type, if it exists. If there is no alias
     * for this type, then returns the input type name.
     */
    public String getAlias(String name) {
        if (typeAliases != null && typeAliases.containsKey(name)) {
            return typeAliases.get(name);
        }
        return name;
    }

    /**
     * Output the Getter name for boolean property, e.g. getActive
     *
     * @param name the name of the property
     * @return getter name based on naming convention
     */
    public String toBooleanGetter(String name) {
        return "get" + getterAndSetterCapitalize(name);
    }

    /**
     * Output the Getter name, e.g. getSize
     *
     * @param name the name of the property
     * @return getter name based on naming convention
     */
    public String toGetter(String name) {
        return "get" + getterAndSetterCapitalize(name);
    }

    /**
     * Output the Setter name, e.g. setSize
     *
     * @param name the name of the property
     * @return setter name based on naming convention
     */
    public String toSetter(String name) {
        return "set" + getterAndSetterCapitalize(name);
    }

    /**
     * Output the API (class) name (capitalized) ending with the specified or default suffix
     * Return DefaultApi if name is empty
     *
     * @param name the name of the Api
     * @return capitalized Api name
     */
    public String toApiName(String name) {
        if (name.length() == 0) {
            return "DefaultApi";
        }
        return camelize(name + "_" + apiNameSuffix);
    }

    /**
     * Output the proper model name (capitalized).
     * In case the name belongs to the TypeSystem it won't be renamed.
     *
     * @param name the name of the model
     * @return capitalized model name
     */
    public String toModelName(final String name) {
        return camelize(modelNamePrefix + "_" + name + "_" + modelNameSuffix);
    }

    /**
     * Convert OAS Model object to Codegen Model object
     *
     * @param name   the name of the model
     * @param schema OAS Model object
     * @return Codegen Model object
     */
    public CodegenModel fromModel(String name, Schema schema) {
        Map<String, Schema> allDefinitions = ModelUtils.getSchemas(this.openAPI);
        if (typeAliases == null) {
            // Only do this once during first call
            typeAliases = getAllAliases(allDefinitions);
        }

        // unalias schema
        schema = ModelUtils.unaliasSchema(this.openAPI, schema);
        if (schema == null) {
            LOGGER.warn("Schema {} not found", name);
            return null;
        }

        CodegenModel m = CodegenModelFactory.newInstance(CodegenModelType.MODEL);

        if (reservedWords.contains(name)) {
            m.name = escapeReservedWord(name);
        } else {
            m.name = name;
        }
        m.title = escapeText(schema.getTitle());
        m.description = escapeText(schema.getDescription());
        m.unescapedDescription = schema.getDescription();
        m.classname = toModelName(name);
        m.classVarName = toVarName(name);
        m.classFilename = toModelFilename(name);
        m.modelJson = Json.pretty(schema);
        m.externalDocumentation = schema.getExternalDocs();
        if (schema.getExtensions() != null && !schema.getExtensions().isEmpty()) {
            m.getVendorExtensions().putAll(schema.getExtensions());
        }
        m.isAlias = typeAliases.containsKey(name);
        m.discriminator = createDiscriminator(name, schema);

        if (schema.getXml() != null) {
            m.xmlPrefix = schema.getXml().getPrefix();
            m.xmlNamespace = schema.getXml().getNamespace();
            m.xmlName = schema.getXml().getName();
        }

        if (ModelUtils.isArraySchema(schema)) {
            m.isArrayModel = true;
            m.arrayModelType = fromProperty(name, schema).complexType;
            addParentContainer(m, name, schema);
        } else if (schema instanceof ComposedSchema) {
            final ComposedSchema composed = (ComposedSchema) schema;
            Map<String, Schema> properties = new LinkedHashMap<String, Schema>();
            List<String> required = new ArrayList<String>();
            Map<String, Schema> allProperties = new LinkedHashMap<String, Schema>();
            List<String> allRequired = new ArrayList<String>();

            // if schema has properties outside of allOf/oneOf/anyOf also add them to m
            if (composed.getProperties() != null && !composed.getProperties().isEmpty()) {
                if (composed.getOneOf() != null && !composed.getOneOf().isEmpty()) {
                    LOGGER.warn("'oneOf' is intended to include only the additional optional OAS extension discriminator object. " +
                            "For more details, see https://json-schema.org/draft/2019-09/json-schema-core.html#rfc.section.9.2.1.3 and the OAS section on 'Composition and Inheritance'.");
                }
                addVars(m, unaliasPropertySchema(composed.getProperties()), composed.getRequired(), null, null);
            }

            // parent model
            final String parentName = ModelUtils.getParentName(composed, allDefinitions);
            final List<String> allParents = ModelUtils.getAllParentsName(composed, allDefinitions);
            final Schema parent = StringUtils.isBlank(parentName) || allDefinitions == null ? null : allDefinitions.get(parentName);

            // TODO revise the logic below to set dicriminator, xml attributes
            if (supportsInheritance || supportsMixins) {
                m.allVars = new ArrayList<CodegenProperty>();
                if (composed.getAllOf() != null) {
                    int modelImplCnt = 0; // only one inline object allowed in a ComposedModel
                    int modelDiscriminators = 0; // only one discriminator allowed in a ComposedModel
                    for (Schema innerSchema : composed.getAllOf()) { // TODO need to work with anyOf, oneOf as well
                        if (m.discriminator == null && innerSchema.getDiscriminator() != null) {
                            LOGGER.debug("discriminator is set to null (not correctly set earlier): {}", name);
                            m.discriminator = createDiscriminator(name, innerSchema);
                            modelDiscriminators++;
                        }

                        if (innerSchema.getXml() != null) {
                            m.xmlPrefix = innerSchema.getXml().getPrefix();
                            m.xmlNamespace = innerSchema.getXml().getNamespace();
                            m.xmlName = innerSchema.getXml().getName();
                        }
                        if (modelDiscriminators > 1) {
                            LOGGER.error("Allof composed schema is inheriting >1 discriminator. Only use one discriminator: {}", composed);
                        }

                        if (modelImplCnt++ > 1) {
                            LOGGER.warn("More than one inline schema specified in allOf:. Only the first one is recognized. All others are ignored.");
                            break; // only one schema with discriminator allowed in allOf
                        }
                    }
                }
            }

            // interfaces (schemas defined in allOf, anyOf, oneOf)
            List<Schema> interfaces = ModelUtils.getInterfaces(composed);
            if (!interfaces.isEmpty()) {
                // m.interfaces is for backward compatibility
                if (m.interfaces == null)
                    m.interfaces = new ArrayList<String>();

                for (Schema interfaceSchema : interfaces) {
                    if (StringUtils.isBlank(interfaceSchema.get$ref())) {
                        continue;
                    }
                    Schema refSchema = null;
                    String ref = ModelUtils.getSimpleRef(interfaceSchema.get$ref());
                    if (allDefinitions != null) {
                        refSchema = allDefinitions.get(ref);
                    }
                    final String modelName = toModelName(ref);
                    m.interfaces.add(modelName);
                    addImport(m, modelName);
                    if (allDefinitions != null && refSchema != null) {
                        if (allParents.contains(ref) && supportsMultipleInheritance) {
                            // multiple inheritance
                            addProperties(allProperties, allRequired, refSchema);
                        } else if (parentName != null && parentName.equals(ref) && supportsInheritance) {
                            // single inheritance
                            addProperties(allProperties, allRequired, refSchema);
                        } else {
                            // composition
                            addProperties(properties, required, refSchema);
                            addProperties(allProperties, allRequired, refSchema);
                        }
                    }

                    if (composed.getAnyOf() != null) {
                        m.anyOf.add(modelName);
                    } else if (composed.getOneOf() != null) {
                        m.oneOf.add(modelName);
                    } else if (composed.getAllOf() != null) {
                        m.allOf.add(modelName);
                    } else {
                        LOGGER.error("Composed schema has incorrect anyOf, allOf, oneOf defined: {}", composed);
                    }
                }
            }

            if (parent != null) {
                m.parentSchema = parentName;
                m.parent = toModelName(parentName);

                if (supportsMultipleInheritance) {
                    m.allParents = new ArrayList<String>();
                    for (String pname : allParents) {
                        String pModelName = toModelName(pname);
                        m.allParents.add(pModelName);
                        addImport(m, pModelName);
                    }
                } else { // single inheritance
                    addImport(m, m.parent);
                }
            }

            // child schema (properties owned by the schema itself)
            for (Schema component : interfaces) {
                if (component.get$ref() == null) {
                    if (component != null) {
                        // component is the child schema
                        addProperties(properties, required, component);

                        // includes child's properties (all, required) in allProperties, allRequired
                        addProperties(allProperties, allRequired, component);
                    }
                    break; // at most one child only
                }
            }

            if (composed.getRequired() != null) {
                required.addAll(composed.getRequired());
                allRequired.addAll(composed.getRequired());
            }
            addVars(m, unaliasPropertySchema(properties), required, unaliasPropertySchema(allProperties), allRequired);

            // end of code block for composed schema
        } else {
            m.dataType = getSchemaType(schema);
            if (schema.getEnum() != null && !schema.getEnum().isEmpty()) {
                m.isEnum = true;
                // comment out below as allowableValues is not set in post processing model enum
                m.allowableValues = new HashMap<String, Object>();
                m.allowableValues.put("values", schema.getEnum());
            }
            if (ModelUtils.isMapSchema(schema)) {
                addAdditionPropertiesToCodeGenModel(m, schema);
                m.isMapModel = true;
            } else if (ModelUtils.isIntegerSchema(schema)) { // integer type
                m.isNumeric = Boolean.TRUE;
                if (ModelUtils.isLongSchema(schema)) { // int64/long format
                    m.isLong = Boolean.TRUE;
                } else { // int32 format
                    m.isInteger = Boolean.TRUE;
                }
            } else if (ModelUtils.isStringSchema(schema)) {
                m.isString = Boolean.TRUE;
            } else if (ModelUtils.isNumberSchema(schema)) {
                m.isNumeric = Boolean.TRUE;
                if (ModelUtils.isFloatSchema(schema)) { // float
                    m.isFloat = Boolean.TRUE;
                } else if (ModelUtils.isDoubleSchema(schema)) { // double
                    m.isDouble = Boolean.TRUE;
                } else { // type is number and without format
                    m.isNumber = Boolean.TRUE;
                }
            }

            if (Boolean.TRUE.equals(schema.getNullable())) {
                m.isNullable = Boolean.TRUE;
            }

            // passing null to allProperties and allRequired as there's no parent
            addVars(m, unaliasPropertySchema(schema.getProperties()), schema.getRequired(), null, null);
        }

        if (ModelUtils.isObjectSchema(schema)) {
            for (String reference : ModelUtils.getCircularReferencedSchemaNames(this.openAPI, name, schema)) {
                m.circularReferences.add(toModelName(reference));
            }
        }

        // remove duplicated properties
        m.removeAllDuplicatedProperty();

        // post process model properties
        if (m.vars != null) {
            for (CodegenProperty prop : m.vars) {
                postProcessModelProperty(m, prop);
            }
        }

        return m;
    }

    private CodegenDiscriminator createDiscriminator(String schemaName, Schema schema) {
        if (schema.getDiscriminator() == null) {
            return null;
        }
        CodegenDiscriminator discriminator = new CodegenDiscriminator();
        discriminator.setPropertyName(toVarName(schema.getDiscriminator().getPropertyName()));
        discriminator.setPropertyBaseName(schema.getDiscriminator().getPropertyName());
        discriminator.setMapping(schema.getDiscriminator().getMapping());
        if (schema.getDiscriminator().getMapping() != null && !schema.getDiscriminator().getMapping().isEmpty()) {
            for (Entry<String, String> e : schema.getDiscriminator().getMapping().entrySet()) {
                String nameOrRef = e.getValue();
                String name = nameOrRef.indexOf('/') >= 0 ? ModelUtils.getSimpleRef(nameOrRef) : nameOrRef;
                String modelName = toModelName(name);
                discriminator.getMappedModels().add(new MappedModel(e.getKey(), modelName));
            }
        } else {
            Map<String, Schema> allDefinitions = ModelUtils.getSchemas(this.openAPI);
            allDefinitions.forEach((childName, child) -> {
                if (child instanceof ComposedSchema && ((ComposedSchema) child).getAllOf() != null) {
                    Set<String> parentSchemas = ((ComposedSchema) child).getAllOf().stream()
                            .filter(s -> s.get$ref() != null)
                            .map(s -> ModelUtils.getSimpleRef(s.get$ref()))
                            .collect(Collectors.toSet());
                    if (parentSchemas.contains(schemaName)) {
                        discriminator.getMappedModels().add(new MappedModel(childName, toModelName(childName)));
                    }
                }
            });
        }
        return discriminator;
    }

    protected void addAdditionPropertiesToCodeGenModel(CodegenModel codegenModel, Schema schema) {
        addParentContainer(codegenModel, codegenModel.name, schema);
    }

    /**
     * Add schema's properties to "properties" and "required" list
     *
     * @param properties all properties
     * @param required   required property only
     * @param schema     schema in which the properties will be added to the lists
     */
    protected void addProperties(Map<String, Schema> properties, List<String> required, Schema schema) {
        if (schema instanceof ComposedSchema) {
            ComposedSchema composedSchema = (ComposedSchema) schema;

            for (Schema component : composedSchema.getAllOf()) {
                addProperties(properties, required, component);
            }

            if (schema.getRequired() != null) {
                required.addAll(schema.getRequired());
            }

            if (composedSchema.getOneOf() != null) {
                throw new RuntimeException("Please report the issue: Cannot process oneOf (Composed Scheme) in addProperties: " + schema);
            }

            if (composedSchema.getAnyOf() != null) {
                throw new RuntimeException("Please report the issue: Cannot process anyOf (Composed Schema) in addProperties: " + schema);
            }

            return;
        }

        if (StringUtils.isNotBlank(schema.get$ref())) {
            Schema interfaceSchema = ModelUtils.getReferencedSchema(this.openAPI, schema);
            addProperties(properties, required, interfaceSchema);
            return;
        }
        if (schema.getProperties() != null) {
            properties.putAll(schema.getProperties());
        }
        if (schema.getRequired() != null) {
            required.addAll(schema.getRequired());
        }
    }

    /**
     * Camelize the method name of the getter and setter
     *
     * @param name string to be camelized
     * @return Camelized string
     */
    public String getterAndSetterCapitalize(String name) {
        if (name == null || name.length() == 0) {
            return name;
        }
        return camelize(toVarName(name));
    }

    /**
     * Convert OAS Property object to Codegen Property object
     *
     * @param name name of the property
     * @param p    OAS property object
     * @return Codegen Property object
     */
    public CodegenProperty fromProperty(String name, Schema p) {
        if (p == null) {
            LOGGER.error("Undefined property/schema for `{}`. Default to type:string.", name);
            return null;
        }
        LOGGER.debug("debugging fromProperty for " + name + " : " + p);

        // unalias schema
        p = ModelUtils.unaliasSchema(this.openAPI, p);

        CodegenProperty property = CodegenModelFactory.newInstance(CodegenModelType.PROPERTY);
        property.name = toVarName(name);
        property.baseName = name;
        if (p.getType() == null) {
            property.openApiType = getSchemaType(p);
        } else {
            property.openApiType = p.getType();
        }
        property.nameInCamelCase = camelize(property.name, false);
        property.nameInSnakeCase = CaseFormat.UPPER_CAMEL.to(CaseFormat.UPPER_UNDERSCORE, property.nameInCamelCase);
        property.description = escapeText(p.getDescription());
        property.unescapedDescription = p.getDescription();
        property.title = p.getTitle();
        property.getter = toGetter(name);
        property.setter = toSetter(name);
        property.example = toExampleValue(p);
        property.defaultValue = toDefaultValue(p);
        property.defaultValueWithParam = toDefaultValueWithParam(name, p);
        property.jsonSchema = Json.pretty(p);
        if (p.getReadOnly() != null) {
            property.isReadOnly = p.getReadOnly();
        }
        if (p.getWriteOnly() != null) {
            property.isWriteOnly = p.getWriteOnly();
        }
        if (p.getNullable() != null) {
            property.isNullable = p.getNullable();
        }

        if (p.getXml() != null) {
            if (p.getXml().getAttribute() != null) {
                property.isXmlAttribute = p.getXml().getAttribute();
            }
            property.xmlPrefix = p.getXml().getPrefix();
            property.xmlName = p.getXml().getName();
            property.xmlNamespace = p.getXml().getNamespace();
        }
        if (p.getExtensions() != null && !p.getExtensions().isEmpty()) {
            property.getVendorExtensions().putAll(p.getExtensions());
        }

        String type = getSchemaType(p);
        if (ModelUtils.isIntegerSchema(p)) { // integer type
            property.isNumeric = Boolean.TRUE;
            if (ModelUtils.isLongSchema(p)) { // int64/long format
                property.isLong = Boolean.TRUE;
            } else { // int32 format
                property.isInteger = Boolean.TRUE;
            }

            if (p.getMinimum() != null) {
                property.minimum = String.valueOf(p.getMinimum().longValue());
            }
            if (p.getMaximum() != null) {
                property.maximum = String.valueOf(p.getMaximum().longValue());
            }
            if (p.getExclusiveMinimum() != null) {
                property.exclusiveMinimum = p.getExclusiveMinimum();
            }
            if (p.getExclusiveMaximum() != null) {
                property.exclusiveMaximum = p.getExclusiveMaximum();
            }

            // check if any validation rule defined
            // exclusive* are noop without corresponding min/max
            if (property.minimum != null || property.maximum != null)
                property.hasValidation = true;

        } else if (ModelUtils.isBooleanSchema(p)) { // boolean type
            property.isBoolean = true;
            property.getter = toBooleanGetter(name);
        } else if (ModelUtils.isDateSchema(p)) { // date format
            property.isString = false; // for backward compatibility with 2.x
            property.isDate = true;

        } else if (ModelUtils.isDateTimeSchema(p)) { // date-time format
            property.isString = false; // for backward compatibility with 2.x
            property.isDateTime = true;

        } else if (ModelUtils.isStringSchema(p)) {
            if (ModelUtils.isByteArraySchema(p)) {
                property.isByteArray = true;
            } else if (ModelUtils.isBinarySchema(p)) {
                property.isBinary = true;
                property.isFile = true; // file = binary in OAS3
            } else if (ModelUtils.isFileSchema(p)) {
                property.isFile = true;
            } else if (ModelUtils.isUUIDSchema(p)) {
                // keep isString to true to make it backward compatible
                property.isString = true;
                property.isUuid = true;
            } else if (ModelUtils.isURISchema(p)) {
                property.isString = true; // for backward compatibility
                property.isUri = true;
            } else if (ModelUtils.isEmailSchema(p)) {
                property.isString = true;
                property.isEmail = true;
            } else {
                property.isString = true;
            }

            property.maxLength = p.getMaxLength();
            property.minLength = p.getMinLength();
            property.pattern = toRegularExpression(p.getPattern());

            // check if any validation rule defined
            if (property.pattern != null || property.minLength != null || property.maxLength != null)
                property.hasValidation = true;

        } else if (ModelUtils.isNumberSchema(p)) {
            property.isNumeric = Boolean.TRUE;
            if (ModelUtils.isFloatSchema(p)) { // float
                property.isFloat = Boolean.TRUE;
            } else if (ModelUtils.isDoubleSchema(p)) { // double
                property.isDouble = Boolean.TRUE;
            } else { // type is number and without format
                property.isNumber = Boolean.TRUE;
            }

            if (p.getMinimum() != null) {
                property.minimum = String.valueOf(p.getMinimum());
            }
            if (p.getMaximum() != null) {
                property.maximum = String.valueOf(p.getMaximum());
            }
            if (p.getExclusiveMinimum() != null) {
                property.exclusiveMinimum = p.getExclusiveMinimum();
            }
            if (p.getExclusiveMaximum() != null) {
                property.exclusiveMaximum = p.getExclusiveMaximum();
            }

            // check if any validation rule defined
            // exclusive* are noop without corresponding min/max
            if (property.minimum != null || property.maximum != null)
                property.hasValidation = true;

        } else if (ModelUtils.isFreeFormObject(p)) {
            property.isFreeFormObject = true;
        } else if (ModelUtils.isArraySchema(p)) {
            // default to string if inner item is undefined
            ArraySchema arraySchema = (ArraySchema) p;
            Schema innerSchema = ModelUtils.unaliasSchema(this.openAPI, getSchemaItems(arraySchema));
            if (arraySchema.getItems() == null) {
                arraySchema.setItems(innerSchema);
            }
        } else if (ModelUtils.isMapSchema(p)) {
            Schema innerSchema = ModelUtils.unaliasSchema(this.openAPI, ModelUtils.getAdditionalProperties(p));
            if (innerSchema == null) {
                LOGGER.error("Undefined map inner type for `{}`. Default to String.", p.getName());
                innerSchema = new StringSchema().description("//TODO automatically added by openapi-generator due to undefined type");
                p.setAdditionalProperties(innerSchema);
            }
        }

        //Inline enum case:
        if (p.getEnum() != null && !p.getEnum().isEmpty()) {
            List<Object> _enum = p.getEnum();
            property._enum = new ArrayList<String>();
            for (Object i : _enum) {
                property._enum.add(String.valueOf(i));
            }
            property.isEnum = true;

            Map<String, Object> allowableValues = new HashMap<String, Object>();
            allowableValues.put("values", _enum);
            if (allowableValues.size() > 0) {
                property.allowableValues = allowableValues;
            }
        }

        Schema referencedSchema = ModelUtils.getReferencedSchema(this.openAPI, p);

        //Referenced enum case:
        if (referencedSchema.getEnum() != null && !referencedSchema.getEnum().isEmpty()) {
            List<Object> _enum = referencedSchema.getEnum();

            Map<String, Object> allowableValues = new HashMap<String, Object>();
            allowableValues.put("values", _enum);
            if (allowableValues.size() > 0) {
                property.allowableValues = allowableValues;
            }
        }

        if (referencedSchema.getNullable() != null) {
            property.isNullable = referencedSchema.getNullable();
        }

        property.dataType = getTypeDeclaration(p);
        property.dataFormat = p.getFormat();
        property.baseType = getSchemaType(p);

        // this can cause issues for clients which don't support enums
        if (property.isEnum) {
            property.datatypeWithEnum = toEnumName(property);
            property.enumName = toEnumName(property);
        } else {
            property.datatypeWithEnum = property.dataType;
        }

        if (ModelUtils.isArraySchema(p)) {
            property.isContainer = true;
            property.isListContainer = true;
            property.containerType = "array";
            property.baseType = getSchemaType(p);
            if (p.getXml() != null) {
                property.isXmlWrapped = p.getXml().getWrapped() == null ? false : p.getXml().getWrapped();
                property.xmlPrefix = p.getXml().getPrefix();
                property.xmlNamespace = p.getXml().getNamespace();
                property.xmlName = p.getXml().getName();
            }

            // handle inner property
            property.maxItems = p.getMaxItems();
            property.minItems = p.getMinItems();
            String itemName = null;
            if (p.getExtensions() != null && p.getExtensions().get("x-item-name") != null) {
                itemName = p.getExtensions().get("x-item-name").toString();
            }
            if (itemName == null) {
                itemName = property.name;
            }
            ArraySchema arraySchema = (ArraySchema) p;
            Schema innerSchema = ModelUtils.unaliasSchema(this.openAPI, getSchemaItems(arraySchema));
            if (arraySchema.getItems() == null) {
                arraySchema.setItems(innerSchema);
            }
            CodegenProperty cp = fromProperty(itemName, innerSchema);
            updatePropertyForArray(property, cp);
            // set flag if container contains models
            Schema refOrCurrent = ModelUtils.getReferencedSchema(this.openAPI, innerSchema);
            property.isModelContainer = (ModelUtils.isComposedSchema(refOrCurrent) || ModelUtils.isObjectSchema(refOrCurrent)) && ModelUtils.isModel(refOrCurrent);
        } else if (ModelUtils.isMapSchema(p)) {
            property.isContainer = true;
            property.isMapContainer = true;
            property.containerType = "map";
            property.baseType = getSchemaType(p);
            property.minItems = p.getMinProperties();
            property.maxItems = p.getMaxProperties();

            // handle inner property
            Schema innerSchema = ModelUtils.unaliasSchema(this.openAPI, ModelUtils.getAdditionalProperties(p));
            if (innerSchema == null) {
                LOGGER.error("Undefined map inner type for `{}`. Default to String.", p.getName());
                innerSchema = new StringSchema().description("//TODO automatically added by openapi-generator due to undefined type");
                p.setAdditionalProperties(innerSchema);
            }
            CodegenProperty cp = fromProperty("inner", innerSchema);
            updatePropertyForMap(property, cp);
        } else if (ModelUtils.isFreeFormObject(p)) {
            property.isFreeFormObject = true;
            property.baseType = getSchemaType(p);
        } else { // model
            // TODO revise the logic below
            //if (StringUtils.isNotBlank(p.get$ref())) {
            //    property.baseType = getSimpleRef(p.get$ref());
            //}
            // --END of revision
            setNonArrayMapProperty(property, type);
            Schema refOrCurrent = ModelUtils.getReferencedSchema(this.openAPI, p);
            property.isModel = (ModelUtils.isComposedSchema(refOrCurrent) || ModelUtils.isObjectSchema(refOrCurrent)) && ModelUtils.isModel(refOrCurrent);
        }

        LOGGER.debug("debugging from property return: " + property);
        return property;
    }

    /**
     * Update property for array(list) container
     *
     * @param property      Codegen property
     * @param innerProperty Codegen inner property of map or list
     */
    protected void updatePropertyForArray(CodegenProperty property, CodegenProperty innerProperty) {
        if (innerProperty == null) {
            LOGGER.warn("skipping invalid array property " + Json.pretty(property));
            return;
        }
        property.dataFormat = innerProperty.dataFormat;
        if (!languageSpecificPrimitives.contains(innerProperty.baseType)) {
            property.complexType = innerProperty.baseType;
        } else {
            property.isPrimitiveType = true;
        }
        property.items = innerProperty;
        property.mostInnerItems = getMostInnerItems(innerProperty);
        // inner item is Enum
        if (isPropertyInnerMostEnum(property)) {
            // isEnum is set to true when the type is an enum
            // or the inner type of an array/map is an enum
            property.isEnum = true;
            // update datatypeWithEnum and default value for array
            // e.g. List<string> => List<StatusEnum>
            updateDataTypeWithEnumForArray(property);
            // set allowable values to enum values (including array/map of enum)
            property.allowableValues = getInnerEnumAllowableValues(property);
        }

    }

    /**
     * Update property for map container
     *
     * @param property      Codegen property
     * @param innerProperty Codegen inner property of map or list
     */
    protected void updatePropertyForMap(CodegenProperty property, CodegenProperty innerProperty) {
        if (innerProperty == null) {
            LOGGER.warn("skipping invalid map property " + Json.pretty(property));
            return;
        }
        if (!languageSpecificPrimitives.contains(innerProperty.baseType)) {
            property.complexType = innerProperty.baseType;
        } else {
            property.isPrimitiveType = true;
        }
        property.items = innerProperty;
        property.mostInnerItems = getMostInnerItems(innerProperty);
        property.dataFormat = innerProperty.dataFormat;
        // inner item is Enum
        if (isPropertyInnerMostEnum(property)) {
            // isEnum is set to true when the type is an enum
            // or the inner type of an array/map is an enum
            property.isEnum = true;
            // update datatypeWithEnum and default value for map
            // e.g. Dictionary<string, string> => Dictionary<string, StatusEnum>
            updateDataTypeWithEnumForMap(property);
            // set allowable values to enum values (including array/map of enum)
            property.allowableValues = getInnerEnumAllowableValues(property);
        }

    }

    /**
     * Update property for map container
     *
     * @param property Codegen property
     * @return True if the inner most type is enum
     */
    protected Boolean isPropertyInnerMostEnum(CodegenProperty property) {
        CodegenProperty currentProperty = getMostInnerItems(property);

        return currentProperty == null ? false : currentProperty.isEnum;
    }

    protected CodegenProperty getMostInnerItems(CodegenProperty property) {
        CodegenProperty currentProperty = property;
        while (currentProperty != null && (Boolean.TRUE.equals(currentProperty.isMapContainer)
                || Boolean.TRUE.equals(currentProperty.isListContainer))) {
            currentProperty = currentProperty.items;
        }
        return currentProperty;
    }

    protected Map<String, Object> getInnerEnumAllowableValues(CodegenProperty property) {
        CodegenProperty currentProperty = getMostInnerItems(property);

        return currentProperty == null ? new HashMap<String, Object>() : currentProperty.allowableValues;
    }

    /**
     * Update datatypeWithEnum for array container
     *
     * @param property Codegen property
     */
    protected void updateDataTypeWithEnumForArray(CodegenProperty property) {
        CodegenProperty baseItem = property.items;
        while (baseItem != null && (Boolean.TRUE.equals(baseItem.isMapContainer)
                || Boolean.TRUE.equals(baseItem.isListContainer))) {
            baseItem = baseItem.items;
        }
        if (baseItem != null) {
            // set both datatype and datetypeWithEnum as only the inner type is enum
            property.datatypeWithEnum = property.datatypeWithEnum.replace(baseItem.baseType, toEnumName(baseItem));

            // naming the enum with respect to the language enum naming convention
            // e.g. remove [], {} from array/map of enum
            property.enumName = toEnumName(property);

            // set default value for variable with inner enum
            if (property.defaultValue != null) {
                property.defaultValue = property.defaultValue.replace(baseItem.baseType, toEnumName(baseItem));
            }

            updateCodegenPropertyEnum(property);
        }
    }

    /**
     * Update datatypeWithEnum for map container
     *
     * @param property Codegen property
     */
    protected void updateDataTypeWithEnumForMap(CodegenProperty property) {
        CodegenProperty baseItem = property.items;
        while (baseItem != null && (Boolean.TRUE.equals(baseItem.isMapContainer)
                || Boolean.TRUE.equals(baseItem.isListContainer))) {
            baseItem = baseItem.items;
        }

        if (baseItem != null) {
            // set both datatype and datetypeWithEnum as only the inner type is enum
            property.datatypeWithEnum = property.datatypeWithEnum.replace(", " + baseItem.baseType, ", " + toEnumName(baseItem));

            // naming the enum with respect to the language enum naming convention
            // e.g. remove [], {} from array/map of enum
            property.enumName = toEnumName(property);

            // set default value for variable with inner enum
            if (property.defaultValue != null) {
                property.defaultValue = property.defaultValue.replace(", " + property.items.baseType, ", " + toEnumName(property.items));
            }

            updateCodegenPropertyEnum(property);
        }
    }

    protected void setNonArrayMapProperty(CodegenProperty property, String type) {
        property.isContainer = false;
        if (languageSpecificPrimitives().contains(type)) {
            property.isPrimitiveType = true;
        } else {
            property.complexType = property.baseType;
            property.isModel = true;
        }
    }

    /**
     * Override with any special handling of response codes
     *
     * @param responses OAS Operation's responses
     * @return default method response or <code>null</code> if not found
     */
    protected ApiResponse findMethodResponse(ApiResponses responses) {
        String code = null;
        for (String responseCode : responses.keySet()) {
            if (responseCode.startsWith("2") || responseCode.equals("default")) {
                if (code == null || code.compareTo(responseCode) > 0) {
                    code = responseCode;
                }
            }
        }
        if (code == null) {
            return null;
        }
        return responses.get(code);
    }

    /**
     * Set op's returnBaseType, returnType, examples etc.
     *
     * @param operation      endpoint Operation
     * @param schemas        a map of the schemas in the openapi spec
     * @param op             endpoint CodegenOperation
     * @param methodResponse the default ApiResponse for the endpoint
     */
    protected void handleMethodResponse(Operation operation,
                                        Map<String, Schema> schemas,
                                        CodegenOperation op,
                                        ApiResponse methodResponse) {
        Schema responseSchema = ModelUtils.unaliasSchema(this.openAPI, ModelUtils.getSchemaFromResponse(methodResponse));

        if (responseSchema != null) {
            CodegenProperty cm = fromProperty("response", responseSchema);

            if (ModelUtils.isArraySchema(responseSchema)) {
                ArraySchema as = (ArraySchema) responseSchema;
                CodegenProperty innerProperty = fromProperty("response", getSchemaItems(as));
                op.returnBaseType = innerProperty.baseType;
            } else if (ModelUtils.isMapSchema(responseSchema)) {
                CodegenProperty innerProperty = fromProperty("response", ModelUtils.getAdditionalProperties(responseSchema));
                op.returnBaseType = innerProperty.baseType;
            } else {
                if (cm.complexType != null) {
                    op.returnBaseType = cm.complexType;
                } else {
                    op.returnBaseType = cm.baseType;
                }
            }

            // generate examples
            String exampleStatusCode = "200";
            for (String key : operation.getResponses().keySet()) {
                if (operation.getResponses().get(key) == methodResponse && !key.equals("default")) {
                    exampleStatusCode = key;
                }
            }
            op.examples = new ExampleGenerator(schemas, this.openAPI).generateFromResponseSchema(exampleStatusCode, responseSchema, getProducesInfo(this.openAPI, operation));
            op.defaultResponse = toDefaultValue(responseSchema);
            op.returnType = cm.dataType;
            op.hasReference = schemas.containsKey(op.returnBaseType);

            // lookup discriminator
            Schema schema = schemas.get(op.returnBaseType);
            if (schema != null) {
                CodegenModel cmod = fromModel(op.returnBaseType, schema);
                op.discriminator = cmod.discriminator;
            }

            if (cm.isContainer) {
                op.returnContainer = cm.containerType;
                if ("map".equals(cm.containerType)) {
                    op.isMapContainer = true;
                } else if ("list".equalsIgnoreCase(cm.containerType)) {
                    op.isListContainer = true;
                } else if ("array".equalsIgnoreCase(cm.containerType)) {
                    op.isListContainer = true;
                }
            } else {
                op.returnSimpleType = true;
            }
            if (languageSpecificPrimitives().contains(op.returnBaseType) || op.returnBaseType == null) {
                op.returnTypeIsPrimitive = true;
            }
        }
        addHeaders(methodResponse, op.responseHeaders);
    }

    /**
     * Convert OAS Operation object to Codegen Operation object
     *
     * @param httpMethod HTTP method
     * @param operation  OAS operation object
     * @param path       the path of the operation
     * @param servers    list of servers
     * @return Codegen Operation object
     */
    public CodegenOperation fromOperation(String path,
                                          String httpMethod,
                                          Operation operation,
                                          List<Server> servers) {
        LOGGER.debug("fromOperation => operation: " + operation);
        if (operation == null)
            throw new RuntimeException("operation cannot be null in fromOperation");

        Map<String, Schema> schemas = ModelUtils.getSchemas(this.openAPI);
        CodegenOperation op = CodegenModelFactory.newInstance(CodegenModelType.OPERATION);
        Set<String> imports = new HashSet<String>();
        if (operation.getExtensions() != null && !operation.getExtensions().isEmpty()) {
            op.vendorExtensions.putAll(operation.getExtensions());

            Object isCallbackRequest = op.vendorExtensions.remove("x-callback-request");
            op.isCallbackRequest = Boolean.TRUE.equals(isCallbackRequest);
        }

        // servers setting
        if (operation.getServers() != null && !operation.getServers().isEmpty()) {
            // use operation-level servers first if defined
            op.servers = fromServers(operation.getServers());
        } else if (servers != null && !servers.isEmpty()) {
            // use path-level servers
            op.servers = fromServers(servers);
        }

        // store the original operationId for plug-in
        op.operationIdOriginal = operation.getOperationId();

        String operationId = getOrGenerateOperationId(operation, path, httpMethod);
        // remove prefix in operationId
        if (removeOperationIdPrefix) {
            int offset = operationId.indexOf('_');
            if (offset > -1) {
                operationId = operationId.substring(offset + 1);
            }
        }
        operationId = removeNonNameElementToCamelCase(operationId);

        if (isStrictSpecBehavior() && !path.startsWith("/")) {
            // modifies an operation.path to strictly conform to OpenAPI Spec
            op.path = "/" + path;
        } else {
            op.path = path;
        }

        op.operationId = toOperationId(operationId);
        op.summary = escapeText(operation.getSummary());
        op.unescapedNotes = operation.getDescription();
        op.notes = escapeText(operation.getDescription());
        op.hasConsumes = false;
        op.hasProduces = false;
        if (operation.getDeprecated() != null) {
            op.isDeprecated = operation.getDeprecated();
        }

        addConsumesInfo(operation, op);

        if (operation.getResponses() != null && !operation.getResponses().isEmpty()) {
            ApiResponse methodResponse = findMethodResponse(operation.getResponses());
            for (String key : operation.getResponses().keySet()) {
                ApiResponse response = operation.getResponses().get(key);
                addProducesInfo(response, op);
                CodegenResponse r = fromResponse(key, response);
                r.hasMore = true;
                if (r.baseType != null &&
                        !defaultIncludes.contains(r.baseType) &&
                        !languageSpecificPrimitives.contains(r.baseType)) {
                    imports.add(r.baseType);
                }
                r.isDefault = response == methodResponse;
                op.responses.add(r);
                if (Boolean.TRUE.equals(r.isBinary) && Boolean.TRUE.equals(r.isDefault)) {
                    op.isResponseBinary = Boolean.TRUE;
                }
                if (Boolean.TRUE.equals(r.isFile) && Boolean.TRUE.equals(r.isDefault)) {
                    op.isResponseFile = Boolean.TRUE;
                }
            }
            op.responses.sort((a, b) -> {
                int aDefault = "0".equals(a.code) ? 1 : 0;
                int bDefault = "0".equals(b.code) ? 1 : 0;
                return aDefault - bDefault;
            });
            op.responses.get(op.responses.size() - 1).hasMore = false;

            if (methodResponse != null) {
                handleMethodResponse(operation, schemas, op, methodResponse);
            }
        }

        if (operation.getCallbacks() != null && !operation.getCallbacks().isEmpty()) {
            operation.getCallbacks().forEach((name, callback) -> {
                CodegenCallback c = fromCallback(name, callback, servers);
                c.hasMore = true;
                op.callbacks.add(c);
            });
            op.callbacks.get(op.callbacks.size() - 1).hasMore = false;
        }

        List<Parameter> parameters = operation.getParameters();
        List<CodegenParameter> allParams = new ArrayList<CodegenParameter>();
        List<CodegenParameter> bodyParams = new ArrayList<CodegenParameter>();
        List<CodegenParameter> pathParams = new ArrayList<CodegenParameter>();
        List<CodegenParameter> queryParams = new ArrayList<CodegenParameter>();
        List<CodegenParameter> headerParams = new ArrayList<CodegenParameter>();
        List<CodegenParameter> cookieParams = new ArrayList<CodegenParameter>();
        List<CodegenParameter> formParams = new ArrayList<CodegenParameter>();
        List<CodegenParameter> requiredParams = new ArrayList<CodegenParameter>();
        List<CodegenParameter> optionalParams = new ArrayList<CodegenParameter>();

        CodegenParameter bodyParam = null;
        RequestBody requestBody = operation.getRequestBody();
        if (requestBody != null) {
            String contentType = getContentType(requestBody);
            if (contentType != null &&
                    (contentType.toLowerCase(Locale.ROOT).startsWith("application/x-www-form-urlencoded") ||
                            contentType.toLowerCase(Locale.ROOT).startsWith("multipart"))) {
                // process form parameters
                formParams = fromRequestBodyToFormParameters(requestBody, imports);
                op.isMultipart = contentType.toLowerCase(Locale.ROOT).startsWith("multipart");
                for (CodegenParameter cp : formParams) {
                    postProcessParameter(cp);
                }
                // add form parameters to the beginning of all parameter list
                if (prependFormOrBodyParameters) {
                    for (CodegenParameter cp : formParams) {
                        allParams.add(cp.copy());
                    }
                }
            } else {
                // process body parameter
                requestBody = ModelUtils.getReferencedRequestBody(this.openAPI, requestBody);

                String bodyParameterName = "";
                if (op.vendorExtensions != null && op.vendorExtensions.containsKey("x-codegen-request-body-name")) {
                    bodyParameterName = (String) op.vendorExtensions.get("x-codegen-request-body-name");
                }
                bodyParam = fromRequestBody(requestBody, imports, bodyParameterName);
                bodyParam.description = escapeText(requestBody.getDescription());
                postProcessParameter(bodyParam);

                bodyParams.add(bodyParam);

                if (prependFormOrBodyParameters) {
                    allParams.add(bodyParam);
                }

                // add example
                if (schemas != null) {
                    op.requestBodyExamples = new ExampleGenerator(schemas, this.openAPI).generate(null, new ArrayList<String>(getConsumesInfo(this.openAPI, operation)), bodyParam.baseType);
                }
            }
        }

        if (parameters != null) {
            for (Parameter param : parameters) {
                param = ModelUtils.getReferencedParameter(this.openAPI, param);

                CodegenParameter p = fromParameter(param, imports);

                // ensure unique params
                if (ensureUniqueParams) {
                    if (!isParameterNameUnique(p, allParams)) {
                        p.paramName = generateNextName(p.paramName);
                    }
                }

                allParams.add(p);

                if (param instanceof QueryParameter || "query".equalsIgnoreCase(param.getIn())) {
                    queryParams.add(p.copy());
                } else if (param instanceof PathParameter || "path".equalsIgnoreCase(param.getIn())) {
                    pathParams.add(p.copy());
                } else if (param instanceof HeaderParameter || "header".equalsIgnoreCase(param.getIn())) {
                    headerParams.add(p.copy());
                } else if (param instanceof CookieParameter || "cookie".equalsIgnoreCase(param.getIn())) {
                    cookieParams.add(p.copy());
                } else {
                    LOGGER.warn("Unknown parameter type " + p.baseType + " for " + p.baseName);
                }

            }
        }

        // add form/body parameter (if any) to the end of all parameter list
        if (!prependFormOrBodyParameters) {
            for (CodegenParameter cp : formParams) {
                allParams.add(cp.copy());
            }

            for (CodegenParameter cp : bodyParams) {
                allParams.add(cp.copy());
            }
        }

        // create optional, required parameters
        for (CodegenParameter cp : allParams) {
            if (cp.required) { //required parameters
                requiredParams.add(cp.copy());
            } else { // optional parameters
                optionalParams.add(cp.copy());
                op.hasOptionalParams = true;
            }
        }

        // add imports to operation import tag
        for (String i : imports) {
            if (needToImport(i)) {
                op.imports.add(i);
            }
        }

        op.bodyParam = bodyParam;
        op.httpMethod = httpMethod.toUpperCase(Locale.ROOT);

        // move "required" parameters in front of "optional" parameters
        if (sortParamsByRequiredFlag) {
            Collections.sort(allParams, new Comparator<CodegenParameter>() {
                @Override
                public int compare(CodegenParameter one, CodegenParameter another) {
                    if (one.required == another.required) return 0;
                    else if (one.required) return -1;
                    else return 1;
                }
            });
        }

        op.allParams = addHasMore(allParams);
        op.bodyParams = addHasMore(bodyParams);
        op.pathParams = addHasMore(pathParams);
        op.queryParams = addHasMore(queryParams);
        op.headerParams = addHasMore(headerParams);
        op.cookieParams = addHasMore(cookieParams);
        op.formParams = addHasMore(formParams);
        op.requiredParams = addHasMore(requiredParams);
        op.optionalParams = addHasMore(optionalParams);
        op.externalDocs = operation.getExternalDocs();
        // legacy support
        op.nickname = op.operationId;

        if (op.allParams.size() > 0) {
            op.hasParams = true;
        }
        op.hasRequiredParams = op.requiredParams.size() > 0;

        // set Restful Flag
        op.isRestfulShow = op.isRestfulShow();
        op.isRestfulIndex = op.isRestfulIndex();
        op.isRestfulCreate = op.isRestfulCreate();
        op.isRestfulUpdate = op.isRestfulUpdate();
        op.isRestfulDestroy = op.isRestfulDestroy();
        op.isRestful = op.isRestful();

        return op;
    }

    public boolean isParameterNameUnique(CodegenParameter p, List<CodegenParameter> parameters) {
        for (CodegenParameter parameter : parameters) {
            if (System.identityHashCode(p) == System.identityHashCode(parameter)) {
                continue; // skip itself
            }

            if (p.paramName.equals(parameter.paramName)) {
                return false;
            }
        }

        return true;
    }

    /**
     * Convert OAS Response object to Codegen Response object
     *
     * @param responseCode HTTP response code
     * @param response     OAS Response object
     * @return Codegen Response object
     */
    public CodegenResponse fromResponse(String responseCode, ApiResponse response) {
        CodegenResponse r = CodegenModelFactory.newInstance(CodegenModelType.RESPONSE);
        if ("default".equals(responseCode)) {
            r.code = "0";
        } else {
            r.code = responseCode;
        }
        Schema responseSchema;
        if (this.openAPI != null && this.openAPI.getComponents() != null) {
            responseSchema = ModelUtils.unaliasSchema(this.openAPI, ModelUtils.getSchemaFromResponse(response));
        } else { // no model/alias defined
            responseSchema = ModelUtils.getSchemaFromResponse(response);
        }
        r.schema = responseSchema;
        if (responseSchema != null && responseSchema.getPattern() != null) {
            r.pattern = toRegularExpression(responseSchema.getPattern());
        }

        r.message = escapeText(response.getDescription());
        // TODO need to revise and test examples in responses
        // ApiResponse does not support examples at the moment
        //r.examples = toExamples(response.getExamples());
        r.jsonSchema = Json.pretty(response);
        if (response.getExtensions() != null && !response.getExtensions().isEmpty()) {
            r.vendorExtensions.putAll(response.getExtensions());
        }
        addHeaders(response, r.headers);
        r.hasHeaders = !r.headers.isEmpty();

        if (r.schema != null) {
            Map<String, Schema> allSchemas = null;
            CodegenProperty cp = fromProperty("response", responseSchema);

            if (ModelUtils.isArraySchema(responseSchema)) {
                ArraySchema as = (ArraySchema) responseSchema;
                CodegenProperty innerProperty = fromProperty("response", getSchemaItems(as));
                CodegenProperty innerCp = innerProperty;
                while (innerCp != null) {
                    r.baseType = innerCp.baseType;
                    innerCp = innerCp.items;
                }
            } else {
                if (cp.complexType != null) {
                    r.baseType = cp.complexType;
                    r.isModel = true;
                } else {
                    r.baseType = cp.baseType;
                }
            }

            r.dataType = cp.dataType;
            if (Boolean.TRUE.equals(cp.isString) && Boolean.TRUE.equals(cp.isEmail)) {
                r.isEmail = true;
            } else if (Boolean.TRUE.equals(cp.isString) && Boolean.TRUE.equals(cp.isUuid)) {
                r.isUuid = true;
            } else if (Boolean.TRUE.equals(cp.isByteArray)) {
                r.isByteArray = true;
            } else if (Boolean.TRUE.equals(cp.isString)) {
                r.isString = true;
            } else if (Boolean.TRUE.equals(cp.isBoolean)) {
                r.isBoolean = true;
            } else if (Boolean.TRUE.equals(cp.isLong)) {
                r.isLong = true;
                r.isNumeric = true;
            } else if (Boolean.TRUE.equals(cp.isInteger)) {
                r.isInteger = true;
                r.isNumeric = true;
            } else if (Boolean.TRUE.equals(cp.isNumber)) {
                r.isNumber = true;
                r.isNumeric = true;
            } else if (Boolean.TRUE.equals(cp.isDouble)) {
                r.isDouble = true;
                r.isNumeric = true;
            } else if (Boolean.TRUE.equals(cp.isFloat)) {
                r.isFloat = true;
                r.isNumeric = true;
            } else if (Boolean.TRUE.equals(cp.isBinary)) {
                r.isFile = true; // file = binary in OAS3
                r.isBinary = true;
            } else if (Boolean.TRUE.equals(cp.isFile)) {
                r.isFile = true;
            } else if (Boolean.TRUE.equals(cp.isDate)) {
                r.isDate = true;
            } else if (Boolean.TRUE.equals(cp.isDateTime)) {
                r.isDateTime = true;
            } else if (Boolean.TRUE.equals(cp.isFreeFormObject)) {
                r.isFreeFormObject = true;
            } else {
                LOGGER.debug("Property type is not primitive: " + cp.dataType);
            }

            if (cp.isContainer) {
                r.simpleType = false;
                r.containerType = cp.containerType;
                r.isMapContainer = "map".equals(cp.containerType);
                r.isListContainer = "list".equalsIgnoreCase(cp.containerType) || "array".equalsIgnoreCase(cp.containerType);
            } else {
                r.simpleType = true;
            }

            r.primitiveType = (r.baseType == null || languageSpecificPrimitives().contains(r.baseType));
        }

        if (r.baseType == null) {
            r.isMapContainer = false;
            r.isListContainer = false;
            r.primitiveType = true;
            r.simpleType = true;
        }

        return r;
    }

    /**
     * Convert OAS Callback object to Codegen Callback object
     *
     * @param name     callback name
     * @param callback OAS Callback object
     * @param servers  list of servers
     * @return Codegen Response object
     */
    public CodegenCallback fromCallback(String name, Callback callback, List<Server> servers) {
        CodegenCallback c = new CodegenCallback();
        c.name = name;

        if (callback.getExtensions() != null && !callback.getExtensions().isEmpty()) {
            c.vendorExtensions.putAll(callback.getExtensions());
        }

        callback.forEach((expression, pi) -> {
            CodegenCallback.Url u = new CodegenCallback.Url();
            u.expression = expression;
            u.hasMore = true;

            if (pi.getExtensions() != null && !pi.getExtensions().isEmpty()) {
                u.vendorExtensions.putAll(pi.getExtensions());
            }

            Stream.of(
                    Pair.of("get", pi.getGet()),
                    Pair.of("head", pi.getHead()),
                    Pair.of("put", pi.getPut()),
                    Pair.of("post", pi.getPost()),
                    Pair.of("delete", pi.getDelete()),
                    Pair.of("patch", pi.getPatch()),
                    Pair.of("options", pi.getOptions()))
                    .filter(p -> p.getValue() != null)
                    .forEach(p -> {
                        String method = p.getKey();
                        Operation op = p.getValue();

                        boolean genId = op.getOperationId() == null;
                        if (genId) {
                            op.setOperationId(getOrGenerateOperationId(op, c.name + "_" + expression.replaceAll("\\{\\$.*}", ""), method));
                        }

                        if (op.getExtensions() == null) {
                            op.setExtensions(new HashMap<>());
                        }
                        // This extension will be removed later by `fromOperation()` as it is only needed here to
                        // distinguish between normal operations and callback requests
                        op.getExtensions().put("x-callback-request", true);

                        CodegenOperation co = fromOperation(expression, method, op, servers);
                        if (genId) {
                            co.operationIdOriginal = null;
                            // legacy (see `fromOperation()`)
                            co.nickname = co.operationId;
                        }
                        u.requests.add(co);
                    });

            if (!u.requests.isEmpty()) {
                u.requests.get(u.requests.size() - 1).hasMore = false;
            }
            c.urls.add(u);
        });

        if (!c.urls.isEmpty()) {
            c.urls.get(c.urls.size() - 1).hasMore = false;
        }

        return c;
    }

    /**
     * Convert OAS Parameter object to Codegen Parameter object
     *
     * @param parameter OAS parameter object
     * @param imports   set of imports for library/package/module
     * @return Codegen Parameter object
     */
    public CodegenParameter fromParameter(Parameter parameter, Set<String> imports) {
        CodegenParameter codegenParameter = CodegenModelFactory.newInstance(CodegenModelType.PARAMETER);
        codegenParameter.baseName = parameter.getName();
        codegenParameter.description = escapeText(parameter.getDescription());
        codegenParameter.unescapedDescription = parameter.getDescription();
        if (parameter.getRequired() != null) {
            codegenParameter.required = parameter.getRequired();
        }
        codegenParameter.jsonSchema = Json.pretty(parameter);

        if (GlobalSettings.getProperty("debugParser") != null) {
            LOGGER.info("working on Parameter " + parameter.getName());
            LOGGER.info("JSON schema: " + codegenParameter.jsonSchema);
        }

        if (parameter.getExtensions() != null && !parameter.getExtensions().isEmpty()) {
            codegenParameter.vendorExtensions.putAll(parameter.getExtensions());
        }

        Schema s;
        if (parameter.getSchema() != null) {
            s = parameter.getSchema();
        } else if (parameter.getContent() != null) {
            Content content = parameter.getContent();
            if (content.size() > 1) {
                LOGGER.warn("Multiple schemas found in content, returning only the first one");
            }
            MediaType mediaType = content.values().iterator().next();
            s = mediaType.getSchema();
        } else {
            s = null;
        }

        if (s != null) {
            Schema parameterSchema = ModelUtils.unaliasSchema(this.openAPI, s);
            if (parameterSchema == null) {
                LOGGER.warn("warning!  Schema not found for parameter \"" + parameter.getName() + "\", using String");
                parameterSchema = new StringSchema().description("//TODO automatically added by openapi-generator due to missing type definition.");
            }

            if (Boolean.TRUE.equals(parameterSchema.getNullable())) { // use nullable defined in the spec
                codegenParameter.isNullable = true;
            }

            // set default value
            codegenParameter.defaultValue = toDefaultValue(parameterSchema);

            if (parameter.getStyle() != null) {
                codegenParameter.style = parameter.getStyle().toString();
            }

            // the default value is false
            // https://github.com/OAI/OpenAPI-Specification/blob/master/versions/3.0.2.md#user-content-parameterexplode
            codegenParameter.isExplode = parameter.getExplode() == null ? false : parameter.getExplode();

            // TODO revise collectionFormat
            String collectionFormat = null;
            if (ModelUtils.isArraySchema(parameterSchema)) { // for array parameter
                final ArraySchema arraySchema = (ArraySchema) parameterSchema;
                Schema inner = getSchemaItems(arraySchema);
                if (arraySchema.getItems() == null) {
                    arraySchema.setItems(inner);
                }

                collectionFormat = getCollectionFormat(parameter);
                // default to csv:
                collectionFormat = StringUtils.isEmpty(collectionFormat) ? "csv" : collectionFormat;
                CodegenProperty codegenProperty = fromProperty("inner", inner);
                codegenParameter.items = codegenProperty;
                codegenParameter.mostInnerItems = codegenProperty.mostInnerItems;
                codegenParameter.baseType = codegenProperty.dataType;
                codegenParameter.isContainer = true;
                codegenParameter.isListContainer = true;

                // recursively add import
                while (codegenProperty != null) {
                    imports.add(codegenProperty.baseType);
                    codegenProperty = codegenProperty.items;
                }

            } else if (ModelUtils.isMapSchema(parameterSchema)) { // for map parameter
                CodegenProperty codegenProperty = fromProperty("inner", ModelUtils.getAdditionalProperties(parameterSchema));
                codegenParameter.items = codegenProperty;
                codegenParameter.mostInnerItems = codegenProperty.mostInnerItems;
                codegenParameter.baseType = codegenProperty.dataType;
                codegenParameter.isContainer = true;
                codegenParameter.isMapContainer = true;

                // recursively add import
                while (codegenProperty != null) {
                    imports.add(codegenProperty.baseType);
                    codegenProperty = codegenProperty.items;
                }
            }
/* TODO revise the logic below
            } else {
                Map<PropertyId, Object> args = new HashMap<PropertyId, Object>();
                String format = qp.getFormat();
                args.put(PropertyId.ENUM, qp.getEnum());
                property = PropertyBuilder.build(type, format, args);
            }
*/

            CodegenProperty codegenProperty = fromProperty(parameter.getName(), parameterSchema);
            // TODO revise below which seems not working
            //if (parameterSchema.getRequired() != null && !parameterSchema.getRequired().isEmpty() && parameterSchema.getRequired().contains(codegenProperty.baseName)) {
            codegenProperty.required = Boolean.TRUE.equals(parameter.getRequired()) ? true : false;
            //}
            //codegenProperty.required = true;

            // set boolean flag (e.g. isString)
            setParameterBooleanFlagWithCodegenProperty(codegenParameter, codegenProperty);

            String parameterDataType = this.getParameterDataType(parameter, parameterSchema);
            if (parameterDataType != null) {
                codegenParameter.dataType = parameterDataType;
            } else {
                codegenParameter.dataType = codegenProperty.dataType;
            }
            if (ModelUtils.isObjectSchema(parameterSchema)) {
                codegenProperty.complexType = codegenParameter.dataType;
            }
            codegenParameter.dataFormat = codegenProperty.dataFormat;
            codegenParameter.required = codegenProperty.required;

            if (codegenProperty.isEnum) {
                codegenParameter.datatypeWithEnum = codegenProperty.datatypeWithEnum;
                codegenParameter.enumName = codegenProperty.enumName;
            }

            // enum
            updateCodegenPropertyEnum(codegenProperty);
            codegenParameter.isEnum = codegenProperty.isEnum;
            codegenParameter._enum = codegenProperty._enum;
            codegenParameter.allowableValues = codegenProperty.allowableValues;

            if (codegenProperty.items != null && codegenProperty.items.isEnum) {
                codegenParameter.datatypeWithEnum = codegenProperty.datatypeWithEnum;
                codegenParameter.enumName = codegenProperty.enumName;
                codegenParameter.items = codegenProperty.items;
                codegenParameter.mostInnerItems = codegenProperty.mostInnerItems;
            }

            codegenParameter.collectionFormat = collectionFormat;
            if ("multi".equals(collectionFormat)) {
                codegenParameter.isCollectionFormatMulti = true;
            }
            codegenParameter.paramName = toParamName(parameter.getName());

            // import
            if (codegenProperty.complexType != null) {
                imports.add(codegenProperty.complexType);
            }

            // validation
            // handle maximum, minimum properly for int/long by removing the trailing ".0"
            if (ModelUtils.isIntegerSchema(parameterSchema)) {
                codegenParameter.maximum = parameterSchema.getMaximum() == null ? null : String.valueOf(parameterSchema.getMaximum().longValue());
                codegenParameter.minimum = parameterSchema.getMinimum() == null ? null : String.valueOf(parameterSchema.getMinimum().longValue());
            } else {
                codegenParameter.maximum = parameterSchema.getMaximum() == null ? null : String.valueOf(parameterSchema.getMaximum());
                codegenParameter.minimum = parameterSchema.getMinimum() == null ? null : String.valueOf(parameterSchema.getMinimum());
            }

            codegenParameter.exclusiveMaximum = parameterSchema.getExclusiveMaximum() == null ? false : parameterSchema.getExclusiveMaximum();
            codegenParameter.exclusiveMinimum = parameterSchema.getExclusiveMinimum() == null ? false : parameterSchema.getExclusiveMinimum();
            codegenParameter.maxLength = parameterSchema.getMaxLength();
            codegenParameter.minLength = parameterSchema.getMinLength();
            codegenParameter.pattern = toRegularExpression(parameterSchema.getPattern());
            codegenParameter.maxItems = parameterSchema.getMaxItems();
            codegenParameter.minItems = parameterSchema.getMinItems();
            codegenParameter.uniqueItems = parameterSchema.getUniqueItems() == null ? false : parameterSchema.getUniqueItems();
            codegenParameter.multipleOf = parameterSchema.getMultipleOf();

            // exclusive* are noop without corresponding min/max
            if (codegenParameter.maximum != null || codegenParameter.minimum != null ||
                    codegenParameter.maxLength != null || codegenParameter.minLength != null ||
                    codegenParameter.maxItems != null || codegenParameter.minItems != null ||
                    codegenParameter.pattern != null) {
                codegenParameter.hasValidation = true;
            }

        } else {
            LOGGER.error("ERROR! Not handling  " + parameter + " as Body Parameter at the moment");
             /* TODO need to revise the logic below to handle body parameter
            if (!(parameter instanceof BodyParameter)) {
                LOGGER.error("Cannot use Parameter " + parameter + " as Body Parameter");
            }

            BodyParameter bp = (BodyParameter) param;
            Model model = bp.getSchema();

            if (model instanceof ModelImpl) {
                ModelImpl impl = (ModelImpl) model;
                CodegenModel cm = fromModel(bp.getName(), impl);
                if (!cm.emptyVars) {
                    codegen.dataType = getTypeDeclaration(cm.classname);
                    imports.add(p.dataType);
                } else {
                    Property prop = PropertyBuilder.build(impl.getType(), impl.getFormat(), null);
                    prop.setRequired(bp.getRequired());
                    CodegenProperty cp = fromProperty("property", prop);
                    if (cp != null) {
                        p.baseType = cp.baseType;
                        p.dataType = cp.datatype;
                        p.isPrimitiveType = cp.isPrimitiveType;
                        p.isBinary = isDataTypeBinary(cp.datatype);
                        p.isFile = isDataTypeFile(cp.datatype);
                        if (cp.complexType != null) {
                            imports.add(cp.complexType);
                        }
                    }

                    // set boolean flag (e.g. isString)
                    setParameterBooleanFlagWithCodegenProperty(p, cp);
                }
            } else if (model instanceof ArrayModel) {
                // to use the built-in model parsing, we unwrap the ArrayModel
                // and get a single property from it
                ArrayModel impl = (ArrayModel) model;
                // get the single property
                ArrayProperty ap = new ArrayProperty().items(impl.getItems());
                ap.setRequired(param.getRequired());
                CodegenProperty cp = fromProperty("inner", ap);
                if (cp.complexType != null) {
                    imports.add(cp.complexType);
                }
                imports.add(cp.baseType);

                // recursively add import
                CodegenProperty innerCp = cp;
                while(innerCp != null) {
                    if(innerCp.complexType != null) {
                        imports.add(innerCp.complexType);
                    }
                    innerCp = innerCp.items;
                }

                p.items = cp;
                p.dataType = cp.datatype;
                p.baseType = cp.complexType;
                p.isPrimitiveType = cp.isPrimitiveType;
                p.isContainer = true;
                p.isListContainer = true;

                // set boolean flag (e.g. isString)
                setParameterBooleanFlagWithCodegenProperty(p, cp);
            } else {
                Model sub = bp.getSchema();
                if (sub instanceof RefModel) {
                    String name = ((RefModel) sub).getSimpleRef();
                    name = getAlias(name);
                    if (typeMapping.containsKey(name)) {
                        name = typeMapping.get(name);
                        p.baseType = name;
                    } else {
                        name = toModelName(name);
                        p.baseType = name;
                        if (defaultIncludes.contains(name)) {
                            imports.add(name);
                        }
                        imports.add(name);
                        name = getTypeDeclaration(name);
                    }
                    p.dataType = name;
                }
            }
            p.paramName = toParamName(bp.getName());
        */
        }

        if (parameter instanceof QueryParameter || "query".equalsIgnoreCase(parameter.getIn())) {
            codegenParameter.isQueryParam = true;
        } else if (parameter instanceof PathParameter || "path".equalsIgnoreCase(parameter.getIn())) {
            codegenParameter.required = true;
            codegenParameter.isPathParam = true;
        } else if (parameter instanceof HeaderParameter || "header".equalsIgnoreCase(parameter.getIn())) {
            codegenParameter.isHeaderParam = true;
        } else if (parameter instanceof CookieParameter || "cookie".equalsIgnoreCase(parameter.getIn())) {
            codegenParameter.isCookieParam = true;
        } else {
            LOGGER.warn("Unknown parameter type: " + parameter.getName());
        }

        // default to UNKNOWN_PARAMETER_NAME if paramName is null
        if (codegenParameter.paramName == null) {
            LOGGER.warn("Parameter name not defined properly. Default to UNKNOWN_PARAMETER_NAME");
            codegenParameter.paramName = "UNKNOWN_PARAMETER_NAME";
        }

        // set the parameter example value
        // should be overridden by lang codegen
        setParameterExampleValue(codegenParameter, parameter);

        postProcessParameter(codegenParameter);
        LOGGER.debug("debugging codegenParameter return: " + codegenParameter);
        return codegenParameter;
    }

    /**
     * Returns the data type of a parameter.
     * Returns null by default to use the CodegenProperty.datatype value
     *
     * @param parameter Parameter
     * @param schema    Schema
     * @return data type
     */
    protected String getParameterDataType(Parameter parameter, Schema schema) {
        if (parameter.get$ref() != null) {
            String refName = ModelUtils.getSimpleRef(parameter.get$ref());
            return toModelName(refName);
        }
        return null;
    }

    // TODO revise below as it should be replaced by ModelUtils.isByteArraySchema(parameterSchema)
    public boolean isDataTypeBinary(String dataType) {
        if (dataType != null) {
            return dataType.toLowerCase(Locale.ROOT).startsWith("byte");
        } else {
            return false;
        }
    }

    // TODO revise below as it should be replaced by ModelUtils.isFileSchema(parameterSchema)
    public boolean isDataTypeFile(String dataType) {
        if (dataType != null) {
            return dataType.toLowerCase(Locale.ROOT).equals("file");
        } else {
            return false;
        }
    }

    /**
     * Convert map of OAS SecurityScheme objects to a list of Codegen Security objects
     *
     * @param securitySchemeMap a map of OAS SecuritySchemeDefinition object
     * @return a list of Codegen Security objects
     */
    @SuppressWarnings("static-method")
    public List<CodegenSecurity> fromSecurity(Map<String, SecurityScheme> securitySchemeMap) {
        if (securitySchemeMap == null) {
            return Collections.emptyList();
        }

        List<CodegenSecurity> codegenSecurities = new ArrayList<CodegenSecurity>(securitySchemeMap.size());
        for (String key : securitySchemeMap.keySet()) {
            final SecurityScheme securityScheme = securitySchemeMap.get(key);

            CodegenSecurity cs = CodegenModelFactory.newInstance(CodegenModelType.SECURITY);
            cs.name = key;
            cs.type = securityScheme.getType().toString();
            cs.isCode = cs.isPassword = cs.isApplication = cs.isImplicit = false;
            cs.isBasicBasic = cs.isBasicBearer = false;
            cs.scheme = securityScheme.getScheme();

            if (SecurityScheme.Type.APIKEY.equals(securityScheme.getType())) {
                cs.isBasic = cs.isOAuth = false;
                cs.isApiKey = true;
                cs.keyParamName = securityScheme.getName();
                cs.isKeyInHeader = securityScheme.getIn() == SecurityScheme.In.HEADER;
                cs.isKeyInQuery = securityScheme.getIn() == SecurityScheme.In.QUERY;
                cs.isKeyInCookie = securityScheme.getIn() == SecurityScheme.In.COOKIE;  //it assumes a validation step prior to generation. (cookie-auth supported from OpenAPI 3.0.0)
            } else if (SecurityScheme.Type.HTTP.equals(securityScheme.getType())) {
                cs.isKeyInHeader = cs.isKeyInQuery = cs.isKeyInCookie = cs.isApiKey = cs.isOAuth = false;
                cs.isBasic = true;
                if ("basic".equals(securityScheme.getScheme())) {
                    cs.isBasicBasic = true;
                } else if ("bearer".equals(securityScheme.getScheme())) {
                    cs.isBasicBearer = true;
                    cs.bearerFormat = securityScheme.getBearerFormat();
                }
            } else if (SecurityScheme.Type.OAUTH2.equals(securityScheme.getType())) {
                cs.isKeyInHeader = cs.isKeyInQuery = cs.isKeyInCookie = cs.isApiKey = cs.isBasic = false;
                cs.isOAuth = true;
                final OAuthFlows flows = securityScheme.getFlows();
                if (securityScheme.getFlows() == null) {
                    throw new RuntimeException("missing oauth flow in " + cs.name);
                }
                if (flows.getPassword() != null) {
                    setOauth2Info(cs, flows.getPassword());
                    cs.isPassword = true;
                    cs.flow = "password";
                } else if (flows.getImplicit() != null) {
                    setOauth2Info(cs, flows.getImplicit());
                    cs.isImplicit = true;
                    cs.flow = "implicit";
                } else if (flows.getClientCredentials() != null) {
                    setOauth2Info(cs, flows.getClientCredentials());
                    cs.isApplication = true;
                    cs.flow = "application";
                } else if (flows.getAuthorizationCode() != null) {
                    setOauth2Info(cs, flows.getAuthorizationCode());
                    cs.isCode = true;
                    cs.flow = "accessCode";
                } else {
                    throw new RuntimeException("Could not identify any oauth2 flow in " + cs.name);
                }
            }

            codegenSecurities.add(cs);
        }

        // sort auth methods to maintain the same order
        Collections.sort(codegenSecurities, new Comparator<CodegenSecurity>() {
            @Override
            public int compare(CodegenSecurity one, CodegenSecurity another) {
                return ObjectUtils.compare(one.name, another.name);
            }
        });
        // set 'hasMore'
        Iterator<CodegenSecurity> it = codegenSecurities.iterator();
        while (it.hasNext()) {
            final CodegenSecurity security = it.next();
            security.hasMore = it.hasNext();
        }

        return codegenSecurities;
    }

    protected void setReservedWordsLowerCase(List<String> words) {
        reservedWords = new HashSet<String>();
        for (String word : words) {
            reservedWords.add(word.toLowerCase(Locale.ROOT));
        }
    }

    protected boolean isReservedWord(String word) {
        return word != null && reservedWords.contains(word.toLowerCase(Locale.ROOT));
    }

    /**
     * Get operationId from the operation object, and if it's blank, generate a new one from the given parameters.
     *
     * @param operation  the operation object
     * @param path       the path of the operation
     * @param httpMethod the HTTP method of the operation
     * @return the (generated) operationId
     */
    protected String getOrGenerateOperationId(Operation operation, String path, String httpMethod) {
        String operationId = operation.getOperationId();
        if (StringUtils.isBlank(operationId)) {
            String tmpPath = path;
            tmpPath = tmpPath.replaceAll("\\{", "");
            tmpPath = tmpPath.replaceAll("\\}", "");
            String[] parts = (tmpPath + "/" + httpMethod).split("/");
            StringBuilder builder = new StringBuilder();
            if ("/".equals(tmpPath)) {
                // must be root tmpPath
                builder.append("root");
            }
            for (String part : parts) {
                if (part.length() > 0) {
                    if (builder.toString().length() == 0) {
                        part = Character.toLowerCase(part.charAt(0)) + part.substring(1);
                    } else {
                        part = camelize(part);
                    }
                    builder.append(part);
                }
            }
            operationId = sanitizeName(builder.toString());
            LOGGER.warn("Empty operationId found for path: " + httpMethod + " " + path + ". Renamed to auto-generated operationId: " + operationId);
        }
        return operationId;
    }

    /**
     * Check the type to see if it needs import the library/module/package
     *
     * @param type name of the type
     * @return true if the library/module/package of the corresponding type needs to be imported
     */
    protected boolean needToImport(String type) {
        return StringUtils.isNotBlank(type) && !defaultIncludes.contains(type)
                && !languageSpecificPrimitives.contains(type);
    }

    @SuppressWarnings("static-method")
    protected List<Map<String, Object>> toExamples(Map<String, Object> examples) {
        if (examples == null) {
            return null;
        }

        final List<Map<String, Object>> output = new ArrayList<Map<String, Object>>(examples.size());
        for (Map.Entry<String, Object> entry : examples.entrySet()) {
            final Map<String, Object> kv = new HashMap<String, Object>();
            kv.put("contentType", entry.getKey());
            kv.put("example", entry.getValue());
            output.add(kv);
        }
        return output;
    }

    /**
     * Add headers to codegen property
     *
     * @param response   API response
     * @param properties list of codegen property
     */
    protected void addHeaders(ApiResponse response, List<CodegenProperty> properties) {
        if (response.getHeaders() != null) {
            for (Map.Entry<String, Header> headerEntry : response.getHeaders().entrySet()) {
                String description = headerEntry.getValue().getDescription();
                // follow the $ref
                Header header = ModelUtils.getReferencedHeader(this.openAPI, headerEntry.getValue());

                Schema schema;
                if (header.getSchema() == null) {
                    LOGGER.warn("No schema defined for Header '" + headerEntry.getKey() + "', using a String schema");
                    schema = new StringSchema();
                } else {
                    schema = header.getSchema();
                }
                CodegenProperty cp = fromProperty(headerEntry.getKey(), schema);
                cp.setDescription(escapeText(description));
                cp.setUnescapedDescription(description);
                properties.add(cp);
            }
        }
    }

    private static List<CodegenParameter> addHasMore(List<CodegenParameter> objs) {
        if (objs != null) {
            for (int i = 0; i < objs.size(); i++) {
                if (i > 0) {
                    objs.get(i).secondaryParam = true;
                }
                if (i < objs.size() - 1) {
                    objs.get(i).hasMore = true;
                }
            }
        }
        return objs;
    }

    /**
     * Add operation to group
     *
     * @param tag          name of the tag
     * @param resourcePath path of the resource
     * @param operation    OAS Operation object
     * @param co           Codegen Operation object
     * @param operations   map of Codegen operations
     */
    @SuppressWarnings("static-method")
    public void addOperationToGroup(String tag, String resourcePath, Operation operation, CodegenOperation
            co, Map<String, List<CodegenOperation>> operations) {
        List<CodegenOperation> opList = operations.get(tag);
        if (opList == null) {
            opList = new ArrayList<CodegenOperation>();
            operations.put(tag, opList);
        }
        // check for operationId uniqueness
        String uniqueName = co.operationId;
        int counter = 0;
        for (CodegenOperation op : opList) {
            if (uniqueName.equals(op.operationId)) {
                uniqueName = co.operationId + "_" + counter;
                counter++;
            }
        }
        if (!co.operationId.equals(uniqueName)) {
            LOGGER.warn("generated unique operationId `" + uniqueName + "`");
        }
        co.operationId = uniqueName;
        co.operationIdLowerCase = uniqueName.toLowerCase(Locale.ROOT);
        co.operationIdCamelCase = camelize(uniqueName);
        co.operationIdSnakeCase = underscore(uniqueName);
        opList.add(co);
        co.baseName = tag;
    }

    protected void addParentContainer(CodegenModel model, String name, Schema schema) {
        final CodegenProperty property = fromProperty(name, schema);
        addImport(model, property.complexType);
        model.parent = toInstantiationType(schema);
        final String containerType = property.containerType;
        final String instantiationType = instantiationTypes.get(containerType);
        if (instantiationType != null) {
            addImport(model, instantiationType);
        }

        final String mappedType = typeMapping.get(containerType);
        if (mappedType != null) {
            addImport(model, mappedType);
        }
    }

    /**
     * Generate the next name for the given name, i.e. append "2" to the base name if not ending with a number,
     * otherwise increase the number by 1. For example:
     * status    => status2
     * status2   => status3
     * myName100 => myName101
     *
     * @param name The base name
     * @return The next name for the base name
     */
    private static String generateNextName(String name) {
        Pattern pattern = Pattern.compile("\\d+\\z");
        Matcher matcher = pattern.matcher(name);
        if (matcher.find()) {
            String numStr = matcher.group();
            int num = Integer.parseInt(numStr) + 1;
            return name.substring(0, name.length() - numStr.length()) + num;
        } else {
            return name + "2";
        }
    }

    protected void addImport(CodegenModel m, String type) {
        if (type != null && needToImport(type)) {
            m.imports.add(type);
        }
    }

    /**
     * Loop through propertiies and unalias the reference if $ref (reference) is defined
     *
     * @param properties model properties (schemas)
     * @return model properties with direct reference to schemas
     */
    private Map<String, Schema> unaliasPropertySchema(Map<String, Schema> properties) {
        if (properties != null) {
            for (String key : properties.keySet()) {
                properties.put(key, ModelUtils.unaliasSchema(this.openAPI, properties.get(key)));

            }
        }

        return properties;
    }

    private void addVars(CodegenModel m, Map<String, Schema> properties, List<String> required,
                         Map<String, Schema> allProperties, List<String> allRequired) {

        m.hasRequired = false;
        if (properties != null && !properties.isEmpty()) {
            m.hasVars = true;
            m.hasEnums = false; // TODO need to fix as its false in both cases

            Set<String> mandatory = required == null ? Collections.<String>emptySet()
                    : new TreeSet<String>(required);

            // update "vars" without parent's properties (all, required)
            addVars(m, m.vars, properties, mandatory);
            m.allMandatory = m.mandatory = mandatory;
        } else {
            m.emptyVars = true;
            m.hasVars = false;
            m.hasEnums = false; // TODO need to fix as its false in both cases
        }

        if (allProperties != null) {
            Set<String> allMandatory = allRequired == null ? Collections.<String>emptySet()
                    : new TreeSet<String>(allRequired);
            // update "vars" with parent's properties (all, required)
            addVars(m, m.allVars, allProperties, allMandatory);
            m.allMandatory = allMandatory;
        } else { // without parent, allVars and vars are the same
            m.allVars = m.vars;
            m.allMandatory = m.mandatory;
        }

        // loop through list to update property name with toVarName
        Set<String> renamedMandatory = new TreeSet<String>();
        Iterator<String> mandatoryIterator = m.mandatory.iterator();
        while (mandatoryIterator.hasNext()) {
            renamedMandatory.add(toVarName(mandatoryIterator.next()));
        }
        m.mandatory = renamedMandatory;

        Set<String> renamedAllMandatory = new TreeSet<String>();
        Iterator<String> allMandatoryIterator = m.allMandatory.iterator();
        while (allMandatoryIterator.hasNext()) {
            renamedAllMandatory.add(toVarName(allMandatoryIterator.next()));
        }
        m.allMandatory = renamedAllMandatory;
    }

    /**
     * Add variables (properties) to codegen model (list of properties, various flags, etc)
     *
     * @param m          Codegen model
     * @param vars       list of codegen properties (e.g. vars, allVars) to be updated with the new properties
     * @param properties a map of properties (schema)
     * @param mandatory  a set of required properties' name
     */
    private void addVars(CodegenModel m, List<CodegenProperty> vars, Map<String, Schema> properties, Set<String> mandatory) {
        for (Map.Entry<String, Schema> entry : properties.entrySet()) {

            final String key = entry.getKey();
            final Schema prop = entry.getValue();

            if (prop == null) {
                LOGGER.warn("Please report the issue. There shouldn't be null property for " + key);
            } else {
                final CodegenProperty cp = fromProperty(key, prop);
                cp.required = mandatory.contains(key);
                m.hasRequired = m.hasRequired || cp.required;
                m.hasOptional = m.hasOptional || !cp.required;
                if (cp.isEnum) {
                    // FIXME: if supporting inheritance, when called a second time for allProperties it is possible for
                    // m.hasEnums to be set incorrectly if allProperties has enumerations but properties does not.
                    m.hasEnums = true;
                }

                // set model's hasOnlyReadOnly to false if the property is read-only
                if (!Boolean.TRUE.equals(cp.isReadOnly)) {
                    m.hasOnlyReadOnly = false;
                }

                // TODO revise the logic to include map
                if (cp.isContainer) {
                    addImport(m, typeMapping.get("array"));
                }

                addImport(m, cp.baseType);
                CodegenProperty innerCp = cp;
                while (innerCp != null) {
                    addImport(m, innerCp.complexType);
                    innerCp = innerCp.items;
                }
                vars.add(cp);

                // if required, add to the list "requiredVars"
                if (Boolean.TRUE.equals(cp.required)) {
                    m.requiredVars.add(cp);
                } else { // else add to the list "optionalVars" for optional property
                    m.optionalVars.add(cp);
                }

                // if readonly, add to readOnlyVars (list of properties)
                if (Boolean.TRUE.equals(cp.isReadOnly)) {
                    m.readOnlyVars.add(cp);
                } else { // else add to readWriteVars (list of properties)
                    // duplicated properties will be removed by removeAllDuplicatedProperty later
                    m.readWriteVars.add(cp);
                }
            }
        }
    }

    /**
     * Determine all of the types in the model definitions (schemas) that are aliases of
     * simple types.
     *
     * @param schemas The complete set of model definitions (schemas).
     * @return A mapping from model name to type alias
     */
    Map<String, String> getAllAliases(Map<String, Schema> schemas) {
        if (schemas == null || schemas.isEmpty()) {
            return new HashMap<>();
        }

        Map<String, String> aliases = new HashMap<>();
        for (Map.Entry<String, Schema> entry : schemas.entrySet()) {
            String oasName = entry.getKey();
            Schema schema = entry.getValue();
            String schemaType = getPrimitiveType(schema);
            if (schemaType != null && !schemaType.equals("object") && !schemaType.equals("array")
                    && schema.getEnum() == null && !ModelUtils.isMapSchema(schema)) {
                aliases.put(oasName, schemaType);
            }

        }

        return aliases;
    }

    /**
     * Remove characters not suitable for variable or method name from the input and camelize it
     *
     * @param name string to be camelize
     * @return camelized string
     */
    @SuppressWarnings("static-method")
    public String removeNonNameElementToCamelCase(String name) {
        return removeNonNameElementToCamelCase(name, "[-_:;#]");
    }

    /**
     * Remove characters that is not good to be included in method name from the input and camelize it
     *
     * @param name                  string to be camelize
     * @param nonNameElementPattern a regex pattern of the characters that is not good to be included in name
     * @return camelized string
     */
    protected String removeNonNameElementToCamelCase(final String name, final String nonNameElementPattern) {
        String result = Arrays.stream(name.split(nonNameElementPattern))
                .map(StringUtils::capitalize)
                .collect(Collectors.joining(""));
        if (result.length() > 0) {
            result = result.substring(0, 1).toLowerCase(Locale.ROOT) + result.substring(1);
        }
        return result;
    }

    public String apiFilename(String templateName, String tag) {
        String suffix = apiTemplateFiles().get(templateName);
        return apiFileFolder() + File.separator + toApiFilename(tag) + suffix;
    }

    /**
     * Return the full path and API documentation file
     *
     * @param templateName template name
     * @param tag          tag
     * @return the API documentation file name with full path
     */
    public String apiDocFilename(String templateName, String tag) {
        String docExtension = getDocExtension();
        String suffix = docExtension != null ? docExtension : apiDocTemplateFiles().get(templateName);
        return apiDocFileFolder() + File.separator + toApiDocFilename(tag) + suffix;
    }

    /**
     * Return the full path and API test file
     *
     * @param templateName template name
     * @param tag          tag
     * @return the API test file name with full path
     */
    public String apiTestFilename(String templateName, String tag) {
        String suffix = apiTestTemplateFiles().get(templateName);
        return apiTestFileFolder() + File.separator + toApiTestFilename(tag) + suffix;
    }

    public boolean shouldOverwrite(String filename) {
        return !(skipOverwrite && new File(filename).exists());
    }

    public boolean isSkipOverwrite() {
        return skipOverwrite;
    }

    public void setSkipOverwrite(boolean skipOverwrite) {
        this.skipOverwrite = skipOverwrite;
    }

    public boolean isRemoveOperationIdPrefix() {
        return removeOperationIdPrefix;
    }

    public void setRemoveOperationIdPrefix(boolean removeOperationIdPrefix) {
        this.removeOperationIdPrefix = removeOperationIdPrefix;
    }

    public boolean isHideGenerationTimestamp() {
        return hideGenerationTimestamp;
    }

    public void setHideGenerationTimestamp(boolean hideGenerationTimestamp) {
        this.hideGenerationTimestamp = hideGenerationTimestamp;
    }

    /**
     * All library templates supported.
     * (key: library name, value: library description)
     *
     * @return the supported libraries
     */
    public Map<String, String> supportedLibraries() {
        return supportedLibraries;
    }

    /**
     * Set library template (sub-template).
     *
     * @param library Library template
     */
    public void setLibrary(String library) {
        if (library != null && !supportedLibraries.containsKey(library)) {
            StringBuilder sb = new StringBuilder("Unknown library: " + library + "\nAvailable libraries:");
            if (supportedLibraries.size() == 0) {
                sb.append("\n  ").append("NONE");
            } else {
                for (String lib : supportedLibraries.keySet()) {
                    sb.append("\n  ").append(lib);
                }
            }
            throw new RuntimeException(sb.toString());
        }
        this.library = library;
    }

    /**
     * Library template (sub-template).
     *
     * @return Library template
     */
    public String getLibrary() {
        return library;
    }

    /**
     * Set Git host.
     *
     * @param gitHost Git host
     */
    public void setGitHost(String gitHost) {
        this.gitHost = gitHost;
    }

    /**
     * Git host.
     *
     * @return Git host
     */
    public String getGitHost() {
        return gitHost;
    }

    /**
     * Set Git user ID.
     *
     * @param gitUserId Git user ID
     */
    public void setGitUserId(String gitUserId) {
        this.gitUserId = gitUserId;
    }

    /**
     * Git user ID
     *
     * @return Git user ID
     */
    public String getGitUserId() {
        return gitUserId;
    }

    /**
     * Set Git repo ID.
     *
     * @param gitRepoId Git repo ID
     */
    public void setGitRepoId(String gitRepoId) {
        this.gitRepoId = gitRepoId;
    }

    /**
     * Git repo ID
     *
     * @return Git repo ID
     */
    public String getGitRepoId() {
        return gitRepoId;
    }

    /**
     * Set release note.
     *
     * @param releaseNote Release note
     */
    public void setReleaseNote(String releaseNote) {
        this.releaseNote = releaseNote;
    }

    /**
     * Release note
     *
     * @return Release note
     */
    public String getReleaseNote() {
        return releaseNote;
    }

    /**
     * Documentation files extension
     *
     * @return Documentation files extension
     */
    public String getDocExtension() {
        return docExtension;
    }

    /**
     * Set Documentation files extension
     *
     * @param userDocExtension documentation files extension
     */
    public void setDocExtension(String userDocExtension) {
        this.docExtension = userDocExtension;
    }

    /**
     * Set HTTP user agent.
     *
     * @param httpUserAgent HTTP user agent
     */
    public void setHttpUserAgent(String httpUserAgent) {
        this.httpUserAgent = httpUserAgent;
    }

    /**
     * HTTP user agent
     *
     * @return HTTP user agent
     */
    public String getHttpUserAgent() {
        return httpUserAgent;
    }

    @SuppressWarnings("static-method")
    protected CliOption buildLibraryCliOption(Map<String, String> supportedLibraries) {
        StringBuilder sb = new StringBuilder("library template (sub-template) to use:");
        for (String lib : supportedLibraries.keySet()) {
            sb.append("\n").append(lib).append(" - ").append(supportedLibraries.get(lib));
        }
        return new CliOption("library", sb.toString());
    }

    /**
     * Sanitize name (parameter, property, method, etc)
     *
     * @param name string to be sanitize
     * @return sanitized string
     */
    @SuppressWarnings("static-method")
    public String sanitizeName(String name) {
        return sanitizeName(name, "\\W");
    }

    @Override
    public void setTemplatingEngine(TemplatingEngineAdapter templatingEngine) {
        this.templatingEngine = templatingEngine;
    }

    @Override
    public TemplatingEngineAdapter getTemplatingEngine() {
        return this.templatingEngine;
    }

    /**
     * Sanitize name (parameter, property, method, etc)
     *
     * @param name            string to be sanitize
     * @param removeCharRegEx a regex containing all char that will be removed
     * @return sanitized string
     */
    public String sanitizeName(String name, String removeCharRegEx) {
        return sanitizeName(name, removeCharRegEx, new ArrayList<String>());
    }

    /**
     * Sanitize name (parameter, property, method, etc)
     *
     * @param name            string to be sanitize
     * @param removeCharRegEx a regex containing all char that will be removed
     * @param exceptionList   a list of matches which should not be sanitized (i.e expections)
     * @return sanitized string
     */
    @SuppressWarnings("static-method")
    public String sanitizeName(String name, String removeCharRegEx, ArrayList<String> exceptionList) {
        // NOTE: performance wise, we should have written with 2 replaceAll to replace desired
        // character with _ or empty character. Below aims to spell out different cases we've
        // encountered so far and hopefully make it easier for others to add more special
        // cases in the future.

        // better error handling when map/array type is invalid
        if (name == null) {
            LOGGER.error("String to be sanitized is null. Default to ERROR_UNKNOWN");
            return "ERROR_UNKNOWN";
        }

        // if the name is just '$', map it to 'value' for the time being.
        if ("$".equals(name)) {
            return "value";
        }

        // input[] => input
        name = this.sanitizeValue(name, "\\[\\]", "", exceptionList);

        // input[a][b] => input_a_b
        name = this.sanitizeValue(name, "\\[", "_", exceptionList);
        name = this.sanitizeValue(name, "\\]", "", exceptionList);

        // input(a)(b) => input_a_b
        name = this.sanitizeValue(name, "\\(", "_", exceptionList);
        name = this.sanitizeValue(name, "\\)", "", exceptionList);

        // input.name => input_name
        name = this.sanitizeValue(name, "\\.", "_", exceptionList);

        // input-name => input_name
        name = this.sanitizeValue(name, "-", "_", exceptionList);

        // a|b => a_b
        name = this.sanitizeValue(name, "\\|", "_", exceptionList);

        // input name and age => input_name_and_age
        name = this.sanitizeValue(name, " ", "_", exceptionList);

        // /api/films/get => _api_films_get
        // \api\films\get => _api_films_get
        name = name.replaceAll("/", "_");
        name = name.replaceAll("\\\\", "_");

        // remove everything else other than word, number and _
        // $php_variable => php_variable
        if (allowUnicodeIdentifiers) { //could be converted to a single line with ?: operator
            name = Pattern.compile(removeCharRegEx, Pattern.UNICODE_CHARACTER_CLASS).matcher(name).replaceAll("");
        } else {
            name = name.replaceAll(removeCharRegEx, "");
        }

        return name;
    }

    private String sanitizeValue(String value, String replaceMatch, String replaceValue, ArrayList<String> exceptionList) {
        if (exceptionList.size() == 0 || !exceptionList.contains(replaceMatch)) {
            return value.replaceAll(replaceMatch, replaceValue);
        }
        return value;
    }

    /**
     * Sanitize tag
     *
     * @param tag Tag
     * @return Sanitized tag
     */
    public String sanitizeTag(String tag) {
        tag = camelize(sanitizeName(tag));

        // tag starts with numbers
        if (tag.matches("^\\d.*")) {
            tag = "Class" + tag;
        }

        return tag;
    }

    /**
     * Only write if the file doesn't exist
     *
     * @param outputFolder   Output folder
     * @param supportingFile Supporting file
     */
    public void writeOptional(String outputFolder, SupportingFile supportingFile) {
        String folder = "";

        if (outputFolder != null && !"".equals(outputFolder)) {
            folder += outputFolder + File.separator;
        }
        folder += supportingFile.folder;
        if (!"".equals(folder)) {
            folder += File.separator + supportingFile.destinationFilename;
        } else {
            folder = supportingFile.destinationFilename;
        }
        if (!new File(folder).exists()) {
            supportingFiles.add(supportingFile);
        } else {
            LOGGER.info("Skipped overwriting " + supportingFile.destinationFilename + " as the file already exists in " + folder);
        }
    }

    /**
     * Set CodegenParameter boolean flag using CodegenProperty.
     *
     * @param parameter Codegen Parameter
     * @param property  Codegen property
     */
    public void setParameterBooleanFlagWithCodegenProperty(CodegenParameter parameter, CodegenProperty property) {
        if (parameter == null) {
            LOGGER.error("Codegen Parameter cannot be null.");
            return;
        }

        if (property == null) {
            LOGGER.error("Codegen Property cannot be null.");
            return;
        }
        if (Boolean.TRUE.equals(property.isEmail) && Boolean.TRUE.equals(property.isString)) {
            parameter.isEmail = true;
        } else if (Boolean.TRUE.equals(property.isUuid) && Boolean.TRUE.equals(property.isString)) {
            parameter.isUuid = true;
        } else if (Boolean.TRUE.equals(property.isByteArray)) {
            parameter.isByteArray = true;
            parameter.isPrimitiveType = true;
        } else if (Boolean.TRUE.equals(property.isBinary)) {
            parameter.isBinary = true;
            parameter.isPrimitiveType = true;
        } else if (Boolean.TRUE.equals(property.isString)) {
            parameter.isString = true;
            parameter.isPrimitiveType = true;
        } else if (Boolean.TRUE.equals(property.isBoolean)) {
            parameter.isBoolean = true;
            parameter.isPrimitiveType = true;
        } else if (Boolean.TRUE.equals(property.isLong)) {
            parameter.isLong = true;
            parameter.isPrimitiveType = true;
        } else if (Boolean.TRUE.equals(property.isInteger)) {
            parameter.isInteger = true;
            parameter.isPrimitiveType = true;
        } else if (Boolean.TRUE.equals(property.isDouble)) {
            parameter.isDouble = true;
            parameter.isPrimitiveType = true;
        } else if (Boolean.TRUE.equals(property.isFloat)) {
            parameter.isFloat = true;
            parameter.isPrimitiveType = true;
        } else if (Boolean.TRUE.equals(property.isNumber)) {
            parameter.isNumber = true;
            parameter.isPrimitiveType = true;
        } else if (Boolean.TRUE.equals(property.isDate)) {
            parameter.isDate = true;
            parameter.isPrimitiveType = true;
        } else if (Boolean.TRUE.equals(property.isDateTime)) {
            parameter.isDateTime = true;
            parameter.isPrimitiveType = true;
        } else if (Boolean.TRUE.equals(property.isFreeFormObject)) {
            parameter.isFreeFormObject = true;
        } else {
            LOGGER.debug("Property type is not primitive: " + property.dataType);
        }

        if (Boolean.TRUE.equals(property.isFile)) {
            parameter.isFile = true;
        }
        if (Boolean.TRUE.equals(property.isModel)) {
            parameter.isModel = true;
        }
    }

    /**
     * Update codegen property's enum by adding "enumVars" (with name and value)
     *
     * @param var list of CodegenProperty
     */
    public void updateCodegenPropertyEnum(CodegenProperty var) {
        Map<String, Object> allowableValues = var.allowableValues;

        // handle array
        if (var.mostInnerItems != null) {
            allowableValues = var.mostInnerItems.allowableValues;
        }

        if (allowableValues == null) {
            return;
        }

        List<Object> values = (List<Object>) allowableValues.get("values");
        if (values == null) {
            return;
        }

        String varDataType = var.mostInnerItems != null ? var.mostInnerItems.dataType : var.dataType;
        Optional<Schema> referencedSchema = ModelUtils.getSchemas(openAPI).entrySet().stream()
                .filter(entry -> Objects.equals(varDataType, toModelName(entry.getKey())))
                .map(Map.Entry::getValue)
                .findFirst();
        String dataType = (referencedSchema.isPresent()) ? getTypeDeclaration(referencedSchema.get()) : varDataType;

        // put "enumVars" map into `allowableValues", including `name` and `value`
        List<Map<String, Object>> enumVars = new ArrayList<>();
        String commonPrefix = findCommonPrefixOfVars(values);
        int truncateIdx = commonPrefix.length();
        for (Object value : values) {
            Map<String, Object> enumVar = new HashMap<>();
            String enumName;
            if (truncateIdx == 0) {
                enumName = value.toString();
            } else {
                enumName = value.toString().substring(truncateIdx);
                if ("".equals(enumName)) {
                    enumName = value.toString();
                }
            }

            enumVar.put("name", toEnumVarName(enumName, dataType));
            enumVar.put("value", toEnumValue(value.toString(), dataType));
            enumVar.put("isString", isDataTypeString(dataType));
            enumVars.add(enumVar);
        }
        // if "x-enum-varnames" or "x-enum-descriptions" defined, update varnames
        Map<String, Object> extensions = var.mostInnerItems != null ? var.mostInnerItems.getVendorExtensions() : var.getVendorExtensions();
        if (referencedSchema.isPresent()) {
            extensions = referencedSchema.get().getExtensions();
        }
        updateEnumVarsWithExtensions(enumVars, extensions);
        allowableValues.put("enumVars", enumVars);

        // handle default value for enum, e.g. available => StatusEnum.AVAILABLE
        if (var.defaultValue != null) {
            String enumName = null;
            final String enumDefaultValue;
            if ("string".equalsIgnoreCase(dataType)) {
                enumDefaultValue = toEnumValue(var.defaultValue, dataType);
            } else {
                enumDefaultValue = var.defaultValue;
            }
            for (Map<String, Object> enumVar : enumVars) {
                if (enumDefaultValue.equals(enumVar.get("value"))) {
                    enumName = (String) enumVar.get("name");
                    break;
                }
            }
            if (enumName != null) {
                var.defaultValue = toEnumDefaultValue(enumName, var.datatypeWithEnum);
            }
        }
    }

    protected void updateEnumVarsWithExtensions(List<Map<String, Object>> enumVars, Map<String, Object> vendorExtensions) {
        if (vendorExtensions != null) {
            updateEnumVarsWithExtensions(enumVars, vendorExtensions, "x-enum-varnames", "name");
            updateEnumVarsWithExtensions(enumVars, vendorExtensions, "x-enum-descriptions", "enumDescription");
        }
    }

    private void updateEnumVarsWithExtensions(List<Map<String, Object>> enumVars, Map<String, Object> vendorExtensions, String extensionKey, String key) {
        if (vendorExtensions.containsKey(extensionKey)) {
            List<String> values = (List<String>) vendorExtensions.get(extensionKey);
            int size = Math.min(enumVars.size(), values.size());
            for (int i = 0; i < size; i++) {
                enumVars.get(i).put(key, values.get(i));
            }
        }
    }

    /**
     * If the pattern misses the delimiter, add "/" to the beginning and end
     * Otherwise, return the original pattern
     *
     * @param pattern the pattern (regular expression)
     * @return the pattern with delimiter
     */
    public String addRegularExpressionDelimiter(String pattern) {
        if (StringUtils.isEmpty(pattern)) {
            return pattern;
        }

        if (!pattern.matches("^/.*")) {
            return "/" + pattern.replaceAll("/", "\\\\/") + "/";
        }

        return pattern;
    }

    /**
     * reads propertyKey from additionalProperties, converts it to a boolean and
     * writes it back to additionalProperties to be usable as a boolean in
     * mustache files.
     *
     * @param propertyKey property key
     * @return property value as boolean
     */
    public boolean convertPropertyToBooleanAndWriteBack(String propertyKey) {
        boolean result = convertPropertyToBoolean(propertyKey);
        writePropertyBack(propertyKey, result);
        return result;
    }

    /**
     * Provides an override location, if any is specified, for the .openapi-generator-ignore.
     * <p>
     * This is originally intended for the first generation only.
     *
     * @return a string of the full path to an override ignore file.
     */
    public String getIgnoreFilePathOverride() {
        return ignoreFilePathOverride;
    }

    /**
     * Sets an override location for the '.openapi-generator-ignore' location for the first code generation.
     *
     * @param ignoreFileOverride The full path to an ignore file
     */
    public void setIgnoreFilePathOverride(final String ignoreFileOverride) {
        this.ignoreFilePathOverride = ignoreFileOverride;
    }

    public boolean convertPropertyToBoolean(String propertyKey) {
        final Object booleanValue = additionalProperties.get(propertyKey);
        Boolean result = Boolean.FALSE;
        if (booleanValue instanceof Boolean) {
            result = (Boolean) booleanValue;
        } else if (booleanValue instanceof String) {
            result = Boolean.parseBoolean((String) booleanValue);
        } else {
            LOGGER.warn("The value (generator's option) must be either boolean or string. Default to `false`.");
        }
        return result;
    }

    public void writePropertyBack(String propertyKey, boolean value) {
        additionalProperties.put(propertyKey, value);
    }

    protected String getContentType(RequestBody requestBody) {
        if (requestBody == null || requestBody.getContent() == null || requestBody.getContent().isEmpty()) {
            LOGGER.debug("Cannot determine the content type. Returning null.");
            return null;
        }
        return new ArrayList<>(requestBody.getContent().keySet()).get(0);
    }

    private void setOauth2Info(CodegenSecurity codegenSecurity, OAuthFlow flow) {
        codegenSecurity.authorizationUrl = flow.getAuthorizationUrl();
        codegenSecurity.tokenUrl = flow.getTokenUrl();

        if (flow.getScopes() != null && !flow.getScopes().isEmpty()) {
            List<Map<String, Object>> scopes = new ArrayList<Map<String, Object>>();
            int count = 0, numScopes = flow.getScopes().size();
            for (Map.Entry<String, String> scopeEntry : flow.getScopes().entrySet()) {
                Map<String, Object> scope = new HashMap<String, Object>();
                scope.put("scope", scopeEntry.getKey());
                scope.put("description", escapeText(scopeEntry.getValue()));

                count += 1;
                if (count < numScopes) {
                    scope.put("hasMore", "true");
                } else {
                    scope.put("hasMore", null);
                }

                scopes.add(scope);
            }
            codegenSecurity.scopes = scopes;
        }
    }

    private void addConsumesInfo(Operation operation, CodegenOperation codegenOperation) {
        RequestBody requestBody = ModelUtils.getReferencedRequestBody(this.openAPI, operation.getRequestBody());
        if (requestBody == null || requestBody.getContent() == null || requestBody.getContent().isEmpty()) {
            return;
        }

        Set<String> consumes = requestBody.getContent().keySet();
        List<Map<String, String>> mediaTypeList = new ArrayList<>();
        int count = 0;
        for (String key : consumes) {
            Map<String, String> mediaType = new HashMap<>();
            if ("*/*".equals(key)) {
                // skip as it implies `consumes` in OAS2 is not defined
                continue;
            } else {
                mediaType.put("mediaType", escapeText(escapeQuotationMark(key)));
            }

            count += 1;
            if (count < consumes.size()) {
                mediaType.put("hasMore", "true");
            } else {
                mediaType.put("hasMore", null);
            }

            mediaTypeList.add(mediaType);
        }

        if (!mediaTypeList.isEmpty()) {
            codegenOperation.consumes = mediaTypeList;
            codegenOperation.hasConsumes = true;
        }
    }

    public static Set<String> getConsumesInfo(OpenAPI openAPI, Operation operation) {
        RequestBody requestBody = ModelUtils.getReferencedRequestBody(openAPI, operation.getRequestBody());

        if (requestBody == null || requestBody.getContent() == null || requestBody.getContent().isEmpty()) {
            return Collections.emptySet(); // return empty set
        }
        return requestBody.getContent().keySet();
    }

    public boolean hasFormParameter(OpenAPI openAPI, Operation operation) {
        Set<String> consumesInfo = getConsumesInfo(openAPI, operation);

        if (consumesInfo == null || consumesInfo.isEmpty()) {
            return false;
        }

        for (String consume : consumesInfo) {
            if (consume != null &&
                    (consume.toLowerCase(Locale.ROOT).startsWith("application/x-www-form-urlencoded") ||
                            consume.toLowerCase(Locale.ROOT).startsWith("multipart"))) {
                return true;
            }
        }

        return false;
    }

    public boolean hasBodyParameter(OpenAPI openAPI, Operation operation) {
        RequestBody requestBody = ModelUtils.getReferencedRequestBody(openAPI, operation.getRequestBody());
        if (requestBody == null) {
            return false;
        }

        Schema schema = ModelUtils.getSchemaFromRequestBody(requestBody);
        return ModelUtils.getReferencedSchema(openAPI, schema) != null;
    }

    private void addProducesInfo(ApiResponse inputResponse, CodegenOperation codegenOperation) {
        ApiResponse response = ModelUtils.getReferencedApiResponse(this.openAPI, inputResponse);
        if (response == null || response.getContent() == null || response.getContent().isEmpty()) {
            return;
        }

        Set<String> produces = response.getContent().keySet();
        if (codegenOperation.produces == null) {
            codegenOperation.produces = new ArrayList<>();
        }

        Set<String> existingMediaTypes = new HashSet<>();
        for (Map<String, String> mediaType : codegenOperation.produces) {
            existingMediaTypes.add(mediaType.get("mediaType"));
        }

        int count = 0;
        for (String key : produces) {
            // escape quotation to avoid code injection, "*/*" is a special case, do nothing
            String encodedKey = "*/*".equals(key) ? key : escapeText(escapeQuotationMark(key));
            //Only unique media types should be added to "produces"
            if (!existingMediaTypes.contains(encodedKey)) {
                Map<String, String> mediaType = new HashMap<String, String>();
                mediaType.put("mediaType", encodedKey);

                count += 1;
                if (count < produces.size()) {
                    mediaType.put("hasMore", "true");
                } else {
                    mediaType.put("hasMore", null);
                }

                if (!codegenOperation.produces.isEmpty()) {
                    final Map<String, String> lastMediaType = codegenOperation.produces.get(codegenOperation.produces.size() - 1);
                    lastMediaType.put("hasMore", "true");
                }

                codegenOperation.produces.add(mediaType);
                codegenOperation.hasProduces = Boolean.TRUE;
            }
        }
    }

    /**
     * returns the list of MIME types the APIs can produce
     *
     * @param openAPI   current specification instance
     * @param operation Operation
     * @return a set of MIME types
     */
    public static Set<String> getProducesInfo(final OpenAPI openAPI, final Operation operation) {
        if (operation.getResponses() == null || operation.getResponses().isEmpty()) {
            return null;
        }

        Set<String> produces = new TreeSet<String>();

        for (ApiResponse r : operation.getResponses().values()) {
            ApiResponse response = ModelUtils.getReferencedApiResponse(openAPI, r);
            if (response.getContent() != null) {
                produces.addAll(response.getContent().keySet());
            }
        }

        return produces;
    }

    protected String getCollectionFormat(Parameter parameter) {
        if (Parameter.StyleEnum.FORM.equals(parameter.getStyle())) {
            // Ref: https://github.com/OAI/OpenAPI-Specification/blob/master/versions/3.0.1.md#style-values
            if (Boolean.TRUE.equals(parameter.getExplode())) { // explode is true (default)
                return "multi";
            } else {
                return "csv";
            }
        } else if (Parameter.StyleEnum.SIMPLE.equals(parameter.getStyle())) {
            return "csv";
        } else if (Parameter.StyleEnum.PIPEDELIMITED.equals(parameter.getStyle())) {
            return "pipe";
        } else if (Parameter.StyleEnum.SPACEDELIMITED.equals(parameter.getStyle())) {
            return "space";
        } else {
            return null;
        }
    }

    public CodegenType getTag() {
        return null;
    }

    public String getName() {
        return null;
    }

    public String getHelp() {
        return null;
    }

    public List<CodegenParameter> fromRequestBodyToFormParameters(RequestBody body, Set<String> imports) {
        List<CodegenParameter> parameters = new ArrayList<CodegenParameter>();
        LOGGER.debug("debugging fromRequestBodyToFormParameters= " + body);
        Schema schema = ModelUtils.getSchemaFromRequestBody(body);
        schema = ModelUtils.getReferencedSchema(this.openAPI, schema);
        if (schema.getProperties() != null && !schema.getProperties().isEmpty()) {
            Map<String, Schema> properties = schema.getProperties();
            for (Map.Entry<String, Schema> entry : properties.entrySet()) {
                CodegenParameter codegenParameter = CodegenModelFactory.newInstance(CodegenModelType.PARAMETER);
                // key => property name
                // value => property schema
                String collectionFormat = null;
                Schema s = entry.getValue();
                // array of schema
                if (ModelUtils.isArraySchema(s)) {
                    final ArraySchema arraySchema = (ArraySchema) s;
                    Schema inner = getSchemaItems(arraySchema);
                    if (arraySchema.getItems() == null) {
                        arraySchema.setItems(inner);
                    }

                    codegenParameter = fromFormProperty(entry.getKey(), inner, imports);
                    CodegenProperty codegenProperty = fromProperty("inner", inner);
                    codegenParameter.items = codegenProperty;
                    codegenParameter.mostInnerItems = codegenProperty.mostInnerItems;
                    codegenParameter.baseType = codegenProperty.dataType;
                    codegenParameter.isPrimitiveType = false;
                    codegenParameter.isContainer = true;
                    codegenParameter.isListContainer = true;
                    codegenParameter.description = escapeText(s.getDescription());
                    codegenParameter.dataType = getTypeDeclaration(arraySchema);
                    if (codegenParameter.baseType != null && codegenParameter.enumName != null) {
                        codegenParameter.datatypeWithEnum = codegenParameter.dataType.replace(codegenParameter.baseType, codegenParameter.enumName);
                    } else {
                        LOGGER.warn("Could not compute datatypeWithEnum from " + codegenParameter.baseType + ", " + codegenParameter.enumName);
                    }
                    //TODO fix collectformat for form parameters
                    //collectionFormat = getCollectionFormat(s);
                    // default to csv:
                    codegenParameter.collectionFormat = StringUtils.isEmpty(collectionFormat) ? "csv" : collectionFormat;

                    // set nullable
                    setParameterNullable(codegenParameter, codegenProperty);

                    // recursively add import
                    while (codegenProperty != null) {
                        imports.add(codegenProperty.baseType);
                        codegenProperty = codegenProperty.items;
                    }

                } else if (ModelUtils.isMapSchema(s)) {
                    LOGGER.error("Map of form parameters not supported. Please report the issue to https://github.com/openapitools/openapi-generator if you need help.");
                    continue;
                } else {
                    codegenParameter = fromFormProperty(entry.getKey(), entry.getValue(), imports);
                }

                // Set 'required' flag defined in the schema element
                if (!codegenParameter.required && schema.getRequired() != null) {
                    codegenParameter.required = schema.getRequired().contains(entry.getKey());
                }

                parameters.add(codegenParameter);
            }
        }

        return parameters;
    }

    public CodegenParameter fromFormProperty(String name, Schema propertySchema, Set<String> imports) {
        CodegenParameter codegenParameter = CodegenModelFactory.newInstance(CodegenModelType.PARAMETER);

        LOGGER.debug("Debugging fromFormProperty {}: {}", name, propertySchema);
        CodegenProperty codegenProperty = fromProperty(name, propertySchema);

        codegenParameter.isFormParam = Boolean.TRUE;
        codegenParameter.baseName = codegenProperty.baseName;
        codegenParameter.paramName = toParamName((codegenParameter.baseName));
        codegenParameter.baseType = codegenProperty.baseType;
        codegenParameter.dataType = codegenProperty.dataType;
        codegenParameter.dataFormat = codegenProperty.dataFormat;
        codegenParameter.description = escapeText(codegenProperty.description);
        codegenParameter.unescapedDescription = codegenProperty.getDescription();
        codegenParameter.jsonSchema = Json.pretty(propertySchema);
        codegenParameter.defaultValue = codegenProperty.getDefaultValue();

        if (codegenProperty.getVendorExtensions() != null && !codegenProperty.getVendorExtensions().isEmpty()) {
            codegenParameter.vendorExtensions = codegenProperty.getVendorExtensions();
        }
        if (propertySchema.getRequired() != null && !propertySchema.getRequired().isEmpty() && propertySchema.getRequired().contains(codegenProperty.baseName)) {
            codegenParameter.required = Boolean.TRUE;
        }

        // non-array/map
        updateCodegenPropertyEnum(codegenProperty);
        codegenParameter.isEnum = codegenProperty.isEnum;
        codegenParameter._enum = codegenProperty._enum;
        codegenParameter.allowableValues = codegenProperty.allowableValues;

        if (codegenProperty.isEnum) {
            codegenParameter.datatypeWithEnum = codegenProperty.datatypeWithEnum;
            codegenParameter.enumName = codegenProperty.enumName;
        }

        if (codegenProperty.items != null && codegenProperty.items.isEnum) {
            codegenParameter.items = codegenProperty.items;
            codegenParameter.mostInnerItems = codegenProperty.mostInnerItems;
        }

        // import
        if (codegenProperty.complexType != null) {
            imports.add(codegenProperty.complexType);
        }

        // validation
        // handle maximum, minimum properly for int/long by removing the trailing ".0"
        if (ModelUtils.isIntegerSchema(propertySchema)) {
            codegenParameter.maximum = propertySchema.getMaximum() == null ? null : String.valueOf(propertySchema.getMaximum().longValue());
            codegenParameter.minimum = propertySchema.getMinimum() == null ? null : String.valueOf(propertySchema.getMinimum().longValue());
        } else {
            codegenParameter.maximum = propertySchema.getMaximum() == null ? null : String.valueOf(propertySchema.getMaximum());
            codegenParameter.minimum = propertySchema.getMinimum() == null ? null : String.valueOf(propertySchema.getMinimum());
        }

        codegenParameter.exclusiveMaximum = propertySchema.getExclusiveMaximum() == null ? false : propertySchema.getExclusiveMaximum();
        codegenParameter.exclusiveMinimum = propertySchema.getExclusiveMinimum() == null ? false : propertySchema.getExclusiveMinimum();
        codegenParameter.maxLength = propertySchema.getMaxLength();
        codegenParameter.minLength = propertySchema.getMinLength();
        codegenParameter.pattern = toRegularExpression(propertySchema.getPattern());
        codegenParameter.maxItems = propertySchema.getMaxItems();
        codegenParameter.minItems = propertySchema.getMinItems();
        codegenParameter.uniqueItems = propertySchema.getUniqueItems() == null ? false : propertySchema.getUniqueItems();
        codegenParameter.multipleOf = propertySchema.getMultipleOf();

        // exclusive* are noop without corresponding min/max
        if (codegenParameter.maximum != null || codegenParameter.minimum != null ||
                codegenParameter.maxLength != null || codegenParameter.minLength != null ||
                codegenParameter.maxItems != null || codegenParameter.minItems != null ||
                codegenParameter.pattern != null) {
            codegenParameter.hasValidation = true;
        }

        setParameterBooleanFlagWithCodegenProperty(codegenParameter, codegenProperty);
        setParameterExampleValue(codegenParameter);
        // set nullable
        setParameterNullable(codegenParameter, codegenProperty);

        //TODO collectionFormat for form parameter not yet supported
        //codegenParameter.collectionFormat = getCollectionFormat(propertySchema);
        return codegenParameter;
    }

    public CodegenParameter fromRequestBody(RequestBody body, Set<String> imports, String bodyParameterName) {
        if (body == null) {
            LOGGER.error("body in fromRequestBody cannot be null!");
            throw new RuntimeException("body in fromRequestBody cannot be null!");
        }
        CodegenParameter codegenParameter = CodegenModelFactory.newInstance(CodegenModelType.PARAMETER);
        codegenParameter.baseName = "UNKNOWN_BASE_NAME";
        codegenParameter.paramName = "UNKNOWN_PARAM_NAME";
        codegenParameter.description = escapeText(body.getDescription());
        codegenParameter.required = body.getRequired() != null ? body.getRequired() : Boolean.FALSE;
        codegenParameter.isBodyParam = Boolean.TRUE;

        String name = null;
        LOGGER.debug("Request body = " + body);
        Schema schema = ModelUtils.getSchemaFromRequestBody(body);
        if (schema == null) {
            throw new RuntimeException("Request body cannot be null. Possible cause: missing schema in body parameter (OAS v2): " + body);
        }

        if (StringUtils.isNotBlank(schema.get$ref())) {
            name = ModelUtils.getSimpleRef(schema.get$ref());
        }
        schema = ModelUtils.getReferencedSchema(this.openAPI, schema);

        if (ModelUtils.isMapSchema(schema)) {
            Schema inner = ModelUtils.getAdditionalProperties(schema);
            if (inner == null) {
                LOGGER.error("No inner type supplied for map parameter `{}`. Default to type:string", schema.getName());
                inner = new StringSchema().description("//TODO automatically added by openapi-generator");
                schema.setAdditionalProperties(inner);
            }
            CodegenProperty codegenProperty = fromProperty("property", schema);

            imports.add(codegenProperty.baseType);

            CodegenProperty innerCp = codegenProperty;
            while (innerCp != null) {
                if (innerCp.complexType != null) {
                    imports.add(innerCp.complexType);
                }
                innerCp = innerCp.items;
            }

            if (StringUtils.isEmpty(bodyParameterName)) {
                codegenParameter.baseName = "request_body";
            } else {
                codegenParameter.baseName = bodyParameterName;
            }
            codegenParameter.paramName = toParamName(codegenParameter.baseName);
            codegenParameter.items = codegenProperty.items;
            codegenParameter.mostInnerItems = codegenProperty.mostInnerItems;
            codegenParameter.dataType = getTypeDeclaration(schema);
            codegenParameter.baseType = getSchemaType(inner);
            codegenParameter.isContainer = Boolean.TRUE;
            codegenParameter.isMapContainer = Boolean.TRUE;

            setParameterBooleanFlagWithCodegenProperty(codegenParameter, codegenProperty);

            // set nullable
            setParameterNullable(codegenParameter, codegenProperty);
        } else if (ModelUtils.isArraySchema(schema)) {
            final ArraySchema arraySchema = (ArraySchema) schema;
            Schema inner = getSchemaItems(arraySchema);
            if (arraySchema.getItems() == null) {
                arraySchema.setItems(inner);
            }
            CodegenProperty codegenProperty = fromProperty("property", arraySchema);
            imports.add(codegenProperty.baseType);
            CodegenProperty innerCp = codegenProperty;
            CodegenProperty mostInnerItem = innerCp;
            // loop through multidimensional array to add proper import
            // also find the most inner item
            while (innerCp != null) {
                if (innerCp.complexType != null) {
                    imports.add(innerCp.complexType);
                }
                mostInnerItem = innerCp;
                innerCp = innerCp.items;
            }

            if (StringUtils.isEmpty(bodyParameterName)) {
                if (StringUtils.isEmpty(mostInnerItem.complexType)) {
                    codegenParameter.baseName = "request_body";
                } else {
                    codegenParameter.baseName = mostInnerItem.complexType;
                }
            } else {
                codegenParameter.baseName = bodyParameterName;
            }
            codegenParameter.paramName = toArrayModelParamName(codegenParameter.baseName);
            codegenParameter.items = codegenProperty.items;
            codegenParameter.mostInnerItems = codegenProperty.mostInnerItems;
            codegenParameter.dataType = getTypeDeclaration(arraySchema);
            codegenParameter.baseType = getSchemaType(inner);
            codegenParameter.isContainer = Boolean.TRUE;
            codegenParameter.isListContainer = Boolean.TRUE;

            setParameterBooleanFlagWithCodegenProperty(codegenParameter, codegenProperty);
            // set nullable
            setParameterNullable(codegenParameter, codegenProperty);

            while (codegenProperty != null) {
                imports.add(codegenProperty.baseType);
                codegenProperty = codegenProperty.items;
            }

        } else if (ModelUtils.isFreeFormObject(schema)) {
            // HTTP request body is free form object
            CodegenProperty codegenProperty = fromProperty("FREE_FORM_REQUEST_BODY", schema);
            if (codegenProperty != null) {
                if (StringUtils.isEmpty(bodyParameterName)) {
                    codegenParameter.baseName = "body";  // default to body
                } else {
                    codegenParameter.baseName = bodyParameterName;
                }
                codegenParameter.isPrimitiveType = true;
                codegenParameter.baseType = codegenProperty.baseType;
                codegenParameter.dataType = codegenProperty.dataType;
                codegenParameter.description = codegenProperty.description;
                codegenParameter.paramName = toParamName(codegenParameter.baseName);
            }
            setParameterBooleanFlagWithCodegenProperty(codegenParameter, codegenProperty);
            // set nullable
            setParameterNullable(codegenParameter, codegenProperty);

        } else if (ModelUtils.isObjectSchema(schema) || ModelUtils.isComposedSchema(schema)) {
            CodegenModel codegenModel = null;
            if (StringUtils.isNotBlank(name)) {
                schema.setName(name);
                codegenModel = fromModel(name, schema);
            }
            if (codegenModel != null) {
                codegenParameter.isModel = true;
            }

            if (codegenModel != null && !codegenModel.emptyVars) {
                if (StringUtils.isEmpty(bodyParameterName)) {
                    codegenParameter.baseName = codegenModel.classname;
                } else {
                    codegenParameter.baseName = bodyParameterName;
                }
                codegenParameter.paramName = toParamName(codegenParameter.baseName);
                codegenParameter.baseType = codegenModel.classname;
                codegenParameter.dataType = getTypeDeclaration(codegenModel.classname);
                codegenParameter.description = codegenModel.description;
                imports.add(codegenParameter.baseType);
            } else {
                CodegenProperty codegenProperty = fromProperty("property", schema);

                if (codegenProperty != null && codegenProperty.getComplexType() != null && codegenProperty.getComplexType().contains(" | ")) {
                    List<String> parts = Arrays.asList(codegenProperty.getComplexType().split(" \\| "));
                    imports.addAll(parts);
                    String codegenModelName = codegenProperty.getComplexType();
                    codegenParameter.baseName = codegenModelName;
                    codegenParameter.paramName = toParamName(codegenParameter.baseName);
                    codegenParameter.baseType = codegenParameter.baseName;
                    codegenParameter.dataType = getTypeDeclaration(codegenModelName);
                    codegenParameter.description = codegenProperty.getDescription();
                } else {
                    if (ModelUtils.getAdditionalProperties(schema) != null) {// http body is map
                        LOGGER.error("Map should be supported. Please report to openapi-generator github repo about the issue.");
                    } else if (codegenProperty != null) {
                        String codegenModelName, codegenModelDescription;

                        if (codegenModel != null) {
                            codegenModelName = codegenModel.classname;
                            codegenModelDescription = codegenModel.description;
                        } else {
                            LOGGER.warn("The following schema has undefined (null) baseType. " +
                                    "It could be due to form parameter defined in OpenAPI v2 spec with incorrect consumes. " +
                                    "A correct 'consumes' for form parameters should be " +
                                    "'application/x-www-form-urlencoded' or 'multipart/?'");
                            LOGGER.warn("schema: " + schema);
                            LOGGER.warn("codegenModel is null. Default to UNKNOWN_BASE_TYPE");
                            codegenModelName = "UNKNOWN_BASE_TYPE";
                            codegenModelDescription = "UNKNOWN_DESCRIPTION";
                        }

                        if (StringUtils.isEmpty(bodyParameterName)) {
                            codegenParameter.baseName = codegenModelName;
                        } else {
                            codegenParameter.baseName = bodyParameterName;
                        }

                        codegenParameter.paramName = toParamName(codegenParameter.baseName);
                        codegenParameter.baseType = codegenModelName;
                        codegenParameter.dataType = getTypeDeclaration(codegenModelName);
                        codegenParameter.description = codegenModelDescription;
                        imports.add(codegenParameter.baseType);

                        if (codegenProperty.complexType != null) {
                            imports.add(codegenProperty.complexType);
                        }
                    }
                }

                setParameterBooleanFlagWithCodegenProperty(codegenParameter, codegenProperty);
                // set nullable
                setParameterNullable(codegenParameter, codegenProperty);
            }

        } else {
            // HTTP request body is primitive type (e.g. integer, string, etc)
            CodegenProperty codegenProperty = fromProperty("PRIMITIVE_REQUEST_BODY", schema);
            if (codegenProperty != null) {
                if (StringUtils.isEmpty(bodyParameterName)) {
                    codegenParameter.baseName = "body";  // default to body
                } else {
                    codegenParameter.baseName = bodyParameterName;
                }
                codegenParameter.isPrimitiveType = true;
                codegenParameter.baseType = codegenProperty.baseType;
                codegenParameter.dataType = codegenProperty.dataType;
                codegenParameter.description = codegenProperty.description;
                codegenParameter.paramName = toParamName(codegenParameter.baseName);
                codegenParameter.minimum = codegenProperty.minimum;
                codegenParameter.maximum = codegenProperty.maximum;
                codegenParameter.exclusiveMinimum = codegenProperty.exclusiveMinimum;
                codegenParameter.exclusiveMaximum = codegenProperty.exclusiveMaximum;
                codegenParameter.minLength = codegenProperty.minLength;
                codegenParameter.maxLength = codegenProperty.maxLength;
                codegenParameter.pattern = codegenProperty.pattern;


                if (codegenProperty.complexType != null) {
                    imports.add(codegenProperty.complexType);
                }

            }
            setParameterBooleanFlagWithCodegenProperty(codegenParameter, codegenProperty);
            // set nullable
            setParameterNullable(codegenParameter, codegenProperty);
        }

        // set the parameter's example value
        // should be overridden by lang codegen
        setParameterExampleValue(codegenParameter, body);

        return codegenParameter;
    }

    protected void addOption(String key, String description, String defaultValue) {
        CliOption option = new CliOption(key, description);
        if (defaultValue != null)
            option.defaultValue(defaultValue);
        cliOptions.add(option);
    }

    protected void updateOption(String key, String defaultValue) {
        for (CliOption cliOption : cliOptions) {
            if (cliOption.getOpt().equals(key)) {
                cliOption.setDefault(defaultValue);
                break;
            }
        }
    }

    protected void removeOption(String key) {
        for (int i = 0; i < cliOptions.size(); i++) {
            if (key.equals(cliOptions.get(i).getOpt())) {
                cliOptions.remove(i);
                break;
            }
        }
    }

    protected void addSwitch(String key, String description, Boolean defaultValue) {
        CliOption option = CliOption.newBoolean(key, description);
        if (defaultValue != null)
            option.defaultValue(defaultValue.toString());
        cliOptions.add(option);
    }

    /**
     * generates OpenAPI specification file in JSON format
     *
     * @param objs map of object
     */
    protected void generateJSONSpecFile(Map<String, Object> objs) {
        OpenAPI openAPI = (OpenAPI) objs.get("openAPI");
        if (openAPI != null) {
            objs.put("openapi-json", SerializerUtils.toJsonString(openAPI));
        }
    }

    /**
     * generates OpenAPI specification file in YAML format
     *
     * @param objs map of object
     */
    public void generateYAMLSpecFile(Map<String, Object> objs) {
        OpenAPI openAPI = (OpenAPI) objs.get("openAPI");
        String yaml = SerializerUtils.toYamlString(openAPI);
        if (yaml != null) {
            objs.put("openapi-yaml", yaml);
        }
    }

    /**
     * checks if the data should be classified as "string" in enum
     * e.g. double in C# needs to be double-quoted (e.g. "2.8") by treating it as a string
     * In the future, we may rename this function to "isEnumString"
     *
     * @param dataType data type
     * @return true if it's a enum string
     */
    public boolean isDataTypeString(String dataType) {
        return "String".equals(dataType);
    }

    @Override
    public List<CodegenServer> fromServers(List<Server> servers) {
        if (servers == null) {
            return Collections.emptyList();
        }
        List<CodegenServer> codegenServers = new LinkedList<>();
        for (Server server : servers) {
            CodegenServer cs = new CodegenServer();
            cs.description = escapeText(server.getDescription());
            cs.url = server.getUrl();
            cs.variables = this.fromServerVariables(server.getVariables());
            codegenServers.add(cs);
        }
        return codegenServers;
    }

    @Override
    public List<CodegenServerVariable> fromServerVariables(Map<String, ServerVariable> variables) {
        if (variables == null) {
            return Collections.emptyList();
        }

        Map<String, String> variableOverrides = serverVariableOverrides();

        List<CodegenServerVariable> codegenServerVariables = new LinkedList<>();
        for (Entry<String, ServerVariable> variableEntry : variables.entrySet()) {
            CodegenServerVariable codegenServerVariable = new CodegenServerVariable();
            ServerVariable variable = variableEntry.getValue();
            List<String> enums = variable.getEnum();

            codegenServerVariable.defaultValue = variable.getDefault();
            codegenServerVariable.description = escapeText(variable.getDescription());
            codegenServerVariable.enumValues = enums;
            codegenServerVariable.name = variableEntry.getKey();

            // Sets the override value for a server variable pattern.
            // NOTE: OpenAPI Specification doesn't prevent multiple server URLs with variables. If multiple objects have the same
            //       variables pattern, user overrides will apply to _all_ of these patterns. We may want to consider indexed overrides.
            if (variableOverrides != null && !variableOverrides.isEmpty()) {
                String value = variableOverrides.getOrDefault(variableEntry.getKey(), variable.getDefault());
                codegenServerVariable.value = value;

                if (enums != null && !enums.isEmpty() && !enums.contains(value)) {
                    LOGGER.warn("Variable override of '{}' is not listed in the enum of allowed values ({}).", value, StringUtils.join(enums, ","));
                }
            } else {
                codegenServerVariable.value = variable.getDefault();
            }

            codegenServerVariables.add(codegenServerVariable);
        }
        return codegenServerVariables;
    }

    private void setParameterNullable(CodegenParameter parameter, CodegenProperty property) {
        if (parameter == null || property == null) {
            return;
        }
        parameter.isNullable = property.isNullable;
    }

    /**
     * Post-process the auto-generated file, e.g. using go-fmt to format the Go code. The file type can be "model-test",
     * "model-doc", "model", "api", "api-test", "api-doc", "supporting-mustache", "supporting-common",
     * "openapi-generator-ignore", "openapi-generator-version"
     * <p>
     * TODO: store these values in enum instead
     *
     * @param file     file to be processed
     * @param fileType file type
     */
    public void postProcessFile(File file, String fileType) {
        LOGGER.debug("Post processing file {} ({})", file, fileType);
    }

    /**
     * Boolean value indicating the state of the option for post-processing file using envirionment variables.
     *
     * @return true if the option is enabled
     */
    public boolean isEnablePostProcessFile() {
        return enablePostProcessFile;
    }

    /**
     * Set the boolean value indicating the state of the option for post-processing file using envirionment variables.
     *
     * @param enablePostProcessFile true to enable post-processing file
     */
    public void setEnablePostProcessFile(boolean enablePostProcessFile) {
        this.enablePostProcessFile = enablePostProcessFile;
    }

    /**
     * Get the boolean value indicating the state of the option for updating only changed files
     */
    @Override
    public boolean isEnableMinimalUpdate() {
        return enableMinimalUpdate;
    }

    /**
     * Set the boolean value indicating the state of the option for updating only changed files
     *
     * @param enableMinimalUpdate true to enable minimal update
     */
    @Override
    public void setEnableMinimalUpdate(boolean enableMinimalUpdate) {
        this.enableMinimalUpdate = enableMinimalUpdate;
    }

    /**
     * Indicates whether the codegen configuration should treat documents as strictly defined by the OpenAPI specification.
     *
     * @return true to act strictly upon spec documents, potentially modifying the spec to strictly fit the spec.
     */
    @Override
    public boolean isStrictSpecBehavior() {
        return this.strictSpecBehavior;
    }

    /**
     * Sets the boolean valid indicating whether generation will work strictly against the specification, potentially making
     * minor changes to the input document.
     *
     * @param strictSpecBehavior true if we will behave strictly, false to allow specification documents which pass validation to be loosely interpreted against the spec.
     */
    @Override
    public void setStrictSpecBehavior(final boolean strictSpecBehavior) {
        this.strictSpecBehavior = strictSpecBehavior;
    }
}<|MERGE_RESOLUTION|>--- conflicted
+++ resolved
@@ -257,13 +257,8 @@
         return objs;
     }
 
-<<<<<<< HEAD
-   /**
-     * Loop through all models to update different flags (e.g. isSelfReference), children models, etc
-=======
     /**
      * Index all CodegenModels by model name.
->>>>>>> 62e5d1f4
      *
      * @param objs Map of models
      * @return map of all models indexed by names
