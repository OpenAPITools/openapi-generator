--- conflicted
+++ resolved
@@ -2241,11 +2241,7 @@
                                 m.oneOf.add(languageType);
                             }
                         } else if (composed.getAllOf() != null) {
-<<<<<<< HEAD
-                            m.allOf.add(languageType);
-=======
                             // no need to add primitive type to allOf, which should comprise of schemas (models) only
->>>>>>> 0174e3d3
                         } else {
                             LOGGER.error("Composed schema has incorrect anyOf, allOf, oneOf defined: {}", composed);
                         }
