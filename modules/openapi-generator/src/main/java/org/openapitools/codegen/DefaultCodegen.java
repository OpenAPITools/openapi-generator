/*
 * Copyright 2018 OpenAPI-Generator Contributors (https://openapi-generator.tech)
 * Copyright 2018 SmartBear Software
 *
 * Licensed under the Apache License, Version 2.0 (the "License");
 * you may not use this file except in compliance with the License.
 * You may obtain a copy of the License at
 *
 *     https://www.apache.org/licenses/LICENSE-2.0
 *
 * Unless required by applicable law or agreed to in writing, software
 * distributed under the License is distributed on an "AS IS" BASIS,
 * WITHOUT WARRANTIES OR CONDITIONS OF ANY KIND, either express or implied.
 * See the License for the specific language governing permissions and
 * limitations under the License.
 */

package org.openapitools.codegen;

import com.github.benmanes.caffeine.cache.Cache;
import com.github.benmanes.caffeine.cache.Caffeine;
import com.github.benmanes.caffeine.cache.Ticker;
import com.google.common.base.CaseFormat;
import com.google.common.collect.ImmutableMap;
import com.samskivert.mustache.Mustache;
import com.samskivert.mustache.Mustache.Compiler;
import com.samskivert.mustache.Mustache.Lambda;

import org.apache.commons.lang3.ObjectUtils;
import org.apache.commons.lang3.StringEscapeUtils;
import org.apache.commons.lang3.StringUtils;
import org.apache.commons.lang3.tuple.Pair;
import org.openapitools.codegen.CodegenDiscriminator.MappedModel;
import org.openapitools.codegen.api.TemplatingEngineAdapter;
import org.openapitools.codegen.config.GlobalSettings;
import org.openapitools.codegen.examples.ExampleGenerator;
import org.openapitools.codegen.meta.FeatureSet;
import org.openapitools.codegen.meta.GeneratorMetadata;
import org.openapitools.codegen.meta.Stability;
import org.openapitools.codegen.meta.features.*;
import org.openapitools.codegen.serializer.SerializerUtils;
import org.openapitools.codegen.templating.MustacheEngineAdapter;
import org.openapitools.codegen.templating.mustache.*;
import org.openapitools.codegen.utils.ModelUtils;
import org.openapitools.codegen.utils.OneOfImplementorAdditionalData;
import org.slf4j.Logger;
import org.slf4j.LoggerFactory;

import java.io.File;
import java.util.*;
import java.util.Map.Entry;
import java.util.concurrent.TimeUnit;
import java.util.function.Consumer;
import java.util.regex.Matcher;
import java.util.regex.Pattern;
import java.util.stream.Collectors;
import java.util.stream.Stream;

import io.swagger.v3.core.util.Json;
import io.swagger.v3.oas.models.OpenAPI;
import io.swagger.v3.oas.models.Operation;
import io.swagger.v3.oas.models.PathItem;
import io.swagger.v3.oas.models.callbacks.Callback;
import io.swagger.v3.oas.models.examples.Example;
import io.swagger.v3.oas.models.headers.Header;
import io.swagger.v3.oas.models.media.*;
import io.swagger.v3.oas.models.parameters.*;
import io.swagger.v3.oas.models.responses.ApiResponse;
import io.swagger.v3.oas.models.responses.ApiResponses;
import io.swagger.v3.oas.models.security.OAuthFlow;
import io.swagger.v3.oas.models.security.OAuthFlows;
import io.swagger.v3.oas.models.security.SecurityScheme;
import io.swagger.v3.oas.models.servers.Server;
import io.swagger.v3.oas.models.servers.ServerVariable;
import io.swagger.v3.parser.util.SchemaTypeUtil;

import static org.openapitools.codegen.utils.OnceLogger.once;
import static org.openapitools.codegen.utils.StringUtils.*;

public class DefaultCodegen implements CodegenConfig {
    private static final Logger LOGGER = LoggerFactory.getLogger(DefaultCodegen.class);

    public static FeatureSet DefaultFeatureSet;

    // A cache of sanitized words. The sanitizeName() method is invoked many times with the same
    // arguments, this cache is used to optimized performance.
    private static Cache<SanitizeNameOptions, String> sanitizedNameCache;

    static {
        DefaultFeatureSet = FeatureSet.newBuilder()
                .includeDataTypeFeatures(
                        DataTypeFeature.Int32, DataTypeFeature.Int64, DataTypeFeature.Float, DataTypeFeature.Double,
                        DataTypeFeature.Decimal, DataTypeFeature.String, DataTypeFeature.Byte, DataTypeFeature.Binary,
                        DataTypeFeature.Boolean, DataTypeFeature.Date, DataTypeFeature.DateTime, DataTypeFeature.Password,
                        DataTypeFeature.File, DataTypeFeature.Array, DataTypeFeature.Maps, DataTypeFeature.CollectionFormat,
                        DataTypeFeature.CollectionFormatMulti, DataTypeFeature.Enum, DataTypeFeature.ArrayOfEnum, DataTypeFeature.ArrayOfModel,
                        DataTypeFeature.ArrayOfCollectionOfPrimitives, DataTypeFeature.ArrayOfCollectionOfModel, DataTypeFeature.ArrayOfCollectionOfEnum,
                        DataTypeFeature.MapOfEnum, DataTypeFeature.MapOfModel, DataTypeFeature.MapOfCollectionOfPrimitives,
                        DataTypeFeature.MapOfCollectionOfModel, DataTypeFeature.MapOfCollectionOfEnum
                        // Custom types are template specific
                )
                .includeDocumentationFeatures(
                        DocumentationFeature.Api, DocumentationFeature.Model
                        // README is template specific
                )
                .includeGlobalFeatures(
                        GlobalFeature.Host, GlobalFeature.BasePath, GlobalFeature.Info, GlobalFeature.PartialSchemes,
                        GlobalFeature.Consumes, GlobalFeature.Produces, GlobalFeature.ExternalDocumentation, GlobalFeature.Examples,
                        GlobalFeature.Callbacks
                        // TODO: xml structures, styles, link objects, parameterized servers, full schemes for OAS 2.0
                )
                .includeSchemaSupportFeatures(
                        SchemaSupportFeature.Simple, SchemaSupportFeature.Composite,
                        SchemaSupportFeature.Polymorphism
                        // Union (OneOf) not 100% yet.
                )
                .includeParameterFeatures(
                        ParameterFeature.Path, ParameterFeature.Query, ParameterFeature.Header, ParameterFeature.Body,
                        ParameterFeature.FormUnencoded, ParameterFeature.FormMultipart, ParameterFeature.Cookie
                )
                .includeSecurityFeatures(
                        SecurityFeature.BasicAuth, SecurityFeature.ApiKey, SecurityFeature.BearerToken,
                        SecurityFeature.OAuth2_Implicit, SecurityFeature.OAuth2_Password,
                        SecurityFeature.OAuth2_ClientCredentials, SecurityFeature.OAuth2_AuthorizationCode
                        // OpenIDConnect not yet supported
                )
                .includeWireFormatFeatures(
                        WireFormatFeature.JSON, WireFormatFeature.XML
                        // PROTOBUF and Custom are generator specific
                )
                .build();

        int cacheSize = Integer.parseInt(GlobalSettings.getProperty(NAME_CACHE_SIZE_PROPERTY, "500"));
        int cacheExpiry = Integer.parseInt(GlobalSettings.getProperty(NAME_CACHE_EXPIRY_PROPERTY, "10"));
        sanitizedNameCache = Caffeine.newBuilder()
                .maximumSize(cacheSize)
                .expireAfterAccess(cacheExpiry, TimeUnit.SECONDS)
                .ticker(Ticker.systemTicker())
                .build();
    }

    protected GeneratorMetadata generatorMetadata;
    protected String inputSpec;
    protected String outputFolder = "";
    protected Set<String> defaultIncludes = new HashSet<String>();
    protected Map<String, String> typeMapping = new HashMap<String, String>();
    protected Map<String, String> instantiationTypes = new HashMap<String, String>();
    protected Set<String> reservedWords = new HashSet<String>();
    protected Set<String> languageSpecificPrimitives = new HashSet<String>();
    protected Map<String, String> importMapping = new HashMap<String, String>();
    protected String modelPackage = "", apiPackage = "", fileSuffix;
    protected String modelNamePrefix = "", modelNameSuffix = "";
    protected String apiNamePrefix = "", apiNameSuffix = "Api";
    protected String testPackage = "";
    /*
    apiTemplateFiles are for API outputs only (controllers/handlers).
    API templates may be written multiple times; APIs are grouped by tag and the file is written once per tag group.
    */
    protected Map<String, String> apiTemplateFiles = new HashMap<String, String>();
    protected Map<String, String> modelTemplateFiles = new HashMap<String, String>();
    protected Map<String, String> apiTestTemplateFiles = new HashMap<String, String>();
    protected Map<String, String> modelTestTemplateFiles = new HashMap<String, String>();
    protected Map<String, String> apiDocTemplateFiles = new HashMap<String, String>();
    protected Map<String, String> modelDocTemplateFiles = new HashMap<String, String>();
    protected Map<String, String> reservedWordsMappings = new HashMap<String, String>();
    protected String templateDir;
    protected String embeddedTemplateDir;
    protected Map<String, Object> additionalProperties = new HashMap<String, Object>();
    protected Map<String, String> serverVariables = new HashMap<String, String>();
    protected Map<String, Object> vendorExtensions = new HashMap<String, Object>();
    /*
    Supporting files are those which aren't models, APIs, or docs.
    These get a different map of data bound to the templates. Supporting files are written once.
    See also 'apiTemplateFiles'.
    */
    protected List<SupportingFile> supportingFiles = new ArrayList<SupportingFile>();
    protected List<CliOption> cliOptions = new ArrayList<CliOption>();
    protected boolean skipOverwrite;
    protected boolean removeOperationIdPrefix;

    /**
     * True if the code generator supports multiple class inheritance.
     * This is used to model the parent hierarchy based on the 'allOf' composed schemas.
     */
    protected boolean supportsMultipleInheritance;
    /**
     * True if the code generator supports single class inheritance.
     * This is used to model the parent hierarchy based on the 'allOf' composed schemas.
     * Note: the single-class inheritance technique has inherent limitations because
     * a 'allOf' composed schema may have multiple $ref child schemas, each one
     * potentially representing a "parent" in the class inheritance hierarchy.
     * Some language generators also use class inheritance to implement the `additionalProperties`
     * keyword. For example, the Java code generator may generate 'extends HashMap'.
     */
    protected boolean supportsInheritance;
    /**
     * True if the language generator supports the 'additionalProperties' keyword
     * as sibling of a composed (allOf/anyOf/oneOf) schema.
     * Note: all language generators should support this to comply with the OAS specification.
     */
    protected boolean supportsAdditionalPropertiesWithComposedSchema;
    protected boolean supportsMixins;
    protected Map<String, String> supportedLibraries = new LinkedHashMap<String, String>();
    protected String library;
    protected Boolean sortParamsByRequiredFlag = true;
    protected Boolean sortModelPropertiesByRequiredFlag = false;
    protected Boolean ensureUniqueParams = true;
    protected Boolean allowUnicodeIdentifiers = false;
    protected String gitHost, gitUserId, gitRepoId, releaseNote;
    protected String httpUserAgent;
    protected Boolean hideGenerationTimestamp = true;
    // How to encode special characters like $
    // They are translated to words like "Dollar" and prefixed with '
    // Then translated back during JSON encoding and decoding
    protected Map<String, String> specialCharReplacements = new HashMap<String, String>();
    // When a model is an alias for a simple type
    protected Map<String, String> typeAliases = null;
    protected Boolean prependFormOrBodyParameters = false;
    // The extension of the generated documentation files (defaults to markdown .md)
    protected String docExtension;
    protected String ignoreFilePathOverride;
    // flag to indicate whether to use environment variable to post process file
    protected boolean enablePostProcessFile = false;
    private TemplatingEngineAdapter templatingEngine = new MustacheEngineAdapter();
    // flag to indicate whether to use the utils.OneOfImplementorAdditionalData related logic
    protected boolean useOneOfInterfaces = false;
    // whether or not the oneOf imports machinery should add oneOf interfaces as imports in implementing classes
    protected boolean addOneOfInterfaceImports = false;
    protected List<CodegenModel> addOneOfInterfaces = new ArrayList<CodegenModel>();

    // flag to indicate whether to only update files whose contents have changed
    protected boolean enableMinimalUpdate = false;

    // acts strictly upon a spec, potentially modifying it to have consistent behavior across generators.
    protected boolean strictSpecBehavior = true;
    // flag to indicate whether enum value prefixes are removed
    protected boolean removeEnumValuePrefix = true;

    // Support legacy logic for evaluating discriminators
    protected boolean legacyDiscriminatorBehavior = true;

    // Specify what to do if the 'additionalProperties' keyword is not present in a schema.
    // See CodegenConstants.java for more details.
    protected boolean disallowAdditionalPropertiesIfNotPresent = true;

    // make openapi available to all methods
    protected OpenAPI openAPI;

    public List<CliOption> cliOptions() {
        return cliOptions;
    }

    public void processOpts() {
        if (additionalProperties.containsKey(CodegenConstants.TEMPLATE_DIR)) {
            this.setTemplateDir((String) additionalProperties.get(CodegenConstants.TEMPLATE_DIR));
        }

        if (additionalProperties.containsKey(CodegenConstants.MODEL_PACKAGE)) {
            this.setModelPackage((String) additionalProperties.get(CodegenConstants.MODEL_PACKAGE));
        }

        if (additionalProperties.containsKey(CodegenConstants.API_PACKAGE)) {
            this.setApiPackage((String) additionalProperties.get(CodegenConstants.API_PACKAGE));
        }

        if (additionalProperties.containsKey(CodegenConstants.HIDE_GENERATION_TIMESTAMP)) {
            setHideGenerationTimestamp(convertPropertyToBooleanAndWriteBack(CodegenConstants.HIDE_GENERATION_TIMESTAMP));
        } else {
            additionalProperties.put(CodegenConstants.HIDE_GENERATION_TIMESTAMP, hideGenerationTimestamp);
        }

        if (additionalProperties.containsKey(CodegenConstants.SORT_PARAMS_BY_REQUIRED_FLAG)) {
            this.setSortParamsByRequiredFlag(Boolean.valueOf(additionalProperties
                    .get(CodegenConstants.SORT_PARAMS_BY_REQUIRED_FLAG).toString()));
        }

        if (additionalProperties.containsKey(CodegenConstants.SORT_MODEL_PROPERTIES_BY_REQUIRED_FLAG)) {
            this.setSortModelPropertiesByRequiredFlag(Boolean.valueOf(additionalProperties
                    .get(CodegenConstants.SORT_MODEL_PROPERTIES_BY_REQUIRED_FLAG).toString()));
        }

        if (additionalProperties.containsKey(CodegenConstants.PREPEND_FORM_OR_BODY_PARAMETERS)) {
            this.setPrependFormOrBodyParameters(Boolean.valueOf(additionalProperties
                    .get(CodegenConstants.PREPEND_FORM_OR_BODY_PARAMETERS).toString()));
        }

        if (additionalProperties.containsKey(CodegenConstants.ENSURE_UNIQUE_PARAMS)) {
            this.setEnsureUniqueParams(Boolean.valueOf(additionalProperties
                    .get(CodegenConstants.ENSURE_UNIQUE_PARAMS).toString()));
        }

        if (additionalProperties.containsKey(CodegenConstants.ALLOW_UNICODE_IDENTIFIERS)) {
            this.setAllowUnicodeIdentifiers(Boolean.valueOf(additionalProperties
                    .get(CodegenConstants.ALLOW_UNICODE_IDENTIFIERS).toString()));
        }

        if (additionalProperties.containsKey(CodegenConstants.API_NAME_PREFIX)) {
            this.setApiNamePrefix((String) additionalProperties.get(CodegenConstants.API_NAME_PREFIX));
        }

        if (additionalProperties.containsKey(CodegenConstants.API_NAME_SUFFIX)) {
            this.setApiNameSuffix((String) additionalProperties.get(CodegenConstants.API_NAME_SUFFIX));
        }

        if (additionalProperties.containsKey(CodegenConstants.MODEL_NAME_PREFIX)) {
            this.setModelNamePrefix((String) additionalProperties.get(CodegenConstants.MODEL_NAME_PREFIX));
        }

        if (additionalProperties.containsKey(CodegenConstants.MODEL_NAME_SUFFIX)) {
            this.setModelNameSuffix((String) additionalProperties.get(CodegenConstants.MODEL_NAME_SUFFIX));
        }

        if (additionalProperties.containsKey(CodegenConstants.REMOVE_OPERATION_ID_PREFIX)) {
            this.setRemoveOperationIdPrefix(Boolean.valueOf(additionalProperties
                    .get(CodegenConstants.REMOVE_OPERATION_ID_PREFIX).toString()));
        }

        if (additionalProperties.containsKey(CodegenConstants.DOCEXTENSION)) {
            this.setDocExtension(String.valueOf(additionalProperties
                    .get(CodegenConstants.DOCEXTENSION).toString()));
        }

        if (additionalProperties.containsKey(CodegenConstants.ENABLE_POST_PROCESS_FILE)) {
            this.setEnablePostProcessFile(Boolean.valueOf(additionalProperties
                    .get(CodegenConstants.ENABLE_POST_PROCESS_FILE).toString()));
        }

        if (additionalProperties.containsKey(CodegenConstants.GENERATE_ALIAS_AS_MODEL)) {
            ModelUtils.setGenerateAliasAsModel(Boolean.valueOf(additionalProperties
                    .get(CodegenConstants.GENERATE_ALIAS_AS_MODEL).toString()));
        }

        if (additionalProperties.containsKey(CodegenConstants.REMOVE_ENUM_VALUE_PREFIX)) {
            this.setRemoveEnumValuePrefix(Boolean.valueOf(additionalProperties
                    .get(CodegenConstants.REMOVE_ENUM_VALUE_PREFIX).toString()));
        }

        if (additionalProperties.containsKey(CodegenConstants.LEGACY_DISCRIMINATOR_BEHAVIOR)) {
            this.setLegacyDiscriminatorBehavior(Boolean.valueOf(additionalProperties
                    .get(CodegenConstants.LEGACY_DISCRIMINATOR_BEHAVIOR).toString()));
        }
        if (additionalProperties.containsKey(CodegenConstants.DISALLOW_ADDITIONAL_PROPERTIES_IF_NOT_PRESENT)) {
            this.setDisallowAdditionalPropertiesIfNotPresent(Boolean.valueOf(additionalProperties
                    .get(CodegenConstants.DISALLOW_ADDITIONAL_PROPERTIES_IF_NOT_PRESENT).toString()));
        }
    }

    /***
     * Preset map builder with commonly used Mustache lambdas.
     *
     * To extend the map, override addMustacheLambdas(), call parent method
     * first and then add additional lambdas to the returned builder.
     *
     * If common lambdas are not desired, override addMustacheLambdas() method
     * and return empty builder.
     *
     * @return preinitialized map builder with common lambdas
     */
    protected ImmutableMap.Builder<String, Lambda> addMustacheLambdas() {

        return new ImmutableMap.Builder<String, Mustache.Lambda>()
                .put("lowercase", new LowercaseLambda().generator(this))
                .put("uppercase", new UppercaseLambda())
                .put("titlecase", new TitlecaseLambda())
                .put("camelcase", new CamelCaseLambda(true).generator(this))
                .put("pascalcase", new CamelCaseLambda(false).generator(this))
                .put("indented", new IndentedLambda())
                .put("indented_8", new IndentedLambda(8, " "))
                .put("indented_12", new IndentedLambda(12, " "))
                .put("indented_16", new IndentedLambda(16, " "));
    }

    private void registerMustacheLambdas() {
        ImmutableMap<String, Lambda> lambdas = addMustacheLambdas().build();

        if (lambdas.size() == 0) {
            return;
        }

        if (additionalProperties.containsKey("lambda")) {
            LOGGER.error("A property called 'lambda' already exists in additionalProperties");
            throw new RuntimeException("A property called 'lambda' already exists in additionalProperties");
        }
        additionalProperties.put("lambda", lambdas);
    }

    // override with any special post-processing for all models
    @SuppressWarnings({"static-method", "unchecked"})
    public Map<String, Object> postProcessAllModels(Map<String, Object> objs) {
        if (this.useOneOfInterfaces) {
            // First, add newly created oneOf interfaces
            for (CodegenModel cm : addOneOfInterfaces) {
                Map<String, Object> modelValue = new HashMap<String, Object>() {{
                    putAll(additionalProperties());
                    put("model", cm);
                }};
                List<Object> modelsValue = Arrays.asList(modelValue);
                List<Map<String, String>> importsValue = new ArrayList<Map<String, String>>();
                Map<String, Object> objsValue = new HashMap<String, Object>() {{
                    put("models", modelsValue);
                    put("package", modelPackage());
                    put("imports", importsValue);
                    put("classname", cm.classname);
                    putAll(additionalProperties);
                }};
                objs.put(cm.name, objsValue);
            }

            // Gather data from all the models that contain oneOf into OneOfImplementorAdditionalData classes
            // (see docstring of that class to find out what information is gathered and why)
            Map<String, OneOfImplementorAdditionalData> additionalDataMap = new HashMap<String, OneOfImplementorAdditionalData>();
            for (Map.Entry modelsEntry : objs.entrySet()) {
                Map<String, Object> modelsAttrs = (Map<String, Object>) modelsEntry.getValue();
                List<Object> models = (List<Object>) modelsAttrs.get("models");
                List<Map<String, String>> modelsImports = (List<Map<String, String>>) modelsAttrs.getOrDefault("imports", new ArrayList<Map<String, String>>());
                for (Object _mo : models) {
                    Map<String, Object> mo = (Map<String, Object>) _mo;
                    CodegenModel cm = (CodegenModel) mo.get("model");
                    if (cm.oneOf.size() > 0) {
                        cm.vendorExtensions.put("x-is-one-of-interface", true);
                        for (String one : cm.oneOf) {
                            if (!additionalDataMap.containsKey(one)) {
                                additionalDataMap.put(one, new OneOfImplementorAdditionalData(one));
                            }
                            additionalDataMap.get(one).addFromInterfaceModel(cm, modelsImports);
                        }
                        // if this is oneOf interface, make sure we include the necessary imports for it
                        addImportsToOneOfInterface(modelsImports);
                    }
                }
            }

            // Add all the data from OneOfImplementorAdditionalData classes to the implementing models
            for (Map.Entry modelsEntry : objs.entrySet()) {
                Map<String, Object> modelsAttrs = (Map<String, Object>) modelsEntry.getValue();
                List<Object> models = (List<Object>) modelsAttrs.get("models");
                List<Map<String, String>> imports = (List<Map<String, String>>) modelsAttrs.get("imports");
                for (Object _implmo : models) {
                    Map<String, Object> implmo = (Map<String, Object>) _implmo;
                    CodegenModel implcm = (CodegenModel) implmo.get("model");
                    String modelName = toModelName(implcm.name);
                    if (additionalDataMap.containsKey(modelName)) {
                        additionalDataMap.get(modelName).addToImplementor(this, implcm, imports, addOneOfInterfaceImports);
                    }
                }
            }
        }

        return objs;
    }

    /**
     * Index all CodegenModels by model name.
     *
     * @param objs Map of models
     * @return map of all models indexed by names
     */
    public Map<String, CodegenModel> getAllModels(Map<String, Object> objs) {
        Map<String, CodegenModel> allModels = new HashMap<String, CodegenModel>();
        for (Entry<String, Object> entry : objs.entrySet()) {
            String modelName = toModelName(entry.getKey());
            Map<String, Object> inner = (Map<String, Object>) entry.getValue();
            List<Map<String, Object>> models = (List<Map<String, Object>>) inner.get("models");
            for (Map<String, Object> mo : models) {
                CodegenModel cm = (CodegenModel) mo.get("model");
                allModels.put(modelName, cm);
            }
        }
        return allModels;
    }

    /**
     * Loop through all models to update different flags (e.g. isSelfReference), children models, etc
     *
     * @param objs Map of models
     * @return maps of models with various updates
     */
    public Map<String, Object> updateAllModels(Map<String, Object> objs) {
        Map<String, CodegenModel> allModels = getAllModels(objs);

        // Fix up all parent and interface CodegenModel references.
        for (CodegenModel cm : allModels.values()) {
            if (cm.getParent() != null) {
                cm.setParentModel(allModels.get(cm.getParent()));
            }
            if (cm.getInterfaces() != null && !cm.getInterfaces().isEmpty()) {
                cm.setInterfaceModels(new ArrayList<CodegenModel>(cm.getInterfaces().size()));
                for (String intf : cm.getInterfaces()) {
                    CodegenModel intfModel = allModels.get(intf);
                    if (intfModel != null) {
                        cm.getInterfaceModels().add(intfModel);
                    }
                }
            }
        }

        // Let parent know about all its children
        for (String name : allModels.keySet()) {
            CodegenModel cm = allModels.get(name);
            CodegenModel parent = allModels.get(cm.getParent());
            // if a discriminator exists on the parent, don't add this child to the inheritance hierarchy
            // TODO Determine what to do if the parent discriminator name == the grandparent discriminator name
            while (parent != null) {
                if (parent.getChildren() == null) {
                    parent.setChildren(new ArrayList<CodegenModel>());
                }
                parent.getChildren().add(cm);
                parent.hasChildren = true;
                Schema parentSchema = this.openAPI.getComponents().getSchemas().get(parent.name);
                if (parentSchema.getDiscriminator() == null) {
                    parent = allModels.get(parent.getParent());
                } else {
                    parent = null;
                }
            }
        }

        // loop through properties of each model to detect self-reference
        for (Map.Entry<String, Object> entry : objs.entrySet()) {
            Map<String, Object> inner = (Map<String, Object>) entry.getValue();
            List<Map<String, Object>> models = (List<Map<String, Object>>) inner.get("models");
            for (Map<String, Object> mo : models) {
                CodegenModel cm = (CodegenModel) mo.get("model");
                for (CodegenProperty cp : cm.allVars) {
                    // detect self import
                    if (cp.dataType.equalsIgnoreCase(cm.classname) ||
                            (cp.isContainer && cp.items != null && cp.items.dataType.equalsIgnoreCase(cm.classname))) {
                        cm.imports.remove(cm.classname); // remove self import
                        cp.isSelfReference = true;
                    }
                }
            }
        }
        setCircularReferences(allModels);

        return objs;
    }

    public void setCircularReferences(Map<String, CodegenModel> models) {
        final Map<String, List<CodegenProperty>> dependencyMap = models.entrySet().stream()
                .collect(Collectors.toMap(Entry::getKey, entry -> getModelDependencies(entry.getValue())));

        models.keySet().forEach(name -> setCircularReferencesOnProperties(name, dependencyMap));
    }

    private List<CodegenProperty> getModelDependencies(CodegenModel model) {
        return model.getAllVars().stream()
                .map(prop -> {
                    if (prop.isContainer) {
                        return prop.items.dataType == null ? null : prop;
                    }
                    return prop.dataType == null ? null : prop;
                })
                .filter(prop -> prop != null)
                .collect(Collectors.toList());
    }

    private void setCircularReferencesOnProperties(final String root,
                                                   final Map<String, List<CodegenProperty>> dependencyMap) {
        dependencyMap.getOrDefault(root, new ArrayList<>()).stream()
                .forEach(prop -> {
                    final List<String> unvisited =
                            Collections.singletonList(prop.isContainer ? prop.items.dataType : prop.dataType);
                    prop.isCircularReference = isCircularReference(root,
                            new HashSet<>(),
                            new ArrayList<>(unvisited),
                            dependencyMap);
                });
    }

    private boolean isCircularReference(final String root,
                                        final Set<String> visited,
                                        final List<String> unvisited,
                                        final Map<String, List<CodegenProperty>> dependencyMap) {
        for (int i = 0; i < unvisited.size(); i++) {
            final String next = unvisited.get(i);
            if (!visited.contains(next)) {
                if (next.equals(root)) {
                    return true;
                }
                dependencyMap.getOrDefault(next, new ArrayList<>())
                        .forEach(prop -> unvisited.add(prop.isContainer ? prop.items.dataType : prop.dataType));
                visited.add(next);
            }
        }
        return false;
    }

    // override with any special post-processing
    @SuppressWarnings("static-method")
    public Map<String, Object> postProcessModels(Map<String, Object> objs) {
        return objs;
    }

    /**
     * post process enum defined in model's properties
     *
     * @param objs Map of models
     * @return maps of models with better enum support
     */
    public Map<String, Object> postProcessModelsEnum(Map<String, Object> objs) {
        List<Object> models = (List<Object>) objs.get("models");
        for (Object _mo : models) {
            Map<String, Object> mo = (Map<String, Object>) _mo;
            CodegenModel cm = (CodegenModel) mo.get("model");

            // for enum model
            if (Boolean.TRUE.equals(cm.isEnum) && cm.allowableValues != null) {
                Map<String, Object> allowableValues = cm.allowableValues;
                List<Object> values = (List<Object>) allowableValues.get("values");
                List<Map<String, Object>> enumVars = buildEnumVars(values, cm.dataType);
                // if "x-enum-varnames" or "x-enum-descriptions" defined, update varnames
                updateEnumVarsWithExtensions(enumVars, cm.getVendorExtensions());
                cm.allowableValues.put("enumVars", enumVars);
            }

            // update codegen property enum with proper naming convention
            // and handling of numbers, special characters
            for (CodegenProperty var : cm.vars) {
                updateCodegenPropertyEnum(var);
            }

            for (CodegenProperty var : cm.allVars) {
                updateCodegenPropertyEnum(var);
            }

            for (CodegenProperty var : cm.requiredVars) {
                updateCodegenPropertyEnum(var);
            }

            for (CodegenProperty var : cm.optionalVars) {
                updateCodegenPropertyEnum(var);
            }

            for (CodegenProperty var : cm.parentVars) {
                updateCodegenPropertyEnum(var);
            }

            for (CodegenProperty var : cm.readOnlyVars) {
                updateCodegenPropertyEnum(var);
            }

            for (CodegenProperty var : cm.readWriteVars) {
                updateCodegenPropertyEnum(var);
            }

        }
        return objs;
    }

    /**
     * Returns the common prefix of variables for enum naming if
     * two or more variables are present
     *
     * @param vars List of variable names
     * @return the common prefix for naming
     */
    public String findCommonPrefixOfVars(List<Object> vars) {
        if (vars.size() > 1) {
            try {
                String[] listStr = vars.toArray(new String[vars.size()]);
                String prefix = StringUtils.getCommonPrefix(listStr);
                // exclude trailing characters that should be part of a valid variable
                // e.g. ["status-on", "status-off"] => "status-" (not "status-o")
                return prefix.replaceAll("[a-zA-Z0-9]+\\z", "");
            } catch (ArrayStoreException e) {
                // do nothing, just return default value
            }
        }
        return "";
    }

    /**
     * Return the enum default value in the language specified format
     *
     * @param value    enum variable name
     * @param datatype data type
     * @return the default value for the enum
     */
    public String toEnumDefaultValue(String value, String datatype) {
        return datatype + "." + value;
    }

    /**
     * Return the enum value in the language specified format
     * e.g. status becomes "status"
     *
     * @param value    enum variable name
     * @param datatype data type
     * @return the sanitized value for enum
     */
    public String toEnumValue(String value, String datatype) {
        if ("number".equalsIgnoreCase(datatype)) {
            return value;
        } else {
            return "\"" + escapeText(value) + "\"";
        }
    }

    /**
     * Return the sanitized variable name for enum
     *
     * @param value    enum variable name
     * @param datatype data type
     * @return the sanitized variable name for enum
     */
    public String toEnumVarName(String value, String datatype) {
        if (value.length() == 0) {
            return "EMPTY";
        }

        String var = value.replaceAll("\\W+", "_").toUpperCase(Locale.ROOT);
        if (var.matches("\\d.*")) {
            return "_" + var;
        } else {
            return var;
        }
    }

    /**
     * Set the OpenAPI document.
     * This method is invoked when the input OpenAPI document has been parsed and validated.
     */
    @Override
    public void setOpenAPI(OpenAPI openAPI) {
        this.openAPI = openAPI;
        // Set global settings such that helper functions in ModelUtils can lookup the value
        // of the CLI option.
        ModelUtils.setDisallowAdditionalPropertiesIfNotPresent(getDisallowAdditionalPropertiesIfNotPresent());
    }

    // override with any special post-processing
    @SuppressWarnings("static-method")
    public Map<String, Object> postProcessOperationsWithModels(Map<String, Object> objs, List<Object> allModels) {
        return objs;
    }

    // override with any special post-processing
    @SuppressWarnings("static-method")
    public Map<String, Object> postProcessSupportingFileData(Map<String, Object> objs) {
        return objs;
    }

    // override to post-process any model properties
    @SuppressWarnings("unused")
    public void postProcessModelProperty(CodegenModel model, CodegenProperty property) {
    }

    // override to post-process any parameters
    @SuppressWarnings("unused")
    public void postProcessParameter(CodegenParameter parameter) {
    }

    //override with any special handling of the entire OpenAPI spec document
    @SuppressWarnings("unused")
    public void preprocessOpenAPI(OpenAPI openAPI) {
        if (useOneOfInterfaces) {
            // we process the openapi schema here to find oneOf schemas and create interface models for them
            Map<String, Schema> schemas = new HashMap<String, Schema>(openAPI.getComponents().getSchemas());
            if (schemas == null) {
                schemas = new HashMap<String, Schema>();
            }
            Map<String, PathItem> pathItems = openAPI.getPaths();

            // we need to add all request and response bodies to processed schemas
            if (pathItems != null) {
                for (Map.Entry<String, PathItem> e : pathItems.entrySet()) {
                    for (Map.Entry<PathItem.HttpMethod, Operation> op : e.getValue().readOperationsMap().entrySet()) {
                        String opId = getOrGenerateOperationId(op.getValue(), e.getKey(), op.getKey().toString());
                        // process request body
                        RequestBody b = ModelUtils.getReferencedRequestBody(openAPI, op.getValue().getRequestBody());
                        Schema requestSchema = null;
                        if (b != null) {
                            requestSchema = ModelUtils.getSchemaFromRequestBody(b);
                        }
                        if (requestSchema != null) {
                            schemas.put(opId, requestSchema);
                        }
                        // process all response bodies
                        for (Map.Entry<String, ApiResponse> ar : op.getValue().getResponses().entrySet()) {
                            ApiResponse a = ModelUtils.getReferencedApiResponse(openAPI, ar.getValue());
                            Schema responseSchema = ModelUtils.getSchemaFromResponse(a);
                            if (responseSchema != null) {
                                schemas.put(opId + ar.getKey(), responseSchema);
                            }
                        }
                    }
                }
            }

            // also add all properties of all schemas to be checked for oneOf
            Map<String, Schema> propertySchemas = new HashMap<String, Schema>();
            for (Map.Entry<String, Schema> e : schemas.entrySet()) {
                Schema s = e.getValue();
                Map<String, Schema> props = s.getProperties();
                if (props == null) {
                    props = new HashMap<String, Schema>();
                }
                for (Map.Entry<String, Schema> p : props.entrySet()) {
                    propertySchemas.put(e.getKey() + "/" + p.getKey(), p.getValue());
                }
            }
            schemas.putAll(propertySchemas);

            // go through all gathered schemas and add them as interfaces to be created
            for (Map.Entry<String, Schema> e : schemas.entrySet()) {
                String n = toModelName(e.getKey());
                Schema s = e.getValue();
                String nOneOf = toModelName(n + "OneOf");
                if (ModelUtils.isComposedSchema(s)) {
                    if (e.getKey().contains("/")) {
                        // if this is property schema, we also need to generate the oneOf interface model
                        addOneOfNameExtension((ComposedSchema) s, nOneOf);
                        addOneOfInterfaceModel((ComposedSchema) s, nOneOf, openAPI);
                    } else {
                        // else this is a component schema, so we will just use that as the oneOf interface model
                        addOneOfNameExtension((ComposedSchema) s, n);
                    }
                } else if (ModelUtils.isArraySchema(s)) {
                    Schema items = ((ArraySchema) s).getItems();
                    if (ModelUtils.isComposedSchema(items)) {
                        addOneOfNameExtension((ComposedSchema) items, nOneOf);
                        addOneOfInterfaceModel((ComposedSchema) items, nOneOf, openAPI);
                    }
                } else if (ModelUtils.isMapSchema(s)) {
                    Schema addProps = getAdditionalProperties(s);
                    if (addProps != null && ModelUtils.isComposedSchema(addProps)) {
                        addOneOfNameExtension((ComposedSchema) addProps, nOneOf);
                        addOneOfInterfaceModel((ComposedSchema) addProps, nOneOf, openAPI);
                    }
                }
            }
        }
    }

    // override with any special handling of the entire OpenAPI spec document
    @SuppressWarnings("unused")
    public void processOpenAPI(OpenAPI openAPI) {
    }

    // override with any special handling of the JMustache compiler
    @SuppressWarnings("unused")
    public Compiler processCompiler(Compiler compiler) {
        return compiler;
    }

    // override with any special handling for the templating engine
    @SuppressWarnings("unused")
    public TemplatingEngineAdapter processTemplatingEngine(TemplatingEngineAdapter templatingEngine) {
        return templatingEngine;
    }

    // override with any special text escaping logic
    @SuppressWarnings("static-method")
    public String escapeText(String input) {
        if (input == null) {
            return input;
        }

        // remove \t, \n, \r
        // replace \ with \\
        // replace " with \"
        // outter unescape to retain the original multi-byte characters
        // finally escalate characters avoiding code injection
        return escapeUnsafeCharacters(
                StringEscapeUtils.unescapeJava(
                        StringEscapeUtils.escapeJava(input)
                                .replace("\\/", "/"))
                        .replaceAll("[\\t\\n\\r]", " ")
                        .replace("\\", "\\\\")
                        .replace("\"", "\\\""));
    }

    /**
     * Escape characters while allowing new lines
     *
     * @param input String to be escaped
     * @return escaped string
     */
    public String escapeTextWhileAllowingNewLines(String input) {
        if (input == null) {
            return input;
        }

        // remove \t
        // replace \ with \\
        // replace " with \"
        // outter unescape to retain the original multi-byte characters
        // finally escalate characters avoiding code injection
        return escapeUnsafeCharacters(
                StringEscapeUtils.unescapeJava(
                        StringEscapeUtils.escapeJava(input)
                                .replace("\\/", "/"))
                        .replaceAll("[\\t]", " ")
                        .replace("\\", "\\\\")
                        .replace("\"", "\\\""));
    }

    // override with any special encoding and escaping logic
    @SuppressWarnings("static-method")
    public String encodePath(String input) {
        return escapeText(input);
    }

    /**
     * override with any special text escaping logic to handle unsafe
     * characters so as to avoid code injection
     *
     * @param input String to be cleaned up
     * @return string with unsafe characters removed or escaped
     */
    public String escapeUnsafeCharacters(String input) {
        LOGGER.warn("escapeUnsafeCharacters should be overridden in the code generator with proper logic to escape " +
                "unsafe characters");
        // doing nothing by default and code generator should implement
        // the logic to prevent code injection
        // later we'll make this method abstract to make sure
        // code generator implements this method
        return input;
    }

    /**
     * Escape single and/or double quote to avoid code injection
     *
     * @param input String to be cleaned up
     * @return string with quotation mark removed or escaped
     */
    public String escapeQuotationMark(String input) {
        LOGGER.warn("escapeQuotationMark should be overridden in the code generator with proper logic to escape " +
                "single/double quote");
        return input.replace("\"", "\\\"");
    }

    public Set<String> defaultIncludes() {
        return defaultIncludes;
    }

    public Map<String, String> typeMapping() {
        return typeMapping;
    }

    public Map<String, String> instantiationTypes() {
        return instantiationTypes;
    }

    public Set<String> reservedWords() {
        return reservedWords;
    }

    public Set<String> languageSpecificPrimitives() {
        return languageSpecificPrimitives;
    }

    public Map<String, String> importMapping() {
        return importMapping;
    }

    public String testPackage() {
        return testPackage;
    }

    public String modelPackage() {
        return modelPackage;
    }

    public String apiPackage() {
        return apiPackage;
    }

    public String fileSuffix() {
        return fileSuffix;
    }

    public String templateDir() {
        return templateDir;
    }

    public String embeddedTemplateDir() {
        if (embeddedTemplateDir != null) {
            return embeddedTemplateDir;
        } else {
            return templateDir;
        }
    }

    public Map<String, String> apiDocTemplateFiles() {
        return apiDocTemplateFiles;
    }

    public Map<String, String> modelDocTemplateFiles() {
        return modelDocTemplateFiles;
    }

    public Map<String, String> reservedWordsMappings() {
        return reservedWordsMappings;
    }

    public Map<String, String> apiTestTemplateFiles() {
        return apiTestTemplateFiles;
    }

    public Map<String, String> modelTestTemplateFiles() {
        return modelTestTemplateFiles;
    }

    public Map<String, String> apiTemplateFiles() {
        return apiTemplateFiles;
    }

    public Map<String, String> modelTemplateFiles() {
        return modelTemplateFiles;
    }

    public String apiFileFolder() {
        return outputFolder + File.separator + apiPackage().replace('.', File.separatorChar);
    }

    public String modelFileFolder() {
        return outputFolder + File.separator + modelPackage().replace('.', File.separatorChar);
    }

    public String apiTestFileFolder() {
        return outputFolder + File.separator + testPackage().replace('.', File.separatorChar);
    }

    public String modelTestFileFolder() {
        return outputFolder + File.separator + testPackage().replace('.', File.separatorChar);
    }

    public String apiDocFileFolder() {
        return outputFolder;
    }

    public String modelDocFileFolder() {
        return outputFolder;
    }

    public Map<String, Object> additionalProperties() {
        return additionalProperties;
    }

    public Map<String, String> serverVariableOverrides() {
        return serverVariables;
    }

    public Map<String, Object> vendorExtensions() {
        return vendorExtensions;
    }

    public List<SupportingFile> supportingFiles() {
        return supportingFiles;
    }

    public String outputFolder() {
        return outputFolder;
    }

    public void setOutputDir(String dir) {
        this.outputFolder = dir;
    }

    public String getOutputDir() {
        return outputFolder();
    }

    public String getInputSpec() {
        return inputSpec;
    }

    public void setInputSpec(String inputSpec) {
        this.inputSpec = inputSpec;
    }

    public void setTemplateDir(String templateDir) {
        this.templateDir = templateDir;
    }

    public void setModelPackage(String modelPackage) {
        this.modelPackage = modelPackage;
    }

    public String getModelNamePrefix() {
        return modelNamePrefix;
    }

    public void setModelNamePrefix(String modelNamePrefix) {
        this.modelNamePrefix = modelNamePrefix;
    }

    public String getModelNameSuffix() {
        return modelNameSuffix;
    }

    public void setModelNameSuffix(String modelNameSuffix) {
        this.modelNameSuffix = modelNameSuffix;
    }

    public String getApiNameSuffix() {
        return apiNameSuffix;
    }

    public void setApiNameSuffix(String apiNameSuffix) {
        this.apiNameSuffix = apiNameSuffix;
    }

    public String getApiNamePrefix() {
        return apiNamePrefix;
    }

    public void setApiNamePrefix(String apiNamePrefix) {
        this.apiNamePrefix = apiNamePrefix;
    }

    public void setApiPackage(String apiPackage) {
        this.apiPackage = apiPackage;
    }

    public Boolean getSortParamsByRequiredFlag() {
        return sortParamsByRequiredFlag;
    }

    public void setSortParamsByRequiredFlag(Boolean sortParamsByRequiredFlag) {
        this.sortParamsByRequiredFlag = sortParamsByRequiredFlag;
    }

    public Boolean getSortModelPropertiesByRequiredFlag() {
        return sortModelPropertiesByRequiredFlag;
    }

    public void setSortModelPropertiesByRequiredFlag(Boolean sortModelPropertiesByRequiredFlag) {
        this.sortModelPropertiesByRequiredFlag = sortModelPropertiesByRequiredFlag;
    }

    public Boolean getPrependFormOrBodyParameters() {
        return prependFormOrBodyParameters;
    }

    public void setPrependFormOrBodyParameters(Boolean prependFormOrBodyParameters) {
        this.prependFormOrBodyParameters = prependFormOrBodyParameters;
    }

    public Boolean getEnsureUniqueParams() {
        return ensureUniqueParams;
    }

    public void setEnsureUniqueParams(Boolean ensureUniqueParams) {
        this.ensureUniqueParams = ensureUniqueParams;
    }

    public Boolean getLegacyDiscriminatorBehavior() {
        return legacyDiscriminatorBehavior;
    }

    public void setLegacyDiscriminatorBehavior(boolean val) {
        this.legacyDiscriminatorBehavior = val;
    }

    public Boolean getDisallowAdditionalPropertiesIfNotPresent() {
        return disallowAdditionalPropertiesIfNotPresent;
    }

    public void setDisallowAdditionalPropertiesIfNotPresent(boolean val) {
        this.disallowAdditionalPropertiesIfNotPresent = val;
    }

    public Boolean getAllowUnicodeIdentifiers() {
        return allowUnicodeIdentifiers;
    }

    public void setAllowUnicodeIdentifiers(Boolean allowUnicodeIdentifiers) {
        this.allowUnicodeIdentifiers = allowUnicodeIdentifiers;
    }

    public Boolean getUseOneOfInterfaces() {
        return useOneOfInterfaces;
    }

    public void setUseOneOfInterfaces(Boolean useOneOfInterfaces) {
        this.useOneOfInterfaces = useOneOfInterfaces;
    }

    /**
     * Return the regular expression/JSON schema pattern (http://json-schema.org/latest/json-schema-validation.html#anchor33)
     *
     * @param pattern the pattern (regular expression)
     * @return properly-escaped pattern
     */
    public String toRegularExpression(String pattern) {
        return addRegularExpressionDelimiter(escapeText(pattern));
    }

    /**
     * Return the file name of the Api Test
     *
     * @param name the file name of the Api
     * @return the file name of the Api
     */
    public String toApiFilename(String name) {
        return toApiName(name);
    }

    /**
     * Return the file name of the Api Documentation
     *
     * @param name the file name of the Api
     * @return the file name of the Api
     */
    public String toApiDocFilename(String name) {
        return toApiName(name);
    }

    /**
     * Return the file name of the Api Test
     *
     * @param name the file name of the Api
     * @return the file name of the Api
     */
    public String toApiTestFilename(String name) {
        return toApiName(name) + "Test";
    }

    /**
     * Return the variable name in the Api
     *
     * @param name the varible name of the Api
     * @return the snake-cased variable name
     */
    public String toApiVarName(String name) {
        return lowerCamelCase(name);
    }

    /**
     * Return the capitalized file name of the model
     *
     * @param name the model name
     * @return the file name of the model
     */
    public String toModelFilename(String name) {
        return camelize(name);
    }

    /**
     * Return the capitalized file name of the model test
     *
     * @param name the model name
     * @return the file name of the model
     */
    public String toModelTestFilename(String name) {
        return camelize(name) + "Test";
    }

    /**
     * Return the capitalized file name of the model documentation
     *
     * @param name the model name
     * @return the file name of the model
     */
    public String toModelDocFilename(String name) {
        return camelize(name);
    }

    /**
     * Returns metadata about the generator.
     *
     * @return A provided {@link GeneratorMetadata} instance
     */
    @Override
    public GeneratorMetadata getGeneratorMetadata() {
        return generatorMetadata;
    }

    /**
     * Return the operation ID (method name)
     *
     * @param operationId operation ID
     * @return the sanitized method name
     */
    @SuppressWarnings("static-method")
    public String toOperationId(String operationId) {
        // throw exception if method name is empty
        if (StringUtils.isEmpty(operationId)) {
            throw new RuntimeException("Empty method name (operationId) not allowed");
        }

        return operationId;
    }

    /**
     * Return the variable name by removing invalid characters and proper escaping if
     * it's a reserved word.
     *
     * @param name the variable name
     * @return the sanitized variable name
     */
    public String toVarName(String name) {
        if (reservedWords.contains(name)) {
            return escapeReservedWord(name);
        } else if (((CharSequence) name).chars().anyMatch(character -> specialCharReplacements.keySet().contains("" + ((char) character)))) {
            return escape(name, specialCharReplacements, null, null);
        } else {
            return name;
        }
    }

    /**
     * Return the parameter name by removing invalid characters and proper escaping if
     * it's a reserved word.
     *
     * @param name Codegen property object
     * @return the sanitized parameter name
     */
    public String toParamName(String name) {
        name = removeNonNameElementToCamelCase(name); // FIXME: a parameter should not be assigned. Also declare the methods parameters as 'final'.
        if (reservedWords.contains(name)) {
            return escapeReservedWord(name);
        } else if (((CharSequence) name).chars().anyMatch(character -> specialCharReplacements.keySet().contains("" + ((char) character)))) {
            return escape(name, specialCharReplacements, null, null);
        }
        return name;
    }

    /**
     * Return the parameter name of array of model
     *
     * @param name name of the array model
     * @return the sanitized parameter name
     */
    public String toArrayModelParamName(String name) {
        return toParamName(name);
    }

    /**
     * Return the Enum name (e.g. StatusEnum given 'status')
     *
     * @param property Codegen property
     * @return the Enum name
     */
    @SuppressWarnings("static-method")
    public String toEnumName(CodegenProperty property) {
        return StringUtils.capitalize(property.name) + "Enum";
    }

    /**
     * Return the escaped name of the reserved word
     *
     * @param name the name to be escaped
     * @return the escaped reserved word
     * <p>
     * throws Runtime exception as reserved word is not allowed (default behavior)
     */
    @SuppressWarnings("static-method")
    public String escapeReservedWord(String name) {
        throw new RuntimeException("reserved word " + name + " not allowed");
    }

    /**
     * Return the fully-qualified "Model" name for import
     *
     * @param name the name of the "Model"
     * @return the fully-qualified "Model" name for import
     */
    public String toModelImport(String name) {
        if ("".equals(modelPackage())) {
            return name;
        } else {
            return modelPackage() + "." + name;
        }
    }

    /**
     * Return the fully-qualified "Api" name for import
     *
     * @param name the name of the "Api"
     * @return the fully-qualified "Api" name for import
     */
    public String toApiImport(String name) {
        return apiPackage() + "." + name;
    }

    /**
     * Default constructor.
     * This method will map between OAS type and language-specified type, as well as mapping
     * between OAS type and the corresponding import statement for the language. This will
     * also add some language specified CLI options, if any.
     * returns string presentation of the example path (it's a constructor)
     */
    public DefaultCodegen() {
        CodegenType codegenType = getTag();
        if (codegenType == null) {
            codegenType = CodegenType.OTHER;
        }

        generatorMetadata = GeneratorMetadata.newBuilder()
                .stability(Stability.STABLE)
                .featureSet(DefaultFeatureSet)
                .generationMessage(String.format(Locale.ROOT, "OpenAPI Generator: %s (%s)", getName(), codegenType.toValue()))
                .build();

        defaultIncludes = new HashSet<String>(
                Arrays.asList("double",
                        "int",
                        "long",
                        "short",
                        "char",
                        "float",
                        "String",
                        "boolean",
                        "Boolean",
                        "Double",
                        "Void",
                        "Integer",
                        "Long",
                        "Float")
        );

        typeMapping = new HashMap<String, String>();
        typeMapping.put("array", "List");
        typeMapping.put("set", "Set");
        typeMapping.put("map", "Map");
        typeMapping.put("List", "List");
        typeMapping.put("Set", "Set");
        typeMapping.put("boolean", "Boolean");
        typeMapping.put("string", "String");
        typeMapping.put("int", "Integer");
        typeMapping.put("float", "Float");
        typeMapping.put("number", "BigDecimal");
        typeMapping.put("DateTime", "Date");
        typeMapping.put("long", "Long");
        typeMapping.put("short", "Short");
        typeMapping.put("char", "String");
        typeMapping.put("double", "Double");
        typeMapping.put("object", "Object");
        typeMapping.put("integer", "Integer");
        typeMapping.put("ByteArray", "byte[]");
        typeMapping.put("binary", "File");
        typeMapping.put("file", "File");
        typeMapping.put("UUID", "UUID");
        typeMapping.put("URI", "URI");
        typeMapping.put("BigDecimal", "BigDecimal");
        typeMapping.put("AnyType", "oas_any_type_not_mapped");

        instantiationTypes = new HashMap<String, String>();

        reservedWords = new HashSet<String>();

        // TODO: Move Java specific import mappings out of DefaultCodegen.
        importMapping = new HashMap<String, String>();
        importMapping.put("BigDecimal", "java.math.BigDecimal");
        importMapping.put("UUID", "java.util.UUID");
        importMapping.put("URI", "java.net.URI");
        importMapping.put("File", "java.io.File");
        importMapping.put("Date", "java.util.Date");
        importMapping.put("Timestamp", "java.sql.Timestamp");
        importMapping.put("Map", "java.util.Map");
        importMapping.put("HashMap", "java.util.HashMap");
        importMapping.put("Array", "java.util.List");
        importMapping.put("ArrayList", "java.util.ArrayList");
        importMapping.put("List", "java.util.*");
        importMapping.put("Set", "java.util.*");
        importMapping.put("LinkedHashSet", "java.util.LinkedHashSet");
        importMapping.put("DateTime", "org.joda.time.*");
        importMapping.put("LocalDateTime", "org.joda.time.*");
        importMapping.put("LocalDate", "org.joda.time.*");
        importMapping.put("LocalTime", "org.joda.time.*");

        cliOptions.add(CliOption.newBoolean(CodegenConstants.SORT_PARAMS_BY_REQUIRED_FLAG,
                CodegenConstants.SORT_PARAMS_BY_REQUIRED_FLAG_DESC).defaultValue(Boolean.TRUE.toString()));
        cliOptions.add(CliOption.newBoolean(CodegenConstants.SORT_MODEL_PROPERTIES_BY_REQUIRED_FLAG,
                CodegenConstants.SORT_MODEL_PROPERTIES_BY_REQUIRED_FLAG_DESC).defaultValue(Boolean.TRUE.toString()));
        cliOptions.add(CliOption.newBoolean(CodegenConstants.ENSURE_UNIQUE_PARAMS, CodegenConstants
                .ENSURE_UNIQUE_PARAMS_DESC).defaultValue(Boolean.TRUE.toString()));
        // name formatting options
        cliOptions.add(CliOption.newBoolean(CodegenConstants.ALLOW_UNICODE_IDENTIFIERS, CodegenConstants
                .ALLOW_UNICODE_IDENTIFIERS_DESC).defaultValue(Boolean.FALSE.toString()));
        // option to change the order of form/body parameter
        cliOptions.add(CliOption.newBoolean(CodegenConstants.PREPEND_FORM_OR_BODY_PARAMETERS,
                CodegenConstants.PREPEND_FORM_OR_BODY_PARAMETERS_DESC).defaultValue(Boolean.FALSE.toString()));

        // option to change how we process + set the data in the discriminator mapping
        CliOption legacyDiscriminatorBehaviorOpt = CliOption.newBoolean(CodegenConstants.LEGACY_DISCRIMINATOR_BEHAVIOR, CodegenConstants.LEGACY_DISCRIMINATOR_BEHAVIOR_DESC).defaultValue(Boolean.TRUE.toString());
        Map<String, String> legacyDiscriminatorBehaviorOpts = new HashMap<>();
        legacyDiscriminatorBehaviorOpts.put("true", "The mapping in the discriminator includes descendent schemas that allOf inherit from self and the discriminator mapping schemas in the OAS document.");
        legacyDiscriminatorBehaviorOpts.put("false", "The mapping in the discriminator includes any descendent schemas that allOf inherit from self, any oneOf schemas, any anyOf schemas, any x-discriminator-values, and the discriminator mapping schemas in the OAS document AND Codegen validates that oneOf and anyOf schemas contain the required discriminator and throws an error if the discriminator is missing.");
        legacyDiscriminatorBehaviorOpt.setEnum(legacyDiscriminatorBehaviorOpts);
        cliOptions.add(legacyDiscriminatorBehaviorOpt);

        // option to change how we process + set the data in the 'additionalProperties' keyword.
        CliOption disallowAdditionalPropertiesIfNotPresentOpt = CliOption.newBoolean(
                CodegenConstants.DISALLOW_ADDITIONAL_PROPERTIES_IF_NOT_PRESENT,
                CodegenConstants.DISALLOW_ADDITIONAL_PROPERTIES_IF_NOT_PRESENT_DESC).defaultValue(Boolean.TRUE.toString());
        Map<String, String> disallowAdditionalPropertiesIfNotPresentOpts = new HashMap<>();
        disallowAdditionalPropertiesIfNotPresentOpts.put("false",
                "The 'additionalProperties' implementation is compliant with the OAS and JSON schema specifications.");
        disallowAdditionalPropertiesIfNotPresentOpts.put("true",
                "when the 'additionalProperties' keyword is not present in a schema, " +
                "the value of 'additionalProperties' is automatically set to false, i.e. no additional properties are allowed. " +
                "Note: this mode is not compliant with the JSON schema specification. " +
                "This is the original openapi-generator behavior.");
        disallowAdditionalPropertiesIfNotPresentOpt.setEnum(disallowAdditionalPropertiesIfNotPresentOpts);
        cliOptions.add(disallowAdditionalPropertiesIfNotPresentOpt);
        this.setDisallowAdditionalPropertiesIfNotPresent(true);

        // initialize special character mapping
        initalizeSpecialCharacterMapping();

        // Register common Mustache lambdas.
        registerMustacheLambdas();
    }

    /**
     * Initialize special character mapping
     */
    protected void initalizeSpecialCharacterMapping() {
        // Initialize special characters
        specialCharReplacements.put("$", "Dollar");
        specialCharReplacements.put("^", "Caret");
        specialCharReplacements.put("|", "Pipe");
        specialCharReplacements.put("=", "Equal");
        specialCharReplacements.put("*", "Star");
        specialCharReplacements.put("-", "Minus");
        specialCharReplacements.put("&", "Ampersand");
        specialCharReplacements.put("%", "Percent");
        specialCharReplacements.put("#", "Hash");
        specialCharReplacements.put("@", "At");
        specialCharReplacements.put("!", "Exclamation");
        specialCharReplacements.put("+", "Plus");
        specialCharReplacements.put(":", "Colon");
        specialCharReplacements.put(">", "Greater_Than");
        specialCharReplacements.put("<", "Less_Than");
        specialCharReplacements.put(".", "Period");
        specialCharReplacements.put("_", "Underscore");
        specialCharReplacements.put("?", "Question_Mark");
        specialCharReplacements.put(",", "Comma");
        specialCharReplacements.put("'", "Quote");
        specialCharReplacements.put("\"", "Double_Quote");
        specialCharReplacements.put("/", "Slash");
        specialCharReplacements.put("\\", "Back_Slash");
        specialCharReplacements.put("(", "Left_Parenthesis");
        specialCharReplacements.put(")", "Right_Parenthesis");
        specialCharReplacements.put("{", "Left_Curly_Bracket");
        specialCharReplacements.put("}", "Right_Curly_Bracket");
        specialCharReplacements.put("[", "Left_Square_Bracket");
        specialCharReplacements.put("]", "Right_Square_Bracket");
        specialCharReplacements.put("~", "Tilde");
        specialCharReplacements.put("`", "Backtick");

        specialCharReplacements.put("<=", "Less_Than_Or_Equal_To");
        specialCharReplacements.put(">=", "Greater_Than_Or_Equal_To");
        specialCharReplacements.put("!=", "Not_Equal");
    }

    /**
     * Return the symbol name of a symbol
     *
     * @param input Symbol (e.g. $)
     * @return Symbol name (e.g. Dollar)
     */
    protected String getSymbolName(String input) {
        return specialCharReplacements.get(input);
    }

    /**
     * Return the example path
     *
     * @param path      the path of the operation
     * @param operation OAS operation object
     * @return string presentation of the example path
     */
    @SuppressWarnings("static-method")
    public String generateExamplePath(String path, Operation operation) {
        StringBuilder sb = new StringBuilder();
        sb.append(path);

        if (operation.getParameters() != null) {
            int count = 0;

            for (Parameter param : operation.getParameters()) {
                if (param instanceof QueryParameter) {
                    StringBuilder paramPart = new StringBuilder();
                    QueryParameter qp = (QueryParameter) param;

                    if (count == 0) {
                        paramPart.append("?");
                    } else {
                        paramPart.append(",");
                    }
                    count += 1;
                    if (!param.getRequired()) {
                        paramPart.append("[");
                    }
                    paramPart.append(param.getName()).append("=");
                    paramPart.append("{");

                    // TODO support for multi, tsv?
                    if (qp.getStyle() != null) {
                        paramPart.append(param.getName()).append("1");
                        if (Parameter.StyleEnum.FORM.equals(qp.getStyle())) {
                            if (qp.getExplode() != null && qp.getExplode()) {
                                paramPart.append(",");
                            } else {
                                paramPart.append("&").append(param.getName()).append("=");
                                paramPart.append(param.getName()).append("2");
                            }
                        } else if (Parameter.StyleEnum.PIPEDELIMITED.equals(qp.getStyle())) {
                            paramPart.append("|");
                        } else if (Parameter.StyleEnum.SPACEDELIMITED.equals(qp.getStyle())) {
                            paramPart.append("%20");
                        } else {
                            LOGGER.warn("query parameter '" + param.getName() + "style not support: " + qp.getStyle());
                        }
                    } else {
                        paramPart.append(param.getName());
                    }

                    paramPart.append("}");
                    if (!param.getRequired()) {
                        paramPart.append("]");
                    }
                    sb.append(paramPart.toString());
                }
            }
        }

        return sb.toString();
    }

    /**
     * Return the instantiation type of the property, especially for map and array
     *
     * @param schema property schema
     * @return string presentation of the instantiation type of the property
     */
    public String toInstantiationType(Schema schema) {
        if (ModelUtils.isMapSchema(schema)) {
            Schema additionalProperties = getAdditionalProperties(schema);
            String inner = getSchemaType(additionalProperties);
            return instantiationTypes.get("map") + "<String, " + inner + ">";
        } else if (ModelUtils.isArraySchema(schema)) {
            ArraySchema arraySchema = (ArraySchema) schema;
            String inner = getSchemaType(getSchemaItems(arraySchema));
            String parentType;
            if (ModelUtils.isSet(schema)) {
                parentType = "set";
            } else {
                parentType = "array";
            }
            return instantiationTypes.get(parentType) + "<" + inner + ">";
        } else {
            return null;
        }
    }

    /**
     * Return the example value of the parameter.
     *
     * @param codegenParameter Codegen parameter
     */
    public void setParameterExampleValue(CodegenParameter codegenParameter) {

        // set the example value
        // if not specified in x-example, generate a default value
        // TODO need to revise how to obtain the example value
        if (codegenParameter.vendorExtensions != null && codegenParameter.vendorExtensions.containsKey("x-example")) {
            codegenParameter.example = Json.pretty(codegenParameter.vendorExtensions.get("x-example"));
        } else if (Boolean.TRUE.equals(codegenParameter.isBoolean)) {
            codegenParameter.example = "true";
        } else if (Boolean.TRUE.equals(codegenParameter.isLong)) {
            codegenParameter.example = "789";
        } else if (Boolean.TRUE.equals(codegenParameter.isInteger)) {
            codegenParameter.example = "56";
        } else if (Boolean.TRUE.equals(codegenParameter.isFloat)) {
            codegenParameter.example = "3.4";
        } else if (Boolean.TRUE.equals(codegenParameter.isDouble)) {
            codegenParameter.example = "1.2";
        } else if (Boolean.TRUE.equals(codegenParameter.isNumber)) {
            codegenParameter.example = "8.14";
        } else if (Boolean.TRUE.equals(codegenParameter.isBinary)) {
            codegenParameter.example = "BINARY_DATA_HERE";
        } else if (Boolean.TRUE.equals(codegenParameter.isByteArray)) {
            codegenParameter.example = "BYTE_ARRAY_DATA_HERE";
        } else if (Boolean.TRUE.equals(codegenParameter.isFile)) {
            codegenParameter.example = "/path/to/file.txt";
        } else if (Boolean.TRUE.equals(codegenParameter.isDate)) {
            codegenParameter.example = "2013-10-20";
        } else if (Boolean.TRUE.equals(codegenParameter.isDateTime)) {
            codegenParameter.example = "2013-10-20T19:20:30+01:00";
        } else if (Boolean.TRUE.equals(codegenParameter.isUuid)) {
            codegenParameter.example = "38400000-8cf0-11bd-b23e-10b96e4ef00d";
        } else if (Boolean.TRUE.equals(codegenParameter.isUri)) {
            codegenParameter.example = "https://openapi-generator.tech";
        } else if (Boolean.TRUE.equals(codegenParameter.isString)) {
            codegenParameter.example = codegenParameter.paramName + "_example";
        } else if (Boolean.TRUE.equals(codegenParameter.isFreeFormObject)) {
            codegenParameter.example = "Object";
        }

    }

    /**
     * Return the example value of the parameter.
     *
     * @param codegenParameter Codegen parameter
     * @param parameter        Parameter
     */
    public void setParameterExampleValue(CodegenParameter codegenParameter, Parameter parameter) {
        if (parameter.getExample() != null) {
            codegenParameter.example = parameter.getExample().toString();
            return;
        }

        if (parameter.getExamples() != null && !parameter.getExamples().isEmpty()) {
            Example example = parameter.getExamples().values().iterator().next();
            if (example.getValue() != null) {
                codegenParameter.example = example.getValue().toString();
                return;
            }
        }

        Schema schema = parameter.getSchema();
        if (schema != null && schema.getExample() != null) {
            codegenParameter.example = schema.getExample().toString();
            return;
        }

        setParameterExampleValue(codegenParameter);
    }

    /**
     * Return the example value of the parameter.
     *
     * @param codegenParameter Codegen parameter
     * @param requestBody      Request body
     */
    public void setParameterExampleValue(CodegenParameter codegenParameter, RequestBody requestBody) {
        Content content = requestBody.getContent();

        if (content.size() > 1) {
            // @see ModelUtils.getSchemaFromContent()
            once(LOGGER).warn("Multiple MediaTypes found, using only the first one");
        }

        MediaType mediaType = content.values().iterator().next();
        if (mediaType.getExample() != null) {
            codegenParameter.example = mediaType.getExample().toString();
            return;
        }

        if (mediaType.getExamples() != null && !mediaType.getExamples().isEmpty()) {
            Example example = mediaType.getExamples().values().iterator().next();
            if (example.getValue() != null) {
                codegenParameter.example = example.getValue().toString();
                return;
            }
        }

        setParameterExampleValue(codegenParameter);
    }

    /**
     * Sets the content type of the parameter based on the encoding specified in the request body.
     *
     * @param codegenParameter Codegen parameter
     * @param mediaType        MediaType from the request body
     */
    public void setParameterContentType(CodegenParameter codegenParameter, MediaType mediaType) {
        if (mediaType != null && mediaType.getEncoding() != null) {
            Encoding encoding = mediaType.getEncoding().get(codegenParameter.baseName);
            if (encoding != null) {
                codegenParameter.contentType = encoding.getContentType();
            } else {
                LOGGER.debug("encoding not specified for {}", codegenParameter.baseName);
            }
        }
    }

    /**
     * Return the example value of the property
     *
     * @param schema Property schema
     * @return string presentation of the example value of the property
     */
    public String toExampleValue(Schema schema) {
        if (schema.getExample() != null) {
            return schema.getExample().toString();
        }

        return getPropertyDefaultValue(schema);
    }

    /**
     * Return the default value of the property
     *
     * Return null if you do NOT want a default value.
     * Any non-null value will cause {{#defaultValue} check to pass.
     *
     * @param schema Property schema
     * @return string presentation of the default value of the property
     */
    @SuppressWarnings("static-method")
    public String toDefaultValue(Schema schema) {
        if (schema.getDefault() != null) {
            return schema.getDefault().toString();
        }

        return getPropertyDefaultValue(schema);
    }

    /**
     * Return property value depending on property type.
     *
     * @param schema property type
     * @return property value
     */
    @SuppressWarnings("squid:S3923")
    private String getPropertyDefaultValue(Schema schema) {
        /*
         * Although all branches return null, this is left intentionally as examples for new contributors
         */
        if (ModelUtils.isBooleanSchema(schema)) {
            return "null";
        } else if (ModelUtils.isDateSchema(schema)) {
            return "null";
        } else if (ModelUtils.isDateTimeSchema(schema)) {
            return "null";
        } else if (ModelUtils.isNumberSchema(schema)) {
            return "null";
        } else if (ModelUtils.isIntegerSchema(schema)) {
            return "null";
        } else if (ModelUtils.isStringSchema(schema)) {
            return "null";
        } else if (ModelUtils.isObjectSchema(schema)) {
            return "null";
        } else {
            return "null";
        }
    }

    /**
     * Return the property initialized from a data object
     * Useful for initialization with a plain object in Javascript
     *
     * @param name   Name of the property object
     * @param schema Property schema
     * @return string presentation of the default value of the property
     */
    @SuppressWarnings("static-method")
    public String toDefaultValueWithParam(String name, Schema schema) {
        return " = data." + name + ";";
    }

    /**
     * returns the OpenAPI type for the property. Use getAlias to handle $ref of primitive type
     *
     * @param schema property schema
     * @return string presentation of the type
     **/
    @SuppressWarnings("static-method")
    public String getSchemaType(Schema schema) {
        if (schema instanceof ComposedSchema) { // composed schema
            ComposedSchema cs = (ComposedSchema) schema;
            // Get the interfaces, i.e. the set of elements under 'allOf', 'anyOf' or 'oneOf'.
            List<Schema> schemas = ModelUtils.getInterfaces(cs);

            List<String> names = new ArrayList<>();
            // Build a list of the schema types under each interface.
            // For example, if a 'allOf' composed schema has $ref children,
            // add the type of each child to the list of names.
            for (Schema s : schemas) {
                names.add(getSingleSchemaType(s));
            }

            if (cs.getAllOf() != null) {
                return toAllOfName(names, cs);
            } else if (cs.getAnyOf() != null) { // anyOf
                return toAnyOfName(names, cs);
            } else if (cs.getOneOf() != null) { // oneOf
                return toOneOfName(names, cs);
            }
        }

        return getSingleSchemaType(schema);

    }

    protected Schema<?> getSchemaItems(ArraySchema schema) {
        Schema<?> items = schema.getItems();
        if (items == null) {
            LOGGER.error("Undefined array inner type for `{}`. Default to String.", schema.getName());
            items = new StringSchema().description("TODO default missing array inner type to string");
            schema.setItems(items);
        }
        return items;
    }

    protected Schema<?> getSchemaAdditionalProperties(Schema schema) {
        Schema<?> inner = getAdditionalProperties(schema);
        if (inner == null) {
            LOGGER.error("`{}` (map property) does not have a proper inner type defined. Default to type:string", schema.getName());
            inner = new StringSchema().description("TODO default missing map inner type to string");
            schema.setAdditionalProperties(inner);
        }
        return inner;
    }

    /**
     * Return the name of the 'allOf' composed schema.
     *
     * @param names          List of names
     * @param composedSchema composed schema
     * @return name of the allOf schema
     */
    @SuppressWarnings("static-method")
    public String toAllOfName(List<String> names, ComposedSchema composedSchema) {
        Map<String, Object> exts = composedSchema.getExtensions();
        if (exts != null && exts.containsKey("x-all-of-name")) {
            return (String) exts.get("x-all-of-name");
        }
        if (names.size() == 0) {
            LOGGER.error("allOf has no member defined: {}. Default to ERROR_ALLOF_SCHEMA", composedSchema);
            return "ERROR_ALLOF_SCHEMA";
        } else if (names.size() == 1) {
            return names.get(0);
        } else {
            LOGGER.warn("allOf with multiple schemas defined. Using only the first one: {}", names.get(0));
            return names.get(0);
        }
    }

    /**
     * Return the name of the anyOf schema
     *
     * @param names          List of names
     * @param composedSchema composed schema
     * @return name of the anyOf schema
     */
    @SuppressWarnings("static-method")
    public String toAnyOfName(List<String> names, ComposedSchema composedSchema) {
        return "anyOf<" + String.join(",", names) + ">";
    }

    /**
     * Return the name of the oneOf schema.
     * <p>
     * This name is used to set the value of CodegenProperty.openApiType.
     * <p>
     * If the 'x-one-of-name' extension is specified in the OAS document, return that value.
     * Otherwise, a name is constructed by creating a comma-separated list of all the names
     * of the oneOf schemas.
     *
     * @param names          List of names
     * @param composedSchema composed schema
     * @return name of the oneOf schema
     */
    @SuppressWarnings("static-method")
    public String toOneOfName(List<String> names, ComposedSchema composedSchema) {
        Map<String, Object> exts = composedSchema.getExtensions();
        if (exts != null && exts.containsKey("x-one-of-name")) {
            return (String) exts.get("x-one-of-name");
        }
        return "oneOf<" + String.join(",", names) + ">";
    }

    /**
     * Return a string representation of the schema type, resolving aliasing and references if necessary.
     *
     * @param schema input
     * @return the string representation of the schema type.
     */
    protected String getSingleSchemaType(Schema schema) {
        Schema unaliasSchema = ModelUtils.unaliasSchema(this.openAPI, schema, importMapping);

        if (StringUtils.isNotBlank(unaliasSchema.get$ref())) { // reference to another definition/schema
            // get the schema/model name from $ref
            String schemaName = ModelUtils.getSimpleRef(unaliasSchema.get$ref());
            if (StringUtils.isNotEmpty(schemaName)) {
                if (importMapping.containsKey(schemaName)) {
                    return schemaName;
                }
                return getAlias(schemaName);
            } else {
                LOGGER.warn("Error obtaining the datatype from ref:" + unaliasSchema.get$ref() + ". Default to 'object'");
                return "object";
            }
        } else { // primitive type or model
            return getAlias(getPrimitiveType(unaliasSchema));
        }
    }

    /**
     * Return the OAI type (e.g. integer, long, etc) corresponding to a schema.
     * <pre>$ref</pre> is not taken into account by this method.
     * <p>
     * If the schema is free-form (i.e. 'type: object' with no properties) or inline
     * schema, the returned OAI type is 'object'.
     *
     * @param schema
     * @return type
     */
    private String getPrimitiveType(Schema schema) {
        if (schema == null) {
            throw new RuntimeException("schema cannot be null in getPrimitiveType");
        } else if (ModelUtils.isNullType(schema)) {
            // The 'null' type is allowed in OAS 3.1 and above. It is not supported by OAS 3.0.x,
            // though this tooling supports it.
            return "null";
        } else if (ModelUtils.isStringSchema(schema) && "number".equals(schema.getFormat())) {
            // special handle of type: string, format: number
            return "BigDecimal";
        } else if (ModelUtils.isByteArraySchema(schema)) {
            return "ByteArray";
        } else if (ModelUtils.isFileSchema(schema)) {
            return "file";
        } else if (ModelUtils.isBinarySchema(schema)) {
            return SchemaTypeUtil.BINARY_FORMAT;
        } else if (ModelUtils.isBooleanSchema(schema)) {
            return SchemaTypeUtil.BOOLEAN_TYPE;
        } else if (ModelUtils.isDateSchema(schema)) {
            return SchemaTypeUtil.DATE_FORMAT;
        } else if (ModelUtils.isDateTimeSchema(schema)) {
            return "DateTime";
        } else if (ModelUtils.isNumberSchema(schema)) {
            if (schema.getFormat() == null) { // no format defined
                return "number";
            } else if (ModelUtils.isFloatSchema(schema)) {
                return SchemaTypeUtil.FLOAT_FORMAT;
            } else if (ModelUtils.isDoubleSchema(schema)) {
                return SchemaTypeUtil.DOUBLE_FORMAT;
            } else {
                LOGGER.warn("Unknown `format` {} detected for type `number`. Defaulting to `number`", schema.getFormat());
                return "number";
            }
        } else if (ModelUtils.isIntegerSchema(schema)) {
            if (ModelUtils.isLongSchema(schema)) {
                return "long";
            } else {
                return schema.getType(); // integer
            }
        } else if (ModelUtils.isMapSchema(schema)) {
            return "map";
        } else if (ModelUtils.isArraySchema(schema)) {
            if (ModelUtils.isSet(schema)) {
                return "set";
            } else {
                return "array";
            }
        } else if (ModelUtils.isUUIDSchema(schema)) {
            return "UUID";
        } else if (ModelUtils.isURISchema(schema)) {
            return "URI";
        } else if (ModelUtils.isStringSchema(schema)) {
            if (typeMapping.containsKey(schema.getFormat())) {
                // If the format matches a typeMapping (supplied with the --typeMappings flag)
                // then treat the format as a primitive type.
                // This allows the typeMapping flag to add a new custom type which can then
                // be used in the format field.
                return schema.getFormat();
            }
            return "string";
        } else if (isFreeFormObject(schema)) {
            // Note: the value of a free-form object cannot be an arbitrary type. Per OAS specification,
            // it must be a map of string to values.
            return "object";
        } else if (schema.getProperties() != null && !schema.getProperties().isEmpty()) { // having property implies it's a model
            return "object";
        } else if (isAnyTypeSchema(schema)) {
            return "AnyType";
        } else if (StringUtils.isNotEmpty(schema.getType())) {
            LOGGER.warn("Unknown type found in the schema: " + schema.getType());
            return schema.getType();
        }
        // The 'type' attribute has not been set in the OAS schema, which means the value
        // can be an arbitrary type, e.g. integer, string, object, array, number...
        // TODO: we should return a different value to distinguish between free-form object
        // and arbitrary type.
        return "object";
    }

    /**
     * Return the lowerCamelCase of the string
     *
     * @param name string to be lowerCamelCased
     * @return lowerCamelCase string
     */
    @SuppressWarnings("static-method")
    public String lowerCamelCase(String name) {
        return (name.length() > 0) ? (Character.toLowerCase(name.charAt(0)) + name.substring(1)) : "";
    }

    /**
     * Output the language-specific type declaration of a given OAS name.
     *
     * @param name name
     * @return a string presentation of the type
     */
    @SuppressWarnings("static-method")
    public String getTypeDeclaration(String name) {
        return name;
    }

    /**
     * Output the language-specific type declaration of the property.
     *
     * @param schema property schema
     * @return a string presentation of the property type
     */
    public String getTypeDeclaration(Schema schema) {
        if (schema == null) {
            LOGGER.warn("Null schema found. Default type to `NULL_SCHEMA_ERR`");
            return "NULL_SCHEMA_ERR";
        }

        String oasType = getSchemaType(schema);
        if (typeMapping.containsKey(oasType)) {
            return typeMapping.get(oasType);
        }

        return oasType;
    }

    /**
     * Determine the type alias for the given type if it exists. This feature
     * was originally developed for Java because the language does not have an aliasing
     * mechanism of its own but later extends to handle other languages
     *
     * @param name The type name.
     * @return The alias of the given type, if it exists. If there is no alias
     * for this type, then returns the input type name.
     */
    public String getAlias(String name) {
        if (typeAliases != null && typeAliases.containsKey(name)) {
            return typeAliases.get(name);
        }
        return name;
    }

    /**
     * Output the Getter name for boolean property, e.g. getActive
     *
     * @param name the name of the property
     * @return getter name based on naming convention
     */
    public String toBooleanGetter(String name) {
        return "get" + getterAndSetterCapitalize(name);
    }

    /**
     * Output the Getter name, e.g. getSize
     *
     * @param name the name of the property
     * @return getter name based on naming convention
     */
    public String toGetter(String name) {
        return "get" + getterAndSetterCapitalize(name);
    }

    /**
     * Output the Setter name, e.g. setSize
     *
     * @param name the name of the property
     * @return setter name based on naming convention
     */
    public String toSetter(String name) {
        return "set" + getterAndSetterCapitalize(name);
    }

    /**
     * Output the API (class) name (capitalized) ending with the specified or default suffix
     * Return DefaultApi if name is empty
     *
     * @param name the name of the Api
     * @return capitalized Api name
     */
    public String toApiName(String name) {
        if (name.length() == 0) {
            return "DefaultApi";
        }
        return camelize(apiNamePrefix + "_" + name + "_" + apiNameSuffix);
    }

    /**
     * Output the proper model name (capitalized).
     * In case the name belongs to the TypeSystem it won't be renamed.
     *
     * @param name the name of the model
     * @return capitalized model name
     */
    public String toModelName(final String name) {
        return camelize(modelNamePrefix + "_" + name + "_" + modelNameSuffix);
    }

    /**
     * Convert OAS Model object to Codegen Model object
     *
     * @param name   the name of the model
     * @param schema OAS Model object
     * @return Codegen Model object
     */
    public CodegenModel fromModel(String name, Schema schema) {
        Map<String, Schema> allDefinitions = ModelUtils.getSchemas(this.openAPI);
        if (typeAliases == null) {
            // Only do this once during first call
            typeAliases = getAllAliases(allDefinitions);
        }

        // unalias schema
        schema = ModelUtils.unaliasSchema(this.openAPI, schema, importMapping);
        if (schema == null) {
            LOGGER.warn("Schema {} not found", name);
            return null;
        }

        CodegenModel m = CodegenModelFactory.newInstance(CodegenModelType.MODEL);

        if (reservedWords.contains(name)) {
            m.name = escapeReservedWord(name);
        } else {
            m.name = name;
        }
        m.title = escapeText(schema.getTitle());
        m.description = escapeText(schema.getDescription());
        m.unescapedDescription = schema.getDescription();
        m.classname = toModelName(name);
        m.classVarName = toVarName(name);
        m.classFilename = toModelFilename(name);
        m.modelJson = Json.pretty(schema);
        m.externalDocumentation = schema.getExternalDocs();
        if (schema.getExtensions() != null && !schema.getExtensions().isEmpty()) {
            m.getVendorExtensions().putAll(schema.getExtensions());
        }
        m.isAlias = (typeAliases.containsKey(name)
                || isAliasOfSimpleTypes(schema)); // check if the unaliased schema is an alias of simple OAS types
        m.discriminator = createDiscriminator(name, schema, this.openAPI);
        if (!this.getLegacyDiscriminatorBehavior()) {
            m.addDiscriminatorMappedModelsImports();
        }

        if (schema.getDeprecated() != null) {
            m.isDeprecated = schema.getDeprecated();
        }

        if (schema.getXml() != null) {
            m.xmlPrefix = schema.getXml().getPrefix();
            m.xmlNamespace = schema.getXml().getNamespace();
            m.xmlName = schema.getXml().getName();
        }
        if (isAnyTypeSchema(schema)) {
            // The 'null' value is allowed when the OAS schema is 'any type'.
            // See https://github.com/OAI/OpenAPI-Specification/issues/1389
            if (Boolean.FALSE.equals(schema.getNullable())) {
                LOGGER.error("Schema '{}' is any type, which includes the 'null' value. 'nullable' cannot be set to 'false'", name);
            }
            m.isNullable = true;
        }
        if (ModelUtils.isArraySchema(schema)) {
            m.isArrayModel = true;
            m.arrayModelType = fromProperty(name, schema).complexType;
            addParentContainer(m, name, schema);
        } else if (schema instanceof ComposedSchema) {
            final ComposedSchema composed = (ComposedSchema) schema;
            Map<String, Schema> properties = new LinkedHashMap<String, Schema>();
            List<String> required = new ArrayList<String>();
            Map<String, Schema> allProperties = new LinkedHashMap<String, Schema>();
            List<String> allRequired = new ArrayList<String>();

            // if schema has properties outside of allOf/oneOf/anyOf also add them to m
            if (composed.getProperties() != null && !composed.getProperties().isEmpty()) {
                if (composed.getOneOf() != null && !composed.getOneOf().isEmpty()) {
                    LOGGER.warn("'oneOf' is intended to include only the additional optional OAS extension discriminator object. " +
                            "For more details, see https://json-schema.org/draft/2019-09/json-schema-core.html#rfc.section.9.2.1.3 and the OAS section on 'Composition and Inheritance'.");
                }
                addVars(m, unaliasPropertySchema(composed.getProperties()), composed.getRequired(), null, null);
            }

            // parent model
            final String parentName = ModelUtils.getParentName(composed, allDefinitions);
            final List<String> allParents = ModelUtils.getAllParentsName(composed, allDefinitions, false);
            final Schema parent = StringUtils.isBlank(parentName) || allDefinitions == null ? null : allDefinitions.get(parentName);

            // TODO revise the logic below to set dicriminator, xml attributes
            if (supportsInheritance || supportsMixins) {
                m.allVars = new ArrayList<CodegenProperty>();
                if (composed.getAllOf() != null) {
                    int modelImplCnt = 0; // only one inline object allowed in a ComposedModel
                    int modelDiscriminators = 0; // only one discriminator allowed in a ComposedModel
                    for (Schema innerSchema : composed.getAllOf()) { // TODO need to work with anyOf, oneOf as well
                        if (m.discriminator == null && innerSchema.getDiscriminator() != null) {
                            LOGGER.debug("discriminator is set to null (not correctly set earlier): {}", name);
                            m.discriminator = createDiscriminator(name, innerSchema, this.openAPI);
                            if (!this.getLegacyDiscriminatorBehavior()) {
                                m.addDiscriminatorMappedModelsImports();
                            }
                            modelDiscriminators++;
                        }

                        if (innerSchema.getXml() != null) {
                            m.xmlPrefix = innerSchema.getXml().getPrefix();
                            m.xmlNamespace = innerSchema.getXml().getNamespace();
                            m.xmlName = innerSchema.getXml().getName();
                        }
                        if (modelDiscriminators > 1) {
                            LOGGER.error("Allof composed schema is inheriting >1 discriminator. Only use one discriminator: {}", composed);
                        }

                        if (modelImplCnt++ > 1) {
                            LOGGER.warn("More than one inline schema specified in allOf:. Only the first one is recognized. All others are ignored.");
                            break; // only one schema with discriminator allowed in allOf
                        }
                    }
                }
            }

            // interfaces (schemas defined in allOf, anyOf, oneOf)
            List<Schema> interfaces = ModelUtils.getInterfaces(composed);
            if (!interfaces.isEmpty()) {
                // m.interfaces is for backward compatibility
                if (m.interfaces == null)
                    m.interfaces = new ArrayList<String>();

                for (Schema interfaceSchema : interfaces) {
                    interfaceSchema = ModelUtils.unaliasSchema(this.openAPI, interfaceSchema, importMapping);

                    if (StringUtils.isBlank(interfaceSchema.get$ref())) {
                        // primitive type
                        String languageType = getTypeDeclaration(interfaceSchema);

                        if (composed.getAnyOf() != null) {
                            if (m.anyOf.contains(languageType)) {
                                LOGGER.warn("{} (anyOf schema) already has `{}` defined and therefore it's skipped.", m.name, languageType);
                            } else {
                                m.anyOf.add(languageType);
                            }
                        } else if (composed.getOneOf() != null) {
                            if (m.oneOf.contains(languageType)) {
                                LOGGER.warn("{} (oneOf schema) already has `{}` defined and therefore it's skipped.", m.name, languageType);
                            } else {
                                m.oneOf.add(languageType);
                            }
                        } else if (composed.getAllOf() != null) {
                            // no need to add primitive type to allOf, which should comprise of schemas (models) only
                        } else {
                            LOGGER.error("Composed schema has incorrect anyOf, allOf, oneOf defined: {}", composed);
                        }
                        continue;
                    }

                    // the rest of the section is for model
                    Schema refSchema = null;
                    String ref = ModelUtils.getSimpleRef(interfaceSchema.get$ref());
                    if (allDefinitions != null) {
                        refSchema = allDefinitions.get(ref);
                    }
                    final String modelName = toModelName(ref);
                    m.interfaces.add(modelName);
                    addImport(m, modelName);
                    if (allDefinitions != null && refSchema != null) {
                        if (allParents.contains(ref) && supportsMultipleInheritance) {
                            // multiple inheritance
                            addProperties(allProperties, allRequired, refSchema);
                        } else if (parentName != null && parentName.equals(ref) && supportsInheritance) {
                            // single inheritance
                            addProperties(allProperties, allRequired, refSchema);
                        } else {
                            // composition
                            addProperties(properties, required, refSchema);
                            addProperties(allProperties, allRequired, refSchema);
                        }
                    }

                    if (composed.getAnyOf() != null) {
                        m.anyOf.add(modelName);
                    } else if (composed.getOneOf() != null) {
                        m.oneOf.add(modelName);
                    } else if (composed.getAllOf() != null) {
                        m.allOf.add(modelName);
                    } else {
                        LOGGER.error("Composed schema has incorrect anyOf, allOf, oneOf defined: {}", composed);
                    }
                }
            }

            if (parent != null && composed.getAllOf() != null) { // set parent for allOf only
                m.parentSchema = parentName;
                m.parent = toModelName(parentName);

                if (supportsMultipleInheritance) {
                    m.allParents = new ArrayList<String>();
                    for (String pname : allParents) {
                        String pModelName = toModelName(pname);
                        m.allParents.add(pModelName);
                        addImport(m, pModelName);
                    }
                } else { // single inheritance
                    addImport(m, m.parent);
                }
            }

            // child schema (properties owned by the schema itself)
            for (Schema component : interfaces) {
                if (component.get$ref() == null) {
                    if (component != null) {
                        // component is the child schema
                        addProperties(properties, required, component);

                        // includes child's properties (all, required) in allProperties, allRequired
                        addProperties(allProperties, allRequired, component);
                    }
                    break; // at most one child only
                }
            }

            if (composed.getRequired() != null) {
                required.addAll(composed.getRequired());
                allRequired.addAll(composed.getRequired());
            }

            addVars(m, unaliasPropertySchema(properties), required, unaliasPropertySchema(allProperties), allRequired);

            // Per OAS specification, composed schemas may use the 'additionalProperties' keyword.
            if (supportsAdditionalPropertiesWithComposedSchema) {
                // Process the schema specified with the 'additionalProperties' keyword.
                // This will set the 'CodegenModel.additionalPropertiesType' field
                // and potentially 'Codegen.parent'.
                //
                // Note: it's not a good idea to use single class inheritance to implement
                // the 'additionalProperties' keyword. Code generators that use single class
                // inheritance sometimes use the 'Codegen.parent' field to implement the
                // 'additionalProperties' keyword. However, that would be in conflict with
                // 'allOf' composed schemas, because these code generators also want to set
                // 'Codegen.parent' to the first child schema of the 'allOf' schema.
                addAdditionPropertiesToCodeGenModel(m, schema);
            }

            if (Boolean.TRUE.equals(schema.getNullable())) {
                m.isNullable = Boolean.TRUE;
            }
            // end of code block for composed schema
        } else {
            m.dataType = getSchemaType(schema);
            if (schema.getEnum() != null && !schema.getEnum().isEmpty()) {
                m.isEnum = true;
                // comment out below as allowableValues is not set in post processing model enum
                m.allowableValues = new HashMap<String, Object>();
                m.allowableValues.put("values", schema.getEnum());
            }
            if (ModelUtils.isMapSchema(schema)) {
                addAdditionPropertiesToCodeGenModel(m, schema);
                m.isMapModel = true;
            } else if (ModelUtils.isIntegerSchema(schema)) { // integer type
                // NOTE: Integral schemas as CodegenModel is a rare use case and may be removed at a later date.
                // Sync of properties is done for consistency with other data types like CodegenParameter/CodegenProperty.
                ModelUtils.syncValidationProperties(schema, m);

                m.isNumeric = Boolean.TRUE;
                if (ModelUtils.isLongSchema(schema)) { // int64/long format
                    m.isLong = Boolean.TRUE;
                } else { // int32 format
                    m.isInteger = Boolean.TRUE;
                }
            } else if (ModelUtils.isStringSchema(schema)) {
                // NOTE: String schemas as CodegenModel is a rare use case and may be removed at a later date.
                // Sync of properties is done for consistency with other data types like CodegenParameter/CodegenProperty.
                ModelUtils.syncValidationProperties(schema, m);
                m.isString = Boolean.TRUE;
            } else if (ModelUtils.isNumberSchema(schema)) {
                // NOTE: Number schemas as CodegenModel is a rare use case and may be removed at a later date.
                // Sync of properties is done for consistency with other data types like CodegenParameter/CodegenProperty.
                ModelUtils.syncValidationProperties(schema, m);
                m.isNumeric = Boolean.TRUE;
                if (ModelUtils.isFloatSchema(schema)) { // float
                    m.isFloat = Boolean.TRUE;
                } else if (ModelUtils.isDoubleSchema(schema)) { // double
                    m.isDouble = Boolean.TRUE;
                } else { // type is number and without format
                    m.isNumber = Boolean.TRUE;
                }
            }

            if (Boolean.TRUE.equals(schema.getNullable())) {
                m.isNullable = Boolean.TRUE;
            }

            // passing null to allProperties and allRequired as there's no parent
            addVars(m, unaliasPropertySchema(schema.getProperties()), schema.getRequired(), null, null);
        }

        // remove duplicated properties
        m.removeAllDuplicatedProperty();

        // set isDiscriminator on the discriminator property
        if (m.discriminator != null) {
            String discPropName = m.discriminator.getPropertyBaseName();
            List<List<CodegenProperty>> listOLists = new ArrayList<List<CodegenProperty>>();
            listOLists.add(m.requiredVars);
            listOLists.add(m.vars);
            listOLists.add(m.allVars);
            for (List<CodegenProperty> theseVars : listOLists) {
                for (CodegenProperty requiredVar : theseVars) {
                    if (discPropName.equals(requiredVar.baseName)) {
                        requiredVar.isDiscriminator = true;
                    }
                }
            }
        }

        if (sortModelPropertiesByRequiredFlag) {
            Comparator<CodegenProperty> comparator = new Comparator<CodegenProperty>() {
                @Override
                public int compare(CodegenProperty one, CodegenProperty another) {
                    if (one.required == another.required) return 0;
                    else if (one.required) return -1;
                    else return 1;
                }
            };
            Collections.sort(m.vars, comparator);
            Collections.sort(m.allVars, comparator);
        }

        // process 'additionalProperties'
        if (schema.getAdditionalProperties() == null) {
            if (disallowAdditionalPropertiesIfNotPresent) {
                m.isAdditionalPropertiesTrue = false;
            } else {
                m.isAdditionalPropertiesTrue = true;
            }
        } else if (schema.getAdditionalProperties() instanceof Boolean) {
            if (Boolean.TRUE.equals(schema.getAdditionalProperties())) {
                m.isAdditionalPropertiesTrue = true;
            } else {
                m.isAdditionalPropertiesTrue = false;
            }
        } else {
            m.isAdditionalPropertiesTrue = false;
        }

        // post process model properties
        if (m.vars != null) {
            for (CodegenProperty prop : m.vars) {
                postProcessModelProperty(m, prop);
            }
            m.hasVars = m.vars.size() > 0;
        }
        if (m.allVars != null) {
            for (CodegenProperty prop : m.allVars) {
                postProcessModelProperty(m, prop);
            }
        }

        return m;
    }

    /**
     * Recursively look in Schema sc for the discriminator discPropName
     * and return a CodegenProperty with the dataType and required params set
     * the returned CodegenProperty may not be required and it may not be of type string
     *
     * @param composedSchemaName The name of the sc Schema
     * @param sc                 The Schema that may contain the discriminator
     * @param discPropName       The String that is the discriminator propertyName in the schema
     */
    private CodegenProperty discriminatorFound(String composedSchemaName, Schema sc, String discPropName, OpenAPI openAPI) {
        Schema refSchema = ModelUtils.getReferencedSchema(openAPI, sc);
        if (refSchema.getProperties() != null && refSchema.getProperties().get(discPropName) != null) {
            Schema discSchema = (Schema) refSchema.getProperties().get(discPropName);
            CodegenProperty cp = new CodegenProperty();
            if (ModelUtils.isStringSchema(discSchema)) {
                cp.isString = true;
            }
            cp.setRequired(false);
            if (refSchema.getRequired() != null && refSchema.getRequired().contains(discPropName)) {
                cp.setRequired(true);
            }
            return cp;
        }
        if (ModelUtils.isComposedSchema(refSchema)) {
            ComposedSchema composedSchema = (ComposedSchema) refSchema;
            if (composedSchema.getAllOf() != null) {
                // If our discriminator is in one of the allOf schemas break when we find it
                for (Schema allOf : composedSchema.getAllOf()) {
                    CodegenProperty cp = discriminatorFound(composedSchemaName, allOf, discPropName, openAPI);
                    if (cp != null) {
                        return cp;
                    }
                }
            }
            if (composedSchema.getOneOf() != null && composedSchema.getOneOf().size() != 0) {
                // All oneOf definitions must contain the discriminator
                CodegenProperty cp = new CodegenProperty();
                for (Schema oneOf : composedSchema.getOneOf()) {
                    String modelName = ModelUtils.getSimpleRef(oneOf.get$ref());
                    CodegenProperty thisCp = discriminatorFound(composedSchemaName, oneOf, discPropName, openAPI);
                    if (thisCp == null) {
                        throw new RuntimeException("'" + composedSchemaName + "' defines discriminator '" + discPropName + "', but the referenced OneOf schema '" + modelName + "' is missing " + discPropName);
                    }
                    if (cp.dataType == null) {
                        cp = thisCp;
                        continue;
                    }
                    if (cp != thisCp) {
                        throw new RuntimeException("'" + composedSchemaName + "' defines discriminator '" + discPropName + "', but the OneOf schema '" + modelName + "' has a different " + discPropName + " definition than the prior OneOf schema's. Make sure the " + discPropName + " type and required values are the same");
                    }
                }
                return cp;
            }
            if (composedSchema.getAnyOf() != null && composedSchema.getAnyOf().size() != 0) {
                // All anyOf definitions must contain the discriminator because a min of one must be selected
                CodegenProperty cp = new CodegenProperty();
                for (Schema anyOf : composedSchema.getAnyOf()) {
                    String modelName = ModelUtils.getSimpleRef(anyOf.get$ref());
                    CodegenProperty thisCp = discriminatorFound(composedSchemaName, anyOf, discPropName, openAPI);
                    if (thisCp == null) {
                        throw new RuntimeException("'" + composedSchemaName + "' defines discriminator '" + discPropName + "', but the referenced AnyOf schema '" + modelName + "' is missing " + discPropName);
                    }
                    if (cp.dataType == null) {
                        cp = thisCp;
                        continue;
                    }
                    if (cp != thisCp) {
                        throw new RuntimeException("'" + composedSchemaName + "' defines discriminator '" + discPropName + "', but the AnyOf schema '" + modelName + "' has a different " + discPropName + " definition than the prior AnyOf schema's. Make sure the " + discPropName + " type and required values are the same");
                    }
                }
                return cp;

            }
        }
        return null;
    }

    /**
     * Recursively look in Schema sc for the discriminator and return it
     * Schema sc location
     * OpenAPI openAPI the spec where we are searching for the discriminator
     *
     * @param sc The Schema that may contain the discriminator
     */
    private Discriminator recursiveGetDiscriminator(Schema sc, OpenAPI openAPI) {
        Schema refSchema = ModelUtils.getReferencedSchema(openAPI, sc);
        Discriminator foundDisc = refSchema.getDiscriminator();
        if (foundDisc != null) {
            return foundDisc;
        }
        if (!!this.getLegacyDiscriminatorBehavior()) {
            return null;
        }
        Discriminator disc = new Discriminator();
        if (ModelUtils.isComposedSchema(refSchema)) {
            ComposedSchema composedSchema = (ComposedSchema) refSchema;
            if (composedSchema.getAllOf() != null) {
                // If our discriminator is in one of the allOf schemas break when we find it
                for (Schema allOf : composedSchema.getAllOf()) {
                    foundDisc = recursiveGetDiscriminator(allOf, openAPI);
                    if (foundDisc != null) {
                        disc.setPropertyName(foundDisc.getPropertyName());
                        disc.setMapping(foundDisc.getMapping());
                        return disc;
                    }
                }
            }
            if (composedSchema.getOneOf() != null && composedSchema.getOneOf().size() != 0) {
                // All oneOf definitions must contain the discriminator
                Integer hasDiscriminatorCnt = 0;
                Integer hasNullTypeCnt = 0;
                Set<String> discriminatorsPropNames = new HashSet<>();
                for (Schema oneOf : composedSchema.getOneOf()) {
                    if (ModelUtils.isNullType(oneOf)) {
                        // The null type does not have a discriminator. Skip.
                        hasNullTypeCnt++;
                        continue;
                    }
                    foundDisc = recursiveGetDiscriminator(oneOf, openAPI);
                    if (foundDisc != null) {
                        discriminatorsPropNames.add(foundDisc.getPropertyName());
                        hasDiscriminatorCnt++;
                    }
                }
                if (discriminatorsPropNames.size() > 1) {
                    throw new RuntimeException("The oneOf schemas have conflicting discriminator property names. " +
                            "oneOf schemas must have the same property name, but found " + String.join(", ", discriminatorsPropNames));
                }
                if ((hasDiscriminatorCnt + hasNullTypeCnt) == composedSchema.getOneOf().size() && discriminatorsPropNames.size() == 1) {
                    disc.setPropertyName(foundDisc.getPropertyName());
                    disc.setMapping(foundDisc.getMapping());
                    return disc;
                }
                // If the scenario when oneOf has two children and one of them is the 'null' type,
                // there is no need for a discriminator.
            }
            if (composedSchema.getAnyOf() != null && composedSchema.getAnyOf().size() != 0) {
                // All anyOf definitions must contain the discriminator because a min of one must be selected
                Integer hasDiscriminatorCnt = 0;
                Integer hasNullTypeCnt = 0;
                Set<String> discriminatorsPropNames = new HashSet<>();
                for  (Schema anyOf : composedSchema.getAnyOf()) {
                    if (ModelUtils.isNullType(anyOf)) {
                        // The null type does not have a discriminator. Skip.
                        hasNullTypeCnt++;
                        continue;
                    }
                    foundDisc = recursiveGetDiscriminator(anyOf, openAPI);
                    if (foundDisc != null) {
                        discriminatorsPropNames.add(foundDisc.getPropertyName());
                        hasDiscriminatorCnt++;
                    }
                }
                if (discriminatorsPropNames.size() > 1) {
                    throw new RuntimeException("The anyOf schemas have conflicting discriminator property names. " +
                        "anyOf schemas must have the same property name, but found " + String.join(", ", discriminatorsPropNames));
                }
                if ((hasDiscriminatorCnt + hasNullTypeCnt) == composedSchema.getAnyOf().size() && discriminatorsPropNames.size() == 1) {
                    disc.setPropertyName(foundDisc.getPropertyName());
                    disc.setMapping(foundDisc.getMapping());
                    return disc;
                }
                // If the scenario when anyOf has two children and one of them is the 'null' type,
                // there is no need for a discriminator.
            }
        }
        return null;
    }

    /**
     * This function is only used for composed schemas which have a discriminator
     * Process oneOf and anyOf models in a composed schema and adds them into
     * a list if the oneOf and anyOf models contain
     * the required discriminator. If they don't contain the required
     * discriminator or the discriminator is the wrong type then an error is
     * thrown
     *
     * @param composedSchemaName The String model name of the composed schema where we are setting the discriminator map
     * @param discPropName       The String that is the discriminator propertyName in the schema
     * @param c                  The ComposedSchema that contains the discriminator and oneOf/anyOf schemas
     * @param openAPI            The OpenAPI spec that we are using
     * @return the list of oneOf and anyOf MappedModel that need to be added to the discriminator map
     */
    protected List<MappedModel> getOneOfAnyOfDescendants(String composedSchemaName, String discPropName, ComposedSchema c, OpenAPI openAPI) {
        ArrayList<List<Schema>> listOLists = new ArrayList<List<Schema>>();
        listOLists.add(c.getOneOf());
        listOLists.add(c.getAnyOf());
        List<MappedModel> descendentSchemas = new ArrayList();
        for (List<Schema> schemaList : listOLists) {
            if (schemaList == null) {
                continue;
            }
            for (Schema sc : schemaList) {
                if (ModelUtils.isNullType(sc)) {
                    continue;
                }
                String ref = sc.get$ref();
                if (ref == null) {
                    // for schemas with no ref, it is not possible to build the discriminator map
                    // because ref is how we get the model name
                    // we only hit this use case for a schema with inline composed schemas, and one of those
                    // schemas also has inline composed schemas
                    // Note: if it is only inline one level, then the inline model resolver will move it into its own
                    // schema and make it a $ref schema in the oneOf/anyOf location
                    throw new RuntimeException("Invalid inline schema defined in oneOf/anyOf in '" + composedSchemaName + "'. Per the OpenApi spec, for this case when a composed schema defines a discriminator, the oneOf/anyOf schemas must use $ref. Change this inline definition to a $ref definition");
                }
                CodegenProperty df = discriminatorFound(composedSchemaName, sc, discPropName, openAPI);
                String modelName = ModelUtils.getSimpleRef(ref);
                if (df == null || !df.isString || df.required != true) {
                    String msgSuffix = "";
                    if (df == null) {
                        msgSuffix += discPropName + " is missing from the schema, define it as required and type string";
                    } else {
                        if (!df.isString) {
                            msgSuffix += "invalid type for " + discPropName + ", set it to string";
                        }
                        if (df.required != true) {
                            String spacer = "";
                            if (msgSuffix.length() != 0) {
                                spacer = ". ";
                            }
                            msgSuffix += spacer + "invalid optional definition of " + discPropName + ", include it in required";
                        }
                    }
                    throw new RuntimeException("'" + composedSchemaName + "' defines discriminator '" + discPropName + "', but the referenced schema '" + modelName + "' is incorrect. " + msgSuffix);
                }
                MappedModel mm = new MappedModel(modelName, toModelName(modelName));
                descendentSchemas.add(mm);
                Schema cs = ModelUtils.getSchema(openAPI, modelName);
                Map<String, Object> vendorExtensions = cs.getExtensions();
                if (vendorExtensions != null && !vendorExtensions.isEmpty() && vendorExtensions.containsKey("x-discriminator-value")) {
                    String xDiscriminatorValue = (String) vendorExtensions.get("x-discriminator-value");
                    mm = new MappedModel(xDiscriminatorValue, toModelName(modelName));
                    descendentSchemas.add(mm);
                }

            }
        }
        return descendentSchemas;
    }

    protected List<MappedModel> getAllOfDescendants(String thisSchemaName, OpenAPI openAPI) {
        ArrayList<String> queue = new ArrayList();
        List<MappedModel> descendentSchemas = new ArrayList();
        Map<String, Schema> schemas = ModelUtils.getSchemas(openAPI);
        String currentSchemaName = thisSchemaName;
        while (true) {
            for (String childName : schemas.keySet()) {
                if (childName == thisSchemaName) {
                    continue;
                }
                Schema child = schemas.get(childName);
                if (ModelUtils.isComposedSchema(child)) {
                    ComposedSchema composedChild = (ComposedSchema) child;
                    List<Schema> parents = composedChild.getAllOf();
                    if (parents != null) {
                        for (Schema parent : parents) {
                            String ref = parent.get$ref();
                            if (ref == null) {
                                // for schemas with no ref, it is not possible to build the discriminator map
                                // because ref is how we get the model name
                                // we only hit this use case for a schema with inline composed schemas, and one of those
                                // schemas also has inline composed schemas
                                throw new RuntimeException("Invalid inline schema defined in allOf in '" + childName + "'. Per the OpenApi spec, for this case when a composed schema defines a discriminator, the allOf schemas must use $ref. Change this inline definition to a $ref definition");
                            }
                            String parentName = ModelUtils.getSimpleRef(ref);
                            if (parentName.equals(currentSchemaName)) {
                                if (queue.contains(childName) || descendentSchemas.contains(childName)) {
                                    throw new RuntimeException("Stack overflow hit when looking for " + thisSchemaName + " an infinite loop starting and ending at " + childName + " was seen");
                                }
                                queue.add(childName);
                                break;
                            }
                        }
                    }
                }
            }
            if (queue.size() == 0) {
                break;
            }
            currentSchemaName = queue.remove(0);
            MappedModel mm = new MappedModel(currentSchemaName, toModelName(currentSchemaName));
            descendentSchemas.add(mm);
            Schema cs = schemas.get(currentSchemaName);
            Map<String, Object> vendorExtensions = cs.getExtensions();
            if (vendorExtensions != null && !vendorExtensions.isEmpty() && vendorExtensions.containsKey("x-discriminator-value")) {
                String xDiscriminatorValue = (String) vendorExtensions.get("x-discriminator-value");
                mm = new MappedModel(xDiscriminatorValue, toModelName(currentSchemaName));
                descendentSchemas.add(mm);
            }
        }
        return descendentSchemas;
    }

    protected CodegenDiscriminator createDiscriminator(String schemaName, Schema schema, OpenAPI openAPI) {
        Discriminator sourceDiscriminator = recursiveGetDiscriminator(schema, openAPI);
        if (sourceDiscriminator == null) {
            return null;
        }
        CodegenDiscriminator discriminator = new CodegenDiscriminator();
        String discPropName = sourceDiscriminator.getPropertyName();
        discriminator.setPropertyName(toVarName(discPropName));
        discriminator.setPropertyBaseName(sourceDiscriminator.getPropertyName());
        discriminator.setPropertyGetter(toGetter(discriminator.getPropertyName()));
        // FIXME: for now, we assume that the discriminator property is String
        discriminator.setPropertyType(typeMapping.get("string"));
        discriminator.setMapping(sourceDiscriminator.getMapping());
        List<MappedModel> uniqueDescendants = new ArrayList();
        if (sourceDiscriminator.getMapping() != null && !sourceDiscriminator.getMapping().isEmpty()) {
            for (Entry<String, String> e : sourceDiscriminator.getMapping().entrySet()) {
                String nameOrRef = e.getValue();
                String name = nameOrRef.indexOf('/') >= 0 ? ModelUtils.getSimpleRef(nameOrRef) : nameOrRef;
                String modelName = toModelName(name);
                uniqueDescendants.add(new MappedModel(e.getKey(), modelName));
            }
        }

        boolean legacyUseCase = (this.getLegacyDiscriminatorBehavior() && uniqueDescendants.isEmpty());
        if (!this.getLegacyDiscriminatorBehavior() || legacyUseCase) {
            // for schemas that allOf inherit from this schema, add those descendants to this discriminator map
            List<MappedModel> otherDescendants = getAllOfDescendants(schemaName, openAPI);
            for (MappedModel otherDescendant : otherDescendants) {
                if (!uniqueDescendants.contains(otherDescendant)) {
                    uniqueDescendants.add(otherDescendant);
                }
            }
        }
        // if there are composed oneOf/anyOf schemas, add them to this discriminator
        if (ModelUtils.isComposedSchema(schema) && !this.getLegacyDiscriminatorBehavior()) {
            List<MappedModel> otherDescendants = getOneOfAnyOfDescendants(schemaName, discPropName, (ComposedSchema) schema, openAPI);
            for (MappedModel otherDescendant : otherDescendants) {
                if (!uniqueDescendants.contains(otherDescendant)) {
                    uniqueDescendants.add(otherDescendant);
                }
            }
        }
        if (!this.getLegacyDiscriminatorBehavior()) {
            Collections.sort(uniqueDescendants);
        }
        discriminator.getMappedModels().addAll(uniqueDescendants);
        return discriminator;
    }

    /**
     * Handle the model for the 'additionalProperties' keyword in the OAS schema.
     *
     * @param codegenModel The codegen representation of the schema.
     * @param schema       The input OAS schema.
     */
    protected void addAdditionPropertiesToCodeGenModel(CodegenModel codegenModel, Schema schema) {
        addParentContainer(codegenModel, codegenModel.name, schema);
    }

    /**
     * Add schema's properties to "properties" and "required" list
     *
     * @param properties all properties
     * @param required   required property only
     * @param schema     schema in which the properties will be added to the lists
     */
    protected void addProperties(Map<String, Schema> properties, List<String> required, Schema schema) {
        if (schema instanceof ComposedSchema) {
            ComposedSchema composedSchema = (ComposedSchema) schema;

            if (composedSchema.getAllOf() != null) {
                for (Schema component : composedSchema.getAllOf()) {
                    addProperties(properties, required, component);
                }
            }

            if (schema.getRequired() != null) {
                required.addAll(schema.getRequired());
            }

            if (composedSchema.getOneOf() != null) {
                for (Schema component : composedSchema.getOneOf()) {
                    addProperties(properties, required, component);
                }
            }

            if (composedSchema.getAnyOf() != null) {
                for (Schema component : composedSchema.getAnyOf()) {
                    addProperties(properties, required, component);
                }
            }

            return;
        }

        if (StringUtils.isNotBlank(schema.get$ref())) {
            Schema interfaceSchema = ModelUtils.getReferencedSchema(this.openAPI, schema);
            addProperties(properties, required, interfaceSchema);
            return;
        }
        if (schema.getProperties() != null) {
            properties.putAll(schema.getProperties());
        }
        if (schema.getRequired() != null) {
            required.addAll(schema.getRequired());
        }
    }

    /**
     * Camelize the method name of the getter and setter
     *
     * @param name string to be camelized
     * @return Camelized string
     */
    public String getterAndSetterCapitalize(String name) {
        if (name == null || name.length() == 0) {
            return name;
        }
        return camelize(toVarName(name));
    }

    /**
     * Convert OAS Property object to Codegen Property object
     *
     * @param name name of the property
     * @param p    OAS property schema
     * @return Codegen Property object
     */
    public CodegenProperty fromProperty(String name, Schema p) {
        if (p == null) {
            LOGGER.error("Undefined property/schema for `{}`. Default to type:string.", name);
            return null;
        }
        LOGGER.debug("debugging fromProperty for " + name + " : " + p);

        // unalias schema
        p = ModelUtils.unaliasSchema(this.openAPI, p, importMapping);

        CodegenProperty property = CodegenModelFactory.newInstance(CodegenModelType.PROPERTY);

        ModelUtils.syncValidationProperties(p, property);

        property.name = toVarName(name);
        property.baseName = name;
        if (p.getType() == null) {
            property.openApiType = getSchemaType(p);
        } else {
            property.openApiType = p.getType();
        }
        property.nameInCamelCase = camelize(property.name, false);
        property.nameInSnakeCase = CaseFormat.UPPER_CAMEL.to(CaseFormat.UPPER_UNDERSCORE, property.nameInCamelCase);
        property.description = escapeText(p.getDescription());
        property.unescapedDescription = p.getDescription();
        property.title = p.getTitle();
        property.getter = toGetter(name);
        property.setter = toSetter(name);
        property.example = toExampleValue(p);
        property.defaultValue = toDefaultValue(p);
        property.defaultValueWithParam = toDefaultValueWithParam(name, p);
        property.jsonSchema = Json.pretty(p);

        if (p.getDeprecated() != null) {
            property.deprecated = p.getDeprecated();
        } else if (p.get$ref() != null) {
            // Since $ref should be replaced with the model it refers
            // to, $ref'ing a model with 'deprecated' set should cause
            // the property to reflect the model's 'deprecated' value.
            String ref = ModelUtils.getSimpleRef(p.get$ref());
            if (ref != null) {
                Schema referencedSchema = ModelUtils.getSchemas(this.openAPI).get(ref);
                if (referencedSchema != null && referencedSchema.getDeprecated() != null) {
                    property.deprecated = referencedSchema.getDeprecated();
                }
            }
        }
        if (p.getReadOnly() != null) {
            property.isReadOnly = p.getReadOnly();
        }
        if (p.getWriteOnly() != null) {
            property.isWriteOnly = p.getWriteOnly();
        }
        if (p.getNullable() != null) {
            property.isNullable = p.getNullable();
        }

        if (p.getXml() != null) {
            if (p.getXml().getAttribute() != null) {
                property.isXmlAttribute = p.getXml().getAttribute();
            }
            property.xmlPrefix = p.getXml().getPrefix();
            property.xmlName = p.getXml().getName();
            property.xmlNamespace = p.getXml().getNamespace();
        }
        if (p.getExtensions() != null && !p.getExtensions().isEmpty()) {
            property.getVendorExtensions().putAll(p.getExtensions());
        }

        String type = getSchemaType(p);
        if (ModelUtils.isIntegerSchema(p)) { // integer type
            property.isNumeric = Boolean.TRUE;
            if (ModelUtils.isLongSchema(p)) { // int64/long format
                property.isLong = Boolean.TRUE;
            } else { // int32 format
                property.isInteger = Boolean.TRUE;
            }

            if (p.getMinimum() != null) {
                property.minimum = String.valueOf(p.getMinimum().longValue());
            }
            if (p.getMaximum() != null) {
                property.maximum = String.valueOf(p.getMaximum().longValue());
            }
            if (p.getExclusiveMinimum() != null) {
                property.exclusiveMinimum = p.getExclusiveMinimum();
            }
            if (p.getExclusiveMaximum() != null) {
                property.exclusiveMaximum = p.getExclusiveMaximum();
            }
            if (p.getMultipleOf() != null) {
                property.multipleOf = p.getMultipleOf();
            }

            // check if any validation rule defined
            // exclusive* are noop without corresponding min/max
            if (property.minimum != null || property.maximum != null || p.getMultipleOf() != null)
                property.hasValidation = true;

        } else if (ModelUtils.isBooleanSchema(p)) { // boolean type
            property.isBoolean = true;
            property.getter = toBooleanGetter(name);
        } else if (ModelUtils.isDateSchema(p)) { // date format
            property.isString = false; // for backward compatibility with 2.x
            property.isDate = true;

        } else if (ModelUtils.isDateTimeSchema(p)) { // date-time format
            property.isString = false; // for backward compatibility with 2.x
            property.isDateTime = true;

        } else if (ModelUtils.isStringSchema(p)) {
            if (ModelUtils.isByteArraySchema(p)) {
                property.isByteArray = true;
            } else if (ModelUtils.isBinarySchema(p)) {
                property.isBinary = true;
                property.isFile = true; // file = binary in OAS3
            } else if (ModelUtils.isFileSchema(p)) {
                property.isFile = true;
            } else if (ModelUtils.isUUIDSchema(p)) {
                // keep isString to true to make it backward compatible
                property.isString = true;
                property.isUuid = true;
            } else if (ModelUtils.isURISchema(p)) {
                property.isString = true; // for backward compatibility
                property.isUri = true;
            } else if (ModelUtils.isEmailSchema(p)) {
                property.isString = true;
                property.isEmail = true;
            } else {
                property.isString = true;
            }

            property.maxLength = p.getMaxLength();
            property.minLength = p.getMinLength();
            property.pattern = toRegularExpression(p.getPattern());

            // check if any validation rule defined
            if (property.pattern != null || property.minLength != null || property.maxLength != null)
                property.hasValidation = true;

        } else if (ModelUtils.isNumberSchema(p)) {
            property.isNumeric = Boolean.TRUE;
            if (ModelUtils.isFloatSchema(p)) { // float
                property.isFloat = Boolean.TRUE;
            } else if (ModelUtils.isDoubleSchema(p)) { // double
                property.isDouble = Boolean.TRUE;
            } else { // type is number and without format
                property.isNumber = Boolean.TRUE;
            }

            if (p.getMinimum() != null) {
                property.minimum = String.valueOf(p.getMinimum());
            }
            if (p.getMaximum() != null) {
                property.maximum = String.valueOf(p.getMaximum());
            }
            if (p.getExclusiveMinimum() != null) {
                property.exclusiveMinimum = p.getExclusiveMinimum();
            }
            if (p.getExclusiveMaximum() != null) {
                property.exclusiveMaximum = p.getExclusiveMaximum();
            }
            if (p.getMultipleOf() != null) {
                property.multipleOf = p.getMultipleOf();
            }

            // check if any validation rule defined
            // exclusive* are noop without corresponding min/max
            if (property.minimum != null || property.maximum != null || p.getMultipleOf() != null) {
                property.hasValidation = true;
            }

        } else if (isFreeFormObject(p)) {
            property.isFreeFormObject = true;
        } else if (isAnyTypeSchema(p)) {
            // The 'null' value is allowed when the OAS schema is 'any type'.
            // See https://github.com/OAI/OpenAPI-Specification/issues/1389
            if (Boolean.FALSE.equals(p.getNullable())) {
                LOGGER.warn("Schema '{}' is any type, which includes the 'null' value. 'nullable' cannot be set to 'false'", p.getName());
            }
            property.isNullable = true;
            property.isAnyType = true;
        } else if (ModelUtils.isArraySchema(p)) {
            // default to string if inner item is undefined
            ArraySchema arraySchema = (ArraySchema) p;
            Schema innerSchema = ModelUtils.unaliasSchema(this.openAPI, getSchemaItems(arraySchema), importMapping);
        } else if (ModelUtils.isMapSchema(p)) {
            Schema innerSchema = ModelUtils.unaliasSchema(this.openAPI, getAdditionalProperties(p),
                    importMapping);
            if (innerSchema == null) {
                LOGGER.error("Undefined map inner type for `{}`. Default to String.", p.getName());
                innerSchema = new StringSchema().description("//TODO automatically added by openapi-generator due to undefined type");
                p.setAdditionalProperties(innerSchema);
            }
        }

        //Inline enum case:
        if (p.getEnum() != null && !p.getEnum().isEmpty()) {
            List<Object> _enum = p.getEnum();
            property._enum = new ArrayList<String>();
            for (Object i : _enum) {
                property._enum.add(String.valueOf(i));
            }
            property.isEnum = true;

            Map<String, Object> allowableValues = new HashMap<String, Object>();
            allowableValues.put("values", _enum);
            if (allowableValues.size() > 0) {
                property.allowableValues = allowableValues;
            }
        }

        Schema referencedSchema = ModelUtils.getReferencedSchema(this.openAPI, p);

        //Referenced enum case:
        if (referencedSchema.getEnum() != null && !referencedSchema.getEnum().isEmpty()) {
            List<Object> _enum = referencedSchema.getEnum();

            Map<String, Object> allowableValues = new HashMap<String, Object>();
            allowableValues.put("values", _enum);
            if (allowableValues.size() > 0) {
                property.allowableValues = allowableValues;
            }
        }

        if (referencedSchema.getNullable() != null) {
            property.isNullable = referencedSchema.getNullable();
        }

        property.dataType = getTypeDeclaration(p);
        property.dataFormat = p.getFormat();
        property.baseType = getSchemaType(p);

        // this can cause issues for clients which don't support enums
        if (property.isEnum) {
            property.datatypeWithEnum = toEnumName(property);
            property.enumName = toEnumName(property);
        } else {
            property.datatypeWithEnum = property.dataType;
        }

        if (ModelUtils.isArraySchema(p)) {
            property.isContainer = true;
            property.isListContainer = true;
            if (ModelUtils.isSet(p)) {
                property.containerType = "set";
            } else {
                property.containerType = "array";
            }
            property.baseType = getSchemaType(p);
            if (p.getXml() != null) {
                property.isXmlWrapped = p.getXml().getWrapped() == null ? false : p.getXml().getWrapped();
                property.xmlPrefix = p.getXml().getPrefix();
                property.xmlNamespace = p.getXml().getNamespace();
                property.xmlName = p.getXml().getName();
            }

            // handle inner property
            property.maxItems = p.getMaxItems();
            property.minItems = p.getMinItems();
            String itemName = null;
            if (p.getExtensions() != null && p.getExtensions().get("x-item-name") != null) {
                itemName = p.getExtensions().get("x-item-name").toString();
            }
            if (itemName == null) {
                itemName = property.name;
            }
            ArraySchema arraySchema = (ArraySchema) p;
            Schema innerSchema = ModelUtils.unaliasSchema(this.openAPI, getSchemaItems(arraySchema), importMapping);
            CodegenProperty cp = fromProperty(itemName, innerSchema);
            updatePropertyForArray(property, cp);
        } else if (ModelUtils.isMapSchema(p)) {
            property.isContainer = true;
            property.isMapContainer = true;
            property.containerType = "map";
            property.baseType = getSchemaType(p);
            property.minItems = p.getMinProperties();
            property.maxItems = p.getMaxProperties();

            // handle inner property
            Schema innerSchema = ModelUtils.unaliasSchema(this.openAPI, getAdditionalProperties(p),
                    importMapping);
            if (innerSchema == null) {
                LOGGER.error("Undefined map inner type for `{}`. Default to String.", p.getName());
                innerSchema = new StringSchema().description("//TODO automatically added by openapi-generator due to undefined type");
                p.setAdditionalProperties(innerSchema);
            }
            CodegenProperty cp = fromProperty("inner", innerSchema);
            updatePropertyForMap(property, cp);
        } else if (isFreeFormObject(p)) {
            property.isFreeFormObject = true;
            property.baseType = getSchemaType(p);
            if (languageSpecificPrimitives.contains(property.dataType)) {
                property.isPrimitiveType = true;
            }
        } else if (isAnyTypeSchema(p)) {
            property.isAnyType = true;
            property.baseType = getSchemaType(p);
            if (languageSpecificPrimitives.contains(property.dataType)) {
                property.isPrimitiveType = true;
            }
        } else { // model
            setNonArrayMapProperty(property, type);
            Schema refOrCurrent = ModelUtils.getReferencedSchema(this.openAPI, p);
            property.isModel = (ModelUtils.isComposedSchema(refOrCurrent) || ModelUtils.isObjectSchema(refOrCurrent)) && ModelUtils.isModel(refOrCurrent);
        }

        LOGGER.debug("debugging from property return: " + property);
        return property;
    }

    /**
     * Update property for array(list) container
     *
     * @param property      Codegen property
     * @param innerProperty Codegen inner property of map or list
     */
    protected void updatePropertyForArray(CodegenProperty property, CodegenProperty innerProperty) {
        if (innerProperty == null) {
            LOGGER.warn("skipping invalid array property " + Json.pretty(property));
            return;
        }
        property.dataFormat = innerProperty.dataFormat;
        if (!languageSpecificPrimitives.contains(innerProperty.baseType)) {
            property.complexType = innerProperty.baseType;
        } else {
            property.isPrimitiveType = true;
        }
        property.items = innerProperty;
        property.mostInnerItems = getMostInnerItems(innerProperty);
        // inner item is Enum
        if (isPropertyInnerMostEnum(property)) {
            // isEnum is set to true when the type is an enum
            // or the inner type of an array/map is an enum
            property.isEnum = true;
            // update datatypeWithEnum and default value for array
            // e.g. List<string> => List<StatusEnum>
            updateDataTypeWithEnumForArray(property);
            // set allowable values to enum values (including array/map of enum)
            property.allowableValues = getInnerEnumAllowableValues(property);
        }

    }

    /**
     * Update property for map container
     *
     * @param property      Codegen property
     * @param innerProperty Codegen inner property of map or list
     */
    protected void updatePropertyForMap(CodegenProperty property, CodegenProperty innerProperty) {
        if (innerProperty == null) {
            LOGGER.warn("skipping invalid map property " + Json.pretty(property));
            return;
        }
        if (!languageSpecificPrimitives.contains(innerProperty.baseType)) {
            property.complexType = innerProperty.baseType;
        } else {
            property.isPrimitiveType = true;
        }
        property.items = innerProperty;
        property.mostInnerItems = getMostInnerItems(innerProperty);
        property.dataFormat = innerProperty.dataFormat;
        // inner item is Enum
        if (isPropertyInnerMostEnum(property)) {
            // isEnum is set to true when the type is an enum
            // or the inner type of an array/map is an enum
            property.isEnum = true;
            // update datatypeWithEnum and default value for map
            // e.g. Dictionary<string, string> => Dictionary<string, StatusEnum>
            updateDataTypeWithEnumForMap(property);
            // set allowable values to enum values (including array/map of enum)
            property.allowableValues = getInnerEnumAllowableValues(property);
        }

    }

    /**
     * Update property for map container
     *
     * @param property Codegen property
     * @return True if the inner most type is enum
     */
    protected Boolean isPropertyInnerMostEnum(CodegenProperty property) {
        CodegenProperty currentProperty = getMostInnerItems(property);

        return currentProperty == null ? false : currentProperty.isEnum;
    }

    protected CodegenProperty getMostInnerItems(CodegenProperty property) {
        CodegenProperty currentProperty = property;
        while (currentProperty != null && (Boolean.TRUE.equals(currentProperty.isMapContainer)
                || Boolean.TRUE.equals(currentProperty.isListContainer))) {
            currentProperty = currentProperty.items;
        }
        return currentProperty;
    }

    protected Map<String, Object> getInnerEnumAllowableValues(CodegenProperty property) {
        CodegenProperty currentProperty = getMostInnerItems(property);

        return currentProperty == null ? new HashMap<String, Object>() : currentProperty.allowableValues;
    }

    /**
     * Update datatypeWithEnum for array container
     *
     * @param property Codegen property
     */
    protected void updateDataTypeWithEnumForArray(CodegenProperty property) {
        CodegenProperty baseItem = property.items;
        while (baseItem != null && (Boolean.TRUE.equals(baseItem.isMapContainer)
                || Boolean.TRUE.equals(baseItem.isListContainer))) {
            baseItem = baseItem.items;
        }
        if (baseItem != null) {
            // set both datatype and datetypeWithEnum as only the inner type is enum
            property.datatypeWithEnum = property.datatypeWithEnum.replace(baseItem.baseType, toEnumName(baseItem));

            // naming the enum with respect to the language enum naming convention
            // e.g. remove [], {} from array/map of enum
            property.enumName = toEnumName(property);

            // set default value for variable with inner enum
            if (property.defaultValue != null) {
                property.defaultValue = property.defaultValue.replace(baseItem.baseType, toEnumName(baseItem));
            }

            updateCodegenPropertyEnum(property);
        }
    }

    /**
     * Update datatypeWithEnum for map container
     *
     * @param property Codegen property
     */
    protected void updateDataTypeWithEnumForMap(CodegenProperty property) {
        CodegenProperty baseItem = property.items;
        while (baseItem != null && (Boolean.TRUE.equals(baseItem.isMapContainer)
                || Boolean.TRUE.equals(baseItem.isListContainer))) {
            baseItem = baseItem.items;
        }

        if (baseItem != null) {
            // set both datatype and datetypeWithEnum as only the inner type is enum
            property.datatypeWithEnum = property.datatypeWithEnum.replace(", " + baseItem.baseType, ", " + toEnumName(baseItem));

            // naming the enum with respect to the language enum naming convention
            // e.g. remove [], {} from array/map of enum
            property.enumName = toEnumName(property);

            // set default value for variable with inner enum
            if (property.defaultValue != null) {
                property.defaultValue = property.defaultValue.replace(", " + property.items.baseType, ", " + toEnumName(property.items));
            }

            updateCodegenPropertyEnum(property);
        }
    }

    protected void setNonArrayMapProperty(CodegenProperty property, String type) {
        property.isContainer = false;
        if (languageSpecificPrimitives().contains(type)) {
            property.isPrimitiveType = true;
        } else {
            property.complexType = property.baseType;
            property.isModel = true;
        }
    }

    /**
     * Override with any special handling of response codes
     *
     * @param responses OAS Operation's responses
     * @return default method response or <code>null</code> if not found
     */
    protected ApiResponse findMethodResponse(ApiResponses responses) {
        String code = null;
        for (String responseCode : responses.keySet()) {
            if (responseCode.startsWith("2") || responseCode.equals("default")) {
                if (code == null || code.compareTo(responseCode) > 0) {
                    code = responseCode;
                }
            }
        }
        if (code == null) {
            return null;
        }
        return responses.get(code);
    }

    /**
     * Set op's returnBaseType, returnType, examples etc.
     *
     * @param operation      endpoint Operation
     * @param schemas        a map of the schemas in the openapi spec
     * @param op             endpoint CodegenOperation
     * @param methodResponse the default ApiResponse for the endpoint
     */
    protected void handleMethodResponse(Operation operation,
                                        Map<String, Schema> schemas,
                                        CodegenOperation op,
                                        ApiResponse methodResponse) {
        handleMethodResponse(operation, schemas, op, methodResponse, Collections.<String, String>emptyMap());
    }

    /**
     * Set op's returnBaseType, returnType, examples etc.
     *
     * @param operation      endpoint Operation
     * @param schemas        a map of the schemas in the openapi spec
     * @param op             endpoint CodegenOperation
     * @param methodResponse the default ApiResponse for the endpoint
     * @param importMappings mappings of external types to be omitted by unaliasing
     */
    protected void handleMethodResponse(Operation operation,
                                        Map<String, Schema> schemas,
                                        CodegenOperation op,
                                        ApiResponse methodResponse,
                                        Map<String, String> importMappings) {
        Schema responseSchema = ModelUtils.unaliasSchema(this.openAPI, ModelUtils.getSchemaFromResponse(methodResponse), importMappings);

        if (responseSchema != null) {
            CodegenProperty cm = fromProperty("response", responseSchema);

            if (ModelUtils.isArraySchema(responseSchema)) {
                ArraySchema as = (ArraySchema) responseSchema;
                CodegenProperty innerProperty = fromProperty("response", getSchemaItems(as));
                op.returnBaseType = innerProperty.baseType;
            } else if (ModelUtils.isMapSchema(responseSchema)) {
                CodegenProperty innerProperty = fromProperty("response", getAdditionalProperties(responseSchema));
                op.returnBaseType = innerProperty.baseType;
            } else {
                if (cm.complexType != null) {
                    op.returnBaseType = cm.complexType;
                } else {
                    op.returnBaseType = cm.baseType;
                }
            }

            // generate examples
            String exampleStatusCode = "200";
            for (String key : operation.getResponses().keySet()) {
                if (operation.getResponses().get(key) == methodResponse && !key.equals("default")) {
                    exampleStatusCode = key;
                }
            }
            op.examples = new ExampleGenerator(schemas, this.openAPI).generateFromResponseSchema(exampleStatusCode, responseSchema, getProducesInfo(this.openAPI, operation));
            op.defaultResponse = toDefaultValue(responseSchema);
            op.returnType = cm.dataType;
            op.returnFormat = cm.dataFormat;
            op.hasReference = schemas != null && schemas.containsKey(op.returnBaseType);

            // lookup discriminator
            Schema schema = schemas.get(op.returnBaseType);
            if (schema != null) {
                CodegenModel cmod = fromModel(op.returnBaseType, schema);
                op.discriminator = cmod.discriminator;
            }

            if (cm.isContainer) {
                op.returnContainer = cm.containerType;
                if ("map".equals(cm.containerType)) {
                    op.isMapContainer = true;
                } else if ("list".equalsIgnoreCase(cm.containerType)) {
                    op.isListContainer = true;
                } else if ("array".equalsIgnoreCase(cm.containerType)) {
                    op.isListContainer = true;
                } else if ("set".equalsIgnoreCase(cm.containerType)) {
                    op.isListContainer = true;
                }
            } else {
                op.returnSimpleType = true;
            }
            if (languageSpecificPrimitives().contains(op.returnBaseType) || op.returnBaseType == null) {
                op.returnTypeIsPrimitive = true;
            }
        }
        addHeaders(methodResponse, op.responseHeaders);
    }

    /**
     * Convert OAS Operation object to Codegen Operation object
     *
     * @param httpMethod HTTP method
     * @param operation  OAS operation object
     * @param path       the path of the operation
     * @param servers    list of servers
     * @return Codegen Operation object
     */
    public CodegenOperation fromOperation(String path,
                                          String httpMethod,
                                          Operation operation,
                                          List<Server> servers) {
        LOGGER.debug("fromOperation => operation: " + operation);
        if (operation == null)
            throw new RuntimeException("operation cannot be null in fromOperation");

        Map<String, Schema> schemas = ModelUtils.getSchemas(this.openAPI);
        CodegenOperation op = CodegenModelFactory.newInstance(CodegenModelType.OPERATION);
        Set<String> imports = new HashSet<String>();
        if (operation.getExtensions() != null && !operation.getExtensions().isEmpty()) {
            op.vendorExtensions.putAll(operation.getExtensions());

            Object isCallbackRequest = op.vendorExtensions.remove("x-callback-request");
            op.isCallbackRequest = Boolean.TRUE.equals(isCallbackRequest);
        }

        // servers setting
        if (operation.getServers() != null && !operation.getServers().isEmpty()) {
            // use operation-level servers first if defined
            op.servers = fromServers(operation.getServers());
        } else if (servers != null && !servers.isEmpty()) {
            // use path-level servers
            op.servers = fromServers(servers);
        }

        // store the original operationId for plug-in
        op.operationIdOriginal = operation.getOperationId();

        String operationId = getOrGenerateOperationId(operation, path, httpMethod);
        // remove prefix in operationId
        if (removeOperationIdPrefix) {
            int offset = operationId.indexOf('_');
            if (offset > -1) {
                operationId = operationId.substring(offset + 1);
            }
        }
        operationId = removeNonNameElementToCamelCase(operationId);

        if (isStrictSpecBehavior() && !path.startsWith("/")) {
            // modifies an operation.path to strictly conform to OpenAPI Spec
            op.path = "/" + path;
        } else {
            op.path = path;
        }

        op.operationId = toOperationId(operationId);
        op.summary = escapeText(operation.getSummary());
        op.unescapedNotes = operation.getDescription();
        op.notes = escapeText(operation.getDescription());
        op.hasConsumes = false;
        op.hasProduces = false;
        if (operation.getDeprecated() != null) {
            op.isDeprecated = operation.getDeprecated();
        }

        addConsumesInfo(operation, op);

        if (operation.getResponses() != null && !operation.getResponses().isEmpty()) {
            ApiResponse methodResponse = findMethodResponse(operation.getResponses());
            for (String key : operation.getResponses().keySet()) {
                ApiResponse response = operation.getResponses().get(key);
                addProducesInfo(response, op);
                CodegenResponse r = fromResponse(key, response);
                r.hasMore = true;
                if (r.baseType != null &&
                        !defaultIncludes.contains(r.baseType) &&
                        !languageSpecificPrimitives.contains(r.baseType)) {
                    imports.add(r.baseType);
                }
                if ("set".equals(r.containerType) && typeMapping.containsKey(r.containerType)) {
                    op.uniqueItems = true;
                    imports.add(typeMapping.get(r.containerType));
                }

                op.responses.add(r);
                if (Boolean.TRUE.equals(r.isBinary) && Boolean.TRUE.equals(r.is2xx) && Boolean.FALSE.equals(op.isResponseBinary)) {
                    op.isResponseBinary = Boolean.TRUE;
                }
                if (Boolean.TRUE.equals(r.isFile) && Boolean.TRUE.equals(r.is2xx) && Boolean.FALSE.equals(op.isResponseFile)) {
                    op.isResponseFile = Boolean.TRUE;
                }
            }
            op.responses.sort((a, b) -> {
                int aDefault = "0".equals(a.code) ? 1 : 0;
                int bDefault = "0".equals(b.code) ? 1 : 0;
                return aDefault - bDefault;
            });
            op.responses.get(op.responses.size() - 1).hasMore = false;

            if (methodResponse != null) {
                handleMethodResponse(operation, schemas, op, methodResponse, importMapping);
            }
        }

        if (operation.getCallbacks() != null && !operation.getCallbacks().isEmpty()) {
            operation.getCallbacks().forEach((name, callback) -> {
                CodegenCallback c = fromCallback(name, callback, servers);
                c.hasMore = true;
                op.callbacks.add(c);
            });
            op.callbacks.get(op.callbacks.size() - 1).hasMore = false;
        }

        List<Parameter> parameters = operation.getParameters();
        List<CodegenParameter> allParams = new ArrayList<CodegenParameter>();
        List<CodegenParameter> bodyParams = new ArrayList<CodegenParameter>();
        List<CodegenParameter> pathParams = new ArrayList<CodegenParameter>();
        List<CodegenParameter> queryParams = new ArrayList<CodegenParameter>();
        List<CodegenParameter> headerParams = new ArrayList<CodegenParameter>();
        List<CodegenParameter> cookieParams = new ArrayList<CodegenParameter>();
        List<CodegenParameter> formParams = new ArrayList<CodegenParameter>();
        List<CodegenParameter> requiredParams = new ArrayList<CodegenParameter>();
        List<CodegenParameter> optionalParams = new ArrayList<CodegenParameter>();

        CodegenParameter bodyParam = null;
        RequestBody requestBody = operation.getRequestBody();
        if (requestBody != null) {
            String contentType = getContentType(requestBody);
            if (contentType != null) {
                contentType = contentType.toLowerCase(Locale.ROOT);
            }
            if (contentType != null &&
                    (contentType.startsWith("application/x-www-form-urlencoded") ||
                            contentType.startsWith("multipart"))) {
                // process form parameters
                formParams = fromRequestBodyToFormParameters(requestBody, imports);
                op.isMultipart = contentType.startsWith("multipart");
                for (CodegenParameter cp : formParams) {
                    setParameterContentType(cp, requestBody.getContent().get(contentType));
                    postProcessParameter(cp);
                }
                // add form parameters to the beginning of all parameter list
                if (prependFormOrBodyParameters) {
                    for (CodegenParameter cp : formParams) {
                        allParams.add(cp.copy());
                    }
                }
            } else {
                // process body parameter
                requestBody = ModelUtils.getReferencedRequestBody(this.openAPI, requestBody);

                String bodyParameterName = "";
                if (op.vendorExtensions != null && op.vendorExtensions.containsKey("x-codegen-request-body-name")) {
                    bodyParameterName = (String) op.vendorExtensions.get("x-codegen-request-body-name");
                }
                bodyParam = fromRequestBody(requestBody, imports, bodyParameterName);
                bodyParam.description = escapeText(requestBody.getDescription());
                postProcessParameter(bodyParam);

                bodyParams.add(bodyParam);

                if (prependFormOrBodyParameters) {
                    allParams.add(bodyParam);
                }

                // add example
                if (schemas != null) {
                    op.requestBodyExamples = new ExampleGenerator(schemas, this.openAPI).generate(null, new ArrayList<String>(getConsumesInfo(this.openAPI, operation)), bodyParam.baseType);
                }
            }
        }

        if (parameters != null) {
            for (Parameter param : parameters) {
                param = ModelUtils.getReferencedParameter(this.openAPI, param);

                CodegenParameter p = fromParameter(param, imports);

                // ensure unique params
                if (ensureUniqueParams) {
                    if (!isParameterNameUnique(p, allParams)) {
                        p.paramName = generateNextName(p.paramName);
                    }
                }

                allParams.add(p);

                if (param instanceof QueryParameter || "query".equalsIgnoreCase(param.getIn())) {
                    queryParams.add(p.copy());
                } else if (param instanceof PathParameter || "path".equalsIgnoreCase(param.getIn())) {
                    pathParams.add(p.copy());
                } else if (param instanceof HeaderParameter || "header".equalsIgnoreCase(param.getIn())) {
                    headerParams.add(p.copy());
                } else if (param instanceof CookieParameter || "cookie".equalsIgnoreCase(param.getIn())) {
                    cookieParams.add(p.copy());
                } else {
                    LOGGER.warn("Unknown parameter type " + p.baseType + " for " + p.baseName);
                }

            }
        }

        // add form/body parameter (if any) to the end of all parameter list
        if (!prependFormOrBodyParameters) {
            for (CodegenParameter cp : formParams) {
                allParams.add(cp.copy());
            }

            for (CodegenParameter cp : bodyParams) {
                allParams.add(cp.copy());
            }
        }

        // create optional, required parameters
        for (CodegenParameter cp : allParams) {
            if (cp.required) { //required parameters
                requiredParams.add(cp.copy());
            } else { // optional parameters
                optionalParams.add(cp.copy());
                op.hasOptionalParams = true;
            }
        }

        // add imports to operation import tag
        for (String i : imports) {
            if (needToImport(i)) {
                op.imports.add(i);
            }
        }

        op.bodyParam = bodyParam;
        op.httpMethod = httpMethod.toUpperCase(Locale.ROOT);

        // move "required" parameters in front of "optional" parameters
        if (sortParamsByRequiredFlag) {
            Collections.sort(allParams, new Comparator<CodegenParameter>() {
                @Override
                public int compare(CodegenParameter one, CodegenParameter another) {
                    if (one.required == another.required)
                        return 0;
                    else if (one.required)
                        return -1;
                    else
                        return 1;
                }
            });
        }

        op.allParams = addHasMore(allParams);
        op.bodyParams = addHasMore(bodyParams);
        op.pathParams = addHasMore(pathParams);
        op.queryParams = addHasMore(queryParams);
        op.headerParams = addHasMore(headerParams);
        op.cookieParams = addHasMore(cookieParams);
        op.formParams = addHasMore(formParams);
        op.requiredParams = addHasMore(requiredParams);
        op.optionalParams = addHasMore(optionalParams);
        op.externalDocs = operation.getExternalDocs();
        // legacy support
        op.nickname = op.operationId;

        if (op.allParams.size() > 0) {
            op.hasParams = true;
        }
        op.hasRequiredParams = op.requiredParams.size() > 0;

        // set Restful Flag
        op.isRestfulShow = op.isRestfulShow();
        op.isRestfulIndex = op.isRestfulIndex();
        op.isRestfulCreate = op.isRestfulCreate();
        op.isRestfulUpdate = op.isRestfulUpdate();
        op.isRestfulDestroy = op.isRestfulDestroy();
        op.isRestful = op.isRestful();

        return op;
    }

    public boolean isParameterNameUnique(CodegenParameter p, List<CodegenParameter> parameters) {
        for (CodegenParameter parameter : parameters) {
            if (System.identityHashCode(p) == System.identityHashCode(parameter)) {
                continue; // skip itself
            }

            if (p.paramName.equals(parameter.paramName)) {
                return false;
            }
        }

        return true;
    }

    /**
     * Convert OAS Response object to Codegen Response object
     *
     * @param responseCode HTTP response code
     * @param response     OAS Response object
     * @return Codegen Response object
     */
    public CodegenResponse fromResponse(String responseCode, ApiResponse response) {
        CodegenResponse r = CodegenModelFactory.newInstance(CodegenModelType.RESPONSE);

        if (response.getContent() != null && response.getContent().size() > 0) {
            // Ensure validation properties from a target schema are persisted on CodegenResponse.
            // This ignores any edge case where different schemas have different validations because we don't
            // have a way to indicate a preference for response schema and are effective 1:1.
            Schema contentSchema = null;
            for (MediaType mt : response.getContent().values()) {
                if (contentSchema != null) break;
                contentSchema = mt.getSchema();
            }
            if (contentSchema != null) {
                ModelUtils.syncValidationProperties(contentSchema, r);
            }
        }

        if ("default".equals(responseCode) || "defaultResponse".equals(responseCode)) {
            r.code = "0";
            r.isDefault = true;
        } else {
            r.code = responseCode;
            switch (r.code.charAt(0)) {
                case '1':
                    r.is1xx = true;
                    break;
                case '2':
                    r.is2xx = true;
                    break;
                case '3':
                    r.is3xx = true;
                    break;
                case '4':
                    r.is4xx = true;
                    break;
                case '5':
                    r.is5xx = true;
                    break;
                default:
                    throw new RuntimeException("Invalid response code " + responseCode);
            }
        }
        Schema responseSchema;
        if (this.openAPI != null && this.openAPI.getComponents() != null) {
            responseSchema = ModelUtils.unaliasSchema(this.openAPI, ModelUtils.getSchemaFromResponse(response),
                    importMapping);
        } else { // no model/alias defined
            responseSchema = ModelUtils.getSchemaFromResponse(response);
        }
        r.schema = responseSchema;
        if (responseSchema != null && responseSchema.getPattern() != null) {
            r.setPattern(toRegularExpression(responseSchema.getPattern()));
        }

        r.message = escapeText(response.getDescription());
        // TODO need to revise and test examples in responses
        // ApiResponse does not support examples at the moment
        //r.examples = toExamples(response.getExamples());
        r.jsonSchema = Json.pretty(response);
        if (response.getExtensions() != null && !response.getExtensions().isEmpty()) {
            r.vendorExtensions.putAll(response.getExtensions());
        }
        addHeaders(response, r.headers);
        r.hasHeaders = !r.headers.isEmpty();

        if (r.schema != null) {
            Map<String, Schema> allSchemas = null;
            CodegenProperty cp = fromProperty("response", responseSchema);

            if (ModelUtils.isArraySchema(responseSchema)) {
                ArraySchema as = (ArraySchema) responseSchema;
                CodegenProperty innerProperty = fromProperty("response", getSchemaItems(as));
                CodegenProperty innerCp = innerProperty;
                while (innerCp != null) {
                    r.baseType = innerCp.baseType;
                    innerCp = innerCp.items;
                }
            } else {
                if (cp.complexType != null) {
                    if (cp.items != null) {
                        r.baseType = cp.items.complexType;
                    } else {
                        r.baseType = cp.complexType;
                    }
                    r.isModel = true;
                } else {
                    r.baseType = cp.baseType;
                }
            }

            r.dataType = cp.dataType;
            if (Boolean.TRUE.equals(cp.isString) && Boolean.TRUE.equals(cp.isEmail)) {
                r.isEmail = true;
            } else if (Boolean.TRUE.equals(cp.isString) && Boolean.TRUE.equals(cp.isUuid)) {
                r.isUuid = true;
            } else if (Boolean.TRUE.equals(cp.isByteArray)) {
                r.isByteArray = true;
            } else if (Boolean.TRUE.equals(cp.isString)) {
                r.isString = true;
            } else if (Boolean.TRUE.equals(cp.isBoolean)) {
                r.isBoolean = true;
            } else if (Boolean.TRUE.equals(cp.isLong)) {
                r.isLong = true;
                r.isNumeric = true;
            } else if (Boolean.TRUE.equals(cp.isInteger)) {
                r.isInteger = true;
                r.isNumeric = true;
            } else if (Boolean.TRUE.equals(cp.isNumber)) {
                r.isNumber = true;
                r.isNumeric = true;
            } else if (Boolean.TRUE.equals(cp.isDouble)) {
                r.isDouble = true;
                r.isNumeric = true;
            } else if (Boolean.TRUE.equals(cp.isFloat)) {
                r.isFloat = true;
                r.isNumeric = true;
            } else if (Boolean.TRUE.equals(cp.isBinary)) {
                r.isFile = true; // file = binary in OAS3
                r.isBinary = true;
            } else if (Boolean.TRUE.equals(cp.isFile)) {
                r.isFile = true;
            } else if (Boolean.TRUE.equals(cp.isDate)) {
                r.isDate = true;
            } else if (Boolean.TRUE.equals(cp.isDateTime)) {
                r.isDateTime = true;
            } else if (Boolean.TRUE.equals(cp.isFreeFormObject)) {
                r.isFreeFormObject = true;
            } else if (Boolean.TRUE.equals(cp.isAnyType)) {
                r.isAnyType = true;
            } else {
                LOGGER.debug("Property type is not primitive: " + cp.dataType);
            }

            if (cp.isContainer) {
                r.simpleType = false;
                r.containerType = cp.containerType;
                r.isMapContainer = "map".equals(cp.containerType);
                r.isListContainer = "list".equalsIgnoreCase(cp.containerType) ||
                        "array".equalsIgnoreCase(cp.containerType) ||
                        "set".equalsIgnoreCase(cp.containerType);
            } else {
                r.simpleType = true;
            }

            r.primitiveType = (r.baseType == null || languageSpecificPrimitives().contains(r.baseType));
        }

        if (r.baseType == null) {
            r.isMapContainer = false;
            r.isListContainer = false;
            r.primitiveType = true;
            r.simpleType = true;
        }

        return r;
    }

    /**
     * Convert OAS Callback object to Codegen Callback object
     *
     * @param name     callback name
     * @param callback OAS Callback object
     * @param servers  list of servers
     * @return Codegen Response object
     */
    public CodegenCallback fromCallback(String name, Callback callback, List<Server> servers) {
        CodegenCallback c = new CodegenCallback();
        c.name = name;

        if (callback.getExtensions() != null && !callback.getExtensions().isEmpty()) {
            c.vendorExtensions.putAll(callback.getExtensions());
        }

        callback.forEach((expression, pi) -> {
            CodegenCallback.Url u = new CodegenCallback.Url();
            u.expression = expression;
            u.hasMore = true;

            if (pi.getExtensions() != null && !pi.getExtensions().isEmpty()) {
                u.vendorExtensions.putAll(pi.getExtensions());
            }

            Stream.of(
                    Pair.of("get", pi.getGet()),
                    Pair.of("head", pi.getHead()),
                    Pair.of("put", pi.getPut()),
                    Pair.of("post", pi.getPost()),
                    Pair.of("delete", pi.getDelete()),
                    Pair.of("patch", pi.getPatch()),
                    Pair.of("options", pi.getOptions()))
                    .filter(p -> p.getValue() != null)
                    .forEach(p -> {
                        String method = p.getKey();
                        Operation op = p.getValue();

                        boolean genId = op.getOperationId() == null;
                        if (genId) {
                            op.setOperationId(getOrGenerateOperationId(op, c.name + "_" + expression.replaceAll("\\{\\$.*}", ""), method));
                        }

                        if (op.getExtensions() == null) {
                            op.setExtensions(new HashMap<>());
                        }
                        // This extension will be removed later by `fromOperation()` as it is only needed here to
                        // distinguish between normal operations and callback requests
                        op.getExtensions().put("x-callback-request", true);

                        CodegenOperation co = fromOperation(expression, method, op, servers);
                        if (genId) {
                            co.operationIdOriginal = null;
                            // legacy (see `fromOperation()`)
                            co.nickname = co.operationId;
                        }
                        u.requests.add(co);
                    });

            if (!u.requests.isEmpty()) {
                u.requests.get(u.requests.size() - 1).hasMore = false;
            }
            c.urls.add(u);
        });

        if (!c.urls.isEmpty()) {
            c.urls.get(c.urls.size() - 1).hasMore = false;
        }

        return c;
    }

    /**
     * Convert OAS Parameter object to Codegen Parameter object
     *
     * @param parameter OAS parameter object
     * @param imports   set of imports for library/package/module
     * @return Codegen Parameter object
     */
    public CodegenParameter fromParameter(Parameter parameter, Set<String> imports) {
        CodegenParameter codegenParameter = CodegenModelFactory.newInstance(CodegenModelType.PARAMETER);

        if (parameter.getContent() != null && parameter.getContent().size() > 0) {
            // Ensure validation properties from a target schema are persisted on CodegenParameter.
            // This ignores any edge case where different schemas have different validations because we don't
            // have a way to indicate a preference for parameter schema and are effective 1:1.
            Schema contentSchema = null;
            for (MediaType mt : parameter.getContent().values()) {
                if (contentSchema != null) break;
                contentSchema = mt.getSchema();
            }
            if (contentSchema != null) {
                ModelUtils.syncValidationProperties(contentSchema, codegenParameter);
            }
        }

        codegenParameter.baseName = parameter.getName();
        codegenParameter.description = escapeText(parameter.getDescription());
        codegenParameter.unescapedDescription = parameter.getDescription();
        if (parameter.getRequired() != null) {
            codegenParameter.required = parameter.getRequired();
        }
        codegenParameter.jsonSchema = Json.pretty(parameter);

        if (GlobalSettings.getProperty("debugParser") != null) {
            LOGGER.info("working on Parameter " + parameter.getName());
            LOGGER.info("JSON schema: " + codegenParameter.jsonSchema);
        }

        if (parameter.getExtensions() != null && !parameter.getExtensions().isEmpty()) {
            codegenParameter.vendorExtensions.putAll(parameter.getExtensions());
        }

        Schema parameterSchema;
        if (parameter.getSchema() != null) {
            parameterSchema = parameter.getSchema();
        } else if (parameter.getContent() != null) {
            Content content = parameter.getContent();
            if (content.size() > 1) {
                once(LOGGER).warn("Multiple schemas found in content, returning only the first one");
            }
            Map.Entry<String, MediaType> entry = content.entrySet().iterator().next();
            codegenParameter.contentType = entry.getKey();
            parameterSchema = entry.getValue().getSchema();
        } else {
            parameterSchema = null;
        }

        if (parameterSchema != null) {
            parameterSchema = ModelUtils.unaliasSchema(this.openAPI, parameterSchema);
            if (parameterSchema == null) {
                LOGGER.warn("warning!  Schema not found for parameter \"" + parameter.getName() + "\", using String");
                parameterSchema = new StringSchema().description("//TODO automatically added by openapi-generator due to missing type definition.");
            }

            if (Boolean.TRUE.equals(parameterSchema.getNullable())) { // use nullable defined in the spec
                codegenParameter.isNullable = true;
            }

            // set default value
            codegenParameter.defaultValue = toDefaultValue(parameterSchema);

            if (parameter.getStyle() != null) {
                codegenParameter.style = parameter.getStyle().toString();
            }

            // the default value is false
            // https://github.com/OAI/OpenAPI-Specification/blob/master/versions/3.0.2.md#user-content-parameterexplode
            codegenParameter.isExplode = parameter.getExplode() == null ? false : parameter.getExplode();

            // TODO revise collectionFormat
            String collectionFormat = null;
            if (ModelUtils.isArraySchema(parameterSchema)) { // for array parameter
                final ArraySchema arraySchema = (ArraySchema) parameterSchema;
                Schema inner = getSchemaItems(arraySchema);

                collectionFormat = getCollectionFormat(parameter);
                // default to csv:
                collectionFormat = StringUtils.isEmpty(collectionFormat) ? "csv" : collectionFormat;
                CodegenProperty codegenProperty = fromProperty("inner", inner);
                codegenParameter.items = codegenProperty;
                codegenParameter.mostInnerItems = codegenProperty.mostInnerItems;
                codegenParameter.baseType = codegenProperty.dataType;
                codegenParameter.isContainer = true;
                codegenParameter.isListContainer = true;

                // recursively add import
                while (codegenProperty != null) {
                    imports.add(codegenProperty.baseType);
                    codegenProperty = codegenProperty.items;
                }

            } else if (ModelUtils.isMapSchema(parameterSchema)) { // for map parameter
                CodegenProperty codegenProperty = fromProperty("inner", getAdditionalProperties(parameterSchema));
                codegenParameter.items = codegenProperty;
                codegenParameter.mostInnerItems = codegenProperty.mostInnerItems;
                codegenParameter.baseType = codegenProperty.dataType;
                codegenParameter.isContainer = true;
                codegenParameter.isMapContainer = true;

                // recursively add import
                while (codegenProperty != null) {
                    imports.add(codegenProperty.baseType);
                    codegenProperty = codegenProperty.items;
                }
            }
/* TODO revise the logic below
            } else {
                Map<PropertyId, Object> args = new HashMap<PropertyId, Object>();
                String format = qp.getFormat();
                args.put(PropertyId.ENUM, qp.getEnum());
                property = PropertyBuilder.build(type, format, args);
            }
*/

            CodegenProperty codegenProperty = fromProperty(parameter.getName(), parameterSchema);
            // TODO revise below which seems not working
            //if (parameterSchema.getRequired() != null && !parameterSchema.getRequired().isEmpty() && parameterSchema.getRequired().contains(codegenProperty.baseName)) {
            codegenProperty.required = Boolean.TRUE.equals(parameter.getRequired()) ? true : false;
            //}
            //codegenProperty.required = true;

            // set boolean flag (e.g. isString)
            setParameterBooleanFlagWithCodegenProperty(codegenParameter, codegenProperty);

            String parameterDataType = this.getParameterDataType(parameter, parameterSchema);
            if (parameterDataType != null) {
                codegenParameter.dataType = parameterDataType;
            } else {
                codegenParameter.dataType = codegenProperty.dataType;
            }
            if (ModelUtils.isObjectSchema(parameterSchema)) {
                codegenProperty.complexType = codegenParameter.dataType;
            }
            if (ModelUtils.isSet(parameterSchema)) {
                imports.add(codegenProperty.baseType);
            }
            codegenParameter.dataFormat = codegenProperty.dataFormat;
            codegenParameter.required = codegenProperty.required;

            if (codegenProperty.isEnum) {
                codegenParameter.datatypeWithEnum = codegenProperty.datatypeWithEnum;
                codegenParameter.enumName = codegenProperty.enumName;
            }

            // enum
            updateCodegenPropertyEnum(codegenProperty);
            codegenParameter.isEnum = codegenProperty.isEnum;
            codegenParameter._enum = codegenProperty._enum;
            codegenParameter.allowableValues = codegenProperty.allowableValues;

            if (codegenProperty.items != null && codegenProperty.items.isEnum) {
                codegenParameter.datatypeWithEnum = codegenProperty.datatypeWithEnum;
                codegenParameter.enumName = codegenProperty.enumName;
                codegenParameter.items = codegenProperty.items;
                codegenParameter.mostInnerItems = codegenProperty.mostInnerItems;
            }

            codegenParameter.collectionFormat = collectionFormat;
            if ("multi".equals(collectionFormat)) {
                codegenParameter.isCollectionFormatMulti = true;
            }
            codegenParameter.paramName = toParamName(parameter.getName());

            // import
            if (codegenProperty.complexType != null) {
                imports.add(codegenProperty.complexType);
            }

            // validation
            // handle maximum, minimum properly for int/long by removing the trailing ".0"
            if (ModelUtils.isIntegerSchema(parameterSchema)) {
                codegenParameter.maximum = parameterSchema.getMaximum() == null ? null : String.valueOf(parameterSchema.getMaximum().longValue());
                codegenParameter.minimum = parameterSchema.getMinimum() == null ? null : String.valueOf(parameterSchema.getMinimum().longValue());
            } else {
                codegenParameter.maximum = parameterSchema.getMaximum() == null ? null : String.valueOf(parameterSchema.getMaximum());
                codegenParameter.minimum = parameterSchema.getMinimum() == null ? null : String.valueOf(parameterSchema.getMinimum());
            }

            codegenParameter.exclusiveMaximum = parameterSchema.getExclusiveMaximum() == null ? false : parameterSchema.getExclusiveMaximum();
            codegenParameter.exclusiveMinimum = parameterSchema.getExclusiveMinimum() == null ? false : parameterSchema.getExclusiveMinimum();
            codegenParameter.maxLength = parameterSchema.getMaxLength();
            codegenParameter.minLength = parameterSchema.getMinLength();
            codegenParameter.pattern = toRegularExpression(parameterSchema.getPattern());
            codegenParameter.maxItems = parameterSchema.getMaxItems();
            codegenParameter.minItems = parameterSchema.getMinItems();
            codegenParameter.uniqueItems = parameterSchema.getUniqueItems() == null ? false : parameterSchema.getUniqueItems();
            codegenParameter.multipleOf = parameterSchema.getMultipleOf();

            // exclusive* are noop without corresponding min/max
            if (codegenParameter.maximum != null || codegenParameter.minimum != null ||
                    codegenParameter.maxLength != null || codegenParameter.minLength != null ||
                    codegenParameter.maxItems != null || codegenParameter.minItems != null ||
                    codegenParameter.pattern != null || codegenParameter.multipleOf != null) {
                codegenParameter.hasValidation = true;
            }

        } else {
            LOGGER.error("ERROR! Not handling  " + parameter + " as Body Parameter at the moment");
        }

        if (parameter instanceof QueryParameter || "query".equalsIgnoreCase(parameter.getIn())) {
            codegenParameter.isQueryParam = true;
        } else if (parameter instanceof PathParameter || "path".equalsIgnoreCase(parameter.getIn())) {
            codegenParameter.required = true;
            codegenParameter.isPathParam = true;
        } else if (parameter instanceof HeaderParameter || "header".equalsIgnoreCase(parameter.getIn())) {
            codegenParameter.isHeaderParam = true;
        } else if (parameter instanceof CookieParameter || "cookie".equalsIgnoreCase(parameter.getIn())) {
            codegenParameter.isCookieParam = true;
        } else {
            LOGGER.warn("Unknown parameter type: " + parameter.getName());
        }

        // default to UNKNOWN_PARAMETER_NAME if paramName is null
        if (codegenParameter.paramName == null) {
            LOGGER.warn("Parameter name not defined properly. Default to UNKNOWN_PARAMETER_NAME");
            codegenParameter.paramName = "UNKNOWN_PARAMETER_NAME";
        }

        // set the parameter example value
        // should be overridden by lang codegen
        setParameterExampleValue(codegenParameter, parameter);

        postProcessParameter(codegenParameter);
        LOGGER.debug("debugging codegenParameter return: " + codegenParameter);
        return codegenParameter;
    }

    /**
     * Returns the data type of a parameter.
     * Returns null by default to use the CodegenProperty.datatype value
     *
     * @param parameter Parameter
     * @param schema    Schema
     * @return data type
     */
    protected String getParameterDataType(Parameter parameter, Schema schema) {
        if (parameter.get$ref() != null) {
            String refName = ModelUtils.getSimpleRef(parameter.get$ref());
            return toModelName(refName);
        }
        return null;
    }

    // TODO revise below as it should be replaced by ModelUtils.isByteArraySchema(parameterSchema)
    public boolean isDataTypeBinary(String dataType) {
        if (dataType != null) {
            return dataType.toLowerCase(Locale.ROOT).startsWith("byte");
        } else {
            return false;
        }
    }

    // TODO revise below as it should be replaced by ModelUtils.isFileSchema(parameterSchema)
    public boolean isDataTypeFile(String dataType) {
        if (dataType != null) {
            return dataType.toLowerCase(Locale.ROOT).equals("file");
        } else {
            return false;
        }
    }

    /**
     * Convert map of OAS SecurityScheme objects to a list of Codegen Security objects
     *
     * @param securitySchemeMap a map of OAS SecuritySchemeDefinition object
     * @return a list of Codegen Security objects
     */
    @SuppressWarnings("static-method")
    public List<CodegenSecurity> fromSecurity(Map<String, SecurityScheme> securitySchemeMap) {
        if (securitySchemeMap == null) {
            return Collections.emptyList();
        }

        List<CodegenSecurity> codegenSecurities = new ArrayList<CodegenSecurity>(securitySchemeMap.size());
        for (String key : securitySchemeMap.keySet()) {
            final SecurityScheme securityScheme = securitySchemeMap.get(key);

            CodegenSecurity cs = CodegenModelFactory.newInstance(CodegenModelType.SECURITY);
            cs.name = key;
            cs.type = securityScheme.getType().toString();
            cs.isCode = cs.isPassword = cs.isApplication = cs.isImplicit = false;
            cs.isHttpSignature = false;
            cs.isBasicBasic = cs.isBasicBearer = false;
            cs.scheme = securityScheme.getScheme();
            if (securityScheme.getExtensions() != null) {
                cs.vendorExtensions.putAll(securityScheme.getExtensions());
            }

            if (SecurityScheme.Type.APIKEY.equals(securityScheme.getType())) {
                cs.isBasic = cs.isOAuth = false;
                cs.isApiKey = true;
                cs.keyParamName = securityScheme.getName();
                cs.isKeyInHeader = securityScheme.getIn() == SecurityScheme.In.HEADER;
                cs.isKeyInQuery = securityScheme.getIn() == SecurityScheme.In.QUERY;
                cs.isKeyInCookie = securityScheme.getIn() == SecurityScheme.In.COOKIE;  //it assumes a validation step prior to generation. (cookie-auth supported from OpenAPI 3.0.0)
            } else if (SecurityScheme.Type.HTTP.equals(securityScheme.getType())) {
                cs.isKeyInHeader = cs.isKeyInQuery = cs.isKeyInCookie = cs.isApiKey = cs.isOAuth = false;
                cs.isBasic = true;
                if ("basic".equals(securityScheme.getScheme())) {
                    cs.isBasicBasic = true;
                } else if ("bearer".equals(securityScheme.getScheme())) {
                    cs.isBasicBearer = true;
                    cs.bearerFormat = securityScheme.getBearerFormat();
                } else if ("signature".equals(securityScheme.getScheme())) {
                    // HTTP signature as defined in https://datatracker.ietf.org/doc/draft-cavage-http-signatures/
                    // The registry of security schemes is maintained by IANA.
                    // https://www.iana.org/assignments/http-authschemes/http-authschemes.xhtml
                    // As of January 2020, the "signature" scheme has not been registered with IANA yet.
                    // This scheme may have to be changed when it is officially registered with IANA.
                    cs.isHttpSignature = true;
                    once(LOGGER).warn("Security scheme 'HTTP signature' is a draft IETF RFC and subject to change.");
                }
            } else if (SecurityScheme.Type.OAUTH2.equals(securityScheme.getType())) {
                cs.isKeyInHeader = cs.isKeyInQuery = cs.isKeyInCookie = cs.isApiKey = cs.isBasic = false;
                cs.isOAuth = true;
                final OAuthFlows flows = securityScheme.getFlows();
                if (securityScheme.getFlows() == null) {
                    throw new RuntimeException("missing oauth flow in " + cs.name);
                }
                if (flows.getPassword() != null) {
                    setOauth2Info(cs, flows.getPassword());
                    cs.isPassword = true;
                    cs.flow = "password";
                } else if (flows.getImplicit() != null) {
                    setOauth2Info(cs, flows.getImplicit());
                    cs.isImplicit = true;
                    cs.flow = "implicit";
                } else if (flows.getClientCredentials() != null) {
                    setOauth2Info(cs, flows.getClientCredentials());
                    cs.isApplication = true;
                    cs.flow = "application";
                } else if (flows.getAuthorizationCode() != null) {
                    setOauth2Info(cs, flows.getAuthorizationCode());
                    cs.isCode = true;
                    cs.flow = "accessCode";
                } else {
                    throw new RuntimeException("Could not identify any oauth2 flow in " + cs.name);
                }
            }

            codegenSecurities.add(cs);
        }

        // sort auth methods to maintain the same order
        Collections.sort(codegenSecurities, new Comparator<CodegenSecurity>() {
            @Override
            public int compare(CodegenSecurity one, CodegenSecurity another) {
                return ObjectUtils.compare(one.name, another.name);
            }
        });
        // set 'hasMore'
        Iterator<CodegenSecurity> it = codegenSecurities.iterator();
        while (it.hasNext()) {
            final CodegenSecurity security = it.next();
            security.hasMore = it.hasNext();
        }

        return codegenSecurities;
    }

    protected void setReservedWordsLowerCase(List<String> words) {
        reservedWords = new HashSet<String>();
        for (String word : words) {
            reservedWords.add(word.toLowerCase(Locale.ROOT));
        }
    }

    protected boolean isReservedWord(String word) {
        return word != null && reservedWords.contains(word.toLowerCase(Locale.ROOT));
    }

    /**
     * Get operationId from the operation object, and if it's blank, generate a new one from the given parameters.
     *
     * @param operation  the operation object
     * @param path       the path of the operation
     * @param httpMethod the HTTP method of the operation
     * @return the (generated) operationId
     */
    protected String getOrGenerateOperationId(Operation operation, String path, String httpMethod) {
        String operationId = operation.getOperationId();
        if (StringUtils.isBlank(operationId)) {
            String tmpPath = path;
            tmpPath = tmpPath.replaceAll("\\{", "");
            tmpPath = tmpPath.replaceAll("\\}", "");
            String[] parts = (tmpPath + "/" + httpMethod).split("/");
            StringBuilder builder = new StringBuilder();
            if ("/".equals(tmpPath)) {
                // must be root tmpPath
                builder.append("root");
            }
            for (String part : parts) {
                if (part.length() > 0) {
                    if (builder.toString().length() == 0) {
                        part = Character.toLowerCase(part.charAt(0)) + part.substring(1);
                    } else {
                        part = camelize(part);
                    }
                    builder.append(part);
                }
            }
            operationId = sanitizeName(builder.toString());
            LOGGER.warn("Empty operationId found for path: " + httpMethod + " " + path + ". Renamed to auto-generated operationId: " + operationId);
        }
        return operationId;
    }

    /**
     * Check the type to see if it needs import the library/module/package
     *
     * @param type name of the type
     * @return true if the library/module/package of the corresponding type needs to be imported
     */
    protected boolean needToImport(String type) {
        return StringUtils.isNotBlank(type) && !defaultIncludes.contains(type)
                && !languageSpecificPrimitives.contains(type);
    }

    @SuppressWarnings("static-method")
    protected List<Map<String, Object>> toExamples(Map<String, Object> examples) {
        if (examples == null) {
            return null;
        }

        final List<Map<String, Object>> output = new ArrayList<Map<String, Object>>(examples.size());
        for (Map.Entry<String, Object> entry : examples.entrySet()) {
            final Map<String, Object> kv = new HashMap<String, Object>();
            kv.put("contentType", entry.getKey());
            kv.put("example", entry.getValue());
            output.add(kv);
        }
        return output;
    }

    /**
     * Add headers to codegen property
     *
     * @param response   API response
     * @param properties list of codegen property
     */
    protected void addHeaders(ApiResponse response, List<CodegenProperty> properties) {
        if (response.getHeaders() != null) {
            for (Map.Entry<String, Header> headerEntry : response.getHeaders().entrySet()) {
                String description = headerEntry.getValue().getDescription();
                // follow the $ref
                Header header = ModelUtils.getReferencedHeader(this.openAPI, headerEntry.getValue());

                Schema schema;
                if (header.getSchema() == null) {
                    LOGGER.warn("No schema defined for Header '" + headerEntry.getKey() + "', using a String schema");
                    schema = new StringSchema();
                } else {
                    schema = header.getSchema();
                }
                CodegenProperty cp = fromProperty(headerEntry.getKey(), schema);
                cp.setDescription(escapeText(description));
                cp.setUnescapedDescription(description);
                if (header.getRequired() != null) {
                    cp.setRequired(header.getRequired());
                } else {
                    cp.setRequired(false);
                }
                properties.add(cp);
            }
        }
    }

    private static List<CodegenParameter> addHasMore(List<CodegenParameter> objs) {
        if (objs != null) {
            for (int i = 0; i < objs.size(); i++) {
                if (i > 0) {
                    objs.get(i).secondaryParam = true;
                }
                if (i < objs.size() - 1) {
                    objs.get(i).hasMore = true;
                }
            }
        }
        return objs;
    }

    /**
     * Add operation to group
     *
     * @param tag          name of the tag
     * @param resourcePath path of the resource
     * @param operation    OAS Operation object
     * @param co           Codegen Operation object
     * @param operations   map of Codegen operations
     */
    @SuppressWarnings("static-method")
    public void addOperationToGroup(String tag, String resourcePath, Operation operation, CodegenOperation
            co, Map<String, List<CodegenOperation>> operations) {
        List<CodegenOperation> opList = operations.get(tag);
        if (opList == null) {
            opList = new ArrayList<CodegenOperation>();
            operations.put(tag, opList);
        }
        // check for operationId uniqueness
        String uniqueName = co.operationId;
        int counter = 0;
        for (CodegenOperation op : opList) {
            if (uniqueName.equals(op.operationId)) {
                uniqueName = co.operationId + "_" + counter;
                counter++;
            }
        }
        if (!co.operationId.equals(uniqueName)) {
            LOGGER.warn("generated unique operationId `" + uniqueName + "`");
        }
        co.operationId = uniqueName;
        co.operationIdLowerCase = uniqueName.toLowerCase(Locale.ROOT);
        co.operationIdCamelCase = camelize(uniqueName);
        co.operationIdSnakeCase = underscore(uniqueName);
        opList.add(co);
        co.baseName = tag;
    }

    /**
     * Sets the value of the 'model.parent' property in CodegenModel, based on the value
     * of the 'additionalProperties' keyword. Some language generator use class inheritance
     * to implement additional properties. For example, in Java the generated model class
     * has 'extends HashMap' to represent the additional properties.
     * 
     * TODO: it's not a good idea to use single class inheritance to implement
     * additionalProperties. That may work for non-composed schemas, but that does not
     * work for composed 'allOf' schemas. For example, in Java, if additionalProperties
     * is set to true (which it should be by default, per OAS spec), then the generated
     * code has extends HashMap. That wouldn't work for composed 'allOf' schemas.
     * 
     * @param model the codegen representation of the OAS schema.
     * @param name the name of the model.
     * @param schema the input OAS schema.
     */
    protected void addParentContainer(CodegenModel model, String name, Schema schema) {
        final CodegenProperty property = fromProperty(name, schema);
        addImport(model, property.complexType);
        model.parent = toInstantiationType(schema);
        final String containerType = property.containerType;
        final String instantiationType = instantiationTypes.get(containerType);
        if (instantiationType != null) {
            addImport(model, instantiationType);
        }

        final String mappedType = typeMapping.get(containerType);
        if (mappedType != null) {
            addImport(model, mappedType);
        }
    }

    /**
     * Generate the next name for the given name, i.e. append "2" to the base name if not ending with a number,
     * otherwise increase the number by 1. For example:
     * status    => status2
     * status2   => status3
     * myName100 => myName101
     *
     * @param name The base name
     * @return The next name for the base name
     */
    private static String generateNextName(String name) {
        Pattern pattern = Pattern.compile("\\d+\\z");
        Matcher matcher = pattern.matcher(name);
        if (matcher.find()) {
            String numStr = matcher.group();
            int num = Integer.parseInt(numStr) + 1;
            return name.substring(0, name.length() - numStr.length()) + num;
        } else {
            return name + "2";
        }
    }

    protected void addImport(CodegenModel m, String type) {
        if (type != null && needToImport(type)) {
            m.imports.add(type);
        }
    }

    /**
     * Loop through propertiies and unalias the reference if $ref (reference) is defined
     *
     * @param properties model properties (schemas)
     * @return model properties with direct reference to schemas
     */
    private Map<String, Schema> unaliasPropertySchema(Map<String, Schema> properties) {
        if (properties != null) {
            for (String key : properties.keySet()) {
                properties.put(key, ModelUtils.unaliasSchema(this.openAPI, properties.get(key), importMapping()));

            }
        }

        return properties;
    }

    private void addVars(CodegenModel m, Map<String, Schema> properties, List<String> required,
                         Map<String, Schema> allProperties, List<String> allRequired) {

        m.hasRequired = false;
        if (properties != null && !properties.isEmpty()) {
            m.hasVars = true;
            m.hasEnums = false; // TODO need to fix as its false in both cases

            Set<String> mandatory = required == null ? Collections.<String>emptySet()
                    : new TreeSet<String>(required);

            // update "vars" without parent's properties (all, required)
            addVars(m, m.vars, properties, mandatory);
            m.allMandatory = m.mandatory = mandatory;
        } else {
            m.emptyVars = true;
            m.hasVars = false;
            m.hasEnums = false; // TODO need to fix as its false in both cases
        }

        if (allProperties != null) {
            Set<String> allMandatory = allRequired == null ? Collections.<String>emptySet()
                    : new TreeSet<String>(allRequired);
            // update "vars" with parent's properties (all, required)
            addVars(m, m.allVars, allProperties, allMandatory);
            m.allMandatory = allMandatory;
        } else { // without parent, allVars and vars are the same
            m.allVars = m.vars;
            m.allMandatory = m.mandatory;
        }

        // loop through list to update property name with toVarName
        Set<String> renamedMandatory = new TreeSet<String>();
        Iterator<String> mandatoryIterator = m.mandatory.iterator();
        while (mandatoryIterator.hasNext()) {
            renamedMandatory.add(toVarName(mandatoryIterator.next()));
        }
        m.mandatory = renamedMandatory;

        Set<String> renamedAllMandatory = new TreeSet<String>();
        Iterator<String> allMandatoryIterator = m.allMandatory.iterator();
        while (allMandatoryIterator.hasNext()) {
            renamedAllMandatory.add(toVarName(allMandatoryIterator.next()));
        }
        m.allMandatory = renamedAllMandatory;
    }

    /**
     * Add variables (properties) to codegen model (list of properties, various flags, etc)
     *
     * @param m          Codegen model
     * @param vars       list of codegen properties (e.g. vars, allVars) to be updated with the new properties
     * @param properties a map of properties (schema)
     * @param mandatory  a set of required properties' name
     */
    private void addVars(CodegenModel m, List<CodegenProperty> vars, Map<String, Schema> properties, Set<String> mandatory) {
        for (Map.Entry<String, Schema> entry : properties.entrySet()) {

            final String key = entry.getKey();
            final Schema prop = entry.getValue();

            if (prop == null) {
                LOGGER.warn("Please report the issue. There shouldn't be null property for " + key);
            } else {
                final CodegenProperty cp = fromProperty(key, prop);
                cp.required = mandatory.contains(key);
                m.hasRequired = m.hasRequired || cp.required;
                m.hasOptional = m.hasOptional || !cp.required;
                if (cp.isEnum) {
                    // FIXME: if supporting inheritance, when called a second time for allProperties it is possible for
                    // m.hasEnums to be set incorrectly if allProperties has enumerations but properties does not.
                    m.hasEnums = true;
                }

                // set model's hasOnlyReadOnly to false if the property is read-only
                if (!Boolean.TRUE.equals(cp.isReadOnly)) {
                    m.hasOnlyReadOnly = false;
                }

                // TODO revise the logic to include map
                if (cp.isContainer) {
                    addImport(m, typeMapping.get("array"));
                }

                addImport(m, cp.baseType);
                CodegenProperty innerCp = cp;
                while (innerCp != null) {
                    addImport(m, innerCp.complexType);
                    innerCp = innerCp.items;
                }
                vars.add(cp);

                // if required, add to the list "requiredVars"
                if (Boolean.TRUE.equals(cp.required)) {
                    m.requiredVars.add(cp);
                } else { // else add to the list "optionalVars" for optional property
                    m.optionalVars.add(cp);
                }

                // if readonly, add to readOnlyVars (list of properties)
                if (Boolean.TRUE.equals(cp.isReadOnly)) {
                    m.readOnlyVars.add(cp);
                } else { // else add to readWriteVars (list of properties)
                    // duplicated properties will be removed by removeAllDuplicatedProperty later
                    m.readWriteVars.add(cp);
                }
            }
        }
    }

    /**
     * Determine all of the types in the model definitions (schemas) that are aliases of
     * simple types.
     *
     * @param schemas The complete set of model definitions (schemas).
     * @return A mapping from model name to type alias
     */
    Map<String, String> getAllAliases(Map<String, Schema> schemas) {
        if (schemas == null || schemas.isEmpty()) {
            return new HashMap<>();
        }

        Map<String, String> aliases = new HashMap<>();
        for (Map.Entry<String, Schema> entry : schemas.entrySet()) {
            Schema schema = entry.getValue();
            if (isAliasOfSimpleTypes(schema)) {
                String oasName = entry.getKey();
                String schemaType = getPrimitiveType(schema);
                aliases.put(oasName, schemaType);
            }

        }

        return aliases;
    }

    private static Boolean isAliasOfSimpleTypes(Schema schema) {
        return (!ModelUtils.isObjectSchema(schema)
                && !ModelUtils.isArraySchema(schema)
                && !ModelUtils.isMapSchema(schema)
                && !ModelUtils.isComposedSchema(schema)
                && schema.getEnum() == null);
    }

    /**
     * Remove characters not suitable for variable or method name from the input and camelize it
     *
     * @param name string to be camelize
     * @return camelized string
     */
    @SuppressWarnings("static-method")
    public String removeNonNameElementToCamelCase(String name) {
        return removeNonNameElementToCamelCase(name, "[-_:;#]");
    }

    /**
     * Remove characters that is not good to be included in method name from the input and camelize it
     *
     * @param name                  string to be camelize
     * @param nonNameElementPattern a regex pattern of the characters that is not good to be included in name
     * @return camelized string
     */
    protected String removeNonNameElementToCamelCase(final String name, final String nonNameElementPattern) {
        String result = Arrays.stream(name.split(nonNameElementPattern))
                .map(StringUtils::capitalize)
                .collect(Collectors.joining(""));
        if (result.length() > 0) {
            result = result.substring(0, 1).toLowerCase(Locale.ROOT) + result.substring(1);
        }
        return result;
    }

    public String apiFilename(String templateName, String tag) {
        String suffix = apiTemplateFiles().get(templateName);
        return apiFileFolder() + File.separator + toApiFilename(tag) + suffix;
    }

    public String modelFilename(String templateName, String modelName) {
        String suffix = modelTemplateFiles().get(templateName);
        return modelFileFolder() + File.separator + toModelFilename(modelName) + suffix;
    }

    /**
     * Return the full path and API documentation file
     *
     * @param templateName template name
     * @param tag          tag
     * @return the API documentation file name with full path
     */
    public String apiDocFilename(String templateName, String tag) {
        String docExtension = getDocExtension();
        String suffix = docExtension != null ? docExtension : apiDocTemplateFiles().get(templateName);
        return apiDocFileFolder() + File.separator + toApiDocFilename(tag) + suffix;
    }

    /**
     * Return the full path and API test file
     *
     * @param templateName template name
     * @param tag          tag
     * @return the API test file name with full path
     */
    public String apiTestFilename(String templateName, String tag) {
        String suffix = apiTestTemplateFiles().get(templateName);
        return apiTestFileFolder() + File.separator + toApiTestFilename(tag) + suffix;
    }

    public boolean shouldOverwrite(String filename) {
        return !(skipOverwrite && new File(filename).exists());
    }

    public boolean isSkipOverwrite() {
        return skipOverwrite;
    }

    public void setSkipOverwrite(boolean skipOverwrite) {
        this.skipOverwrite = skipOverwrite;
    }

    public boolean isRemoveOperationIdPrefix() {
        return removeOperationIdPrefix;
    }

    public void setRemoveOperationIdPrefix(boolean removeOperationIdPrefix) {
        this.removeOperationIdPrefix = removeOperationIdPrefix;
    }

    public boolean isHideGenerationTimestamp() {
        return hideGenerationTimestamp;
    }

    public void setHideGenerationTimestamp(boolean hideGenerationTimestamp) {
        this.hideGenerationTimestamp = hideGenerationTimestamp;
    }

    /**
     * All library templates supported.
     * (key: library name, value: library description)
     *
     * @return the supported libraries
     */
    public Map<String, String> supportedLibraries() {
        return supportedLibraries;
    }

    /**
     * Set library template (sub-template).
     *
     * @param library Library template
     */
    public void setLibrary(String library) {
        if (library != null && !supportedLibraries.containsKey(library)) {
            StringBuilder sb = new StringBuilder("Unknown library: " + library + "\nAvailable libraries:");
            if (supportedLibraries.size() == 0) {
                sb.append("\n  ").append("NONE");
            } else {
                for (String lib : supportedLibraries.keySet()) {
                    sb.append("\n  ").append(lib);
                }
            }
            throw new RuntimeException(sb.toString());
        }
        this.library = library;
    }

    /**
     * Library template (sub-template).
     *
     * @return Library template
     */
    public String getLibrary() {
        return library;
    }

    /**
     * check if current active library equals to passed
     * @param library - library to be compared with
<<<<<<< HEAD
     * @return
=======
     * @return {@code true} if passed library is active, {@code false} otherwise
>>>>>>> cbdb8cc3
     */
    public final boolean isLibrary(String library) {
        return library.equals(this.library);
    }

    /**
     * Set Git host.
     *
     * @param gitHost Git host
     */
    public void setGitHost(String gitHost) {
        this.gitHost = gitHost;
    }

    /**
     * Git host.
     *
     * @return Git host
     */
    public String getGitHost() {
        return gitHost;
    }

    /**
     * Set Git user ID.
     *
     * @param gitUserId Git user ID
     */
    public void setGitUserId(String gitUserId) {
        this.gitUserId = gitUserId;
    }

    /**
     * Git user ID
     *
     * @return Git user ID
     */
    public String getGitUserId() {
        return gitUserId;
    }

    /**
     * Set Git repo ID.
     *
     * @param gitRepoId Git repo ID
     */
    public void setGitRepoId(String gitRepoId) {
        this.gitRepoId = gitRepoId;
    }

    /**
     * Git repo ID
     *
     * @return Git repo ID
     */
    public String getGitRepoId() {
        return gitRepoId;
    }

    /**
     * Set release note.
     *
     * @param releaseNote Release note
     */
    public void setReleaseNote(String releaseNote) {
        this.releaseNote = releaseNote;
    }

    /**
     * Release note
     *
     * @return Release note
     */
    public String getReleaseNote() {
        return releaseNote;
    }

    /**
     * Documentation files extension
     *
     * @return Documentation files extension
     */
    public String getDocExtension() {
        return docExtension;
    }

    /**
     * Set Documentation files extension
     *
     * @param userDocExtension documentation files extension
     */
    public void setDocExtension(String userDocExtension) {
        this.docExtension = userDocExtension;
    }

    /**
     * Set HTTP user agent.
     *
     * @param httpUserAgent HTTP user agent
     */
    public void setHttpUserAgent(String httpUserAgent) {
        this.httpUserAgent = httpUserAgent;
    }

    /**
     * HTTP user agent
     *
     * @return HTTP user agent
     */
    public String getHttpUserAgent() {
        return httpUserAgent;
    }

    @SuppressWarnings("static-method")
    protected CliOption buildLibraryCliOption(Map<String, String> supportedLibraries) {
        StringBuilder sb = new StringBuilder("library template (sub-template) to use:");
        for (String lib : supportedLibraries.keySet()) {
            sb.append("\n").append(lib).append(" - ").append(supportedLibraries.get(lib));
        }
        return new CliOption("library", sb.toString());
    }

    /**
     * Sanitize name (parameter, property, method, etc)
     *
     * @param name string to be sanitize
     * @return sanitized string
     */
    @SuppressWarnings("static-method")
    public String sanitizeName(String name) {
        return sanitizeName(name, "\\W");
    }

    @Override
    public void setTemplatingEngine(TemplatingEngineAdapter templatingEngine) {
        this.templatingEngine = templatingEngine;
    }

    @Override
    public TemplatingEngineAdapter getTemplatingEngine() {
        return this.templatingEngine;
    }

    /**
     * Sanitize name (parameter, property, method, etc)
     *
     * @param name            string to be sanitize
     * @param removeCharRegEx a regex containing all char that will be removed
     * @return sanitized string
     */
    public String sanitizeName(String name, String removeCharRegEx) {
        return sanitizeName(name, removeCharRegEx, new ArrayList<String>());
    }

    /**
     * Sanitize name (parameter, property, method, etc)
     *
     * @param name            string to be sanitize
     * @param removeCharRegEx a regex containing all char that will be removed
     * @param exceptionList   a list of matches which should not be sanitized (i.e exception)
     * @return sanitized string
     */
    @SuppressWarnings("static-method")
    public String sanitizeName(final String name, String removeCharRegEx, ArrayList<String> exceptionList) {
        // NOTE: performance wise, we should have written with 2 replaceAll to replace desired
        // character with _ or empty character. Below aims to spell out different cases we've
        // encountered so far and hopefully make it easier for others to add more special
        // cases in the future.

        // better error handling when map/array type is invalid
        if (name == null) {
            LOGGER.error("String to be sanitized is null. Default to ERROR_UNKNOWN");
            return "ERROR_UNKNOWN";
        }

        // if the name is just '$', map it to 'value' for the time being.
        if ("$".equals(name)) {
            return "value";
        }

        SanitizeNameOptions opts = new SanitizeNameOptions(name, removeCharRegEx, exceptionList);

        return sanitizedNameCache.get(opts, sanitizeNameOptions -> {
            String modifiable = sanitizeNameOptions.getName();
            List<String> exceptions = sanitizeNameOptions.getExceptions();
            // input[] => input
            modifiable = this.sanitizeValue(modifiable, "\\[\\]", "", exceptions);

            // input[a][b] => input_a_b
            modifiable = this.sanitizeValue(modifiable, "\\[", "_", exceptions);
            modifiable = this.sanitizeValue(modifiable, "\\]", "", exceptions);

            // input(a)(b) => input_a_b
            modifiable = this.sanitizeValue(modifiable, "\\(", "_", exceptions);
            modifiable = this.sanitizeValue(modifiable, "\\)", "", exceptions);

            // input.name => input_name
            modifiable = this.sanitizeValue(modifiable, "\\.", "_", exceptions);

            // input-name => input_name
            modifiable = this.sanitizeValue(modifiable, "-", "_", exceptions);

            // a|b => a_b
            modifiable = this.sanitizeValue(modifiable, "\\|", "_", exceptions);

            // input name and age => input_name_and_age
            modifiable = this.sanitizeValue(modifiable, " ", "_", exceptions);

            // /api/films/get => _api_films_get
            // \api\films\get => _api_films_get
            modifiable = modifiable.replaceAll("/", "_");
            modifiable = modifiable.replaceAll("\\\\", "_");

            // remove everything else other than word, number and _
            // $php_variable => php_variable
            if (allowUnicodeIdentifiers) { //could be converted to a single line with ?: operator
                modifiable = Pattern.compile(sanitizeNameOptions.getRemoveCharRegEx(), Pattern.UNICODE_CHARACTER_CLASS).matcher(modifiable).replaceAll("");
            } else {
                modifiable = modifiable.replaceAll(sanitizeNameOptions.getRemoveCharRegEx(), "");
            }
            return modifiable;
        });
    }

    private String sanitizeValue(String value, String replaceMatch, String replaceValue, List<String> exceptionList) {
        if (exceptionList.size() == 0 || !exceptionList.contains(replaceMatch)) {
            return value.replaceAll(replaceMatch, replaceValue);
        }
        return value;
    }

    /**
     * Sanitize tag
     *
     * @param tag Tag
     * @return Sanitized tag
     */
    public String sanitizeTag(String tag) {
        tag = camelize(sanitizeName(tag));

        // tag starts with numbers
        if (tag.matches("^\\d.*")) {
            tag = "Class" + tag;
        }

        return tag;
    }

    /**
     * Set CodegenParameter boolean flag using CodegenProperty.
     *
     * @param parameter Codegen Parameter
     * @param property  Codegen property
     */
    public void setParameterBooleanFlagWithCodegenProperty(CodegenParameter parameter, CodegenProperty property) {
        if (parameter == null) {
            LOGGER.error("Codegen Parameter cannot be null.");
            return;
        }

        if (property == null) {
            LOGGER.error("Codegen Property cannot be null.");
            return;
        }
        if (Boolean.TRUE.equals(property.isEmail) && Boolean.TRUE.equals(property.isString)) {
            parameter.isEmail = true;
        } else if (Boolean.TRUE.equals(property.isUuid) && Boolean.TRUE.equals(property.isString)) {
            parameter.isUuid = true;
        } else if (Boolean.TRUE.equals(property.isByteArray)) {
            parameter.isByteArray = true;
            parameter.isPrimitiveType = true;
        } else if (Boolean.TRUE.equals(property.isBinary)) {
            parameter.isBinary = true;
            parameter.isPrimitiveType = true;
        } else if (Boolean.TRUE.equals(property.isString)) {
            parameter.isString = true;
            parameter.isPrimitiveType = true;
        } else if (Boolean.TRUE.equals(property.isBoolean)) {
            parameter.isBoolean = true;
            parameter.isPrimitiveType = true;
        } else if (Boolean.TRUE.equals(property.isLong)) {
            parameter.isLong = true;
            parameter.isPrimitiveType = true;
        } else if (Boolean.TRUE.equals(property.isInteger)) {
            parameter.isInteger = true;
            parameter.isPrimitiveType = true;
        } else if (Boolean.TRUE.equals(property.isDouble)) {
            parameter.isDouble = true;
            parameter.isPrimitiveType = true;
        } else if (Boolean.TRUE.equals(property.isFloat)) {
            parameter.isFloat = true;
            parameter.isPrimitiveType = true;
        } else if (Boolean.TRUE.equals(property.isNumber)) {
            parameter.isNumber = true;
            parameter.isPrimitiveType = true;
        } else if (Boolean.TRUE.equals(property.isDate)) {
            parameter.isDate = true;
            parameter.isPrimitiveType = true;
        } else if (Boolean.TRUE.equals(property.isDateTime)) {
            parameter.isDateTime = true;
            parameter.isPrimitiveType = true;
        } else if (Boolean.TRUE.equals(property.isFreeFormObject)) {
            parameter.isFreeFormObject = true;
        } else if (Boolean.TRUE.equals(property.isAnyType)) {
            parameter.isAnyType = true;
        } else {
            LOGGER.debug("Property type is not primitive: " + property.dataType);
        }

        if (Boolean.TRUE.equals(property.isFile)) {
            parameter.isFile = true;
        }
        if (Boolean.TRUE.equals(property.isModel)) {
            parameter.isModel = true;
        }
    }

    /**
     * Update codegen property's enum by adding "enumVars" (with name and value)
     *
     * @param var list of CodegenProperty
     */
    public void updateCodegenPropertyEnum(CodegenProperty var) {
        Map<String, Object> allowableValues = var.allowableValues;

        // handle array
        if (var.mostInnerItems != null) {
            allowableValues = var.mostInnerItems.allowableValues;
        }

        if (allowableValues == null) {
            return;
        }

        List<Object> values = (List<Object>) allowableValues.get("values");
        if (values == null) {
            return;
        }

        String varDataType = var.mostInnerItems != null ? var.mostInnerItems.dataType : var.dataType;
        Optional<Schema> referencedSchema = ModelUtils.getSchemas(openAPI).entrySet().stream()
                .filter(entry -> Objects.equals(varDataType, toModelName(entry.getKey())))
                .map(Map.Entry::getValue)
                .findFirst();
        String dataType = (referencedSchema.isPresent()) ? getTypeDeclaration(referencedSchema.get()) : varDataType;
        List<Map<String, Object>> enumVars = buildEnumVars(values, dataType);

        // if "x-enum-varnames" or "x-enum-descriptions" defined, update varnames
        Map<String, Object> extensions = var.mostInnerItems != null ? var.mostInnerItems.getVendorExtensions() : var.getVendorExtensions();
        if (referencedSchema.isPresent()) {
            extensions = referencedSchema.get().getExtensions();
        }
        updateEnumVarsWithExtensions(enumVars, extensions);
        allowableValues.put("enumVars", enumVars);

        // handle default value for enum, e.g. available => StatusEnum.AVAILABLE
        if (var.defaultValue != null) {
            String enumName = null;
            final String enumDefaultValue;
            if ("string".equalsIgnoreCase(dataType)) {
                enumDefaultValue = toEnumValue(var.defaultValue, dataType);
            } else {
                enumDefaultValue = var.defaultValue;
            }
            for (Map<String, Object> enumVar : enumVars) {
                if (enumDefaultValue.equals(enumVar.get("value"))) {
                    enumName = (String) enumVar.get("name");
                    break;
                }
            }
            if (enumName != null) {
                var.defaultValue = toEnumDefaultValue(enumName, var.datatypeWithEnum);
            }
        }
    }

    protected List<Map<String, Object>> buildEnumVars(List<Object> values, String dataType) {
        List<Map<String, Object>> enumVars = new ArrayList<>();
        int truncateIdx = 0;

        if (isRemoveEnumValuePrefix()) {
            String commonPrefix = findCommonPrefixOfVars(values);
            truncateIdx = commonPrefix.length();
        }

        for (Object value : values) {
            Map<String, Object> enumVar = new HashMap<>();
            String enumName;
            if (truncateIdx == 0) {
                enumName = String.valueOf(value);
            } else {
                enumName = value.toString().substring(truncateIdx);
                if ("".equals(enumName)) {
                    enumName = value.toString();
                }
            }

            enumVar.put("name", toEnumVarName(enumName, dataType));
            enumVar.put("value", toEnumValue(String.valueOf(value), dataType));
            enumVar.put("isString", isDataTypeString(dataType));
            enumVars.add(enumVar);
        }
        return enumVars;
    }

    protected void updateEnumVarsWithExtensions(List<Map<String, Object>> enumVars, Map<String, Object> vendorExtensions) {
        if (vendorExtensions != null) {
            updateEnumVarsWithExtensions(enumVars, vendorExtensions, "x-enum-varnames", "name");
            updateEnumVarsWithExtensions(enumVars, vendorExtensions, "x-enum-descriptions", "enumDescription");
        }
    }

    private void updateEnumVarsWithExtensions(List<Map<String, Object>> enumVars, Map<String, Object> vendorExtensions, String extensionKey, String key) {
        if (vendorExtensions.containsKey(extensionKey)) {
            List<String> values = (List<String>) vendorExtensions.get(extensionKey);
            int size = Math.min(enumVars.size(), values.size());
            for (int i = 0; i < size; i++) {
                enumVars.get(i).put(key, values.get(i));
            }
        }
    }

    /**
     * If the pattern misses the delimiter, add "/" to the beginning and end
     * Otherwise, return the original pattern
     *
     * @param pattern the pattern (regular expression)
     * @return the pattern with delimiter
     */
    public String addRegularExpressionDelimiter(String pattern) {
        if (StringUtils.isEmpty(pattern)) {
            return pattern;
        }

        if (!pattern.matches("^/.*")) {
            return "/" + pattern.replaceAll("/", "\\\\/") + "/";
        }

        return pattern;
    }

    /**
     * reads propertyKey from additionalProperties, converts it to a boolean and
     * writes it back to additionalProperties to be usable as a boolean in
     * mustache files.
     *
     * @param propertyKey property key
     * @return property value as boolean
     */
    public boolean convertPropertyToBooleanAndWriteBack(String propertyKey) {
        boolean result = convertPropertyToBoolean(propertyKey);
        writePropertyBack(propertyKey, result);
        return result;
    }

    /**
     * Provides an override location, if any is specified, for the .openapi-generator-ignore.
     * <p>
     * This is originally intended for the first generation only.
     *
     * @return a string of the full path to an override ignore file.
     */
    public String getIgnoreFilePathOverride() {
        return ignoreFilePathOverride;
    }

    /**
     * Sets an override location for the '.openapi-generator-ignore' location for the first code generation.
     *
     * @param ignoreFileOverride The full path to an ignore file
     */
    public void setIgnoreFilePathOverride(final String ignoreFileOverride) {
        this.ignoreFilePathOverride = ignoreFileOverride;
    }

    public boolean convertPropertyToBoolean(String propertyKey) {
        final Object booleanValue = additionalProperties.get(propertyKey);
        Boolean result = Boolean.FALSE;
        if (booleanValue instanceof Boolean) {
            result = (Boolean) booleanValue;
        } else if (booleanValue instanceof String) {
            result = Boolean.parseBoolean((String) booleanValue);
        } else {
            LOGGER.warn("The value (generator's option) must be either boolean or string. Default to `false`.");
        }
        return result;
    }

    public void writePropertyBack(String propertyKey, boolean value) {
        additionalProperties.put(propertyKey, value);
    }

    protected String getContentType(RequestBody requestBody) {
        if (requestBody == null || requestBody.getContent() == null || requestBody.getContent().isEmpty()) {
            LOGGER.debug("Cannot determine the content type. Returning null.");
            return null;
        }
        return new ArrayList<>(requestBody.getContent().keySet()).get(0);
    }

    private void setOauth2Info(CodegenSecurity codegenSecurity, OAuthFlow flow) {
        codegenSecurity.authorizationUrl = flow.getAuthorizationUrl();
        codegenSecurity.tokenUrl = flow.getTokenUrl();

        if (flow.getScopes() != null && !flow.getScopes().isEmpty()) {
            List<Map<String, Object>> scopes = new ArrayList<Map<String, Object>>();
            int count = 0, numScopes = flow.getScopes().size();
            for (Map.Entry<String, String> scopeEntry : flow.getScopes().entrySet()) {
                Map<String, Object> scope = new HashMap<String, Object>();
                scope.put("scope", scopeEntry.getKey());
                scope.put("description", escapeText(scopeEntry.getValue()));

                count += 1;
                if (count < numScopes) {
                    scope.put("hasMore", "true");
                } else {
                    scope.put("hasMore", null);
                }

                scopes.add(scope);
            }
            codegenSecurity.scopes = scopes;
        }
    }

    private void addConsumesInfo(Operation operation, CodegenOperation codegenOperation) {
        RequestBody requestBody = ModelUtils.getReferencedRequestBody(this.openAPI, operation.getRequestBody());
        if (requestBody == null || requestBody.getContent() == null || requestBody.getContent().isEmpty()) {
            return;
        }

        Set<String> consumes = requestBody.getContent().keySet();
        List<Map<String, String>> mediaTypeList = new ArrayList<>();
        int count = 0;
        for (String key : consumes) {
            Map<String, String> mediaType = new HashMap<>();
            if ("*/*".equals(key)) {
                // skip as it implies `consumes` in OAS2 is not defined
                continue;
            } else {
                mediaType.put("mediaType", escapeText(escapeQuotationMark(key)));
            }

            count += 1;
            if (count < consumes.size()) {
                mediaType.put("hasMore", "true");
            } else {
                mediaType.put("hasMore", null);
            }

            mediaTypeList.add(mediaType);
        }

        if (!mediaTypeList.isEmpty()) {
            codegenOperation.consumes = mediaTypeList;
            codegenOperation.hasConsumes = true;
        }
    }

    public static Set<String> getConsumesInfo(OpenAPI openAPI, Operation operation) {
        RequestBody requestBody = ModelUtils.getReferencedRequestBody(openAPI, operation.getRequestBody());

        if (requestBody == null || requestBody.getContent() == null || requestBody.getContent().isEmpty()) {
            return Collections.emptySet(); // return empty set
        }
        return requestBody.getContent().keySet();
    }

    public boolean hasFormParameter(OpenAPI openAPI, Operation operation) {
        Set<String> consumesInfo = getConsumesInfo(openAPI, operation);

        if (consumesInfo == null || consumesInfo.isEmpty()) {
            return false;
        }

        for (String consume : consumesInfo) {
            if (consume != null &&
                    (consume.toLowerCase(Locale.ROOT).startsWith("application/x-www-form-urlencoded") ||
                            consume.toLowerCase(Locale.ROOT).startsWith("multipart"))) {
                return true;
            }
        }

        return false;
    }

    public boolean hasBodyParameter(OpenAPI openAPI, Operation operation) {
        RequestBody requestBody = ModelUtils.getReferencedRequestBody(openAPI, operation.getRequestBody());
        if (requestBody == null) {
            return false;
        }

        Schema schema = ModelUtils.getSchemaFromRequestBody(requestBody);
        return ModelUtils.getReferencedSchema(openAPI, schema) != null;
    }

    private void addProducesInfo(ApiResponse inputResponse, CodegenOperation codegenOperation) {
        ApiResponse response = ModelUtils.getReferencedApiResponse(this.openAPI, inputResponse);
        if (response == null || response.getContent() == null || response.getContent().isEmpty()) {
            return;
        }

        Set<String> produces = response.getContent().keySet();
        if (codegenOperation.produces == null) {
            codegenOperation.produces = new ArrayList<>();
        }

        Set<String> existingMediaTypes = new HashSet<>();
        for (Map<String, String> mediaType : codegenOperation.produces) {
            existingMediaTypes.add(mediaType.get("mediaType"));
        }

        int count = 0;
        for (String key : produces) {
            // escape quotation to avoid code injection, "*/*" is a special case, do nothing
            String encodedKey = "*/*".equals(key) ? key : escapeText(escapeQuotationMark(key));
            //Only unique media types should be added to "produces"
            if (!existingMediaTypes.contains(encodedKey)) {
                Map<String, String> mediaType = new HashMap<String, String>();
                mediaType.put("mediaType", encodedKey);

                count += 1;
                if (count < produces.size()) {
                    mediaType.put("hasMore", "true");
                } else {
                    mediaType.put("hasMore", null);
                }

                if (!codegenOperation.produces.isEmpty()) {
                    final Map<String, String> lastMediaType = codegenOperation.produces.get(codegenOperation.produces.size() - 1);
                    lastMediaType.put("hasMore", "true");
                }

                codegenOperation.produces.add(mediaType);
                codegenOperation.hasProduces = Boolean.TRUE;
            }
        }
    }

    /**
     * returns the list of MIME types the APIs can produce
     *
     * @param openAPI   current specification instance
     * @param operation Operation
     * @return a set of MIME types
     */
    public static Set<String> getProducesInfo(final OpenAPI openAPI, final Operation operation) {
        if (operation.getResponses() == null || operation.getResponses().isEmpty()) {
            return null;
        }

        Set<String> produces = new TreeSet<String>();

        for (ApiResponse r : operation.getResponses().values()) {
            ApiResponse response = ModelUtils.getReferencedApiResponse(openAPI, r);
            if (response.getContent() != null) {
                produces.addAll(response.getContent().keySet());
            }
        }

        return produces;
    }

    protected String getCollectionFormat(Parameter parameter) {
        if (Parameter.StyleEnum.FORM.equals(parameter.getStyle())) {
            // Ref: https://github.com/OAI/OpenAPI-Specification/blob/master/versions/3.0.1.md#style-values
            if (Boolean.TRUE.equals(parameter.getExplode())) { // explode is true (default)
                return "multi";
            } else {
                return "csv";
            }
        } else if (Parameter.StyleEnum.SIMPLE.equals(parameter.getStyle())) {
            return "csv";
        } else if (Parameter.StyleEnum.PIPEDELIMITED.equals(parameter.getStyle())) {
            return "pipes";
        } else if (Parameter.StyleEnum.SPACEDELIMITED.equals(parameter.getStyle())) {
            return "ssv";
        } else {
            return null;
        }
    }

    public CodegenType getTag() {
        return null;
    }

    public String getName() {
        return null;
    }

    public String getHelp() {
        return null;
    }

    public List<CodegenParameter> fromRequestBodyToFormParameters(RequestBody body, Set<String> imports) {
        List<CodegenParameter> parameters = new ArrayList<CodegenParameter>();
        LOGGER.debug("debugging fromRequestBodyToFormParameters= " + body);
        Schema schema = ModelUtils.getSchemaFromRequestBody(body);
        schema = ModelUtils.getReferencedSchema(this.openAPI, schema);
        List<String> allRequired = new ArrayList<String>();
        Map<String, Schema> properties = new LinkedHashMap<>();
        addProperties(properties, allRequired, schema);

        if (!properties.isEmpty()) {
            for (Map.Entry<String, Schema> entry : properties.entrySet()) {
                CodegenParameter codegenParameter = CodegenModelFactory.newInstance(CodegenModelType.PARAMETER);
                // key => property name
                // value => property schema
                String collectionFormat = null;
                Schema s = entry.getValue();
                // array of schema
                if (ModelUtils.isArraySchema(s)) {
                    final ArraySchema arraySchema = (ArraySchema) s;
                    Schema inner = getSchemaItems(arraySchema);

                    codegenParameter = fromFormProperty(entry.getKey(), inner, imports);
                    CodegenProperty codegenProperty = fromProperty("inner", inner);
                    codegenParameter.items = codegenProperty;
                    codegenParameter.mostInnerItems = codegenProperty.mostInnerItems;
                    codegenParameter.baseType = codegenProperty.dataType;
                    codegenParameter.isPrimitiveType = false;
                    codegenParameter.isContainer = true;
                    codegenParameter.isListContainer = true;
                    codegenParameter.description = escapeText(s.getDescription());
                    codegenParameter.dataType = getTypeDeclaration(arraySchema);
                    if (codegenParameter.baseType != null && codegenParameter.enumName != null) {
                        codegenParameter.datatypeWithEnum = codegenParameter.dataType.replace(codegenParameter.baseType, codegenParameter.enumName);
                    } else {
                        LOGGER.warn("Could not compute datatypeWithEnum from " + codegenParameter.baseType + ", " + codegenParameter.enumName);
                    }
                    //TODO fix collectformat for form parameters
                    //collectionFormat = getCollectionFormat(s);
                    // default to csv:
                    codegenParameter.collectionFormat = StringUtils.isEmpty(collectionFormat) ? "csv" : collectionFormat;

                    // set nullable
                    setParameterNullable(codegenParameter, codegenProperty);

                    // recursively add import
                    while (codegenProperty != null) {
                        imports.add(codegenProperty.baseType);
                        codegenProperty = codegenProperty.items;
                    }

                } else if (ModelUtils.isMapSchema(s)) {
                    LOGGER.error("Map of form parameters not supported. Please report the issue to https://github.com/openapitools/openapi-generator if you need help.");
                    continue;
                } else {
                    codegenParameter = fromFormProperty(entry.getKey(), entry.getValue(), imports);
                }

                // Set 'required' flag defined in the schema element
                if (!codegenParameter.required && schema.getRequired() != null) {
                    codegenParameter.required = schema.getRequired().contains(entry.getKey());
                }

                parameters.add(codegenParameter);
            }
        }

        return parameters;
    }

    public CodegenParameter fromFormProperty(String name, Schema propertySchema, Set<String> imports) {
        CodegenParameter codegenParameter = CodegenModelFactory.newInstance(CodegenModelType.PARAMETER);

        LOGGER.debug("Debugging fromFormProperty {}: {}", name, propertySchema);
        CodegenProperty codegenProperty = fromProperty(name, propertySchema);

        ModelUtils.syncValidationProperties(propertySchema, codegenProperty);

        codegenParameter.isFormParam = Boolean.TRUE;
        codegenParameter.baseName = codegenProperty.baseName;
        codegenParameter.paramName = toParamName((codegenParameter.baseName));
        codegenParameter.baseType = codegenProperty.baseType;
        codegenParameter.dataType = codegenProperty.dataType;
        codegenParameter.dataFormat = codegenProperty.dataFormat;
        codegenParameter.description = escapeText(codegenProperty.description);
        codegenParameter.unescapedDescription = codegenProperty.getDescription();
        codegenParameter.jsonSchema = Json.pretty(propertySchema);
        codegenParameter.defaultValue = codegenProperty.getDefaultValue();

        if (codegenProperty.getVendorExtensions() != null && !codegenProperty.getVendorExtensions().isEmpty()) {
            codegenParameter.vendorExtensions = codegenProperty.getVendorExtensions();
        }
        if (propertySchema.getRequired() != null && !propertySchema.getRequired().isEmpty() && propertySchema.getRequired().contains(codegenProperty.baseName)) {
            codegenParameter.required = Boolean.TRUE;
        }

        // non-array/map
        updateCodegenPropertyEnum(codegenProperty);
        codegenParameter.isEnum = codegenProperty.isEnum;
        codegenParameter._enum = codegenProperty._enum;
        codegenParameter.allowableValues = codegenProperty.allowableValues;

        if (codegenProperty.isEnum) {
            codegenParameter.datatypeWithEnum = codegenProperty.datatypeWithEnum;
            codegenParameter.enumName = codegenProperty.enumName;
        }

        if (codegenProperty.items != null && codegenProperty.items.isEnum) {
            codegenParameter.items = codegenProperty.items;
            codegenParameter.mostInnerItems = codegenProperty.mostInnerItems;
        }

        // import
        if (codegenProperty.complexType != null) {
            imports.add(codegenProperty.complexType);
        }

        // validation
        // handle maximum, minimum properly for int/long by removing the trailing ".0"
        if (ModelUtils.isIntegerSchema(propertySchema)) {
            codegenParameter.maximum = propertySchema.getMaximum() == null ? null : String.valueOf(propertySchema.getMaximum().longValue());
            codegenParameter.minimum = propertySchema.getMinimum() == null ? null : String.valueOf(propertySchema.getMinimum().longValue());
        } else {
            codegenParameter.maximum = propertySchema.getMaximum() == null ? null : String.valueOf(propertySchema.getMaximum());
            codegenParameter.minimum = propertySchema.getMinimum() == null ? null : String.valueOf(propertySchema.getMinimum());
        }

        codegenParameter.exclusiveMaximum = propertySchema.getExclusiveMaximum() == null ? false : propertySchema.getExclusiveMaximum();
        codegenParameter.exclusiveMinimum = propertySchema.getExclusiveMinimum() == null ? false : propertySchema.getExclusiveMinimum();
        codegenParameter.maxLength = propertySchema.getMaxLength();
        codegenParameter.minLength = propertySchema.getMinLength();
        codegenParameter.pattern = toRegularExpression(propertySchema.getPattern());
        codegenParameter.maxItems = propertySchema.getMaxItems();
        codegenParameter.minItems = propertySchema.getMinItems();
        codegenParameter.uniqueItems = propertySchema.getUniqueItems() == null ? false : propertySchema.getUniqueItems();
        codegenParameter.multipleOf = propertySchema.getMultipleOf();

        // exclusive* are noop without corresponding min/max
        if (codegenParameter.maximum != null || codegenParameter.minimum != null ||
                codegenParameter.maxLength != null || codegenParameter.minLength != null ||
                codegenParameter.maxItems != null || codegenParameter.minItems != null ||
                codegenParameter.pattern != null || codegenParameter.multipleOf != null) {
            codegenParameter.hasValidation = true;
        }

        setParameterBooleanFlagWithCodegenProperty(codegenParameter, codegenProperty);
        setParameterExampleValue(codegenParameter);
        // set nullable
        setParameterNullable(codegenParameter, codegenProperty);

        //TODO collectionFormat for form parameter not yet supported
        //codegenParameter.collectionFormat = getCollectionFormat(propertySchema);
        return codegenParameter;
    }

    private void addBodyModelSchema(CodegenParameter codegenParameter, String name, Schema schema, Set<String> imports, String bodyParameterName, boolean forceSimpleRef) {
        CodegenModel codegenModel = null;
        if (StringUtils.isNotBlank(name)) {
            schema.setName(name);
            codegenModel = fromModel(name, schema);
        }
        if (codegenModel != null) {
            codegenParameter.isModel = true;
        }

        if (codegenModel != null && (codegenModel.hasVars || forceSimpleRef)) {
            if (StringUtils.isEmpty(bodyParameterName)) {
                codegenParameter.baseName = codegenModel.classname;
            } else {
                codegenParameter.baseName = bodyParameterName;
            }
            codegenParameter.paramName = toParamName(codegenParameter.baseName);
            codegenParameter.baseType = codegenModel.classname;
            codegenParameter.dataType = getTypeDeclaration(codegenModel.classname);
            codegenParameter.description = codegenModel.description;
            codegenParameter.isNullable = codegenModel.isNullable;
            imports.add(codegenParameter.baseType);
        } else {
            CodegenProperty codegenProperty = fromProperty("property", schema);

            if (codegenProperty != null && codegenProperty.getComplexType() != null && codegenProperty.getComplexType().contains(" | ")) {
                List<String> parts = Arrays.asList(codegenProperty.getComplexType().split(" \\| "));
                imports.addAll(parts);
                String codegenModelName = codegenProperty.getComplexType();
                codegenParameter.baseName = codegenModelName;
                codegenParameter.paramName = toParamName(codegenParameter.baseName);
                codegenParameter.baseType = codegenParameter.baseName;
                codegenParameter.dataType = getTypeDeclaration(codegenModelName);
                codegenParameter.description = codegenProperty.getDescription();
                codegenParameter.isNullable = codegenProperty.isNullable;
            } else {
                if (ModelUtils.isMapSchema(schema)) {// http body is map
                    LOGGER.error("Map should be supported. Please report to openapi-generator github repo about the issue.");
                } else if (codegenProperty != null) {
                    String codegenModelName, codegenModelDescription;

                    if (codegenModel != null) {
                        codegenModelName = codegenModel.classname;
                        codegenModelDescription = codegenModel.description;
                    } else {
                        LOGGER.warn("The following schema has undefined (null) baseType. " +
                                "It could be due to form parameter defined in OpenAPI v2 spec with incorrect consumes. " +
                                "A correct 'consumes' for form parameters should be " +
                                "'application/x-www-form-urlencoded' or 'multipart/?'");
                        LOGGER.warn("schema: " + schema);
                        LOGGER.warn("codegenModel is null. Default to UNKNOWN_BASE_TYPE");
                        codegenModelName = "UNKNOWN_BASE_TYPE";
                        codegenModelDescription = "UNKNOWN_DESCRIPTION";
                    }

                    if (StringUtils.isEmpty(bodyParameterName)) {
                        codegenParameter.baseName = codegenModelName;
                    } else {
                        codegenParameter.baseName = bodyParameterName;
                    }

                    codegenParameter.paramName = toParamName(codegenParameter.baseName);
                    codegenParameter.baseType = codegenModelName;
                    codegenParameter.dataType = getTypeDeclaration(codegenModelName);
                    codegenParameter.description = codegenModelDescription;
                    imports.add(codegenParameter.baseType);

                    if (codegenProperty.complexType != null) {
                        imports.add(codegenProperty.complexType);
                    }
                }
            }

            setParameterBooleanFlagWithCodegenProperty(codegenParameter, codegenProperty);
            // set nullable
            setParameterNullable(codegenParameter, codegenProperty);
        }
    }

    public CodegenParameter fromRequestBody(RequestBody body, Set<String> imports, String bodyParameterName) {
        if (body == null) {
            LOGGER.error("body in fromRequestBody cannot be null!");
            throw new RuntimeException("body in fromRequestBody cannot be null!");
        }
        CodegenParameter codegenParameter = CodegenModelFactory.newInstance(CodegenModelType.PARAMETER);
        codegenParameter.baseName = "UNKNOWN_BASE_NAME";
        codegenParameter.paramName = "UNKNOWN_PARAM_NAME";
        codegenParameter.description = escapeText(body.getDescription());
        codegenParameter.required = body.getRequired() != null ? body.getRequired() : Boolean.FALSE;
        codegenParameter.isBodyParam = Boolean.TRUE;
        if (body.getExtensions() != null) {
            codegenParameter.vendorExtensions.putAll(body.getExtensions());
        }

        String name = null;
        LOGGER.debug("Request body = " + body);
        Schema schema = ModelUtils.getSchemaFromRequestBody(body);
        if (schema == null) {
            throw new RuntimeException("Request body cannot be null. Possible cause: missing schema in body parameter (OAS v2): " + body);
        }

        if (StringUtils.isNotBlank(schema.get$ref())) {
            name = ModelUtils.getSimpleRef(schema.get$ref());
        }
        schema = ModelUtils.getReferencedSchema(this.openAPI, schema);

        ModelUtils.syncValidationProperties(schema, codegenParameter);

        if (ModelUtils.isMapSchema(schema)) {
            // Schema with additionalproperties: true (including composed schemas with additionalproperties: true)
            if (ModelUtils.isGenerateAliasAsModel(schema) && StringUtils.isNotBlank(name)) {
                this.addBodyModelSchema(codegenParameter, name, schema, imports, bodyParameterName, true);
            } else {
                Schema inner = getAdditionalProperties(schema);
                if (inner == null) {
                    LOGGER.error("No inner type supplied for map parameter `{}`. Default to type:string", schema.getName());
                    inner = new StringSchema().description("//TODO automatically added by openapi-generator");
                    schema.setAdditionalProperties(inner);
                }
                CodegenProperty codegenProperty = fromProperty("property", schema);

                imports.add(codegenProperty.baseType);

                CodegenProperty innerCp = codegenProperty;
                while (innerCp != null) {
                    if (innerCp.complexType != null) {
                        imports.add(innerCp.complexType);
                    }
                    innerCp = innerCp.items;
                }

                if (StringUtils.isEmpty(bodyParameterName)) {
                    codegenParameter.baseName = "request_body";
                } else {
                    codegenParameter.baseName = bodyParameterName;
                }
                codegenParameter.paramName = toParamName(codegenParameter.baseName);
                codegenParameter.items = codegenProperty.items;
                codegenParameter.mostInnerItems = codegenProperty.mostInnerItems;
                codegenParameter.dataType = getTypeDeclaration(schema);
                codegenParameter.baseType = getSchemaType(inner);
                codegenParameter.isContainer = Boolean.TRUE;
                codegenParameter.isMapContainer = Boolean.TRUE;
                codegenParameter.isNullable = codegenProperty.isNullable;

                setParameterBooleanFlagWithCodegenProperty(codegenParameter, codegenProperty);

                // set nullable
                setParameterNullable(codegenParameter, codegenProperty);
            }
        } else if (ModelUtils.isArraySchema(schema)) {
            if (ModelUtils.isGenerateAliasAsModel(schema) && StringUtils.isNotBlank(name)) {
                this.addBodyModelSchema(codegenParameter, name, schema, imports, bodyParameterName, true);
            } else {
                final ArraySchema arraySchema = (ArraySchema) schema;
                Schema inner = getSchemaItems(arraySchema);
                CodegenProperty codegenProperty = fromProperty("property", arraySchema);
                imports.add(codegenProperty.baseType);
                CodegenProperty innerCp = codegenProperty;
                CodegenProperty mostInnerItem = innerCp;
                // loop through multidimensional array to add proper import
                // also find the most inner item
                while (innerCp != null) {
                    if (innerCp.complexType != null) {
                        imports.add(innerCp.complexType);
                    }
                    mostInnerItem = innerCp;
                    innerCp = innerCp.items;
                }

                if (StringUtils.isEmpty(bodyParameterName)) {
                    if (StringUtils.isEmpty(mostInnerItem.complexType)) {
                        codegenParameter.baseName = "request_body";
                    } else {
                        codegenParameter.baseName = mostInnerItem.complexType;
                    }
                } else {
                    codegenParameter.baseName = bodyParameterName;
                }
                codegenParameter.paramName = toArrayModelParamName(codegenParameter.baseName);
                codegenParameter.items = codegenProperty.items;
                codegenParameter.mostInnerItems = codegenProperty.mostInnerItems;
                codegenParameter.dataType = getTypeDeclaration(arraySchema);
                codegenParameter.baseType = getSchemaType(inner);
                codegenParameter.isContainer = Boolean.TRUE;
                codegenParameter.isListContainer = Boolean.TRUE;
                codegenParameter.isNullable = codegenProperty.isNullable;

                setParameterBooleanFlagWithCodegenProperty(codegenParameter, codegenProperty);
                // set nullable
                setParameterNullable(codegenParameter, codegenProperty);

                while (codegenProperty != null) {
                    imports.add(codegenProperty.baseType);
                    codegenProperty = codegenProperty.items;
                }
            }
        } else if (isFreeFormObject(schema)) {
            // HTTP request body is free form object
            CodegenProperty codegenProperty = fromProperty("FREE_FORM_REQUEST_BODY", schema);
            if (codegenProperty != null) {
                if (StringUtils.isEmpty(bodyParameterName)) {
                    codegenParameter.baseName = "body";  // default to body
                } else {
                    codegenParameter.baseName = bodyParameterName;
                }
                codegenParameter.isPrimitiveType = true;
                codegenParameter.baseType = codegenProperty.baseType;
                codegenParameter.dataType = codegenProperty.dataType;
                codegenParameter.description = codegenProperty.description;
                codegenParameter.isNullable = codegenProperty.isNullable;
                codegenParameter.paramName = toParamName(codegenParameter.baseName);
            }
            setParameterBooleanFlagWithCodegenProperty(codegenParameter, codegenProperty);
            // set nullable
            setParameterNullable(codegenParameter, codegenProperty);

        } else if (ModelUtils.isObjectSchema(schema) || ModelUtils.isComposedSchema(schema)) {
            this.addBodyModelSchema(codegenParameter, name, schema, imports, bodyParameterName, false);
        } else {
            // HTTP request body is primitive type (e.g. integer, string, etc)
            CodegenProperty codegenProperty = fromProperty("PRIMITIVE_REQUEST_BODY", schema);
            if (codegenProperty != null) {
                if (StringUtils.isEmpty(bodyParameterName)) {
                    codegenParameter.baseName = "body";  // default to body
                } else {
                    codegenParameter.baseName = bodyParameterName;
                }
                codegenParameter.isPrimitiveType = true;
                codegenParameter.baseType = codegenProperty.baseType;
                codegenParameter.dataType = codegenProperty.dataType;
                codegenParameter.description = codegenProperty.description;
                codegenParameter.paramName = toParamName(codegenParameter.baseName);
                codegenParameter.minimum = codegenProperty.minimum;
                codegenParameter.maximum = codegenProperty.maximum;
                codegenParameter.exclusiveMinimum = codegenProperty.exclusiveMinimum;
                codegenParameter.exclusiveMaximum = codegenProperty.exclusiveMaximum;
                codegenParameter.minLength = codegenProperty.minLength;
                codegenParameter.maxLength = codegenProperty.maxLength;
                codegenParameter.pattern = codegenProperty.pattern;
                codegenParameter.isNullable = codegenProperty.isNullable;

                if (codegenProperty.complexType != null) {
                    imports.add(codegenProperty.complexType);
                }

            }
            setParameterBooleanFlagWithCodegenProperty(codegenParameter, codegenProperty);
            // set nullable
            setParameterNullable(codegenParameter, codegenProperty);
        }

        addJsonSchemaForBodyRequestInCaseItsNotPresent(codegenParameter, body);

        // set the parameter's example value
        // should be overridden by lang codegen
        setParameterExampleValue(codegenParameter, body);

        return codegenParameter;
    }

    private void addJsonSchemaForBodyRequestInCaseItsNotPresent(CodegenParameter codegenParameter, RequestBody body) {
        if (codegenParameter.jsonSchema == null)
            codegenParameter.jsonSchema = Json.pretty(body);
    }

    protected void addOption(String key, String description, String defaultValue) {
        CliOption option = new CliOption(key, description);
        if (defaultValue != null)
            option.defaultValue(defaultValue);
        cliOptions.add(option);
    }

    protected void updateOption(String key, String defaultValue) {
        for (CliOption cliOption : cliOptions) {
            if (cliOption.getOpt().equals(key)) {
                cliOption.setDefault(defaultValue);
                break;
            }
        }
    }

    protected void removeOption(String key) {
        for (int i = 0; i < cliOptions.size(); i++) {
            if (key.equals(cliOptions.get(i).getOpt())) {
                cliOptions.remove(i);
                break;
            }
        }
    }

    protected void addSwitch(String key, String description, Boolean defaultValue) {
        CliOption option = CliOption.newBoolean(key, description);
        if (defaultValue != null)
            option.defaultValue(defaultValue.toString());
        cliOptions.add(option);
    }

    /**
     * generates OpenAPI specification file in JSON format
     *
     * @param objs map of object
     */
    protected void generateJSONSpecFile(Map<String, Object> objs) {
        OpenAPI openAPI = (OpenAPI) objs.get("openAPI");
        if (openAPI != null) {
            objs.put("openapi-json", SerializerUtils.toJsonString(openAPI));
        }
    }

    /**
     * generates OpenAPI specification file in YAML format
     *
     * @param objs map of object
     */
    public void generateYAMLSpecFile(Map<String, Object> objs) {
        OpenAPI openAPI = (OpenAPI) objs.get("openAPI");
        String yaml = SerializerUtils.toYamlString(openAPI);
        if (yaml != null) {
            objs.put("openapi-yaml", yaml);
        }
    }

    /**
     * checks if the data should be classified as "string" in enum
     * e.g. double in C# needs to be double-quoted (e.g. "2.8") by treating it as a string
     * In the future, we may rename this function to "isEnumString"
     *
     * @param dataType data type
     * @return true if it's a enum string
     */
    public boolean isDataTypeString(String dataType) {
        return "String".equals(dataType);
    }

    @Override
    public List<CodegenServer> fromServers(List<Server> servers) {
        if (servers == null) {
            return Collections.emptyList();
        }
        List<CodegenServer> codegenServers = new LinkedList<>();
        for (Server server : servers) {
            CodegenServer cs = new CodegenServer();
            cs.description = escapeText(server.getDescription());
            cs.url = server.getUrl();
            cs.variables = this.fromServerVariables(server.getVariables());
            codegenServers.add(cs);
        }
        return codegenServers;
    }

    @Override
    public List<CodegenServerVariable> fromServerVariables(Map<String, ServerVariable> variables) {
        if (variables == null) {
            return Collections.emptyList();
        }

        Map<String, String> variableOverrides = serverVariableOverrides();

        List<CodegenServerVariable> codegenServerVariables = new LinkedList<>();
        for (Entry<String, ServerVariable> variableEntry : variables.entrySet()) {
            CodegenServerVariable codegenServerVariable = new CodegenServerVariable();
            ServerVariable variable = variableEntry.getValue();
            List<String> enums = variable.getEnum();

            codegenServerVariable.defaultValue = variable.getDefault();
            codegenServerVariable.description = escapeText(variable.getDescription());
            codegenServerVariable.enumValues = enums;
            codegenServerVariable.name = variableEntry.getKey();

            // Sets the override value for a server variable pattern.
            // NOTE: OpenAPI Specification doesn't prevent multiple server URLs with variables. If multiple objects have the same
            //       variables pattern, user overrides will apply to _all_ of these patterns. We may want to consider indexed overrides.
            if (variableOverrides != null && !variableOverrides.isEmpty()) {
                String value = variableOverrides.getOrDefault(variableEntry.getKey(), variable.getDefault());
                codegenServerVariable.value = value;

                if (enums != null && !enums.isEmpty() && !enums.contains(value)) {
                    LOGGER.warn("Variable override of '{}' is not listed in the enum of allowed values ({}).", value, StringUtils.join(enums, ","));
                }
            } else {
                codegenServerVariable.value = variable.getDefault();
            }

            codegenServerVariables.add(codegenServerVariable);
        }
        return codegenServerVariables;
    }

    private void setParameterNullable(CodegenParameter parameter, CodegenProperty property) {
        if (parameter == null || property == null) {
            return;
        }
        parameter.isNullable = property.isNullable;
    }

    /**
     * Post-process the auto-generated file, e.g. using go-fmt to format the Go code. The file type can be "model-test",
     * "model-doc", "model", "api", "api-test", "api-doc", "supporting-mustache", "supporting-common",
     * "openapi-generator-ignore", "openapi-generator-version"
     * <p>
     * TODO: store these values in enum instead
     *
     * @param file     file to be processed
     * @param fileType file type
     */
    public void postProcessFile(File file, String fileType) {
        LOGGER.debug("Post processing file {} ({})", file, fileType);
    }

    /**
     * Boolean value indicating the state of the option for post-processing file using envirionment variables.
     *
     * @return true if the option is enabled
     */
    public boolean isEnablePostProcessFile() {
        return enablePostProcessFile;
    }

    /**
     * Set the boolean value indicating the state of the option for post-processing file using envirionment variables.
     *
     * @param enablePostProcessFile true to enable post-processing file
     */
    public void setEnablePostProcessFile(boolean enablePostProcessFile) {
        this.enablePostProcessFile = enablePostProcessFile;
    }

    /**
     * Get the boolean value indicating the state of the option for updating only changed files
     */
    @Override
    public boolean isEnableMinimalUpdate() {
        return enableMinimalUpdate;
    }

    /**
     * Set the boolean value indicating the state of the option for updating only changed files
     *
     * @param enableMinimalUpdate true to enable minimal update
     */
    @Override
    public void setEnableMinimalUpdate(boolean enableMinimalUpdate) {
        this.enableMinimalUpdate = enableMinimalUpdate;
    }

    /**
     * Indicates whether the codegen configuration should treat documents as strictly defined by the OpenAPI specification.
     *
     * @return true to act strictly upon spec documents, potentially modifying the spec to strictly fit the spec.
     */
    @Override
    public boolean isStrictSpecBehavior() {
        return this.strictSpecBehavior;
    }

    /**
     * Sets the boolean valid indicating whether generation will work strictly against the specification, potentially making
     * minor changes to the input document.
     *
     * @param strictSpecBehavior true if we will behave strictly, false to allow specification documents which pass validation to be loosely interpreted against the spec.
     */
    @Override
    public void setStrictSpecBehavior(final boolean strictSpecBehavior) {
        this.strictSpecBehavior = strictSpecBehavior;
    }

    @Override
    public FeatureSet getFeatureSet() {
        return this.generatorMetadata.getFeatureSet();
    }

    /**
     * Get the boolean value indicating whether to remove enum value prefixes
     */
    @Override
    public boolean isRemoveEnumValuePrefix() {
        return this.removeEnumValuePrefix;
    }

    /**
     * Set the boolean value indicating whether to remove enum value prefixes
     *
     * @param removeEnumValuePrefix true to enable enum value prefix removal
     */
    @Override
    public void setRemoveEnumValuePrefix(final boolean removeEnumValuePrefix) {
        this.removeEnumValuePrefix = removeEnumValuePrefix;
    }

    //// Following methods are related to the "useOneOfInterfaces" feature

    /**
     * Add "x-one-of-name" extension to a given oneOf schema (assuming it has at least 1 oneOf elements)
     *
     * @param s    schema to add the extension to
     * @param name name of the parent oneOf schema
     */
    public void addOneOfNameExtension(ComposedSchema s, String name) {
        if (s.getOneOf() != null && s.getOneOf().size() > 0) {
            s.addExtension("x-one-of-name", name);
        }
    }

    /**
     * Add a given ComposedSchema as an interface model to be generated, assuming it has `oneOf` defined
     *
     * @param cs      ComposedSchema object to create as interface model
     * @param type    name to use for the generated interface model
     * @param openAPI OpenAPI spec that we are using
     */
    public void addOneOfInterfaceModel(ComposedSchema cs, String type, OpenAPI openAPI) {
        if (cs.getOneOf() == null) {
            return;
        }

        CodegenModel cm = new CodegenModel();

        cm.discriminator = createDiscriminator("", (Schema) cs, openAPI);
        if (!this.getLegacyDiscriminatorBehavior()) {
            cm.addDiscriminatorMappedModelsImports();
        }
        for (Schema o : Optional.ofNullable(cs.getOneOf()).orElse(Collections.emptyList())) {
            if (o.get$ref() == null) {
                if (cm.discriminator != null && o.get$ref() == null) {
                    // OpenAPI spec states that inline objects should not be considered when discriminator is used
                    // https://github.com/OAI/OpenAPI-Specification/blob/master/versions/3.0.2.md#discriminatorObject
                    LOGGER.warn("Ignoring inline object in oneOf definition of {}, since discriminator is used", type);
                } else {
                    LOGGER.warn("Inline models are not supported in oneOf definition right now");
                }
                continue;
            }
            cm.oneOf.add(toModelName(ModelUtils.getSimpleRef(o.get$ref())));
        }
        cm.name = type;
        cm.classname = type;
        cm.vendorExtensions.put("x-is-one-of-interface", true);
        cm.interfaceModels = new ArrayList<CodegenModel>();

        addOneOfInterfaces.add(cm);
    }

    public void addImportsToOneOfInterface(List<Map<String, String>> imports) {
    }
    //// End of methods related to the "useOneOfInterfaces" feature

    protected void modifyFeatureSet(Consumer<FeatureSet.Builder> processor) {
        FeatureSet.Builder builder = getFeatureSet().modify();
        processor.accept(builder);
        this.generatorMetadata = GeneratorMetadata.newBuilder(generatorMetadata)
                .featureSet(builder.build()).build();
    }

    private static class SanitizeNameOptions {
        public SanitizeNameOptions(String name, String removeCharRegEx, List<String> exceptions) {
            this.name = name;
            this.removeCharRegEx = removeCharRegEx;
            if (exceptions != null) {
                this.exceptions = Collections.unmodifiableList(exceptions);
            } else {
                this.exceptions = Collections.unmodifiableList(new ArrayList<>());
            }
        }

        public String getName() {
            return name;
        }

        public String getRemoveCharRegEx() {
            return removeCharRegEx;
        }

        public List<String> getExceptions() {
            return exceptions;
        }

        private String name;
        private String removeCharRegEx;
        private List<String> exceptions;

        @Override
        public boolean equals(Object o) {
            if (this == o) return true;
            if (o == null || getClass() != o.getClass()) return false;
            SanitizeNameOptions that = (SanitizeNameOptions) o;
            return Objects.equals(getName(), that.getName()) &&
                    Objects.equals(getRemoveCharRegEx(), that.getRemoveCharRegEx()) &&
                    Objects.equals(getExceptions(), that.getExceptions());
        }

        @Override
        public int hashCode() {
            return Objects.hash(getName(), getRemoveCharRegEx(), getExceptions());
        }
    }

    /**
     * Return true if the schema value can be any type, i.e. it can be
     * the null value, integer, number, string, object or array.
     * One use case is when the "type" attribute in the OAS schema is unspecified.
     *
     * Examples:
     *
     *     arbitraryTypeValue:
     *       description: This is an arbitrary type schema.
     *         It is not a free-form object.
     *         The value can be any type except the 'null' value.
     *     arbitraryTypeNullableValue:
     *       description: This is an arbitrary type schema.
     *         It is not a free-form object.
     *         The value can be any type, including the 'null' value.
     *       nullable: true
     *
     * @param schema the OAS schema.
     * @return true if the schema value can be an arbitrary type.
     */
    public boolean isAnyTypeSchema(Schema schema) {
        if (schema == null) {
            once(LOGGER).error("Schema cannot be null in isAnyTypeSchema check");
            return false;
        }

        if (isFreeFormObject(schema)) {
            // make sure it's not free form object
            return false;
        }

        if (schema.getClass().equals(Schema.class) && schema.get$ref() == null && schema.getType() == null &&
                (schema.getProperties() == null || schema.getProperties().isEmpty()) &&
                schema.getAdditionalProperties() == null && schema.getNot() == null &&
                schema.getEnum() == null) {
            return true;
            // If and when type arrays are supported in a future OAS specification,
            // we could return true if the type array includes all possible JSON schema types.
        }
        return false;
    }

    /**
     * Check to see if the schema is a free form object.
     *
     * A free form object is an object (i.e. 'type: object' in a OAS document) that:
     * 1) Does not define properties, and
     * 2) Is not a composed schema (no anyOf, oneOf, allOf), and
     * 3) additionalproperties is not defined, or additionalproperties: true, or additionalproperties: {}.
     *
     * Examples:
     *
     * components:
     *   schemas:
     *     arbitraryObject:
     *       type: object
     *       description: This is a free-form object.
     *         The value must be a map of strings to values. The value cannot be 'null'.
     *         It cannot be array, string, integer, number.
     *     arbitraryNullableObject:
     *       type: object
     *       description: This is a free-form object.
     *         The value must be a map of strings to values. The value can be 'null',
     *         It cannot be array, string, integer, number.
     *       nullable: true
     *     arbitraryTypeValue:
     *       description: This is NOT a free-form object.
     *         The value can be any type except the 'null' value.
     *
     * @param schema potentially containing a '$ref'
     * @return true if it's a free-form object
     */
    protected boolean isFreeFormObject(Schema schema) {
        return ModelUtils.isFreeFormObject(this.openAPI, schema);
    }

    /**
     * Returns the additionalProperties Schema for the specified input schema.
     * 
     * The additionalProperties keyword is used to control the handling of additional, undeclared
     * properties, that is, properties whose names are not listed in the properties keyword.
     * The additionalProperties keyword may be either a boolean or an object.
     * If additionalProperties is a boolean and set to false, no additional properties are allowed.
     * By default when the additionalProperties keyword is not specified in the input schema,
     * any additional properties are allowed. This is equivalent to setting additionalProperties
     * to the boolean value True or setting additionalProperties: {}
     * 
     * @param schema the input schema that may or may not have the additionalProperties keyword.
     * @return the Schema of the additionalProperties. The null value is returned if no additional
     *         properties are allowed.
     */
    protected Schema getAdditionalProperties(Schema schema) {
        return ModelUtils.getAdditionalProperties(openAPI, schema);
    }

}<|MERGE_RESOLUTION|>--- conflicted
+++ resolved
@@ -4962,11 +4962,7 @@
     /**
      * check if current active library equals to passed
      * @param library - library to be compared with
-<<<<<<< HEAD
-     * @return
-=======
      * @return {@code true} if passed library is active, {@code false} otherwise
->>>>>>> cbdb8cc3
      */
     public final boolean isLibrary(String library) {
         return library.equals(this.library);
