/*
 * Copyright 2018 OpenAPI-Generator Contributors (https://openapi-generator.tech)
 * Copyright 2018 SmartBear Software
 *
 * Licensed under the Apache License, Version 2.0 (the "License");
 * you may not use this file except in compliance with the License.
 * You may obtain a copy of the License at
 *
 *     https://www.apache.org/licenses/LICENSE-2.0
 *
 * Unless required by applicable law or agreed to in writing, software
 * distributed under the License is distributed on an "AS IS" BASIS,
 * WITHOUT WARRANTIES OR CONDITIONS OF ANY KIND, either express or implied.
 * See the License for the specific language governing permissions and
 * limitations under the License.
 */

package org.openapitools.codegen;

import static org.openapitools.codegen.CodegenConstants.UNSUPPORTED_V310_SPEC_MSG;
import static org.openapitools.codegen.utils.OnceLogger.once;
import static org.openapitools.codegen.utils.StringUtils.*;

import com.github.benmanes.caffeine.cache.Cache;
import com.github.benmanes.caffeine.cache.Caffeine;
import com.github.benmanes.caffeine.cache.Ticker;
import com.google.common.base.CaseFormat;
import com.google.common.collect.ImmutableMap;
import com.samskivert.mustache.Mustache;
import com.samskivert.mustache.Mustache.Compiler;
import com.samskivert.mustache.Mustache.Lambda;
import io.swagger.v3.core.util.Json;
import io.swagger.v3.oas.models.OpenAPI;
import io.swagger.v3.oas.models.Operation;
import io.swagger.v3.oas.models.PathItem;
import io.swagger.v3.oas.models.callbacks.Callback;
import io.swagger.v3.oas.models.examples.Example;
import io.swagger.v3.oas.models.headers.Header;
import io.swagger.v3.oas.models.media.*;
import io.swagger.v3.oas.models.parameters.*;
import io.swagger.v3.oas.models.responses.ApiResponse;
import io.swagger.v3.oas.models.responses.ApiResponses;
import io.swagger.v3.oas.models.security.OAuthFlow;
import io.swagger.v3.oas.models.security.OAuthFlows;
import io.swagger.v3.oas.models.security.SecurityScheme;
import io.swagger.v3.oas.models.servers.Server;
import io.swagger.v3.oas.models.servers.ServerVariable;
import io.swagger.v3.parser.util.SchemaTypeUtil;
import java.io.File;
import java.util.*;
import java.util.Map.Entry;
import java.util.concurrent.ConcurrentSkipListSet;
import java.util.concurrent.TimeUnit;
import java.util.function.Consumer;
import java.util.regex.Matcher;
import java.util.regex.Pattern;
import java.util.stream.Collectors;
import java.util.stream.Stream;
import org.apache.commons.lang3.StringUtils;
import org.apache.commons.lang3.tuple.Pair;
import org.apache.commons.text.StringEscapeUtils;
import org.openapitools.codegen.CodegenDiscriminator.MappedModel;
import org.openapitools.codegen.api.TemplatingEngineAdapter;
import org.openapitools.codegen.config.GlobalSettings;
import org.openapitools.codegen.examples.ExampleGenerator;
import org.openapitools.codegen.languages.RustServerCodegen;
import org.openapitools.codegen.meta.FeatureSet;
import org.openapitools.codegen.meta.GeneratorMetadata;
import org.openapitools.codegen.meta.Stability;
import org.openapitools.codegen.meta.features.*;
import org.openapitools.codegen.model.ModelMap;
import org.openapitools.codegen.model.ModelsMap;
import org.openapitools.codegen.model.OperationsMap;
import org.openapitools.codegen.serializer.SerializerUtils;
import org.openapitools.codegen.templating.MustacheEngineAdapter;
import org.openapitools.codegen.templating.mustache.*;
import org.openapitools.codegen.utils.ModelUtils;
import org.openapitools.codegen.utils.OneOfImplementorAdditionalData;
import org.slf4j.Logger;
import org.slf4j.LoggerFactory;

public class DefaultCodegen implements CodegenConfig {
    private final Logger LOGGER = LoggerFactory.getLogger(DefaultCodegen.class);

    public static FeatureSet DefaultFeatureSet;

    // A cache of sanitized words. The sanitizeName() method is invoked many times with the same
    // arguments, this cache is used to optimized performance.
    private static final Cache<SanitizeNameOptions, String> sanitizedNameCache;
    private static final String xSchemaTestExamplesKey = "x-schema-test-examples";
    private static final String xSchemaTestExamplesRefPrefix =
            "#/components/x-schema-test-examples/";
    protected static Schema falseSchema;
    protected static Schema trueSchema = new Schema();

    static {
        DefaultFeatureSet =
                FeatureSet.newBuilder()
                        .includeDataTypeFeatures(
                                DataTypeFeature.Int32,
                                DataTypeFeature.Int64,
                                DataTypeFeature.Float,
                                DataTypeFeature.Double,
                                DataTypeFeature.Decimal,
                                DataTypeFeature.String,
                                DataTypeFeature.Byte,
                                DataTypeFeature.Binary,
                                DataTypeFeature.Boolean,
                                DataTypeFeature.Date,
                                DataTypeFeature.DateTime,
                                DataTypeFeature.Password,
                                DataTypeFeature.File,
                                DataTypeFeature.Array,
                                DataTypeFeature.Object,
                                DataTypeFeature.Maps,
                                DataTypeFeature.CollectionFormat,
                                DataTypeFeature.CollectionFormatMulti,
                                DataTypeFeature.Enum,
                                DataTypeFeature.ArrayOfEnum,
                                DataTypeFeature.ArrayOfModel,
                                DataTypeFeature.ArrayOfCollectionOfPrimitives,
                                DataTypeFeature.ArrayOfCollectionOfModel,
                                DataTypeFeature.ArrayOfCollectionOfEnum,
                                DataTypeFeature.MapOfEnum,
                                DataTypeFeature.MapOfModel,
                                DataTypeFeature.MapOfCollectionOfPrimitives,
                                DataTypeFeature.MapOfCollectionOfModel,
                                DataTypeFeature.MapOfCollectionOfEnum
                                // Custom types are template specific
                                )
                        .includeDocumentationFeatures(
                                DocumentationFeature.Api, DocumentationFeature.Model
                                // README is template specific
                                )
                        .includeGlobalFeatures(
                                GlobalFeature.Host,
                                GlobalFeature.BasePath,
                                GlobalFeature.Info,
                                GlobalFeature.PartialSchemes,
                                GlobalFeature.Consumes,
                                GlobalFeature.Produces,
                                GlobalFeature.ExternalDocumentation,
                                GlobalFeature.Examples,
                                GlobalFeature.Callbacks
                                // TODO: xml structures, styles, link objects, parameterized
                                // servers, full schemes for OAS 2.0
                                )
                        .includeSchemaSupportFeatures(
                                SchemaSupportFeature.Simple,
                                SchemaSupportFeature.Composite,
                                SchemaSupportFeature.Polymorphism
                                // Union (OneOf) not 100% yet.
                                )
                        .includeParameterFeatures(
                                ParameterFeature.Path,
                                ParameterFeature.Query,
                                ParameterFeature.Header,
                                ParameterFeature.Body,
                                ParameterFeature.FormUnencoded,
                                ParameterFeature.FormMultipart,
                                ParameterFeature.Cookie)
                        .includeSecurityFeatures(
                                SecurityFeature.BasicAuth,
                                SecurityFeature.ApiKey,
                                SecurityFeature.BearerToken,
                                SecurityFeature.OAuth2_Implicit,
                                SecurityFeature.OAuth2_Password,
                                SecurityFeature.OAuth2_ClientCredentials,
                                SecurityFeature.OAuth2_AuthorizationCode,
                                SecurityFeature.OpenIDConnect)
                        .includeWireFormatFeatures(
                                WireFormatFeature.JSON, WireFormatFeature.XML
                                // PROTOBUF and Custom are generator specific
                                )
                        .build();

        int cacheSize =
                Integer.parseInt(GlobalSettings.getProperty(NAME_CACHE_SIZE_PROPERTY, "500"));
        int cacheExpiry =
                Integer.parseInt(GlobalSettings.getProperty(NAME_CACHE_EXPIRY_PROPERTY, "10"));
        sanitizedNameCache =
                Caffeine.newBuilder()
                        .maximumSize(cacheSize)
                        .expireAfterAccess(cacheExpiry, TimeUnit.SECONDS)
                        .ticker(Ticker.systemTicker())
                        .build();
        falseSchema = new Schema();
        falseSchema.setNot(new Schema());
    }

    protected GeneratorMetadata generatorMetadata;
    protected String inputSpec;
    protected String outputFolder = "";
    protected Set<String> defaultIncludes;
    protected Map<String, String> typeMapping;
    // instantiationTypes map from container types only: set, map, and array to the in language-type
    protected Map<String, String> instantiationTypes;
    protected Set<String> reservedWords;
    protected Set<String> languageSpecificPrimitives = new HashSet<>();
    protected Map<String, String> importMapping = new HashMap<>();
    // a map to store the mapping between a schema and the new one
    protected Map<String, String> schemaMapping = new HashMap<>();
    // a map to store the mapping between inline schema and the name provided by the user
    protected Map<String, String> inlineSchemaNameMapping = new HashMap<>();
    // a map to store the inline schema naming conventions
    protected Map<String, String> inlineSchemaNameDefault = new HashMap<>();
    // a map to store the rules in OpenAPI Normalizer
    protected Map<String, String> openapiNormalizer = new HashMap<>();
    protected String modelPackage = "", apiPackage = "", fileSuffix;
    protected String modelNamePrefix = "", modelNameSuffix = "";
    protected String apiNamePrefix = "", apiNameSuffix = "Api";
    protected String testPackage = "";
    protected String filesMetadataFilename = "FILES";
    protected String versionMetadataFilename = "VERSION";
    /*
    apiTemplateFiles are for API outputs only (controllers/handlers).
    API templates may be written multiple times; APIs are grouped by tag and the file is written once per tag group.
    */
    protected Map<String, String> apiTemplateFiles = new HashMap<>();
    protected Map<String, String> modelTemplateFiles = new HashMap<>();
    protected Map<String, String> apiTestTemplateFiles = new HashMap<>();
    protected Map<String, String> modelTestTemplateFiles = new HashMap<>();
    protected Map<String, String> apiDocTemplateFiles = new HashMap<>();
    protected Map<String, String> modelDocTemplateFiles = new HashMap<>();
    protected Map<String, String> reservedWordsMappings = new HashMap<>();
    protected String templateDir;
    protected String embeddedTemplateDir;
    protected Map<String, Object> additionalProperties = new HashMap<>();
    protected Map<String, String> serverVariables = new HashMap<>();
    protected Map<String, Object> vendorExtensions = new HashMap<>();
    /*
    Supporting files are those which aren't models, APIs, or docs.
    These get a different map of data bound to the templates. Supporting files are written once.
    See also 'apiTemplateFiles'.
    */
    protected List<SupportingFile> supportingFiles = new ArrayList<>();
    protected List<CliOption> cliOptions = new ArrayList<>();
    protected boolean skipOverwrite;
    protected boolean removeOperationIdPrefix;
    protected String removeOperationIdPrefixDelimiter = "_";
    protected int removeOperationIdPrefixCount = 1;
    protected boolean skipOperationExample;

    protected static final Pattern JSON_MIME_PATTERN =
            Pattern.compile("(?i)application\\/json(;.*)?");
    protected static final Pattern JSON_VENDOR_MIME_PATTERN =
            Pattern.compile("(?i)application\\/vnd.(.*)+json(;.*)?");
    private static final Pattern COMMON_PREFIX_ENUM_NAME = Pattern.compile("[a-zA-Z0-9]+\\z");

    /**
     * True if the code generator supports multiple class inheritance. This is used to model the
     * parent hierarchy based on the 'allOf' composed schemas.
     */
    protected boolean supportsMultipleInheritance;

    /**
     * True if the code generator supports single class inheritance. This is used to model the
     * parent hierarchy based on the 'allOf' composed schemas. Note: the single-class inheritance
     * technique has inherent limitations because a 'allOf' composed schema may have multiple $ref
     * child schemas, each one potentially representing a "parent" in the class inheritance
     * hierarchy. Some language generators also use class inheritance to implement the
     * `additionalProperties` keyword. For example, the Java code generator may generate 'extends
     * HashMap'.
     */
    protected boolean supportsInheritance;

    /**
     * True if the language generator supports the 'additionalProperties' keyword as sibling of a
     * composed (allOf/anyOf/oneOf) schema. Note: all language generators should support this to
     * comply with the OAS specification.
     */
    protected boolean supportsAdditionalPropertiesWithComposedSchema;

    protected boolean supportsMixins;
    protected Map<String, String> supportedLibraries = new LinkedHashMap<>();
    protected String library;
    protected Boolean sortParamsByRequiredFlag = true;
    protected Boolean sortModelPropertiesByRequiredFlag = false;
    protected Boolean ensureUniqueParams = true;
    protected Boolean allowUnicodeIdentifiers = false;
    protected String gitHost, gitUserId, gitRepoId, releaseNote;
    protected String httpUserAgent;
    protected Boolean hideGenerationTimestamp = true;
    // How to encode special characters like $
    // They are translated to words like "Dollar" and prefixed with '
    // Then translated back during JSON encoding and decoding
    protected Map<String, String> specialCharReplacements = new LinkedHashMap<>();
    // When a model is an alias for a simple type
    protected Map<String, String> typeAliases = Collections.emptyMap();
    protected Boolean prependFormOrBodyParameters = false;
    // The extension of the generated documentation files (defaults to markdown .md)
    protected String docExtension;
    protected String ignoreFilePathOverride;
    // flag to indicate whether to use environment variable to post process file
    protected boolean enablePostProcessFile = false;
    private TemplatingEngineAdapter templatingEngine = new MustacheEngineAdapter();
    // flag to indicate whether to use the utils.OneOfImplementorAdditionalData related logic
    protected boolean useOneOfInterfaces = false;
    // whether or not the oneOf imports machinery should add oneOf interfaces as imports in
    // implementing classes
    protected boolean addOneOfInterfaceImports = false;
    protected List<CodegenModel> addOneOfInterfaces = new ArrayList<>();

    // flag to indicate whether to only update files whose contents have changed
    protected boolean enableMinimalUpdate = false;

    // acts strictly upon a spec, potentially modifying it to have consistent behavior across
    // generators.
    protected boolean strictSpecBehavior = true;
    // flag to indicate whether enum value prefixes are removed
    protected boolean removeEnumValuePrefix = true;

    // Support legacy logic for evaluating discriminators
    protected boolean legacyDiscriminatorBehavior = true;

    // Specify what to do if the 'additionalProperties' keyword is not present in a schema.
    // See CodegenConstants.java for more details.
    protected boolean disallowAdditionalPropertiesIfNotPresent = true;

    // If the server adds new enum cases, that are unknown by an old spec/client, the client will
    // fail to parse the network response.
    // With this option enabled, each enum will have a new case, 'unknown_default_open_api', so that
    // when the server sends an enum case that is not known by the client/spec, they can safely
    // fallback to this case.
    protected boolean enumUnknownDefaultCase = false;
    protected String enumUnknownDefaultCaseName = "unknown_default_open_api";

    // make openapi available to all methods
    protected OpenAPI openAPI;

    // A cache to efficiently lookup a Schema instance based on the return value of `toModelName()`.
    private Map<String, Schema> modelNameToSchemaCache;

    // A cache to efficiently lookup schema `toModelName()` based on the schema Key
    private final Map<String, String> schemaKeyToModelNameCache = new HashMap<>();

    protected boolean loadDeepObjectIntoItems = true;

    // if true then baseTypes will be imported
    protected boolean importBaseType = true;

    // if true then container types will be imported
    protected boolean importContainerType = true;

    // if True codegenParameter and codegenResponse imports will come
    // from deeper schema defined locations
    protected boolean addSchemaImportsFromV3SpecLocations = false;

    protected boolean addSuffixToDuplicateOperationNicknames = true;

    public boolean getAddSuffixToDuplicateOperationNicknames() {
        return addSuffixToDuplicateOperationNicknames;
    }

    @Override
    public List<CliOption> cliOptions() {
        return cliOptions;
    }

    @Override
    public void processOpts() {

        if (additionalProperties.containsKey(CodegenConstants.TEMPLATE_DIR)) {
            this.setTemplateDir((String) additionalProperties.get(CodegenConstants.TEMPLATE_DIR));
        }

        if (additionalProperties.containsKey(CodegenConstants.MODEL_PACKAGE)) {
            this.setModelPackage((String) additionalProperties.get(CodegenConstants.MODEL_PACKAGE));
        }

        if (additionalProperties.containsKey(CodegenConstants.API_PACKAGE)) {
            this.setApiPackage((String) additionalProperties.get(CodegenConstants.API_PACKAGE));
        }

        if (additionalProperties.containsKey(CodegenConstants.HIDE_GENERATION_TIMESTAMP)) {
            setHideGenerationTimestamp(
                    convertPropertyToBooleanAndWriteBack(
                            CodegenConstants.HIDE_GENERATION_TIMESTAMP));
        } else {
            additionalProperties.put(
                    CodegenConstants.HIDE_GENERATION_TIMESTAMP, hideGenerationTimestamp);
        }

        if (additionalProperties.containsKey(CodegenConstants.SORT_PARAMS_BY_REQUIRED_FLAG)) {
            this.setSortParamsByRequiredFlag(
                    Boolean.valueOf(
                            additionalProperties
                                    .get(CodegenConstants.SORT_PARAMS_BY_REQUIRED_FLAG)
                                    .toString()));
        }

        if (additionalProperties.containsKey(
                CodegenConstants.SORT_MODEL_PROPERTIES_BY_REQUIRED_FLAG)) {
            this.setSortModelPropertiesByRequiredFlag(
                    Boolean.valueOf(
                            additionalProperties
                                    .get(CodegenConstants.SORT_MODEL_PROPERTIES_BY_REQUIRED_FLAG)
                                    .toString()));
        }

        if (additionalProperties.containsKey(CodegenConstants.PREPEND_FORM_OR_BODY_PARAMETERS)) {
            this.setPrependFormOrBodyParameters(
                    Boolean.valueOf(
                            additionalProperties
                                    .get(CodegenConstants.PREPEND_FORM_OR_BODY_PARAMETERS)
                                    .toString()));
        }

        if (additionalProperties.containsKey(CodegenConstants.ENSURE_UNIQUE_PARAMS)) {
            this.setEnsureUniqueParams(
                    Boolean.valueOf(
                            additionalProperties
                                    .get(CodegenConstants.ENSURE_UNIQUE_PARAMS)
                                    .toString()));
        }

        if (additionalProperties.containsKey(CodegenConstants.ALLOW_UNICODE_IDENTIFIERS)) {
            this.setAllowUnicodeIdentifiers(
                    Boolean.valueOf(
                            additionalProperties
                                    .get(CodegenConstants.ALLOW_UNICODE_IDENTIFIERS)
                                    .toString()));
        }

        if (additionalProperties.containsKey(CodegenConstants.API_NAME_PREFIX)) {
            this.setApiNamePrefix(
                    (String) additionalProperties.get(CodegenConstants.API_NAME_PREFIX));
        }

        if (additionalProperties.containsKey(CodegenConstants.API_NAME_SUFFIX)) {
            this.setApiNameSuffix(
                    (String) additionalProperties.get(CodegenConstants.API_NAME_SUFFIX));
        }

        if (additionalProperties.containsKey(CodegenConstants.MODEL_NAME_PREFIX)) {
            this.setModelNamePrefix(
                    (String) additionalProperties.get(CodegenConstants.MODEL_NAME_PREFIX));
        }

        if (additionalProperties.containsKey(CodegenConstants.MODEL_NAME_SUFFIX)) {
            this.setModelNameSuffix(
                    (String) additionalProperties.get(CodegenConstants.MODEL_NAME_SUFFIX));
        }

        if (additionalProperties.containsKey(CodegenConstants.REMOVE_OPERATION_ID_PREFIX)) {
            this.setRemoveOperationIdPrefix(
                    Boolean.parseBoolean(
                            additionalProperties
                                    .get(CodegenConstants.REMOVE_OPERATION_ID_PREFIX)
                                    .toString()));
        }

        if (additionalProperties.containsKey(
                CodegenConstants.REMOVE_OPERATION_ID_PREFIX_DELIMITER)) {
            this.setRemoveOperationIdPrefixDelimiter(
                    additionalProperties
                            .get(CodegenConstants.REMOVE_OPERATION_ID_PREFIX_DELIMITER)
                            .toString());
        }

        if (additionalProperties.containsKey(CodegenConstants.REMOVE_OPERATION_ID_PREFIX_COUNT)) {
            this.setRemoveOperationIdPrefixCount(
                    Integer.parseInt(
                            additionalProperties
                                    .get(CodegenConstants.REMOVE_OPERATION_ID_PREFIX_COUNT)
                                    .toString()));
        }

        if (additionalProperties.containsKey(CodegenConstants.SKIP_OPERATION_EXAMPLE)) {
            this.setSkipOperationExample(
                    Boolean.parseBoolean(
                            additionalProperties
                                    .get(CodegenConstants.SKIP_OPERATION_EXAMPLE)
                                    .toString()));
        }

        if (additionalProperties.containsKey(CodegenConstants.DOCEXTENSION)) {
            this.setDocExtension(
                    String.valueOf(
                            additionalProperties.get(CodegenConstants.DOCEXTENSION).toString()));
        }

        if (additionalProperties.containsKey(CodegenConstants.ENABLE_POST_PROCESS_FILE)) {
            this.setEnablePostProcessFile(
                    Boolean.parseBoolean(
                            additionalProperties
                                    .get(CodegenConstants.ENABLE_POST_PROCESS_FILE)
                                    .toString()));
        }

        if (additionalProperties.containsKey(CodegenConstants.GENERATE_ALIAS_AS_MODEL)) {
            ModelUtils.setGenerateAliasAsModel(
                    Boolean.parseBoolean(
                            additionalProperties
                                    .get(CodegenConstants.GENERATE_ALIAS_AS_MODEL)
                                    .toString()));
        }

        if (additionalProperties.containsKey(CodegenConstants.REMOVE_ENUM_VALUE_PREFIX)) {
            this.setRemoveEnumValuePrefix(
                    Boolean.parseBoolean(
                            additionalProperties
                                    .get(CodegenConstants.REMOVE_ENUM_VALUE_PREFIX)
                                    .toString()));
        }

        if (additionalProperties.containsKey(CodegenConstants.LEGACY_DISCRIMINATOR_BEHAVIOR)) {
            this.setLegacyDiscriminatorBehavior(
                    Boolean.parseBoolean(
                            additionalProperties
                                    .get(CodegenConstants.LEGACY_DISCRIMINATOR_BEHAVIOR)
                                    .toString()));
        }
        if (additionalProperties.containsKey(
                CodegenConstants.DISALLOW_ADDITIONAL_PROPERTIES_IF_NOT_PRESENT)) {
            this.setDisallowAdditionalPropertiesIfNotPresent(
                    Boolean.parseBoolean(
                            additionalProperties
                                    .get(
                                            CodegenConstants
                                                    .DISALLOW_ADDITIONAL_PROPERTIES_IF_NOT_PRESENT)
                                    .toString()));
        }
        if (additionalProperties.containsKey(CodegenConstants.ENUM_UNKNOWN_DEFAULT_CASE)) {
            this.setEnumUnknownDefaultCase(
                    Boolean.parseBoolean(
                            additionalProperties
                                    .get(CodegenConstants.ENUM_UNKNOWN_DEFAULT_CASE)
                                    .toString()));
        }
    }

    /***
     * Preset map builder with commonly used Mustache lambdas.
     *
     * To extend the map, override addMustacheLambdas(), call parent method
     * first and then add additional lambdas to the returned builder.
     *
     * If common lambdas are not desired, override addMustacheLambdas() method
     * and return empty builder.
     *
     * @return preinitialized map with common lambdas
     */
    protected ImmutableMap.Builder<String, Lambda> addMustacheLambdas() {

        return new ImmutableMap.Builder<String, Mustache.Lambda>()
                .put("lowercase", new LowercaseLambda().generator(this))
                .put("uppercase", new UppercaseLambda())
                .put("snakecase", new SnakecaseLambda())
                .put("titlecase", new TitlecaseLambda())
                .put("camelcase", new CamelCaseLambda(true).generator(this))
                .put("pascalcase", new CamelCaseLambda(false).generator(this))
                .put("indented", new IndentedLambda())
                .put("indented_8", new IndentedLambda(8, " "))
                .put("indented_12", new IndentedLambda(12, " "))
                .put("indented_16", new IndentedLambda(16, " "));
    }

    private void registerMustacheLambdas() {
        ImmutableMap<String, Lambda> lambdas = addMustacheLambdas().build();

        if (lambdas.size() == 0) {
            return;
        }

        if (additionalProperties.containsKey("lambda")) {
            LOGGER.error("A property called 'lambda' already exists in additionalProperties");
            throw new RuntimeException(
                    "A property called 'lambda' already exists in additionalProperties");
        }
        additionalProperties.put("lambda", lambdas);
    }

    // override with any special post-processing for all models
    @Override
    @SuppressWarnings("static-method")
    public Map<String, ModelsMap> postProcessAllModels(Map<String, ModelsMap> objs) {
        for (Map.Entry<String, ModelsMap> entry : objs.entrySet()) {
            CodegenModel model = ModelUtils.getModelByName(entry.getKey(), objs);

            for (CodegenProperty property : model.allVars) {
                property.isNew = codegenPropertyIsNew(model, property);
            }
            for (CodegenProperty property : model.vars) {
                property.isNew = codegenPropertyIsNew(model, property);
            }
            for (CodegenProperty property : model.readWriteVars) {
                property.isNew = codegenPropertyIsNew(model, property);
            }
            for (CodegenProperty property : model.optionalVars) {
                property.isNew = codegenPropertyIsNew(model, property);
            }
            for (CodegenProperty property : model.parentVars) {
                property.isNew = codegenPropertyIsNew(model, property);
            }
            for (CodegenProperty property : model.requiredVars) {
                property.isNew = codegenPropertyIsNew(model, property);
            }
            for (CodegenProperty property : model.readOnlyVars) {
                property.isNew = codegenPropertyIsNew(model, property);
            }
            for (CodegenProperty property : model.nonNullableVars) {
                property.isNew = codegenPropertyIsNew(model, property);
            }
        }

        if (this.useOneOfInterfaces) {
            // First, add newly created oneOf interfaces
            for (CodegenModel cm : addOneOfInterfaces) {
                ModelMap modelMapValue = new ModelMap(additionalProperties());
                modelMapValue.setModel(cm);

                List<Map<String, String>> importsValue = new ArrayList<>();
                ModelsMap objsValue = new ModelsMap();
                objsValue.setModels(Collections.singletonList(modelMapValue));
                objsValue.put("package", modelPackage());
                objsValue.setImports(importsValue);
                objsValue.put("classname", cm.classname);
                objsValue.putAll(additionalProperties);
                objs.put(cm.name, objsValue);
            }

            // Gather data from all the models that contain oneOf into
            // OneOfImplementorAdditionalData classes
            // (see docstring of that class to find out what information is gathered and why)
            Map<String, OneOfImplementorAdditionalData> additionalDataMap = new HashMap<>();
            for (ModelsMap modelsAttrs : objs.values()) {
                List<Map<String, String>> modelsImports = modelsAttrs.getImportsOrEmpty();
                for (ModelMap mo : modelsAttrs.getModels()) {
                    CodegenModel cm = mo.getModel();
                    if (cm.oneOf.size() > 0) {
                        cm.vendorExtensions.put("x-is-one-of-interface", true);
                        for (String one : cm.oneOf) {
                            if (!additionalDataMap.containsKey(one)) {
                                additionalDataMap.put(one, new OneOfImplementorAdditionalData(one));
                            }
                            additionalDataMap.get(one).addFromInterfaceModel(cm, modelsImports);
                        }
                        // if this is oneOf interface, make sure we include the necessary imports
                        // for it
                        addImportsToOneOfInterface(modelsImports);
                    }
                }
            }

            // Add all the data from OneOfImplementorAdditionalData classes to the implementing
            // models
            for (Map.Entry<String, ModelsMap> modelsEntry : objs.entrySet()) {
                ModelsMap modelsAttrs = modelsEntry.getValue();
                List<Map<String, String>> imports = modelsAttrs.getImports();
                for (ModelMap implmo : modelsAttrs.getModels()) {
                    CodegenModel implcm = implmo.getModel();
                    String modelName = toModelName(implcm.name);
                    if (additionalDataMap.containsKey(modelName)) {
                        additionalDataMap
                                .get(modelName)
                                .addToImplementor(this, implcm, imports, addOneOfInterfaceImports);
                    }
                }
            }
        }

        return objs;
    }

    private boolean codegenPropertyIsNew(CodegenModel model, CodegenProperty property) {
        return model.parentModel == null
                ? false
                : model.parentModel.allVars.stream()
                        .anyMatch(
                                p ->
                                        p.name.equals(property.name)
                                                && (p.dataType.equals(property.dataType) == false
                                                        || p.datatypeWithEnum.equals(
                                                                        property.datatypeWithEnum)
                                                                == false));
    }

    /**
     * Return a map from model name to Schema for efficient lookup.
     *
     * @return map from model name to Schema.
     */
    protected Map<String, Schema> getModelNameToSchemaCache() {
        if (modelNameToSchemaCache == null) {
            // Create a cache to efficiently lookup schema based on model name.
            Map<String, Schema> m = new HashMap<>();
            ModelUtils.getSchemas(openAPI)
                    .forEach((key, schema) -> m.put(toModelName(key), schema));
            modelNameToSchemaCache = Collections.unmodifiableMap(m);
        }
        return modelNameToSchemaCache;
    }

    /**
     * Index all CodegenModels by model name.
     *
     * @param objs Map of models
     * @return map of all models indexed by names
     */
    public Map<String, CodegenModel> getAllModels(Map<String, ModelsMap> objs) {
        Map<String, CodegenModel> allModels = new LinkedHashMap<>();
        for (Entry<String, ModelsMap> entry : objs.entrySet()) {
            String modelName = toModelName(entry.getKey());
            List<ModelMap> models = entry.getValue().getModels();
            for (ModelMap mo : models) {
                CodegenModel cm = mo.getModel();
                allModels.put(modelName, cm);
            }
        }
        return allModels;
    }

    /**
     * Loop through all models to update different flags (e.g. isSelfReference), children models,
     * etc and update mapped models for import.
     *
     * @param objs Map of models
     * @return maps of models with various updates
     */
    @Override
    public Map<String, ModelsMap> updateAllModels(Map<String, ModelsMap> objs) {
        Map<String, CodegenModel> allModels = getAllModels(objs);

        // Fix up all parent and interface CodegenModel references.
        for (CodegenModel cm : allModels.values()) {
            if (cm.getParent() != null) {
                cm.setParentModel(allModels.get(cm.getParent()));
            }
            if (cm.getInterfaces() != null && !cm.getInterfaces().isEmpty()) {
                cm.setInterfaceModels(new ArrayList<>(cm.getInterfaces().size()));
                for (String intf : cm.getInterfaces()) {
                    CodegenModel intfModel = allModels.get(intf);
                    if (intfModel != null) {
                        cm.getInterfaceModels().add(intfModel);
                    }
                }
            }
        }

        // Let parent know about all its children
        for (Map.Entry<String, CodegenModel> allModelsEntry : allModels.entrySet()) {
            String name = allModelsEntry.getKey();
            CodegenModel cm = allModelsEntry.getValue();
            CodegenModel parent = allModels.get(cm.getParent());
            // if a discriminator exists on the parent, don't add this child to the inheritance
            // hierarchy
            // TODO Determine what to do if the parent discriminator name == the grandparent
            // discriminator name
            while (parent != null) {
                if (parent.getChildren() == null) {
                    parent.setChildren(new ArrayList<>());
                }
                parent.getChildren().add(cm);
                parent.hasChildren = true;
                Schema parentSchema = this.openAPI.getComponents().getSchemas().get(parent.name);
                if (parentSchema == null) {
                    throw new NullPointerException(
                            parent.name + " in " + this.openAPI.getComponents().getSchemas());
                }
                if (parentSchema.getDiscriminator() == null) {
                    parent = allModels.get(parent.getParent());
                } else {
                    parent = null;
                }
            }
        }

        // loop through properties of each model to detect self-reference
        // and update mapped models for import
        for (ModelsMap entry : objs.values()) {
            for (ModelMap mo : entry.getModels()) {
                CodegenModel cm = mo.getModel();
                removeSelfReferenceImports(cm);

                if (!this.getLegacyDiscriminatorBehavior()) {
                    cm.addDiscriminatorMappedModelsImports(true);
                }
            }
        }
        setCircularReferences(allModels);

        return objs;
    }

    /**
     * Removes imports from the model that points to itself Marks a self referencing property, if
     * detected
     *
     * @param model Self imports will be removed from this model.imports collection
     */
    protected void removeSelfReferenceImports(CodegenModel model) {
        for (CodegenProperty cp : model.allVars) {
            // detect self import
            if (cp.dataType.equalsIgnoreCase(model.classname)
                    || (cp.isContainer
                            && cp.items != null
                            && cp.items.dataType.equalsIgnoreCase(model.classname))) {
                model.imports.remove(model.classname); // remove self import
                cp.isSelfReference = true;
            }
        }
    }

    public void setCircularReferences(Map<String, CodegenModel> models) {
        // for allVars
        final Map<String, List<CodegenProperty>> allVarsDependencyMap =
                models.entrySet().stream()
                        .collect(
                                Collectors.toMap(
                                        Entry::getKey,
                                        entry ->
                                                getModelDependencies(
                                                        entry.getValue().getAllVars())));

        models.keySet()
                .forEach(name -> setCircularReferencesOnProperties(name, allVarsDependencyMap));

        // for vars
        final Map<String, List<CodegenProperty>> varsDependencyMap =
                models.entrySet().stream()
                        .collect(
                                Collectors.toMap(
                                        Entry::getKey,
                                        entry -> getModelDependencies(entry.getValue().getVars())));

        models.keySet().forEach(name -> setCircularReferencesOnProperties(name, varsDependencyMap));

        // for oneOf
        final Map<String, List<CodegenProperty>> oneOfDependencyMap =
                models.entrySet().stream()
                        .collect(
                                Collectors.toMap(
                                        Entry::getKey,
                                        entry ->
                                                getModelDependencies(
                                                        (entry.getValue().getComposedSchemas()
                                                                                != null
                                                                        && entry.getValue()
                                                                                        .getComposedSchemas()
                                                                                        .getOneOf()
                                                                                != null)
                                                                ? entry.getValue()
                                                                        .getComposedSchemas()
                                                                        .getOneOf()
                                                                : new ArrayList<
                                                                        CodegenProperty>())));

        models.keySet()
                .forEach(name -> setCircularReferencesOnProperties(name, oneOfDependencyMap));
    }

    private List<CodegenProperty> getModelDependencies(List<CodegenProperty> vars) {
        return vars.stream()
                .map(
                        prop -> {
                            if (prop.isContainer) {
                                return prop.items.dataType == null ? null : prop;
                            }
                            return prop.dataType == null ? null : prop;
                        })
                .filter(Objects::nonNull)
                .collect(Collectors.toList());
    }

    private void setCircularReferencesOnProperties(
            final String root, final Map<String, List<CodegenProperty>> dependencyMap) {
        dependencyMap
                .getOrDefault(root, new ArrayList<>())
                .forEach(
                        prop -> {
                            final List<String> unvisited =
                                    Collections.singletonList(
                                            prop.isContainer ? prop.items.dataType : prop.dataType);
                            prop.isCircularReference =
                                    isCircularReference(
                                            root,
                                            new HashSet<>(),
                                            new ArrayList<>(unvisited),
                                            dependencyMap);
                        });
    }

    private boolean isCircularReference(
            final String root,
            final Set<String> visited,
            final List<String> unvisited,
            final Map<String, List<CodegenProperty>> dependencyMap) {
        for (int i = 0; i < unvisited.size(); i++) {
            final String next = unvisited.get(i);
            if (!visited.contains(next)) {
                if (next.equals(root)) {
                    return true;
                }
                dependencyMap
                        .getOrDefault(next, new ArrayList<>())
                        .forEach(
                                prop ->
                                        unvisited.add(
                                                prop.isContainer
                                                        ? prop.items.dataType
                                                        : prop.dataType));
                visited.add(next);
            }
        }
        return false;
    }

    // override with any special post-processing
    @Override
    @SuppressWarnings("static-method")
    public ModelsMap postProcessModels(ModelsMap objs) {
        return objs;
    }

    /**
     * post process enum defined in model's properties
     *
     * @param objs Map of models
     * @return maps of models with better enum support
     */
    public ModelsMap postProcessModelsEnum(ModelsMap objs) {
        for (ModelMap mo : objs.getModels()) {
            CodegenModel cm = mo.getModel();

            // for enum model
            if (Boolean.TRUE.equals(cm.isEnum) && cm.allowableValues != null) {
                Map<String, Object> allowableValues = cm.allowableValues;
                List<Object> values = (List<Object>) allowableValues.get("values");
                List<Map<String, Object>> enumVars = buildEnumVars(values, cm.dataType);
                // if "x-enum-varnames" or "x-enum-descriptions" defined, update varnames
                updateEnumVarsWithExtensions(enumVars, cm.getVendorExtensions(), cm.dataType);
                cm.allowableValues.put("enumVars", enumVars);
            }

            // update codegen property enum with proper naming convention
            // and handling of numbers, special characters
            for (CodegenProperty var : cm.vars) {
                updateCodegenPropertyEnum(var);
            }

            for (CodegenProperty var : cm.allVars) {
                updateCodegenPropertyEnum(var);
            }

            for (CodegenProperty var : cm.nonNullableVars) {
                updateCodegenPropertyEnum(var);
            }

            for (CodegenProperty var : cm.requiredVars) {
                updateCodegenPropertyEnum(var);
            }

            for (CodegenProperty var : cm.optionalVars) {
                updateCodegenPropertyEnum(var);
            }

            for (CodegenProperty var : cm.parentVars) {
                updateCodegenPropertyEnum(var);
            }

            for (CodegenProperty var : cm.readOnlyVars) {
                updateCodegenPropertyEnum(var);
            }

            for (CodegenProperty var : cm.readWriteVars) {
                updateCodegenPropertyEnum(var);
            }
        }
        return objs;
    }

    /**
     * Returns the common prefix of variables for enum naming if two or more variables are present
     *
     * @param vars List of variable names
     * @return the common prefix for naming
     */
    public String findCommonPrefixOfVars(List<Object> vars) {
        if (vars.size() > 1) {
            try {
                String[] listStr = vars.toArray(new String[vars.size()]);
                String prefix = StringUtils.getCommonPrefix(listStr);
                // exclude trailing characters that should be part of a valid variable
                // e.g. ["status-on", "status-off"] => "status-" (not "status-o")
                final Matcher matcher = COMMON_PREFIX_ENUM_NAME.matcher(prefix);
                return matcher.replaceAll("");
            } catch (ArrayStoreException e) {
                // do nothing, just return default value
            }
        }
        return "";
    }

    /**
     * Return the enum default value in the language specified format
     *
     * @param value enum variable name
     * @param datatype data type
     * @return the default value for the enum
     */
    public String toEnumDefaultValue(String value, String datatype) {
        return datatype + "." + value;
    }

    /**
     * Return the enum value in the language specified format e.g. status becomes "status"
     *
     * @param value enum variable name
     * @param datatype data type
     * @return the sanitized value for enum
     */
    public String toEnumValue(String value, String datatype) {
        if ("number".equalsIgnoreCase(datatype) || "boolean".equalsIgnoreCase(datatype)) {
            return value;
        } else {
            return "\"" + escapeText(value) + "\"";
        }
    }

    /**
     * Return the sanitized variable name for enum
     *
     * @param value enum variable name
     * @param datatype data type
     * @return the sanitized variable name for enum
     */
    public String toEnumVarName(String value, String datatype) {
        if (value.length() == 0) {
            return "EMPTY";
        }

        String var = value.replaceAll("\\W+", "_").toUpperCase(Locale.ROOT);
        if (var.matches("\\d.*")) {
            return "_" + var;
        } else {
            return var;
        }
    }

    /**
     * Set the OpenAPI document. This method is invoked when the input OpenAPI document has been
     * parsed and validated.
     */
    @Override
    public void setOpenAPI(OpenAPI openAPI) {
        String originalSpecVersion;
        String xOriginalSwaggerVersion = "x-original-swagger-version";
        if (openAPI.getExtensions() != null
                && !openAPI.getExtensions().isEmpty()
                && openAPI.getExtensions().containsValue(xOriginalSwaggerVersion)) {
            originalSpecVersion = (String) openAPI.getExtensions().get(xOriginalSwaggerVersion);
        } else {
            originalSpecVersion = openAPI.getOpenapi();
        }
        Integer specMajorVersion = Integer.parseInt(originalSpecVersion.substring(0, 1));
        Integer specMinorVersion = Integer.parseInt(originalSpecVersion.substring(2, 3));
        boolean specVersionGreaterThanOrEqualTo310 =
                (specMajorVersion == 3 && specMinorVersion >= 1);
        if (specVersionGreaterThanOrEqualTo310) {
            LOGGER.warn(UNSUPPORTED_V310_SPEC_MSG);
        }
        this.openAPI = openAPI;
        // Set global settings such that helper functions in ModelUtils can lookup the value
        // of the CLI option.
        ModelUtils.setDisallowAdditionalPropertiesIfNotPresent(
                getDisallowAdditionalPropertiesIfNotPresent());

        // Multiple operations rely on proper type aliases, so we should always update them
        typeAliases = getAllAliases(ModelUtils.getSchemas(openAPI));
    }

    // override with any message to be shown right before the process finishes
    @Override
    @SuppressWarnings("static-method")
    public void postProcess() {
        System.out.println(
                "################################################################################");
        System.out.println(
                "# Thanks for using OpenAPI Generator.                                          #");
        System.out.println(
                "# Please consider donation to help us maintain this project \uD83D\uDE4F                 #");
        System.out.println(
                "# https://opencollective.com/openapi_generator/donate                          #");
        System.out.println(
                "################################################################################");
    }

    // override with any special post-processing
    @Override
    @SuppressWarnings("static-method")
    public OperationsMap postProcessOperationsWithModels(
            OperationsMap objs, List<ModelMap> allModels) {
        return objs;
    }

    // override with any special post-processing
    @Override
    @SuppressWarnings("static-method")
    public Map<String, Object> postProcessSupportingFileData(Map<String, Object> objs) {
        return objs;
    }

    // override to post-process any model properties
    @Override
    @SuppressWarnings("unused")
    public void postProcessModelProperty(CodegenModel model, CodegenProperty property) {}

    // override to post-process any parameters
    @Override
    @SuppressWarnings("unused")
    public void postProcessParameter(CodegenParameter parameter) {}

    // override with any special handling of the entire OpenAPI spec document
    @Override
    @SuppressWarnings("unused")
    public void preprocessOpenAPI(OpenAPI openAPI) {
        if (useOneOfInterfaces && openAPI.getComponents() != null) {
            // we process the openapi schema here to find oneOf schemas and create interface models
            // for them
            Map<String, Schema> schemas = new HashMap<>(openAPI.getComponents().getSchemas());
            if (schemas == null) {
                schemas = new HashMap<>();
            }
            Map<String, PathItem> pathItems = openAPI.getPaths();

            // we need to add all request and response bodies to processed schemas
            if (pathItems != null) {
                for (Map.Entry<String, PathItem> e : pathItems.entrySet()) {
                    for (Map.Entry<PathItem.HttpMethod, Operation> op :
                            e.getValue().readOperationsMap().entrySet()) {
                        String opId =
                                getOrGenerateOperationId(
                                        op.getValue(), e.getKey(), op.getKey().toString());
                        // process request body
                        RequestBody b =
                                ModelUtils.getReferencedRequestBody(
                                        openAPI, op.getValue().getRequestBody());
                        Schema requestSchema = null;
                        if (b != null) {
                            requestSchema = ModelUtils.getSchemaFromRequestBody(b);
                        }
                        if (requestSchema != null) {
                            schemas.put(opId, requestSchema);
                        }
                        // process all response bodies
                        if (op.getValue().getResponses() != null) {
                            for (Map.Entry<String, ApiResponse> ar :
                                    op.getValue().getResponses().entrySet()) {
                                ApiResponse a =
                                        ModelUtils.getReferencedApiResponse(openAPI, ar.getValue());
                                Schema responseSchema = ModelUtils.getSchemaFromResponse(a);
                                if (responseSchema != null) {
                                    schemas.put(opId + ar.getKey(), responseSchema);
                                }
                            }
                        }
                    }
                }
            }

            // also add all properties of all schemas to be checked for oneOf
            Map<String, Schema> propertySchemas = new HashMap<>();
            for (Map.Entry<String, Schema> e : schemas.entrySet()) {
                Schema s = e.getValue();
                Map<String, Schema> props = s.getProperties();
                if (props == null) {
                    props = new HashMap<>();
                }
                for (Map.Entry<String, Schema> p : props.entrySet()) {
                    propertySchemas.put(e.getKey() + "/" + p.getKey(), p.getValue());
                }
            }
            schemas.putAll(propertySchemas);

            // go through all gathered schemas and add them as interfaces to be created
            for (Map.Entry<String, Schema> e : schemas.entrySet()) {
                String n = toModelName(e.getKey());
                Schema s = e.getValue();
                String nOneOf = toModelName(n + "OneOf");
                if (ModelUtils.isComposedSchema(s)) {
                    if (e.getKey().contains("/")) {
                        // if this is property schema, we also need to generate the oneOf interface
                        // model
                        addOneOfNameExtension((ComposedSchema) s, nOneOf);
                        addOneOfInterfaceModel((ComposedSchema) s, nOneOf, openAPI);
                    } else {
                        // else this is a component schema, so we will just use that as the oneOf
                        // interface model
                        addOneOfNameExtension((ComposedSchema) s, n);
                    }
                } else if (ModelUtils.isArraySchema(s)) {
                    Schema items = ((ArraySchema) s).getItems();
                    if (ModelUtils.isComposedSchema(items)) {
                        addOneOfNameExtension((ComposedSchema) items, nOneOf);
                        addOneOfInterfaceModel((ComposedSchema) items, nOneOf, openAPI);
                    }
                } else if (ModelUtils.isMapSchema(s)) {
                    Schema addProps = getAdditionalProperties(s);
                    if (addProps != null && ModelUtils.isComposedSchema(addProps)) {
                        addOneOfNameExtension((ComposedSchema) addProps, nOneOf);
                        addOneOfInterfaceModel((ComposedSchema) addProps, nOneOf, openAPI);
                    }
                }
            }
        }
    }

    // override with any special handling of the entire OpenAPI spec document
    @Override
    @SuppressWarnings("unused")
    public void processOpenAPI(OpenAPI openAPI) {}

    // override with any special handling of the JMustache compiler
    @Override
    @SuppressWarnings("unused")
    public Compiler processCompiler(Compiler compiler) {
        return compiler;
    }

    // override with any special handling for the templating engine
    @Override
    @SuppressWarnings("unused")
    public TemplatingEngineAdapter processTemplatingEngine(
            TemplatingEngineAdapter templatingEngine) {
        return templatingEngine;
    }

    // override with any special text escaping logic
    @Override
    @SuppressWarnings("static-method")
    public String escapeText(String input) {
        if (input == null) {
            return input;
        }

        // remove \t, \n, \r
        // replace \ with \\
        // replace " with \"
        // outer unescape to retain the original multi-byte characters
        // finally escalate characters avoiding code injection
        return escapeUnsafeCharacters(
                StringEscapeUtils.unescapeJava(
                                StringEscapeUtils.escapeJava(input).replace("\\/", "/"))
                        .replaceAll("[\\t\\n\\r]", " ")
                        .replace("\\", "\\\\")
                        .replace("\"", "\\\""));
    }

    /**
     * Escape characters while allowing new lines
     *
     * @param input String to be escaped
     * @return escaped string
     */
    @Override
    public String escapeTextWhileAllowingNewLines(String input) {
        if (input == null) {
            return input;
        }

        // remove \t
        // replace \ with \\
        // replace " with \"
        // outer unescape to retain the original multi-byte characters
        // finally escalate characters avoiding code injection
        return escapeUnsafeCharacters(
                StringEscapeUtils.unescapeJava(
                                StringEscapeUtils.escapeJava(input).replace("\\/", "/"))
                        .replaceAll("[\\t]", " ")
                        .replace("\\", "\\\\")
                        .replace("\"", "\\\""));
    }

    // override with any special encoding and escaping logic
    @Override
    @SuppressWarnings("static-method")
    public String encodePath(String input) {
        return escapeText(input);
    }

    /**
     * override with any special text escaping logic to handle unsafe characters so as to avoid code
     * injection
     *
     * @param input String to be cleaned up
     * @return string with unsafe characters removed or escaped
     */
    @Override
    public String escapeUnsafeCharacters(String input) {
        LOGGER.warn(
                "escapeUnsafeCharacters should be overridden in the code generator with proper logic to escape "
                        + "unsafe characters");
        // doing nothing by default and code generator should implement
        // the logic to prevent code injection
        // later we'll make this method abstract to make sure
        // code generator implements this method
        return input;
    }

    /**
     * Escape single and/or double quote to avoid code injection
     *
     * @param input String to be cleaned up
     * @return string with quotation mark removed or escaped
     */
    @Override
    public String escapeQuotationMark(String input) {
        LOGGER.warn(
                "escapeQuotationMark should be overridden in the code generator with proper logic to escape "
                        + "single/double quote");
        return input.replace("\"", "\\\"");
    }

    @Override
    public Set<String> defaultIncludes() {
        return defaultIncludes;
    }

    @Override
    public Map<String, String> typeMapping() {
        return typeMapping;
    }

    @Override
    public Map<String, String> instantiationTypes() {
        return instantiationTypes;
    }

    @Override
    public Set<String> reservedWords() {
        return reservedWords;
    }

    @Override
    public Set<String> languageSpecificPrimitives() {
        return languageSpecificPrimitives;
    }

    @Override
    public Map<String, String> importMapping() {
        return importMapping;
    }

    @Override
    public Map<String, String> schemaMapping() {
        return schemaMapping;
    }

    @Override
    public Map<String, String> inlineSchemaNameMapping() {
        return inlineSchemaNameMapping;
    }

    @Override
    public Map<String, String> inlineSchemaNameDefault() {
        return inlineSchemaNameDefault;
    }

    @Override
    public Map<String, String> openapiNormalizer() {
        return openapiNormalizer;
    }

    @Override
    public String testPackage() {
        return testPackage;
    }

    @Override
    public String modelPackage() {
        return modelPackage;
    }

    @Override
    public String apiPackage() {
        return apiPackage;
    }

    @Override
    public String fileSuffix() {
        return fileSuffix;
    }

    @Override
    public String templateDir() {
        return templateDir;
    }

    @Override
    public String embeddedTemplateDir() {
        if (embeddedTemplateDir != null) {
            return embeddedTemplateDir;
        } else {
            return templateDir;
        }
    }

    @Override
    public Map<String, String> apiDocTemplateFiles() {
        return apiDocTemplateFiles;
    }

    @Override
    public Map<String, String> modelDocTemplateFiles() {
        return modelDocTemplateFiles;
    }

    @Override
    public Map<String, String> reservedWordsMappings() {
        return reservedWordsMappings;
    }

    @Override
    public Map<String, String> apiTestTemplateFiles() {
        return apiTestTemplateFiles;
    }

    @Override
    public Map<String, String> modelTestTemplateFiles() {
        return modelTestTemplateFiles;
    }

    @Override
    public Map<String, String> apiTemplateFiles() {
        return apiTemplateFiles;
    }

    @Override
    public Map<String, String> modelTemplateFiles() {
        return modelTemplateFiles;
    }

    @Override
    public String apiFileFolder() {
        return outputFolder + File.separator + apiPackage().replace('.', File.separatorChar);
    }

    @Override
    public String modelFileFolder() {
        return outputFolder + File.separator + modelPackage().replace('.', File.separatorChar);
    }

    @Override
    public String apiTestFileFolder() {
        return outputFolder + File.separator + testPackage().replace('.', File.separatorChar);
    }

    @Override
    public String modelTestFileFolder() {
        return outputFolder + File.separator + testPackage().replace('.', File.separatorChar);
    }

    @Override
    public String apiDocFileFolder() {
        return outputFolder;
    }

    @Override
    public String modelDocFileFolder() {
        return outputFolder;
    }

    @Override
    public Map<String, Object> additionalProperties() {
        return additionalProperties;
    }

    @Override
    public Map<String, String> serverVariableOverrides() {
        return serverVariables;
    }

    @Override
    public Map<String, Object> vendorExtensions() {
        return vendorExtensions;
    }

    @Override
    public List<SupportingFile> supportingFiles() {
        return supportingFiles;
    }

    @Override
    public String outputFolder() {
        return outputFolder;
    }

    @Override
    public void setOutputDir(String dir) {
        this.outputFolder = dir;
    }

    @Override
    public String getOutputDir() {
        return outputFolder();
    }

    @Override
    public String getInputSpec() {
        return inputSpec;
    }

    @Override
    public void setInputSpec(String inputSpec) {
        this.inputSpec = inputSpec;
    }

    @Override
    public String getFilesMetadataFilename() {
        return filesMetadataFilename;
    }

    public void setFilesMetadataFilename(String filesMetadataFilename) {
        this.filesMetadataFilename = filesMetadataFilename;
    }

    @Override
    public String getVersionMetadataFilename() {
        return versionMetadataFilename;
    }

    public void setVersionMetadataFilename(String versionMetadataFilename) {
        this.versionMetadataFilename = versionMetadataFilename;
    }

    public void setTemplateDir(String templateDir) {
        this.templateDir = templateDir;
    }

    public void setModelPackage(String modelPackage) {
        this.modelPackage = modelPackage;
    }

    public String getModelNamePrefix() {
        return modelNamePrefix;
    }

    public void setModelNamePrefix(String modelNamePrefix) {
        this.modelNamePrefix = modelNamePrefix;
    }

    public String getModelNameSuffix() {
        return modelNameSuffix;
    }

    public void setModelNameSuffix(String modelNameSuffix) {
        this.modelNameSuffix = modelNameSuffix;
    }

    public String getApiNameSuffix() {
        return apiNameSuffix;
    }

    public void setApiNameSuffix(String apiNameSuffix) {
        this.apiNameSuffix = apiNameSuffix;
    }

    public String getApiNamePrefix() {
        return apiNamePrefix;
    }

    public void setApiNamePrefix(String apiNamePrefix) {
        this.apiNamePrefix = apiNamePrefix;
    }

    public void setApiPackage(String apiPackage) {
        this.apiPackage = apiPackage;
    }

    public Boolean getSortParamsByRequiredFlag() {
        return sortParamsByRequiredFlag;
    }

    public void setSortParamsByRequiredFlag(Boolean sortParamsByRequiredFlag) {
        this.sortParamsByRequiredFlag = sortParamsByRequiredFlag;
    }

    public Boolean getSortModelPropertiesByRequiredFlag() {
        return sortModelPropertiesByRequiredFlag;
    }

    public void setSortModelPropertiesByRequiredFlag(Boolean sortModelPropertiesByRequiredFlag) {
        this.sortModelPropertiesByRequiredFlag = sortModelPropertiesByRequiredFlag;
    }

    public Boolean getPrependFormOrBodyParameters() {
        return prependFormOrBodyParameters;
    }

    public void setPrependFormOrBodyParameters(Boolean prependFormOrBodyParameters) {
        this.prependFormOrBodyParameters = prependFormOrBodyParameters;
    }

    public Boolean getEnsureUniqueParams() {
        return ensureUniqueParams;
    }

    public void setEnsureUniqueParams(Boolean ensureUniqueParams) {
        this.ensureUniqueParams = ensureUniqueParams;
    }

    public Boolean getLegacyDiscriminatorBehavior() {
        return legacyDiscriminatorBehavior;
    }

    public void setLegacyDiscriminatorBehavior(boolean val) {
        this.legacyDiscriminatorBehavior = val;
    }

    public Boolean getDisallowAdditionalPropertiesIfNotPresent() {
        return disallowAdditionalPropertiesIfNotPresent;
    }

    public void setDisallowAdditionalPropertiesIfNotPresent(boolean val) {
        this.disallowAdditionalPropertiesIfNotPresent = val;
    }

    public Boolean getEnumUnknownDefaultCase() {
        return enumUnknownDefaultCase;
    }

    public void setEnumUnknownDefaultCase(boolean val) {
        this.enumUnknownDefaultCase = val;
    }

    public Boolean getAllowUnicodeIdentifiers() {
        return allowUnicodeIdentifiers;
    }

    public void setAllowUnicodeIdentifiers(Boolean allowUnicodeIdentifiers) {
        this.allowUnicodeIdentifiers = allowUnicodeIdentifiers;
    }

    public Boolean getUseOneOfInterfaces() {
        return useOneOfInterfaces;
    }

    public void setUseOneOfInterfaces(Boolean useOneOfInterfaces) {
        this.useOneOfInterfaces = useOneOfInterfaces;
    }

    /**
     * Return the regular expression/JSON schema pattern
     * (http://json-schema.org/latest/json-schema-validation.html#anchor33)
     *
     * @param pattern the pattern (regular expression)
     * @return properly-escaped pattern
     */
    public String toRegularExpression(String pattern) {
        return addRegularExpressionDelimiter(escapeText(pattern));
    }

    /**
     * Return the file name of the Api Test
     *
     * @param name the file name of the Api
     * @return the file name of the Api
     */
    @Override
    public String toApiFilename(String name) {
        return toApiName(name);
    }

    /**
     * Return the file name of the Api Documentation
     *
     * @param name the file name of the Api
     * @return the file name of the Api
     */
    @Override
    public String toApiDocFilename(String name) {
        return toApiName(name);
    }

    /**
     * Return the file name of the Api Test
     *
     * @param name the file name of the Api
     * @return the file name of the Api
     */
    @Override
    public String toApiTestFilename(String name) {
        return toApiName(name) + "Test";
    }

    /**
     * Return the variable name in the Api
     *
     * @param name the variable name of the Api
     * @return the snake-cased variable name
     */
    @Override
    public String toApiVarName(String name) {
        return lowerCamelCase(name);
    }

    /**
     * Return the capitalized file name of the model
     *
     * @param name the model name
     * @return the file name of the model
     */
    @Override
    public String toModelFilename(String name) {
        return camelize(name);
    }

    /**
     * Return the capitalized file name of the model test
     *
     * @param name the model name
     * @return the file name of the model
     */
    @Override
    public String toModelTestFilename(String name) {
        return camelize(name) + "Test";
    }

    /**
     * Return the capitalized file name of the model documentation
     *
     * @param name the model name
     * @return the file name of the model
     */
    @Override
    public String toModelDocFilename(String name) {
        return camelize(name);
    }

    /**
     * Returns metadata about the generator.
     *
     * @return A provided {@link GeneratorMetadata} instance
     */
    @Override
    public GeneratorMetadata getGeneratorMetadata() {
        return generatorMetadata;
    }

    /**
     * Return the operation ID (method name)
     *
     * @param operationId operation ID
     * @return the sanitized method name
     */
    @SuppressWarnings("static-method")
    public String toOperationId(String operationId) {
        // throw exception if method name is empty
        if (StringUtils.isEmpty(operationId)) {
            throw new RuntimeException("Empty method name (operationId) not allowed");
        }

        return operationId;
    }

    /**
     * Return the variable name by removing invalid characters and proper escaping if it's a
     * reserved word.
     *
     * @param name the variable name
     * @return the sanitized variable name
     */
    public String toVarName(final String name) {
        if (reservedWords.contains(name)) {
            return escapeReservedWord(name);
        } else if (name.chars()
                .anyMatch(
                        character ->
                                specialCharReplacements.containsKey(
                                        String.valueOf((char) character)))) {
            return escape(name, specialCharReplacements, null, null);
        }
        return name;
    }

    /**
     * Return the parameter name by removing invalid characters and proper escaping if it's a
     * reserved word.
     *
     * @param name Codegen property object
     * @return the sanitized parameter name
     */
    @Override
    public String toParamName(String name) {
        name =
                removeNonNameElementToCamelCase(
                        name); // FIXME: a parameter should not be assigned. Also declare the
        // methods parameters as 'final'.
        if (reservedWords.contains(name)) {
            return escapeReservedWord(name);
        } else if (name.chars()
                .anyMatch(
                        character ->
                                specialCharReplacements.containsKey(
                                        String.valueOf((char) character)))) {
            return escape(name, specialCharReplacements, null, null);
        }
        return name;
    }

    /**
     * Return the parameter name of array of model
     *
     * @param name name of the array model
     * @return the sanitized parameter name
     */
    public String toArrayModelParamName(String name) {
        return toParamName(name);
    }

    /**
     * Return the Enum name (e.g. StatusEnum given 'status')
     *
     * @param property Codegen property
     * @return the Enum name
     */
    @SuppressWarnings("static-method")
    public String toEnumName(CodegenProperty property) {
        return StringUtils.capitalize(property.name) + "Enum";
    }

    /**
     * Return the escaped name of the reserved word
     *
     * @param name the name to be escaped
     * @return the escaped reserved word
     *     <p>throws Runtime exception as reserved word is not allowed (default behavior)
     */
    @Override
    @SuppressWarnings("static-method")
    public String escapeReservedWord(String name) {
        throw new RuntimeException("reserved word " + name + " not allowed");
    }

    /**
     * Return the fully-qualified "Model" name for import
     *
     * @param name the name of the "Model"
     * @return the fully-qualified "Model" name for import
     */
    @Override
    public String toModelImport(String name) {
        if ("".equals(modelPackage())) {
            return name;
        } else {
            return modelPackage() + "." + name;
        }
    }

    /**
     * Returns the same content as [[toModelImport]] with key the fully-qualified Model name and
     * value the initial input. In case of union types this method has a key for each separate model
     * and import.
     *
     * @param name the name of the "Model"
     * @return Map of fully-qualified models.
     */
    @Override
    public Map<String, String> toModelImportMap(String name) {
        return Collections.singletonMap(this.toModelImport(name), name);
    }

    /**
     * Return the fully-qualified "Api" name for import
     *
     * @param name the name of the "Api"
     * @return the fully-qualified "Api" name for import
     */
    @Override
    public String toApiImport(String name) {
        return apiPackage() + "." + name;
    }

    /**
     * Default constructor. This method will map between OAS type and language-specified type, as
     * well as mapping between OAS type and the corresponding import statement for the language.
     * This will also add some language specified CLI options, if any. returns string presentation
     * of the example path (it's a constructor)
     */
    public DefaultCodegen() {
        CodegenType codegenType = getTag();
        if (codegenType == null) {
            codegenType = CodegenType.OTHER;
        }

        generatorMetadata =
                GeneratorMetadata.newBuilder()
                        .stability(Stability.STABLE)
                        .featureSet(DefaultFeatureSet)
                        .generationMessage(
                                String.format(
                                        Locale.ROOT,
                                        "OpenAPI Generator: %s (%s)",
                                        getName(),
                                        codegenType.toValue()))
                        .build();

        defaultIncludes =
                new HashSet<>(
                        Arrays.asList(
                                "double", "int", "long", "short", "char", "float", "String",
                                "boolean", "Boolean", "Double", "Void", "Integer", "Long",
                                "Float"));

        typeMapping = new HashMap<>();
        typeMapping.put("array", "List");
        typeMapping.put("set", "Set");
        typeMapping.put("map", "Map");
        typeMapping.put("boolean", "Boolean");
        typeMapping.put("string", "String");
        typeMapping.put("int", "Integer");
        typeMapping.put("float", "Float");
        typeMapping.put("double", "Double");
        typeMapping.put("number", "BigDecimal");
        typeMapping.put("decimal", "BigDecimal");
        typeMapping.put("DateTime", "Date");
        typeMapping.put("long", "Long");
        typeMapping.put("short", "Short");
        typeMapping.put("integer", "Integer");
        typeMapping.put("UnsignedInteger", "Integer");
        typeMapping.put("UnsignedLong", "Long");
        typeMapping.put("char", "String");
        typeMapping.put("object", "Object");
        // FIXME: java specific type should be in Java Based Abstract Impl's
        typeMapping.put("ByteArray", "byte[]");
        typeMapping.put("binary", "File");
        typeMapping.put("file", "File");
        typeMapping.put("UUID", "UUID");
        typeMapping.put("URI", "URI");
        typeMapping.put("AnyType", "oas_any_type_not_mapped");

        instantiationTypes = new HashMap<>();

        reservedWords = new HashSet<>();

        cliOptions.add(
                CliOption.newBoolean(
                                CodegenConstants.SORT_PARAMS_BY_REQUIRED_FLAG,
                                CodegenConstants.SORT_PARAMS_BY_REQUIRED_FLAG_DESC)
                        .defaultValue(Boolean.TRUE.toString()));
        cliOptions.add(
                CliOption.newBoolean(
                                CodegenConstants.SORT_MODEL_PROPERTIES_BY_REQUIRED_FLAG,
                                CodegenConstants.SORT_MODEL_PROPERTIES_BY_REQUIRED_FLAG_DESC)
                        .defaultValue(Boolean.TRUE.toString()));
        cliOptions.add(
                CliOption.newBoolean(
                                CodegenConstants.ENSURE_UNIQUE_PARAMS,
                                CodegenConstants.ENSURE_UNIQUE_PARAMS_DESC)
                        .defaultValue(Boolean.TRUE.toString()));
        // name formatting options
        cliOptions.add(
                CliOption.newBoolean(
                                CodegenConstants.ALLOW_UNICODE_IDENTIFIERS,
                                CodegenConstants.ALLOW_UNICODE_IDENTIFIERS_DESC)
                        .defaultValue(Boolean.FALSE.toString()));
        // option to change the order of form/body parameter
        cliOptions.add(
                CliOption.newBoolean(
                                CodegenConstants.PREPEND_FORM_OR_BODY_PARAMETERS,
                                CodegenConstants.PREPEND_FORM_OR_BODY_PARAMETERS_DESC)
                        .defaultValue(Boolean.FALSE.toString()));

        // option to change how we process + set the data in the discriminator mapping
        CliOption legacyDiscriminatorBehaviorOpt =
                CliOption.newBoolean(
                                CodegenConstants.LEGACY_DISCRIMINATOR_BEHAVIOR,
                                CodegenConstants.LEGACY_DISCRIMINATOR_BEHAVIOR_DESC)
                        .defaultValue(Boolean.TRUE.toString());
        Map<String, String> legacyDiscriminatorBehaviorOpts = new HashMap<>();
        legacyDiscriminatorBehaviorOpts.put(
                "true",
                "The mapping in the discriminator includes descendent schemas that allOf inherit from self and the discriminator mapping schemas in the OAS document.");
        legacyDiscriminatorBehaviorOpts.put(
                "false",
                "The mapping in the discriminator includes any descendent schemas that allOf inherit from self, any oneOf schemas, any anyOf schemas, any x-discriminator-values, and the discriminator mapping schemas in the OAS document AND Codegen validates that oneOf and anyOf schemas contain the required discriminator and throws an error if the discriminator is missing.");
        legacyDiscriminatorBehaviorOpt.setEnum(legacyDiscriminatorBehaviorOpts);
        cliOptions.add(legacyDiscriminatorBehaviorOpt);

        // option to change how we process + set the data in the 'additionalProperties' keyword.
        CliOption disallowAdditionalPropertiesIfNotPresentOpt =
                CliOption.newBoolean(
                                CodegenConstants.DISALLOW_ADDITIONAL_PROPERTIES_IF_NOT_PRESENT,
                                CodegenConstants.DISALLOW_ADDITIONAL_PROPERTIES_IF_NOT_PRESENT_DESC)
                        .defaultValue(Boolean.TRUE.toString());
        Map<String, String> disallowAdditionalPropertiesIfNotPresentOpts = new HashMap<>();
        disallowAdditionalPropertiesIfNotPresentOpts.put(
                "false",
                "The 'additionalProperties' implementation is compliant with the OAS and JSON schema specifications.");
        disallowAdditionalPropertiesIfNotPresentOpts.put(
                "true",
                "Keep the old (incorrect) behaviour that 'additionalProperties' is set to false by default.");
        disallowAdditionalPropertiesIfNotPresentOpt.setEnum(
                disallowAdditionalPropertiesIfNotPresentOpts);
        cliOptions.add(disallowAdditionalPropertiesIfNotPresentOpt);
        this.setDisallowAdditionalPropertiesIfNotPresent(true);

        CliOption enumUnknownDefaultCaseOpt =
                CliOption.newBoolean(
                                CodegenConstants.ENUM_UNKNOWN_DEFAULT_CASE,
                                CodegenConstants.ENUM_UNKNOWN_DEFAULT_CASE_DESC)
                        .defaultValue(Boolean.FALSE.toString());
        Map<String, String> enumUnknownDefaultCaseOpts = new HashMap<>();
        enumUnknownDefaultCaseOpts.put(
                "false", "No changes to the enum's are made, this is the default option.");
        enumUnknownDefaultCaseOpts.put(
                "true",
                "With this option enabled, each enum will have a new case, 'unknown_default_open_api', so that when the enum case sent by the server is not known by the client/spec, can safely be decoded to this case.");
        enumUnknownDefaultCaseOpt.setEnum(enumUnknownDefaultCaseOpts);
        cliOptions.add(enumUnknownDefaultCaseOpt);
        this.setEnumUnknownDefaultCase(false);

        // initialize special character mapping
        initializeSpecialCharacterMapping();

        // Register common Mustache lambdas.
        registerMustacheLambdas();
    }

    /** Initialize special character mapping */
    protected void initializeSpecialCharacterMapping() {
        // Initialize special characters
        specialCharReplacements.put("$", "Dollar");
        specialCharReplacements.put("^", "Caret");
        specialCharReplacements.put("|", "Pipe");
        specialCharReplacements.put("=", "Equal");
        specialCharReplacements.put("*", "Star");
        specialCharReplacements.put("-", "Minus");
        specialCharReplacements.put("&", "Ampersand");
        specialCharReplacements.put("%", "Percent");
        specialCharReplacements.put("#", "Hash");
        specialCharReplacements.put("@", "At");
        specialCharReplacements.put("!", "Exclamation");
        specialCharReplacements.put("+", "Plus");
        specialCharReplacements.put(":", "Colon");
        specialCharReplacements.put(";", "Semicolon");
        specialCharReplacements.put(">", "Greater_Than");
        specialCharReplacements.put("<", "Less_Than");
        specialCharReplacements.put(".", "Period");
        specialCharReplacements.put("_", "Underscore");
        specialCharReplacements.put("?", "Question_Mark");
        specialCharReplacements.put(",", "Comma");
        specialCharReplacements.put("'", "Quote");
        specialCharReplacements.put("\"", "Double_Quote");
        specialCharReplacements.put("/", "Slash");
        specialCharReplacements.put("\\", "Back_Slash");
        specialCharReplacements.put("(", "Left_Parenthesis");
        specialCharReplacements.put(")", "Right_Parenthesis");
        specialCharReplacements.put("{", "Left_Curly_Bracket");
        specialCharReplacements.put("}", "Right_Curly_Bracket");
        specialCharReplacements.put("[", "Left_Square_Bracket");
        specialCharReplacements.put("]", "Right_Square_Bracket");
        specialCharReplacements.put("~", "Tilde");
        specialCharReplacements.put("`", "Backtick");

        specialCharReplacements.put("<=", "Less_Than_Or_Equal_To");
        specialCharReplacements.put(">=", "Greater_Than_Or_Equal_To");
        specialCharReplacements.put("!=", "Not_Equal");
        specialCharReplacements.put("<>", "Not_Equal");
        specialCharReplacements.put("~=", "Tilde_Equal");
    }

    /**
     * Return the symbol name of a symbol
     *
     * @param input Symbol (e.g. $)
     * @return Symbol name (e.g. Dollar)
     */
    protected String getSymbolName(String input) {
        return specialCharReplacements.get(input);
    }

    /**
     * Return the example path
     *
     * @param path the path of the operation
     * @param operation OAS operation object
     * @return string presentation of the example path
     */
    @Override
    @SuppressWarnings("static-method")
    public String generateExamplePath(String path, Operation operation) {
        StringBuilder sb = new StringBuilder();
        sb.append(path);

        if (operation.getParameters() != null) {
            int count = 0;

            for (Parameter param : operation.getParameters()) {
                if (param instanceof QueryParameter) {
                    StringBuilder paramPart = new StringBuilder();
                    QueryParameter qp = (QueryParameter) param;

                    if (count == 0) {
                        paramPart.append("?");
                    } else {
                        paramPart.append(",");
                    }
                    count += 1;
                    if (!param.getRequired()) {
                        paramPart.append("[");
                    }
                    paramPart.append(param.getName()).append("=");
                    paramPart.append("{");

                    // TODO support for multi, tsv?
                    if (qp.getStyle() != null) {
                        paramPart.append(param.getName()).append("1");
                        if (Parameter.StyleEnum.FORM.equals(qp.getStyle())) {
                            if (qp.getExplode() != null && qp.getExplode()) {
                                paramPart.append(",");
                            } else {
                                paramPart.append("&").append(param.getName()).append("=");
                                paramPart.append(param.getName()).append("2");
                            }
                        } else if (Parameter.StyleEnum.PIPEDELIMITED.equals(qp.getStyle())) {
                            paramPart.append("|");
                        } else if (Parameter.StyleEnum.SPACEDELIMITED.equals(qp.getStyle())) {
                            paramPart.append("%20");
                        } else {
                            LOGGER.warn(
                                    "query parameter '{}' style not support: {}",
                                    param.getName(),
                                    qp.getStyle());
                        }
                    } else {
                        paramPart.append(param.getName());
                    }

                    paramPart.append("}");
                    if (!param.getRequired()) {
                        paramPart.append("]");
                    }
                    sb.append(paramPart);
                }
            }
        }

        return sb.toString();
    }

    /**
     * Return the instantiation type of the property, especially for map and array
     *
     * @param schema property schema
     * @return string presentation of the instantiation type of the property
     */
    public String toInstantiationType(Schema schema) {
        if (ModelUtils.isMapSchema(schema)) {
            Schema additionalProperties = getAdditionalProperties(schema);
            String inner = getSchemaType(additionalProperties);
            return instantiationTypes.get("map") + "<String, " + inner + ">";
        } else if (ModelUtils.isArraySchema(schema)) {
            ArraySchema arraySchema = (ArraySchema) schema;
            String inner = getSchemaType(getSchemaItems(arraySchema));
            String parentType;
            if (ModelUtils.isSet(schema)) {
                parentType = "set";
            } else {
                parentType = "array";
            }
            return instantiationTypes.get(parentType) + "<" + inner + ">";
        } else {
            return null;
        }
    }

    /**
     * Return the example value of the parameter.
     *
     * @param codegenParameter Codegen parameter
     */
    public void setParameterExampleValue(CodegenParameter codegenParameter) {

        // set the example value
        // if not specified in x-example, generate a default value
        // TODO need to revise how to obtain the example value
        if (codegenParameter.vendorExtensions != null
                && codegenParameter.vendorExtensions.containsKey("x-example")) {
            codegenParameter.example =
                    Json.pretty(codegenParameter.vendorExtensions.get("x-example"));
        } else if (Boolean.TRUE.equals(codegenParameter.isBoolean)) {
            codegenParameter.example = "true";
        } else if (Boolean.TRUE.equals(codegenParameter.isLong)) {
            codegenParameter.example = "789";
        } else if (Boolean.TRUE.equals(codegenParameter.isInteger)) {
            codegenParameter.example = "56";
        } else if (Boolean.TRUE.equals(codegenParameter.isFloat)) {
            codegenParameter.example = "3.4";
        } else if (Boolean.TRUE.equals(codegenParameter.isDouble)) {
            codegenParameter.example = "1.2";
        } else if (Boolean.TRUE.equals(codegenParameter.isNumber)) {
            codegenParameter.example = "8.14";
        } else if (Boolean.TRUE.equals(codegenParameter.isBinary)) {
            codegenParameter.example = "BINARY_DATA_HERE";
        } else if (Boolean.TRUE.equals(codegenParameter.isByteArray)) {
            codegenParameter.example = "BYTE_ARRAY_DATA_HERE";
        } else if (Boolean.TRUE.equals(codegenParameter.isFile)) {
            codegenParameter.example = "/path/to/file.txt";
        } else if (Boolean.TRUE.equals(codegenParameter.isDate)) {
            codegenParameter.example = "2013-10-20";
        } else if (Boolean.TRUE.equals(codegenParameter.isDateTime)) {
            codegenParameter.example = "2013-10-20T19:20:30+01:00";
        } else if (Boolean.TRUE.equals(codegenParameter.isUuid)) {
            codegenParameter.example = "38400000-8cf0-11bd-b23e-10b96e4ef00d";
        } else if (Boolean.TRUE.equals(codegenParameter.isUri)) {
            codegenParameter.example = "https://openapi-generator.tech";
        } else if (Boolean.TRUE.equals(codegenParameter.isString)) {
            codegenParameter.example = codegenParameter.paramName + "_example";
        } else if (Boolean.TRUE.equals(codegenParameter.isFreeFormObject)) {
            codegenParameter.example = "Object";
        }
    }

    /**
     * Return the example value of the parameter.
     *
     * @param codegenParameter Codegen parameter
     * @param parameter Parameter
     */
    public void setParameterExampleValue(CodegenParameter codegenParameter, Parameter parameter) {
        if (parameter.getExample() != null) {
            codegenParameter.example = parameter.getExample().toString();
            return;
        }

        if (parameter.getExamples() != null && !parameter.getExamples().isEmpty()) {
            Example example = parameter.getExamples().values().iterator().next();
            if (example.getValue() != null) {
                codegenParameter.example = example.getValue().toString();
                return;
            }
        }

        Schema schema = parameter.getSchema();
        if (schema != null && schema.getExample() != null) {
            codegenParameter.example = schema.getExample().toString();
            return;
        }

        setParameterExampleValue(codegenParameter);
    }

    /**
     * Return the examples of the parameter.
     *
     * @param codegenParameter Codegen parameter
     * @param parameter Parameter
     */
    public void setParameterExamples(CodegenParameter codegenParameter, Parameter parameter) {
        if (parameter.getExamples() != null && !parameter.getExamples().isEmpty()) {
            codegenParameter.examples = parameter.getExamples();
        }
    }

    /**
     * Return the example value of the parameter.
     *
     * @param codegenParameter Codegen parameter
     * @param requestBody Request body
     */
    public void setParameterExampleValue(
            CodegenParameter codegenParameter, RequestBody requestBody) {
        Content content = requestBody.getContent();

        if (content.size() > 1) {
            // @see ModelUtils.getSchemaFromContent()
            once(LOGGER).warn("Multiple MediaTypes found, using only the first one");
        }

        MediaType mediaType = content.values().iterator().next();
        if (mediaType.getExample() != null) {
            codegenParameter.example = mediaType.getExample().toString();
            return;
        }

        if (mediaType.getExamples() != null && !mediaType.getExamples().isEmpty()) {
            Example example = mediaType.getExamples().values().iterator().next();
            if (example.getValue() != null) {
                codegenParameter.example = example.getValue().toString();
                return;
            }
        }

        setParameterExampleValue(codegenParameter);
    }

    /**
     * Sets the content type, style, and explode of the parameter based on the encoding specified in
     * the request body.
     *
     * @param codegenParameter Codegen parameter
     * @param mediaType MediaType from the request body
     */
    public void setParameterEncodingValues(CodegenParameter codegenParameter, MediaType mediaType) {
        if (mediaType != null && mediaType.getEncoding() != null) {
            Encoding encoding = mediaType.getEncoding().get(codegenParameter.baseName);
            if (encoding != null) {
                boolean styleGiven = true;
                Encoding.StyleEnum style = encoding.getStyle();
                if (style == null || style == Encoding.StyleEnum.FORM) {
                    // (Unfortunately, swagger-parser-v3 will always provide 'form'
                    // when style is not specified, so we can't detect that)
                    style = Encoding.StyleEnum.FORM;
                    styleGiven = false;
                }
                boolean explodeGiven = true;
                Boolean explode = encoding.getExplode();
                if (explode == null) {
                    explode =
                            style
                                    == Encoding.StyleEnum
                                            .FORM; // Default to True when form, False otherwise
                    explodeGiven = false;
                }

                if (!styleGiven && !explodeGiven) {
                    // Ignore contentType if style or explode are specified.
                    codegenParameter.contentType = encoding.getContentType();
                }

                codegenParameter.style = style.toString();
                codegenParameter.isDeepObject = Encoding.StyleEnum.DEEP_OBJECT == style;

                if (codegenParameter.isContainer) {
                    codegenParameter.isExplode = explode;
                    String collectionFormat = getCollectionFormat(codegenParameter);
                    codegenParameter.collectionFormat =
                            StringUtils.isEmpty(collectionFormat) ? "csv" : collectionFormat;
                    codegenParameter.isCollectionFormatMulti = "multi".equals(collectionFormat);
                } else {
                    codegenParameter.isExplode = false;
                    codegenParameter.collectionFormat = null;
                    codegenParameter.isCollectionFormatMulti = false;
                }
            } else {
                LOGGER.debug("encoding not specified for {}", codegenParameter.baseName);
            }
        }
    }

    /**
     * Return the example value of the property
     *
     * @param schema Property schema
     * @return string presentation of the example value of the property
     */
    public String toExampleValue(Schema schema) {
        if (schema.getExample() != null) {
            return schema.getExample().toString();
        }

        return getPropertyDefaultValue(schema);
    }

    /**
     * Return the default value of the property
     *
     * <p>Return null if you do NOT want a default value. Any non-null value will cause
     * {{#defaultValue} check to pass.
     *
     * @param schema Property schema
     * @return string presentation of the default value of the property
     */
    @SuppressWarnings("static-method")
    public String toDefaultValue(Schema schema) {
        if (schema.getDefault() != null) {
            return schema.getDefault().toString();
        }

        return getPropertyDefaultValue(schema);
    }

    /**
     * Return the default value of the parameter
     *
     * <p>Return null if you do NOT want a default value. Any non-null value will cause
     * {{#defaultValue} check to pass.
     *
     * @param schema Parameter schema
     * @return string presentation of the default value of the parameter
     */
    public String toDefaultParameterValue(Schema<?> schema) {
        // by default works as original method to be backward compatible
        return toDefaultValue(schema);
    }

    /**
     * Return property value depending on property type.
     *
     * @param schema property type
     * @return property value
     */
    @SuppressWarnings("squid:S3923")
    private String getPropertyDefaultValue(Schema schema) {
        /*
         * Although all branches return null, this is left intentionally as examples for new contributors
         */
        if (ModelUtils.isBooleanSchema(schema)) {
            return "null";
        } else if (ModelUtils.isDateSchema(schema)) {
            return "null";
        } else if (ModelUtils.isDateTimeSchema(schema)) {
            return "null";
        } else if (ModelUtils.isNumberSchema(schema)) {
            return "null";
        } else if (ModelUtils.isIntegerSchema(schema)) {
            return "null";
        } else if (ModelUtils.isStringSchema(schema)) {
            return "null";
        } else if (ModelUtils.isObjectSchema(schema)) {
            return "null";
        } else {
            return "null";
        }
    }

    /**
     * Return the property initialized from a data object Useful for initialization with a plain
     * object in Javascript
     *
     * @param name Name of the property object
     * @param schema Property schema
     * @return string presentation of the default value of the property
     */
    @SuppressWarnings("static-method")
    public String toDefaultValueWithParam(String name, Schema schema) {
        return " = data." + name + ";";
    }

    /**
     * Return the default value of the property
     *
     * <p>Return null if you do NOT want a default value. Any non-null value will cause
     * {{#defaultValue} check to pass.
     *
     * @param schema Property schema
     * @param codegenProperty Codegen property
     * @return string presentation of the default value of the property
     */
    public String toDefaultValue(CodegenProperty codegenProperty, Schema schema) {
        // use toDefaultValue(schema) if generator has not overriden this method
        return toDefaultValue(schema);
    }

    /**
     * returns the OpenAPI type for the property. Use getAlias to handle $ref of primitive type
     *
     * @param schema property schema
     * @return string presentation of the type
     */
    @SuppressWarnings("static-method")
    public String getSchemaType(Schema schema) {
        if (schema instanceof ComposedSchema) { // composed schema
            ComposedSchema cs = (ComposedSchema) schema;
            // Get the interfaces, i.e. the set of elements under 'allOf', 'anyOf' or 'oneOf'.
            List<Schema> schemas = ModelUtils.getInterfaces(cs);

            List<String> names = new ArrayList<>();
            // Build a list of the schema types under each interface.
            // For example, if a 'allOf' composed schema has $ref children,
            // add the type of each child to the list of names.
            for (Schema s : schemas) {
                names.add(getSingleSchemaType(s));
            }

            if (cs.getAllOf() != null) {
                return toAllOfName(names, cs);
            } else if (cs.getAnyOf() != null) { // anyOf
                return toAnyOfName(names, cs);
            } else if (cs.getOneOf() != null) { // oneOf
                return toOneOfName(names, cs);
            }
        }

        return getSingleSchemaType(schema);
    }

    protected Schema<?> getSchemaItems(ArraySchema schema) {
        Schema<?> items = schema.getItems();
        if (items == null) {
            LOGGER.error(
                    "Undefined array inner type for `{}`. Default to String.", schema.getName());
            items =
                    new StringSchema()
                            .description("TODO default missing array inner type to string");
            schema.setItems(items);
        }
        return items;
    }

    protected Schema<?> getSchemaAdditionalProperties(Schema schema) {
        Schema<?> inner = getAdditionalProperties(schema);
        if (inner == null) {
            LOGGER.error(
                    "`{}` (map property) does not have a proper inner type defined. Default to type:string",
                    schema.getName());
            inner = new StringSchema().description("TODO default missing map inner type to string");
            schema.setAdditionalProperties(inner);
        }
        return inner;
    }

    /**
     * Return the name of the 'allOf' composed schema.
     *
     * @param names List of names
     * @param composedSchema composed schema
     * @return name of the allOf schema
     */
    @SuppressWarnings("static-method")
    public String toAllOfName(List<String> names, ComposedSchema composedSchema) {
        Map<String, Object> exts = composedSchema.getExtensions();
        if (exts != null && exts.containsKey("x-all-of-name")) {
            return (String) exts.get("x-all-of-name");
        }
        if (names.size() == 0) {
            LOGGER.error(
                    "allOf has no member defined: {}. Default to ERROR_ALLOF_SCHEMA",
                    composedSchema);
            return "ERROR_ALLOF_SCHEMA";
        } else if (names.size() == 1) {
            return names.get(0);
        } else {
            LOGGER.warn(
                    "allOf with multiple schemas defined. Using only the first one: {}",
                    names.get(0));
            return names.get(0);
        }
    }

    /**
     * Return the name of the anyOf schema
     *
     * @param names List of names
     * @param composedSchema composed schema
     * @return name of the anyOf schema
     */
    @SuppressWarnings("static-method")
    public String toAnyOfName(List<String> names, ComposedSchema composedSchema) {
        return "anyOf<" + String.join(",", names) + ">";
    }

    /**
     * Return the name of the oneOf schema.
     *
     * <p>This name is used to set the value of CodegenProperty.openApiType.
     *
     * <p>If the 'x-one-of-name' extension is specified in the OAS document, return that value.
     * Otherwise, a name is constructed by creating a comma-separated list of all the names of the
     * oneOf schemas.
     *
     * @param names List of names
     * @param composedSchema composed schema
     * @return name of the oneOf schema
     */
    @SuppressWarnings("static-method")
    public String toOneOfName(List<String> names, ComposedSchema composedSchema) {
        Map<String, Object> exts = composedSchema.getExtensions();
        if (exts != null && exts.containsKey("x-one-of-name")) {
            return (String) exts.get("x-one-of-name");
        }
        return "oneOf<" + String.join(",", names) + ">";
    }

    @Override
    public Schema unaliasSchema(Schema schema) {
        return ModelUtils.unaliasSchema(this.openAPI, schema, schemaMapping);
    }

    /**
     * Return a string representation of the schema type, resolving aliasing and references if
     * necessary.
     *
     * @param schema input
     * @return the string representation of the schema type.
     */
    protected String getSingleSchemaType(Schema schema) {
        Schema unaliasSchema = unaliasSchema(schema);

        if (StringUtils.isNotBlank(
                unaliasSchema.get$ref())) { // reference to another definition/schema
            // get the schema/model name from $ref
            String schemaName = ModelUtils.getSimpleRef(unaliasSchema.get$ref());
            if (StringUtils.isNotEmpty(schemaName)) {
                if (schemaMapping.containsKey(schemaName)) {
                    return schemaName;
                }
                return getAlias(schemaName);
            } else {
                LOGGER.warn(
                        "Error obtaining the datatype from ref: {}. Default to 'object'",
                        unaliasSchema.get$ref());
                return "object";
            }
        } else { // primitive type or model
            return getAlias(getPrimitiveType(unaliasSchema));
        }
    }

    /**
     * Return the OAI type (e.g. integer, long, etc) corresponding to a schema.
     *
     * <pre>$ref</pre>
     *
     * is not taken into account by this method.
     *
     * <p>If the schema is free-form (i.e. 'type: object' with no properties) or inline schema, the
     * returned OAI type is 'object'.
     *
     * @param schema
     * @return type
     */
    private String getPrimitiveType(Schema schema) {
        if (schema == null) {
            throw new RuntimeException("schema cannot be null in getPrimitiveType");
        } else if (typeMapping.containsKey(schema.getType() + "+" + schema.getFormat())) {
            // allows custom type_format mapping.
            // use {type}+{format}
            return typeMapping.get(schema.getType() + "+" + schema.getFormat());
        } else if (ModelUtils.isNullType(schema)) {
            // The 'null' type is allowed in OAS 3.1 and above. It is not supported by OAS 3.0.x,
            // though this tooling supports it.
            return "null";
        } else if (ModelUtils.isDecimalSchema(schema)) {
            // special handle of type: string, format: number
            return "decimal";
        } else if (ModelUtils.isByteArraySchema(schema)) {
            return "ByteArray";
        } else if (ModelUtils.isFileSchema(schema)) {
            return "file";
        } else if (ModelUtils.isBinarySchema(schema)) {
            return SchemaTypeUtil.BINARY_FORMAT;
        } else if (ModelUtils.isBooleanSchema(schema)) {
            return SchemaTypeUtil.BOOLEAN_TYPE;
        } else if (ModelUtils.isDateSchema(schema)) {
            return SchemaTypeUtil.DATE_FORMAT;
        } else if (ModelUtils.isDateTimeSchema(schema)) {
            return "DateTime";
        } else if (ModelUtils.isNumberSchema(schema)) {
            if (schema.getFormat() == null) { // no format defined
                return "number";
            } else if (ModelUtils.isFloatSchema(schema)) {
                return SchemaTypeUtil.FLOAT_FORMAT;
            } else if (ModelUtils.isDoubleSchema(schema)) {
                return SchemaTypeUtil.DOUBLE_FORMAT;
            } else {
                LOGGER.warn(
                        "Unknown `format` {} detected for type `number`. Defaulting to `number`",
                        schema.getFormat());
                return "number";
            }
        } else if (ModelUtils.isIntegerSchema(schema)) {
            if (ModelUtils.isUnsignedLongSchema(schema)) {
                return "UnsignedLong";
            } else if (ModelUtils.isUnsignedIntegerSchema(schema)) {
                return "UnsignedInteger";
            } else if (ModelUtils.isLongSchema(schema)) {
                return "long";
            } else if (ModelUtils.isShortSchema(schema)) { // int32
                return "integer";
            } else {
                return schema.getType(); // integer
            }
        } else if (ModelUtils.isMapSchema(schema)) {
            return "map";
        } else if (ModelUtils.isArraySchema(schema)) {
            if (ModelUtils.isSet(schema)) {
                return "set";
            } else {
                return "array";
            }
        } else if (ModelUtils.isUUIDSchema(schema)) {
            return "UUID";
        } else if (ModelUtils.isURISchema(schema)) {
            return "URI";
        } else if (ModelUtils.isStringSchema(schema)) {
            if (typeMapping.containsKey(schema.getFormat())) {
                // If the format matches a typeMapping (supplied with the --typeMappings flag)
                // then treat the format as a primitive type.
                // This allows the typeMapping flag to add a new custom type which can then
                // be used in the format field.
                return schema.getFormat();
            }
            return "string";
        } else if (isFreeFormObject(schema)) {
            // Note: the value of a free-form object cannot be an arbitrary type. Per OAS
            // specification,
            // it must be a map of string to values.
            return "object";
        } else if (schema.getProperties() != null
                && !schema.getProperties().isEmpty()) { // having property implies it's a model
            return "object";
        } else if (ModelUtils.isAnyType(schema)) {
            return "AnyType";
        } else if (StringUtils.isNotEmpty(schema.getType())) {
            if (!schemaMapping.containsKey(schema.getType())) {
                LOGGER.warn(
                        "Unknown type found in the schema: {}. To map it, please use the schema mapping option (e.g. --schema-mappings in CLI)",
                        schema.getType());
            }
            return schema.getType();
        }
        // The 'type' attribute has not been set in the OAS schema, which means the value
        // can be an arbitrary type, e.g. integer, string, object, array, number...
        // TODO: we should return a different value to distinguish between free-form object
        // and arbitrary type.
        return "object";
    }

    /**
     * Return the lowerCamelCase of the string
     *
     * @param name string to be lowerCamelCased
     * @return lowerCamelCase string
     */
    @SuppressWarnings("static-method")
    public String lowerCamelCase(String name) {
        return (name.length() > 0)
                ? (Character.toLowerCase(name.charAt(0)) + name.substring(1))
                : "";
    }

    /**
     * Output the language-specific type declaration of a given OAS name.
     *
     * @param name name
     * @return a string presentation of the type
     */
    @Override
    @SuppressWarnings("static-method")
    public String getTypeDeclaration(String name) {
        return name;
    }

    /**
     * Output the language-specific type declaration of the property.
     *
     * @param schema property schema
     * @return a string presentation of the property type
     */
    @Override
    public String getTypeDeclaration(Schema schema) {
        if (schema == null) {
            LOGGER.warn("Null schema found. Default type to `NULL_SCHEMA_ERR`");
            return "NULL_SCHEMA_ERR";
        }

        String oasType = getSchemaType(schema);
        if (typeMapping.containsKey(oasType)) {
            return typeMapping.get(oasType);
        }

        return oasType;
    }

    /**
     * Determine the type alias for the given type if it exists. This feature was originally
     * developed for Java because the language does not have an aliasing mechanism of its own but
     * later extends to handle other languages
     *
     * @param name The type name.
     * @return The alias of the given type, if it exists. If there is no alias for this type, then
     *     returns the input type name.
     */
    public String getAlias(String name) {
        if (typeAliases != null && typeAliases.containsKey(name)) {
            return typeAliases.get(name);
        }
        return name;
    }

    /**
     * Output the Getter name for boolean property, e.g. getActive
     *
     * @param name the name of the property
     * @return getter name based on naming convention
     */
    @Override
    public String toBooleanGetter(String name) {
        return "get" + getterAndSetterCapitalize(name);
    }

    /**
     * Output the Getter name, e.g. getSize
     *
     * @param name the name of the property
     * @return getter name based on naming convention
     */
    @Override
    public String toGetter(String name) {
        return "get" + getterAndSetterCapitalize(name);
    }

    /**
     * Output the Setter name, e.g. setSize
     *
     * @param name the name of the property
     * @return setter name based on naming convention
     */
    @Override
    public String toSetter(String name) {
        return "set" + getterAndSetterCapitalize(name);
    }

    /**
     * Output the API (class) name (capitalized) ending with the specified or default suffix Return
     * DefaultApi if name is empty
     *
     * @param name the name of the Api
     * @return capitalized Api name
     */
    @Override
    public String toApiName(String name) {
        if (name.length() == 0) {
            return "DefaultApi";
        }
        return camelize(apiNamePrefix + "_" + name + "_" + apiNameSuffix);
    }

    /**
     * Converts the OpenAPI schema name to a model name suitable for the current code generator. May
     * be overridden for each programming language. In case the name belongs to the TypeSystem it
     * won't be renamed.
     *
     * @param name the name of the model
     * @return capitalized model name
     */
    @Override
    public String toModelName(final String name) {
        if (schemaKeyToModelNameCache.containsKey(name)) {
            return schemaKeyToModelNameCache.get(name);
        }

        String camelizedName = camelize(modelNamePrefix + "_" + name + "_" + modelNameSuffix);
        schemaKeyToModelNameCache.put(name, camelizedName);
        return camelizedName;
    }

    private static class NamedSchema {
        private NamedSchema(
                String name, Schema s, boolean required, boolean schemaIsFromAdditionalProperties) {
            this.name = name;
            this.schema = s;
            this.required = required;
            this.schemaIsFromAdditionalProperties = schemaIsFromAdditionalProperties;
        }

        private String name;
        private Schema schema;
        private boolean required;
        private boolean schemaIsFromAdditionalProperties;

        @Override
        public boolean equals(Object o) {
            if (this == o) return true;
            if (o == null || getClass() != o.getClass()) return false;
            NamedSchema that = (NamedSchema) o;
            return Objects.equals(required, that.required)
                    && Objects.equals(name, that.name)
                    && Objects.equals(schema, that.schema)
                    && Objects.equals(
                            schemaIsFromAdditionalProperties,
                            that.schemaIsFromAdditionalProperties);
        }

        @Override
        public int hashCode() {
            return Objects.hash(name, schema, required, schemaIsFromAdditionalProperties);
        }
    }

    Map<NamedSchema, CodegenProperty> schemaCodegenPropertyCache = new HashMap<>();

    protected void updateModelForComposedSchema(
            CodegenModel m, Schema schema, Map<String, Schema> allDefinitions) {
        final ComposedSchema composed = (ComposedSchema) schema;
        Map<String, Schema> properties = new LinkedHashMap<>();
        List<String> required = new ArrayList<>();
        Map<String, Schema> allProperties = new LinkedHashMap<>();
        List<String> allRequired = new ArrayList<>();

        // if schema has properties outside of allOf/oneOf/anyOf also add them to m
        if (composed.getProperties() != null && !composed.getProperties().isEmpty()) {
            if (composed.getOneOf() != null && !composed.getOneOf().isEmpty()) {
                LOGGER.warn(
                        "'oneOf' is intended to include only the additional optional OAS extension discriminator object. "
                                + "For more details, see https://json-schema.org/draft/2019-09/json-schema-core.html#rfc.section.9.2.1.3 and the OAS section on 'Composition and Inheritance'.");
            }
            addVars(
                    m,
                    unaliasPropertySchema(composed.getProperties()),
                    composed.getRequired(),
                    null,
                    null);
        }

        // parent model
        final String parentName = ModelUtils.getParentName(composed, allDefinitions);
        final List<String> allParents =
                ModelUtils.getAllParentsName(composed, allDefinitions, false);
        final Schema parent =
                StringUtils.isBlank(parentName) || allDefinitions == null
                        ? null
                        : allDefinitions.get(parentName);

        // TODO revise the logic below to set discriminator, xml attributes
        if (supportsInheritance || supportsMixins) {
            m.allVars = new ArrayList<>();
            if (composed.getAllOf() != null) {
                int modelImplCnt = 0; // only one inline object allowed in a ComposedModel
                int modelDiscriminators = 0; // only one discriminator allowed in a ComposedModel
                for (Schema innerSchema :
                        composed.getAllOf()) { // TODO need to work with anyOf, oneOf as well
                    if (m.discriminator == null && innerSchema.getDiscriminator() != null) {
                        LOGGER.debug(
                                "discriminator is set to null (not correctly set earlier): {}",
                                m.name);
                        m.setDiscriminator(createDiscriminator(m.name, innerSchema, this.openAPI));
                        modelDiscriminators++;
                    }

                    if (innerSchema.getXml() != null) {
                        m.xmlPrefix = innerSchema.getXml().getPrefix();
                        m.xmlNamespace = innerSchema.getXml().getNamespace();
                        m.xmlName = innerSchema.getXml().getName();
                    }
                    if (modelDiscriminators > 1) {
                        LOGGER.error(
                                "Allof composed schema is inheriting >1 discriminator. Only use one discriminator: {}",
                                composed);
                    }

                    if (modelImplCnt++ > 1) {
                        LOGGER.warn(
                                "More than one inline schema specified in allOf:. Only the first one is recognized. All others are ignored.");
                        break; // only one schema with discriminator allowed in allOf
                    }
                }
            }
        }

        // interfaces (schemas defined in allOf, anyOf, oneOf)
        List<Schema> interfaces = ModelUtils.getInterfaces(composed);
        if (!interfaces.isEmpty()) {
            // m.interfaces is for backward compatibility
            if (m.interfaces == null) m.interfaces = new ArrayList<>();

            for (Schema interfaceSchema : interfaces) {
                interfaceSchema = unaliasSchema(interfaceSchema);

                if (StringUtils.isBlank(interfaceSchema.get$ref())) {
                    // primitive type
                    String languageType = getTypeDeclaration(interfaceSchema);
                    CodegenProperty interfaceProperty =
                            fromProperty(languageType, interfaceSchema, false);
                    if (ModelUtils.isArraySchema(interfaceSchema)
                            || ModelUtils.isMapSchema(interfaceSchema)) {
                        while (interfaceProperty != null) {
                            addImport(m, interfaceProperty.complexType);
                            interfaceProperty = interfaceProperty.items;
                        }
                    }

                    if (composed.getAnyOf() != null) {
                        if (m.anyOf.contains(languageType)) {
                            LOGGER.warn(
                                    "{} (anyOf schema) already has `{}` defined and therefore it's skipped.",
                                    m.name,
                                    languageType);
                        } else {
                            m.anyOf.add(languageType);
                        }
                    } else if (composed.getOneOf() != null) {
                        if (m.oneOf.contains(languageType)) {
                            LOGGER.warn(
                                    "{} (oneOf schema) already has `{}` defined and therefore it's skipped.",
                                    m.name,
                                    languageType);
                        } else {
                            m.oneOf.add(languageType);
                        }
                    } else if (composed.getAllOf() != null) {
                        // no need to add primitive type to allOf, which should comprise of schemas
                        // (models) only
                    } else {
                        LOGGER.error(
                                "Composed schema has incorrect anyOf, allOf, oneOf defined: {}",
                                composed);
                    }
                    continue;
                }

                // the rest of the section is for model
                Schema refSchema = null;
                String ref = ModelUtils.getSimpleRef(interfaceSchema.get$ref());
                if (allDefinitions != null) {
                    refSchema = allDefinitions.get(ref);
                }
                final String modelName = toModelName(ref);
                CodegenProperty interfaceProperty = fromProperty(modelName, interfaceSchema, false);
                m.interfaces.add(modelName);
                addImport(composed, refSchema, m, modelName);

                if (allDefinitions != null && refSchema != null) {
                    if (allParents.contains(ref) && supportsMultipleInheritance) {
                        // multiple inheritance
                        addProperties(allProperties, allRequired, refSchema, new HashSet<>());
                    } else if (parentName != null
                            && parentName.equals(ref)
                            && supportsInheritance) {
                        // single inheritance
                        addProperties(allProperties, allRequired, refSchema, new HashSet<>());
                    } else {
                        // composition
                        Map<String, Schema> newProperties = new LinkedHashMap<>();
                        addProperties(newProperties, required, refSchema, new HashSet<>());
                        mergeProperties(properties, newProperties);
                        addProperties(allProperties, allRequired, refSchema, new HashSet<>());
                    }
                }

                if (composed.getAnyOf() != null) {
                    m.anyOf.add(modelName);
                } else if (composed.getOneOf() != null) {
                    m.oneOf.add(modelName);
                } else if (composed.getAllOf() != null) {
                    m.allOf.add(modelName);
                } else {
                    LOGGER.error(
                            "Composed schema has incorrect anyOf, allOf, oneOf defined: {}",
                            composed);
                }
            }
        }

        if (parent != null && composed.getAllOf() != null) { // set parent for allOf only
            m.parentSchema = parentName;
            m.parent = toModelName(parentName);

            if (supportsMultipleInheritance) {
                m.allParents = new ArrayList<>();
                for (String pname : allParents) {
                    String pModelName = toModelName(pname);
                    m.allParents.add(pModelName);
                    addImport(m, pModelName);
                }
            } else { // single inheritance
                addImport(m, m.parent);
            }
        }

        // child schema (properties owned by the schema itself)
        for (Schema component : interfaces) {
            if (component.get$ref() == null) {
                if (component != null) {
                    // component is the child schema
                    addProperties(properties, required, component, new HashSet<>());

                    // includes child's properties (all, required) in allProperties, allRequired
                    addProperties(allProperties, allRequired, component, new HashSet<>());
                }
                break; // at most one child only
            }
        }

        if (composed.getRequired() != null) {
            required.addAll(composed.getRequired());
            allRequired.addAll(composed.getRequired());
        }

        addVars(
                m,
                unaliasPropertySchema(properties),
                required,
                unaliasPropertySchema(allProperties),
                allRequired);

        // Per OAS specification, composed schemas may use the 'additionalProperties' keyword.
        if (supportsAdditionalPropertiesWithComposedSchema) {
            // Process the schema specified with the 'additionalProperties' keyword.
            // This will set the 'CodegenModel.additionalPropertiesType' field
            // and potentially 'Codegen.parent'.
            //
            // Note: it's not a good idea to use single class inheritance to implement
            // the 'additionalProperties' keyword. Code generators that use single class
            // inheritance sometimes use the 'Codegen.parent' field to implement the
            // 'additionalProperties' keyword. However, that would be in conflict with
            // 'allOf' composed schemas, because these code generators also want to set
            // 'Codegen.parent' to the first child schema of the 'allOf' schema.
            addAdditionPropertiesToCodeGenModel(m, schema);
        }

        if (Boolean.TRUE.equals(schema.getNullable())) {
            m.isNullable = Boolean.TRUE;
        }

        // end of code block for composed schema
    }

    /**
     * Combines all previously-detected type entries for a schema with newly-discovered ones, to
     * ensure that schema for items like enum include all possible values.
     */
    private void mergeProperties(
            Map<String, Schema> existingProperties, Map<String, Schema> newProperties) {
        // https://github.com/OpenAPITools/openapi-generator/issues/12545
        if (null != existingProperties && null != newProperties) {
            Schema existingType = existingProperties.get("type");
            Schema newType = newProperties.get("type");
            existingProperties.putAll(newProperties);
            if (null != existingType && null != newType && !newType.getEnum().isEmpty()) {
                for (Object e : newType.getEnum()) {
                    // ensure all interface enum types are added to schema
                    if (null != existingType.getEnum() && !existingType.getEnum().contains(e)) {
                        existingType.addEnumItemObject(e);
                    }
                }
                existingProperties.put("type", existingType);
            }
        }
    }

    protected void updateModelForObject(CodegenModel m, Schema schema) {
        if (schema.getProperties() != null
                || schema.getRequired() != null && !(schema instanceof ComposedSchema)) {
            // passing null to allProperties and allRequired as there's no parent
            addVars(
                    m,
                    unaliasPropertySchema(schema.getProperties()),
                    schema.getRequired(),
                    null,
                    null);
        }
        if (ModelUtils.isMapSchema(schema)) {
            // an object or anyType composed schema that has additionalProperties set
            addAdditionPropertiesToCodeGenModel(m, schema);
        } else if (ModelUtils.isFreeFormObject(openAPI, schema)) {
            // non-composed object type with no properties + additionalProperties
            // additionalProperties must be null, ObjectSchema, or empty Schema
            addAdditionPropertiesToCodeGenModel(m, schema);
        }
        // process 'additionalProperties'
        setAddProps(schema, m);
        addRequiredVarsMap(schema, m);
    }

    protected void updateModelForAnyType(CodegenModel m, Schema schema) {
        // The 'null' value is allowed when the OAS schema is 'any type'.
        // See https://github.com/OAI/OpenAPI-Specification/issues/1389
        if (Boolean.FALSE.equals(schema.getNullable())) {
            LOGGER.error(
                    "Schema '{}' is any type, which includes the 'null' value. 'nullable' cannot be set to 'false'",
                    m.name);
        }
        // m.isNullable = true;
        if (ModelUtils.isMapSchema(schema)) {
            // an object or anyType composed schema that has additionalProperties set
            addAdditionPropertiesToCodeGenModel(m, schema);
            m.isMap = true;
        }
        if (schema.getProperties() != null
                || schema.getRequired() != null && !(schema instanceof ComposedSchema)) {
            // passing null to allProperties and allRequired as there's no parent
            addVars(
                    m,
                    unaliasPropertySchema(schema.getProperties()),
                    schema.getRequired(),
                    null,
                    null);
        }
        // process 'additionalProperties'
        setAddProps(schema, m);
        addRequiredVarsMap(schema, m);
    }

    protected String toTestCaseName(String specTestCaseName) {
        return specTestCaseName;
    }

    /**
     * A method that allows generators to pre-process test example payloads This can be useful if
     * one needs to change how values like null in string are represented
     *
     * @param data the test data payload
     * @return the updated test data payload
     */
    protected Object processTestExampleData(Object data) {
        return data;
    }

    /**
     * Processes any test cases if they exist in the components.x-test-examples vendor extensions If
     * they exist then cast them to java class instances and return them back in a map
     *
     * @param refToTestCases the component schema name that the test cases are for
     */
    private HashMap<String, SchemaTestCase> extractSchemaTestCases(String refToTestCases) {
        // schemaName to a map of test case name to test case
        HashMap<String, Object> vendorExtensions =
                (HashMap<String, Object>) openAPI.getComponents().getExtensions();
        if (vendorExtensions == null || !vendorExtensions.containsKey(xSchemaTestExamplesKey)) {
            return null;
        }
        if (!refToTestCases.startsWith(xSchemaTestExamplesRefPrefix)) {
            return null;
        }
        String schemaName = refToTestCases.substring(xSchemaTestExamplesRefPrefix.length());
        HashMap<String, SchemaTestCase> schemaTestCases = new HashMap<>();
        LinkedHashMap<String, Object> schemaNameToTestCases =
                (LinkedHashMap<String, Object>) vendorExtensions.get(xSchemaTestExamplesKey);

        if (!schemaNameToTestCases.containsKey(schemaName)) {
            return null;
        }
        LinkedHashMap<String, LinkedHashMap<String, Object>> testNameToTesCase =
                (LinkedHashMap<String, LinkedHashMap<String, Object>>)
                        schemaNameToTestCases.get(schemaName);
        for (Entry<String, LinkedHashMap<String, Object>> entry : testNameToTesCase.entrySet()) {
            LinkedHashMap<String, Object> testExample =
                    (LinkedHashMap<String, Object>) entry.getValue();
            String nameInSnakeCase = toTestCaseName(entry.getKey());
            Object data = processTestExampleData(testExample.get("data"));
            SchemaTestCase testCase =
                    new SchemaTestCase(
                            (String) testExample.getOrDefault("description", ""),
                            new ObjectWithTypeBooleans(data),
                            (boolean) testExample.get("valid"));
            schemaTestCases.put(nameInSnakeCase, testCase);
        }
        return schemaTestCases;
    }

    /**
     * Sets the booleans that define the model's type
     *
     * @param model the model to update
     * @param schema the model's schema
     */
    protected void updateModelForString(CodegenModel model, Schema schema) {
        // NOTE: String schemas as CodegenModel is a rare use case and may be removed at a later
        // date.
        if (ModelUtils.isDateTimeSchema(schema)) {
            // NOTE: DateTime schemas as CodegenModel is a rare use case and may be removed at a
            // later date.
            model.setIsString(false); // for backward compatibility with 2.x
            model.isDateTime = Boolean.TRUE;
        } else if (ModelUtils.isDateSchema(schema)) {
            // NOTE: Date schemas as CodegenModel is a rare use case and may be removed at a later
            // date.
            model.setIsString(false); // for backward compatibility with 2.x
            model.isDate = Boolean.TRUE;
        } else if (ModelUtils.isUUIDSchema(schema)) {
            // NOTE: UUID schemas as CodegenModel is a rare use case and may be removed at a later
            // date.
            model.setIsString(false);
            model.setIsUuid(true);
        }
    }

    protected void updateModelForNumber(CodegenModel model, Schema schema) {
        // NOTE: Number schemas as CodegenModel is a rare use case and may be removed at a later
        // date.
        model.isNumeric = Boolean.TRUE;
        if (ModelUtils.isFloatSchema(schema)) { // float
            model.isFloat = Boolean.TRUE;
        } else if (ModelUtils.isDoubleSchema(schema)) { // double
            model.isDouble = Boolean.TRUE;
        }
    }

    protected void updateModelForInteger(CodegenModel model, Schema schema) {
        // NOTE: Integral schemas as CodegenModel is a rare use case and may be removed at a later
        // date.
        model.isNumeric = Boolean.TRUE;
        if (ModelUtils.isLongSchema(schema)) { // int64/long format
            model.isLong = Boolean.TRUE;
        } else {
            model.isInteger = Boolean.TRUE; // older use case, int32 and unbounded int
            if (ModelUtils.isShortSchema(schema)) { // int32
                model.setIsShort(Boolean.TRUE);
            }
        }
    }

    /**
     * Convert OAS Model object to Codegen Model object.
     *
     * @param name the name of the model
     * @param schema OAS Model object
     * @return Codegen Model object
     */
    @Override
    public CodegenModel fromModel(String name, Schema schema) {
        Map<String, Schema> allDefinitions = ModelUtils.getSchemas(this.openAPI);

        CodegenModel m = CodegenModelFactory.newInstance(CodegenModelType.MODEL);
        if (schema.equals(trueSchema)) {
            m.setIsBooleanSchemaTrue(true);
        } else if (schema.equals(falseSchema)) {
            m.setIsBooleanSchemaFalse(true);
        }
        // unalias schema
        schema = unaliasSchema(schema);
        if (schema == null) {
            LOGGER.warn("Schema {} not found", name);
            return null;
        }

        ModelUtils.syncValidationProperties(schema, m);
        if (openAPI != null) {
            HashMap<String, SchemaTestCase> schemaTestCases =
                    extractSchemaTestCases(xSchemaTestExamplesRefPrefix + name);
            m.testCases = schemaTestCases;
        }

        if (reservedWords.contains(name)) {
            m.name = escapeReservedWord(name);
        } else {
            m.name = name;
        }
        m.title = escapeText(schema.getTitle());
        m.description = escapeText(schema.getDescription());
        m.unescapedDescription = schema.getDescription();
        m.classname = toModelName(name);
        m.classVarName = toVarName(name);
        m.classFilename = toModelFilename(name);
        m.modelJson = Json.pretty(schema);
        m.externalDocumentation = schema.getExternalDocs();
        if (schema.getExtensions() != null && !schema.getExtensions().isEmpty()) {
            m.getVendorExtensions().putAll(schema.getExtensions());
        }
        m.isAlias =
                (typeAliases.containsKey(name)
                        || isAliasOfSimpleTypes(
                                schema)); // check if the unaliased schema is an alias of simple OAS
        // types
        m.setDiscriminator(createDiscriminator(name, schema, this.openAPI));

        if (schema.getDeprecated() != null) {
            m.isDeprecated = schema.getDeprecated();
        }

        if (schema.getXml() != null) {
            m.xmlPrefix = schema.getXml().getPrefix();
            m.xmlNamespace = schema.getXml().getNamespace();
            m.xmlName = schema.getXml().getName();
        }
        if (!ModelUtils.isAnyType(schema)
                && !ModelUtils.isTypeObjectSchema(schema)
                && !ModelUtils.isArraySchema(schema)
                && schema.get$ref() == null
                && schema.getEnum() != null
                && !schema.getEnum().isEmpty()) {
            // TODO remove the anyType check here in the future ANyType models can have enums
            // defined
            m.isEnum = true;
            // comment out below as allowableValues is not set in post processing model enum
            m.allowableValues = new HashMap<>();
            m.allowableValues.put("values", schema.getEnum());
        }
        if (!ModelUtils.isArraySchema(schema)) {
            m.dataType = getSchemaType(schema);
        }
        if (!ModelUtils.isAnyType(schema) && Boolean.TRUE.equals(schema.getNullable())) {
            m.isNullable = Boolean.TRUE;
        }

        m.setTypeProperties(schema);
        m.setFormat(schema.getFormat());
        m.setComposedSchemas(getComposedSchemas(schema));
        if (ModelUtils.isArraySchema(schema)) {
            CodegenProperty arrayProperty = fromProperty(name, schema, false);
            m.setItems(arrayProperty.items);
            m.arrayModelType = arrayProperty.complexType;
            addParentContainer(m, name, schema);
        } else if (ModelUtils.isIntegerSchema(schema)) { // integer type
            updateModelForInteger(m, schema);
        } else if (ModelUtils.isStringSchema(schema)) {
            updateModelForString(m, schema);
        } else if (ModelUtils.isNumberSchema(schema)) {
            updateModelForNumber(m, schema);
        } else if (ModelUtils.isAnyType(schema)) {
            updateModelForAnyType(m, schema);
        } else if (ModelUtils.isTypeObjectSchema(schema)) {
            updateModelForObject(m, schema);
        } else if (!ModelUtils.isNullType(schema)) {
            // referenced models here, component that refs another component which is a model
            // if a component references a schema which is not a generated model, the refed schema
            // will be loaded into
            // schema by unaliasSchema and one of the above code paths will be taken
        }
        if (schema.get$ref() != null) {
            m.setRef(schema.get$ref());
        }

        if (schema instanceof ComposedSchema) {
            updateModelForComposedSchema(m, schema, allDefinitions);
        }

        // remove duplicated properties
        m.removeAllDuplicatedProperty();

        // set isDiscriminator on the discriminator property
        if (m.discriminator != null) {
            String discPropName = m.discriminator.getPropertyBaseName();
            List<List<CodegenProperty>> listOLists = new ArrayList<>();
            listOLists.add(m.requiredVars);
            listOLists.add(m.vars);
            listOLists.add(m.allVars);
            for (List<CodegenProperty> theseVars : listOLists) {
                for (CodegenProperty requiredVar : theseVars) {
                    if (discPropName.equals(requiredVar.baseName)) {
                        requiredVar.isDiscriminator = true;
                    }
                }
            }
        }

        if (m.requiredVars != null && m.requiredVars.size() > 0) {
            m.setHasRequired(true);
        }

        if (sortModelPropertiesByRequiredFlag) {
            Comparator<CodegenProperty> comparator =
                    new Comparator<CodegenProperty>() {
                        @Override
                        public int compare(CodegenProperty one, CodegenProperty another) {
                            if (one.required == another.required) return 0;
                            else if (one.required) return -1;
                            else return 1;
                        }
                    };
            Collections.sort(m.vars, comparator);
            Collections.sort(m.allVars, comparator);
        }

        // post process model properties
        if (m.vars != null) {
            for (CodegenProperty prop : m.vars) {
                postProcessModelProperty(m, prop);
            }
            m.hasVars = m.vars.size() > 0;
        }
        if (m.allVars != null) {
            for (CodegenProperty prop : m.allVars) {
                postProcessModelProperty(m, prop);
            }
        }

        if (addSchemaImportsFromV3SpecLocations) {
            addImports(
                    m.imports,
                    m.getImports(
                            importContainerType,
                            importBaseType,
                            generatorMetadata.getFeatureSet()));
        }
        return m;
    }

    protected void setAddProps(Schema schema, IJsonSchemaValidationProperties property) {
        if (schema.equals(new Schema())) {
            // if we are trying to set additionalProperties on an empty schema stop recursing
            return;
        }
        boolean additionalPropertiesIsAnyType = false;
        CodegenModel m = null;
        if (property instanceof CodegenModel) {
            m = (CodegenModel) property;
        }
        CodegenProperty addPropProp = null;
        boolean isAdditionalPropertiesTrue = false;
        if (schema.getAdditionalProperties() == null) {
            if (!disallowAdditionalPropertiesIfNotPresent) {
                isAdditionalPropertiesTrue = true;
                addPropProp = fromProperty(getAdditionalPropertiesName(), new Schema(), false);
                additionalPropertiesIsAnyType = true;
            }
        } else if (schema.getAdditionalProperties() instanceof Boolean) {
            if (Boolean.TRUE.equals(schema.getAdditionalProperties())) {
                isAdditionalPropertiesTrue = true;
                addPropProp = fromProperty(getAdditionalPropertiesName(), new Schema(), false);
                additionalPropertiesIsAnyType = true;
            }
        } else {
            addPropProp =
                    fromProperty(
                            getAdditionalPropertiesName(),
                            (Schema) schema.getAdditionalProperties(),
                            false);
            if (ModelUtils.isAnyType((Schema) schema.getAdditionalProperties())) {
                additionalPropertiesIsAnyType = true;
            }
        }
        if (additionalPropertiesIsAnyType) {
            property.setAdditionalPropertiesIsAnyType(true);
        }
        if (m != null && isAdditionalPropertiesTrue) {
            m.isAdditionalPropertiesTrue = true;
        }
        if (ModelUtils.isComposedSchema(schema)
                && !supportsAdditionalPropertiesWithComposedSchema) {
            return;
        }
        if (addPropProp != null) {
            property.setAdditionalProperties(addPropProp);
        }
    }

    /**
     * Recursively look in Schema sc for the discriminator discPropName and return a CodegenProperty
     * with the dataType and required params set the returned CodegenProperty may not be required
     * and it may not be of type string
     *
     * @param composedSchemaName The name of the sc Schema
     * @param sc The Schema that may contain the discriminator
     * @param discPropName The String that is the discriminator propertyName in the schema
     */
    private CodegenProperty discriminatorFound(
            String composedSchemaName, Schema sc, String discPropName, OpenAPI openAPI) {
        Schema refSchema = ModelUtils.getReferencedSchema(openAPI, sc);
        if (refSchema.getProperties() != null
                && refSchema.getProperties().get(discPropName) != null) {
            Schema discSchema = (Schema) refSchema.getProperties().get(discPropName);
            CodegenProperty cp = new CodegenProperty();
            if (ModelUtils.isStringSchema(discSchema)) {
                cp.isString = true;
            }
            cp.setRequired(false);
            if (refSchema.getRequired() != null && refSchema.getRequired().contains(discPropName)) {
                cp.setRequired(true);
            }
            return cp;
        }
        if (ModelUtils.isComposedSchema(refSchema)) {
            ComposedSchema composedSchema = (ComposedSchema) refSchema;
            if (composedSchema.getAllOf() != null) {
                // If our discriminator is in one of the allOf schemas break when we find it
                for (Schema allOf : composedSchema.getAllOf()) {
                    CodegenProperty cp =
                            discriminatorFound(composedSchemaName, allOf, discPropName, openAPI);
                    if (cp != null) {
                        return cp;
                    }
                }
            }
            if (composedSchema.getOneOf() != null && composedSchema.getOneOf().size() != 0) {
                // All oneOf definitions must contain the discriminator
                CodegenProperty cp = new CodegenProperty();
                for (Schema oneOf : composedSchema.getOneOf()) {
                    String modelName = ModelUtils.getSimpleRef(oneOf.get$ref());
                    CodegenProperty thisCp =
                            discriminatorFound(composedSchemaName, oneOf, discPropName, openAPI);
                    if (thisCp == null) {
                        LOGGER.warn(
                                "'{}' defines discriminator '{}', but the referenced OneOf schema '{}' is missing {}",
                                composedSchemaName,
                                discPropName,
                                modelName,
                                discPropName);
                    }
                    if (cp != null && cp.dataType == null) {
                        cp = thisCp;
                        continue;
                    }
                    if (cp != thisCp) {
                        LOGGER.warn(
                                "'{}' defines discriminator '{}', but the OneOf schema '{}' has a different {} definition than the prior OneOf schema's. Make sure the {} type and required values are the same",
                                composedSchemaName,
                                discPropName,
                                modelName,
                                discPropName,
                                discPropName);
                    }
                }
                return cp;
            }
            if (composedSchema.getAnyOf() != null && composedSchema.getAnyOf().size() != 0) {
                // All anyOf definitions must contain the discriminator because a min of one must be
                // selected
                CodegenProperty cp = new CodegenProperty();
                for (Schema anyOf : composedSchema.getAnyOf()) {
                    String modelName = ModelUtils.getSimpleRef(anyOf.get$ref());
                    CodegenProperty thisCp =
                            discriminatorFound(composedSchemaName, anyOf, discPropName, openAPI);
                    if (thisCp == null) {
                        LOGGER.warn(
                                "'{}' defines discriminator '{}', but the referenced AnyOf schema '{}' is missing {}",
                                composedSchemaName,
                                discPropName,
                                modelName,
                                discPropName);
                    }
                    if (cp != null && cp.dataType == null) {
                        cp = thisCp;
                        continue;
                    }
                    if (cp != thisCp) {
                        LOGGER.warn(
                                "'{}' defines discriminator '{}', but the AnyOf schema '{}' has a different {} definition than the prior AnyOf schema's. Make sure the {} type and required values are the same",
                                composedSchemaName,
                                discPropName,
                                modelName,
                                discPropName,
                                discPropName);
                    }
                }
                return cp;
            }
        }
        return null;
    }

    /**
     * Recursively look in Schema sc for the discriminator and return it Schema sc location OpenAPI
     * openAPI the spec where we are searching for the discriminator
     *
     * @param sc The Schema that may contain the discriminator
     */
    private Discriminator recursiveGetDiscriminator(Schema sc, OpenAPI openAPI) {
        Schema refSchema = ModelUtils.getReferencedSchema(openAPI, sc);
        Discriminator foundDisc = refSchema.getDiscriminator();
        if (foundDisc != null) {
            return foundDisc;
        }

        if (this.getLegacyDiscriminatorBehavior()) {
            return null;
        }
        Discriminator disc = new Discriminator();
        if (ModelUtils.isComposedSchema(refSchema)) {
            ComposedSchema composedSchema = (ComposedSchema) refSchema;
            if (composedSchema.getAllOf() != null) {
                // If our discriminator is in one of the allOf schemas break when we find it
                for (Schema allOf : composedSchema.getAllOf()) {
                    foundDisc = recursiveGetDiscriminator(allOf, openAPI);
                    if (foundDisc != null) {
                        disc.setPropertyName(foundDisc.getPropertyName());
                        disc.setMapping(foundDisc.getMapping());
                        return disc;
                    }
                }
            }
            if (composedSchema.getOneOf() != null && composedSchema.getOneOf().size() != 0) {
                // All oneOf definitions must contain the discriminator
                Integer hasDiscriminatorCnt = 0;
                Integer hasNullTypeCnt = 0;
                Set<String> discriminatorsPropNames = new HashSet<>();
                for (Schema oneOf : composedSchema.getOneOf()) {
                    if (ModelUtils.isNullType(oneOf)) {
                        // The null type does not have a discriminator. Skip.
                        hasNullTypeCnt++;
                        continue;
                    }
                    foundDisc = recursiveGetDiscriminator(oneOf, openAPI);
                    if (foundDisc != null) {
                        discriminatorsPropNames.add(foundDisc.getPropertyName());
                        hasDiscriminatorCnt++;
                    }
                }
                if (discriminatorsPropNames.size() > 1) {
                    LOGGER.warn(
                            "The oneOf schemas have conflicting discriminator property names. "
                                    + "oneOf schemas must have the same property name, but found "
                                    + String.join(", ", discriminatorsPropNames));
                }
                if (foundDisc != null
                        && (hasDiscriminatorCnt + hasNullTypeCnt)
                                == composedSchema.getOneOf().size()
                        && discriminatorsPropNames.size() == 1) {
                    disc.setPropertyName(foundDisc.getPropertyName());
                    disc.setMapping(foundDisc.getMapping());
                    return disc;
                }
                // If the scenario when oneOf has two children and one of them is the 'null' type,
                // there is no need for a discriminator.
            }
            if (composedSchema.getAnyOf() != null && composedSchema.getAnyOf().size() != 0) {
                // All anyOf definitions must contain the discriminator because a min of one must be
                // selected
                Integer hasDiscriminatorCnt = 0;
                Integer hasNullTypeCnt = 0;
                Set<String> discriminatorsPropNames = new HashSet<>();
                for (Schema anyOf : composedSchema.getAnyOf()) {
                    if (ModelUtils.isNullType(anyOf)) {
                        // The null type does not have a discriminator. Skip.
                        hasNullTypeCnt++;
                        continue;
                    }
                    foundDisc = recursiveGetDiscriminator(anyOf, openAPI);
                    if (foundDisc != null) {
                        discriminatorsPropNames.add(foundDisc.getPropertyName());
                        hasDiscriminatorCnt++;
                    }
                }
                if (discriminatorsPropNames.size() > 1) {
                    LOGGER.warn(
                            "The anyOf schemas have conflicting discriminator property names. "
                                    + "anyOf schemas must have the same property name, but found "
                                    + String.join(", ", discriminatorsPropNames));
                }
                if (foundDisc != null
                        && (hasDiscriminatorCnt + hasNullTypeCnt)
                                == composedSchema.getAnyOf().size()
                        && discriminatorsPropNames.size() == 1) {
                    disc.setPropertyName(foundDisc.getPropertyName());
                    disc.setMapping(foundDisc.getMapping());
                    return disc;
                }
                // If the scenario when anyOf has two children and one of them is the 'null' type,
                // there is no need for a discriminator.
            }
        }
        return null;
    }

    /**
     * This function is only used for composed schemas which have a discriminator Process oneOf and
     * anyOf models in a composed schema and adds them into a list if the oneOf and anyOf models
     * contain the required discriminator. If they don't contain the required discriminator or the
     * discriminator is the wrong type then an error is thrown
     *
     * @param composedSchemaName The String model name of the composed schema where we are setting
     *     the discriminator map
     * @param discPropName The String that is the discriminator propertyName in the schema
     * @param c The ComposedSchema that contains the discriminator and oneOf/anyOf schemas
     * @param openAPI The OpenAPI spec that we are using
     * @return the list of oneOf and anyOf MappedModel that need to be added to the discriminator
     *     map
     */
    protected List<MappedModel> getOneOfAnyOfDescendants(
            String composedSchemaName, String discPropName, ComposedSchema c, OpenAPI openAPI) {
        ArrayList<List<Schema>> listOLists = new ArrayList<>();
        listOLists.add(c.getOneOf());
        listOLists.add(c.getAnyOf());
        List<MappedModel> descendentSchemas = new ArrayList<>();
        for (List<Schema> schemaList : listOLists) {
            if (schemaList == null) {
                continue;
            }
            for (Schema sc : schemaList) {
                if (ModelUtils.isNullType(sc)) {
                    continue;
                }
                String ref = sc.get$ref();
                if (ref == null) {
                    // for schemas with no ref, it is not possible to build the discriminator map
                    // because ref is how we get the model name
                    // we only hit this use case for a schema with inline composed schemas, and one
                    // of those
                    // schemas also has inline composed schemas
                    // Note: if it is only inline one level, then the inline model resolver will
                    // move it into its own
                    // schema and make it a $ref schema in the oneOf/anyOf location
                    LOGGER.warn(
                            "Invalid inline schema defined in oneOf/anyOf in '{}'. Per the OpenApi spec, for this case when a composed schema defines a discriminator, the oneOf/anyOf schemas must use $ref. Change this inline definition to a $ref definition",
                            composedSchemaName);
                }
                CodegenProperty df =
                        discriminatorFound(composedSchemaName, sc, discPropName, openAPI);
                String modelName = ModelUtils.getSimpleRef(ref);
                if (df == null || !df.isString || df.required != true) {
                    String msgSuffix = "";
                    if (df == null) {
                        msgSuffix +=
                                discPropName
                                        + " is missing from the schema, define it as required and type string";
                    } else {
                        if (!df.isString) {
                            msgSuffix += "invalid type for " + discPropName + ", set it to string";
                        }
                        if (df.required != true) {
                            String spacer = "";
                            if (msgSuffix.length() != 0) {
                                spacer = ". ";
                            }
                            msgSuffix +=
                                    spacer
                                            + "invalid optional definition of "
                                            + discPropName
                                            + ", include it in required";
                        }
                    }
                    LOGGER.warn(
                            "'{}' defines discriminator '{}', but the referenced schema '{}' is incorrect. {}",
                            composedSchemaName,
                            discPropName,
                            modelName,
                            msgSuffix);
                }
                MappedModel mm = new MappedModel(modelName, toModelName(modelName));
                descendentSchemas.add(mm);
                Schema cs = ModelUtils.getSchema(openAPI, modelName);
                if (cs == null) { // cannot lookup the model based on the name
                    LOGGER.error(
                            "Failed to lookup the schema '{}' when processing oneOf/anyOf. Please check to ensure it's defined properly.",
                            modelName);
                } else {
                    Map<String, Object> vendorExtensions = cs.getExtensions();
                    if (vendorExtensions != null
                            && !vendorExtensions.isEmpty()
                            && vendorExtensions.containsKey("x-discriminator-value")) {
                        String xDiscriminatorValue =
                                (String) vendorExtensions.get("x-discriminator-value");
                        mm = new MappedModel(xDiscriminatorValue, toModelName(modelName));
                        descendentSchemas.add(mm);
                    }
                }
            }
        }
        return descendentSchemas;
    }

    protected List<MappedModel> getAllOfDescendants(String thisSchemaName, OpenAPI openAPI) {
        ArrayList<String> queue = new ArrayList();
        List<MappedModel> descendentSchemas = new ArrayList();
        Map<String, Schema> schemas = ModelUtils.getSchemas(openAPI);
        String currentSchemaName = thisSchemaName;
        Set<String> keys = schemas.keySet();

        int count = 0;
        // hack: avoid infinite loop on potential self-references in event our checks fail.
        while (100000 > count++) {
            for (String childName : keys) {
                if (childName.equals(thisSchemaName)) {
                    continue;
                }
                Schema child = schemas.get(childName);
                if (ModelUtils.isComposedSchema(child)) {
                    ComposedSchema composedChild = (ComposedSchema) child;
                    List<Schema> parents = composedChild.getAllOf();
                    if (parents != null) {
                        for (Schema parent : parents) {
                            String ref = parent.get$ref();
                            if (ref == null) {
                                // for schemas with no ref, it is not possible to build the
                                // discriminator map
                                // because ref is how we get the model name
                                // we hit this use case when an allOf composed schema contains an
                                // inline schema
                                continue;
                            }
                            String parentName = ModelUtils.getSimpleRef(ref);
                            if (parentName != null && parentName.equals(currentSchemaName)) {
                                if (queue.contains(childName)
                                        || descendentSchemas.stream()
                                                .anyMatch(
                                                        i ->
                                                                childName.equals(
                                                                        i.getMappingName()))) {
                                    throw new RuntimeException(
                                            "Stack overflow hit when looking for "
                                                    + thisSchemaName
                                                    + " an infinite loop starting and ending at "
                                                    + childName
                                                    + " was seen");
                                }
                                queue.add(childName);
                                break;
                            }
                        }
                    }
                }
            }
            if (queue.size() == 0) {
                break;
            }
            currentSchemaName = queue.remove(0);
            Schema cs = schemas.get(currentSchemaName);
            Map<String, Object> vendorExtensions = cs.getExtensions();
            String mappingName =
                    Optional.ofNullable(vendorExtensions)
                            .map(ve -> ve.get("x-discriminator-value"))
                            .map(discriminatorValue -> (String) discriminatorValue)
                            .orElse(currentSchemaName);
            MappedModel mm = new MappedModel(mappingName, toModelName(currentSchemaName));
            descendentSchemas.add(mm);
        }
        return descendentSchemas;
    }

    protected CodegenDiscriminator createDiscriminator(
            String schemaName, Schema schema, OpenAPI openAPI) {
        Discriminator sourceDiscriminator = recursiveGetDiscriminator(schema, openAPI);
        if (sourceDiscriminator == null) {
            return null;
        }
        CodegenDiscriminator discriminator = new CodegenDiscriminator();
        String discPropName = sourceDiscriminator.getPropertyName();
        discriminator.setPropertyName(toVarName(discPropName));
        discriminator.setPropertyBaseName(sourceDiscriminator.getPropertyName());
        discriminator.setPropertyGetter(toGetter(discriminator.getPropertyName()));

        // FIXME: for now, we assume that the discriminator property is String
        discriminator.setPropertyType(typeMapping.get("string"));

        // check to see if the discriminator property is an enum string
        if (schema.getProperties() != null
                && schema.getProperties().get(discPropName) instanceof StringSchema) {
            StringSchema s = (StringSchema) schema.getProperties().get(discPropName);
            if (s.getEnum() != null && !s.getEnum().isEmpty()) { // it's an enum string
                discriminator.setIsEnum(true);
            }
        }

        discriminator.setMapping(sourceDiscriminator.getMapping());
        List<MappedModel> uniqueDescendants = new ArrayList<>();
        if (sourceDiscriminator.getMapping() != null
                && !sourceDiscriminator.getMapping().isEmpty()) {
            for (Entry<String, String> e : sourceDiscriminator.getMapping().entrySet()) {
                String name;
                if (e.getValue().indexOf('/') >= 0) {
                    name = ModelUtils.getSimpleRef(e.getValue());
                    if (ModelUtils.getSchema(openAPI, name) == null) {
                        LOGGER.error(
                                "Failed to lookup the schema '{}' when processing the discriminator mapping of oneOf/anyOf. Please check to ensure it's defined properly.",
                                name);
                    }
                } else {
                    name = e.getValue();
                }
                uniqueDescendants.add(new MappedModel(e.getKey(), toModelName(name)));
            }
        }

        boolean legacyUseCase =
                (this.getLegacyDiscriminatorBehavior() && uniqueDescendants.isEmpty());
        if (!this.getLegacyDiscriminatorBehavior() || legacyUseCase) {
            // for schemas that allOf inherit from this schema, add those descendants to this
            // discriminator map
            List<MappedModel> otherDescendants = getAllOfDescendants(schemaName, openAPI);
            for (MappedModel otherDescendant : otherDescendants) {
                // add only if the mapping names are not the same and the model names are not the
                // same
                boolean matched = false;
                for (MappedModel uniqueDescendant : uniqueDescendants) {
                    if (uniqueDescendant.getMappingName().equals(otherDescendant.getMappingName())
                            || (uniqueDescendant
                                    .getModelName()
                                    .equals(otherDescendant.getModelName()))) {
                        matched = true;
                        break;
                    }
                }

                if (matched == false) {
                    uniqueDescendants.add(otherDescendant);
                }
            }
        }
        // if there are composed oneOf/anyOf schemas, add them to this discriminator
        if (ModelUtils.isComposedSchema(schema) && !this.getLegacyDiscriminatorBehavior()) {
            List<MappedModel> otherDescendants =
                    getOneOfAnyOfDescendants(
                            schemaName, discPropName, (ComposedSchema) schema, openAPI);
            for (MappedModel otherDescendant : otherDescendants) {
                if (!uniqueDescendants.contains(otherDescendant)) {
                    uniqueDescendants.add(otherDescendant);
                }
            }
        }
        if (!this.getLegacyDiscriminatorBehavior()) {
            Collections.sort(uniqueDescendants);
        }
        discriminator.getMappedModels().addAll(uniqueDescendants);

        return discriminator;
    }

    /**
     * Handle the model for the 'additionalProperties' keyword in the OAS schema.
     *
     * @param codegenModel The codegen representation of the schema.
     * @param schema The input OAS schema.
     */
    protected void addAdditionPropertiesToCodeGenModel(CodegenModel codegenModel, Schema schema) {
        addParentContainer(codegenModel, codegenModel.name, schema);
    }

    /**
     * Add schema's properties to "properties" and "required" list
     *
     * @param properties all properties
     * @param required required property only
     * @param schema schema in which the properties will be added to the lists
     * @param visitedSchemas circuit-breaker - the schemas with which the method was called before
     *     for recursive structures
     */
    protected void addProperties(
            Map<String, Schema> properties,
            List<String> required,
            Schema schema,
            Set<Schema> visitedSchemas) {
        if (!visitedSchemas.add(schema)) {
            return;
        }
        if (schema instanceof ComposedSchema) {
            ComposedSchema composedSchema = (ComposedSchema) schema;

            if (composedSchema.getAllOf() != null) {
                for (Schema component : composedSchema.getAllOf()) {
                    addProperties(properties, required, component, visitedSchemas);
                }
            }

            if (schema.getRequired() != null) {
                required.addAll(schema.getRequired());
            }

            if (composedSchema.getOneOf() != null) {
                for (Schema component : composedSchema.getOneOf()) {
                    addProperties(properties, required, component, visitedSchemas);
                }
            }

            if (composedSchema.getAnyOf() != null) {
                for (Schema component : composedSchema.getAnyOf()) {
                    addProperties(properties, required, component, visitedSchemas);
                }
            }

            return;
        }

        if (StringUtils.isNotBlank(schema.get$ref())) {
            Schema interfaceSchema = ModelUtils.getReferencedSchema(this.openAPI, schema);
            addProperties(properties, required, interfaceSchema, visitedSchemas);
            return;
        }
        if (schema.getProperties() != null) {
            properties.putAll(schema.getProperties());
        }
        if (schema.getRequired() != null) {
            required.addAll(schema.getRequired());
        }
    }

    /**
     * Camelize the method name of the getter and setter
     *
     * @param name string to be camelized
     * @return Camelized string
     */
    public String getterAndSetterCapitalize(String name) {
        if (name == null || name.length() == 0) {
            return name;
        }
        return camelize(toVarName(name));
    }

    protected void updatePropertyForMap(CodegenProperty property, Schema p) {
        // throw exception if additionalProperties is false
        if (p.getAdditionalProperties() instanceof Boolean
                && Boolean.FALSE.equals(p.getAdditionalProperties())) {
            throw new RuntimeException(
                    "additionalProperties cannot be false in updatePropertyForMap.");
        }
        property.isContainer = true;
        property.containerType = "map";
        // TODO remove this hack in the future, code should use minProperties and maxProperties for
        // object schemas
        property.minItems = p.getMinProperties();
        property.maxItems = p.getMaxProperties();

        // handle inner property
        Schema innerSchema = unaliasSchema(getAdditionalProperties(p));
        if (innerSchema == null) {
            LOGGER.error("Undefined map inner type for `{}`. Default to String.", p.getName());
            innerSchema =
                    new StringSchema()
                            .description(
                                    "//TODO automatically added by openapi-generator due to undefined type");
            p.setAdditionalProperties(innerSchema);
        }
        CodegenProperty cp = fromProperty("inner", innerSchema, false);
        updatePropertyForMap(property, cp);
    }

    protected void updatePropertyForObject(CodegenProperty property, Schema p) {
        if (isFreeFormObject(p)) {
            // non-composed object type with no properties + additionalProperties
            // additionalProperties must be null, ObjectSchema, or empty Schema
            property.isFreeFormObject = true;
            if (languageSpecificPrimitives.contains(property.dataType)) {
                property.isPrimitiveType = true;
            }
            if (ModelUtils.isMapSchema(p)) {
                // an object or anyType composed schema that has additionalProperties set
                updatePropertyForMap(property, p);
            } else {
                // ObjectSchema with additionalProperties = null, can be nullable
                property.setIsMap(false);
            }
        } else if (ModelUtils.isMapSchema(p)) {
            // an object or anyType composed schema that has additionalProperties set
            updatePropertyForMap(property, p);
        }
        addVarsRequiredVarsAdditionalProps(p, property);
    }

    protected void updatePropertyForAnyType(CodegenProperty property, Schema p) {
        // The 'null' value is allowed when the OAS schema is 'any type'.
        // See https://github.com/OAI/OpenAPI-Specification/issues/1389
        if (Boolean.FALSE.equals(p.getNullable())) {
            LOGGER.warn(
                    "Schema '{}' is any type, which includes the 'null' value. 'nullable' cannot be set to 'false'",
                    p.getName());
        }
        ComposedSchema composedSchema = p instanceof ComposedSchema ? (ComposedSchema) p : null;
        property.isNullable =
                property.isNullable
                        || composedSchema == null
                        || composedSchema.getAllOf() == null
                        || composedSchema.getAllOf().size() == 0;
        if (languageSpecificPrimitives.contains(property.dataType)) {
            property.isPrimitiveType = true;
        }
        if (ModelUtils.isMapSchema(p)) {
            // an object or anyType composed schema that has additionalProperties set
            // some of our code assumes that any type schema with properties defined will be a map
            // even though it should allow in any type and have map constraints for properties
            updatePropertyForMap(property, p);
        }
        addVarsRequiredVarsAdditionalProps(p, property);
    }

    protected void updatePropertyForString(CodegenProperty property, Schema p) {
        if (ModelUtils.isByteArraySchema(p)) {
            property.setIsString(false);
            property.isByteArray = true;
        } else if (ModelUtils.isBinarySchema(p)) {
            property.isBinary = true;
            property.isFile = true; // file = binary in OAS3
        } else if (ModelUtils.isUUIDSchema(p)) {
            property.isUuid = true;
        } else if (ModelUtils.isURISchema(p)) {
            property.isUri = true;
        } else if (ModelUtils.isEmailSchema(p)) {
            property.isEmail = true;
        } else if (ModelUtils.isPasswordSchema(p)) {
            property.isPassword = true;
        } else if (ModelUtils.isDateSchema(p)) { // date format
            property.setIsString(false); // for backward compatibility with 2.x
            property.isDate = true;
        } else if (ModelUtils.isDateTimeSchema(p)) { // date-time format
            property.setIsString(false); // for backward compatibility with 2.x
            property.isDateTime = true;
        } else if (ModelUtils.isDecimalSchema(p)) { // type: string, format: number
            property.isDecimal = true;
            property.setIsString(false);
        }
        property.pattern = toRegularExpression(p.getPattern());
    }

    protected void updatePropertyForNumber(CodegenProperty property, Schema p) {
        property.isNumeric = Boolean.TRUE;
        if (ModelUtils.isFloatSchema(p)) { // float
            property.isFloat = Boolean.TRUE;
        } else if (ModelUtils.isDoubleSchema(p)) { // double
            property.isDouble = Boolean.TRUE;
        }
    }

    protected void updatePropertyForInteger(CodegenProperty property, Schema p) {
        property.isNumeric = Boolean.TRUE;
        if (ModelUtils.isLongSchema(p)) { // int64/long format
            property.isLong = Boolean.TRUE;
        } else {
            property.isInteger = Boolean.TRUE; // older use case, int32 and unbounded int
            if (ModelUtils.isShortSchema(p)) { // int32
                property.setIsShort(Boolean.TRUE);
            }
        }
    }

    /**
     * TODO remove this in 7.0.0 as a breaking change This method was kept when required was added
     * to the fromProperty signature to ensure that the change was non-breaking
     *
     * @param name name of the property
     * @param p OAS property schema
     * @param required true if the property is required in the next higher object schema, false
     *     otherwise
     * @return Codegen Property object
     */
    public CodegenProperty fromProperty(String name, Schema p, boolean required) {
        return fromProperty(name, p, required, false);
    }

    /**
     * TODO remove this in 7.0.0 as a breaking change This method was kept when required was added
     * to the fromProperty signature to ensure that the change was non-breaking
     *
     * @param name name of the property
     * @param p OAS property schema
     * @return Codegen Property object
     */
    public CodegenProperty fromProperty(String name, Schema p) {
        return fromProperty(name, p, false, false);
    }

    /**
     * Convert OAS Property object to Codegen Property object.
     *
     * <p>The return value is cached. An internal cache is looked up to determine if the
     * CodegenProperty return value has already been instantiated for the (String name, Schema p)
     * arguments. Any subsequent processing of the CodegenModel return value must be idempotent for
     * a given (String name, Schema schema).
     *
     * @param name name of the property
     * @param p OAS property schema
     * @param required true if the property is required in the next higher object schema, false
     *     otherwise
     * @param schemaIsFromAdditionalProperties true if the property is a required property defined
     *     by additional properties schema If this is the actual additionalProperties schema not
     *     defining a required property, then the value should be false
     * @return Codegen Property object
     */
    public CodegenProperty fromProperty(
            String name, Schema p, boolean required, boolean schemaIsFromAdditionalProperties) {
        if (p == null) {
            LOGGER.error("Undefined property/schema for `{}`. Default to type:string.", name);
            return null;
        }
        LOGGER.debug("debugging fromProperty for {} : {}", name, p);
        NamedSchema ns = new NamedSchema(name, p, required, schemaIsFromAdditionalProperties);
        CodegenProperty cpc = schemaCodegenPropertyCache.get(ns);
        if (cpc != null) {
            LOGGER.debug(
                    "Cached fromProperty for {} : {} required={}", name, p.getName(), required);
            return cpc;
        }

        Schema original = null;
        // check if it's allOf (only 1 sub schema) with or without default/nullable/etc set in the
        // top level
        if (ModelUtils.isAllOf(p) && p.getAllOf().size() == 1) {
            if (p.getAllOf().get(0) instanceof Schema) {
                original = p;
                p = (Schema) p.getAllOf().get(0);
            } else {
                LOGGER.error(
                        "Unknown type in allOf schema. Please report the issue via openapi-generator's Github issue tracker.");
            }
        }

        CodegenProperty property = CodegenModelFactory.newInstance(CodegenModelType.PROPERTY);
        if (p.equals(trueSchema)) {
            property.setIsBooleanSchemaTrue(true);
        } else if (p.equals(falseSchema)) {
            property.setIsBooleanSchemaFalse(true);
        }

        // unalias schema
        p = unaliasSchema(p);

        property.setSchemaIsFromAdditionalProperties(schemaIsFromAdditionalProperties);
        property.required = required;
        ModelUtils.syncValidationProperties(p, property);
        property.setFormat(p.getFormat());

        property.name = toVarName(name);
        property.baseName = name;
        if (p.getType() == null) {
            property.openApiType = getSchemaType(p);
        } else {
            property.openApiType = p.getType();
        }
        property.nameInCamelCase = camelize(property.name);
        property.nameInSnakeCase =
                CaseFormat.UPPER_CAMEL.to(CaseFormat.UPPER_UNDERSCORE, property.nameInCamelCase);
        property.description = escapeText(p.getDescription());
        property.unescapedDescription = p.getDescription();
        property.title = p.getTitle();
        property.getter = toGetter(name);
        property.setter = toSetter(name);
        // put toExampleValue in a try-catch block to log the error as example values are not
        // critical
        try {
            property.example = toExampleValue(p);
        } catch (Exception e) {
            LOGGER.error(
                    "Error in generating `example` for the property {}. Default to ERROR_TO_EXAMPLE_VALUE. Enable debugging for more info.",
                    property.baseName);
            LOGGER.debug("Exception from toExampleValue: {}", e.getMessage());
            property.example = "ERROR_TO_EXAMPLE_VALUE";
        }

        property.jsonSchema = Json.pretty(p);

        if (p.getDeprecated() != null) {
            property.deprecated = p.getDeprecated();
        } else if (p.get$ref() != null) {
            // Since $ref should be replaced with the model it refers
            // to, $ref'ing a model with 'deprecated' set should cause
            // the property to reflect the model's 'deprecated' value.
            String ref = ModelUtils.getSimpleRef(p.get$ref());
            if (ref != null) {
                Schema referencedSchema = ModelUtils.getSchemas(this.openAPI).get(ref);
                if (referencedSchema != null && referencedSchema.getDeprecated() != null) {
                    property.deprecated = referencedSchema.getDeprecated();
                }
            }
        }
        if (p.getReadOnly() != null) {
            property.isReadOnly = p.getReadOnly();
        }
        if (p.getWriteOnly() != null) {
            property.isWriteOnly = p.getWriteOnly();
        }
        if (p.getNullable() != null) {
            property.isNullable = p.getNullable();
        }

        if (p.getExtensions() != null && !p.getExtensions().isEmpty()) {
            property.getVendorExtensions().putAll(p.getExtensions());
        } else if (p.get$ref() != null) {
            Schema referencedSchema = ModelUtils.getReferencedSchema(this.openAPI, p);
            if (referencedSchema.getExtensions() != null
                    && !referencedSchema.getExtensions().isEmpty()) {
                property.getVendorExtensions().putAll(referencedSchema.getExtensions());
            }
        }

        // Inline enum case:
        if (p.getEnum() != null && !p.getEnum().isEmpty()) {
            List<Object> _enum = p.getEnum();
            property._enum = new ArrayList<>();
            for (Object i : _enum) {
                property._enum.add(String.valueOf(i));
            }
            property.isEnum = true;
            property.isInnerEnum = true;

            Map<String, Object> allowableValues = new HashMap<>();
            allowableValues.put("values", _enum);
            if (allowableValues.size() > 0) {
                property.allowableValues = allowableValues;
            }
        }

        Schema referencedSchema = ModelUtils.getReferencedSchema(this.openAPI, p);

        // Referenced enum case:
        if (referencedSchema.getEnum() != null && !referencedSchema.getEnum().isEmpty()) {
            List<Object> _enum = referencedSchema.getEnum();

            property.isEnumRef = true;

            Map<String, Object> allowableValues = new HashMap<>();
            allowableValues.put("values", _enum);
            if (allowableValues.size() > 0) {
                property.allowableValues = allowableValues;
            }
        }

        // set isNullable using nullable or x-nullable in the schema
        if (referencedSchema.getNullable() != null) {
            property.isNullable = referencedSchema.getNullable();
        } else if (referencedSchema.getExtensions() != null
                && referencedSchema.getExtensions().containsKey("x-nullable")) {
            property.isNullable = (Boolean) referencedSchema.getExtensions().get("x-nullable");
        }

        final XML referencedSchemaXml = referencedSchema.getXml();

        if (referencedSchemaXml != null) {
            property.xmlName = referencedSchemaXml.getName();
            property.xmlNamespace = referencedSchemaXml.getNamespace();
            property.xmlPrefix = referencedSchemaXml.getPrefix();
            if (referencedSchemaXml.getAttribute() != null) {
                property.isXmlAttribute = referencedSchemaXml.getAttribute();
            }
            if (referencedSchemaXml.getWrapped() != null) {
                property.isXmlWrapped = referencedSchemaXml.getWrapped();
            }
        }

        if (p.getXml() != null) {
            if (p.getXml().getAttribute() != null) {
                property.isXmlAttribute = p.getXml().getAttribute();
            }
            if (p.getXml().getWrapped() != null) {
                property.isXmlWrapped = p.getXml().getWrapped();
            }
            property.xmlPrefix = p.getXml().getPrefix();
            property.xmlName = p.getXml().getName();
            property.xmlNamespace = p.getXml().getNamespace();
        }

        property.dataType = getTypeDeclaration(p);
        property.dataFormat = p.getFormat();
        property.baseType = getSchemaType(p);

        // this can cause issues for clients which don't support enums
        if (property.isEnum) {
            property.datatypeWithEnum = toEnumName(property);
            property.enumName = toEnumName(property);
        } else {
            property.datatypeWithEnum = property.dataType;
        }

        property.setTypeProperties(p);
        property.setComposedSchemas(getComposedSchemas(p));
        if (ModelUtils.isIntegerSchema(p)) { // integer type
            updatePropertyForInteger(property, p);
        } else if (ModelUtils.isBooleanSchema(p)) { // boolean type
            property.getter = toBooleanGetter(name);
        } else if (ModelUtils.isFileSchema(p) && !ModelUtils.isStringSchema(p)) {
            // swagger v2 only, type file
            property.isFile = true;
        } else if (ModelUtils.isStringSchema(p)) {
            updatePropertyForString(property, p);
        } else if (ModelUtils.isNumberSchema(p)) {
            updatePropertyForNumber(property, p);
        } else if (ModelUtils.isArraySchema(p)) {
            // default to string if inner item is undefined
            property.isContainer = true;
            if (ModelUtils.isSet(p)) {
                property.containerType = "set";
            } else {
                property.containerType = "array";
            }
            property.baseType = getSchemaType(p);

            // handle inner property
            String itemName = getItemsName(p, name);
            ArraySchema arraySchema = (ArraySchema) p;
            Schema innerSchema = unaliasSchema(getSchemaItems(arraySchema));
            CodegenProperty cp = fromProperty(itemName, innerSchema, false);
            updatePropertyForArray(property, cp);
        } else if (ModelUtils.isTypeObjectSchema(p)) {
            updatePropertyForObject(property, p);
        } else if (ModelUtils.isAnyType(p)) {
            updatePropertyForAnyType(property, p);
        } else if (!ModelUtils.isNullType(p)) {
            // referenced model
        }
        if (p.get$ref() != null) {
            property.setRef(p.get$ref());
        }

        boolean isAnyTypeWithNothingElseSet =
                (ModelUtils.isAnyType(p)
                        && (p.getProperties() == null || p.getProperties().isEmpty())
                        && !ModelUtils.isComposedSchema(p)
                        && p.getAdditionalProperties() == null
                        && p.getNot() == null
                        && p.getEnum() == null);

        if (!ModelUtils.isArraySchema(p)
                && !ModelUtils.isMapSchema(p)
                && !isFreeFormObject(p)
                && !isAnyTypeWithNothingElseSet) {
            /* schemas that are not Array, not ModelUtils.isMapSchema, not isFreeFormObject, not AnyType with nothing else set
             * so primitive schemas int, str, number, referenced schemas, AnyType schemas with properties, enums, or composition
             */
            String type = getSchemaType(p);
            setNonArrayMapProperty(property, type);
            property.isModel =
                    (ModelUtils.isComposedSchema(referencedSchema)
                                    || ModelUtils.isObjectSchema(referencedSchema))
                            && ModelUtils.isModel(referencedSchema);
        }

        // restore original schema with default value, nullable, readonly etc
        if (original != null) {
            p = original;
            // evaluate common attributes if defined in the top level
            if (p.getNullable() != null) {
                property.isNullable = p.getNullable();
            } else if (p.getExtensions() != null && p.getExtensions().containsKey("x-nullable")) {
                property.isNullable = (Boolean) p.getExtensions().get("x-nullable");
            }

            if (p.getReadOnly() != null) {
                property.isReadOnly = p.getReadOnly();
            }

            if (p.getWriteOnly() != null) {
                property.isWriteOnly = p.getWriteOnly();
            }
            if (original.getExtensions() != null) {
                property.getVendorExtensions().putAll(original.getExtensions());
            }
        }

        // set the default value
        property.defaultValue = toDefaultValue(property, p);
        property.defaultValueWithParam = toDefaultValueWithParam(name, p);

        LOGGER.debug("debugging from property return: {}", property);
        schemaCodegenPropertyCache.put(ns, property);
        return property;
    }

    /**
     * Update property for array(list) container
     *
     * @param property Codegen property
     * @param innerProperty Codegen inner property of map or list
     */
    protected void updatePropertyForArray(CodegenProperty property, CodegenProperty innerProperty) {
        if (innerProperty == null) {
            if (LOGGER.isWarnEnabled()) {
                LOGGER.warn("skipping invalid array property {}", Json.pretty(property));
            }
            return;
        }
        property.dataFormat = innerProperty.dataFormat;
        if (!languageSpecificPrimitives.contains(innerProperty.baseType)) {
            property.complexType = innerProperty.baseType;
        } else {
            property.isPrimitiveType = true;
        }
        property.items = innerProperty;
        property.mostInnerItems = getMostInnerItems(innerProperty);
        // inner item is Enum
        if (isPropertyInnerMostEnum(property)) {
            // isEnum is set to true when the type is an enum
            // or the inner type of an array/map is an enum
            property.isEnum = true;
            property.isInnerEnum = true;
            // update datatypeWithEnum and default value for array
            // e.g. List<string> => List<StatusEnum>
            updateDataTypeWithEnumForArray(property);
            // set allowable values to enum values (including array/map of enum)
            property.allowableValues = getInnerEnumAllowableValues(property);
        }
    }

    /**
     * Update property for map container
     *
     * @param property Codegen property
     * @param innerProperty Codegen inner property of map or list
     */
    protected void updatePropertyForMap(CodegenProperty property, CodegenProperty innerProperty) {
        if (innerProperty == null) {
            if (LOGGER.isWarnEnabled()) {
                LOGGER.warn("skipping invalid map property {}", Json.pretty(property));
            }
            return;
        }
        if (!languageSpecificPrimitives.contains(innerProperty.baseType)) {
            property.complexType = innerProperty.baseType;
        } else {
            property.isPrimitiveType = true;
        }
        // TODO fix this, map should not be assigning properties to items
        property.items = innerProperty;
        property.mostInnerItems = getMostInnerItems(innerProperty);
        property.dataFormat = innerProperty.dataFormat;
        // inner item is Enum
        if (isPropertyInnerMostEnum(property)) {
            // isEnum is set to true when the type is an enum
            // or the inner type of an array/map is an enum
            property.isEnum = true;
            property.isInnerEnum = true;
            // update datatypeWithEnum and default value for map
            // e.g. Dictionary<string, string> => Dictionary<string, StatusEnum>
            updateDataTypeWithEnumForMap(property);
            // set allowable values to enum values (including array/map of enum)
            property.allowableValues = getInnerEnumAllowableValues(property);
        }
    }

    /**
     * Update property for map container
     *
     * @param property Codegen property
     * @return True if the inner most type is enum
     */
    protected Boolean isPropertyInnerMostEnum(CodegenProperty property) {
        CodegenProperty currentProperty = getMostInnerItems(property);

        return currentProperty != null && currentProperty.isEnum;
    }

    protected CodegenProperty getMostInnerItems(CodegenProperty property) {
        CodegenProperty currentProperty = property;
        while (currentProperty != null
                && (Boolean.TRUE.equals(currentProperty.isMap)
                        || Boolean.TRUE.equals(currentProperty.isArray))
                && currentProperty.items != null) {
            currentProperty = currentProperty.items;
        }
        return currentProperty;
    }

    protected Map<String, Object> getInnerEnumAllowableValues(CodegenProperty property) {
        CodegenProperty currentProperty = getMostInnerItems(property);

        return currentProperty == null ? new HashMap<>() : currentProperty.allowableValues;
    }

    /**
     * Update datatypeWithEnum for array container
     *
     * @param property Codegen property
     */
    protected void updateDataTypeWithEnumForArray(CodegenProperty property) {
        CodegenProperty baseItem = property.items;
        while (baseItem != null
                && (Boolean.TRUE.equals(baseItem.isMap) || Boolean.TRUE.equals(baseItem.isArray))) {
            baseItem = baseItem.items;
        }
        if (baseItem != null) {
            // set both datatype and datetypeWithEnum as only the inner type is enum
            property.datatypeWithEnum =
                    property.datatypeWithEnum.replace(baseItem.baseType, toEnumName(baseItem));

            // naming the enum with respect to the language enum naming convention
            // e.g. remove [], {} from array/map of enum
            property.enumName = toEnumName(property);

            // set default value for variable with inner enum
            if (property.defaultValue != null) {
                property.defaultValue =
                        property.defaultValue.replace(baseItem.baseType, toEnumName(baseItem));
            }

            updateCodegenPropertyEnum(property);
        }
    }

    /**
     * Update datatypeWithEnum for map container
     *
     * @param property Codegen property
     */
    protected void updateDataTypeWithEnumForMap(CodegenProperty property) {
        CodegenProperty baseItem = property.items;
        while (baseItem != null
                && (Boolean.TRUE.equals(baseItem.isMap) || Boolean.TRUE.equals(baseItem.isArray))) {
            baseItem = baseItem.items;
        }

        if (baseItem != null) {
            // set both datatype and datetypeWithEnum as only the inner type is enum
            property.datatypeWithEnum =
                    property.datatypeWithEnum.replace(
                            ", " + baseItem.baseType, ", " + toEnumName(baseItem));

            // naming the enum with respect to the language enum naming convention
            // e.g. remove [], {} from array/map of enum
            property.enumName = toEnumName(property);

            // set default value for variable with inner enum
            if (property.defaultValue != null) {
                property.defaultValue =
                        property.defaultValue.replace(
                                ", " + property.items.baseType, ", " + toEnumName(property.items));
            }

            updateCodegenPropertyEnum(property);
        }
    }

    protected void setNonArrayMapProperty(CodegenProperty property, String type) {
        property.isContainer = false;
        if (languageSpecificPrimitives().contains(type)) {
            property.isPrimitiveType = true;
        } else {
            property.complexType = property.baseType;
            property.isModel = true;
        }
    }

    /**
     * Override with any special handling of response codes
     *
     * @param responses OAS Operation's responses
     * @return default method response or <code>null</code> if not found
     */
    protected ApiResponse findMethodResponse(ApiResponses responses) {
        String code = null;
        for (String responseCode : responses.keySet()) {
            if (responseCode.startsWith("2") || responseCode.equals("default")) {
                if (code == null || code.compareTo(responseCode) > 0) {
                    code = responseCode;
                }
            }
        }
        if (code == null) {
            return null;
        }
        return responses.get(code);
    }

    /**
     * Set op's returnBaseType, returnType, examples etc.
     *
     * @param operation endpoint Operation
     * @param schemas a map of the schemas in the openapi spec
     * @param op endpoint CodegenOperation
     * @param methodResponse the default ApiResponse for the endpoint
     */
    protected void handleMethodResponse(
            Operation operation,
            Map<String, Schema> schemas,
            CodegenOperation op,
            ApiResponse methodResponse) {
        handleMethodResponse(operation, schemas, op, methodResponse, Collections.emptyMap());
    }

    /**
     * Set op's returnBaseType, returnType, examples etc.
     *
     * @param operation endpoint Operation
     * @param schemas a map of the schemas in the openapi spec
     * @param op endpoint CodegenOperation
     * @param methodResponse the default ApiResponse for the endpoint
     * @param schemaMappings mappings of external types to be omitted by unaliasing
     */
    protected void handleMethodResponse(
            Operation operation,
            Map<String, Schema> schemas,
            CodegenOperation op,
            ApiResponse methodResponse,
            Map<String, String> schemaMappings) {
        Schema responseSchema = unaliasSchema(ModelUtils.getSchemaFromResponse(methodResponse));

        if (responseSchema != null) {
            CodegenProperty cm = fromProperty("response", responseSchema, false);

            if (ModelUtils.isArraySchema(responseSchema)) {
                ArraySchema as = (ArraySchema) responseSchema;
                CodegenProperty innerProperty = fromProperty("response", getSchemaItems(as), false);
                op.returnBaseType = innerProperty.baseType;
            } else if (ModelUtils.isMapSchema(responseSchema)) {
                CodegenProperty innerProperty =
                        fromProperty("response", getAdditionalProperties(responseSchema), false);
                op.returnBaseType = innerProperty.baseType;
            } else {
                if (cm.complexType != null) {
                    op.returnBaseType = cm.complexType;
                } else {
                    op.returnBaseType = cm.baseType;
                }
            }

            // check skipOperationExample, which can be set to true to avoid out of memory errors
            // for large spec
            if (!isSkipOperationExample()) {
                // generate examples
                String exampleStatusCode = "200";
                for (String key : operation.getResponses().keySet()) {
                    if (operation.getResponses().get(key) == methodResponse
                            && !key.equals("default")) {
                        exampleStatusCode = key;
                    }
                }
                op.examples =
                        new ExampleGenerator(schemas, this.openAPI)
                                .generateFromResponseSchema(
                                        exampleStatusCode,
                                        responseSchema,
                                        getProducesInfo(this.openAPI, operation));
            }

            op.defaultResponse = toDefaultValue(responseSchema);
            op.returnType = cm.dataType;
            op.returnFormat = cm.dataFormat;
            op.hasReference = schemas != null && schemas.containsKey(op.returnBaseType);

            // lookup discriminator
            Schema schema = null;
            if (schemas != null) {
                schema = schemas.get(op.returnBaseType);
            }
            if (schema != null) {
                CodegenModel cmod = fromModel(op.returnBaseType, schema);
                op.discriminator = cmod.discriminator;
            }

            if (cm.isContainer) {
                op.returnContainer = cm.containerType;
                if ("map".equals(cm.containerType)) {
                    op.isMap = true;
                } else if ("list".equalsIgnoreCase(cm.containerType)) {
                    op.isArray = true;
                } else if ("array".equalsIgnoreCase(cm.containerType)) {
                    op.isArray = true;
                } else if ("set".equalsIgnoreCase(cm.containerType)) {
                    op.isArray = true;
                }
            } else {
                op.returnSimpleType = true;
            }
            if (languageSpecificPrimitives().contains(op.returnBaseType)
                    || op.returnBaseType == null) {
                op.returnTypeIsPrimitive = true;
            }
            op.returnProperty = cm;
        }
        addHeaders(methodResponse, op.responseHeaders);
    }

    /**
     * Convert OAS Operation object to Codegen Operation object
     *
     * @param httpMethod HTTP method
     * @param operation OAS operation object
     * @param path the path of the operation
     * @param servers list of servers
     * @return Codegen Operation object
     */
    @Override
    public CodegenOperation fromOperation(
            String path, String httpMethod, Operation operation, List<Server> servers) {
        LOGGER.debug("fromOperation => operation: {}", operation);
        if (operation == null)
            throw new RuntimeException("operation cannot be null in fromOperation");

        Map<String, Schema> schemas = ModelUtils.getSchemas(this.openAPI);
        CodegenOperation op = CodegenModelFactory.newInstance(CodegenModelType.OPERATION);
        Set<String> imports = new HashSet<>();
        if (operation.getExtensions() != null && !operation.getExtensions().isEmpty()) {
            op.vendorExtensions.putAll(operation.getExtensions());

            Object isCallbackRequest = op.vendorExtensions.remove("x-callback-request");
            op.isCallbackRequest = Boolean.TRUE.equals(isCallbackRequest);
        }

        // servers setting
        if (operation.getServers() != null && !operation.getServers().isEmpty()) {
            // use operation-level servers first if defined
            op.servers = fromServers(operation.getServers());
        } else if (servers != null && !servers.isEmpty()) {
            // use path-level servers
            op.servers = fromServers(servers);
        }

        // store the original operationId for plug-in
        op.operationIdOriginal = operation.getOperationId();

        String operationId = getOrGenerateOperationId(operation, path, httpMethod);
        // remove prefix in operationId
        if (removeOperationIdPrefix) {
            // The prefix is everything before the removeOperationIdPrefixCount occurrence of
            // removeOperationIdPrefixDelimiter
            String[] components = operationId.split("[" + removeOperationIdPrefixDelimiter + "]");
            if (components.length > 1) {
                // If removeOperationIdPrefixCount is -1 or bigger that the number of occurrences,
                // uses the last one
                int component_number =
                        removeOperationIdPrefixCount == -1
                                ? components.length - 1
                                : removeOperationIdPrefixCount;
                component_number = Math.min(component_number, components.length - 1);
                // Reconstruct the operationId from its split elements and the delimiter
                operationId =
                        String.join(
                                removeOperationIdPrefixDelimiter,
                                Arrays.copyOfRange(
                                        components, component_number, components.length));
            }
        }
        operationId = removeNonNameElementToCamelCase(operationId);

        if (isStrictSpecBehavior() && !path.startsWith("/")) {
            // modifies an operation.path to strictly conform to OpenAPI Spec
            op.path = "/" + path;
        } else {
            op.path = path;
        }

        op.operationId = toOperationId(operationId);
        op.summary = escapeText(operation.getSummary());
        op.unescapedNotes = operation.getDescription();
        op.notes = escapeText(operation.getDescription());
        op.hasConsumes = false;
        op.hasProduces = false;
        if (operation.getDeprecated() != null) {
            op.isDeprecated = operation.getDeprecated();
        }

        addConsumesInfo(operation, op);

        if (operation.getResponses() != null && !operation.getResponses().isEmpty()) {
            ApiResponse methodResponse = findMethodResponse(operation.getResponses());
            for (Map.Entry<String, ApiResponse> operationGetResponsesEntry :
                    operation.getResponses().entrySet()) {
                String key = operationGetResponsesEntry.getKey();
                ApiResponse response = operationGetResponsesEntry.getValue();
                addProducesInfo(response, op);
                CodegenResponse r = fromResponse(key, response);
                Map<String, Header> headers = response.getHeaders();
                if (headers != null) {
                    List<CodegenParameter> responseHeaders = new ArrayList<>();
                    for (Entry<String, Header> entry : headers.entrySet()) {
                        String headerName = entry.getKey();
                        Header header =
                                ModelUtils.getReferencedHeader(this.openAPI, entry.getValue());
                        CodegenParameter responseHeader =
                                headerToCodegenParameter(
                                        header,
                                        headerName,
                                        imports,
                                        String.format(Locale.ROOT, "%sResponseParameter", r.code));
                        responseHeaders.add(responseHeader);
                    }
                    r.setResponseHeaders(responseHeaders);
                }
                String mediaTypeSchemaSuffix = String.format(Locale.ROOT, "%sResponseBody", r.code);
                r.setContent(getContent(response.getContent(), imports, mediaTypeSchemaSuffix));

                if (!addSchemaImportsFromV3SpecLocations) {
                    if (r.baseType != null
                            && !defaultIncludes.contains(r.baseType)
                            && !languageSpecificPrimitives.contains(r.baseType)) {
                        imports.add(r.baseType);
                    }
                    if ("set".equals(r.containerType) && typeMapping.containsKey(r.containerType)) {
                        op.uniqueItems = true;
                        imports.add(typeMapping.get(r.containerType));
                    }
                }

                op.responses.add(r);
                if (Boolean.TRUE.equals(r.isBinary)
                        && Boolean.TRUE.equals(r.is2xx)
                        && Boolean.FALSE.equals(op.isResponseBinary)) {
                    op.isResponseBinary = Boolean.TRUE;
                }
                if (Boolean.TRUE.equals(r.isFile)
                        && Boolean.TRUE.equals(r.is2xx)
                        && Boolean.FALSE.equals(op.isResponseFile)) {
                    op.isResponseFile = Boolean.TRUE;
                }
                if (Boolean.TRUE.equals(r.isDefault)) {
                    op.defaultReturnType = Boolean.TRUE;
                }

                // check if any 4xx or 5xx response has an error response object defined
                if ((Boolean.TRUE.equals(r.is4xx) || Boolean.TRUE.equals(r.is5xx))
                        && Boolean.FALSE.equals(r.primitiveType)
                        && Boolean.FALSE.equals(r.simpleType)) {
                    op.hasErrorResponseObject = Boolean.TRUE;
                }
            }

            // check if the operation can both return a 2xx response with a body and without
            if (op.responses.stream()
                            .anyMatch(response -> response.is2xx && response.dataType != null)
                    && op.responses.stream()
                            .anyMatch(response -> response.is2xx && response.dataType == null)) {
                op.isResponseOptional = Boolean.TRUE;
            }

            op.responses.sort(
                    (a, b) -> {
                        int aScore = a.isWildcard() ? 2 : a.isRange() ? 1 : 0;
                        int bScore = b.isWildcard() ? 2 : b.isRange() ? 1 : 0;
                        return Integer.compare(aScore, bScore);
                    });

            if (methodResponse != null) {
                handleMethodResponse(operation, schemas, op, methodResponse, importMapping);
            }
        }

        if (operation.getCallbacks() != null && !operation.getCallbacks().isEmpty()) {
            operation
                    .getCallbacks()
                    .forEach(
                            (name, callback) -> {
                                CodegenCallback c = fromCallback(name, callback, servers);
                                op.callbacks.add(c);
                            });
        }

        List<Parameter> parameters = operation.getParameters();
        List<CodegenParameter> allParams = new ArrayList<>();
        List<CodegenParameter> bodyParams = new ArrayList<>();
        List<CodegenParameter> pathParams = new ArrayList<>();
        List<CodegenParameter> queryParams = new ArrayList<>();
        List<CodegenParameter> headerParams = new ArrayList<>();
        List<CodegenParameter> cookieParams = new ArrayList<>();
        List<CodegenParameter> formParams = new ArrayList<>();
        List<CodegenParameter> requiredParams = new ArrayList<>();
        List<CodegenParameter> optionalParams = new ArrayList<>();
        List<CodegenParameter> requiredAndNotNullableParams = new ArrayList<>();

        CodegenParameter bodyParam = null;
        RequestBody requestBody = operation.getRequestBody();
        if (requestBody != null) {
            String contentType = getContentType(requestBody);
            if (contentType != null) {
                contentType = contentType.toLowerCase(Locale.ROOT);
            }
            if (contentType != null
                    && (contentType.startsWith("application/x-www-form-urlencoded")
                            || contentType.startsWith("multipart"))) {
                // process form parameters
                formParams = fromRequestBodyToFormParameters(requestBody, imports);
                op.isMultipart = contentType.startsWith("multipart");
                for (CodegenParameter cp : formParams) {
                    setParameterEncodingValues(cp, requestBody.getContent().get(contentType));
                    postProcessParameter(cp);
                }
                // add form parameters to the beginning of all parameter list
                if (prependFormOrBodyParameters) {
                    for (CodegenParameter cp : formParams) {
                        allParams.add(cp.copy());
                    }
                }
            } else {
                // process body parameter
                requestBody = ModelUtils.getReferencedRequestBody(this.openAPI, requestBody);

                String bodyParameterName = "";
                if (op.vendorExtensions != null
                        && op.vendorExtensions.containsKey("x-codegen-request-body-name")) {
                    bodyParameterName =
                            (String) op.vendorExtensions.get("x-codegen-request-body-name");
                }
                bodyParam = fromRequestBody(requestBody, imports, bodyParameterName);
                bodyParam.description = escapeText(requestBody.getDescription());
                postProcessParameter(bodyParam);

                bodyParams.add(bodyParam);

                if (prependFormOrBodyParameters) {
                    allParams.add(bodyParam);
                }

                // add example
                if (schemas != null && !isSkipOperationExample()) {
                    op.requestBodyExamples =
                            new ExampleGenerator(schemas, this.openAPI)
                                    .generate(
                                            null,
                                            new ArrayList<>(
                                                    getConsumesInfo(this.openAPI, operation)),
                                            bodyParam.baseType);
                }
            }
        }

        if (parameters != null) {
            for (Parameter param : parameters) {
                param = ModelUtils.getReferencedParameter(this.openAPI, param);

                CodegenParameter p = fromParameter(param, imports);
                p.setContent(
                        getContent(
                                param.getContent(),
                                imports,
                                "RequestParameter" + toModelName(param.getName())));

                // ensure unique params
                if (ensureUniqueParams) {
                    while (!isParameterNameUnique(p, allParams)) {
                        p.paramName = generateNextName(p.paramName);
                    }
                }

                allParams.add(p);

                if (param instanceof QueryParameter || "query".equalsIgnoreCase(param.getIn())) {
                    queryParams.add(p.copy());
                } else if (param instanceof PathParameter
                        || "path".equalsIgnoreCase(param.getIn())) {
                    pathParams.add(p.copy());
                } else if (param instanceof HeaderParameter
                        || "header".equalsIgnoreCase(param.getIn())) {
                    headerParams.add(p.copy());
                } else if (param instanceof CookieParameter
                        || "cookie".equalsIgnoreCase(param.getIn())) {
                    cookieParams.add(p.copy());
                } else {
                    LOGGER.warn("Unknown parameter type {} for {}", p.baseType, p.baseName);
                }
            }
        }

        // add form/body parameter (if any) to the end of all parameter list
        if (!prependFormOrBodyParameters) {
            for (CodegenParameter cp : formParams) {
                if (ensureUniqueParams) {
                    while (!isParameterNameUnique(cp, allParams)) {
                        cp.paramName = generateNextName(cp.paramName);
                    }
                }
                allParams.add(cp.copy());
            }

            for (CodegenParameter cp : bodyParams) {
                if (ensureUniqueParams) {
                    while (!isParameterNameUnique(cp, allParams)) {
                        cp.paramName = generateNextName(cp.paramName);
                    }
                }
                allParams.add(cp.copy());
            }
        }

        // create optional, required parameters
        for (CodegenParameter cp : allParams) {
            if (cp.required) { // required parameters
                requiredParams.add(cp.copy());
            } else { // optional parameters
                optionalParams.add(cp.copy());
                op.hasOptionalParams = true;
            }

            if (cp.requiredAndNotNullable()) {
                requiredAndNotNullableParams.add(cp.copy());
            }
        }

        // add imports to operation import tag
        for (String i : imports) {
            if (needToImport(i)) {
                op.imports.add(i);
            }
        }

        op.bodyParam = bodyParam;
        op.httpMethod = httpMethod.toUpperCase(Locale.ROOT);

        // move "required" parameters in front of "optional" parameters
        if (sortParamsByRequiredFlag) {
            Collections.sort(
                    allParams,
                    new Comparator<CodegenParameter>() {
                        @Override
                        public int compare(CodegenParameter one, CodegenParameter another) {
                            if (one.required == another.required) return 0;
                            else if (one.required) return -1;
                            else return 1;
                        }
                    });
        }

        op.allParams = allParams;
        op.bodyParams = bodyParams;
        op.pathParams = pathParams;
        op.queryParams = queryParams;
        op.headerParams = headerParams;
        op.cookieParams = cookieParams;
        op.formParams = formParams;
        op.requiredParams = requiredParams;
        op.optionalParams = optionalParams;
        op.requiredAndNotNullableParams = requiredAndNotNullableParams;
        op.externalDocs = operation.getExternalDocs();
        // legacy support
        op.nickname = op.operationId;

        if (op.allParams.size() > 0) {
            op.hasParams = true;
        }
        op.hasRequiredParams = op.requiredParams.size() > 0;

        // set Restful Flag
        op.isRestfulShow = op.isRestfulShow();
        op.isRestfulIndex = op.isRestfulIndex();
        op.isRestfulCreate = op.isRestfulCreate();
        op.isRestfulUpdate = op.isRestfulUpdate();
        op.isRestfulDestroy = op.isRestfulDestroy();
        op.isRestful = op.isRestful();

        return op;
    }

    public boolean isParameterNameUnique(CodegenParameter p, List<CodegenParameter> parameters) {
        for (CodegenParameter parameter : parameters) {
            if (System.identityHashCode(p) == System.identityHashCode(parameter)) {
                continue; // skip itself
            }

            if (p.paramName.equals(parameter.paramName)) {
                return false;
            }
        }

        return true;
    }

    /**
     * Convert OAS Response object to Codegen Response object
     *
     * @param responseCode HTTP response code
     * @param response OAS Response object
     * @return Codegen Response object
     */
    public CodegenResponse fromResponse(String responseCode, ApiResponse response) {
        CodegenResponse r = CodegenModelFactory.newInstance(CodegenModelType.RESPONSE);

        if ("default".equals(responseCode) || "defaultResponse".equals(responseCode)) {
            r.code = "0";
            r.isDefault = true;
        } else {
            r.code = responseCode;
            switch (r.code.charAt(0)) {
                case '1':
                    r.is1xx = true;
                    break;
                case '2':
                    r.is2xx = true;
                    break;
                case '3':
                    r.is3xx = true;
                    break;
                case '4':
                    r.is4xx = true;
                    break;
                case '5':
                    r.is5xx = true;
                    break;
                default:
                    throw new RuntimeException("Invalid response code " + responseCode);
            }
        }

        Schema responseSchema;
        if (this.openAPI != null && this.openAPI.getComponents() != null) {
            responseSchema = unaliasSchema(ModelUtils.getSchemaFromResponse(response));
        } else { // no model/alias defined
            responseSchema = ModelUtils.getSchemaFromResponse(response);
        }
        r.schema = responseSchema;

        r.message = escapeText(response.getDescription());
        // TODO need to revise and test examples in responses
        // ApiResponse does not support examples at the moment
        // r.examples = toExamples(response.getExamples());
        r.jsonSchema = Json.pretty(response);
        if (response.getExtensions() != null && !response.getExtensions().isEmpty()) {
            r.vendorExtensions.putAll(response.getExtensions());
        }
        addHeaders(response, r.headers);
        r.hasHeaders = !r.headers.isEmpty();

        if (r.schema == null) {
            r.primitiveType = true;
            r.simpleType = true;
            return r;
        }

        ModelUtils.syncValidationProperties(responseSchema, r);
        if (responseSchema.getPattern() != null) {
            r.setPattern(toRegularExpression(responseSchema.getPattern()));
        }

        CodegenProperty cp = fromProperty("response", responseSchema, false);
        r.dataType = getTypeDeclaration(responseSchema);

        if (!ModelUtils.isArraySchema(responseSchema)) {
            if (cp.complexType != null) {
                if (cp.items != null) {
                    r.baseType = cp.items.complexType;
                } else {
                    r.baseType = cp.complexType;
                }
                r.isModel = true;
            } else {
                r.baseType = cp.baseType;
            }
        }

        r.setTypeProperties(responseSchema);
        r.setComposedSchemas(getComposedSchemas(responseSchema));
        if (ModelUtils.isArraySchema(responseSchema)) {
            r.simpleType = false;
            r.isArray = true;
            r.containerType = cp.containerType;
            ArraySchema as = (ArraySchema) responseSchema;
            CodegenProperty items = fromProperty("response", getSchemaItems(as), false);
            r.setItems(items);
            CodegenProperty innerCp = items;

            while (innerCp != null) {
                r.baseType = innerCp.baseType;
                innerCp = innerCp.items;
            }
        } else if (ModelUtils.isFileSchema(responseSchema)
                && !ModelUtils.isStringSchema(responseSchema)) {
            // swagger v2 only, type file
            r.isFile = true;
        } else if (ModelUtils.isStringSchema(responseSchema)) {
            if (ModelUtils.isEmailSchema(responseSchema)) {
                r.isEmail = true;
            } else if (ModelUtils.isPasswordSchema(responseSchema)) {
                r.isPassword = true;
            } else if (ModelUtils.isUUIDSchema(responseSchema)) {
                r.isUuid = true;
            } else if (ModelUtils.isByteArraySchema(responseSchema)) {
                r.setIsString(false);
                r.isByteArray = true;
            } else if (ModelUtils.isBinarySchema(responseSchema)) {
                r.isFile = true; // file = binary in OAS3
                r.isBinary = true;
            } else if (ModelUtils.isDateSchema(responseSchema)) {
                r.setIsString(false); // for backward compatibility with 2.x
                r.isDate = true;
            } else if (ModelUtils.isDateTimeSchema(responseSchema)) {
                r.setIsString(false); // for backward compatibility with 2.x
                r.isDateTime = true;
            } else if (ModelUtils.isDecimalSchema(responseSchema)) { // type: string, format: number
                r.isDecimal = true;
                r.setIsString(false);
                r.isNumeric = true;
            }
        } else if (ModelUtils.isIntegerSchema(responseSchema)) { // integer type
            r.isNumeric = Boolean.TRUE;
            if (ModelUtils.isLongSchema(responseSchema)) { // int64/long format
                r.isLong = Boolean.TRUE;
            } else {
                r.isInteger = Boolean.TRUE; // older use case, int32 and unbounded int
                if (ModelUtils.isShortSchema(responseSchema)) { // int32
                    r.setIsShort(Boolean.TRUE);
                }
            }
        } else if (ModelUtils.isNumberSchema(responseSchema)) {
            r.isNumeric = Boolean.TRUE;
            if (ModelUtils.isFloatSchema(responseSchema)) { // float
                r.isFloat = Boolean.TRUE;
            } else if (ModelUtils.isDoubleSchema(responseSchema)) { // double
                r.isDouble = Boolean.TRUE;
            }
        } else if (ModelUtils.isTypeObjectSchema(responseSchema)) {
            if (ModelUtils.isFreeFormObject(openAPI, responseSchema)) {
                r.isFreeFormObject = true;
            } else {
                r.isModel = true;
            }
            r.simpleType = false;
            r.containerType = cp.containerType;
            addVarsRequiredVarsAdditionalProps(responseSchema, r);
        } else if (ModelUtils.isAnyType(responseSchema)) {
            addVarsRequiredVarsAdditionalProps(responseSchema, r);
        } else if (!ModelUtils.isBooleanSchema(responseSchema)) {
            // referenced schemas
            LOGGER.debug("Property type is not primitive: {}", cp.dataType);
        }

        r.primitiveType = (r.baseType == null || languageSpecificPrimitives().contains(r.baseType));

        if (r.baseType == null) {
            r.isMap = false;
            r.isArray = false;
            r.primitiveType = true;
            r.simpleType = true;
        }

        return r;
    }

    /**
     * Convert OAS Callback object to Codegen Callback object
     *
     * @param name callback name
     * @param callback OAS Callback object
     * @param servers list of servers
     * @return Codegen Response object
     */
    public CodegenCallback fromCallback(String name, Callback callback, List<Server> servers) {
        CodegenCallback c = new CodegenCallback();
        c.name = name;

        if (callback.getExtensions() != null && !callback.getExtensions().isEmpty()) {
            c.vendorExtensions.putAll(callback.getExtensions());
        }

        callback.forEach(
                (expression, pi) -> {
                    CodegenCallback.Url u = new CodegenCallback.Url();
                    u.expression = expression;

                    if (pi.getExtensions() != null && !pi.getExtensions().isEmpty()) {
                        u.vendorExtensions.putAll(pi.getExtensions());
                    }

                    Stream.of(
                                    Pair.of("get", pi.getGet()),
                                    Pair.of("head", pi.getHead()),
                                    Pair.of("put", pi.getPut()),
                                    Pair.of("post", pi.getPost()),
                                    Pair.of("delete", pi.getDelete()),
                                    Pair.of("patch", pi.getPatch()),
                                    Pair.of("options", pi.getOptions()))
                            .filter(p -> p.getValue() != null)
                            .forEach(
                                    p -> {
                                        String method = p.getKey();
                                        Operation op = p.getValue();

                                        boolean genId = op.getOperationId() == null;
                                        if (genId) {
                                            op.setOperationId(
                                                    getOrGenerateOperationId(
                                                            op,
                                                            c.name
                                                                    + "_"
                                                                    + expression.replaceAll(
                                                                            "\\{\\$.*}", ""),
                                                            method));
                                        }

                                        if (op.getExtensions() == null) {
                                            op.setExtensions(new HashMap<>());
                                        }
                                        // This extension will be removed later by `fromOperation()`
                                        // as it is only needed here to
                                        // distinguish between normal operations and callback
                                        // requests
                                        op.getExtensions().put("x-callback-request", true);

                                        CodegenOperation co =
                                                fromOperation(expression, method, op, servers);
                                        if (genId) {
                                            co.operationIdOriginal = null;
                                            // legacy (see `fromOperation()`)
                                            co.nickname = co.operationId;
                                        }
                                        u.requests.add(co);
                                    });

                    c.urls.add(u);
                });

        return c;
    }

    private void finishUpdatingParameter(CodegenParameter codegenParameter, Parameter parameter) {
        // default to UNKNOWN_PARAMETER_NAME if paramName is null
        if (codegenParameter.paramName == null) {
            LOGGER.warn("Parameter name not defined properly. Default to UNKNOWN_PARAMETER_NAME");
            codegenParameter.paramName = "UNKNOWN_PARAMETER_NAME";
        }

        // set the parameter example value
        // should be overridden by lang codegen
        setParameterExampleValue(codegenParameter, parameter);
        // set the parameter examples (if available)
        setParameterExamples(codegenParameter, parameter);

        postProcessParameter(codegenParameter);
        LOGGER.debug("debugging codegenParameter return: {}", codegenParameter);
    }

    private void updateParameterForMap(
            CodegenParameter codegenParameter, Schema parameterSchema, Set<String> imports) {
        CodegenProperty codegenProperty =
                fromProperty("inner", getAdditionalProperties(parameterSchema), false);
        codegenParameter.items = codegenProperty;
        codegenParameter.mostInnerItems = codegenProperty.mostInnerItems;
        codegenParameter.baseType = codegenProperty.dataType;
        codegenParameter.isContainer = true;
        codegenParameter.isMap = true;

        if (!addSchemaImportsFromV3SpecLocations) {
            // recursively add import
            while (codegenProperty != null) {
                imports.add(codegenProperty.baseType);
                codegenProperty = codegenProperty.items;
            }
        }
    }

    protected void updateParameterForString(
            CodegenParameter codegenParameter, Schema parameterSchema) {
        if (ModelUtils.isEmailSchema(parameterSchema)) {
            codegenParameter.isEmail = true;
        } else if (ModelUtils.isUUIDSchema(parameterSchema)) {
            codegenParameter.isUuid = true;
        } else if (ModelUtils.isByteArraySchema(parameterSchema)) {
            codegenParameter.setIsString(false);
            codegenParameter.isByteArray = true;
            codegenParameter.isPrimitiveType = true;
        } else if (ModelUtils.isBinarySchema(parameterSchema)) {
            codegenParameter.isBinary = true;
            codegenParameter.isFile = true; // file = binary in OAS3
            codegenParameter.isPrimitiveType = true;
        } else if (ModelUtils.isDateSchema(parameterSchema)) {
            codegenParameter.setIsString(false); // for backward compatibility with 2.x
            codegenParameter.isDate = true;
            codegenParameter.isPrimitiveType = true;
        } else if (ModelUtils.isDateTimeSchema(parameterSchema)) {
            codegenParameter.setIsString(false); // for backward compatibility with 2.x
            codegenParameter.isDateTime = true;
            codegenParameter.isPrimitiveType = true;
        } else if (ModelUtils.isDecimalSchema(parameterSchema)) { // type: string, format: number
            codegenParameter.setIsString(false);
            codegenParameter.isDecimal = true;
            codegenParameter.isPrimitiveType = true;
        }
        if (Boolean.TRUE.equals(codegenParameter.isString)) {
            codegenParameter.isPrimitiveType = true;
        }
    }

    /**
     * Convert OAS Parameter object to Codegen Parameter object
     *
     * @param parameter OAS parameter object
     * @param imports set of imports for library/package/module
     * @return Codegen Parameter object
     */
    public CodegenParameter fromParameter(Parameter parameter, Set<String> imports) {
        CodegenParameter codegenParameter =
                CodegenModelFactory.newInstance(CodegenModelType.PARAMETER);

        codegenParameter.baseName = parameter.getName();
        codegenParameter.description = escapeText(parameter.getDescription());
        codegenParameter.unescapedDescription = parameter.getDescription();
        if (parameter.getRequired() != null) {
            codegenParameter.required = parameter.getRequired();
        }
        if (parameter.getDeprecated() != null) {
            codegenParameter.isDeprecated = parameter.getDeprecated();
        }
        codegenParameter.jsonSchema = Json.pretty(parameter);

        if (GlobalSettings.getProperty("debugParser") != null) {
            LOGGER.info("working on Parameter {}", parameter.getName());
            LOGGER.info("JSON schema: {}", codegenParameter.jsonSchema);
        }

        if (parameter.getExtensions() != null && !parameter.getExtensions().isEmpty()) {
            codegenParameter.vendorExtensions.putAll(parameter.getExtensions());
        }

        Schema parameterSchema;

        // the parameter model name is obtained from the schema $ref
        // e.g. #/components/schemas/list_pageQuery_parameter =>
        // toModelName(list_pageQuery_parameter)
        String parameterModelName = null;

        if (parameter.getSchema() != null) {
            parameterSchema = unaliasSchema(parameter.getSchema());
            parameterModelName = getParameterDataType(parameter, parameterSchema);
            CodegenProperty prop;
            if (this instanceof RustServerCodegen) {
                // for rust server, we need to do somethings special as it uses
                // $ref (e.g. #components/schemas/Pet) to determine whether it's a model
                prop = fromProperty(parameter.getName(), parameterSchema, false);
            } else if (getUseInlineModelResolver()) {
                prop =
                        fromProperty(
                                parameter.getName(),
                                getReferencedSchemaWhenNotEnum(parameterSchema),
                                false);
            } else {
                prop = fromProperty(parameter.getName(), parameterSchema, false);
            }
            codegenParameter.setSchema(prop);
            if (addSchemaImportsFromV3SpecLocations) {
                addImports(
                        imports,
                        prop.getImports(
                                importContainerType,
                                importBaseType,
                                generatorMetadata.getFeatureSet()));
            }
        } else if (parameter.getContent() != null) {
            Content content = parameter.getContent();
            if (content.size() > 1) {
                once(LOGGER)
                        .warn("Multiple schemas found in content, returning only the first one");
            }
            Map.Entry<String, MediaType> entry = content.entrySet().iterator().next();
            codegenParameter.contentType = entry.getKey();
            parameterSchema = entry.getValue().getSchema();
            parameterModelName = getParameterDataType(parameter, parameterSchema);
        } else {
            parameterSchema = null;
        }

        if (parameter instanceof QueryParameter || "query".equalsIgnoreCase(parameter.getIn())) {
            codegenParameter.isQueryParam = true;
            codegenParameter.isAllowEmptyValue =
                    parameter.getAllowEmptyValue() != null && parameter.getAllowEmptyValue();
        } else if (parameter instanceof PathParameter
                || "path".equalsIgnoreCase(parameter.getIn())) {
            codegenParameter.required = true;
            codegenParameter.isPathParam = true;
        } else if (parameter instanceof HeaderParameter
                || "header".equalsIgnoreCase(parameter.getIn())) {
            codegenParameter.isHeaderParam = true;
        } else if (parameter instanceof CookieParameter
                || "cookie".equalsIgnoreCase(parameter.getIn())) {
            codegenParameter.isCookieParam = true;
        } else {
            LOGGER.warn("Unknown parameter type: {}", parameter.getName());
        }

        if (parameterSchema == null) {
            LOGGER.error("Not handling {} as Body Parameter at the moment", parameter);
            finishUpdatingParameter(codegenParameter, parameter);
            return codegenParameter;
        }

        // TODO need to review replacing empty map with schemaMapping instead
        parameterSchema = unaliasSchema(parameterSchema);
        if (parameterSchema == null) {
            LOGGER.warn("warning!  Schema not found for parameter \" {} \"", parameter.getName());
            finishUpdatingParameter(codegenParameter, parameter);
            return codegenParameter;
        }

        if (getUseInlineModelResolver() && !(this instanceof RustServerCodegen)) {
            // for rust server, we cannot run the following as it uses
            // $ref (e.g. #components/schemas/Pet) to determine whether it's a model
            parameterSchema = getReferencedSchemaWhenNotEnum(parameterSchema);
        }

        ModelUtils.syncValidationProperties(parameterSchema, codegenParameter);
        codegenParameter.setTypeProperties(parameterSchema);
        codegenParameter.setComposedSchemas(getComposedSchemas(parameterSchema));

        if (Boolean.TRUE.equals(
                parameterSchema.getNullable())) { // use nullable defined in the spec
            codegenParameter.isNullable = true;
        }

        // set default value
        codegenParameter.defaultValue = toDefaultParameterValue(parameterSchema);

        if (parameter.getStyle() != null) {
            codegenParameter.style = parameter.getStyle().toString();
            codegenParameter.isDeepObject = Parameter.StyleEnum.DEEPOBJECT == parameter.getStyle();
        }

        // the default value is false
        // https://github.com/OAI/OpenAPI-Specification/blob/master/versions/3.0.2.md#user-content-parameterexplode
        codegenParameter.isExplode = parameter.getExplode() != null && parameter.getExplode();

        // TODO revise collectionFormat, default collection format in OAS 3 appears to multi at
        // least for query parameters
        // https://swagger.io/docs/specification/serialization/
        String collectionFormat = null;

        if (ModelUtils.isFileSchema(parameterSchema)
                && !ModelUtils.isStringSchema(parameterSchema)) {
            // swagger v2 only, type file
            codegenParameter.isFile = true;
        } else if (ModelUtils.isStringSchema(parameterSchema)) {
            updateParameterForString(codegenParameter, parameterSchema);
        } else if (ModelUtils.isBooleanSchema(parameterSchema)) {
            codegenParameter.isPrimitiveType = true;
        } else if (ModelUtils.isNumberSchema(parameterSchema)) {
            codegenParameter.isPrimitiveType = true;
            if (ModelUtils.isFloatSchema(parameterSchema)) { // float
                codegenParameter.isFloat = true;
            } else if (ModelUtils.isDoubleSchema(parameterSchema)) { // double
                codegenParameter.isDouble = true;
            }
        } else if (ModelUtils.isIntegerSchema(parameterSchema)) { // integer type
            codegenParameter.isPrimitiveType = true;
            if (ModelUtils.isLongSchema(parameterSchema)) { // int64/long format
                codegenParameter.isLong = true;
            } else {
                codegenParameter.isInteger = true;
                if (ModelUtils.isShortSchema(parameterSchema)) { // int32/short format
                    codegenParameter.isShort = true;
                } else { // unbounded integer
                }
            }
        } else if (ModelUtils.isTypeObjectSchema(parameterSchema)) {
            if (ModelUtils.isMapSchema(parameterSchema)) { // for map parameter
                updateParameterForMap(codegenParameter, parameterSchema, imports);
            }
            if (ModelUtils.isFreeFormObject(openAPI, parameterSchema)) {
                codegenParameter.isFreeFormObject = true;
            }
            addVarsRequiredVarsAdditionalProps(parameterSchema, codegenParameter);
        } else if (ModelUtils.isNullType(parameterSchema)) {
        } else if (ModelUtils.isAnyType(parameterSchema)) {
            // any schema with no type set, composed schemas often do this
            if (ModelUtils.isMapSchema(parameterSchema)) { // for map parameter
                updateParameterForMap(codegenParameter, parameterSchema, imports);
            }
            addVarsRequiredVarsAdditionalProps(parameterSchema, codegenParameter);
        } else if (ModelUtils.isArraySchema(parameterSchema)) {
            final ArraySchema arraySchema = (ArraySchema) parameterSchema;
            Schema inner = getSchemaItems(arraySchema);

            collectionFormat = getCollectionFormat(parameter);
            // default to csv:
            collectionFormat = StringUtils.isEmpty(collectionFormat) ? "csv" : collectionFormat;
            CodegenProperty itemsProperty = fromProperty("inner", inner, false);
            codegenParameter.items = itemsProperty;
            codegenParameter.mostInnerItems = itemsProperty.mostInnerItems;
            codegenParameter.baseType = itemsProperty.dataType;
            codegenParameter.isContainer = true;
            if (!addSchemaImportsFromV3SpecLocations) {
                // recursively add import
                while (itemsProperty != null) {
                    imports.add(itemsProperty.baseType);
                    itemsProperty = itemsProperty.items;
                }
            }
        } else {
            // referenced schemas
        }

        CodegenProperty codegenProperty = fromProperty(parameter.getName(), parameterSchema, false);
        if (Boolean.TRUE.equals(codegenProperty.isModel)) {
            codegenParameter.isModel = true;
        }

        if (parameterModelName != null) {
            codegenParameter.dataType = parameterModelName;
            if (ModelUtils.isObjectSchema(parameterSchema)
                    || ModelUtils.isComposedSchema(parameterSchema)) {
                codegenProperty.complexType = codegenParameter.dataType;
            }
        } else {
            codegenParameter.dataType = codegenProperty.dataType;
        }
        if (!addSchemaImportsFromV3SpecLocations) {
            if (ModelUtils.isSet(parameterSchema)) {
                imports.add(codegenProperty.baseType);
            }
        }
        codegenParameter.dataFormat = codegenProperty.dataFormat;
        if (parameter.getRequired() != null) {
            codegenParameter.required = parameter.getRequired().booleanValue();
        }

        // enum
        updateCodegenPropertyEnum(codegenProperty);
        codegenParameter.isEnum = codegenProperty.isEnum;
        codegenParameter.isEnumRef = codegenProperty.isEnumRef;
        codegenParameter._enum = codegenProperty._enum;
        codegenParameter.allowableValues = codegenProperty.allowableValues;

        if (codegenProperty.isEnum) {
            codegenParameter.datatypeWithEnum = codegenProperty.datatypeWithEnum;
            codegenParameter.enumName = codegenProperty.enumName;
            if (codegenProperty.defaultValue != null) {
                codegenParameter.enumDefaultValue =
                        codegenProperty.defaultValue.replace(codegenProperty.enumName + ".", "");
            }
        }

        if (codegenProperty.items != null && codegenProperty.items.isEnum) {
            codegenParameter.datatypeWithEnum = codegenProperty.datatypeWithEnum;
            codegenParameter.enumName = codegenProperty.enumName;
            codegenParameter.items = codegenProperty.items;
            codegenParameter.mostInnerItems = codegenProperty.mostInnerItems;
        }

        codegenParameter.collectionFormat = collectionFormat;
        if ("multi".equals(collectionFormat)) {
            codegenParameter.isCollectionFormatMulti = true;
        }
        codegenParameter.paramName = toParamName(parameter.getName());
        if (!addSchemaImportsFromV3SpecLocations) {
            // import
            if (codegenProperty.complexType != null) {
                imports.add(codegenProperty.complexType);
            }
        }
        codegenParameter.pattern = toRegularExpression(parameterSchema.getPattern());

        if (codegenParameter.isQueryParam
                && codegenParameter.isDeepObject
                && loadDeepObjectIntoItems) {
            Schema schema = parameterSchema;
            if (schema.get$ref() != null) {
                schema = ModelUtils.getReferencedSchema(openAPI, schema);
            }
            codegenParameter.items = fromProperty(codegenParameter.paramName, schema, false);
            // https://swagger.io/docs/specification/serialization/
            if (schema != null) {
                Map<String, Schema<?>> properties = schema.getProperties();
                List<String> requiredVarNames = new ArrayList<>();
                if (schema.getRequired() != null) {
                    requiredVarNames.addAll(schema.getRequired());
                }
                if (properties != null) {
                    codegenParameter.items.vars =
                            properties.entrySet().stream()
                                    .map(
                                            entry -> {
                                                CodegenProperty property =
                                                        fromProperty(
                                                                entry.getKey(),
                                                                entry.getValue(),
                                                                requiredVarNames.contains(
                                                                        entry.getKey()));
                                                return property;
                                            })
                                    .collect(Collectors.toList());
                } else {
                    // LOGGER.error("properties is null: {}", schema);
                }
            } else {
                LOGGER.warn(
                        "No object schema found for deepObject parameter{} deepObject won't have specific properties",
                        codegenParameter);
            }
        }

        finishUpdatingParameter(codegenParameter, parameter);
        return codegenParameter;
    }

    private Schema getReferencedSchemaWhenNotEnum(Schema parameterSchema) {
        Schema referencedSchema = ModelUtils.getReferencedSchema(openAPI, parameterSchema);
        if (referencedSchema.getEnum() != null && !referencedSchema.getEnum().isEmpty()) {
            referencedSchema = parameterSchema;
        }
        return referencedSchema;
    }

    /**
     * Returns the data type of parameter. Returns null by default to use the
     * CodegenProperty.datatype value
     *
     * @param parameter Parameter
     * @param schema Schema
     * @return data type
     */
    protected String getParameterDataType(Parameter parameter, Schema schema) {
        Schema unaliasSchema = unaliasSchema(schema);
        if (unaliasSchema.get$ref() != null) {
            return toModelName(ModelUtils.getSimpleRef(unaliasSchema.get$ref()));
        }
        return null;
    }

    // TODO revise below as it should be replaced by ModelUtils.isByteArraySchema(parameterSchema)
    public boolean isDataTypeBinary(String dataType) {
        if (dataType != null) {
            return dataType.toLowerCase(Locale.ROOT).startsWith("byte");
        } else {
            return false;
        }
    }

    // TODO revise below as it should be replaced by ModelUtils.isFileSchema(parameterSchema)
    public boolean isDataTypeFile(String dataType) {
        if (dataType != null) {
            return dataType.toLowerCase(Locale.ROOT).equals("file");
        } else {
            return false;
        }
    }

    /**
     * Convert map of OAS SecurityScheme objects to a list of Codegen Security objects
     *
     * @param securitySchemeMap a map of OAS SecuritySchemeDefinition object
     * @return a list of Codegen Security objects
     */
    @Override
    @SuppressWarnings("static-method")
    public List<CodegenSecurity> fromSecurity(Map<String, SecurityScheme> securitySchemeMap) {
        if (securitySchemeMap == null) {
            return Collections.emptyList();
        }

        List<CodegenSecurity> codegenSecurities = new ArrayList<>(securitySchemeMap.size());
        for (String key : securitySchemeMap.keySet()) {
            final SecurityScheme securityScheme = securitySchemeMap.get(key);
            if (SecurityScheme.Type.APIKEY.equals(securityScheme.getType())) {
                final CodegenSecurity cs = defaultCodegenSecurity(key, securityScheme);
                cs.isBasic = cs.isOAuth = cs.isOpenId = false;
                cs.isApiKey = true;
                cs.keyParamName = securityScheme.getName();
                cs.isKeyInHeader = securityScheme.getIn() == SecurityScheme.In.HEADER;
                cs.isKeyInQuery = securityScheme.getIn() == SecurityScheme.In.QUERY;
                cs.isKeyInCookie =
                        securityScheme.getIn()
                                == SecurityScheme.In
                                        .COOKIE; // it assumes a validation step prior to
                // generation. (cookie-auth supported from OpenAPI
                // 3.0.0)
                codegenSecurities.add(cs);
            } else if (SecurityScheme.Type.HTTP.equals(securityScheme.getType())) {
                final CodegenSecurity cs = defaultCodegenSecurity(key, securityScheme);
                cs.isKeyInHeader =
                        cs.isKeyInQuery =
                                cs.isKeyInCookie = cs.isApiKey = cs.isOAuth = cs.isOpenId = false;
                cs.isBasic = true;
                if ("basic".equalsIgnoreCase(securityScheme.getScheme())) {
                    cs.isBasicBasic = true;
                } else if ("bearer".equalsIgnoreCase(securityScheme.getScheme())) {
                    cs.isBasicBearer = true;
                    cs.bearerFormat = securityScheme.getBearerFormat();
                } else if ("signature".equalsIgnoreCase(securityScheme.getScheme())) {
                    // HTTP signature as defined in
                    // https://datatracker.ietf.org/doc/draft-cavage-http-signatures/
                    // The registry of security schemes is maintained by IANA.
                    // https://www.iana.org/assignments/http-authschemes/http-authschemes.xhtml
                    // As of January 2020, the "signature" scheme has not been registered with IANA
                    // yet.
                    // This scheme may have to be changed when it is officially registered with
                    // IANA.
                    cs.isHttpSignature = true;
                    once(LOGGER)
                            .warn(
                                    "Security scheme 'HTTP signature' is a draft IETF RFC and subject to change.");
                } else {
                    once(LOGGER)
                            .warn(
                                    "Unknown scheme `{}` found in the HTTP security definition.",
                                    securityScheme.getScheme());
                }
                codegenSecurities.add(cs);
            } else if (SecurityScheme.Type.OAUTH2.equals(securityScheme.getType())) {
                final OAuthFlows flows = securityScheme.getFlows();
                boolean isFlowEmpty = true;
                if (securityScheme.getFlows() == null) {
                    throw new RuntimeException("missing oauth flow in " + key);
                }
                if (flows.getPassword() != null) {
                    final CodegenSecurity cs = defaultOauthCodegenSecurity(key, securityScheme);
                    setOauth2Info(cs, flows.getPassword());
                    cs.isPassword = true;
                    cs.flow = "password";
                    codegenSecurities.add(cs);
                    isFlowEmpty = false;
                }
                if (flows.getImplicit() != null) {
                    final CodegenSecurity cs = defaultOauthCodegenSecurity(key, securityScheme);
                    setOauth2Info(cs, flows.getImplicit());
                    cs.isImplicit = true;
                    cs.flow = "implicit";
                    codegenSecurities.add(cs);
                    isFlowEmpty = false;
                }
                if (flows.getClientCredentials() != null) {
                    final CodegenSecurity cs = defaultOauthCodegenSecurity(key, securityScheme);
                    setOauth2Info(cs, flows.getClientCredentials());
                    cs.isApplication = true;
                    cs.flow = "application";
                    codegenSecurities.add(cs);
                    isFlowEmpty = false;
                }
                if (flows.getAuthorizationCode() != null) {
                    final CodegenSecurity cs = defaultOauthCodegenSecurity(key, securityScheme);
                    setOauth2Info(cs, flows.getAuthorizationCode());
                    cs.isCode = true;
                    cs.flow = "accessCode";
                    codegenSecurities.add(cs);
                    isFlowEmpty = false;
                }

                if (isFlowEmpty) {
                    once(LOGGER)
                            .error(
                                    "Invalid flow definition defined in the security scheme: {}",
                                    flows);
                }
            } else if (SecurityScheme.Type.OPENIDCONNECT.equals(securityScheme.getType())) {
                final CodegenSecurity cs = defaultCodegenSecurity(key, securityScheme);
                cs.isKeyInHeader =
                        cs.isKeyInQuery = cs.isKeyInCookie = cs.isApiKey = cs.isBasic = false;
                cs.isOpenId = true;
                cs.openIdConnectUrl = securityScheme.getOpenIdConnectUrl();
                if (securityScheme.getFlows() != null) {
                    setOpenIdConnectInfo(cs, securityScheme.getFlows().getAuthorizationCode());
                }
                codegenSecurities.add(cs);
            } else {
                once(LOGGER)
                        .error(
                                "Unknown type `{}` found in the security definition `{}`.",
                                securityScheme.getType(),
                                securityScheme.getName());
            }
        }

        return codegenSecurities;
    }

    private CodegenSecurity defaultCodegenSecurity(String key, SecurityScheme securityScheme) {
        final CodegenSecurity cs = CodegenModelFactory.newInstance(CodegenModelType.SECURITY);
        cs.name = key;
        cs.description = securityScheme.getDescription();
        cs.type = securityScheme.getType().toString();
        cs.isCode = cs.isPassword = cs.isApplication = cs.isImplicit = cs.isOpenId = false;
        cs.isHttpSignature = false;
        cs.isBasicBasic = cs.isBasicBearer = false;
        cs.scheme = securityScheme.getScheme();
        if (securityScheme.getExtensions() != null) {
            cs.vendorExtensions.putAll(securityScheme.getExtensions());
        }
        return cs;
    }

    private CodegenSecurity defaultOauthCodegenSecurity(String key, SecurityScheme securityScheme) {
        final CodegenSecurity cs = defaultCodegenSecurity(key, securityScheme);
        cs.isKeyInHeader =
                cs.isKeyInQuery = cs.isKeyInCookie = cs.isApiKey = cs.isBasic = cs.isOpenId = false;
        cs.isOAuth = true;
        return cs;
    }

    protected void setReservedWordsLowerCase(List<String> words) {
        reservedWords = new HashSet<>();
        for (String word : words) {
            reservedWords.add(word.toLowerCase(Locale.ROOT));
        }
    }

    protected boolean isReservedWord(String word) {
        return word != null && reservedWords.contains(word.toLowerCase(Locale.ROOT));
    }

    /**
     * Get operationId from the operation object, and if it's blank, generate a new one from the
     * given parameters.
     *
     * @param operation the operation object
     * @param path the path of the operation
     * @param httpMethod the HTTP method of the operation
     * @return the (generated) operationId
     */
    protected String getOrGenerateOperationId(Operation operation, String path, String httpMethod) {
        String operationId = operation.getOperationId();
        if (StringUtils.isBlank(operationId)) {
            String tmpPath = path;
            tmpPath = tmpPath.replaceAll("\\{", "");
            tmpPath = tmpPath.replaceAll("\\}", "");
            String[] parts = (tmpPath + "/" + httpMethod).split("/");
            StringBuilder builder = new StringBuilder();
            if ("/".equals(tmpPath)) {
                // must be root tmpPath
                builder.append("root");
            }
            for (String part : parts) {
                if (part.length() > 0) {
                    if (builder.toString().length() == 0) {
                        part = Character.toLowerCase(part.charAt(0)) + part.substring(1);
                    } else {
                        part = camelize(part);
                    }
                    builder.append(part);
                }
            }
            operationId = sanitizeName(builder.toString());
            LOGGER.warn(
                    "Empty operationId found for path: {} {}. Renamed to auto-generated operationId: {}",
                    httpMethod,
                    path,
                    operationId);
        }
        return operationId;
    }

    /**
     * Check the type to see if it needs import the library/module/package
     *
     * @param type name of the type
     * @return true if the library/module/package of the corresponding type needs to be imported
     */
    protected boolean needToImport(String type) {
        return StringUtils.isNotBlank(type)
                && !defaultIncludes.contains(type)
                && !languageSpecificPrimitives.contains(type);
    }

    @SuppressWarnings("static-method")
    protected List<Map<String, Object>> toExamples(Map<String, Object> examples) {
        if (examples == null) {
            return null;
        }

        final List<Map<String, Object>> output = new ArrayList<>(examples.size());
        for (Map.Entry<String, Object> entry : examples.entrySet()) {
            final Map<String, Object> kv = new HashMap<>();
            kv.put("contentType", entry.getKey());
            kv.put("example", entry.getValue());
            output.add(kv);
        }
        return output;
    }

    /**
     * Add headers to codegen property
     *
     * @param response API response
     * @param properties list of codegen property
     */
    protected void addHeaders(ApiResponse response, List<CodegenProperty> properties) {
        if (response.getHeaders() != null) {
            for (Map.Entry<String, Header> headerEntry : response.getHeaders().entrySet()) {
                String description = headerEntry.getValue().getDescription();
                // follow the $ref
                Header header =
                        ModelUtils.getReferencedHeader(this.openAPI, headerEntry.getValue());

                Schema schema;
                if (header.getSchema() == null) {
                    LOGGER.warn(
                            "No schema defined for Header '{}', using a String schema",
                            headerEntry.getKey());
                    schema = new StringSchema();
                } else {
                    schema = header.getSchema();
                }
                CodegenProperty cp = fromProperty(headerEntry.getKey(), schema, false);
                cp.setDescription(escapeText(description));
                cp.setUnescapedDescription(description);
                if (header.getRequired() != null) {
                    cp.setRequired(header.getRequired());
                } else {
                    cp.setRequired(false);
                }
                properties.add(cp);
            }
        }
    }

    /**
     * Add operation to group
     *
     * @param tag name of the tag
     * @param resourcePath path of the resource
     * @param operation OAS Operation object
     * @param co Codegen Operation object
     * @param operations map of Codegen operations
     */
    @Override
    @SuppressWarnings("static-method")
    public void addOperationToGroup(
            String tag,
            String resourcePath,
            Operation operation,
            CodegenOperation co,
            Map<String, List<CodegenOperation>> operations) {
        List<CodegenOperation> opList = operations.get(tag);
        if (opList == null) {
            opList = new ArrayList<>();
            operations.put(tag, opList);
        }
        // check for operationId uniqueness
        String uniqueName = co.operationId;
        int counter = 0;
        for (CodegenOperation op : opList) {
            if (uniqueName.equals(op.operationId)) {
                uniqueName = co.operationId + "_" + counter;
                counter++;
            }
        }
        if (!co.operationId.equals(uniqueName)) {
            LOGGER.warn("generated unique operationId `{}`", uniqueName);
        }
        co.operationId = uniqueName;
        co.operationIdLowerCase = uniqueName.toLowerCase(Locale.ROOT);
        co.operationIdCamelCase = camelize(uniqueName);
        co.operationIdSnakeCase = underscore(uniqueName);
        opList.add(co);
        co.baseName = tag;
    }

    /**
     * Sets the value of the 'model.parent' property in CodegenModel, based on the value of the
     * 'additionalProperties' keyword. Some language generator use class inheritance to implement
     * additional properties. For example, in Java the generated model class has 'extends HashMap'
     * to represent the additional properties.
     *
     * <p>TODO: it's not a good idea to use single class inheritance to implement
     * additionalProperties. That may work for non-composed schemas, but that does not work for
     * composed 'allOf' schemas. For example, in Java, if additionalProperties is set to true (which
     * it should be by default, per OAS spec), then the generated code has extends HashMap. That
     * wouldn't work for composed 'allOf' schemas.
     *
     * @param model the codegen representation of the OAS schema.
     * @param name the name of the model.
     * @param schema the input OAS schema.
     */
    protected void addParentContainer(CodegenModel model, String name, Schema schema) {
        final CodegenProperty property = fromProperty(name, schema, false);
        addImport(model, property.complexType);
        model.parent = toInstantiationType(schema);
        if (!addSchemaImportsFromV3SpecLocations) {
            final String containerType = property.containerType;
            final String instantiationType = instantiationTypes.get(containerType);
            if (instantiationType != null) {
                addImport(model, instantiationType);
            }

            final String mappedType = typeMapping.get(containerType);
            if (mappedType != null) {
                addImport(model, mappedType);
            }
        }
    }

    /**
     * Generate the next name for the given name, i.e. append "2" to the base name if not ending
     * with a number, otherwise increase the number by 1. For example: status => status2 status2 =>
     * status3 myName100 => myName101
     *
     * @param name The base name
     * @return The next name for the base name
     */
    private static String generateNextName(String name) {
        Pattern pattern = Pattern.compile("\\d+\\z");
        Matcher matcher = pattern.matcher(name);
        if (matcher.find()) {
            String numStr = matcher.group();
            int num = Integer.parseInt(numStr) + 1;
            return name.substring(0, name.length() - numStr.length()) + num;
        } else {
            return name + "2";
        }
    }

    protected void addImports(CodegenModel m, IJsonSchemaValidationProperties type) {
        addImports(m.imports, type);
    }

    protected void addImports(
            Set<String> importsToBeAddedTo, IJsonSchemaValidationProperties type) {
        addImports(
                importsToBeAddedTo,
                type.getImports(
                        importContainerType, importBaseType, generatorMetadata.getFeatureSet()));
    }

    protected void addImports(Set<String> importsToBeAddedTo, Set<String> importsToAdd) {
        importsToAdd.stream().forEach(i -> addImport(importsToBeAddedTo, i));
    }

    protected void addImport(CodegenModel m, String type) {
        addImport(m.imports, type);
    }

    protected void addImport(Set<String> importsToBeAddedTo, String type) {
        if (shouldAddImport(type)) {
            importsToBeAddedTo.add(type);
        }
    }

    /**
     * Add the model name of the child schema in a composed schema to the set of imports
     *
     * @param composed composed schema
     * @param childSchema composed schema
     * @param model codegen model
     * @param modelName model name
     */
    protected void addImport(
            ComposedSchema composed, Schema childSchema, CodegenModel model, String modelName) {
        if (composed == null || childSchema == null) {
            return;
        }

        // import only if it's not allOf composition schema (without discriminator)
        if (!(composed.getAllOf() != null && childSchema.getDiscriminator() == null)) {
            addImport(model, modelName);
        } else {
            LOGGER.debug("Skipped import for allOf composition schema {}", modelName);
        }
    }

    protected boolean shouldAddImport(String type) {
        return type != null && needToImport(type);
    }

    /**
     * Loop through properties and unalias the reference if $ref (reference) is defined
     *
     * @param properties model properties (schemas)
     * @return model properties with direct reference to schemas
     */
    protected Map<String, Schema> unaliasPropertySchema(Map<String, Schema> properties) {
        if (properties != null) {
            for (String key : properties.keySet()) {
                properties.put(key, unaliasSchema(properties.get(key)));
            }
        }

        return properties;
    }

    protected void addVars(
            CodegenModel m,
            Map<String, Schema> properties,
            List<String> required,
            Map<String, Schema> allProperties,
            List<String> allRequired) {

        m.hasRequired = false;
        if (properties != null && !properties.isEmpty()) {
            m.hasVars = true;

            Set<String> mandatory =
                    required == null ? Collections.emptySet() : new TreeSet<>(required);

            // update "vars" without parent's properties (all, required)
            addVars(m, m.vars, properties, mandatory);
            m.allMandatory = m.mandatory = mandatory;
        } else {
            m.emptyVars = true;
            m.hasVars = false;
            m.hasEnums = false;
        }

        if (allProperties != null) {
            Set<String> allMandatory =
                    allRequired == null ? Collections.emptySet() : new TreeSet<>(allRequired);
            // update "allVars" with parent's properties (all, required)
            addVars(m, m.allVars, allProperties, allMandatory);
            m.allMandatory = allMandatory;
        } else { // without parent, allVars and vars are the same
            m.allVars = m.vars;
            m.allMandatory = m.mandatory;
        }

        // loop through list to update property name with toVarName
        Set<String> renamedMandatory = new ConcurrentSkipListSet<>();
        Iterator<String> mandatoryIterator = m.mandatory.iterator();
        while (mandatoryIterator.hasNext()) {
            renamedMandatory.add(toVarName(mandatoryIterator.next()));
        }
        m.mandatory = renamedMandatory;

        Set<String> renamedAllMandatory = new ConcurrentSkipListSet<>();
        Iterator<String> allMandatoryIterator = m.allMandatory.iterator();
        while (allMandatoryIterator.hasNext()) {
            renamedAllMandatory.add(toVarName(allMandatoryIterator.next()));
        }
        m.allMandatory = renamedAllMandatory;
    }

    /**
     * Add variables (properties) to codegen model (list of properties, various flags, etc)
     *
     * @param m Must be an instance of IJsonSchemaValidationProperties, may be model or property...
     * @param vars list of codegen properties (e.g. vars, allVars) to be updated with the new
     *     properties
     * @param properties a map of properties (schema)
     * @param mandatory a set of required properties' name
     */
    protected void addVars(
            IJsonSchemaValidationProperties m,
            List<CodegenProperty> vars,
            Map<String, Schema> properties,
            Set<String> mandatory) {
        if (properties == null) {
            return;
        }

        HashMap<String, CodegenProperty> varsMap = new HashMap<>();
        CodegenModel cm = null;
        if (m instanceof CodegenModel) {
            cm = (CodegenModel) m;

            if (cm.allVars == vars) { // processing allVars
                for (CodegenProperty var : cm.vars) {
                    // create a map of codegen properties for lookup later
                    varsMap.put(var.baseName, var);
                    var.isOverridden = false;
                }
            }
        }

        for (Map.Entry<String, Schema> entry : properties.entrySet()) {
            final String key = entry.getKey();
            final Schema prop = entry.getValue();
            if (prop == null) {
                LOGGER.warn(
                        "Please report the issue. There shouldn't be null property for {}", key);
            } else {
                final CodegenProperty cp;

                if (cm != null && cm.allVars == vars && varsMap.keySet().contains(key)) {
                    // when updating allVars, reuse the codegen property from the child model if
                    // it's already present
                    // the goal is to avoid issues when the property is defined in both child,
                    // parent but the
                    // definition is not identical, e.g. required vs optional, integer vs string
                    LOGGER.debug(
                            "The property `{}` already defined in the child model. Using the one from child.",
                            key);
                    cp = varsMap.get(key);
                } else {
                    // properties in the parent model only
                    cp = fromProperty(key, prop, mandatory.contains(key));
                }

                if (cm != null
                        && cm.allVars == vars
                        && cp.isOverridden
                                == null) { // processing allVars and it's a parent property
                    cp.isOverridden = true;
                }

                vars.add(cp);
                m.setHasVars(true);

                if (cp.required) {
                    m.setHasRequired(true);
                    m.getRequiredVars().add(cp);
                }

                if (cm == null) {
                    continue;
                }
                cm.hasOptional = cm.hasOptional || !cp.required;
                if (cp.getIsEnumOrRef()) { // isEnum or isEnumRef set to true
                    // FIXME: if supporting inheritance, when called a second time for allProperties
                    // it is possible for
                    // m.hasEnums to be set incorrectly if allProperties has enumerations but
                    // properties does not.
                    cm.hasEnums = true;
                }

                // set model's hasOnlyReadOnly to false if the property is read-only
                if (!Boolean.TRUE.equals(cp.isReadOnly)) {
                    cm.hasOnlyReadOnly = false;
                }
                if (!addSchemaImportsFromV3SpecLocations) {
                    addImportsForPropertyType(cm, cp);
                }

                // if required, add to the list "requiredVars"
                if (Boolean.FALSE.equals(cp.required)) {
                    cm.optionalVars.add(cp);
                }

                // if readonly, add to readOnlyVars (list of properties)
                if (Boolean.TRUE.equals(cp.isReadOnly)) {
                    cm.readOnlyVars.add(cp);
                } else { // else add to readWriteVars (list of properties)
                    // duplicated properties will be removed by removeAllDuplicatedProperty later
                    cm.readWriteVars.add(cp);
                }

                if (Boolean.FALSE.equals(cp.isNullable)) {
                    cm.nonNullableVars.add(cp);
                }
            }
        }
        return;
    }

    /**
     * For a given property, adds all needed imports to the model This includes a flat property type
     * (e.g. property type: ReferencedModel) as well as container type (property type: array of
     * ReferencedModel's)
     *
     * @param model The codegen representation of the OAS schema.
     * @param property The codegen representation of the OAS schema's property.
     */
    protected void addImportsForPropertyType(CodegenModel model, CodegenProperty property) {
        if (property.isArray) {
            if (Boolean.TRUE.equals(property.getUniqueItemsBoolean())) { // set
                addImport(model.imports, typeMapping.get("set"));
            } else { // array
                addImport(model.imports, typeMapping.get("array"));
            }
        }

        if (property.isMap) { // map
            addImport(model.imports, typeMapping.get("map"));
        }

        addImports(model, property);
    }

    /**
     * Determine all of the types in the model definitions (schemas) that are aliases of simple
     * types.
     *
     * @param schemas The complete set of model definitions (schemas).
     * @return A mapping from model name to type alias
     */
    Map<String, String> getAllAliases(Map<String, Schema> schemas) {
        if (schemas == null || schemas.isEmpty()) {
            return new HashMap<>();
        }

        Map<String, String> aliases = new HashMap<>();
        for (Map.Entry<String, Schema> entry : schemas.entrySet()) {
            Schema schema = entry.getValue();
            if (isAliasOfSimpleTypes(schema)) {
                String oasName = entry.getKey();
                String schemaType = getPrimitiveType(schema);
                aliases.put(oasName, schemaType);
            }
        }

        return aliases;
    }

    private static Boolean isAliasOfSimpleTypes(Schema schema) {
        return (!ModelUtils.isObjectSchema(schema)
                && !ModelUtils.isArraySchema(schema)
                && !ModelUtils.isMapSchema(schema)
                && !ModelUtils.isComposedSchema(schema)
                && schema.getEnum() == null);
    }

    /**
     * Remove characters not suitable for variable or method name from the input and camelize it
     *
     * @param name string to be camelize
     * @return camelized string
     */
    @SuppressWarnings("static-method")
    public String removeNonNameElementToCamelCase(String name) {
        return removeNonNameElementToCamelCase(
                name, "[-_:;#" + removeOperationIdPrefixDelimiter + "]");
    }

    /**
     * Remove characters that is not good to be included in method name from the input and camelize
     * it
     *
     * @param name string to be camelize
     * @param nonNameElementPattern a regex pattern of the characters that is not good to be
     *     included in name
     * @return camelized string
     */
    protected String removeNonNameElementToCamelCase(
            final String name, final String nonNameElementPattern) {
        String result =
                Arrays.stream(name.split(nonNameElementPattern))
                        .map(StringUtils::capitalize)
                        .collect(Collectors.joining(""));
        if (result.length() > 0) {
            result = result.substring(0, 1).toLowerCase(Locale.ROOT) + result.substring(1);
        }
        return result;
    }

    @Override
    public String apiFilename(String templateName, String tag) {
        String suffix = apiTemplateFiles().get(templateName);
        return apiFileFolder() + File.separator + toApiFilename(tag) + suffix;
    }

    @Override
    public String modelFilename(String templateName, String modelName) {
        String suffix = modelTemplateFiles().get(templateName);
        return modelFileFolder() + File.separator + toModelFilename(modelName) + suffix;
    }

    /**
     * Return the full path and API documentation file
     *
     * @param templateName template name
     * @param tag tag
     * @return the API documentation file name with full path
     */
    @Override
    public String apiDocFilename(String templateName, String tag) {
        String docExtension = getDocExtension();
        String suffix =
                docExtension != null ? docExtension : apiDocTemplateFiles().get(templateName);
        return apiDocFileFolder() + File.separator + toApiDocFilename(tag) + suffix;
    }

    /**
     * Return the full path and API test file
     *
     * @param templateName template name
     * @param tag tag
     * @return the API test file name with full path
     */
    @Override
    public String apiTestFilename(String templateName, String tag) {
        String suffix = apiTestTemplateFiles().get(templateName);
        return apiTestFileFolder() + File.separator + toApiTestFilename(tag) + suffix;
    }

    @Override
    public boolean shouldOverwrite(String filename) {
        return !(skipOverwrite && new File(filename).exists());
    }

    @Override
    public boolean isSkipOverwrite() {
        return skipOverwrite;
    }

    @Override
    public void setSkipOverwrite(boolean skipOverwrite) {
        this.skipOverwrite = skipOverwrite;
    }

    @Override
    public boolean isRemoveOperationIdPrefix() {
        return removeOperationIdPrefix;
    }

    @Override
    public boolean isSkipOperationExample() {
        return skipOperationExample;
    }

    @Override
    public void setRemoveOperationIdPrefix(boolean removeOperationIdPrefix) {
        this.removeOperationIdPrefix = removeOperationIdPrefix;
    }

    public String getRemoveOperationIdPrefixDelimiter() {
        return removeOperationIdPrefixDelimiter;
    }

    public void setRemoveOperationIdPrefixDelimiter(String removeOperationIdPrefixDelimiter) {
        this.removeOperationIdPrefixDelimiter = removeOperationIdPrefixDelimiter;
    }

    public int getRemoveOperationIdPrefixCount() {
        return removeOperationIdPrefixCount;
    }

    public void setRemoveOperationIdPrefixCount(int removeOperationIdPrefixCount) {
        this.removeOperationIdPrefixCount = removeOperationIdPrefixCount;
    }

    @Override
    public void setSkipOperationExample(boolean skipOperationExample) {
        this.skipOperationExample = skipOperationExample;
    }

    @Override
    public boolean isHideGenerationTimestamp() {
        return hideGenerationTimestamp;
    }

    @Override
    public void setHideGenerationTimestamp(boolean hideGenerationTimestamp) {
        this.hideGenerationTimestamp = hideGenerationTimestamp;
    }

    /**
     * All library templates supported. (key: library name, value: library description)
     *
     * @return the supported libraries
     */
    @Override
    public Map<String, String> supportedLibraries() {
        return supportedLibraries;
    }

    /**
     * Set library template (sub-template).
     *
     * @param library Library template
     */
    @Override
    public void setLibrary(String library) {
        if (library != null && !supportedLibraries.containsKey(library)) {
            StringBuilder sb =
                    new StringBuilder("Unknown library: " + library + "\nAvailable libraries:");
            if (supportedLibraries.size() == 0) {
                sb.append("\n  ").append("NONE");
            } else {
                for (String lib : supportedLibraries.keySet()) {
                    sb.append("\n  ").append(lib);
                }
            }
            throw new RuntimeException(sb.toString());
        }
        this.library = library;
    }

    /**
     * Library template (sub-template).
     *
     * @return Library template
     */
    @Override
    public String getLibrary() {
        return library;
    }

    /**
     * check if current active library equals to passed
     *
     * @param library - library to be compared with
     * @return {@code true} if passed library is active, {@code false} otherwise
     */
    public final boolean isLibrary(String library) {
        return library.equals(this.library);
    }

    /**
     * Set Git host.
     *
     * @param gitHost Git host
     */
    @Override
    public void setGitHost(String gitHost) {
        this.gitHost = gitHost;
    }

    /**
     * Git host.
     *
     * @return Git host
     */
    @Override
    public String getGitHost() {
        return gitHost;
    }

    /**
     * Set Git user ID.
     *
     * @param gitUserId Git user ID
     */
    @Override
    public void setGitUserId(String gitUserId) {
        this.gitUserId = gitUserId;
    }

    /**
     * Git user ID
     *
     * @return Git user ID
     */
    @Override
    public String getGitUserId() {
        return gitUserId;
    }

    /**
     * Set Git repo ID.
     *
     * @param gitRepoId Git repo ID
     */
    @Override
    public void setGitRepoId(String gitRepoId) {
        this.gitRepoId = gitRepoId;
    }

    /**
     * Git repo ID
     *
     * @return Git repo ID
     */
    @Override
    public String getGitRepoId() {
        return gitRepoId;
    }

    /**
     * Set release note.
     *
     * @param releaseNote Release note
     */
    @Override
    public void setReleaseNote(String releaseNote) {
        this.releaseNote = releaseNote;
    }

    /**
     * Release note
     *
     * @return Release note
     */
    @Override
    public String getReleaseNote() {
        return releaseNote;
    }

    /**
     * Documentation files extension
     *
     * @return Documentation files extension
     */
    @Override
    public String getDocExtension() {
        return docExtension;
    }

    /**
     * Set Documentation files extension
     *
     * @param userDocExtension documentation files extension
     */
    @Override
    public void setDocExtension(String userDocExtension) {
        this.docExtension = userDocExtension;
    }

    /**
     * Set HTTP user agent.
     *
     * @param httpUserAgent HTTP user agent
     */
    @Override
    public void setHttpUserAgent(String httpUserAgent) {
        this.httpUserAgent = httpUserAgent;
    }

    /**
     * HTTP user agent
     *
     * @return HTTP user agent
     */
    @Override
    public String getHttpUserAgent() {
        return httpUserAgent;
    }

    @SuppressWarnings("static-method")
    protected CliOption buildLibraryCliOption(Map<String, String> supportedLibraries) {
        StringBuilder sb = new StringBuilder("library template (sub-template) to use:");
        for (String lib : supportedLibraries.keySet()) {
            sb.append("\n").append(lib).append(" - ").append(supportedLibraries.get(lib));
        }
        return new CliOption(CodegenConstants.LIBRARY, sb.toString());
    }

    /**
     * Sanitize name (parameter, property, method, etc)
     *
     * @param name string to be sanitize
     * @return sanitized string
     */
    @Override
    @SuppressWarnings("static-method")
    public String sanitizeName(String name) {
        return sanitizeName(name, "\\W");
    }

    @Override
    public void setTemplatingEngine(TemplatingEngineAdapter templatingEngine) {
        this.templatingEngine = templatingEngine;
    }

    @Override
    public TemplatingEngineAdapter getTemplatingEngine() {
        return this.templatingEngine;
    }

    /**
     * Sanitize name (parameter, property, method, etc)
     *
     * @param name string to be sanitize
     * @param removeCharRegEx a regex containing all char that will be removed
     * @return sanitized string
     */
    public String sanitizeName(String name, String removeCharRegEx) {
        return sanitizeName(name, removeCharRegEx, new ArrayList<>());
    }

    /**
     * Sanitize name (parameter, property, method, etc)
     *
     * @param name string to be sanitize
     * @param removeCharRegEx a regex containing all char that will be removed
     * @param exceptionList a list of matches which should not be sanitized (i.e exception)
     * @return sanitized string
     */
    @SuppressWarnings("static-method")
    public String sanitizeName(
            final String name, String removeCharRegEx, ArrayList<String> exceptionList) {
        // NOTE: performance wise, we should have written with 2 replaceAll to replace desired
        // character with _ or empty character. Below aims to spell out different cases we've
        // encountered so far and hopefully make it easier for others to add more special
        // cases in the future.

        // better error handling when map/array type is invalid
        if (name == null) {
            LOGGER.error("String to be sanitized is null. Default to ERROR_UNKNOWN");
            return "ERROR_UNKNOWN";
        }

        // if the name is just '$', map it to 'value' for the time being.
        if ("$".equals(name)) {
            return "value";
        }

        SanitizeNameOptions opts = new SanitizeNameOptions(name, removeCharRegEx, exceptionList);

        return sanitizedNameCache.get(
                opts,
                sanitizeNameOptions -> {
                    String modifiable = sanitizeNameOptions.getName();
                    List<String> exceptions = sanitizeNameOptions.getExceptions();
                    // input[] => input
                    modifiable = this.sanitizeValue(modifiable, "\\[\\]", "", exceptions);

                    // input[a][b] => input_a_b
                    modifiable = this.sanitizeValue(modifiable, "\\[", "_", exceptions);
                    modifiable = this.sanitizeValue(modifiable, "\\]", "", exceptions);

                    // input(a)(b) => input_a_b
                    modifiable = this.sanitizeValue(modifiable, "\\(", "_", exceptions);
                    modifiable = this.sanitizeValue(modifiable, "\\)", "", exceptions);

                    // input.name => input_name
                    modifiable = this.sanitizeValue(modifiable, "\\.", "_", exceptions);

                    // input-name => input_name
                    modifiable = this.sanitizeValue(modifiable, "-", "_", exceptions);

                    // a|b => a_b
                    modifiable = this.sanitizeValue(modifiable, "\\|", "_", exceptions);

                    // input name and age => input_name_and_age
                    modifiable = this.sanitizeValue(modifiable, " ", "_", exceptions);

                    // /api/films/get => _api_films_get
                    // \api\films\get => _api_films_get
                    modifiable = modifiable.replaceAll("/", "_");
                    modifiable = modifiable.replaceAll("\\\\", "_");

                    // remove everything else other than word, number and _
                    // $php_variable => php_variable
                    if (allowUnicodeIdentifiers) { // could be converted to a single line with ?:
                        // operator
                        modifiable =
                                Pattern.compile(
                                                sanitizeNameOptions.getRemoveCharRegEx(),
                                                Pattern.UNICODE_CHARACTER_CLASS)
                                        .matcher(modifiable)
                                        .replaceAll("");
                    } else {
                        modifiable =
                                modifiable.replaceAll(sanitizeNameOptions.getRemoveCharRegEx(), "");
                    }
                    return modifiable;
                });
    }

    private String sanitizeValue(
            String value, String replaceMatch, String replaceValue, List<String> exceptionList) {
        if (exceptionList.size() == 0 || !exceptionList.contains(replaceMatch)) {
            return value.replaceAll(replaceMatch, replaceValue);
        }
        return value;
    }

    /**
     * Sanitize tag
     *
     * @param tag Tag
     * @return Sanitized tag
     */
    @Override
    public String sanitizeTag(String tag) {
        tag = camelize(sanitizeName(tag));

        // tag starts with numbers
        if (tag.matches("^\\d.*")) {
            tag = "Class" + tag;
        }

        return tag;
    }

    /**
     * Set CodegenParameter boolean flag using CodegenProperty. NOTE: This is deprecated and can be
     * removed in 6.0.0 This logic has been folded into the original call sites and long term will
     * be moved into IJsonSchemaValidationProperties.setTypeProperties and overrides like
     * updateModelForObject
     *
     * @param parameter Codegen Parameter
     * @param property Codegen property
     */
    public void setParameterBooleanFlagWithCodegenProperty(
            CodegenParameter parameter, CodegenProperty property) {
        if (parameter == null) {
            LOGGER.error("Codegen Parameter cannot be null.");
            return;
        }

        if (property == null) {
            LOGGER.error("Codegen Property cannot be null.");
            return;
        }
        if (Boolean.TRUE.equals(property.isEmail) && Boolean.TRUE.equals(property.isString)) {
            parameter.isEmail = true;
        } else if (Boolean.TRUE.equals(property.isPassword)
                && Boolean.TRUE.equals(property.isString)) {
            parameter.isPassword = true;
        } else if (Boolean.TRUE.equals(property.isUuid) && Boolean.TRUE.equals(property.isString)) {
            parameter.isUuid = true;
        } else if (Boolean.TRUE.equals(property.isByteArray)) {
            parameter.isByteArray = true;
            parameter.isPrimitiveType = true;
        } else if (Boolean.TRUE.equals(property.isBinary)) {
            parameter.isBinary = true;
            parameter.isPrimitiveType = true;
        } else if (Boolean.TRUE.equals(property.isString)) {
            parameter.isString = true;
            parameter.isPrimitiveType = true;
        } else if (Boolean.TRUE.equals(property.isBoolean)) {
            parameter.isBoolean = true;
            parameter.isPrimitiveType = true;
        } else if (Boolean.TRUE.equals(property.isLong)) {
            parameter.isLong = true;
            parameter.isPrimitiveType = true;
        } else if (Boolean.TRUE.equals(property.isInteger)) {
            parameter.isInteger = true;
            parameter.isPrimitiveType = true;
            if (Boolean.TRUE.equals(property.isShort)) {
                parameter.isShort = true;
            } else if (Boolean.TRUE.equals(property.isUnboundedInteger)) {
                parameter.isUnboundedInteger = true;
            }
        } else if (Boolean.TRUE.equals(property.isDouble)) {
            parameter.isDouble = true;
            parameter.isPrimitiveType = true;
        } else if (Boolean.TRUE.equals(property.isFloat)) {
            parameter.isFloat = true;
            parameter.isPrimitiveType = true;
        } else if (Boolean.TRUE.equals(property.isDecimal)) {
            parameter.isDecimal = true;
            parameter.isPrimitiveType = true;
        } else if (Boolean.TRUE.equals(property.isNumber)) {
            parameter.isNumber = true;
            parameter.isPrimitiveType = true;
        } else if (Boolean.TRUE.equals(property.isDate)) {
            parameter.isDate = true;
            parameter.isPrimitiveType = true;
        } else if (Boolean.TRUE.equals(property.isDateTime)) {
            parameter.isDateTime = true;
            parameter.isPrimitiveType = true;
        } else if (Boolean.TRUE.equals(property.isFreeFormObject)) {
            parameter.isFreeFormObject = true;
        } else if (Boolean.TRUE.equals(property.isAnyType)) {
            parameter.isAnyType = true;
        } else {
            LOGGER.debug("Property type is not primitive: {}", property.dataType);
        }

        if (Boolean.TRUE.equals(property.isFile)) {
            parameter.isFile = true;
        }
        if (Boolean.TRUE.equals(property.isModel)) {
            parameter.isModel = true;
        }
    }

    /**
     * Update codegen property's enum by adding "enumVars" (with name and value)
     *
     * @param var list of CodegenProperty
     */
    public void updateCodegenPropertyEnum(CodegenProperty var) {
        Map<String, Object> allowableValues = var.allowableValues;

        // handle array
        if (var.mostInnerItems != null) {
            allowableValues = var.mostInnerItems.allowableValues;
        }

        if (allowableValues == null) {
            return;
        }

        List<Object> values = (List<Object>) allowableValues.get("values");
        if (values == null) {
            return;
        }

        String varDataType =
                var.mostInnerItems != null ? var.mostInnerItems.dataType : var.dataType;
        Optional<Schema> referencedSchema =
                ModelUtils.getSchemas(openAPI).entrySet().stream()
                        .filter(entry -> Objects.equals(varDataType, toModelName(entry.getKey())))
                        .map(Map.Entry::getValue)
                        .findFirst();
        String dataType =
                (referencedSchema.isPresent())
                        ? getTypeDeclaration(referencedSchema.get())
                        : varDataType;
        List<Map<String, Object>> enumVars = buildEnumVars(values, dataType);

        // if "x-enum-varnames" or "x-enum-descriptions" defined, update varnames
        Map<String, Object> extensions =
                var.mostInnerItems != null
                        ? var.mostInnerItems.getVendorExtensions()
                        : var.getVendorExtensions();
        if (referencedSchema.isPresent()) {
            extensions = referencedSchema.get().getExtensions();
        }
        updateEnumVarsWithExtensions(enumVars, extensions, dataType);
        allowableValues.put("enumVars", enumVars);

        // handle default value for enum, e.g. available => StatusEnum.AVAILABLE
        if (var.defaultValue != null) {
            final String enumDefaultValue = getEnumDefaultValue(var.defaultValue, dataType);

            String enumName = null;
            for (Map<String, Object> enumVar : enumVars) {
                if (enumDefaultValue.equals(enumVar.get("value"))) {
                    enumName = (String) enumVar.get("name");
                    break;
                }
            }
            if (enumName != null) {
                var.defaultValue = toEnumDefaultValue(enumName, var.datatypeWithEnum);
            }
        }
    }

    protected String getEnumDefaultValue(String defaultValue, String dataType) {
        final String enumDefaultValue;
        if (isDataTypeString(dataType)) {
            enumDefaultValue = toEnumValue(defaultValue, dataType);
        } else {
            enumDefaultValue = defaultValue;
        }
        return enumDefaultValue;
    }

    protected List<Map<String, Object>> buildEnumVars(List<Object> values, String dataType) {
        List<Map<String, Object>> enumVars = new ArrayList<>();
        int truncateIdx = 0;

        if (isRemoveEnumValuePrefix()) {
            String commonPrefix = findCommonPrefixOfVars(values);
            truncateIdx = commonPrefix.length();
        }

        for (Object value : values) {
            Map<String, Object> enumVar = new HashMap<>();
            String enumName;
            if (truncateIdx == 0) {
                enumName = String.valueOf(value);
            } else {
                enumName = value.toString().substring(truncateIdx);
                if (enumName.isEmpty()) {
                    enumName = value.toString();
                }
            }

            enumVar.put("name", toEnumVarName(enumName, dataType));
            enumVar.put("value", toEnumValue(String.valueOf(value), dataType));
            enumVar.put("isString", isDataTypeString(dataType));
            enumVars.add(enumVar);
        }

        if (enumUnknownDefaultCase) {
            // If the server adds new enum cases, that are unknown by an old spec/client, the client
            // will fail to parse the network response.
            // With this option enabled, each enum will have a new case, 'unknown_default_open_api',
            // so that when the server sends an enum case that is not known by the client/spec, they
            // can safely fallback to this case.
            Map<String, Object> enumVar = new HashMap<>();
            String enumName = enumUnknownDefaultCaseName;

            String enumValue;
            if (isDataTypeString(dataType)) {
                enumValue = enumUnknownDefaultCaseName;
            } else {
                // This is a dummy value that attempts to avoid collisions with previously specified
                // cases.
                // Int.max / 192
                // The number 192 that is used to calculate this random value, is the Swift
                // Evolution proposal for frozen/non-frozen enums.
                // [SE-0192](https://github.com/apple/swift-evolution/blob/master/proposals/0192-non-exhaustive-enums.md)
                // Since this functionality was born in the Swift 5 generator and latter on broth to
                // all generators
                // https://github.com/OpenAPITools/openapi-generator/pull/11013
                enumValue = String.valueOf(11184809);
            }

            enumVar.put("name", toEnumVarName(enumName, dataType));
            enumVar.put("value", toEnumValue(enumValue, dataType));
            enumVar.put("isString", isDataTypeString(dataType));
            enumVars.add(enumVar);
        }

        return enumVars;
    }

    protected void updateEnumVarsWithExtensions(
            List<Map<String, Object>> enumVars,
            Map<String, Object> vendorExtensions,
            String dataType) {
        if (vendorExtensions != null) {
            updateEnumVarsWithExtensions(enumVars, vendorExtensions, "x-enum-varnames", "name");
            updateEnumVarsWithExtensions(
                    enumVars, vendorExtensions, "x-enum-descriptions", "enumDescription");
        }
    }

    private void updateEnumVarsWithExtensions(
            List<Map<String, Object>> enumVars,
            Map<String, Object> vendorExtensions,
            String extensionKey,
            String key) {
        if (vendorExtensions.containsKey(extensionKey)) {
            List<String> values = (List<String>) vendorExtensions.get(extensionKey);
            int size = Math.min(enumVars.size(), values.size());
            for (int i = 0; i < size; i++) {
                enumVars.get(i).put(key, values.get(i));
            }
        }
    }

    /**
     * If the pattern misses the delimiter, add "/" to the beginning and end Otherwise, return the
     * original pattern
     *
     * @param pattern the pattern (regular expression)
     * @return the pattern with delimiter
     */
    public String addRegularExpressionDelimiter(String pattern) {
        if (StringUtils.isEmpty(pattern)) {
            return pattern;
        }

        if (!pattern.matches("^/.*")) {
            return "/" + pattern.replaceAll("/", "\\\\/") + "/";
        }

        return pattern;
    }

    /**
     * reads propertyKey from additionalProperties, converts it to a boolean and writes it back to
     * additionalProperties to be usable as a boolean in mustache files.
     *
     * @param propertyKey property key
     * @return property value as boolean
     */
    public boolean convertPropertyToBooleanAndWriteBack(String propertyKey) {
        boolean result = convertPropertyToBoolean(propertyKey);
        writePropertyBack(propertyKey, result);
        return result;
    }

    /**
     * Provides an override location, if any is specified, for the .openapi-generator-ignore.
     *
     * <p>This is originally intended for the first generation only.
     *
     * @return a string of the full path to an override ignore file.
     */
    @Override
    public String getIgnoreFilePathOverride() {
        return ignoreFilePathOverride;
    }

    /**
     * Sets an override location for the '.openapi-generator-ignore' location for the first code
     * generation.
     *
     * @param ignoreFileOverride The full path to an ignore file
     */
    @Override
    public void setIgnoreFilePathOverride(final String ignoreFileOverride) {
        this.ignoreFilePathOverride = ignoreFileOverride;
    }

    public boolean convertPropertyToBoolean(String propertyKey) {
        final Object booleanValue = additionalProperties.get(propertyKey);
        boolean result = Boolean.FALSE;
        if (booleanValue instanceof Boolean) {
            result = (Boolean) booleanValue;
        } else if (booleanValue instanceof String) {
            result = Boolean.parseBoolean((String) booleanValue);
        } else {
            LOGGER.warn(
                    "The value (generator's option) must be either boolean or string. Default to `false`.");
        }
        return result;
    }

    public void writePropertyBack(String propertyKey, Object value) {
        additionalProperties.put(propertyKey, value);
    }

    protected String getContentType(RequestBody requestBody) {
        if (requestBody == null
                || requestBody.getContent() == null
                || requestBody.getContent().isEmpty()) {
            LOGGER.debug("Cannot determine the content type. Returning null.");
            return null;
        }
        return new ArrayList<>(requestBody.getContent().keySet()).get(0);
    }

    private void setOauth2Info(CodegenSecurity codegenSecurity, OAuthFlow flow) {
        codegenSecurity.authorizationUrl = flow.getAuthorizationUrl();
        codegenSecurity.tokenUrl = flow.getTokenUrl();
        codegenSecurity.refreshUrl = flow.getRefreshUrl();

        if (flow.getScopes() != null && !flow.getScopes().isEmpty()) {
            List<Map<String, Object>> scopes = new ArrayList<>();
            for (Map.Entry<String, String> scopeEntry : flow.getScopes().entrySet()) {
                Map<String, Object> scope = new HashMap<>();
                scope.put("scope", scopeEntry.getKey());
                scope.put("description", escapeText(scopeEntry.getValue()));
                scopes.add(scope);
            }
            codegenSecurity.scopes = scopes;
        }
    }

    private void setOpenIdConnectInfo(CodegenSecurity codegenSecurity, OAuthFlow flow) {
        if (flow.getScopes() != null && !flow.getScopes().isEmpty()) {
            List<Map<String, Object>> scopes = new ArrayList<>();
            for (Map.Entry<String, String> scopeEntry : flow.getScopes().entrySet()) {
                Map<String, Object> scope = new HashMap<>();
                scope.put("scope", scopeEntry.getKey());
                scopes.add(scope);
            }
            codegenSecurity.scopes = scopes;
        }
    }

    private void addConsumesInfo(Operation operation, CodegenOperation codegenOperation) {
        RequestBody requestBody =
                ModelUtils.getReferencedRequestBody(this.openAPI, operation.getRequestBody());
        if (requestBody == null
                || requestBody.getContent() == null
                || requestBody.getContent().isEmpty()) {
            return;
        }

        Set<String> consumes = requestBody.getContent().keySet();
        List<Map<String, String>> mediaTypeList = new ArrayList<>();
        for (String key : consumes) {
            Map<String, String> mediaType = new HashMap<>();
            if ("*/*".equals(key)) {
                // skip as it implies `consumes` in OAS2 is not defined
                continue;
            } else {
                mediaType.put("mediaType", escapeQuotationMark(key));
            }
            mediaTypeList.add(mediaType);
        }

        if (!mediaTypeList.isEmpty()) {
            codegenOperation.consumes = mediaTypeList;
            codegenOperation.hasConsumes = true;
        }
    }

    public static Set<String> getConsumesInfo(OpenAPI openAPI, Operation operation) {
        RequestBody requestBody =
                ModelUtils.getReferencedRequestBody(openAPI, operation.getRequestBody());

        if (requestBody == null
                || requestBody.getContent() == null
                || requestBody.getContent().isEmpty()) {
            return Collections.emptySet(); // return empty set
        }
        return requestBody.getContent().keySet();
    }

    public boolean hasFormParameter(OpenAPI openAPI, Operation operation) {
        Set<String> consumesInfo = getConsumesInfo(openAPI, operation);

        if (consumesInfo == null || consumesInfo.isEmpty()) {
            return false;
        }

        for (String consume : consumesInfo) {
            if (consume != null
                    && (consume.toLowerCase(Locale.ROOT)
                                    .startsWith("application/x-www-form-urlencoded")
                            || consume.toLowerCase(Locale.ROOT).startsWith("multipart"))) {
                return true;
            }
        }

        return false;
    }

    public boolean hasBodyParameter(OpenAPI openAPI, Operation operation) {
        RequestBody requestBody =
                ModelUtils.getReferencedRequestBody(openAPI, operation.getRequestBody());
        if (requestBody == null) {
            return false;
        }

        Schema schema = ModelUtils.getSchemaFromRequestBody(requestBody);
        return ModelUtils.getReferencedSchema(openAPI, schema) != null;
    }

    private void addProducesInfo(ApiResponse inputResponse, CodegenOperation codegenOperation) {
        ApiResponse response = ModelUtils.getReferencedApiResponse(this.openAPI, inputResponse);
        if (response == null || response.getContent() == null || response.getContent().isEmpty()) {
            return;
        }

        Set<String> produces = response.getContent().keySet();
        if (codegenOperation.produces == null) {
            codegenOperation.produces = new ArrayList<>();
        }

        Set<String> existingMediaTypes = new HashSet<>();
        for (Map<String, String> mediaType : codegenOperation.produces) {
            existingMediaTypes.add(mediaType.get("mediaType"));
        }

        for (String key : produces) {
            // escape quotation to avoid code injection, "*/*" is a special case, do nothing
            String encodedKey = "*/*".equals(key) ? key : escapeQuotationMark(key);
            // Only unique media types should be added to "produces"
            if (!existingMediaTypes.contains(encodedKey)) {
                Map<String, String> mediaType = new HashMap<>();
                mediaType.put("mediaType", encodedKey);
                codegenOperation.produces.add(mediaType);
                codegenOperation.hasProduces = Boolean.TRUE;
            }
        }
    }

    /**
     * returns the list of MIME types the APIs can produce
     *
     * @param openAPI current specification instance
     * @param operation Operation
     * @return a set of MIME types
     */
    public static Set<String> getProducesInfo(final OpenAPI openAPI, final Operation operation) {
        if (operation.getResponses() == null || operation.getResponses().isEmpty()) {
            return null;
        }

        Set<String> produces = new ConcurrentSkipListSet<>();

        for (ApiResponse r : operation.getResponses().values()) {
            ApiResponse response = ModelUtils.getReferencedApiResponse(openAPI, r);
            if (response.getContent() != null) {
                produces.addAll(response.getContent().keySet());
            }
        }

        return produces;
    }

    protected String getCollectionFormat(Parameter parameter) {
        if (Parameter.StyleEnum.FORM.equals(parameter.getStyle())) {
            // Ref:
            // https://github.com/OAI/OpenAPI-Specification/blob/master/versions/3.0.1.md#style-values
            if (Boolean.TRUE.equals(parameter.getExplode())) { // explode is true (default)
                return "multi";
            } else {
                return "csv";
            }
        } else if (Parameter.StyleEnum.SIMPLE.equals(parameter.getStyle())) {
            return "csv";
        } else if (Parameter.StyleEnum.PIPEDELIMITED.equals(parameter.getStyle())) {
            return "pipes";
        } else if (Parameter.StyleEnum.SPACEDELIMITED.equals(parameter.getStyle())) {
            return "ssv";
        } else {
            return null;
        }
    }

    @Override
    public CodegenType getTag() {
        return null;
    }

    @Override
    public String getName() {
        return null;
    }

    @Override
    public String getHelp() {
        return null;
    }

    public List<CodegenParameter> fromRequestBodyToFormParameters(
            RequestBody body, Set<String> imports) {
        List<CodegenParameter> parameters = new ArrayList<>();
        LOGGER.debug("debugging fromRequestBodyToFormParameters= {}", body);
        Schema schema = ModelUtils.getSchemaFromRequestBody(body);
        schema = ModelUtils.getReferencedSchema(this.openAPI, schema);
        List<String> allRequired = new ArrayList<>();
        Map<String, Schema> properties = new LinkedHashMap<>();
        // this traverses a composed schema and extracts all properties in each schema into
        // properties
        // TODO in the future have this return one codegenParameter of type object or composed which
        // includes all definition
        // that will be needed for complex composition use cases
        // https://github.com/OpenAPITools/openapi-generator/issues/10415
        addProperties(properties, allRequired, schema, new HashSet<>());

        if (!properties.isEmpty()) {
            for (Map.Entry<String, Schema> entry : properties.entrySet()) {
                CodegenParameter codegenParameter;
                // key => property name
                // value => property schema
                String propertyName = entry.getKey();
                Schema propertySchema = entry.getValue();
                if (ModelUtils.isMapSchema(propertySchema)) {
                    LOGGER.error(
                            "Map of form parameters not supported. Please report the issue to https://github.com/openapitools/openapi-generator if you need help.");
                    continue;
                }
                codegenParameter = fromFormProperty(propertyName, propertySchema, imports);

                // Set 'required' flag defined in the schema element
                if (!codegenParameter.required && schema.getRequired() != null) {
                    codegenParameter.required = schema.getRequired().contains(entry.getKey());
                } else if (!codegenParameter.required) {
                    // Set 'required' flag for properties declared inside the allOf
                    codegenParameter.required =
                            allRequired.stream()
                                    .anyMatch(r -> r.equals(codegenParameter.paramName));
                }

                parameters.add(codegenParameter);
            }
        }

        return parameters;
    }

    public CodegenParameter fromFormProperty(
            String name, Schema propertySchema, Set<String> imports) {
        CodegenParameter codegenParameter =
                CodegenModelFactory.newInstance(CodegenModelType.PARAMETER);

        LOGGER.debug("Debugging fromFormProperty {}: {}", name, propertySchema);
        CodegenProperty codegenProperty = fromProperty(name, propertySchema, false);

        Schema ps = unaliasSchema(propertySchema);
        ModelUtils.syncValidationProperties(ps, codegenParameter);
        codegenParameter.setTypeProperties(ps);
        codegenParameter.setComposedSchemas(getComposedSchemas(ps));
        if (ps.getPattern() != null) {
            codegenParameter.pattern = toRegularExpression(ps.getPattern());
        }

        codegenParameter.baseType = codegenProperty.baseType;
        codegenParameter.dataType = codegenProperty.dataType;
        codegenParameter.defaultValue = toDefaultParameterValue(propertySchema);
        codegenParameter.baseName = codegenProperty.baseName;
        codegenParameter.paramName = toParamName(codegenParameter.baseName);
        codegenParameter.dataFormat = codegenProperty.dataFormat;
        // non-array/map
        updateCodegenPropertyEnum(codegenProperty);
        codegenParameter.isEnum = codegenProperty.isEnum;
        codegenParameter.isEnumRef = codegenProperty.isEnumRef;
        codegenParameter._enum = codegenProperty._enum;
        codegenParameter.allowableValues = codegenProperty.allowableValues;

        if (ModelUtils.isFileSchema(ps) && !ModelUtils.isStringSchema(ps)) {
            // swagger v2 only, type file
            codegenParameter.isFile = true;
        } else if (ModelUtils.isStringSchema(ps)) {
            if (ModelUtils.isEmailSchema(ps)) {
                codegenParameter.isEmail = true;
            } else if (ModelUtils.isPasswordSchema(ps)) {
                codegenParameter.isPassword = true;
            } else if (ModelUtils.isUUIDSchema(ps)) {
                codegenParameter.isUuid = true;
            } else if (ModelUtils.isByteArraySchema(ps)) {
                codegenParameter.setIsString(false);
                codegenParameter.isByteArray = true;
                codegenParameter.isPrimitiveType = true;
            } else if (ModelUtils.isBinarySchema(ps)) {
                codegenParameter.isBinary = true;
                codegenParameter.isFile = true; // file = binary in OAS3
                codegenParameter.isPrimitiveType = true;
            } else if (ModelUtils.isDateSchema(ps)) {
                codegenParameter.setIsString(false); // for backward compatibility with 2.x
                codegenParameter.isDate = true;
                codegenParameter.isPrimitiveType = true;
            } else if (ModelUtils.isDateTimeSchema(ps)) {
                codegenParameter.setIsString(false); // for backward compatibility with 2.x
                codegenParameter.isDateTime = true;
                codegenParameter.isPrimitiveType = true;
            } else if (ModelUtils.isDecimalSchema(ps)) { // type: string, format: number
                codegenParameter.setIsString(false);
                codegenParameter.isDecimal = true;
                codegenParameter.isPrimitiveType = true;
            }
            if (Boolean.TRUE.equals(codegenParameter.isString)) {
                codegenParameter.isPrimitiveType = true;
            }
        } else if (ModelUtils.isBooleanSchema(ps)) {
            codegenParameter.isPrimitiveType = true;
        } else if (ModelUtils.isNumberSchema(ps)) {
            codegenParameter.isPrimitiveType = true;
            if (ModelUtils.isFloatSchema(ps)) { // float
                codegenParameter.isFloat = true;
            } else if (ModelUtils.isDoubleSchema(ps)) { // double
                codegenParameter.isDouble = true;
            }
        } else if (ModelUtils.isIntegerSchema(ps)) { // integer type
            codegenParameter.isPrimitiveType = true;
            if (ModelUtils.isLongSchema(ps)) { // int64/long format
                codegenParameter.isLong = true;
            } else {
                codegenParameter.isInteger = true;
                if (ModelUtils.isShortSchema(ps)) { // int32/short format
                    codegenParameter.isShort = true;
                } else { // unbounded integer
                }
            }
        } else if (ModelUtils.isTypeObjectSchema(ps)) {
            if (ModelUtils.isFreeFormObject(openAPI, ps)) {
                codegenParameter.isFreeFormObject = true;
            }
        } else if (ModelUtils.isNullType(ps)) {
        } else if (ModelUtils.isAnyType(ps)) {
            // any schema with no type set, composed schemas often do this
        } else if (ModelUtils.isArraySchema(ps)) {
            Schema inner = getSchemaItems((ArraySchema) ps);
            CodegenProperty arrayInnerProperty = fromProperty("inner", inner, false);
            codegenParameter.items = arrayInnerProperty;
            codegenParameter.mostInnerItems = arrayInnerProperty.mostInnerItems;
            codegenParameter.isPrimitiveType = false;
            codegenParameter.isContainer = true;
            // hoist items data into the array property
            // TODO this hoisting code is generator specific and should be isolated into
            // updateFormPropertyForArray
            codegenParameter.baseType = arrayInnerProperty.dataType;
            codegenParameter.defaultValue = arrayInnerProperty.getDefaultValue();
            if (codegenParameter.items.isFile) {
                codegenParameter.isFile = true;
                codegenParameter.dataFormat = codegenParameter.items.dataFormat;
            }
            if (arrayInnerProperty._enum != null) {
                codegenParameter._enum = arrayInnerProperty._enum;
            }
            if (arrayInnerProperty.baseType != null && arrayInnerProperty.enumName != null) {
                codegenParameter.datatypeWithEnum =
                        codegenParameter.dataType.replace(
                                arrayInnerProperty.baseType, arrayInnerProperty.enumName);
            } else {
                LOGGER.warn(
                        "Could not compute datatypeWithEnum from {}, {}",
                        arrayInnerProperty.baseType,
                        arrayInnerProperty.enumName);
            }
            // end of hoisting

            // collectionFormat for form parameter does not consider
            // style and explode from encoding at this point
            String collectionFormat = getCollectionFormat(codegenParameter);
            codegenParameter.collectionFormat =
                    StringUtils.isEmpty(collectionFormat) ? "csv" : collectionFormat;
            codegenParameter.isCollectionFormatMulti = "multi".equals(collectionFormat);

            if (!addSchemaImportsFromV3SpecLocations) {
                // recursively add import
                while (arrayInnerProperty != null) {
                    imports.add(arrayInnerProperty.baseType);
                    arrayInnerProperty = arrayInnerProperty.items;
                }
            }
        } else {
            // referenced schemas
        }

        if (Boolean.TRUE.equals(codegenProperty.isModel)) {
            codegenParameter.isModel = true;
        }

        codegenParameter.isFormParam = Boolean.TRUE;
        codegenParameter.description = escapeText(codegenProperty.description);
        codegenParameter.unescapedDescription = codegenProperty.getDescription();
        codegenParameter.jsonSchema = Json.pretty(propertySchema);

        if (codegenProperty.getVendorExtensions() != null
                && !codegenProperty.getVendorExtensions().isEmpty()) {
            codegenParameter.vendorExtensions = codegenProperty.getVendorExtensions();
        }
        if (propertySchema.getRequired() != null
                && !propertySchema.getRequired().isEmpty()
                && propertySchema.getRequired().contains(codegenProperty.baseName)) {
            codegenParameter.required = Boolean.TRUE;
        }

        if (codegenProperty.isEnum) {
            codegenParameter.datatypeWithEnum = codegenProperty.datatypeWithEnum;
            codegenParameter.enumName = codegenProperty.enumName;
            if (codegenProperty.defaultValue != null) {
                codegenParameter.enumDefaultValue =
                        codegenProperty.defaultValue.replace(codegenProperty.enumName + ".", "");
            }
        }

        if (!addSchemaImportsFromV3SpecLocations) {
            // import
            if (codegenProperty.complexType != null) {
                imports.add(codegenProperty.complexType);
            }
        }
        setParameterExampleValue(codegenParameter);
        // set nullable
        setParameterNullable(codegenParameter, codegenProperty);

        return codegenParameter;
    }

    protected void addBodyModelSchema(
            CodegenParameter codegenParameter,
            String name,
            Schema schema,
            Set<String> imports,
            String bodyParameterName,
            boolean forceSimpleRef) {
        CodegenModel codegenModel = null;
        if (StringUtils.isNotBlank(name)) {
            schema.setName(name);
            codegenModel = fromModel(name, schema);
        }
        if (codegenModel != null) {
            codegenParameter.isModel = true;
        }

        if (codegenModel != null && (codegenModel.hasVars || forceSimpleRef)) {
            if (StringUtils.isEmpty(bodyParameterName)) {
                codegenParameter.baseName = codegenModel.classname;
            } else {
                codegenParameter.baseName = bodyParameterName;
            }
            codegenParameter.paramName = toParamName(codegenParameter.baseName);
            codegenParameter.baseType = codegenModel.classname;
            codegenParameter.dataType = getTypeDeclaration(codegenModel.classname);
            codegenParameter.description = codegenModel.description;
            codegenParameter.isNullable = codegenModel.isNullable;
            if (!addSchemaImportsFromV3SpecLocations) {
                imports.add(codegenParameter.baseType);
            }
        } else {
            CodegenProperty codegenProperty = fromProperty("property", schema, false);

            if (codegenProperty != null
                    && codegenProperty.getComplexType() != null
                    && codegenProperty.getComplexType().contains(" | ")) {
                if (!addSchemaImportsFromV3SpecLocations) {
                    // TODO move this splitting logic to the generator that needs it only
                    List<String> parts =
                            Arrays.asList(codegenProperty.getComplexType().split(" \\| "));
                    imports.addAll(parts);
                }
                String codegenModelName = codegenProperty.getComplexType();
                codegenParameter.baseName = codegenModelName;
                codegenParameter.paramName = toParamName(codegenParameter.baseName);
                codegenParameter.baseType = codegenParameter.baseName;
                codegenParameter.dataType = getTypeDeclaration(codegenModelName);
                codegenParameter.description = codegenProperty.getDescription();
                codegenParameter.isNullable = codegenProperty.isNullable;
            } else {
                if (ModelUtils.isMapSchema(schema)) { // http body is map
                    LOGGER.error(
                            "Map should be supported. Please report to openapi-generator github repo about the issue.");
                } else if (codegenProperty != null) {
                    String codegenModelName, codegenModelDescription;

                    if (codegenModel != null) {
                        codegenModelName = codegenModel.classname;
                        codegenModelDescription = codegenModel.description;
                    } else {
                        LOGGER.warn(
                                "The following schema has undefined (null) baseType. "
                                        + "It could be due to form parameter defined in OpenAPI v2 spec with incorrect consumes. "
                                        + "A correct 'consumes' for form parameters should be "
                                        + "'application/x-www-form-urlencoded' or 'multipart/?'");
                        LOGGER.warn("schema: {}", schema);
                        LOGGER.warn("codegenModel is null. Default to UNKNOWN_BASE_TYPE");
                        codegenModelName = "UNKNOWN_BASE_TYPE";
                        codegenModelDescription = "UNKNOWN_DESCRIPTION";
                    }

                    if (StringUtils.isEmpty(bodyParameterName)) {
                        codegenParameter.baseName = codegenModelName;
                    } else {
                        codegenParameter.baseName = bodyParameterName;
                    }

                    codegenParameter.paramName = toParamName(codegenParameter.baseName);
                    codegenParameter.baseType = codegenModelName;
                    codegenParameter.dataType = getTypeDeclaration(codegenModelName);
                    codegenParameter.description = codegenModelDescription;
                    if (!addSchemaImportsFromV3SpecLocations) {
                        imports.add(codegenParameter.baseType);

                        if (codegenProperty.complexType != null) {
                            imports.add(codegenProperty.complexType);
                        }
                    }
                }
            }

            // set nullable
            setParameterNullable(codegenParameter, codegenProperty);
        }
    }

    protected void updateRequestBodyForMap(
            CodegenParameter codegenParameter,
            Schema schema,
            String name,
            Set<String> imports,
            String bodyParameterName) {
        if (ModelUtils.isGenerateAliasAsModel(schema) && StringUtils.isNotBlank(name)) {
            this.addBodyModelSchema(
                    codegenParameter, name, schema, imports, bodyParameterName, true);
        } else {
            Schema inner = getAdditionalProperties(schema);
            if (inner == null) {
                LOGGER.error(
                        "No inner type supplied for map parameter `{}`. Default to type:string",
                        schema.getName());
                inner =
                        new StringSchema()
                                .description("//TODO automatically added by openapi-generator");
                schema.setAdditionalProperties(inner);
            }
            CodegenProperty codegenProperty = fromProperty("property", schema, false);

            if (!addSchemaImportsFromV3SpecLocations) {
                imports.add(codegenProperty.baseType);
                CodegenProperty innerCp = codegenProperty;
                while (innerCp != null) {
                    if (innerCp.complexType != null) {
                        imports.add(innerCp.complexType);
                    }
                    innerCp = innerCp.items;
                }
            }

            if (StringUtils.isEmpty(bodyParameterName)) {
                codegenParameter.baseName = "request_body";
            } else {
                codegenParameter.baseName = bodyParameterName;
            }
            codegenParameter.paramName = toParamName(codegenParameter.baseName);
            codegenParameter.items = codegenProperty.items;
            codegenParameter.mostInnerItems = codegenProperty.mostInnerItems;
            codegenParameter.dataType = getTypeDeclaration(schema);
            codegenParameter.baseType = getSchemaType(inner);
            codegenParameter.isContainer = Boolean.TRUE;
            codegenParameter.isMap = Boolean.TRUE;
            codegenParameter.isNullable = codegenProperty.isNullable;

            // set nullable
            setParameterNullable(codegenParameter, codegenProperty);
        }
    }

    protected void updateRequestBodyForPrimitiveType(
            CodegenParameter codegenParameter,
            Schema schema,
            String bodyParameterName,
            Set<String> imports) {
        CodegenProperty codegenProperty = fromProperty("PRIMITIVE_REQUEST_BODY", schema, false);
        if (codegenProperty != null) {
            if (StringUtils.isEmpty(bodyParameterName)) {
                codegenParameter.baseName = "body"; // default to body
            } else {
                codegenParameter.baseName = bodyParameterName;
            }
            codegenParameter.isPrimitiveType = true;
            codegenParameter.baseType = codegenProperty.baseType;
            codegenParameter.dataType = codegenProperty.dataType;
            codegenParameter.description = codegenProperty.description;
            codegenParameter.paramName = toParamName(codegenParameter.baseName);
            codegenParameter.pattern = codegenProperty.pattern;
            codegenParameter.isNullable = codegenProperty.isNullable;

            if (!addSchemaImportsFromV3SpecLocations) {
                if (codegenProperty.complexType != null) {
                    imports.add(codegenProperty.complexType);
                }
            }
        }
        // set nullable
        setParameterNullable(codegenParameter, codegenProperty);
    }

    protected void updateRequestBodyForObject(
            CodegenParameter codegenParameter,
            Schema schema,
            String name,
            Set<String> imports,
            String bodyParameterName) {
        if (ModelUtils.isMapSchema(schema)) {
            // Schema with additionalproperties: true (including composed schemas with
            // additionalproperties: true)
            updateRequestBodyForMap(codegenParameter, schema, name, imports, bodyParameterName);
        } else if (isFreeFormObject(schema)) {
            // non-composed object type with no properties + additionalProperties
            // additionalProperties must be null, ObjectSchema, or empty Schema
            codegenParameter.isFreeFormObject = true;

            // HTTP request body is free form object
            CodegenProperty codegenProperty = fromProperty("FREE_FORM_REQUEST_BODY", schema, false);
            if (codegenProperty != null) {
                if (StringUtils.isEmpty(bodyParameterName)) {
                    codegenParameter.baseName = "body"; // default to body
                } else {
                    codegenParameter.baseName = bodyParameterName;
                }
                codegenParameter.isPrimitiveType = true;
                codegenParameter.baseType = codegenProperty.baseType;
                codegenParameter.dataType = codegenProperty.dataType;
                codegenParameter.description = codegenProperty.description;
                codegenParameter.isNullable = codegenProperty.isNullable;
                codegenParameter.paramName = toParamName(codegenParameter.baseName);
            }
            // set nullable
            setParameterNullable(codegenParameter, codegenProperty);
        } else if (ModelUtils.isObjectSchema(schema)) {
            // object type schema or composed schema with properties defined
            this.addBodyModelSchema(
                    codegenParameter, name, schema, imports, bodyParameterName, false);
        }
        addVarsRequiredVarsAdditionalProps(schema, codegenParameter);
    }

    protected void updateRequestBodyForArray(
            CodegenParameter codegenParameter,
            Schema schema,
            String name,
            Set<String> imports,
            String bodyParameterName) {
        if (ModelUtils.isGenerateAliasAsModel(schema) && StringUtils.isNotBlank(name)) {
            this.addBodyModelSchema(
                    codegenParameter, name, schema, imports, bodyParameterName, true);
        } else {
            final ArraySchema arraySchema = (ArraySchema) schema;
            Schema inner = getSchemaItems(arraySchema);
            CodegenProperty codegenProperty = fromProperty("property", arraySchema, false);
            if (codegenProperty == null) {
                throw new RuntimeException(
                        "CodegenProperty cannot be null. arraySchema for debugging: "
                                + arraySchema);
            }

            if (!addSchemaImportsFromV3SpecLocations) {
                imports.add(codegenProperty.baseType);
            }
            CodegenProperty innerCp = codegenProperty;
            CodegenProperty mostInnerItem = innerCp;
            // loop through multidimensional array to add proper import
            // also find the most inner item
            while (innerCp != null) {
                if (!addSchemaImportsFromV3SpecLocations) {
                    if (innerCp.complexType != null) {
                        imports.add(innerCp.complexType);
                    }
                }
                mostInnerItem = innerCp;
                innerCp = innerCp.items;
            }

<<<<<<< HEAD
=======
            if (mostInnerItem == null) {
                throw new RuntimeException(
                        "mostInnerItem (codegen property of array item) cannot be null. "
                                + arraySchema);
            }

>>>>>>> cba7561d
            if (StringUtils.isEmpty(bodyParameterName)) {
                if (StringUtils.isEmpty(mostInnerItem.complexType)) {
                    codegenParameter.baseName = "request_body";
                } else {
                    codegenParameter.baseName = mostInnerItem.complexType;
                }
            } else {
                codegenParameter.baseName = bodyParameterName;
            }
            codegenParameter.paramName = toArrayModelParamName(codegenParameter.baseName);
            codegenParameter.items = codegenProperty.items;
            codegenParameter.mostInnerItems = codegenProperty.mostInnerItems;
            codegenParameter.dataType = getTypeDeclaration(arraySchema);
            codegenParameter.baseType = getSchemaType(inner);
            codegenParameter.isContainer = Boolean.TRUE;
            codegenParameter.isNullable = codegenProperty.isNullable;

            // set nullable
            setParameterNullable(codegenParameter, codegenProperty);

            if (!addSchemaImportsFromV3SpecLocations) {
                while (codegenProperty != null) {
                    imports.add(codegenProperty.baseType);
                    codegenProperty = codegenProperty.items;
                }
            }
        }
    }

    protected void updateRequestBodyForString(
            CodegenParameter codegenParameter,
            Schema schema,
            Set<String> imports,
            String bodyParameterName) {
        updateRequestBodyForPrimitiveType(codegenParameter, schema, bodyParameterName, imports);
        if (ModelUtils.isByteArraySchema(schema)) {
            codegenParameter.setIsString(false);
            codegenParameter.isByteArray = true;
        } else if (ModelUtils.isBinarySchema(schema)) {
            codegenParameter.isBinary = true;
            codegenParameter.isFile = true; // file = binary in OAS3
        } else if (ModelUtils.isUUIDSchema(schema)) {
            codegenParameter.isUuid = true;
        } else if (ModelUtils.isURISchema(schema)) {
            codegenParameter.isUri = true;
        } else if (ModelUtils.isEmailSchema(schema)) {
            codegenParameter.isEmail = true;
        } else if (ModelUtils.isDateSchema(schema)) { // date format
            codegenParameter.setIsString(false); // for backward compatibility with 2.x
            codegenParameter.isDate = true;
        } else if (ModelUtils.isDateTimeSchema(schema)) { // date-time format
            codegenParameter.setIsString(false); // for backward compatibility with 2.x
            codegenParameter.isDateTime = true;
        } else if (ModelUtils.isDecimalSchema(schema)) { // type: string, format: number
            codegenParameter.isDecimal = true;
            codegenParameter.setIsString(false);
        }
        codegenParameter.pattern = toRegularExpression(schema.getPattern());
    }

    protected String toMediaTypeSchemaName(String contentType, String mediaTypeSchemaSuffix) {
        return "SchemaFor" + mediaTypeSchemaSuffix + toModelName(contentType);
    }

    private CodegenParameter headerToCodegenParameter(
            Header header, String headerName, Set<String> imports, String mediaTypeSchemaSuffix) {
        if (header == null) {
            return null;
        }
        Parameter headerParam = new Parameter();
        headerParam.setName(headerName);
        headerParam.setIn("header");
        headerParam.setDescription(header.getDescription());
        headerParam.setRequired(header.getRequired());
        headerParam.setDeprecated(header.getDeprecated());
        Header.StyleEnum style = header.getStyle();
        if (style != null) {
            headerParam.setStyle(Parameter.StyleEnum.valueOf(style.name()));
        }
        headerParam.setExplode(header.getExplode());
        headerParam.setSchema(header.getSchema());
        headerParam.setExamples(header.getExamples());
        headerParam.setExample(header.getExample());
        headerParam.setContent(header.getContent());
        headerParam.setExtensions(header.getExtensions());
        CodegenParameter param = fromParameter(headerParam, imports);
        param.setContent(getContent(headerParam.getContent(), imports, mediaTypeSchemaSuffix));
        return param;
    }

    protected LinkedHashMap<String, CodegenMediaType> getContent(
            Content content, Set<String> imports, String mediaTypeSchemaSuffix) {
        if (content == null) {
            return null;
        }
        LinkedHashMap<String, CodegenMediaType> cmtContent = new LinkedHashMap<>();
        for (Entry<String, MediaType> contentEntry : content.entrySet()) {
            MediaType mt = contentEntry.getValue();
            LinkedHashMap<String, CodegenEncoding> ceMap = null;
            if (mt.getEncoding() != null) {
                ceMap = new LinkedHashMap<>();
                Map<String, Encoding> encMap = mt.getEncoding();
                for (Entry<String, Encoding> encodingEntry : encMap.entrySet()) {
                    Encoding enc = encodingEntry.getValue();
                    List<CodegenParameter> headers = new ArrayList<>();
                    if (enc.getHeaders() != null) {
                        Map<String, Header> encHeaders = enc.getHeaders();
                        for (Entry<String, Header> headerEntry : encHeaders.entrySet()) {
                            String headerName = headerEntry.getKey();
                            Header header =
                                    ModelUtils.getReferencedHeader(
                                            this.openAPI, headerEntry.getValue());
                            CodegenParameter param =
                                    headerToCodegenParameter(
                                            header, headerName, imports, mediaTypeSchemaSuffix);
                            headers.add(param);
                        }
                    }
                    CodegenEncoding ce =
                            new CodegenEncoding(
                                    enc.getContentType(),
                                    headers,
                                    enc.getStyle().toString(),
                                    enc.getExplode() == null
                                            ? false
                                            : enc.getExplode().booleanValue(),
                                    enc.getAllowReserved() == null
                                            ? false
                                            : enc.getAllowReserved().booleanValue());
                    String propName = encodingEntry.getKey();
                    ceMap.put(propName, ce);
                }
            }
            String contentType = contentEntry.getKey();
            CodegenProperty schemaProp = null;
            if (mt.getSchema() != null) {
                schemaProp =
                        fromProperty(
                                toMediaTypeSchemaName(contentType, mediaTypeSchemaSuffix),
                                mt.getSchema(),
                                false);
            }
            HashMap<String, SchemaTestCase> schemaTestCases = null;
            if (mt.getExtensions() != null
                    && mt.getExtensions().containsKey(xSchemaTestExamplesKey)) {
                Object objNodeWithRef = mt.getExtensions().get(xSchemaTestExamplesKey);
                if (objNodeWithRef instanceof LinkedHashMap) {
                    LinkedHashMap<String, String> nodeWithRef =
                            (LinkedHashMap<String, String>) objNodeWithRef;
                    String refKey = "$ref";
                    String refToTestCases = nodeWithRef.getOrDefault(refKey, null);
                    if (refToTestCases != null) {
                        schemaTestCases = extractSchemaTestCases(refToTestCases);
                    }
                }
            }

            CodegenMediaType codegenMt =
                    new CodegenMediaType(schemaProp, ceMap, schemaTestCases, mt.getExamples());
            cmtContent.put(contentType, codegenMt);
            if (schemaProp != null) {
                if (addSchemaImportsFromV3SpecLocations) {
                    addImports(
                            imports,
                            schemaProp.getImports(
                                    importContainerType,
                                    importBaseType,
                                    generatorMetadata.getFeatureSet()));
                } else {
                    addImports(
                            imports,
                            schemaProp.getImports(
                                    false, importBaseType, generatorMetadata.getFeatureSet()));
                }
            }
        }
        return cmtContent;
    }

    public CodegenParameter fromRequestBody(
            RequestBody body, Set<String> imports, String bodyParameterName) {
        if (body == null) {
            LOGGER.error("body in fromRequestBody cannot be null!");
            throw new RuntimeException("body in fromRequestBody cannot be null!");
        }
        CodegenParameter codegenParameter =
                CodegenModelFactory.newInstance(CodegenModelType.PARAMETER);
        codegenParameter.baseName = "UNKNOWN_BASE_NAME";
        codegenParameter.paramName = "UNKNOWN_PARAM_NAME";
        codegenParameter.description = escapeText(body.getDescription());
        codegenParameter.required = body.getRequired() != null ? body.getRequired() : Boolean.FALSE;
        codegenParameter.isBodyParam = Boolean.TRUE;
        if (body.getExtensions() != null) {
            codegenParameter.vendorExtensions.putAll(body.getExtensions());
        }

        String name = null;
        LOGGER.debug("Request body = {}", body);
        Schema schema = ModelUtils.getSchemaFromRequestBody(body);
        if (schema == null) {
            throw new RuntimeException(
                    "Request body cannot be null. Possible cause: missing schema in body parameter (OAS v2): "
                            + body);
        }
        codegenParameter.setContent(getContent(body.getContent(), imports, "RequestBody"));

        if (StringUtils.isNotBlank(schema.get$ref())) {
            name = ModelUtils.getSimpleRef(schema.get$ref());
        }

        Schema unaliasedSchema = unaliasSchema(schema);
        schema = ModelUtils.getReferencedSchema(this.openAPI, schema);

        ModelUtils.syncValidationProperties(unaliasedSchema, codegenParameter);
        codegenParameter.setTypeProperties(unaliasedSchema);
        codegenParameter.setComposedSchemas(getComposedSchemas(unaliasedSchema));
        // TODO in the future switch al the below schema usages to unaliasedSchema
        // because it keeps models as refs and will not get their referenced schemas
        if (ModelUtils.isArraySchema(schema)) {
            updateRequestBodyForArray(codegenParameter, schema, name, imports, bodyParameterName);
        } else if (ModelUtils.isTypeObjectSchema(schema)) {
            updateRequestBodyForObject(codegenParameter, schema, name, imports, bodyParameterName);
        } else if (ModelUtils.isIntegerSchema(schema)) { // integer type
            updateRequestBodyForPrimitiveType(codegenParameter, schema, bodyParameterName, imports);
            codegenParameter.isNumeric = Boolean.TRUE;
            if (ModelUtils.isLongSchema(schema)) { // int64/long format
                codegenParameter.isLong = Boolean.TRUE;
            } else {
                codegenParameter.isInteger =
                        Boolean.TRUE; // older use case, int32 and unbounded int
                if (ModelUtils.isShortSchema(schema)) { // int32
                    codegenParameter.setIsShort(Boolean.TRUE);
                }
            }
        } else if (ModelUtils.isBooleanSchema(schema)) { // boolean type
            updateRequestBodyForPrimitiveType(codegenParameter, schema, bodyParameterName, imports);
        } else if (ModelUtils.isFileSchema(schema) && !ModelUtils.isStringSchema(schema)) {
            // swagger v2 only, type file
            codegenParameter.isFile = true;
        } else if (ModelUtils.isStringSchema(schema)) {
            updateRequestBodyForString(codegenParameter, schema, imports, bodyParameterName);
        } else if (ModelUtils.isNumberSchema(schema)) {
            updateRequestBodyForPrimitiveType(codegenParameter, schema, bodyParameterName, imports);
            codegenParameter.isNumeric = Boolean.TRUE;
            if (ModelUtils.isFloatSchema(schema)) { // float
                codegenParameter.isFloat = Boolean.TRUE;
            } else if (ModelUtils.isDoubleSchema(schema)) { // double
                codegenParameter.isDouble = Boolean.TRUE;
            }
        } else if (ModelUtils.isNullType(schema)) {
            updateRequestBodyForPrimitiveType(codegenParameter, schema, bodyParameterName, imports);
        } else if (ModelUtils.isAnyType(schema)) {
            if (ModelUtils.isMapSchema(schema)) {
                // Schema with additionalproperties: true (including composed schemas with
                // additionalproperties: true)
                updateRequestBodyForMap(codegenParameter, schema, name, imports, bodyParameterName);
            } else if (ModelUtils.isComposedSchema(schema)) {
                this.addBodyModelSchema(
                        codegenParameter, name, schema, imports, bodyParameterName, false);
            } else if (ModelUtils.isObjectSchema(schema)) {
                // object type schema OR (AnyType schema with properties defined)
                this.addBodyModelSchema(
                        codegenParameter, name, schema, imports, bodyParameterName, false);
            } else {
                updateRequestBodyForPrimitiveType(
                        codegenParameter, schema, bodyParameterName, imports);
            }
            addVarsRequiredVarsAdditionalProps(schema, codegenParameter);
        } else {
            // referenced schemas
            updateRequestBodyForPrimitiveType(codegenParameter, schema, bodyParameterName, imports);
        }

        addJsonSchemaForBodyRequestInCaseItsNotPresent(codegenParameter, body);

        // set the parameter's example value
        // should be overridden by lang codegen
        setParameterExampleValue(codegenParameter, body);

        return codegenParameter;
    }

    protected void addRequiredVarsMap(Schema schema, IJsonSchemaValidationProperties property) {
        /*
        this should be called after vars and additionalProperties are set
        Features added by storing codegenProperty values:
        - complexType stores reference to additionalProperties definition
        - baseName stores original name (can be invalid in a programming language)
        - nameInSnakeCase can store valid name for a programming language
         */
        Map<String, Schema> properties = schema.getProperties();
        Map<String, CodegenProperty> requiredVarsMap = new HashMap<>();
        List<String> requiredPropertyNames = schema.getRequired();
        if (requiredPropertyNames == null) {
            return;
        }
        for (String requiredPropertyName : requiredPropertyNames) {
            // required property is defined in properties, value is that CodegenProperty
            String usedRequiredPropertyName = handleSpecialCharacters(requiredPropertyName);
            if (properties != null && properties.containsKey(requiredPropertyName)) {
                // get cp from property
                boolean found = false;
                for (CodegenProperty cp : property.getVars()) {
                    if (cp.baseName.equals(requiredPropertyName)) {
                        found = true;
                        requiredVarsMap.put(requiredPropertyName, cp);
                        break;
                    }
                }
                if (found == false) {
                    throw new RuntimeException(
                            "Property " + requiredPropertyName + " is missing from getVars");
                }
            } else if (schema.getAdditionalProperties() instanceof Boolean
                    && Boolean.FALSE.equals(schema.getAdditionalProperties())) {
                // TODO add processing for requiredPropertyName
                // required property is not defined in properties, and additionalProperties is
                // false, value is null
                requiredVarsMap.put(usedRequiredPropertyName, null);
            } else {
                // required property is not defined in properties, and additionalProperties is true
                // or unset value is CodegenProperty made from empty schema
                // required property is not defined in properties, and additionalProperties is
                // schema, value is CodegenProperty made from schema
                if (supportsAdditionalPropertiesWithComposedSchema
                        && !disallowAdditionalPropertiesIfNotPresent) {
                    CodegenProperty cp;
                    if (schema.getAdditionalProperties() == null) {
                        // additionalProperties is null
                        cp = fromProperty(usedRequiredPropertyName, new Schema(), true, true);
                    } else if (schema.getAdditionalProperties() instanceof Boolean
                            && Boolean.TRUE.equals(schema.getAdditionalProperties())) {
                        // additionalProperties is True
                        cp = fromProperty(requiredPropertyName, new Schema(), true, true);
                    } else {
                        // additionalProperties is schema
                        cp =
                                fromProperty(
                                        requiredPropertyName,
                                        (Schema) schema.getAdditionalProperties(),
                                        true,
                                        true);
                    }
                    requiredVarsMap.put(usedRequiredPropertyName, cp);
                }
            }
        }
        if (!requiredVarsMap.isEmpty()) {
            property.setRequiredVarsMap(requiredVarsMap);
        }
    }

    protected void addVarsRequiredVarsAdditionalProps(
            Schema schema, IJsonSchemaValidationProperties property) {
        setAddProps(schema, property);
        Set<String> mandatory =
                schema.getRequired() == null
                        ? Collections.emptySet()
                        : new TreeSet<>(schema.getRequired());
        addVars(property, property.getVars(), schema.getProperties(), mandatory);
        addRequiredVarsMap(schema, property);
    }

    protected String getItemsName(Schema containingSchema, String containingSchemaName) {
        // fromProperty use case
        if (containingSchema.getExtensions() != null
                && containingSchema.getExtensions().get("x-item-name") != null) {
            return containingSchema.getExtensions().get("x-item-name").toString();
        }
        return toVarName(containingSchemaName);
    }

    protected String getAdditionalPropertiesName() {
        return "additional_properties";
    }

    private void addJsonSchemaForBodyRequestInCaseItsNotPresent(
            CodegenParameter codegenParameter, RequestBody body) {
        if (codegenParameter.jsonSchema == null) codegenParameter.jsonSchema = Json.pretty(body);
    }

    protected void addOption(String key, String description, String defaultValue) {
        addOption(key, description, defaultValue, null);
    }

    protected void addOption(
            String key, String description, String defaultValue, Map<String, String> enumValues) {
        CliOption option = new CliOption(key, description);
        if (defaultValue != null) option.defaultValue(defaultValue);
        if (enumValues != null) option.setEnum(enumValues);
        cliOptions.add(option);
    }

    protected void updateOption(String key, String defaultValue) {
        for (CliOption cliOption : cliOptions) {
            if (cliOption.getOpt().equals(key)) {
                cliOption.setDefault(defaultValue);
                break;
            }
        }
    }

    protected void removeOption(String key) {
        for (int i = 0; i < cliOptions.size(); i++) {
            if (key.equals(cliOptions.get(i).getOpt())) {
                cliOptions.remove(i);
                break;
            }
        }
    }

    protected void addSwitch(String key, String description, Boolean defaultValue) {
        CliOption option = CliOption.newBoolean(key, description);
        if (defaultValue != null) option.defaultValue(defaultValue.toString());
        cliOptions.add(option);
    }

    /**
     * generates OpenAPI specification file in JSON format
     *
     * @param objs map of object
     */
    protected void generateJSONSpecFile(Map<String, Object> objs) {
        OpenAPI openAPI = (OpenAPI) objs.get("openAPI");
        if (openAPI != null) {
            objs.put("openapi-json", SerializerUtils.toJsonString(openAPI));
        }
    }

    /**
     * generates OpenAPI specification file in YAML format
     *
     * @param objs map of object
     */
    public void generateYAMLSpecFile(Map<String, Object> objs) {
        OpenAPI openAPI = (OpenAPI) objs.get("openAPI");
        String yaml = SerializerUtils.toYamlString(openAPI);
        if (yaml != null) {
            objs.put("openapi-yaml", yaml);
        }
    }

    /**
     * checks if the data should be classified as "string" in enum e.g. double in C# needs to be
     * double-quoted (e.g. "2.8") by treating it as a string In the future, we may rename this
     * function to "isEnumString"
     *
     * @param dataType data type
     * @return true if it's a enum string
     */
    public boolean isDataTypeString(String dataType) {
        return "String".equals(dataType);
    }

    @Override
    public List<CodegenServer> fromServers(List<Server> servers) {
        if (servers == null) {
            return Collections.emptyList();
        }
        List<CodegenServer> codegenServers = new LinkedList<>();
        for (Server server : servers) {
            CodegenServer cs = new CodegenServer();
            cs.description = escapeText(server.getDescription());
            cs.url = server.getUrl();
            cs.variables = this.fromServerVariables(server.getVariables());
            codegenServers.add(cs);
        }
        return codegenServers;
    }

    @Override
    public List<CodegenServerVariable> fromServerVariables(Map<String, ServerVariable> variables) {
        if (variables == null) {
            return Collections.emptyList();
        }

        Map<String, String> variableOverrides = serverVariableOverrides();

        List<CodegenServerVariable> codegenServerVariables = new LinkedList<>();
        for (Entry<String, ServerVariable> variableEntry : variables.entrySet()) {
            CodegenServerVariable codegenServerVariable = new CodegenServerVariable();
            ServerVariable variable = variableEntry.getValue();
            List<String> enums = variable.getEnum();

            codegenServerVariable.defaultValue = variable.getDefault();
            codegenServerVariable.description = escapeText(variable.getDescription());
            codegenServerVariable.enumValues = enums;
            codegenServerVariable.name = variableEntry.getKey();

            // Sets the override value for a server variable pattern.
            // NOTE: OpenAPI Specification doesn't prevent multiple server URLs with variables. If
            // multiple objects have the same
            //       variables pattern, user overrides will apply to _all_ of these patterns. We may
            // want to consider indexed overrides.
            if (variableOverrides != null && !variableOverrides.isEmpty()) {
                String value =
                        variableOverrides.getOrDefault(
                                variableEntry.getKey(), variable.getDefault());
                codegenServerVariable.value = value;

                if (enums != null && !enums.isEmpty() && !enums.contains(value)) {
                    if (LOGGER
                            .isWarnEnabled()) { // prevents calculating StringUtils.join when debug
                        // isn't enabled
                        LOGGER.warn(
                                "Variable override of '{}' is not listed in the enum of allowed values ({}).",
                                value,
                                StringUtils.join(enums, ","));
                    }
                }
            } else {
                codegenServerVariable.value = variable.getDefault();
            }

            codegenServerVariables.add(codegenServerVariable);
        }
        return codegenServerVariables;
    }

    protected void setParameterNullable(CodegenParameter parameter, CodegenProperty property) {
        if (parameter == null || property == null) {
            return;
        }
        parameter.isNullable = property.isNullable;
    }

    /**
     * Post-process the auto-generated file, e.g. using go-fmt to format the Go code. The file type
     * can be "model-test", "model-doc", "model", "api", "api-test", "api-doc",
     * "supporting-mustache", "supporting-common", "openapi-generator-ignore",
     * "openapi-generator-version"
     *
     * <p>TODO: store these values in enum instead
     *
     * @param file file to be processed
     * @param fileType file type
     */
    @Override
    public void postProcessFile(File file, String fileType) {
        LOGGER.debug("Post processing file {} ({})", file, fileType);
    }

    /**
     * Boolean value indicating the state of the option for post-processing file using environment
     * variables.
     *
     * @return true if the option is enabled
     */
    @Override
    public boolean isEnablePostProcessFile() {
        return enablePostProcessFile;
    }

    /**
     * Set the boolean value indicating the state of the option for post-processing file using
     * environment variables.
     *
     * @param enablePostProcessFile true to enable post-processing file
     */
    @Override
    public void setEnablePostProcessFile(boolean enablePostProcessFile) {
        this.enablePostProcessFile = enablePostProcessFile;
    }

    /** Get the boolean value indicating the state of the option for updating only changed files */
    @Override
    public boolean isEnableMinimalUpdate() {
        return enableMinimalUpdate;
    }

    /**
     * Set the boolean value indicating the state of the option for updating only changed files
     *
     * @param enableMinimalUpdate true to enable minimal update
     */
    @Override
    public void setEnableMinimalUpdate(boolean enableMinimalUpdate) {
        this.enableMinimalUpdate = enableMinimalUpdate;
    }

    /**
     * Indicates whether the codegen configuration should treat documents as strictly defined by the
     * OpenAPI specification.
     *
     * @return true to act strictly upon spec documents, potentially modifying the spec to strictly
     *     fit the spec.
     */
    @Override
    public boolean isStrictSpecBehavior() {
        return this.strictSpecBehavior;
    }

    /**
     * Sets the boolean valid indicating whether generation will work strictly against the
     * specification, potentially making minor changes to the input document.
     *
     * @param strictSpecBehavior true if we will behave strictly, false to allow specification
     *     documents which pass validation to be loosely interpreted against the spec.
     */
    @Override
    public void setStrictSpecBehavior(final boolean strictSpecBehavior) {
        this.strictSpecBehavior = strictSpecBehavior;
    }

    @Override
    public FeatureSet getFeatureSet() {
        return this.generatorMetadata.getFeatureSet();
    }

    /** Get the boolean value indicating whether to remove enum value prefixes */
    @Override
    public boolean isRemoveEnumValuePrefix() {
        return this.removeEnumValuePrefix;
    }

    /**
     * Set the boolean value indicating whether to remove enum value prefixes
     *
     * @param removeEnumValuePrefix true to enable enum value prefix removal
     */
    @Override
    public void setRemoveEnumValuePrefix(final boolean removeEnumValuePrefix) {
        this.removeEnumValuePrefix = removeEnumValuePrefix;
    }

    //// Following methods are related to the "useOneOfInterfaces" feature

    /**
     * Add "x-one-of-name" extension to a given oneOf schema (assuming it has at least 1 oneOf
     * elements)
     *
     * @param s schema to add the extension to
     * @param name name of the parent oneOf schema
     */
    public void addOneOfNameExtension(ComposedSchema s, String name) {
        if (s.getOneOf() != null && s.getOneOf().size() > 0) {
            s.addExtension("x-one-of-name", name);
        }
    }

    /**
     * Add a given ComposedSchema as an interface model to be generated, assuming it has `oneOf`
     * defined
     *
     * @param cs ComposedSchema object to create as interface model
     * @param type name to use for the generated interface model
     * @param openAPI OpenAPI spec that we are using
     */
    public void addOneOfInterfaceModel(ComposedSchema cs, String type, OpenAPI openAPI) {
        if (cs.getOneOf() == null) {
            return;
        }

        CodegenModel cm = new CodegenModel();

        cm.setDiscriminator(createDiscriminator("", cs, openAPI));

        for (Schema o : Optional.ofNullable(cs.getOneOf()).orElse(Collections.emptyList())) {
            if (o.get$ref() == null) {
                if (cm.discriminator != null && o.get$ref() == null) {
                    // OpenAPI spec states that inline objects should not be considered when
                    // discriminator is used
                    // https://github.com/OAI/OpenAPI-Specification/blob/master/versions/3.0.2.md#discriminatorObject
                    LOGGER.warn(
                            "Ignoring inline object in oneOf definition of {}, since discriminator is used",
                            type);
                } else {
                    LOGGER.warn("Inline models are not supported in oneOf definition right now");
                }
                continue;
            }
            cm.oneOf.add(toModelName(ModelUtils.getSimpleRef(o.get$ref())));
        }
        cm.name = type;
        cm.classname = type;
        cm.vendorExtensions.put("x-is-one-of-interface", true);
        cm.interfaceModels = new ArrayList<>();

        addOneOfInterfaces.add(cm);
    }

    public void addImportsToOneOfInterface(List<Map<String, String>> imports) {}

    //// End of methods related to the "useOneOfInterfaces" feature

    protected void modifyFeatureSet(Consumer<FeatureSet.Builder> processor) {
        FeatureSet.Builder builder = getFeatureSet().modify();
        processor.accept(builder);
        this.generatorMetadata =
                GeneratorMetadata.newBuilder(generatorMetadata).featureSet(builder.build()).build();
    }

    /** An map entry for cached sanitized names. */
    private static class SanitizeNameOptions {
        public SanitizeNameOptions(String name, String removeCharRegEx, List<String> exceptions) {
            this.name = name;
            this.removeCharRegEx = removeCharRegEx;
            if (exceptions != null) {
                this.exceptions = Collections.unmodifiableList(exceptions);
            } else {
                this.exceptions = Collections.emptyList();
            }
        }

        public String getName() {
            return name;
        }

        public String getRemoveCharRegEx() {
            return removeCharRegEx;
        }

        public List<String> getExceptions() {
            return exceptions;
        }

        private final String name;
        private final String removeCharRegEx;
        private final List<String> exceptions;

        @Override
        public boolean equals(Object o) {
            if (this == o) return true;
            if (o == null || getClass() != o.getClass()) return false;
            SanitizeNameOptions that = (SanitizeNameOptions) o;
            return Objects.equals(getName(), that.getName())
                    && Objects.equals(getRemoveCharRegEx(), that.getRemoveCharRegEx())
                    && Objects.equals(getExceptions(), that.getExceptions());
        }

        @Override
        public int hashCode() {
            return Objects.hash(getName(), getRemoveCharRegEx(), getExceptions());
        }
    }

    /**
     * This method has been kept to keep the introduction of ModelUtils.isAnyType as a non-breaking
     * change this way, existing forks of our generator can continue to use this method TODO in
     * 6.0.0 replace this method with ModelUtils.isAnyType Return true if the schema value can be
     * any type, i.e. it can be the null value, integer, number, string, object or array. One use
     * case is when the "type" attribute in the OAS schema is unspecified.
     *
     * <p>Examples:
     *
     * <p>arbitraryTypeValue: description: This is an arbitrary type schema. It is not a free-form
     * object. The value can be any type except the 'null' value. arbitraryTypeNullableValue:
     * description: This is an arbitrary type schema. It is not a free-form object. The value can be
     * any type, including the 'null' value. nullable: true
     *
     * @param schema the OAS schema.
     * @return true if the schema value can be an arbitrary type.
     */
    public boolean isAnyTypeSchema(Schema schema) {
        if (schema == null) {
            once(LOGGER).error("Schema cannot be null in isAnyTypeSchema check");
            return false;
        }

        if (isFreeFormObject(schema)) {
            // make sure it's not free form object
            return false;
        }

        if (schema.getClass().equals(Schema.class)
                && schema.get$ref() == null
                && schema.getType() == null
                && (schema.getProperties() == null || schema.getProperties().isEmpty())
                && schema.getAdditionalProperties() == null
                && schema.getNot() == null
                && schema.getEnum() == null) {
            return true;
            // If and when type arrays are supported in a future OAS specification,
            // we could return true if the type array includes all possible JSON schema types.
        }
        return false;
    }

    /**
     * Check to see if the schema is a free form object.
     *
     * <p>A free form object is an object (i.e. 'type: object' in a OAS document) that: 1) Does not
     * define properties, and 2) Is not a composed schema (no anyOf, oneOf, allOf), and 3)
     * additionalproperties is not defined, or additionalproperties: true, or additionalproperties:
     * {}.
     *
     * <p>Examples:
     *
     * <p>components: schemas: arbitraryObject: type: object description: This is a free-form
     * object. The value must be a map of strings to values. The value cannot be 'null'. It cannot
     * be array, string, integer, number. arbitraryNullableObject: type: object description: This is
     * a free-form object. The value must be a map of strings to values. The value can be 'null', It
     * cannot be array, string, integer, number. nullable: true arbitraryTypeValue: description:
     * This is NOT a free-form object. The value can be any type except the 'null' value.
     *
     * @param schema potentially containing a '$ref'
     * @return true if it's a free-form object
     */
    protected boolean isFreeFormObject(Schema schema) {
        // TODO remove this method and replace all usages with ModelUtils.isFreeFormObject
        return ModelUtils.isFreeFormObject(this.openAPI, schema);
    }

    /**
     * Returns the additionalProperties Schema for the specified input schema.
     *
     * <p>The additionalProperties keyword is used to control the handling of additional, undeclared
     * properties, that is, properties whose names are not listed in the properties keyword. The
     * additionalProperties keyword may be either a boolean or an object. If additionalProperties is
     * a boolean and set to false, no additional properties are allowed. By default when the
     * additionalProperties keyword is not specified in the input schema, any additional properties
     * are allowed. This is equivalent to setting additionalProperties to the boolean value True or
     * setting additionalProperties: {}
     *
     * @param schema the input schema that may or may not have the additionalProperties keyword.
     * @return the Schema of the additionalProperties. The null value is returned if no additional
     *     properties are allowed.
     */
    protected Schema getAdditionalProperties(Schema schema) {
        return ModelUtils.getAdditionalProperties(openAPI, schema);
    }

    /**
     * Check if the given MIME is a JSON MIME. JSON MIME examples: application/json
     * application/json; charset=UTF8 APPLICATION/JSON
     *
     * @param mime MIME string
     * @return true if the input matches the JSON MIME
     */
    protected static boolean isJsonMimeType(String mime) {
        return mime != null && (JSON_MIME_PATTERN.matcher(mime).matches());
    }

    /**
     * Check if the given MIME is a JSON Vendor MIME. JSON MIME examples:
     * application/vnd.mycompany+json application/vnd.mycompany.resourceA.version1+json
     *
     * @param mime MIME string
     * @return true if the input matches the JSON vendor MIME
     */
    protected static boolean isJsonVendorMimeType(String mime) {
        return mime != null && JSON_VENDOR_MIME_PATTERN.matcher(mime).matches();
    }

    /**
     * Builds OAPI 2.0 collectionFormat value based on style and explode values for the {@link
     * CodegenParameter}.
     *
     * @param codegenParameter parameter
     * @return string for a collectionFormat.
     */
    protected String getCollectionFormat(CodegenParameter codegenParameter) {
        if ("form".equals(codegenParameter.style)) {
            // Ref:
            // https://github.com/OAI/OpenAPI-Specification/blob/master/versions/3.0.1.md#style-values
            if (codegenParameter.isExplode) {
                return "multi";
            } else {
                return "csv";
            }
        } else if ("simple".equals(codegenParameter.style)) {
            return "csv";
        } else if ("pipeDelimited".equals(codegenParameter.style)) {
            return "pipes";
        } else if ("spaceDelimited".equals(codegenParameter.style)) {
            return "ssv";
        } else {
            // Doesn't map to any of the collectionFormat strings
            return null;
        }
    }

    private CodegenComposedSchemas getComposedSchemas(Schema schema) {
        if (!(schema instanceof ComposedSchema) && schema.getNot() == null) {
            return null;
        }
        Schema notSchema = schema.getNot();
        CodegenProperty notProperty = null;
        if (notSchema != null) {
            notProperty = fromProperty("not_schema", notSchema, false);
        }
        List<CodegenProperty> allOf = new ArrayList<>();
        List<CodegenProperty> oneOf = new ArrayList<>();
        List<CodegenProperty> anyOf = new ArrayList<>();
        if (schema instanceof ComposedSchema) {
            ComposedSchema cs = (ComposedSchema) schema;
            allOf = getComposedProperties(cs.getAllOf(), "all_of");
            oneOf = getComposedProperties(cs.getOneOf(), "one_of");
            anyOf = getComposedProperties(cs.getAnyOf(), "any_of");
        }
        return new CodegenComposedSchemas(allOf, oneOf, anyOf, notProperty);
    }

    private List<CodegenProperty> getComposedProperties(
            List<Schema> xOfCollection, String collectionName) {
        if (xOfCollection == null) {
            return null;
        }
        List<CodegenProperty> xOf = new ArrayList<>();
        Set<String> dataTypeSet = new HashSet<>(); // to keep track of dataType
        int i = 0;
        for (Schema xOfSchema : xOfCollection) {
            CodegenProperty cp = fromProperty(collectionName + "_" + i, xOfSchema, false);
            xOf.add(cp);
            i += 1;

            if (dataTypeSet.contains(cp.dataType)) {
                // add "x-duplicated-data-type" to indicate if the dataType already occurs before
                // in other sub-schemas of allOf/anyOf/oneOf
                cp.vendorExtensions.putIfAbsent("x-duplicated-data-type", true);
            } else {
                dataTypeSet.add(cp.dataType);
            }
        }
        return xOf;
    }

    @Override
    public String defaultTemplatingEngine() {
        return "mustache";
    }

    @Override
    public GeneratorLanguage generatorLanguage() {
        return GeneratorLanguage.JAVA;
    }

    @Override
    public String generatorLanguageVersion() {
        return null;
    }

    @Override
    public List<VendorExtension> getSupportedVendorExtensions() {
        return new ArrayList<>();
    }

    @Override
    public boolean getUseInlineModelResolver() {
        return true;
    }

    @Override
    public boolean getUseOpenAPINormalizer() {
        return true;
    }

    /*
    A function to convert yaml or json ingested strings like property names
    And convert special characters like newline, tab, carriage return
    Into strings that can be rendered in the language that the generator will output to
    */
    protected String handleSpecialCharacters(String name) {
        return name;
    }

    /**
     * Used to ensure that null or Schema is returned given an input Boolean/Schema/null This will
     * be used in openapi 3.1.0 spec processing to ensure that Booleans become Schemas Because our
     * generators only understand Schemas Note: use getIsBooleanSchemaTrue or
     * getIsBooleanSchemaFalse on the IJsonSchemaValidationProperties if you need to be able to
     * detect if the original schema's value was true or false
     *
     * @param schema the input Boolean or Schema data to convert to a Schema
     * @return Schema the input data converted to a Schema if possible
     */
    protected Schema getSchemaFromBooleanOrSchema(Object schema) {
        if (schema == null) {
            return null;
        } else if (schema instanceof Boolean) {
            if (Boolean.TRUE.equals(schema)) {
                return trueSchema;
            } else if (Boolean.FALSE.equals(schema)) {
                return falseSchema;
            }
            // null case
            return null;
        } else if (schema instanceof Schema) {
            return (Schema) schema;
        } else {
            throw new IllegalArgumentException("Invalid schema type; type must be Boolean or Schema");
        }
    }
}<|MERGE_RESOLUTION|>--- conflicted
+++ resolved
@@ -4314,6 +4314,14 @@
             property.isNullable = p.getNullable();
         }
 
+        if (p.getXml() != null) {
+            if (p.getXml().getAttribute() != null) {
+                property.isXmlAttribute = p.getXml().getAttribute();
+            }
+            property.xmlPrefix = p.getXml().getPrefix();
+            property.xmlName = p.getXml().getName();
+            property.xmlNamespace = p.getXml().getNamespace();
+        }
         if (p.getExtensions() != null && !p.getExtensions().isEmpty()) {
             property.getVendorExtensions().putAll(p.getExtensions());
         } else if (p.get$ref() != null) {
@@ -4362,32 +4370,6 @@
         } else if (referencedSchema.getExtensions() != null
                 && referencedSchema.getExtensions().containsKey("x-nullable")) {
             property.isNullable = (Boolean) referencedSchema.getExtensions().get("x-nullable");
-        }
-
-        final XML referencedSchemaXml = referencedSchema.getXml();
-
-        if (referencedSchemaXml != null) {
-            property.xmlName = referencedSchemaXml.getName();
-            property.xmlNamespace = referencedSchemaXml.getNamespace();
-            property.xmlPrefix = referencedSchemaXml.getPrefix();
-            if (referencedSchemaXml.getAttribute() != null) {
-                property.isXmlAttribute = referencedSchemaXml.getAttribute();
-            }
-            if (referencedSchemaXml.getWrapped() != null) {
-                property.isXmlWrapped = referencedSchemaXml.getWrapped();
-            }
-        }
-
-        if (p.getXml() != null) {
-            if (p.getXml().getAttribute() != null) {
-                property.isXmlAttribute = p.getXml().getAttribute();
-            }
-            if (p.getXml().getWrapped() != null) {
-                property.isXmlWrapped = p.getXml().getWrapped();
-            }
-            property.xmlPrefix = p.getXml().getPrefix();
-            property.xmlName = p.getXml().getName();
-            property.xmlNamespace = p.getXml().getNamespace();
         }
 
         property.dataType = getTypeDeclaration(p);
@@ -4424,6 +4406,12 @@
                 property.containerType = "array";
             }
             property.baseType = getSchemaType(p);
+            if (p.getXml() != null) {
+                property.isXmlWrapped = p.getXml().getWrapped() != null && p.getXml().getWrapped();
+                property.xmlPrefix = p.getXml().getPrefix();
+                property.xmlNamespace = p.getXml().getNamespace();
+                property.xmlName = p.getXml().getName();
+            }
 
             // handle inner property
             String itemName = getItemsName(p, name);
@@ -7944,15 +7932,12 @@
                 innerCp = innerCp.items;
             }
 
-<<<<<<< HEAD
-=======
             if (mostInnerItem == null) {
                 throw new RuntimeException(
                         "mostInnerItem (codegen property of array item) cannot be null. "
                                 + arraySchema);
             }
 
->>>>>>> cba7561d
             if (StringUtils.isEmpty(bodyParameterName)) {
                 if (StringUtils.isEmpty(mostInnerItem.complexType)) {
                     codegenParameter.baseName = "request_body";
@@ -8920,9 +8905,7 @@
      * @return Schema the input data converted to a Schema if possible
      */
     protected Schema getSchemaFromBooleanOrSchema(Object schema) {
-        if (schema == null) {
-            return null;
-        } else if (schema instanceof Boolean) {
+        if (schema instanceof Boolean) {
             if (Boolean.TRUE.equals(schema)) {
                 return trueSchema;
             } else if (Boolean.FALSE.equals(schema)) {
@@ -8931,9 +8914,13 @@
             // null case
             return null;
         } else if (schema instanceof Schema) {
+            if (schema == null) {
+                return null;
+            }
             return (Schema) schema;
-        } else {
-            throw new IllegalArgumentException("Invalid schema type; type must be Boolean or Schema");
-        }
+        } else if (schema == null) {
+            return null;
+        }
+        throw new IllegalArgumentException("Invalid schema type; type must be Boolean or Schema");
     }
 }