--- conflicted
+++ resolved
@@ -2533,12 +2533,8 @@
                 collectionFormat = StringUtils.isEmpty(collectionFormat) ? "csv" : collectionFormat;
                 CodegenProperty codegenProperty = fromProperty("inner", inner);
                 codegenParameter.items = codegenProperty;
-<<<<<<< HEAD
                 codegenParameter.mostInnerItems = codegenProperty.mostInnerItems;
-                codegenParameter.baseType = codegenProperty.datatype;
-=======
                 codegenParameter.baseType = codegenProperty.dataType;
->>>>>>> a1ff5024
                 codegenParameter.isContainer = true;
                 codegenParameter.isListContainer = true;
 
@@ -2552,12 +2548,8 @@
             } else if (ModelUtils.isMapSchema(parameterSchema)) { // for map parameter
                 CodegenProperty codegenProperty = fromProperty("inner", (Schema) parameterSchema.getAdditionalProperties());
                 codegenParameter.items = codegenProperty;
-<<<<<<< HEAD
                 codegenParameter.mostInnerItems = codegenProperty.mostInnerItems;
-                codegenParameter.baseType = codegenProperty.datatype;
-=======
                 codegenParameter.baseType = codegenProperty.dataType;
->>>>>>> a1ff5024
                 codegenParameter.isContainer = true;
                 codegenParameter.isMapContainer = true;
 
@@ -4098,12 +4090,8 @@
                     codegenParameter = fromFormProperty(entry.getKey(), inner, imports);
                     CodegenProperty codegenProperty = fromProperty("inner", inner);
                     codegenParameter.items = codegenProperty;
-<<<<<<< HEAD
                     codegenParameter.mostInnerItems = codegenProperty.mostInnerItems;
-                    codegenParameter.baseType = codegenProperty.datatype;
-=======
                     codegenParameter.baseType = codegenProperty.dataType;
->>>>>>> a1ff5024
                     codegenParameter.isPrimitiveType = false;
                     codegenParameter.isContainer = true;
                     codegenParameter.isListContainer = true;
