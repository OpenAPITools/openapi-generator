--- conflicted
+++ resolved
@@ -463,14 +463,9 @@
                 .put("snakecase", new SnakecaseLambda())
                 .put("titlecase", new TitlecaseLambda())
                 .put("kebabcase", new KebabCaseLambda())
-<<<<<<< HEAD
                 .put("camelcase", new CamelCaseAndSanitizeLambda(true).generator(this))
                 .put("pascalcase", new CamelCaseAndSanitizeLambda(false).generator(this))
-=======
-                .put("camelcase", new CamelCaseLambda(true).generator(this))
-                .put("pascalcase", new CamelCaseLambda(false).generator(this))
                 .put("uncamelize", new UncamelizeLambda())
->>>>>>> 0b4cf0a0
                 .put("forwardslash", new ForwardSlashLambda())
                 .put("backslash", new BackSlashLambda())
                 .put("doublequote", new DoubleQuoteLambda())
