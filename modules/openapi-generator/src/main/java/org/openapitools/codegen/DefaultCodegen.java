/*
 * Copyright 2018 OpenAPI-Generator Contributors (https://openapi-generator.tech)
 * Copyright 2018 SmartBear Software
 *
 * Licensed under the Apache License, Version 2.0 (the "License");
 * you may not use this file except in compliance with the License.
 * You may obtain a copy of the License at
 *
 *     https://www.apache.org/licenses/LICENSE-2.0
 *
 * Unless required by applicable law or agreed to in writing, software
 * distributed under the License is distributed on an "AS IS" BASIS,
 * WITHOUT WARRANTIES OR CONDITIONS OF ANY KIND, either express or implied.
 * See the License for the specific language governing permissions and
 * limitations under the License.
 */

package org.openapitools.codegen;

import com.github.benmanes.caffeine.cache.Cache;
import com.github.benmanes.caffeine.cache.Caffeine;
import com.github.benmanes.caffeine.cache.Ticker;
import com.google.common.base.CaseFormat;
import com.google.common.collect.ImmutableMap;
import com.samskivert.mustache.Mustache;
import com.samskivert.mustache.Mustache.Compiler;
import com.samskivert.mustache.Mustache.Lambda;

import org.apache.commons.lang3.ObjectUtils;
import org.apache.commons.lang3.StringEscapeUtils;
import org.apache.commons.lang3.StringUtils;
import org.apache.commons.lang3.tuple.Pair;
import org.openapitools.codegen.CodegenDiscriminator.MappedModel;
import org.openapitools.codegen.api.TemplatingEngineAdapter;
import org.openapitools.codegen.config.GlobalSettings;
import org.openapitools.codegen.examples.ExampleGenerator;
import org.openapitools.codegen.meta.FeatureSet;
import org.openapitools.codegen.meta.GeneratorMetadata;
import org.openapitools.codegen.meta.Stability;
import org.openapitools.codegen.meta.features.*;
import org.openapitools.codegen.serializer.SerializerUtils;
import org.openapitools.codegen.templating.MustacheEngineAdapter;
import org.openapitools.codegen.templating.mustache.*;
import org.openapitools.codegen.utils.ModelUtils;
import org.openapitools.codegen.utils.OneOfImplementorAdditionalData;
import org.slf4j.Logger;
import org.slf4j.LoggerFactory;

import java.io.File;
import java.util.*;
import java.util.Map.Entry;
import java.util.concurrent.TimeUnit;
import java.util.function.Consumer;
import java.util.regex.Matcher;
import java.util.regex.Pattern;
import java.util.stream.Collectors;
import java.util.stream.Stream;

import io.swagger.v3.core.util.Json;
import io.swagger.v3.oas.models.OpenAPI;
import io.swagger.v3.oas.models.Operation;
import io.swagger.v3.oas.models.PathItem;
import io.swagger.v3.oas.models.callbacks.Callback;
import io.swagger.v3.oas.models.examples.Example;
import io.swagger.v3.oas.models.headers.Header;
import io.swagger.v3.oas.models.media.*;
import io.swagger.v3.oas.models.parameters.*;
import io.swagger.v3.oas.models.responses.ApiResponse;
import io.swagger.v3.oas.models.responses.ApiResponses;
import io.swagger.v3.oas.models.security.OAuthFlow;
import io.swagger.v3.oas.models.security.OAuthFlows;
import io.swagger.v3.oas.models.security.SecurityScheme;
import io.swagger.v3.oas.models.servers.Server;
import io.swagger.v3.oas.models.servers.ServerVariable;
import io.swagger.v3.parser.util.SchemaTypeUtil;

import static org.openapitools.codegen.utils.OnceLogger.once;
import static org.openapitools.codegen.utils.StringUtils.*;

public class DefaultCodegen implements CodegenConfig {
    private static final Logger LOGGER = LoggerFactory.getLogger(DefaultCodegen.class);

    public static FeatureSet DefaultFeatureSet;

    // A cache of sanitized words. The sanitizeName() method is invoked many times with the same
    // arguments, this cache is used to optimized performance.
    private static Cache<SanitizeNameOptions, String> sanitizedNameCache;

    static {
        DefaultFeatureSet = FeatureSet.newBuilder()
                .includeDataTypeFeatures(
                        DataTypeFeature.Int32, DataTypeFeature.Int64, DataTypeFeature.Float, DataTypeFeature.Double,
                        DataTypeFeature.Decimal, DataTypeFeature.String, DataTypeFeature.Byte, DataTypeFeature.Binary,
                        DataTypeFeature.Boolean, DataTypeFeature.Date, DataTypeFeature.DateTime, DataTypeFeature.Password,
                        DataTypeFeature.File, DataTypeFeature.Array, DataTypeFeature.Maps, DataTypeFeature.CollectionFormat,
                        DataTypeFeature.CollectionFormatMulti, DataTypeFeature.Enum, DataTypeFeature.ArrayOfEnum, DataTypeFeature.ArrayOfModel,
                        DataTypeFeature.ArrayOfCollectionOfPrimitives, DataTypeFeature.ArrayOfCollectionOfModel, DataTypeFeature.ArrayOfCollectionOfEnum,
                        DataTypeFeature.MapOfEnum, DataTypeFeature.MapOfModel, DataTypeFeature.MapOfCollectionOfPrimitives,
                        DataTypeFeature.MapOfCollectionOfModel, DataTypeFeature.MapOfCollectionOfEnum
                        // Custom types are template specific
                )
                .includeDocumentationFeatures(
                        DocumentationFeature.Api, DocumentationFeature.Model
                        // README is template specific
                )
                .includeGlobalFeatures(
                        GlobalFeature.Host, GlobalFeature.BasePath, GlobalFeature.Info, GlobalFeature.PartialSchemes,
                        GlobalFeature.Consumes, GlobalFeature.Produces, GlobalFeature.ExternalDocumentation, GlobalFeature.Examples,
                        GlobalFeature.Callbacks
                        // TODO: xml structures, styles, link objects, parameterized servers, full schemes for OAS 2.0
                )
                .includeSchemaSupportFeatures(
                        SchemaSupportFeature.Simple, SchemaSupportFeature.Composite,
                        SchemaSupportFeature.Polymorphism
                        // Union (OneOf) not 100% yet.
                )
                .includeParameterFeatures(
                        ParameterFeature.Path, ParameterFeature.Query, ParameterFeature.Header, ParameterFeature.Body,
                        ParameterFeature.FormUnencoded, ParameterFeature.FormMultipart, ParameterFeature.Cookie
                )
                .includeSecurityFeatures(
                        SecurityFeature.BasicAuth, SecurityFeature.ApiKey, SecurityFeature.BearerToken,
                        SecurityFeature.OAuth2_Implicit, SecurityFeature.OAuth2_Password,
                        SecurityFeature.OAuth2_ClientCredentials, SecurityFeature.OAuth2_AuthorizationCode
                        // OpenIDConnect not yet supported
                )
                .includeWireFormatFeatures(
                        WireFormatFeature.JSON, WireFormatFeature.XML
                        // PROTOBUF and Custom are generator specific
                )
                .build();

        int cacheSize = Integer.parseInt(GlobalSettings.getProperty(NAME_CACHE_SIZE_PROPERTY, "500"));
        int cacheExpiry = Integer.parseInt(GlobalSettings.getProperty(NAME_CACHE_EXPIRY_PROPERTY, "10"));
        sanitizedNameCache = Caffeine.newBuilder()
                .maximumSize(cacheSize)
                .expireAfterAccess(cacheExpiry, TimeUnit.SECONDS)
                .ticker(Ticker.systemTicker())
                .build();
    }

    protected GeneratorMetadata generatorMetadata;
    protected String inputSpec;
    protected String outputFolder = "";
    protected Set<String> defaultIncludes = new HashSet<String>();
    protected Map<String, String> typeMapping = new HashMap<String, String>();
    protected Map<String, String> instantiationTypes = new HashMap<String, String>();
    protected Set<String> reservedWords = new HashSet<String>();
    protected Set<String> languageSpecificPrimitives = new HashSet<String>();
    protected Map<String, String> importMapping = new HashMap<String, String>();
    protected String modelPackage = "", apiPackage = "", fileSuffix;
    protected String modelNamePrefix = "", modelNameSuffix = "";
    protected String apiNamePrefix = "", apiNameSuffix = "Api";
    protected String testPackage = "";
    /*
    apiTemplateFiles are for API outputs only (controllers/handlers).
    API templates may be written multiple times; APIs are grouped by tag and the file is written once per tag group.
    */
    protected Map<String, String> apiTemplateFiles = new HashMap<String, String>();
    protected Map<String, String> modelTemplateFiles = new HashMap<String, String>();
    protected Map<String, String> apiTestTemplateFiles = new HashMap<String, String>();
    protected Map<String, String> modelTestTemplateFiles = new HashMap<String, String>();
    protected Map<String, String> apiDocTemplateFiles = new HashMap<String, String>();
    protected Map<String, String> modelDocTemplateFiles = new HashMap<String, String>();
    protected Map<String, String> reservedWordsMappings = new HashMap<String, String>();
    protected String templateDir;
    protected String embeddedTemplateDir;
    protected Map<String, Object> additionalProperties = new HashMap<String, Object>();
    protected Map<String, String> serverVariables = new HashMap<String, String>();
    protected Map<String, Object> vendorExtensions = new HashMap<String, Object>();
    /*
    Supporting files are those which aren't models, APIs, or docs.
    These get a different map of data bound to the templates. Supporting files are written once.
    See also 'apiTemplateFiles'.
    */
    protected List<SupportingFile> supportingFiles = new ArrayList<SupportingFile>();
    protected List<CliOption> cliOptions = new ArrayList<CliOption>();
    protected boolean skipOverwrite;
    protected boolean removeOperationIdPrefix;

    /**
     * True if the code generator supports multiple class inheritance.
     * This is used to model the parent hierarchy based on the 'allOf' composed schemas.
     */
    protected boolean supportsMultipleInheritance;
    /**
     * True if the code generator supports single class inheritance.
     * This is used to model the parent hierarchy based on the 'allOf' composed schemas.
     * Note: the single-class inheritance technique has inherent limitations because
     * a 'allOf' composed schema may have multiple $ref child schemas, each one
     * potentially representing a "parent" in the class inheritance hierarchy.
     * Some language generators also use class inheritance to implement the `additionalProperties`
     * keyword. For example, the Java code generator may generate 'extends HashMap'.
     */
    protected boolean supportsInheritance;
    /**
     * True if the language generator supports the 'additionalProperties' keyword
     * as sibling of a composed (allOf/anyOf/oneOf) schema.
     * Note: all language generators should support this to comply with the OAS specification.
     */
    protected boolean supportsAdditionalPropertiesWithComposedSchema;
    protected boolean supportsMixins;
    protected Map<String, String> supportedLibraries = new LinkedHashMap<String, String>();
    protected String library;
    protected Boolean sortParamsByRequiredFlag = true;
    protected Boolean sortModelPropertiesByRequiredFlag = false;
    protected Boolean ensureUniqueParams = true;
    protected Boolean allowUnicodeIdentifiers = false;
    protected String gitHost, gitUserId, gitRepoId, releaseNote;
    protected String httpUserAgent;
    protected Boolean hideGenerationTimestamp = true;
    // How to encode special characters like $
    // They are translated to words like "Dollar" and prefixed with '
    // Then translated back during JSON encoding and decoding
    protected Map<String, String> specialCharReplacements = new HashMap<String, String>();
    // When a model is an alias for a simple type
    protected Map<String, String> typeAliases = null;
    protected Boolean prependFormOrBodyParameters = false;
    // The extension of the generated documentation files (defaults to markdown .md)
    protected String docExtension;
    protected String ignoreFilePathOverride;
    // flag to indicate whether to use environment variable to post process file
    protected boolean enablePostProcessFile = false;
    private TemplatingEngineAdapter templatingEngine = new MustacheEngineAdapter();
    // flag to indicate whether to use the utils.OneOfImplementorAdditionalData related logic
    protected boolean useOneOfInterfaces = false;
    // whether or not the oneOf imports machinery should add oneOf interfaces as imports in implementing classes
    protected boolean addOneOfInterfaceImports = false;
    protected List<CodegenModel> addOneOfInterfaces = new ArrayList<CodegenModel>();

    // flag to indicate whether to only update files whose contents have changed
    protected boolean enableMinimalUpdate = false;

    // acts strictly upon a spec, potentially modifying it to have consistent behavior across generators.
    protected boolean strictSpecBehavior = true;
    // flag to indicate whether enum value prefixes are removed
    protected boolean removeEnumValuePrefix = true;

    // Support legacy logic for evaluating discriminators
    protected boolean legacyDiscriminatorBehavior = true;

    // Specify what to do if the 'additionalProperties' keyword is not present in a schema.
    // See CodegenConstants.java for more details.
    protected boolean disallowAdditionalPropertiesIfNotPresent = true;

    // make openapi available to all methods
    protected OpenAPI openAPI;

    // A cache to efficiently lookup a Schema instance based on the return value of `toModelName()`.
    private Map<String, Schema> modelNameToSchemaCache;

    public List<CliOption> cliOptions() {
        return cliOptions;
    }

    public void processOpts() {
        if (additionalProperties.containsKey(CodegenConstants.TEMPLATE_DIR)) {
            this.setTemplateDir((String) additionalProperties.get(CodegenConstants.TEMPLATE_DIR));
        }

        if (additionalProperties.containsKey(CodegenConstants.MODEL_PACKAGE)) {
            this.setModelPackage((String) additionalProperties.get(CodegenConstants.MODEL_PACKAGE));
        }

        if (additionalProperties.containsKey(CodegenConstants.API_PACKAGE)) {
            this.setApiPackage((String) additionalProperties.get(CodegenConstants.API_PACKAGE));
        }

        if (additionalProperties.containsKey(CodegenConstants.HIDE_GENERATION_TIMESTAMP)) {
            setHideGenerationTimestamp(convertPropertyToBooleanAndWriteBack(CodegenConstants.HIDE_GENERATION_TIMESTAMP));
        } else {
            additionalProperties.put(CodegenConstants.HIDE_GENERATION_TIMESTAMP, hideGenerationTimestamp);
        }

        if (additionalProperties.containsKey(CodegenConstants.SORT_PARAMS_BY_REQUIRED_FLAG)) {
            this.setSortParamsByRequiredFlag(Boolean.valueOf(additionalProperties
                    .get(CodegenConstants.SORT_PARAMS_BY_REQUIRED_FLAG).toString()));
        }

        if (additionalProperties.containsKey(CodegenConstants.SORT_MODEL_PROPERTIES_BY_REQUIRED_FLAG)) {
            this.setSortModelPropertiesByRequiredFlag(Boolean.valueOf(additionalProperties
                    .get(CodegenConstants.SORT_MODEL_PROPERTIES_BY_REQUIRED_FLAG).toString()));
        }

        if (additionalProperties.containsKey(CodegenConstants.PREPEND_FORM_OR_BODY_PARAMETERS)) {
            this.setPrependFormOrBodyParameters(Boolean.valueOf(additionalProperties
                    .get(CodegenConstants.PREPEND_FORM_OR_BODY_PARAMETERS).toString()));
        }

        if (additionalProperties.containsKey(CodegenConstants.ENSURE_UNIQUE_PARAMS)) {
            this.setEnsureUniqueParams(Boolean.valueOf(additionalProperties
                    .get(CodegenConstants.ENSURE_UNIQUE_PARAMS).toString()));
        }

        if (additionalProperties.containsKey(CodegenConstants.ALLOW_UNICODE_IDENTIFIERS)) {
            this.setAllowUnicodeIdentifiers(Boolean.valueOf(additionalProperties
                    .get(CodegenConstants.ALLOW_UNICODE_IDENTIFIERS).toString()));
        }

        if (additionalProperties.containsKey(CodegenConstants.API_NAME_PREFIX)) {
            this.setApiNamePrefix((String) additionalProperties.get(CodegenConstants.API_NAME_PREFIX));
        }

        if (additionalProperties.containsKey(CodegenConstants.API_NAME_SUFFIX)) {
            this.setApiNameSuffix((String) additionalProperties.get(CodegenConstants.API_NAME_SUFFIX));
        }

        if (additionalProperties.containsKey(CodegenConstants.MODEL_NAME_PREFIX)) {
            this.setModelNamePrefix((String) additionalProperties.get(CodegenConstants.MODEL_NAME_PREFIX));
        }

        if (additionalProperties.containsKey(CodegenConstants.MODEL_NAME_SUFFIX)) {
            this.setModelNameSuffix((String) additionalProperties.get(CodegenConstants.MODEL_NAME_SUFFIX));
        }

        if (additionalProperties.containsKey(CodegenConstants.REMOVE_OPERATION_ID_PREFIX)) {
            this.setRemoveOperationIdPrefix(Boolean.valueOf(additionalProperties
                    .get(CodegenConstants.REMOVE_OPERATION_ID_PREFIX).toString()));
        }

        if (additionalProperties.containsKey(CodegenConstants.DOCEXTENSION)) {
            this.setDocExtension(String.valueOf(additionalProperties
                    .get(CodegenConstants.DOCEXTENSION).toString()));
        }

        if (additionalProperties.containsKey(CodegenConstants.ENABLE_POST_PROCESS_FILE)) {
            this.setEnablePostProcessFile(Boolean.valueOf(additionalProperties
                    .get(CodegenConstants.ENABLE_POST_PROCESS_FILE).toString()));
        }

        if (additionalProperties.containsKey(CodegenConstants.GENERATE_ALIAS_AS_MODEL)) {
            ModelUtils.setGenerateAliasAsModel(Boolean.valueOf(additionalProperties
                    .get(CodegenConstants.GENERATE_ALIAS_AS_MODEL).toString()));
        }

        if (additionalProperties.containsKey(CodegenConstants.REMOVE_ENUM_VALUE_PREFIX)) {
            this.setRemoveEnumValuePrefix(Boolean.valueOf(additionalProperties
                    .get(CodegenConstants.REMOVE_ENUM_VALUE_PREFIX).toString()));
        }

        if (additionalProperties.containsKey(CodegenConstants.LEGACY_DISCRIMINATOR_BEHAVIOR)) {
            this.setLegacyDiscriminatorBehavior(Boolean.valueOf(additionalProperties
                    .get(CodegenConstants.LEGACY_DISCRIMINATOR_BEHAVIOR).toString()));
        }
        if (additionalProperties.containsKey(CodegenConstants.DISALLOW_ADDITIONAL_PROPERTIES_IF_NOT_PRESENT)) {
            this.setDisallowAdditionalPropertiesIfNotPresent(Boolean.valueOf(additionalProperties
                    .get(CodegenConstants.DISALLOW_ADDITIONAL_PROPERTIES_IF_NOT_PRESENT).toString()));
        }
    }

    /***
     * Preset map builder with commonly used Mustache lambdas.
     *
     * To extend the map, override addMustacheLambdas(), call parent method
     * first and then add additional lambdas to the returned builder.
     *
     * If common lambdas are not desired, override addMustacheLambdas() method
     * and return empty builder.
     *
     * @return preinitialized map builder with common lambdas
     */
    protected ImmutableMap.Builder<String, Lambda> addMustacheLambdas() {

        return new ImmutableMap.Builder<String, Mustache.Lambda>()
                .put("lowercase", new LowercaseLambda().generator(this))
                .put("uppercase", new UppercaseLambda())
                .put("titlecase", new TitlecaseLambda())
                .put("camelcase", new CamelCaseLambda(true).generator(this))
                .put("pascalcase", new CamelCaseLambda(false).generator(this))
                .put("indented", new IndentedLambda())
                .put("indented_8", new IndentedLambda(8, " "))
                .put("indented_12", new IndentedLambda(12, " "))
                .put("indented_16", new IndentedLambda(16, " "));
    }

    private void registerMustacheLambdas() {
        ImmutableMap<String, Lambda> lambdas = addMustacheLambdas().build();

        if (lambdas.size() == 0) {
            return;
        }

        if (additionalProperties.containsKey("lambda")) {
            LOGGER.error("A property called 'lambda' already exists in additionalProperties");
            throw new RuntimeException("A property called 'lambda' already exists in additionalProperties");
        }
        additionalProperties.put("lambda", lambdas);
    }

    // override with any special post-processing for all models
    @SuppressWarnings({"static-method", "unchecked"})
    public Map<String, Object> postProcessAllModels(Map<String, Object> objs) {
        if (this.useOneOfInterfaces) {
            // First, add newly created oneOf interfaces
            for (CodegenModel cm : addOneOfInterfaces) {
                Map<String, Object> modelValue = new HashMap<>(additionalProperties());
                modelValue.put("model", cm);

                List<Object> modelsValue = Arrays.asList(modelValue);
                List<Map<String, String>> importsValue = new ArrayList<Map<String, String>>();
                Map<String, Object> objsValue = new HashMap<>();
                objsValue.put("models", modelsValue);
                objsValue.put("package", modelPackage());
                objsValue.put("imports", importsValue);
                objsValue.put("classname", cm.classname);
                objsValue.putAll(additionalProperties);
                objs.put(cm.name, objsValue);
            }

            // Gather data from all the models that contain oneOf into OneOfImplementorAdditionalData classes
            // (see docstring of that class to find out what information is gathered and why)
            Map<String, OneOfImplementorAdditionalData> additionalDataMap = new HashMap<String, OneOfImplementorAdditionalData>();
            for (Map.Entry modelsEntry : objs.entrySet()) {
                Map<String, Object> modelsAttrs = (Map<String, Object>) modelsEntry.getValue();
                List<Object> models = (List<Object>) modelsAttrs.get("models");
                List<Map<String, String>> modelsImports = (List<Map<String, String>>) modelsAttrs.getOrDefault("imports", new ArrayList<Map<String, String>>());
                for (Object _mo : models) {
                    Map<String, Object> mo = (Map<String, Object>) _mo;
                    CodegenModel cm = (CodegenModel) mo.get("model");
                    if (cm.oneOf.size() > 0) {
                        cm.vendorExtensions.put("x-is-one-of-interface", true);
                        for (String one : cm.oneOf) {
                            if (!additionalDataMap.containsKey(one)) {
                                additionalDataMap.put(one, new OneOfImplementorAdditionalData(one));
                            }
                            additionalDataMap.get(one).addFromInterfaceModel(cm, modelsImports);
                        }
                        // if this is oneOf interface, make sure we include the necessary imports for it
                        addImportsToOneOfInterface(modelsImports);
                    }
                }
            }

            // Add all the data from OneOfImplementorAdditionalData classes to the implementing models
            for (Map.Entry modelsEntry : objs.entrySet()) {
                Map<String, Object> modelsAttrs = (Map<String, Object>) modelsEntry.getValue();
                List<Object> models = (List<Object>) modelsAttrs.get("models");
                List<Map<String, String>> imports = (List<Map<String, String>>) modelsAttrs.get("imports");
                for (Object _implmo : models) {
                    Map<String, Object> implmo = (Map<String, Object>) _implmo;
                    CodegenModel implcm = (CodegenModel) implmo.get("model");
                    String modelName = toModelName(implcm.name);
                    if (additionalDataMap.containsKey(modelName)) {
                        additionalDataMap.get(modelName).addToImplementor(this, implcm, imports, addOneOfInterfaceImports);
                    }
                }
            }
        }

        return objs;
    }

    /**
     * Return a map from model name to Schema for efficient lookup.
     * 
     * @return map from model name to Schema.
     */
    protected Map<String, Schema> getModelNameToSchemaCache() {
        if (modelNameToSchemaCache == null) {
            // Create a cache to efficiently lookup schema based on model name.
            Map<String, Schema> m = new HashMap<String, Schema>();
            ModelUtils.getSchemas(openAPI).forEach((key, schema) -> {
                m.put(toModelName(key), schema);
            });
            modelNameToSchemaCache = Collections.unmodifiableMap(m);
        }
        return modelNameToSchemaCache;
    }

    /**
     * Index all CodegenModels by model name.
     *
     * @param objs Map of models
     * @return map of all models indexed by names
     */
    public Map<String, CodegenModel> getAllModels(Map<String, Object> objs) {
        Map<String, CodegenModel> allModels = new HashMap<String, CodegenModel>();
        for (Entry<String, Object> entry : objs.entrySet()) {
            String modelName = toModelName(entry.getKey());
            Map<String, Object> inner = (Map<String, Object>) entry.getValue();
            List<Map<String, Object>> models = (List<Map<String, Object>>) inner.get("models");
            for (Map<String, Object> mo : models) {
                CodegenModel cm = (CodegenModel) mo.get("model");
                allModels.put(modelName, cm);
            }
        }
        return allModels;
    }

    /**
     * Loop through all models to update different flags (e.g. isSelfReference), children models, etc
     *
     * @param objs Map of models
     * @return maps of models with various updates
     */
    public Map<String, Object> updateAllModels(Map<String, Object> objs) {
        Map<String, CodegenModel> allModels = getAllModels(objs);

        // Fix up all parent and interface CodegenModel references.
        for (CodegenModel cm : allModels.values()) {
            if (cm.getParent() != null) {
                cm.setParentModel(allModels.get(cm.getParent()));
            }
            if (cm.getInterfaces() != null && !cm.getInterfaces().isEmpty()) {
                cm.setInterfaceModels(new ArrayList<CodegenModel>(cm.getInterfaces().size()));
                for (String intf : cm.getInterfaces()) {
                    CodegenModel intfModel = allModels.get(intf);
                    if (intfModel != null) {
                        cm.getInterfaceModels().add(intfModel);
                    }
                }
            }
        }

        // Let parent know about all its children
        for (String name : allModels.keySet()) {
            CodegenModel cm = allModels.get(name);
            CodegenModel parent = allModels.get(cm.getParent());
            // if a discriminator exists on the parent, don't add this child to the inheritance hierarchy
            // TODO Determine what to do if the parent discriminator name == the grandparent discriminator name
            while (parent != null) {
                if (parent.getChildren() == null) {
                    parent.setChildren(new ArrayList<CodegenModel>());
                }
                parent.getChildren().add(cm);
                parent.hasChildren = true;
                Schema parentSchema = this.openAPI.getComponents().getSchemas().get(parent.name);
                if (parentSchema.getDiscriminator() == null) {
                    parent = allModels.get(parent.getParent());
                } else {
                    parent = null;
                }
            }
        }

        // loop through properties of each model to detect self-reference
        for (Map.Entry<String, Object> entry : objs.entrySet()) {
            Map<String, Object> inner = (Map<String, Object>) entry.getValue();
            List<Map<String, Object>> models = (List<Map<String, Object>>) inner.get("models");
            for (Map<String, Object> mo : models) {
                CodegenModel cm = (CodegenModel) mo.get("model");
                for (CodegenProperty cp : cm.allVars) {
                    // detect self import
                    if (cp.dataType.equalsIgnoreCase(cm.classname) ||
                            (cp.isContainer && cp.items != null && cp.items.dataType.equalsIgnoreCase(cm.classname))) {
                        cm.imports.remove(cm.classname); // remove self import
                        cp.isSelfReference = true;
                    }
                }
            }
        }
        setCircularReferences(allModels);

        return objs;
    }

    public void setCircularReferences(Map<String, CodegenModel> models) {
        final Map<String, List<CodegenProperty>> dependencyMap = models.entrySet().stream()
                .collect(Collectors.toMap(Entry::getKey, entry -> getModelDependencies(entry.getValue())));

        models.keySet().forEach(name -> setCircularReferencesOnProperties(name, dependencyMap));
    }

    private List<CodegenProperty> getModelDependencies(CodegenModel model) {
        return model.getAllVars().stream()
                .map(prop -> {
                    if (prop.isContainer) {
                        return prop.items.dataType == null ? null : prop;
                    }
                    return prop.dataType == null ? null : prop;
                })
                .filter(prop -> prop != null)
                .collect(Collectors.toList());
    }

    private void setCircularReferencesOnProperties(final String root,
                                                   final Map<String, List<CodegenProperty>> dependencyMap) {
        dependencyMap.getOrDefault(root, new ArrayList<>()).stream()
                .forEach(prop -> {
                    final List<String> unvisited =
                            Collections.singletonList(prop.isContainer ? prop.items.dataType : prop.dataType);
                    prop.isCircularReference = isCircularReference(root,
                            new HashSet<>(),
                            new ArrayList<>(unvisited),
                            dependencyMap);
                });
    }

    private boolean isCircularReference(final String root,
                                        final Set<String> visited,
                                        final List<String> unvisited,
                                        final Map<String, List<CodegenProperty>> dependencyMap) {
        for (int i = 0; i < unvisited.size(); i++) {
            final String next = unvisited.get(i);
            if (!visited.contains(next)) {
                if (next.equals(root)) {
                    return true;
                }
                dependencyMap.getOrDefault(next, new ArrayList<>())
                        .forEach(prop -> unvisited.add(prop.isContainer ? prop.items.dataType : prop.dataType));
                visited.add(next);
            }
        }
        return false;
    }

    // override with any special post-processing
    @SuppressWarnings("static-method")
    public Map<String, Object> postProcessModels(Map<String, Object> objs) {
        return objs;
    }

    /**
     * post process enum defined in model's properties
     *
     * @param objs Map of models
     * @return maps of models with better enum support
     */
    public Map<String, Object> postProcessModelsEnum(Map<String, Object> objs) {
        List<Object> models = (List<Object>) objs.get("models");
        for (Object _mo : models) {
            Map<String, Object> mo = (Map<String, Object>) _mo;
            CodegenModel cm = (CodegenModel) mo.get("model");

            // for enum model
            if (Boolean.TRUE.equals(cm.isEnum) && cm.allowableValues != null) {
                Map<String, Object> allowableValues = cm.allowableValues;
                List<Object> values = (List<Object>) allowableValues.get("values");
                List<Map<String, Object>> enumVars = buildEnumVars(values, cm.dataType);
                // if "x-enum-varnames" or "x-enum-descriptions" defined, update varnames
                updateEnumVarsWithExtensions(enumVars, cm.getVendorExtensions());
                cm.allowableValues.put("enumVars", enumVars);
            }

            // update codegen property enum with proper naming convention
            // and handling of numbers, special characters
            for (CodegenProperty var : cm.vars) {
                updateCodegenPropertyEnum(var);
            }

            for (CodegenProperty var : cm.allVars) {
                updateCodegenPropertyEnum(var);
            }

            for (CodegenProperty var : cm.requiredVars) {
                updateCodegenPropertyEnum(var);
            }

            for (CodegenProperty var : cm.optionalVars) {
                updateCodegenPropertyEnum(var);
            }

            for (CodegenProperty var : cm.parentVars) {
                updateCodegenPropertyEnum(var);
            }

            for (CodegenProperty var : cm.readOnlyVars) {
                updateCodegenPropertyEnum(var);
            }

            for (CodegenProperty var : cm.readWriteVars) {
                updateCodegenPropertyEnum(var);
            }

        }
        return objs;
    }

    /**
     * Returns the common prefix of variables for enum naming if
     * two or more variables are present
     *
     * @param vars List of variable names
     * @return the common prefix for naming
     */
    public String findCommonPrefixOfVars(List<Object> vars) {
        if (vars.size() > 1) {
            try {
                String[] listStr = vars.toArray(new String[vars.size()]);
                String prefix = StringUtils.getCommonPrefix(listStr);
                // exclude trailing characters that should be part of a valid variable
                // e.g. ["status-on", "status-off"] => "status-" (not "status-o")
                return prefix.replaceAll("[a-zA-Z0-9]+\\z", "");
            } catch (ArrayStoreException e) {
                // do nothing, just return default value
            }
        }
        return "";
    }

    /**
     * Return the enum default value in the language specified format
     *
     * @param value    enum variable name
     * @param datatype data type
     * @return the default value for the enum
     */
    public String toEnumDefaultValue(String value, String datatype) {
        return datatype + "." + value;
    }

    /**
     * Return the enum value in the language specified format
     * e.g. status becomes "status"
     *
     * @param value    enum variable name
     * @param datatype data type
     * @return the sanitized value for enum
     */
    public String toEnumValue(String value, String datatype) {
        if ("number".equalsIgnoreCase(datatype)) {
            return value;
        } else {
            return "\"" + escapeText(value) + "\"";
        }
    }

    /**
     * Return the sanitized variable name for enum
     *
     * @param value    enum variable name
     * @param datatype data type
     * @return the sanitized variable name for enum
     */
    public String toEnumVarName(String value, String datatype) {
        if (value.length() == 0) {
            return "EMPTY";
        }

        String var = value.replaceAll("\\W+", "_").toUpperCase(Locale.ROOT);
        if (var.matches("\\d.*")) {
            return "_" + var;
        } else {
            return var;
        }
    }

    /**
     * Set the OpenAPI document.
     * This method is invoked when the input OpenAPI document has been parsed and validated.
     */
    @Override
    public void setOpenAPI(OpenAPI openAPI) {
        this.openAPI = openAPI;
        // Set global settings such that helper functions in ModelUtils can lookup the value
        // of the CLI option.
        ModelUtils.setDisallowAdditionalPropertiesIfNotPresent(getDisallowAdditionalPropertiesIfNotPresent());
    }

    // override with any special post-processing
    @SuppressWarnings("static-method")
    public Map<String, Object> postProcessOperationsWithModels(Map<String, Object> objs, List<Object> allModels) {
        return objs;
    }

    // override with any special post-processing
    @SuppressWarnings("static-method")
    public Map<String, Object> postProcessSupportingFileData(Map<String, Object> objs) {
        return objs;
    }

    // override to post-process any model properties
    @SuppressWarnings("unused")
    public void postProcessModelProperty(CodegenModel model, CodegenProperty property) {
    }

    // override to post-process any parameters
    @SuppressWarnings("unused")
    public void postProcessParameter(CodegenParameter parameter) {
    }

    //override with any special handling of the entire OpenAPI spec document
    @SuppressWarnings("unused")
    public void preprocessOpenAPI(OpenAPI openAPI) {
        if (useOneOfInterfaces && openAPI.getComponents() != null) {
            // we process the openapi schema here to find oneOf schemas and create interface models for them
            Map<String, Schema> schemas = new HashMap<String, Schema>(openAPI.getComponents().getSchemas());
            if (schemas == null) {
                schemas = new HashMap<String, Schema>();
            }
            Map<String, PathItem> pathItems = openAPI.getPaths();

            // we need to add all request and response bodies to processed schemas
            if (pathItems != null) {
                for (Map.Entry<String, PathItem> e : pathItems.entrySet()) {
                    for (Map.Entry<PathItem.HttpMethod, Operation> op : e.getValue().readOperationsMap().entrySet()) {
                        String opId = getOrGenerateOperationId(op.getValue(), e.getKey(), op.getKey().toString());
                        // process request body
                        RequestBody b = ModelUtils.getReferencedRequestBody(openAPI, op.getValue().getRequestBody());
                        Schema requestSchema = null;
                        if (b != null) {
                            requestSchema = ModelUtils.getSchemaFromRequestBody(b);
                        }
                        if (requestSchema != null) {
                            schemas.put(opId, requestSchema);
                        }
                        // process all response bodies
                        if (op.getValue().getResponses() != null) {
                            for (Map.Entry<String, ApiResponse> ar : op.getValue().getResponses()
                                .entrySet()) {
                                ApiResponse a = ModelUtils
                                    .getReferencedApiResponse(openAPI, ar.getValue());
                                Schema responseSchema = ModelUtils.getSchemaFromResponse(a);
                                if (responseSchema != null) {
                                    schemas.put(opId + ar.getKey(), responseSchema);
                                }
                            }
                        }
                    }
                }
            }

            // also add all properties of all schemas to be checked for oneOf
            Map<String, Schema> propertySchemas = new HashMap<String, Schema>();
            for (Map.Entry<String, Schema> e : schemas.entrySet()) {
                Schema s = e.getValue();
                Map<String, Schema> props = s.getProperties();
                if (props == null) {
                    props = new HashMap<String, Schema>();
                }
                for (Map.Entry<String, Schema> p : props.entrySet()) {
                    propertySchemas.put(e.getKey() + "/" + p.getKey(), p.getValue());
                }
            }
            schemas.putAll(propertySchemas);

            // go through all gathered schemas and add them as interfaces to be created
            for (Map.Entry<String, Schema> e : schemas.entrySet()) {
<<<<<<< HEAD
                String modelName = toModelName(e.getKey());
                Schema schema = e.getValue();
                String nOneOf = toModelName(modelName + "OneOf");
                if (ModelUtils.isComposedSchema(schema)) {
                    addOneOfForComposedSchema(e, modelName, (ComposedSchema) schema, nOneOf);
                } else if (ModelUtils.isArraySchema(schema)) {
                    Schema items = ((ArraySchema) schema).getItems();
                    if (ModelUtils.isComposedSchema(items)) {
                        addOneOfForComposedSchemaArray(nOneOf, modelName, (ComposedSchema) items);
                    }
                } else if (ModelUtils.isMapSchema(schema)) {
                    Schema addProps = ModelUtils.getAdditionalProperties(schema);
=======
                String n = toModelName(e.getKey());
                Schema s = e.getValue();
                String nOneOf = toModelName(n + "OneOf");
                if (ModelUtils.isComposedSchema(s)) {
                    if (e.getKey().contains("/")) {
                        // if this is property schema, we also need to generate the oneOf interface model
                        addOneOfNameExtension((ComposedSchema) s, nOneOf);
                        addOneOfInterfaceModel((ComposedSchema) s, nOneOf, openAPI);
                    } else {
                        // else this is a component schema, so we will just use that as the oneOf interface model
                        addOneOfNameExtension((ComposedSchema) s, n);
                    }
                } else if (ModelUtils.isArraySchema(s)) {
                    Schema items = ((ArraySchema) s).getItems();
                    if (ModelUtils.isComposedSchema(items)) {
                        addOneOfNameExtension((ComposedSchema) items, nOneOf);
                        addOneOfInterfaceModel((ComposedSchema) items, nOneOf, openAPI);
                    }
                } else if (ModelUtils.isMapSchema(s)) {
                    Schema addProps = getAdditionalProperties(s);
>>>>>>> 64ade2ce
                    if (addProps != null && ModelUtils.isComposedSchema(addProps)) {
                        addOneOfNameExtension((ComposedSchema) addProps, nOneOf);
                        addOneOfInterfaceModel((ComposedSchema) addProps, nOneOf, openAPI);
                    }
                }
            }
        }
    }

    protected void addOneOfForComposedSchemaArray(String nOneOf, String modelName,
        ComposedSchema items) {
        addOneOfNameExtension(items, nOneOf);
        addOneOfInterfaceModel(items, nOneOf);
    }

    protected void addOneOfForComposedSchema(Entry<String, Schema> stringSchemaEntry, String modelName, ComposedSchema composedSchema,
        String nOneOf) {
        if (stringSchemaEntry.getKey().contains("/")) {
            // if this is property schema, we also need to generate the oneOf interface model
            addOneOfNameExtension(composedSchema, nOneOf);
            addOneOfInterfaceModel(composedSchema, nOneOf);
        } else {
            // else this is a component schema, so we will just use that as the oneOf interface model
            addOneOfNameExtension(composedSchema, modelName);
        }
    }

    // override with any special handling of the entire OpenAPI spec document
    @SuppressWarnings("unused")
    public void processOpenAPI(OpenAPI openAPI) {
    }

    // override with any special handling of the JMustache compiler
    @SuppressWarnings("unused")
    public Compiler processCompiler(Compiler compiler) {
        return compiler;
    }

    // override with any special handling for the templating engine
    @SuppressWarnings("unused")
    public TemplatingEngineAdapter processTemplatingEngine(TemplatingEngineAdapter templatingEngine) {
        return templatingEngine;
    }

    // override with any special text escaping logic
    @SuppressWarnings("static-method")
    public String escapeText(String input) {
        if (input == null) {
            return input;
        }

        // remove \t, \n, \r
        // replace \ with \\
        // replace " with \"
        // outter unescape to retain the original multi-byte characters
        // finally escalate characters avoiding code injection
        return escapeUnsafeCharacters(
                StringEscapeUtils.unescapeJava(
                        StringEscapeUtils.escapeJava(input)
                                .replace("\\/", "/"))
                        .replaceAll("[\\t\\n\\r]", " ")
                        .replace("\\", "\\\\")
                        .replace("\"", "\\\""));
    }

    /**
     * Escape characters while allowing new lines
     *
     * @param input String to be escaped
     * @return escaped string
     */
    public String escapeTextWhileAllowingNewLines(String input) {
        if (input == null) {
            return input;
        }

        // remove \t
        // replace \ with \\
        // replace " with \"
        // outter unescape to retain the original multi-byte characters
        // finally escalate characters avoiding code injection
        return escapeUnsafeCharacters(
                StringEscapeUtils.unescapeJava(
                        StringEscapeUtils.escapeJava(input)
                                .replace("\\/", "/"))
                        .replaceAll("[\\t]", " ")
                        .replace("\\", "\\\\")
                        .replace("\"", "\\\""));
    }

    // override with any special encoding and escaping logic
    @SuppressWarnings("static-method")
    public String encodePath(String input) {
        return escapeText(input);
    }

    /**
     * override with any special text escaping logic to handle unsafe
     * characters so as to avoid code injection
     *
     * @param input String to be cleaned up
     * @return string with unsafe characters removed or escaped
     */
    public String escapeUnsafeCharacters(String input) {
        LOGGER.warn("escapeUnsafeCharacters should be overridden in the code generator with proper logic to escape " +
                "unsafe characters");
        // doing nothing by default and code generator should implement
        // the logic to prevent code injection
        // later we'll make this method abstract to make sure
        // code generator implements this method
        return input;
    }

    /**
     * Escape single and/or double quote to avoid code injection
     *
     * @param input String to be cleaned up
     * @return string with quotation mark removed or escaped
     */
    public String escapeQuotationMark(String input) {
        LOGGER.warn("escapeQuotationMark should be overridden in the code generator with proper logic to escape " +
                "single/double quote");
        return input.replace("\"", "\\\"");
    }

    public Set<String> defaultIncludes() {
        return defaultIncludes;
    }

    public Map<String, String> typeMapping() {
        return typeMapping;
    }

    public Map<String, String> instantiationTypes() {
        return instantiationTypes;
    }

    public Set<String> reservedWords() {
        return reservedWords;
    }

    public Set<String> languageSpecificPrimitives() {
        return languageSpecificPrimitives;
    }

    public Map<String, String> importMapping() {
        return importMapping;
    }

    public String testPackage() {
        return testPackage;
    }

    public String modelPackage() {
        return modelPackage;
    }

    public String apiPackage() {
        return apiPackage;
    }

    public String fileSuffix() {
        return fileSuffix;
    }

    public String templateDir() {
        return templateDir;
    }

    public String embeddedTemplateDir() {
        if (embeddedTemplateDir != null) {
            return embeddedTemplateDir;
        } else {
            return templateDir;
        }
    }

    public Map<String, String> apiDocTemplateFiles() {
        return apiDocTemplateFiles;
    }

    public Map<String, String> modelDocTemplateFiles() {
        return modelDocTemplateFiles;
    }

    public Map<String, String> reservedWordsMappings() {
        return reservedWordsMappings;
    }

    public Map<String, String> apiTestTemplateFiles() {
        return apiTestTemplateFiles;
    }

    public Map<String, String> modelTestTemplateFiles() {
        return modelTestTemplateFiles;
    }

    public Map<String, String> apiTemplateFiles() {
        return apiTemplateFiles;
    }

    public Map<String, String> modelTemplateFiles() {
        return modelTemplateFiles;
    }

    public String apiFileFolder() {
        return outputFolder + File.separator + apiPackage().replace('.', File.separatorChar);
    }

    public String modelFileFolder() {
        return outputFolder + File.separator + modelPackage().replace('.', File.separatorChar);
    }

    public String apiTestFileFolder() {
        return outputFolder + File.separator + testPackage().replace('.', File.separatorChar);
    }

    public String modelTestFileFolder() {
        return outputFolder + File.separator + testPackage().replace('.', File.separatorChar);
    }

    public String apiDocFileFolder() {
        return outputFolder;
    }

    public String modelDocFileFolder() {
        return outputFolder;
    }

    public Map<String, Object> additionalProperties() {
        return additionalProperties;
    }

    public Map<String, String> serverVariableOverrides() {
        return serverVariables;
    }

    public Map<String, Object> vendorExtensions() {
        return vendorExtensions;
    }

    public List<SupportingFile> supportingFiles() {
        return supportingFiles;
    }

    public String outputFolder() {
        return outputFolder;
    }

    public void setOutputDir(String dir) {
        this.outputFolder = dir;
    }

    public String getOutputDir() {
        return outputFolder();
    }

    public String getInputSpec() {
        return inputSpec;
    }

    public void setInputSpec(String inputSpec) {
        this.inputSpec = inputSpec;
    }

    public void setTemplateDir(String templateDir) {
        this.templateDir = templateDir;
    }

    public void setModelPackage(String modelPackage) {
        this.modelPackage = modelPackage;
    }

    public String getModelNamePrefix() {
        return modelNamePrefix;
    }

    public void setModelNamePrefix(String modelNamePrefix) {
        this.modelNamePrefix = modelNamePrefix;
    }

    public String getModelNameSuffix() {
        return modelNameSuffix;
    }

    public void setModelNameSuffix(String modelNameSuffix) {
        this.modelNameSuffix = modelNameSuffix;
    }

    public String getApiNameSuffix() {
        return apiNameSuffix;
    }

    public void setApiNameSuffix(String apiNameSuffix) {
        this.apiNameSuffix = apiNameSuffix;
    }

    public String getApiNamePrefix() {
        return apiNamePrefix;
    }

    public void setApiNamePrefix(String apiNamePrefix) {
        this.apiNamePrefix = apiNamePrefix;
    }

    public void setApiPackage(String apiPackage) {
        this.apiPackage = apiPackage;
    }

    public Boolean getSortParamsByRequiredFlag() {
        return sortParamsByRequiredFlag;
    }

    public void setSortParamsByRequiredFlag(Boolean sortParamsByRequiredFlag) {
        this.sortParamsByRequiredFlag = sortParamsByRequiredFlag;
    }

    public Boolean getSortModelPropertiesByRequiredFlag() {
        return sortModelPropertiesByRequiredFlag;
    }

    public void setSortModelPropertiesByRequiredFlag(Boolean sortModelPropertiesByRequiredFlag) {
        this.sortModelPropertiesByRequiredFlag = sortModelPropertiesByRequiredFlag;
    }

    public Boolean getPrependFormOrBodyParameters() {
        return prependFormOrBodyParameters;
    }

    public void setPrependFormOrBodyParameters(Boolean prependFormOrBodyParameters) {
        this.prependFormOrBodyParameters = prependFormOrBodyParameters;
    }

    public Boolean getEnsureUniqueParams() {
        return ensureUniqueParams;
    }

    public void setEnsureUniqueParams(Boolean ensureUniqueParams) {
        this.ensureUniqueParams = ensureUniqueParams;
    }

    public Boolean getLegacyDiscriminatorBehavior() {
        return legacyDiscriminatorBehavior;
    }

    public void setLegacyDiscriminatorBehavior(boolean val) {
        this.legacyDiscriminatorBehavior = val;
    }

    public Boolean getDisallowAdditionalPropertiesIfNotPresent() {
        return disallowAdditionalPropertiesIfNotPresent;
    }

    public void setDisallowAdditionalPropertiesIfNotPresent(boolean val) {
        this.disallowAdditionalPropertiesIfNotPresent = val;
    }

    public Boolean getAllowUnicodeIdentifiers() {
        return allowUnicodeIdentifiers;
    }

    public void setAllowUnicodeIdentifiers(Boolean allowUnicodeIdentifiers) {
        this.allowUnicodeIdentifiers = allowUnicodeIdentifiers;
    }

    public Boolean getUseOneOfInterfaces() {
        return useOneOfInterfaces;
    }

    public void setUseOneOfInterfaces(Boolean useOneOfInterfaces) {
        this.useOneOfInterfaces = useOneOfInterfaces;
    }

    /**
     * Return the regular expression/JSON schema pattern (http://json-schema.org/latest/json-schema-validation.html#anchor33)
     *
     * @param pattern the pattern (regular expression)
     * @return properly-escaped pattern
     */
    public String toRegularExpression(String pattern) {
        return addRegularExpressionDelimiter(escapeText(pattern));
    }

    /**
     * Return the file name of the Api Test
     *
     * @param name the file name of the Api
     * @return the file name of the Api
     */
    public String toApiFilename(String name) {
        return toApiName(name);
    }

    /**
     * Return the file name of the Api Documentation
     *
     * @param name the file name of the Api
     * @return the file name of the Api
     */
    public String toApiDocFilename(String name) {
        return toApiName(name);
    }

    /**
     * Return the file name of the Api Test
     *
     * @param name the file name of the Api
     * @return the file name of the Api
     */
    public String toApiTestFilename(String name) {
        return toApiName(name) + "Test";
    }

    /**
     * Return the variable name in the Api
     *
     * @param name the varible name of the Api
     * @return the snake-cased variable name
     */
    public String toApiVarName(String name) {
        return lowerCamelCase(name);
    }

    /**
     * Return the capitalized file name of the model
     *
     * @param name the model name
     * @return the file name of the model
     */
    public String toModelFilename(String name) {
        return camelize(name);
    }

    /**
     * Return the capitalized file name of the model test
     *
     * @param name the model name
     * @return the file name of the model
     */
    public String toModelTestFilename(String name) {
        return camelize(name) + "Test";
    }

    /**
     * Return the capitalized file name of the model documentation
     *
     * @param name the model name
     * @return the file name of the model
     */
    public String toModelDocFilename(String name) {
        return camelize(name);
    }

    /**
     * Returns metadata about the generator.
     *
     * @return A provided {@link GeneratorMetadata} instance
     */
    @Override
    public GeneratorMetadata getGeneratorMetadata() {
        return generatorMetadata;
    }

    /**
     * Return the operation ID (method name)
     *
     * @param operationId operation ID
     * @return the sanitized method name
     */
    @SuppressWarnings("static-method")
    public String toOperationId(String operationId) {
        // throw exception if method name is empty
        if (StringUtils.isEmpty(operationId)) {
            throw new RuntimeException("Empty method name (operationId) not allowed");
        }

        return operationId;
    }

    /**
     * Return the variable name by removing invalid characters and proper escaping if
     * it's a reserved word.
     *
     * @param name the variable name
     * @return the sanitized variable name
     */
    public String toVarName(final String name) {
        if (reservedWords.contains(name)) {
            return escapeReservedWord(name);
        } else if (((CharSequence) name).chars().anyMatch(character -> specialCharReplacements.keySet().contains("" + ((char) character)))) {
            return escape(name, specialCharReplacements, null, null);
        }
        return name;
    }

    /**
     * Return the parameter name by removing invalid characters and proper escaping if
     * it's a reserved word.
     *
     * @param name Codegen property object
     * @return the sanitized parameter name
     */
    public String toParamName(String name) {
        name = removeNonNameElementToCamelCase(name); // FIXME: a parameter should not be assigned. Also declare the methods parameters as 'final'.
        if (reservedWords.contains(name)) {
            return escapeReservedWord(name);
        } else if (((CharSequence) name).chars().anyMatch(character -> specialCharReplacements.keySet().contains("" + ((char) character)))) {
            return escape(name, specialCharReplacements, null, null);
        }
        return name;

    }

    /**
     * Return the parameter name of array of model
     *
     * @param name name of the array model
     * @return the sanitized parameter name
     */
    public String toArrayModelParamName(String name) {
        return toParamName(name);
    }

    /**
     * Return the Enum name (e.g. StatusEnum given 'status')
     *
     * @param property Codegen property
     * @return the Enum name
     */
    @SuppressWarnings("static-method")
    public String toEnumName(CodegenProperty property) {
        return StringUtils.capitalize(property.name) + "Enum";
    }

    /**
     * Return the escaped name of the reserved word
     *
     * @param name the name to be escaped
     * @return the escaped reserved word
     * <p>
     * throws Runtime exception as reserved word is not allowed (default behavior)
     */
    @SuppressWarnings("static-method")
    public String escapeReservedWord(String name) {
        throw new RuntimeException("reserved word " + name + " not allowed");
    }

    /**
     * Return the fully-qualified "Model" name for import
     *
     * @param name the name of the "Model"
     * @return the fully-qualified "Model" name for import
     */
    public String toModelImport(String name) {
        if ("".equals(modelPackage())) {
            return name;
        } else {
            return modelPackage() + "." + name;
        }
    }

    /**
     * Returns the same content as [[toModelImport]] with key the fully-qualified Model name and value the initial input.
     * In case of union types this method has a key for each separate model and import.
     * @param name the name of the "Model"
     * @return Map of fully-qualified models.
     */
    public Map<String,String> toModelImportMap(String name){
        return Collections.singletonMap(this.toModelImport(name),name);
    }

    /**
     * Return the fully-qualified "Api" name for import
     *
     * @param name the name of the "Api"
     * @return the fully-qualified "Api" name for import
     */
    public String toApiImport(String name) {
        return apiPackage() + "." + name;
    }

    /**
     * Default constructor.
     * This method will map between OAS type and language-specified type, as well as mapping
     * between OAS type and the corresponding import statement for the language. This will
     * also add some language specified CLI options, if any.
     * returns string presentation of the example path (it's a constructor)
     */
    public DefaultCodegen() {
        CodegenType codegenType = getTag();
        if (codegenType == null) {
            codegenType = CodegenType.OTHER;
        }

        generatorMetadata = GeneratorMetadata.newBuilder()
                .stability(Stability.STABLE)
                .featureSet(DefaultFeatureSet)
                .generationMessage(String.format(Locale.ROOT, "OpenAPI Generator: %s (%s)", getName(), codegenType.toValue()))
                .build();

        defaultIncludes = new HashSet<String>(
                Arrays.asList("double",
                        "int",
                        "long",
                        "short",
                        "char",
                        "float",
                        "String",
                        "boolean",
                        "Boolean",
                        "Double",
                        "Void",
                        "Integer",
                        "Long",
                        "Float")
        );

        typeMapping = new HashMap<String, String>();
        typeMapping.put("array", "List");
        typeMapping.put("set", "Set");
        typeMapping.put("map", "Map");
        typeMapping.put("List", "List");
        typeMapping.put("Set", "Set");
        typeMapping.put("boolean", "Boolean");
        typeMapping.put("string", "String");
        typeMapping.put("int", "Integer");
        typeMapping.put("float", "Float");
        typeMapping.put("double", "Double");
        typeMapping.put("number", "BigDecimal");
        typeMapping.put("decimal", "BigDecimal");
        typeMapping.put("DateTime", "Date");
        typeMapping.put("long", "Long");
        typeMapping.put("short", "Short");
        typeMapping.put("char", "String");
        typeMapping.put("object", "Object");
        typeMapping.put("integer", "Integer");
        typeMapping.put("ByteArray", "byte[]");
        typeMapping.put("binary", "File");
        typeMapping.put("file", "File");
        typeMapping.put("UUID", "UUID");
        typeMapping.put("URI", "URI");
        typeMapping.put("AnyType", "oas_any_type_not_mapped");

        instantiationTypes = new HashMap<String, String>();

        reservedWords = new HashSet<String>();

        cliOptions.add(CliOption.newBoolean(CodegenConstants.SORT_PARAMS_BY_REQUIRED_FLAG,
                CodegenConstants.SORT_PARAMS_BY_REQUIRED_FLAG_DESC).defaultValue(Boolean.TRUE.toString()));
        cliOptions.add(CliOption.newBoolean(CodegenConstants.SORT_MODEL_PROPERTIES_BY_REQUIRED_FLAG,
                CodegenConstants.SORT_MODEL_PROPERTIES_BY_REQUIRED_FLAG_DESC).defaultValue(Boolean.TRUE.toString()));
        cliOptions.add(CliOption.newBoolean(CodegenConstants.ENSURE_UNIQUE_PARAMS, CodegenConstants
                .ENSURE_UNIQUE_PARAMS_DESC).defaultValue(Boolean.TRUE.toString()));
        // name formatting options
        cliOptions.add(CliOption.newBoolean(CodegenConstants.ALLOW_UNICODE_IDENTIFIERS, CodegenConstants
                .ALLOW_UNICODE_IDENTIFIERS_DESC).defaultValue(Boolean.FALSE.toString()));
        // option to change the order of form/body parameter
        cliOptions.add(CliOption.newBoolean(CodegenConstants.PREPEND_FORM_OR_BODY_PARAMETERS,
                CodegenConstants.PREPEND_FORM_OR_BODY_PARAMETERS_DESC).defaultValue(Boolean.FALSE.toString()));

        // option to change how we process + set the data in the discriminator mapping
        CliOption legacyDiscriminatorBehaviorOpt = CliOption.newBoolean(CodegenConstants.LEGACY_DISCRIMINATOR_BEHAVIOR, CodegenConstants.LEGACY_DISCRIMINATOR_BEHAVIOR_DESC).defaultValue(Boolean.TRUE.toString());
        Map<String, String> legacyDiscriminatorBehaviorOpts = new HashMap<>();
        legacyDiscriminatorBehaviorOpts.put("true", "The mapping in the discriminator includes descendent schemas that allOf inherit from self and the discriminator mapping schemas in the OAS document.");
        legacyDiscriminatorBehaviorOpts.put("false", "The mapping in the discriminator includes any descendent schemas that allOf inherit from self, any oneOf schemas, any anyOf schemas, any x-discriminator-values, and the discriminator mapping schemas in the OAS document AND Codegen validates that oneOf and anyOf schemas contain the required discriminator and throws an error if the discriminator is missing.");
        legacyDiscriminatorBehaviorOpt.setEnum(legacyDiscriminatorBehaviorOpts);
        cliOptions.add(legacyDiscriminatorBehaviorOpt);

        // option to change how we process + set the data in the 'additionalProperties' keyword.
        CliOption disallowAdditionalPropertiesIfNotPresentOpt = CliOption.newBoolean(
                CodegenConstants.DISALLOW_ADDITIONAL_PROPERTIES_IF_NOT_PRESENT,
                CodegenConstants.DISALLOW_ADDITIONAL_PROPERTIES_IF_NOT_PRESENT_DESC).defaultValue(Boolean.TRUE.toString());
        Map<String, String> disallowAdditionalPropertiesIfNotPresentOpts = new HashMap<>();
        disallowAdditionalPropertiesIfNotPresentOpts.put("false",
                "The 'additionalProperties' implementation is compliant with the OAS and JSON schema specifications.");
        disallowAdditionalPropertiesIfNotPresentOpts.put("true",
                "when the 'additionalProperties' keyword is not present in a schema, " +
                "the value of 'additionalProperties' is automatically set to false, i.e. no additional properties are allowed. " +
                "Note: this mode is not compliant with the JSON schema specification. " +
                "This is the original openapi-generator behavior.");
        disallowAdditionalPropertiesIfNotPresentOpt.setEnum(disallowAdditionalPropertiesIfNotPresentOpts);
        cliOptions.add(disallowAdditionalPropertiesIfNotPresentOpt);
        this.setDisallowAdditionalPropertiesIfNotPresent(true);

        // initialize special character mapping
        initalizeSpecialCharacterMapping();

        // Register common Mustache lambdas.
        registerMustacheLambdas();
    }

    /**
     * Initialize special character mapping
     */
    protected void initalizeSpecialCharacterMapping() {
        // Initialize special characters
        specialCharReplacements.put("$", "Dollar");
        specialCharReplacements.put("^", "Caret");
        specialCharReplacements.put("|", "Pipe");
        specialCharReplacements.put("=", "Equal");
        specialCharReplacements.put("*", "Star");
        specialCharReplacements.put("-", "Minus");
        specialCharReplacements.put("&", "Ampersand");
        specialCharReplacements.put("%", "Percent");
        specialCharReplacements.put("#", "Hash");
        specialCharReplacements.put("@", "At");
        specialCharReplacements.put("!", "Exclamation");
        specialCharReplacements.put("+", "Plus");
        specialCharReplacements.put(":", "Colon");
        specialCharReplacements.put(">", "Greater_Than");
        specialCharReplacements.put("<", "Less_Than");
        specialCharReplacements.put(".", "Period");
        specialCharReplacements.put("_", "Underscore");
        specialCharReplacements.put("?", "Question_Mark");
        specialCharReplacements.put(",", "Comma");
        specialCharReplacements.put("'", "Quote");
        specialCharReplacements.put("\"", "Double_Quote");
        specialCharReplacements.put("/", "Slash");
        specialCharReplacements.put("\\", "Back_Slash");
        specialCharReplacements.put("(", "Left_Parenthesis");
        specialCharReplacements.put(")", "Right_Parenthesis");
        specialCharReplacements.put("{", "Left_Curly_Bracket");
        specialCharReplacements.put("}", "Right_Curly_Bracket");
        specialCharReplacements.put("[", "Left_Square_Bracket");
        specialCharReplacements.put("]", "Right_Square_Bracket");
        specialCharReplacements.put("~", "Tilde");
        specialCharReplacements.put("`", "Backtick");

        specialCharReplacements.put("<=", "Less_Than_Or_Equal_To");
        specialCharReplacements.put(">=", "Greater_Than_Or_Equal_To");
        specialCharReplacements.put("!=", "Not_Equal");
        specialCharReplacements.put("~=", "Tilde_Equal");
    }

    /**
     * Return the symbol name of a symbol
     *
     * @param input Symbol (e.g. $)
     * @return Symbol name (e.g. Dollar)
     */
    protected String getSymbolName(String input) {
        return specialCharReplacements.get(input);
    }

    /**
     * Return the example path
     *
     * @param path      the path of the operation
     * @param operation OAS operation object
     * @return string presentation of the example path
     */
    @SuppressWarnings("static-method")
    public String generateExamplePath(String path, Operation operation) {
        StringBuilder sb = new StringBuilder();
        sb.append(path);

        if (operation.getParameters() != null) {
            int count = 0;

            for (Parameter param : operation.getParameters()) {
                if (param instanceof QueryParameter) {
                    StringBuilder paramPart = new StringBuilder();
                    QueryParameter qp = (QueryParameter) param;

                    if (count == 0) {
                        paramPart.append("?");
                    } else {
                        paramPart.append(",");
                    }
                    count += 1;
                    if (!param.getRequired()) {
                        paramPart.append("[");
                    }
                    paramPart.append(param.getName()).append("=");
                    paramPart.append("{");

                    // TODO support for multi, tsv?
                    if (qp.getStyle() != null) {
                        paramPart.append(param.getName()).append("1");
                        if (Parameter.StyleEnum.FORM.equals(qp.getStyle())) {
                            if (qp.getExplode() != null && qp.getExplode()) {
                                paramPart.append(",");
                            } else {
                                paramPart.append("&").append(param.getName()).append("=");
                                paramPart.append(param.getName()).append("2");
                            }
                        } else if (Parameter.StyleEnum.PIPEDELIMITED.equals(qp.getStyle())) {
                            paramPart.append("|");
                        } else if (Parameter.StyleEnum.SPACEDELIMITED.equals(qp.getStyle())) {
                            paramPart.append("%20");
                        } else {
                            LOGGER.warn("query parameter '" + param.getName() + "style not support: " + qp.getStyle());
                        }
                    } else {
                        paramPart.append(param.getName());
                    }

                    paramPart.append("}");
                    if (!param.getRequired()) {
                        paramPart.append("]");
                    }
                    sb.append(paramPart.toString());
                }
            }
        }

        return sb.toString();
    }

    /**
     * Return the instantiation type of the property, especially for map and array
     *
     * @param schema property schema
     * @return string presentation of the instantiation type of the property
     */
    public String toInstantiationType(Schema schema) {
        if (ModelUtils.isMapSchema(schema)) {
            Schema additionalProperties = getAdditionalProperties(schema);
            String inner = getSchemaType(additionalProperties);
            return instantiationTypes.get("map") + "<String, " + inner + ">";
        } else if (ModelUtils.isArraySchema(schema)) {
            ArraySchema arraySchema = (ArraySchema) schema;
            String inner = getSchemaType(getSchemaItems(arraySchema));
            String parentType;
            if (ModelUtils.isSet(schema)) {
                parentType = "set";
            } else {
                parentType = "array";
            }
            return instantiationTypes.get(parentType) + "<" + inner + ">";
        } else {
            return null;
        }
    }

    /**
     * Return the example value of the parameter.
     *
     * @param codegenParameter Codegen parameter
     */
    public void setParameterExampleValue(CodegenParameter codegenParameter) {

        // set the example value
        // if not specified in x-example, generate a default value
        // TODO need to revise how to obtain the example value
        if (codegenParameter.vendorExtensions != null && codegenParameter.vendorExtensions.containsKey("x-example")) {
            codegenParameter.example = Json.pretty(codegenParameter.vendorExtensions.get("x-example"));
        } else if (Boolean.TRUE.equals(codegenParameter.isBoolean)) {
            codegenParameter.example = "true";
        } else if (Boolean.TRUE.equals(codegenParameter.isLong)) {
            codegenParameter.example = "789";
        } else if (Boolean.TRUE.equals(codegenParameter.isInteger)) {
            codegenParameter.example = "56";
        } else if (Boolean.TRUE.equals(codegenParameter.isFloat)) {
            codegenParameter.example = "3.4";
        } else if (Boolean.TRUE.equals(codegenParameter.isDouble)) {
            codegenParameter.example = "1.2";
        } else if (Boolean.TRUE.equals(codegenParameter.isNumber)) {
            codegenParameter.example = "8.14";
        } else if (Boolean.TRUE.equals(codegenParameter.isBinary)) {
            codegenParameter.example = "BINARY_DATA_HERE";
        } else if (Boolean.TRUE.equals(codegenParameter.isByteArray)) {
            codegenParameter.example = "BYTE_ARRAY_DATA_HERE";
        } else if (Boolean.TRUE.equals(codegenParameter.isFile)) {
            codegenParameter.example = "/path/to/file.txt";
        } else if (Boolean.TRUE.equals(codegenParameter.isDate)) {
            codegenParameter.example = "2013-10-20";
        } else if (Boolean.TRUE.equals(codegenParameter.isDateTime)) {
            codegenParameter.example = "2013-10-20T19:20:30+01:00";
        } else if (Boolean.TRUE.equals(codegenParameter.isUuid)) {
            codegenParameter.example = "38400000-8cf0-11bd-b23e-10b96e4ef00d";
        } else if (Boolean.TRUE.equals(codegenParameter.isUri)) {
            codegenParameter.example = "https://openapi-generator.tech";
        } else if (Boolean.TRUE.equals(codegenParameter.isString)) {
            codegenParameter.example = codegenParameter.paramName + "_example";
        } else if (Boolean.TRUE.equals(codegenParameter.isFreeFormObject)) {
            codegenParameter.example = "Object";
        }

    }

    /**
     * Return the example value of the parameter.
     *
     * @param codegenParameter Codegen parameter
     * @param parameter        Parameter
     */
    public void setParameterExampleValue(CodegenParameter codegenParameter, Parameter parameter) {
        if (parameter.getExample() != null) {
            codegenParameter.example = parameter.getExample().toString();
            return;
        }

        if (parameter.getExamples() != null && !parameter.getExamples().isEmpty()) {
            Example example = parameter.getExamples().values().iterator().next();
            if (example.getValue() != null) {
                codegenParameter.example = example.getValue().toString();
                return;
            }
        }

        Schema schema = parameter.getSchema();
        if (schema != null && schema.getExample() != null) {
            codegenParameter.example = schema.getExample().toString();
            return;
        }

        setParameterExampleValue(codegenParameter);
    }

    /**
     * Return the example value of the parameter.
     *
     * @param codegenParameter Codegen parameter
     * @param requestBody      Request body
     */
    public void setParameterExampleValue(CodegenParameter codegenParameter, RequestBody requestBody) {
        Content content = requestBody.getContent();

        if (content.size() > 1) {
            // @see ModelUtils.getSchemaFromContent()
            once(LOGGER).warn("Multiple MediaTypes found, using only the first one");
        }

        MediaType mediaType = content.values().iterator().next();
        if (mediaType.getExample() != null) {
            codegenParameter.example = mediaType.getExample().toString();
            return;
        }

        if (mediaType.getExamples() != null && !mediaType.getExamples().isEmpty()) {
            Example example = mediaType.getExamples().values().iterator().next();
            if (example.getValue() != null) {
                codegenParameter.example = example.getValue().toString();
                return;
            }
        }

        setParameterExampleValue(codegenParameter);
    }

    /**
     * Sets the content type of the parameter based on the encoding specified in the request body.
     *
     * @param codegenParameter Codegen parameter
     * @param mediaType        MediaType from the request body
     */
    public void setParameterContentType(CodegenParameter codegenParameter, MediaType mediaType) {
        if (mediaType != null && mediaType.getEncoding() != null) {
            Encoding encoding = mediaType.getEncoding().get(codegenParameter.baseName);
            if (encoding != null) {
                codegenParameter.contentType = encoding.getContentType();
            } else {
                LOGGER.debug("encoding not specified for {}", codegenParameter.baseName);
            }
        }
    }

    /**
     * Return the example value of the property
     *
     * @param schema Property schema
     * @return string presentation of the example value of the property
     */
    public String toExampleValue(Schema schema) {
        if (schema.getExample() != null) {
            return schema.getExample().toString();
        }

        return getPropertyDefaultValue(schema);
    }

    /**
     * Return the default value of the property
     *
     * Return null if you do NOT want a default value.
     * Any non-null value will cause {{#defaultValue} check to pass.
     *
     * @param schema Property schema
     * @return string presentation of the default value of the property
     */
    @SuppressWarnings("static-method")
    public String toDefaultValue(Schema schema) {
        if (schema.getDefault() != null) {
            return schema.getDefault().toString();
        }

        return getPropertyDefaultValue(schema);
    }

    /**
     * Return property value depending on property type.
     *
     * @param schema property type
     * @return property value
     */
    @SuppressWarnings("squid:S3923")
    private String getPropertyDefaultValue(Schema schema) {
        /*
         * Although all branches return null, this is left intentionally as examples for new contributors
         */
        if (ModelUtils.isBooleanSchema(schema)) {
            return "null";
        } else if (ModelUtils.isDateSchema(schema)) {
            return "null";
        } else if (ModelUtils.isDateTimeSchema(schema)) {
            return "null";
        } else if (ModelUtils.isNumberSchema(schema)) {
            return "null";
        } else if (ModelUtils.isIntegerSchema(schema)) {
            return "null";
        } else if (ModelUtils.isStringSchema(schema)) {
            return "null";
        } else if (ModelUtils.isObjectSchema(schema)) {
            return "null";
        } else {
            return "null";
        }
    }

    /**
     * Return the property initialized from a data object
     * Useful for initialization with a plain object in Javascript
     *
     * @param name   Name of the property object
     * @param schema Property schema
     * @return string presentation of the default value of the property
     */
    @SuppressWarnings("static-method")
    public String toDefaultValueWithParam(String name, Schema schema) {
        return " = data." + name + ";";
    }

    /**
     * returns the OpenAPI type for the property. Use getAlias to handle $ref of primitive type
     *
     * @param schema property schema
     * @return string presentation of the type
     **/
    @SuppressWarnings("static-method")
    public String getSchemaType(Schema schema) {
        if (schema instanceof ComposedSchema) { // composed schema
            ComposedSchema cs = (ComposedSchema) schema;
            // Get the interfaces, i.e. the set of elements under 'allOf', 'anyOf' or 'oneOf'.
            List<Schema> schemas = ModelUtils.getInterfaces(cs);

            List<String> names = new ArrayList<>();
            // Build a list of the schema types under each interface.
            // For example, if a 'allOf' composed schema has $ref children,
            // add the type of each child to the list of names.
            for (Schema s : schemas) {
                names.add(getSingleSchemaType(s));
            }

            if (cs.getAllOf() != null) {
                return toAllOfName(names, cs);
            } else if (cs.getAnyOf() != null) { // anyOf
                return toAnyOfName(names, cs);
            } else if (cs.getOneOf() != null) { // oneOf
                return toOneOfName(names, cs);
            }
        }

        return getSingleSchemaType(schema);

    }

    protected Schema<?> getSchemaItems(ArraySchema schema) {
        Schema<?> items = schema.getItems();
        if (items == null) {
            LOGGER.error("Undefined array inner type for `{}`. Default to String.", schema.getName());
            items = new StringSchema().description("TODO default missing array inner type to string");
            schema.setItems(items);
        }
        return items;
    }

    protected Schema<?> getSchemaAdditionalProperties(Schema schema) {
        Schema<?> inner = getAdditionalProperties(schema);
        if (inner == null) {
            LOGGER.error("`{}` (map property) does not have a proper inner type defined. Default to type:string", schema.getName());
            inner = new StringSchema().description("TODO default missing map inner type to string");
            schema.setAdditionalProperties(inner);
        }
        return inner;
    }

    /**
     * Return the name of the 'allOf' composed schema.
     *
     * @param names          List of names
     * @param composedSchema composed schema
     * @return name of the allOf schema
     */
    @SuppressWarnings("static-method")
    public String toAllOfName(List<String> names, ComposedSchema composedSchema) {
        Map<String, Object> exts = composedSchema.getExtensions();
        if (exts != null && exts.containsKey("x-all-of-name")) {
            return (String) exts.get("x-all-of-name");
        }
        if (names.size() == 0) {
            LOGGER.error("allOf has no member defined: {}. Default to ERROR_ALLOF_SCHEMA", composedSchema);
            return "ERROR_ALLOF_SCHEMA";
        } else if (names.size() == 1) {
            return names.get(0);
        } else {
            LOGGER.warn("allOf with multiple schemas defined. Using only the first one: {}", names.get(0));
            return names.get(0);
        }
    }

    /**
     * Return the name of the anyOf schema
     *
     * @param names          List of names
     * @param composedSchema composed schema
     * @return name of the anyOf schema
     */
    @SuppressWarnings("static-method")
    public String toAnyOfName(List<String> names, ComposedSchema composedSchema) {
        return "anyOf<" + String.join(",", names) + ">";
    }

    /**
     * Return the name of the oneOf schema.
     * <p>
     * This name is used to set the value of CodegenProperty.openApiType.
     * <p>
     * If the 'x-one-of-name' extension is specified in the OAS document, return that value.
     * Otherwise, a name is constructed by creating a comma-separated list of all the names
     * of the oneOf schemas.
     *
     * @param names          List of names
     * @param composedSchema composed schema
     * @return name of the oneOf schema
     */
    @SuppressWarnings("static-method")
    public String toOneOfName(List<String> names, ComposedSchema composedSchema) {
        Map<String, Object> exts = composedSchema.getExtensions();
        if (exts != null && exts.containsKey("x-one-of-name")) {
            return (String) exts.get("x-one-of-name");
        }
        return "oneOf<" + String.join(",", names) + ">";
    }

    public Schema unaliasSchema(Schema schema, Map<String, String> usedImportMappings) {
        return ModelUtils.unaliasSchema(this.openAPI, schema, usedImportMappings);
    }

    /**
     * Return a string representation of the schema type, resolving aliasing and references if necessary.
     *
     * @param schema input
     * @return the string representation of the schema type.
     */
    protected String getSingleSchemaType(Schema schema) {
        Schema unaliasSchema = unaliasSchema(schema, importMapping);

        if (StringUtils.isNotBlank(unaliasSchema.get$ref())) { // reference to another definition/schema
            // get the schema/model name from $ref
            String schemaName = ModelUtils.getSimpleRef(unaliasSchema.get$ref());
            if (StringUtils.isNotEmpty(schemaName)) {
                if (importMapping.containsKey(schemaName)) {
                    return schemaName;
                }
                return getAlias(schemaName);
            } else {
                LOGGER.warn("Error obtaining the datatype from ref:" + unaliasSchema.get$ref() + ". Default to 'object'");
                return "object";
            }
        } else { // primitive type or model
            return getAlias(getPrimitiveType(unaliasSchema));
        }
    }

    /**
     * Return the OAI type (e.g. integer, long, etc) corresponding to a schema.
     * <pre>$ref</pre> is not taken into account by this method.
     * <p>
     * If the schema is free-form (i.e. 'type: object' with no properties) or inline
     * schema, the returned OAI type is 'object'.
     *
     * @param schema
     * @return type
     */
    private String getPrimitiveType(Schema schema) {
        if (schema == null) {
            throw new RuntimeException("schema cannot be null in getPrimitiveType");
        } else if (ModelUtils.isNullType(schema)) {
            // The 'null' type is allowed in OAS 3.1 and above. It is not supported by OAS 3.0.x,
            // though this tooling supports it.
            return "null";
        } else if (ModelUtils.isDecimalSchema(schema)) {
            // special handle of type: string, format: number
            return "decimal";
        } else if (ModelUtils.isByteArraySchema(schema)) {
            return "ByteArray";
        } else if (ModelUtils.isFileSchema(schema)) {
            return "file";
        } else if (ModelUtils.isBinarySchema(schema)) {
            return SchemaTypeUtil.BINARY_FORMAT;
        } else if (ModelUtils.isBooleanSchema(schema)) {
            return SchemaTypeUtil.BOOLEAN_TYPE;
        } else if (ModelUtils.isDateSchema(schema)) {
            return SchemaTypeUtil.DATE_FORMAT;
        } else if (ModelUtils.isDateTimeSchema(schema)) {
            return "DateTime";
        } else if (ModelUtils.isNumberSchema(schema)) {
            if (schema.getFormat() == null) { // no format defined
                return "number";
            } else if (ModelUtils.isFloatSchema(schema)) {
                return SchemaTypeUtil.FLOAT_FORMAT;
            } else if (ModelUtils.isDoubleSchema(schema)) {
                return SchemaTypeUtil.DOUBLE_FORMAT;
            } else {
                LOGGER.warn("Unknown `format` {} detected for type `number`. Defaulting to `number`", schema.getFormat());
                return "number";
            }
        } else if (ModelUtils.isIntegerSchema(schema)) {
            if (ModelUtils.isLongSchema(schema)) {
                return "long";
            } else {
                return schema.getType(); // integer
            }
        } else if (ModelUtils.isMapSchema(schema)) {
            return "map";
        } else if (ModelUtils.isArraySchema(schema)) {
            if (ModelUtils.isSet(schema)) {
                return "set";
            } else {
                return "array";
            }
        } else if (ModelUtils.isUUIDSchema(schema)) {
            return "UUID";
        } else if (ModelUtils.isURISchema(schema)) {
            return "URI";
        } else if (ModelUtils.isStringSchema(schema)) {
            if (typeMapping.containsKey(schema.getFormat())) {
                // If the format matches a typeMapping (supplied with the --typeMappings flag)
                // then treat the format as a primitive type.
                // This allows the typeMapping flag to add a new custom type which can then
                // be used in the format field.
                return schema.getFormat();
            }
            return "string";
        } else if (isFreeFormObject(schema)) {
            // Note: the value of a free-form object cannot be an arbitrary type. Per OAS specification,
            // it must be a map of string to values.
            return "object";
        } else if (schema.getProperties() != null && !schema.getProperties().isEmpty()) { // having property implies it's a model
            return "object";
        } else if (isAnyTypeSchema(schema)) {
            return "AnyType";
        } else if (StringUtils.isNotEmpty(schema.getType())) {
            if (!importMapping.containsKey(schema.getType())) {
                LOGGER.warn("Unknown type found in the schema: " + schema.getType());
            }
            return schema.getType();
        }
        // The 'type' attribute has not been set in the OAS schema, which means the value
        // can be an arbitrary type, e.g. integer, string, object, array, number...
        // TODO: we should return a different value to distinguish between free-form object
        // and arbitrary type.
        return "object";
    }

    /**
     * Return the lowerCamelCase of the string
     *
     * @param name string to be lowerCamelCased
     * @return lowerCamelCase string
     */
    @SuppressWarnings("static-method")
    public String lowerCamelCase(String name) {
        return (name.length() > 0) ? (Character.toLowerCase(name.charAt(0)) + name.substring(1)) : "";
    }

    /**
     * Output the language-specific type declaration of a given OAS name.
     *
     * @param name name
     * @return a string presentation of the type
     */
    @SuppressWarnings("static-method")
    public String getTypeDeclaration(String name) {
        return name;
    }

    /**
     * Output the language-specific type declaration of the property.
     *
     * @param schema property schema
     * @return a string presentation of the property type
     */
    public String getTypeDeclaration(Schema schema) {
        if (schema == null) {
            LOGGER.warn("Null schema found. Default type to `NULL_SCHEMA_ERR`");
            return "NULL_SCHEMA_ERR";
        }

        String oasType = getSchemaType(schema);
        if (typeMapping.containsKey(oasType)) {
            return typeMapping.get(oasType);
        }

        return oasType;
    }

    /**
     * Determine the type alias for the given type if it exists. This feature
     * was originally developed for Java because the language does not have an aliasing
     * mechanism of its own but later extends to handle other languages
     *
     * @param name The type name.
     * @return The alias of the given type, if it exists. If there is no alias
     * for this type, then returns the input type name.
     */
    public String getAlias(String name) {
        if (typeAliases != null && typeAliases.containsKey(name)) {
            return typeAliases.get(name);
        }
        return name;
    }

    /**
     * Output the Getter name for boolean property, e.g. getActive
     *
     * @param name the name of the property
     * @return getter name based on naming convention
     */
    public String toBooleanGetter(String name) {
        return "get" + getterAndSetterCapitalize(name);
    }

    /**
     * Output the Getter name, e.g. getSize
     *
     * @param name the name of the property
     * @return getter name based on naming convention
     */
    public String toGetter(String name) {
        return "get" + getterAndSetterCapitalize(name);
    }

    /**
     * Output the Setter name, e.g. setSize
     *
     * @param name the name of the property
     * @return setter name based on naming convention
     */
    public String toSetter(String name) {
        return "set" + getterAndSetterCapitalize(name);
    }

    /**
     * Output the API (class) name (capitalized) ending with the specified or default suffix
     * Return DefaultApi if name is empty
     *
     * @param name the name of the Api
     * @return capitalized Api name
     */
    public String toApiName(String name) {
        if (name.length() == 0) {
            return "DefaultApi";
        }
        return camelize(apiNamePrefix + "_" + name + "_" + apiNameSuffix);
    }

    /**
     * Converts the OpenAPI schema name to a model name suitable for the current code generator.
     * May be overriden for each programming language.
     * In case the name belongs to the TypeSystem it won't be renamed.
     *
     * @param name the name of the model
     * @return capitalized model name
     */
    public String toModelName(final String name) {
        return camelize(modelNamePrefix + "_" + name + "_" + modelNameSuffix);
    }

    private static class NamedSchema {
        private NamedSchema(String name, Schema s) {
            this.name = name;
            this.schema = s;
        }
        private String name;
        private Schema schema;

        @Override
        public boolean equals(Object o) {
            if (this == o) return true;
            if (o == null || getClass() != o.getClass()) return false;
            NamedSchema that = (NamedSchema) o;
            return Objects.equals(name, that.name) &&
                    Objects.equals(schema, that.schema);
        }

        @Override
        public int hashCode() {
            return Objects.hash(name, schema);
        }
    }

    Map<NamedSchema, CodegenProperty> schemaCodegenPropertyCache = new HashMap<NamedSchema, CodegenProperty>();

    /**
     * Convert OAS Model object to Codegen Model object.
     *
     * @param name   the name of the model
     * @param schema OAS Model object
     * @return Codegen Model object
     */
    public CodegenModel fromModel(String name, Schema schema) {
        Map<String, Schema> allDefinitions = ModelUtils.getSchemas(this.openAPI);
        if (typeAliases == null) {
            // Only do this once during first call
            typeAliases = getAllAliases(allDefinitions);
        }

        // unalias schema
        schema = unaliasSchema(schema, importMapping);
        if (schema == null) {
            LOGGER.warn("Schema {} not found", name);
            return null;
        }

        CodegenModel m = CodegenModelFactory.newInstance(CodegenModelType.MODEL);

        if (reservedWords.contains(name)) {
            m.name = escapeReservedWord(name);
        } else {
            m.name = name;
        }
        m.title = escapeText(schema.getTitle());
        m.description = escapeText(schema.getDescription());
        m.unescapedDescription = schema.getDescription();
        m.classname = toModelName(name);
        m.classVarName = toVarName(name);
        m.classFilename = toModelFilename(name);
        m.modelJson = Json.pretty(schema);
        m.externalDocumentation = schema.getExternalDocs();
        if (schema.getExtensions() != null && !schema.getExtensions().isEmpty()) {
            m.getVendorExtensions().putAll(schema.getExtensions());
        }
        m.isAlias = (typeAliases.containsKey(name)
                || isAliasOfSimpleTypes(schema)); // check if the unaliased schema is an alias of simple OAS types
        m.discriminator = createDiscriminator(name, schema, this.openAPI);
        if (!this.getLegacyDiscriminatorBehavior()) {
            m.addDiscriminatorMappedModelsImports();
        }

        if (schema.getDeprecated() != null) {
            m.isDeprecated = schema.getDeprecated();
        }

        if (schema.getXml() != null) {
            m.xmlPrefix = schema.getXml().getPrefix();
            m.xmlNamespace = schema.getXml().getNamespace();
            m.xmlName = schema.getXml().getName();
        }
        if (isAnyTypeSchema(schema)) {
            // The 'null' value is allowed when the OAS schema is 'any type'.
            // See https://github.com/OAI/OpenAPI-Specification/issues/1389
            if (Boolean.FALSE.equals(schema.getNullable())) {
                LOGGER.error("Schema '{}' is any type, which includes the 'null' value. 'nullable' cannot be set to 'false'", name);
            }
            m.isNullable = true;
        }
        if (ModelUtils.isArraySchema(schema)) {
            m.isArray = true;
            CodegenProperty arrayProperty = fromProperty(name, schema);
            m.setItems(arrayProperty.items);
            m.arrayModelType = arrayProperty.complexType;
            addParentContainer(m, name, schema);
            ModelUtils.syncValidationProperties(schema, m);
        } else if (schema instanceof ComposedSchema) {
            final ComposedSchema composed = (ComposedSchema) schema;
            Map<String, Schema> properties = new LinkedHashMap<String, Schema>();
            List<String> required = new ArrayList<String>();
            Map<String, Schema> allProperties = new LinkedHashMap<String, Schema>();
            List<String> allRequired = new ArrayList<String>();

            // if schema has properties outside of allOf/oneOf/anyOf also add them to m
            if (composed.getProperties() != null && !composed.getProperties().isEmpty()) {
                if (composed.getOneOf() != null && !composed.getOneOf().isEmpty()) {
                    LOGGER.warn("'oneOf' is intended to include only the additional optional OAS extension discriminator object. " +
                            "For more details, see https://json-schema.org/draft/2019-09/json-schema-core.html#rfc.section.9.2.1.3 and the OAS section on 'Composition and Inheritance'.");
                }
                addVars(m, unaliasPropertySchema(composed.getProperties()), composed.getRequired(), null, null);
            }

            // parent model
            final String parentName = ModelUtils.getParentName(composed, allDefinitions);
            final List<String> allParents = ModelUtils.getAllParentsName(composed, allDefinitions, false);
            final Schema parent = StringUtils.isBlank(parentName) || allDefinitions == null ? null : allDefinitions.get(parentName);

            // TODO revise the logic below to set dicriminator, xml attributes
            if (supportsInheritance || supportsMixins) {
                m.allVars = new ArrayList<CodegenProperty>();
                if (composed.getAllOf() != null) {
                    int modelImplCnt = 0; // only one inline object allowed in a ComposedModel
                    int modelDiscriminators = 0; // only one discriminator allowed in a ComposedModel
                    for (Schema innerSchema : composed.getAllOf()) { // TODO need to work with anyOf, oneOf as well
                        if (m.discriminator == null && innerSchema.getDiscriminator() != null) {
                            LOGGER.debug("discriminator is set to null (not correctly set earlier): {}", name);
                            m.discriminator = createDiscriminator(name, innerSchema, this.openAPI);
                            if (!this.getLegacyDiscriminatorBehavior()) {
                                m.addDiscriminatorMappedModelsImports();
                            }
                            modelDiscriminators++;
                        }

                        if (innerSchema.getXml() != null) {
                            m.xmlPrefix = innerSchema.getXml().getPrefix();
                            m.xmlNamespace = innerSchema.getXml().getNamespace();
                            m.xmlName = innerSchema.getXml().getName();
                        }
                        if (modelDiscriminators > 1) {
                            LOGGER.error("Allof composed schema is inheriting >1 discriminator. Only use one discriminator: {}", composed);
                        }

                        if (modelImplCnt++ > 1) {
                            LOGGER.warn("More than one inline schema specified in allOf:. Only the first one is recognized. All others are ignored.");
                            break; // only one schema with discriminator allowed in allOf
                        }
                    }
                }
            }

            // interfaces (schemas defined in allOf, anyOf, oneOf)
            List<Schema> interfaces = ModelUtils.getInterfaces(composed);
            if (!interfaces.isEmpty()) {
                // m.interfaces is for backward compatibility
                if (m.interfaces == null)
                    m.interfaces = new ArrayList<String>();

                for (Schema interfaceSchema : interfaces) {
                    interfaceSchema = unaliasSchema(interfaceSchema, importMapping);

                    if (StringUtils.isBlank(interfaceSchema.get$ref())) {
                        // primitive type
                        String languageType = getTypeDeclaration(interfaceSchema);

                        if (composed.getAnyOf() != null) {
                            if (m.anyOf.contains(languageType)) {
                                LOGGER.warn("{} (anyOf schema) already has `{}` defined and therefore it's skipped.", m.name, languageType);
                            } else {
                                m.anyOf.add(languageType);
                            }
                        } else if (composed.getOneOf() != null) {
                            if (m.oneOf.contains(languageType)) {
                                LOGGER.warn("{} (oneOf schema) already has `{}` defined and therefore it's skipped.", m.name, languageType);
                            } else {
                                m.oneOf.add(languageType);
                            }
                        } else if (composed.getAllOf() != null) {
                            // no need to add primitive type to allOf, which should comprise of schemas (models) only
                        } else {
                            LOGGER.error("Composed schema has incorrect anyOf, allOf, oneOf defined: {}", composed);
                        }
                        continue;
                    }

                    // the rest of the section is for model
                    Schema refSchema = null;
                    String ref = ModelUtils.getSimpleRef(interfaceSchema.get$ref());
                    if (allDefinitions != null) {
                        refSchema = allDefinitions.get(ref);
                    }
                    final String modelName = toModelName(ref);
                    m.interfaces.add(modelName);
                    addImport(m, modelName);
                    if (allDefinitions != null && refSchema != null) {
                        if (allParents.contains(ref) && supportsMultipleInheritance) {
                            // multiple inheritance
                            addProperties(allProperties, allRequired, refSchema);
                        } else if (parentName != null && parentName.equals(ref) && supportsInheritance) {
                            // single inheritance
                            addProperties(allProperties, allRequired, refSchema);
                        } else {
                            // composition
                            addProperties(properties, required, refSchema);
                            addProperties(allProperties, allRequired, refSchema);
                        }
                    }

                    if (composed.getAnyOf() != null) {
                        m.anyOf.add(modelName);
                    } else if (composed.getOneOf() != null) {
                        m.oneOf.add(modelName);
                    } else if (composed.getAllOf() != null) {
                        m.allOf.add(modelName);
                    } else {
                        LOGGER.error("Composed schema has incorrect anyOf, allOf, oneOf defined: {}", composed);
                    }
                }
            }

            if (parent != null && composed.getAllOf() != null) { // set parent for allOf only
                m.parentSchema = parentName;
                m.parent = toModelName(parentName);

                if (supportsMultipleInheritance) {
                    m.allParents = new ArrayList<String>();
                    for (String pname : allParents) {
                        String pModelName = toModelName(pname);
                        m.allParents.add(pModelName);
                        addImport(m, pModelName);
                    }
                } else { // single inheritance
                    addImport(m, m.parent);
                }
            }

            // child schema (properties owned by the schema itself)
            for (Schema component : interfaces) {
                if (component.get$ref() == null) {
                    if (component != null) {
                        // component is the child schema
                        addProperties(properties, required, component);

                        // includes child's properties (all, required) in allProperties, allRequired
                        addProperties(allProperties, allRequired, component);
                    }
                    break; // at most one child only
                }
            }

            if (composed.getRequired() != null) {
                required.addAll(composed.getRequired());
                allRequired.addAll(composed.getRequired());
            }

            addVars(m, unaliasPropertySchema(properties), required, unaliasPropertySchema(allProperties), allRequired);

            // Per OAS specification, composed schemas may use the 'additionalProperties' keyword.
            if (supportsAdditionalPropertiesWithComposedSchema) {
                // Process the schema specified with the 'additionalProperties' keyword.
                // This will set the 'CodegenModel.additionalPropertiesType' field
                // and potentially 'Codegen.parent'.
                //
                // Note: it's not a good idea to use single class inheritance to implement
                // the 'additionalProperties' keyword. Code generators that use single class
                // inheritance sometimes use the 'Codegen.parent' field to implement the
                // 'additionalProperties' keyword. However, that would be in conflict with
                // 'allOf' composed schemas, because these code generators also want to set
                // 'Codegen.parent' to the first child schema of the 'allOf' schema.
                addAdditionPropertiesToCodeGenModel(m, schema);
            }

            if (Boolean.TRUE.equals(schema.getNullable())) {
                m.isNullable = Boolean.TRUE;
            }
            // end of code block for composed schema
        } else {
            m.dataType = getSchemaType(schema);
            if (schema.getEnum() != null && !schema.getEnum().isEmpty()) {
                m.isEnum = true;
                // comment out below as allowableValues is not set in post processing model enum
                m.allowableValues = new HashMap<String, Object>();
                m.allowableValues.put("values", schema.getEnum());
            }
            if (ModelUtils.isMapSchema(schema)) {
                addAdditionPropertiesToCodeGenModel(m, schema);
                m.isMap = true;
            } else if (ModelUtils.isIntegerSchema(schema)) { // integer type
                // NOTE: Integral schemas as CodegenModel is a rare use case and may be removed at a later date.
                // Sync of properties is done for consistency with other data types like CodegenParameter/CodegenProperty.
                ModelUtils.syncValidationProperties(schema, m);

                m.isNumeric = Boolean.TRUE;
                if (ModelUtils.isLongSchema(schema)) { // int64/long format
                    m.isLong = Boolean.TRUE;
                } else { // int32 format
                    m.isInteger = Boolean.TRUE;
                }
            } else if (ModelUtils.isDateTimeSchema(schema)) {
                // NOTE: DateTime schemas as CodegenModel is a rare use case and may be removed at a later date.
                // Sync of properties is done for consistency with other data types like CodegenParameter/CodegenProperty.
                ModelUtils.syncValidationProperties(schema, m);
                m.isDateTime = Boolean.TRUE;
            } else if (ModelUtils.isDateSchema(schema)) {
                // NOTE: Date schemas as CodegenModel is a rare use case and may be removed at a later date.
                // Sync of properties is done for consistency with other data types like CodegenParameter/CodegenProperty.
                ModelUtils.syncValidationProperties(schema, m);
                m.isDate = Boolean.TRUE;
            } else if (ModelUtils.isStringSchema(schema)) {
                // NOTE: String schemas as CodegenModel is a rare use case and may be removed at a later date.
                // Sync of properties is done for consistency with other data types like CodegenParameter/CodegenProperty.
                ModelUtils.syncValidationProperties(schema, m);
                m.isString = Boolean.TRUE;
            } else if (ModelUtils.isNumberSchema(schema)) {
                // NOTE: Number schemas as CodegenModel is a rare use case and may be removed at a later date.
                // Sync of properties is done for consistency with other data types like CodegenParameter/CodegenProperty.
                ModelUtils.syncValidationProperties(schema, m);
                m.isNumeric = Boolean.TRUE;
                if (ModelUtils.isFloatSchema(schema)) { // float
                    m.isFloat = Boolean.TRUE;
                } else if (ModelUtils.isDoubleSchema(schema)) { // double
                    m.isDouble = Boolean.TRUE;
                } else { // type is number and without format
                    m.isNumber = Boolean.TRUE;
                }
            } else if (ModelUtils.isFreeFormObject(openAPI, schema)) {
                addAdditionPropertiesToCodeGenModel(m, schema);
                ModelUtils.syncValidationProperties(schema, m);
            }

            if (Boolean.TRUE.equals(schema.getNullable())) {
                m.isNullable = Boolean.TRUE;
            }

            // passing null to allProperties and allRequired as there's no parent
            addVars(m, unaliasPropertySchema(schema.getProperties()), schema.getRequired(), null, null);
        }

        // remove duplicated properties
        m.removeAllDuplicatedProperty();

        // set isDiscriminator on the discriminator property
        if (m.discriminator != null) {
            String discPropName = m.discriminator.getPropertyBaseName();
            List<List<CodegenProperty>> listOLists = new ArrayList<List<CodegenProperty>>();
            listOLists.add(m.requiredVars);
            listOLists.add(m.vars);
            listOLists.add(m.allVars);
            for (List<CodegenProperty> theseVars : listOLists) {
                for (CodegenProperty requiredVar : theseVars) {
                    if (discPropName.equals(requiredVar.baseName)) {
                        requiredVar.isDiscriminator = true;
                    }
                }
            }
        }

        if (sortModelPropertiesByRequiredFlag) {
            Comparator<CodegenProperty> comparator = new Comparator<CodegenProperty>() {
                @Override
                public int compare(CodegenProperty one, CodegenProperty another) {
                    if (one.required == another.required) return 0;
                    else if (one.required) return -1;
                    else return 1;
                }
            };
            Collections.sort(m.vars, comparator);
            Collections.sort(m.allVars, comparator);
        }

        // process 'additionalProperties'
        if (schema.getAdditionalProperties() == null) {
            if (disallowAdditionalPropertiesIfNotPresent) {
                m.isAdditionalPropertiesTrue = false;
            } else {
                m.isAdditionalPropertiesTrue = true;
                CodegenProperty cp = fromProperty("",  new Schema());
                m.setAdditionalProperties(cp);
            }
        } else if (schema.getAdditionalProperties() instanceof Boolean) {
            if (Boolean.TRUE.equals(schema.getAdditionalProperties())) {
                m.isAdditionalPropertiesTrue = true;
                CodegenProperty cp = fromProperty("", new Schema());
                m.setAdditionalProperties(cp);
            } else {
                m.isAdditionalPropertiesTrue = false;
            }
        } else {
            m.isAdditionalPropertiesTrue = false;
            CodegenProperty cp = fromProperty("", (Schema) schema.getAdditionalProperties());
            m.setAdditionalProperties(cp);
        }

        // post process model properties
        if (m.vars != null) {
            for (CodegenProperty prop : m.vars) {
                postProcessModelProperty(m, prop);
            }
            m.hasVars = m.vars.size() > 0;
        }
        if (m.allVars != null) {
            for (CodegenProperty prop : m.allVars) {
                postProcessModelProperty(m, prop);
            }
        }
        return m;
    }

    /**
     * Recursively look in Schema sc for the discriminator discPropName
     * and return a CodegenProperty with the dataType and required params set
     * the returned CodegenProperty may not be required and it may not be of type string
     *
     * @param composedSchemaName The name of the sc Schema
     * @param sc                 The Schema that may contain the discriminator
     * @param discPropName       The String that is the discriminator propertyName in the schema
     */
    private CodegenProperty discriminatorFound(String composedSchemaName, Schema sc, String discPropName, OpenAPI openAPI) {
        Schema refSchema = ModelUtils.getReferencedSchema(openAPI, sc);
        if (refSchema.getProperties() != null && refSchema.getProperties().get(discPropName) != null) {
            Schema discSchema = (Schema) refSchema.getProperties().get(discPropName);
            CodegenProperty cp = new CodegenProperty();
            if (ModelUtils.isStringSchema(discSchema)) {
                cp.isString = true;
            }
            cp.setRequired(false);
            if (refSchema.getRequired() != null && refSchema.getRequired().contains(discPropName)) {
                cp.setRequired(true);
            }
            return cp;
        }
        if (ModelUtils.isComposedSchema(refSchema)) {
            ComposedSchema composedSchema = (ComposedSchema) refSchema;
            if (composedSchema.getAllOf() != null) {
                // If our discriminator is in one of the allOf schemas break when we find it
                for (Schema allOf : composedSchema.getAllOf()) {
                    CodegenProperty cp = discriminatorFound(composedSchemaName, allOf, discPropName, openAPI);
                    if (cp != null) {
                        return cp;
                    }
                }
            }
            if (composedSchema.getOneOf() != null && composedSchema.getOneOf().size() != 0) {
                // All oneOf definitions must contain the discriminator
                CodegenProperty cp = new CodegenProperty();
                for (Schema oneOf : composedSchema.getOneOf()) {
                    String modelName = ModelUtils.getSimpleRef(oneOf.get$ref());
                    CodegenProperty thisCp = discriminatorFound(composedSchemaName, oneOf, discPropName, openAPI);
                    if (thisCp == null) {
                        throw new RuntimeException("'" + composedSchemaName + "' defines discriminator '" + discPropName + "', but the referenced OneOf schema '" + modelName + "' is missing " + discPropName);
                    }
                    if (cp.dataType == null) {
                        cp = thisCp;
                        continue;
                    }
                    if (cp != thisCp) {
                        throw new RuntimeException("'" + composedSchemaName + "' defines discriminator '" + discPropName + "', but the OneOf schema '" + modelName + "' has a different " + discPropName + " definition than the prior OneOf schema's. Make sure the " + discPropName + " type and required values are the same");
                    }
                }
                return cp;
            }
            if (composedSchema.getAnyOf() != null && composedSchema.getAnyOf().size() != 0) {
                // All anyOf definitions must contain the discriminator because a min of one must be selected
                CodegenProperty cp = new CodegenProperty();
                for (Schema anyOf : composedSchema.getAnyOf()) {
                    String modelName = ModelUtils.getSimpleRef(anyOf.get$ref());
                    CodegenProperty thisCp = discriminatorFound(composedSchemaName, anyOf, discPropName, openAPI);
                    if (thisCp == null) {
                        throw new RuntimeException("'" + composedSchemaName + "' defines discriminator '" + discPropName + "', but the referenced AnyOf schema '" + modelName + "' is missing " + discPropName);
                    }
                    if (cp.dataType == null) {
                        cp = thisCp;
                        continue;
                    }
                    if (cp != thisCp) {
                        throw new RuntimeException("'" + composedSchemaName + "' defines discriminator '" + discPropName + "', but the AnyOf schema '" + modelName + "' has a different " + discPropName + " definition than the prior AnyOf schema's. Make sure the " + discPropName + " type and required values are the same");
                    }
                }
                return cp;

            }
        }
        return null;
    }

    /**
     * Recursively look in Schema sc for the discriminator and return it
     * Schema sc location
     * OpenAPI openAPI the spec where we are searching for the discriminator
     *
     * @param sc The Schema that may contain the discriminator
     */
    private Discriminator recursiveGetDiscriminator(Schema sc, OpenAPI openAPI) {
        Schema refSchema = ModelUtils.getReferencedSchema(openAPI, sc);
        Discriminator foundDisc = refSchema.getDiscriminator();
        if (foundDisc != null) {
            return foundDisc;
        }

        if (this.getLegacyDiscriminatorBehavior()) {
            return null;
        }
        Discriminator disc = new Discriminator();
        if (ModelUtils.isComposedSchema(refSchema)) {
            ComposedSchema composedSchema = (ComposedSchema) refSchema;
            if (composedSchema.getAllOf() != null) {
                // If our discriminator is in one of the allOf schemas break when we find it
                for (Schema allOf : composedSchema.getAllOf()) {
                    foundDisc = recursiveGetDiscriminator(allOf, openAPI);
                    if (foundDisc != null) {
                        disc.setPropertyName(foundDisc.getPropertyName());
                        disc.setMapping(foundDisc.getMapping());
                        return disc;
                    }
                }
            }
            if (composedSchema.getOneOf() != null && composedSchema.getOneOf().size() != 0) {
                // All oneOf definitions must contain the discriminator
                Integer hasDiscriminatorCnt = 0;
                Integer hasNullTypeCnt = 0;
                Set<String> discriminatorsPropNames = new HashSet<>();
                for (Schema oneOf : composedSchema.getOneOf()) {
                    if (ModelUtils.isNullType(oneOf)) {
                        // The null type does not have a discriminator. Skip.
                        hasNullTypeCnt++;
                        continue;
                    }
                    foundDisc = recursiveGetDiscriminator(oneOf, openAPI);
                    if (foundDisc != null) {
                        discriminatorsPropNames.add(foundDisc.getPropertyName());
                        hasDiscriminatorCnt++;
                    }
                }
                if (discriminatorsPropNames.size() > 1) {
                    throw new RuntimeException("The oneOf schemas have conflicting discriminator property names. " +
                            "oneOf schemas must have the same property name, but found " + String.join(", ", discriminatorsPropNames));
                }
                if (foundDisc != null && (hasDiscriminatorCnt + hasNullTypeCnt) == composedSchema.getOneOf().size() && discriminatorsPropNames.size() == 1) {
                    disc.setPropertyName(foundDisc.getPropertyName());
                    disc.setMapping(foundDisc.getMapping());
                    return disc;
                }
                // If the scenario when oneOf has two children and one of them is the 'null' type,
                // there is no need for a discriminator.
            }
            if (composedSchema.getAnyOf() != null && composedSchema.getAnyOf().size() != 0) {
                // All anyOf definitions must contain the discriminator because a min of one must be selected
                Integer hasDiscriminatorCnt = 0;
                Integer hasNullTypeCnt = 0;
                Set<String> discriminatorsPropNames = new HashSet<>();
                for  (Schema anyOf : composedSchema.getAnyOf()) {
                    if (ModelUtils.isNullType(anyOf)) {
                        // The null type does not have a discriminator. Skip.
                        hasNullTypeCnt++;
                        continue;
                    }
                    foundDisc = recursiveGetDiscriminator(anyOf, openAPI);
                    if (foundDisc != null) {
                        discriminatorsPropNames.add(foundDisc.getPropertyName());
                        hasDiscriminatorCnt++;
                    }
                }
                if (discriminatorsPropNames.size() > 1) {
                    throw new RuntimeException("The anyOf schemas have conflicting discriminator property names. " +
                        "anyOf schemas must have the same property name, but found " + String.join(", ", discriminatorsPropNames));
                }
                if (foundDisc != null && (hasDiscriminatorCnt + hasNullTypeCnt) == composedSchema.getAnyOf().size() && discriminatorsPropNames.size() == 1) {
                    disc.setPropertyName(foundDisc.getPropertyName());
                    disc.setMapping(foundDisc.getMapping());
                    return disc;
                }
                // If the scenario when anyOf has two children and one of them is the 'null' type,
                // there is no need for a discriminator.
            }
        }
        return null;
    }

    /**
     * This function is only used for composed schemas which have a discriminator
     * Process oneOf and anyOf models in a composed schema and adds them into
     * a list if the oneOf and anyOf models contain
     * the required discriminator. If they don't contain the required
     * discriminator or the discriminator is the wrong type then an error is
     * thrown
     *
     * @param composedSchemaName The String model name of the composed schema where we are setting the discriminator map
     * @param discPropName       The String that is the discriminator propertyName in the schema
     * @param c                  The ComposedSchema that contains the discriminator and oneOf/anyOf schemas
     * @param openAPI            The OpenAPI spec that we are using
     * @return the list of oneOf and anyOf MappedModel that need to be added to the discriminator map
     */
    protected List<MappedModel> getOneOfAnyOfDescendants(String composedSchemaName, String discPropName, ComposedSchema c, OpenAPI openAPI) {
        ArrayList<List<Schema>> listOLists = new ArrayList<List<Schema>>();
        listOLists.add(c.getOneOf());
        listOLists.add(c.getAnyOf());
        List<MappedModel> descendentSchemas = new ArrayList();
        for (List<Schema> schemaList : listOLists) {
            if (schemaList == null) {
                continue;
            }
            for (Schema sc : schemaList) {
                if (ModelUtils.isNullType(sc)) {
                    continue;
                }
                String ref = sc.get$ref();
                if (ref == null) {
                    // for schemas with no ref, it is not possible to build the discriminator map
                    // because ref is how we get the model name
                    // we only hit this use case for a schema with inline composed schemas, and one of those
                    // schemas also has inline composed schemas
                    // Note: if it is only inline one level, then the inline model resolver will move it into its own
                    // schema and make it a $ref schema in the oneOf/anyOf location
                    throw new RuntimeException("Invalid inline schema defined in oneOf/anyOf in '" + composedSchemaName + "'. Per the OpenApi spec, for this case when a composed schema defines a discriminator, the oneOf/anyOf schemas must use $ref. Change this inline definition to a $ref definition");
                }
                CodegenProperty df = discriminatorFound(composedSchemaName, sc, discPropName, openAPI);
                String modelName = ModelUtils.getSimpleRef(ref);
                if (df == null || !df.isString || df.required != true) {
                    String msgSuffix = "";
                    if (df == null) {
                        msgSuffix += discPropName + " is missing from the schema, define it as required and type string";
                    } else {
                        if (!df.isString) {
                            msgSuffix += "invalid type for " + discPropName + ", set it to string";
                        }
                        if (df.required != true) {
                            String spacer = "";
                            if (msgSuffix.length() != 0) {
                                spacer = ". ";
                            }
                            msgSuffix += spacer + "invalid optional definition of " + discPropName + ", include it in required";
                        }
                    }
                    throw new RuntimeException("'" + composedSchemaName + "' defines discriminator '" + discPropName + "', but the referenced schema '" + modelName + "' is incorrect. " + msgSuffix);
                }
                MappedModel mm = new MappedModel(modelName, toModelName(modelName));
                descendentSchemas.add(mm);
                Schema cs = ModelUtils.getSchema(openAPI, modelName);
                Map<String, Object> vendorExtensions = cs.getExtensions();
                if (vendorExtensions != null && !vendorExtensions.isEmpty() && vendorExtensions.containsKey("x-discriminator-value")) {
                    String xDiscriminatorValue = (String) vendorExtensions.get("x-discriminator-value");
                    mm = new MappedModel(xDiscriminatorValue, toModelName(modelName));
                    descendentSchemas.add(mm);
                }

            }
        }
        return descendentSchemas;
    }

    protected List<MappedModel> getAllOfDescendants(String thisSchemaName, OpenAPI openAPI) {
        ArrayList<String> queue = new ArrayList();
        List<MappedModel> descendentSchemas = new ArrayList();
        Map<String, Schema> schemas = ModelUtils.getSchemas(openAPI);
        String currentSchemaName = thisSchemaName;
        Set<String> keys = schemas.keySet();

        int count = 0;
        // hack: avoid infinite loop on potential self-references in event our checks fail.
        while (100000 > count++) {
            for (String childName : keys) {
                if (childName.equals(thisSchemaName)) {
                    continue;
                }
                Schema child = schemas.get(childName);
                if (ModelUtils.isComposedSchema(child)) {
                    ComposedSchema composedChild = (ComposedSchema) child;
                    List<Schema> parents = composedChild.getAllOf();
                    if (parents != null) {
                        for (Schema parent : parents) {
                            String ref = parent.get$ref();
                            if (ref == null) {
                                // for schemas with no ref, it is not possible to build the discriminator map
                                // because ref is how we get the model name
                                // we hit this use case when an allOf composed schema contains an inline schema
                                continue;
                            }
                            String parentName = ModelUtils.getSimpleRef(ref);
                            if (parentName != null && parentName.equals(currentSchemaName)) {
                                if (queue.contains(childName) || descendentSchemas.stream().anyMatch(i -> childName.equals(i.getMappingName()))) {
                                    throw new RuntimeException("Stack overflow hit when looking for " + thisSchemaName + " an infinite loop starting and ending at " + childName + " was seen");
                                }
                                queue.add(childName);
                                break;
                            }
                        }
                    }
                }
            }
            if (queue.size() == 0) {
                break;
            }
            currentSchemaName = queue.remove(0);
            MappedModel mm = new MappedModel(currentSchemaName, toModelName(currentSchemaName));
            descendentSchemas.add(mm);
            Schema cs = schemas.get(currentSchemaName);
            Map<String, Object> vendorExtensions = cs.getExtensions();
            if (vendorExtensions != null && !vendorExtensions.isEmpty() && vendorExtensions.containsKey("x-discriminator-value")) {
                String xDiscriminatorValue = (String) vendorExtensions.get("x-discriminator-value");
                mm = new MappedModel(xDiscriminatorValue, toModelName(currentSchemaName));
                descendentSchemas.add(mm);
            }
        }
        return descendentSchemas;
    }

    protected CodegenDiscriminator createDiscriminator(String schemaName, Schema schema, OpenAPI openAPI) {
        Discriminator sourceDiscriminator = recursiveGetDiscriminator(schema, openAPI);
        if (sourceDiscriminator == null) {
            return null;
        }
        CodegenDiscriminator discriminator = new CodegenDiscriminator();
        String discPropName = sourceDiscriminator.getPropertyName();
        discriminator.setPropertyName(toVarName(discPropName));
        discriminator.setPropertyBaseName(sourceDiscriminator.getPropertyName());
        discriminator.setPropertyGetter(toGetter(discriminator.getPropertyName()));
        // FIXME: for now, we assume that the discriminator property is String
        discriminator.setPropertyType(typeMapping.get("string"));
        discriminator.setMapping(sourceDiscriminator.getMapping());
        List<MappedModel> uniqueDescendants = new ArrayList();
        if (sourceDiscriminator.getMapping() != null && !sourceDiscriminator.getMapping().isEmpty()) {
            for (Entry<String, String> e : sourceDiscriminator.getMapping().entrySet()) {
                String nameOrRef = e.getValue();
                String name = nameOrRef.indexOf('/') >= 0 ? ModelUtils.getSimpleRef(nameOrRef) : nameOrRef;
                String modelName = toModelName(name);
                uniqueDescendants.add(new MappedModel(e.getKey(), modelName));
            }
        }

        boolean legacyUseCase = (this.getLegacyDiscriminatorBehavior() && uniqueDescendants.isEmpty());
        if (!this.getLegacyDiscriminatorBehavior() || legacyUseCase) {
            // for schemas that allOf inherit from this schema, add those descendants to this discriminator map
            List<MappedModel> otherDescendants = getAllOfDescendants(schemaName, openAPI);
            for (MappedModel otherDescendant : otherDescendants) {
                // add only if the mapping names are not the same
                boolean matched = false;
                for (MappedModel uniqueDescendant: uniqueDescendants) {
                    if (uniqueDescendant.getMappingName().equals(otherDescendant.getMappingName())) {
                        matched = true;
                        break;
                    }
                }

                if (matched == false) {
                    uniqueDescendants.add(otherDescendant);
                }
            }
        }
        // if there are composed oneOf/anyOf schemas, add them to this discriminator
        if (ModelUtils.isComposedSchema(schema) && !this.getLegacyDiscriminatorBehavior()) {
            List<MappedModel> otherDescendants = getOneOfAnyOfDescendants(schemaName, discPropName, (ComposedSchema) schema, openAPI);
            for (MappedModel otherDescendant : otherDescendants) {
                if (!uniqueDescendants.contains(otherDescendant)) {
                    uniqueDescendants.add(otherDescendant);
                }
            }
        }
        if (!this.getLegacyDiscriminatorBehavior()) {
            Collections.sort(uniqueDescendants);
        }
        discriminator.getMappedModels().addAll(uniqueDescendants);

        return discriminator;
    }

    /**
     * Handle the model for the 'additionalProperties' keyword in the OAS schema.
     *
     * @param codegenModel The codegen representation of the schema.
     * @param schema       The input OAS schema.
     */
    protected void addAdditionPropertiesToCodeGenModel(CodegenModel codegenModel, Schema schema) {
        addParentContainer(codegenModel, codegenModel.name, schema);
    }

    /**
     * Add schema's properties to "properties" and "required" list
     *
     * @param properties all properties
     * @param required   required property only
     * @param schema     schema in which the properties will be added to the lists
     */
    protected void addProperties(Map<String, Schema> properties, List<String> required, Schema schema) {
        if (schema instanceof ComposedSchema) {
            ComposedSchema composedSchema = (ComposedSchema) schema;

            if (composedSchema.getAllOf() != null) {
                for (Schema component : composedSchema.getAllOf()) {
                    addProperties(properties, required, component);
                }
            }

            if (schema.getRequired() != null) {
                required.addAll(schema.getRequired());
            }

            if (composedSchema.getOneOf() != null) {
                for (Schema component : composedSchema.getOneOf()) {
                    addProperties(properties, required, component);
                }
            }

            if (composedSchema.getAnyOf() != null) {
                for (Schema component : composedSchema.getAnyOf()) {
                    addProperties(properties, required, component);
                }
            }

            return;
        }

        if (StringUtils.isNotBlank(schema.get$ref())) {
            Schema interfaceSchema = ModelUtils.getReferencedSchema(this.openAPI, schema);
            addProperties(properties, required, interfaceSchema);
            return;
        }
        if (schema.getProperties() != null) {
            properties.putAll(schema.getProperties());
        }
        if (schema.getRequired() != null) {
            required.addAll(schema.getRequired());
        }
    }

    /**
     * Camelize the method name of the getter and setter
     *
     * @param name string to be camelized
     * @return Camelized string
     */
    public String getterAndSetterCapitalize(String name) {
        if (name == null || name.length() == 0) {
            return name;
        }
        return camelize(toVarName(name));
    }

    /**
     * Convert OAS Property object to Codegen Property object.
     * 
     * The return value is cached. An internal cache is looked up to determine
     * if the CodegenProperty return value has already been instantiated for
     * the (String name, Schema p) arguments.
     * Any subsequent processing of the CodegenModel return value must be idempotent
     * for a given (String name, Schema schema).
     *
     * @param name name of the property
     * @param p    OAS property schema
     * @return Codegen Property object
     */
    public CodegenProperty fromProperty(String name, Schema p) {
        if (p == null) {
            LOGGER.error("Undefined property/schema for `{}`. Default to type:string.", name);
            return null;
        }
        LOGGER.debug("debugging fromProperty for " + name + " : " + p);
        NamedSchema ns = new NamedSchema(name, p);
        CodegenProperty cpc = schemaCodegenPropertyCache.get(ns);
        if (cpc != null) {
            LOGGER.debug("Cached fromProperty for " + name + " : " + p.getName());
            return cpc;
        }
        // unalias schema
        p = unaliasSchema(p, importMapping);

        CodegenProperty property = CodegenModelFactory.newInstance(CodegenModelType.PROPERTY);

        ModelUtils.syncValidationProperties(p, property);

        property.name = toVarName(name);
        property.baseName = name;
        if (p.getType() == null) {
            property.openApiType = getSchemaType(p);
        } else {
            property.openApiType = p.getType();
        }
        property.nameInCamelCase = camelize(property.name, false);
        property.nameInSnakeCase = CaseFormat.UPPER_CAMEL.to(CaseFormat.UPPER_UNDERSCORE, property.nameInCamelCase);
        property.description = escapeText(p.getDescription());
        property.unescapedDescription = p.getDescription();
        property.title = p.getTitle();
        property.getter = toGetter(name);
        property.setter = toSetter(name);
        property.example = toExampleValue(p);
        property.defaultValue = toDefaultValue(p);
        property.defaultValueWithParam = toDefaultValueWithParam(name, p);
        property.jsonSchema = Json.pretty(p);

        if (p.getDeprecated() != null) {
            property.deprecated = p.getDeprecated();
        } else if (p.get$ref() != null) {
            // Since $ref should be replaced with the model it refers
            // to, $ref'ing a model with 'deprecated' set should cause
            // the property to reflect the model's 'deprecated' value.
            String ref = ModelUtils.getSimpleRef(p.get$ref());
            if (ref != null) {
                Schema referencedSchema = ModelUtils.getSchemas(this.openAPI).get(ref);
                if (referencedSchema != null && referencedSchema.getDeprecated() != null) {
                    property.deprecated = referencedSchema.getDeprecated();
                }
            }
        }
        if (p.getReadOnly() != null) {
            property.isReadOnly = p.getReadOnly();
        }
        if (p.getWriteOnly() != null) {
            property.isWriteOnly = p.getWriteOnly();
        }
        if (p.getNullable() != null) {
            property.isNullable = p.getNullable();
        }

        if (p.getXml() != null) {
            if (p.getXml().getAttribute() != null) {
                property.isXmlAttribute = p.getXml().getAttribute();
            }
            property.xmlPrefix = p.getXml().getPrefix();
            property.xmlName = p.getXml().getName();
            property.xmlNamespace = p.getXml().getNamespace();
        }
        if (p.getExtensions() != null && !p.getExtensions().isEmpty()) {
            property.getVendorExtensions().putAll(p.getExtensions());
        }

        String type = getSchemaType(p);
        if (ModelUtils.isIntegerSchema(p)) { // integer type
            property.isNumeric = Boolean.TRUE;
            if (ModelUtils.isLongSchema(p)) { // int64/long format
                property.isLong = Boolean.TRUE;
            } else { // int32 format
                property.isInteger = Boolean.TRUE;
            }

            if (p.getMinimum() != null) {
                property.minimum = String.valueOf(p.getMinimum().longValue());
            }
            if (p.getMaximum() != null) {
                property.maximum = String.valueOf(p.getMaximum().longValue());
            }
            if (p.getExclusiveMinimum() != null) {
                property.exclusiveMinimum = p.getExclusiveMinimum();
            }
            if (p.getExclusiveMaximum() != null) {
                property.exclusiveMaximum = p.getExclusiveMaximum();
            }
            if (p.getMultipleOf() != null) {
                property.multipleOf = p.getMultipleOf();
            }

            // check if any validation rule defined
            // exclusive* are noop without corresponding min/max
            if (property.minimum != null || property.maximum != null || p.getMultipleOf() != null)
                property.hasValidation = true;

        } else if (ModelUtils.isBooleanSchema(p)) { // boolean type
            property.isBoolean = true;
            property.getter = toBooleanGetter(name);
        } else if (ModelUtils.isDateSchema(p)) { // date format
            property.isString = false; // for backward compatibility with 2.x
            property.isDate = true;

        } else if (ModelUtils.isDateTimeSchema(p)) { // date-time format
            property.isString = false; // for backward compatibility with 2.x
            property.isDateTime = true;
        } else if (ModelUtils.isDecimalSchema(p)) { // type: string, format: number
            property.isDecimal = true;
            if (p.getMinimum() != null) {
                property.minimum = String.valueOf(p.getMinimum());
            }
            if (p.getMaximum() != null) {
                property.maximum = String.valueOf(p.getMaximum());
            }
            if (p.getExclusiveMinimum() != null) {
                property.exclusiveMinimum = p.getExclusiveMinimum();
            }
            if (p.getExclusiveMaximum() != null) {
                property.exclusiveMaximum = p.getExclusiveMaximum();
            }
            if (p.getMultipleOf() != null) {
                property.multipleOf = p.getMultipleOf();
            }

            // check if any validation rule defined
            // exclusive* are noop without corresponding min/max
            if (property.minimum != null || property.maximum != null || p.getMultipleOf() != null) {
                property.hasValidation = true;
            }
        } else if (ModelUtils.isStringSchema(p)) {
            if (ModelUtils.isByteArraySchema(p)) {
                property.isByteArray = true;
            } else if (ModelUtils.isBinarySchema(p)) {
                property.isBinary = true;
                property.isFile = true; // file = binary in OAS3
            } else if (ModelUtils.isFileSchema(p)) {
                property.isFile = true;
            } else if (ModelUtils.isUUIDSchema(p)) {
                // keep isString to true to make it backward compatible
                property.isString = true;
                property.isUuid = true;
            } else if (ModelUtils.isURISchema(p)) {
                property.isString = true; // for backward compatibility
                property.isUri = true;
            } else if (ModelUtils.isEmailSchema(p)) {
                property.isString = true;
                property.isEmail = true;
            } else {
                property.isString = true;
            }

            property.maxLength = p.getMaxLength();
            property.minLength = p.getMinLength();
            property.pattern = toRegularExpression(p.getPattern());

            // check if any validation rule defined
            if (property.pattern != null || property.minLength != null || property.maxLength != null)
                property.hasValidation = true;

        } else if (ModelUtils.isNumberSchema(p)) {
            property.isNumeric = Boolean.TRUE;
            if (ModelUtils.isFloatSchema(p)) { // float
                property.isFloat = Boolean.TRUE;
            } else if (ModelUtils.isDoubleSchema(p)) { // double
                property.isDouble = Boolean.TRUE;
            } else { // type is number and without format
                property.isNumber = Boolean.TRUE;
            }

            if (p.getMinimum() != null) {
                property.minimum = String.valueOf(p.getMinimum());
            }
            if (p.getMaximum() != null) {
                property.maximum = String.valueOf(p.getMaximum());
            }
            if (p.getExclusiveMinimum() != null) {
                property.exclusiveMinimum = p.getExclusiveMinimum();
            }
            if (p.getExclusiveMaximum() != null) {
                property.exclusiveMaximum = p.getExclusiveMaximum();
            }
            if (p.getMultipleOf() != null) {
                property.multipleOf = p.getMultipleOf();
            }

            // check if any validation rule defined
            // exclusive* are noop without corresponding min/max
            if (property.minimum != null || property.maximum != null || p.getMultipleOf() != null) {
                property.hasValidation = true;
            }

        } else if (isFreeFormObject(p)) {
            property.isFreeFormObject = true;
        } else if (isAnyTypeSchema(p)) {
            // The 'null' value is allowed when the OAS schema is 'any type'.
            // See https://github.com/OAI/OpenAPI-Specification/issues/1389
            if (Boolean.FALSE.equals(p.getNullable())) {
                LOGGER.warn("Schema '{}' is any type, which includes the 'null' value. 'nullable' cannot be set to 'false'", p.getName());
            }
            property.isNullable = true;
            property.isAnyType = true;
        } else if (ModelUtils.isArraySchema(p)) {
            // default to string if inner item is undefined
            ArraySchema arraySchema = (ArraySchema) p;
            Schema innerSchema = unaliasSchema(getSchemaItems(arraySchema), importMapping);
        } else if (ModelUtils.isMapSchema(p)) {
            Schema innerSchema = unaliasSchema(getAdditionalProperties(p), importMapping);
            if (innerSchema == null) {
                LOGGER.error("Undefined map inner type for `{}`. Default to String.", p.getName());
                innerSchema = new StringSchema().description("//TODO automatically added by openapi-generator due to undefined type");
                p.setAdditionalProperties(innerSchema);
            }
        }

        //Inline enum case:
        if (p.getEnum() != null && !p.getEnum().isEmpty()) {
            List<Object> _enum = p.getEnum();
            property._enum = new ArrayList<String>();
            for (Object i : _enum) {
                property._enum.add(String.valueOf(i));
            }
            property.isEnum = true;

            Map<String, Object> allowableValues = new HashMap<String, Object>();
            allowableValues.put("values", _enum);
            if (allowableValues.size() > 0) {
                property.allowableValues = allowableValues;
            }
        }

        Schema referencedSchema = ModelUtils.getReferencedSchema(this.openAPI, p);

        //Referenced enum case:
        if (referencedSchema.getEnum() != null && !referencedSchema.getEnum().isEmpty()) {
            List<Object> _enum = referencedSchema.getEnum();

            Map<String, Object> allowableValues = new HashMap<String, Object>();
            allowableValues.put("values", _enum);
            if (allowableValues.size() > 0) {
                property.allowableValues = allowableValues;
            }
        }

        if (referencedSchema.getNullable() != null) {
            property.isNullable = referencedSchema.getNullable();
        }

        property.dataType = getTypeDeclaration(p);
        property.dataFormat = p.getFormat();
        property.baseType = getSchemaType(p);

        // this can cause issues for clients which don't support enums
        if (property.isEnum) {
            property.datatypeWithEnum = toEnumName(property);
            property.enumName = toEnumName(property);
        } else {
            property.datatypeWithEnum = property.dataType;
        }

        if (ModelUtils.isArraySchema(p)) {
            property.isContainer = true;
            property.isArray = true;
            if (ModelUtils.isSet(p)) {
                property.containerType = "set";
            } else {
                property.containerType = "array";
            }
            property.baseType = getSchemaType(p);
            if (p.getXml() != null) {
                property.isXmlWrapped = p.getXml().getWrapped() == null ? false : p.getXml().getWrapped();
                property.xmlPrefix = p.getXml().getPrefix();
                property.xmlNamespace = p.getXml().getNamespace();
                property.xmlName = p.getXml().getName();
            }

            // handle inner property
            property.maxItems = p.getMaxItems();
            property.minItems = p.getMinItems();
            String itemName = null;
            if (p.getExtensions() != null && p.getExtensions().get("x-item-name") != null) {
                itemName = p.getExtensions().get("x-item-name").toString();
            }
            if (itemName == null) {
                itemName = property.name;
            }
            ArraySchema arraySchema = (ArraySchema) p;
            Schema innerSchema = unaliasSchema(getSchemaItems(arraySchema), importMapping);
            CodegenProperty cp = fromProperty(itemName, innerSchema);
            updatePropertyForArray(property, cp);
        } else if (ModelUtils.isMapSchema(p)) {
            property.isContainer = true;
            property.isMap = true;
            property.containerType = "map";
            property.baseType = getSchemaType(p);
            property.minItems = p.getMinProperties();
            property.maxItems = p.getMaxProperties();

            // handle inner property
            Schema innerSchema = unaliasSchema(getAdditionalProperties(p), importMapping);
            if (innerSchema == null) {
                LOGGER.error("Undefined map inner type for `{}`. Default to String.", p.getName());
                innerSchema = new StringSchema().description("//TODO automatically added by openapi-generator due to undefined type");
                p.setAdditionalProperties(innerSchema);
            }
            CodegenProperty cp = fromProperty("inner", innerSchema);
            updatePropertyForMap(property, cp);
        } else if (isFreeFormObject(p)) {
            property.isFreeFormObject = true;
            property.baseType = getSchemaType(p);
            if (languageSpecificPrimitives.contains(property.dataType)) {
                property.isPrimitiveType = true;
            }
        } else if (isAnyTypeSchema(p)) {
            property.isAnyType = true;
            property.baseType = getSchemaType(p);
            if (languageSpecificPrimitives.contains(property.dataType)) {
                property.isPrimitiveType = true;
            }
        } else { // model
            setNonArrayMapProperty(property, type);
            Schema refOrCurrent = ModelUtils.getReferencedSchema(this.openAPI, p);
            property.isModel = (ModelUtils.isComposedSchema(refOrCurrent) || ModelUtils.isObjectSchema(refOrCurrent)) && ModelUtils.isModel(refOrCurrent);
        }

        addVarsRequiredVarsAdditionaProps(p, property);
        LOGGER.debug("debugging from property return: " + property);
        schemaCodegenPropertyCache.put(ns, property);
        return property;
    }

    /**
     * Update property for array(list) container
     *
     * @param property      Codegen property
     * @param innerProperty Codegen inner property of map or list
     */
    protected void updatePropertyForArray(CodegenProperty property, CodegenProperty innerProperty) {
        if (innerProperty == null) {
            LOGGER.warn("skipping invalid array property " + Json.pretty(property));
            return;
        }
        property.dataFormat = innerProperty.dataFormat;
        if (!languageSpecificPrimitives.contains(innerProperty.baseType)) {
            property.complexType = innerProperty.baseType;
        } else {
            property.isPrimitiveType = true;
        }
        property.items = innerProperty;
        property.mostInnerItems = getMostInnerItems(innerProperty);
        // inner item is Enum
        if (isPropertyInnerMostEnum(property)) {
            // isEnum is set to true when the type is an enum
            // or the inner type of an array/map is an enum
            property.isEnum = true;
            // update datatypeWithEnum and default value for array
            // e.g. List<string> => List<StatusEnum>
            updateDataTypeWithEnumForArray(property);
            // set allowable values to enum values (including array/map of enum)
            property.allowableValues = getInnerEnumAllowableValues(property);
        }

    }

    /**
     * Update property for map container
     *
     * @param property      Codegen property
     * @param innerProperty Codegen inner property of map or list
     */
    protected void updatePropertyForMap(CodegenProperty property, CodegenProperty innerProperty) {
        if (innerProperty == null) {
            LOGGER.warn("skipping invalid map property " + Json.pretty(property));
            return;
        }
        if (!languageSpecificPrimitives.contains(innerProperty.baseType)) {
            property.complexType = innerProperty.baseType;
        } else {
            property.isPrimitiveType = true;
        }
        property.items = innerProperty;
        property.mostInnerItems = getMostInnerItems(innerProperty);
        property.dataFormat = innerProperty.dataFormat;
        // inner item is Enum
        if (isPropertyInnerMostEnum(property)) {
            // isEnum is set to true when the type is an enum
            // or the inner type of an array/map is an enum
            property.isEnum = true;
            // update datatypeWithEnum and default value for map
            // e.g. Dictionary<string, string> => Dictionary<string, StatusEnum>
            updateDataTypeWithEnumForMap(property);
            // set allowable values to enum values (including array/map of enum)
            property.allowableValues = getInnerEnumAllowableValues(property);
        }

    }

    /**
     * Update property for map container
     *
     * @param property Codegen property
     * @return True if the inner most type is enum
     */
    protected Boolean isPropertyInnerMostEnum(CodegenProperty property) {
        CodegenProperty currentProperty = getMostInnerItems(property);

        return currentProperty == null ? false : currentProperty.isEnum;
    }

    protected CodegenProperty getMostInnerItems(CodegenProperty property) {
        CodegenProperty currentProperty = property;
        while (currentProperty != null && (Boolean.TRUE.equals(currentProperty.isMap)
                || Boolean.TRUE.equals(currentProperty.isArray))) {
            currentProperty = currentProperty.items;
        }
        return currentProperty;
    }

    protected Map<String, Object> getInnerEnumAllowableValues(CodegenProperty property) {
        CodegenProperty currentProperty = getMostInnerItems(property);

        return currentProperty == null ? new HashMap<String, Object>() : currentProperty.allowableValues;
    }

    /**
     * Update datatypeWithEnum for array container
     *
     * @param property Codegen property
     */
    protected void updateDataTypeWithEnumForArray(CodegenProperty property) {
        CodegenProperty baseItem = property.items;
        while (baseItem != null && (Boolean.TRUE.equals(baseItem.isMap)
                || Boolean.TRUE.equals(baseItem.isArray))) {
            baseItem = baseItem.items;
        }
        if (baseItem != null) {
            // set both datatype and datetypeWithEnum as only the inner type is enum
            property.datatypeWithEnum = property.datatypeWithEnum.replace(baseItem.baseType, toEnumName(baseItem));

            // naming the enum with respect to the language enum naming convention
            // e.g. remove [], {} from array/map of enum
            property.enumName = toEnumName(property);

            // set default value for variable with inner enum
            if (property.defaultValue != null) {
                property.defaultValue = property.defaultValue.replace(baseItem.baseType, toEnumName(baseItem));
            }

            updateCodegenPropertyEnum(property);
        }
    }

    /**
     * Update datatypeWithEnum for map container
     *
     * @param property Codegen property
     */
    protected void updateDataTypeWithEnumForMap(CodegenProperty property) {
        CodegenProperty baseItem = property.items;
        while (baseItem != null && (Boolean.TRUE.equals(baseItem.isMap)
                || Boolean.TRUE.equals(baseItem.isArray))) {
            baseItem = baseItem.items;
        }

        if (baseItem != null) {
            // set both datatype and datetypeWithEnum as only the inner type is enum
            property.datatypeWithEnum = property.datatypeWithEnum.replace(", " + baseItem.baseType, ", " + toEnumName(baseItem));

            // naming the enum with respect to the language enum naming convention
            // e.g. remove [], {} from array/map of enum
            property.enumName = toEnumName(property);

            // set default value for variable with inner enum
            if (property.defaultValue != null) {
                property.defaultValue = property.defaultValue.replace(", " + property.items.baseType, ", " + toEnumName(property.items));
            }

            updateCodegenPropertyEnum(property);
        }
    }

    protected void setNonArrayMapProperty(CodegenProperty property, String type) {
        property.isContainer = false;
        if (languageSpecificPrimitives().contains(type)) {
            property.isPrimitiveType = true;
        } else {
            property.complexType = property.baseType;
            property.isModel = true;
        }
    }

    /**
     * Override with any special handling of response codes
     *
     * @param responses OAS Operation's responses
     * @return default method response or <code>null</code> if not found
     */
    protected ApiResponse findMethodResponse(ApiResponses responses) {
        String code = null;
        for (String responseCode : responses.keySet()) {
            if (responseCode.startsWith("2") || responseCode.equals("default")) {
                if (code == null || code.compareTo(responseCode) > 0) {
                    code = responseCode;
                }
            }
        }
        if (code == null) {
            return null;
        }
        return responses.get(code);
    }

    /**
     * Set op's returnBaseType, returnType, examples etc.
     *
     * @param operation      endpoint Operation
     * @param schemas        a map of the schemas in the openapi spec
     * @param op             endpoint CodegenOperation
     * @param methodResponse the default ApiResponse for the endpoint
     */
    protected void handleMethodResponse(Operation operation,
                                        Map<String, Schema> schemas,
                                        CodegenOperation op,
                                        ApiResponse methodResponse) {
        handleMethodResponse(operation, schemas, op, methodResponse, Collections.<String, String>emptyMap());
    }

    /**
     * Set op's returnBaseType, returnType, examples etc.
     *
     * @param operation      endpoint Operation
     * @param schemas        a map of the schemas in the openapi spec
     * @param op             endpoint CodegenOperation
     * @param methodResponse the default ApiResponse for the endpoint
     * @param importMappings mappings of external types to be omitted by unaliasing
     */
    protected void handleMethodResponse(Operation operation,
                                        Map<String, Schema> schemas,
                                        CodegenOperation op,
                                        ApiResponse methodResponse,
                                        Map<String, String> importMappings) {
        Schema responseSchema = unaliasSchema(ModelUtils.getSchemaFromResponse(methodResponse), importMapping);

        if (responseSchema != null) {
            CodegenProperty cm = fromProperty("response", responseSchema);

            if (ModelUtils.isArraySchema(responseSchema)) {
                ArraySchema as = (ArraySchema) responseSchema;
                CodegenProperty innerProperty = fromProperty("response", getSchemaItems(as));
                op.returnBaseType = innerProperty.baseType;
            } else if (ModelUtils.isMapSchema(responseSchema)) {
                CodegenProperty innerProperty = fromProperty("response", getAdditionalProperties(responseSchema));
                op.returnBaseType = innerProperty.baseType;
            } else {
                if (cm.complexType != null) {
                    op.returnBaseType = cm.complexType;
                } else {
                    op.returnBaseType = cm.baseType;
                }
            }

            // generate examples
            String exampleStatusCode = "200";
            for (String key : operation.getResponses().keySet()) {
                if (operation.getResponses().get(key) == methodResponse && !key.equals("default")) {
                    exampleStatusCode = key;
                }
            }
            op.examples = new ExampleGenerator(schemas, this.openAPI).generateFromResponseSchema(exampleStatusCode, responseSchema, getProducesInfo(this.openAPI, operation));
            op.defaultResponse = toDefaultValue(responseSchema);
            op.returnType = cm.dataType;
            op.returnFormat = cm.dataFormat;
            op.hasReference = schemas != null && schemas.containsKey(op.returnBaseType);

            // lookup discriminator
            Schema schema = null;
            if (schemas != null) {
                schema = schemas.get(op.returnBaseType);
            }
            if (schema != null) {
                CodegenModel cmod = fromModel(op.returnBaseType, schema);
                op.discriminator = cmod.discriminator;
            }

            if (cm.isContainer) {
                op.returnContainer = cm.containerType;
                if ("map".equals(cm.containerType)) {
                    op.isMap = true;
                } else if ("list".equalsIgnoreCase(cm.containerType)) {
                    op.isArray = true;
                } else if ("array".equalsIgnoreCase(cm.containerType)) {
                    op.isArray = true;
                } else if ("set".equalsIgnoreCase(cm.containerType)) {
                    op.isArray = true;
                }
            } else {
                op.returnSimpleType = true;
            }
            if (languageSpecificPrimitives().contains(op.returnBaseType) || op.returnBaseType == null) {
                op.returnTypeIsPrimitive = true;
            }
        }
        addHeaders(methodResponse, op.responseHeaders);
    }

    /**
     * Convert OAS Operation object to Codegen Operation object
     *
     * @param httpMethod HTTP method
     * @param operation  OAS operation object
     * @param path       the path of the operation
     * @param servers    list of servers
     * @return Codegen Operation object
     */
    public CodegenOperation fromOperation(String path,
                                          String httpMethod,
                                          Operation operation,
                                          List<Server> servers) {
        LOGGER.debug("fromOperation => operation: " + operation);
        if (operation == null)
            throw new RuntimeException("operation cannot be null in fromOperation");

        Map<String, Schema> schemas = ModelUtils.getSchemas(this.openAPI);
        CodegenOperation op = CodegenModelFactory.newInstance(CodegenModelType.OPERATION);
        Set<String> imports = new HashSet<String>();
        if (operation.getExtensions() != null && !operation.getExtensions().isEmpty()) {
            op.vendorExtensions.putAll(operation.getExtensions());

            Object isCallbackRequest = op.vendorExtensions.remove("x-callback-request");
            op.isCallbackRequest = Boolean.TRUE.equals(isCallbackRequest);
        }

        // servers setting
        if (operation.getServers() != null && !operation.getServers().isEmpty()) {
            // use operation-level servers first if defined
            op.servers = fromServers(operation.getServers());
        } else if (servers != null && !servers.isEmpty()) {
            // use path-level servers
            op.servers = fromServers(servers);
        }

        // store the original operationId for plug-in
        op.operationIdOriginal = operation.getOperationId();

        String operationId = getOrGenerateOperationId(operation, path, httpMethod);
        // remove prefix in operationId
        if (removeOperationIdPrefix) {
            int offset = operationId.indexOf('_');
            if (offset > -1) {
                operationId = operationId.substring(offset + 1);
            }
        }
        operationId = removeNonNameElementToCamelCase(operationId);

        if (isStrictSpecBehavior() && !path.startsWith("/")) {
            // modifies an operation.path to strictly conform to OpenAPI Spec
            op.path = "/" + path;
        } else {
            op.path = path;
        }

        op.operationId = toOperationId(operationId);
        op.summary = escapeText(operation.getSummary());
        op.unescapedNotes = operation.getDescription();
        op.notes = escapeText(operation.getDescription());
        op.hasConsumes = false;
        op.hasProduces = false;
        if (operation.getDeprecated() != null) {
            op.isDeprecated = operation.getDeprecated();
        }

        addConsumesInfo(operation, op);

        if (operation.getResponses() != null && !operation.getResponses().isEmpty()) {
            ApiResponse methodResponse = findMethodResponse(operation.getResponses());
            for (String key : operation.getResponses().keySet()) {
                ApiResponse response = operation.getResponses().get(key);
                addProducesInfo(response, op);
                CodegenResponse r = fromResponse(key, response);
                if (r.baseType != null &&
                        !defaultIncludes.contains(r.baseType) &&
                        !languageSpecificPrimitives.contains(r.baseType)) {
                    imports.add(r.baseType);
                }
                if ("set".equals(r.containerType) && typeMapping.containsKey(r.containerType)) {
                    op.uniqueItems = true;
                    imports.add(typeMapping.get(r.containerType));
                }

                op.responses.add(r);
                if (Boolean.TRUE.equals(r.isBinary) && Boolean.TRUE.equals(r.is2xx) && Boolean.FALSE.equals(op.isResponseBinary)) {
                    op.isResponseBinary = Boolean.TRUE;
                }
                if (Boolean.TRUE.equals(r.isFile) && Boolean.TRUE.equals(r.is2xx) && Boolean.FALSE.equals(op.isResponseFile)) {
                    op.isResponseFile = Boolean.TRUE;
                }
            }
            op.responses.sort((a, b) -> {
                int aDefault = "0".equals(a.code) ? 1 : 0;
                int bDefault = "0".equals(b.code) ? 1 : 0;
                return aDefault - bDefault;
            });

            if (methodResponse != null) {
                handleMethodResponse(operation, schemas, op, methodResponse, importMapping);
            }
        }

        if (operation.getCallbacks() != null && !operation.getCallbacks().isEmpty()) {
            operation.getCallbacks().forEach((name, callback) -> {
                CodegenCallback c = fromCallback(name, callback, servers);
                op.callbacks.add(c);
            });
        }

        List<Parameter> parameters = operation.getParameters();
        List<CodegenParameter> allParams = new ArrayList<CodegenParameter>();
        List<CodegenParameter> bodyParams = new ArrayList<CodegenParameter>();
        List<CodegenParameter> pathParams = new ArrayList<CodegenParameter>();
        List<CodegenParameter> queryParams = new ArrayList<CodegenParameter>();
        List<CodegenParameter> headerParams = new ArrayList<CodegenParameter>();
        List<CodegenParameter> cookieParams = new ArrayList<CodegenParameter>();
        List<CodegenParameter> formParams = new ArrayList<CodegenParameter>();
        List<CodegenParameter> requiredParams = new ArrayList<CodegenParameter>();
        List<CodegenParameter> optionalParams = new ArrayList<CodegenParameter>();

        CodegenParameter bodyParam = null;
        RequestBody requestBody = operation.getRequestBody();
        if (requestBody != null) {
            String contentType = getContentType(requestBody);
            if (contentType != null) {
                contentType = contentType.toLowerCase(Locale.ROOT);
            }
            if (contentType != null &&
                    (contentType.startsWith("application/x-www-form-urlencoded") ||
                            contentType.startsWith("multipart"))) {
                // process form parameters
                formParams = fromRequestBodyToFormParameters(requestBody, imports);
                op.isMultipart = contentType.startsWith("multipart");
                for (CodegenParameter cp : formParams) {
                    setParameterContentType(cp, requestBody.getContent().get(contentType));
                    postProcessParameter(cp);
                }
                // add form parameters to the beginning of all parameter list
                if (prependFormOrBodyParameters) {
                    for (CodegenParameter cp : formParams) {
                        allParams.add(cp.copy());
                    }
                }
            } else {
                // process body parameter
                requestBody = ModelUtils.getReferencedRequestBody(this.openAPI, requestBody);

                String bodyParameterName = "";
                if (op.vendorExtensions != null && op.vendorExtensions.containsKey("x-codegen-request-body-name")) {
                    bodyParameterName = (String) op.vendorExtensions.get("x-codegen-request-body-name");
                }
                bodyParam = fromRequestBody(requestBody, imports, bodyParameterName);
                bodyParam.description = escapeText(requestBody.getDescription());
                postProcessParameter(bodyParam);

                bodyParams.add(bodyParam);

                if (prependFormOrBodyParameters) {
                    allParams.add(bodyParam);
                }

                // add example
                if (schemas != null) {
                    op.requestBodyExamples = new ExampleGenerator(schemas, this.openAPI).generate(null, new ArrayList<String>(getConsumesInfo(this.openAPI, operation)), bodyParam.baseType);
                }
            }
        }

        if (parameters != null) {
            for (Parameter param : parameters) {
                param = ModelUtils.getReferencedParameter(this.openAPI, param);

                CodegenParameter p = fromParameter(param, imports);

                // ensure unique params
                if (ensureUniqueParams) {
                    if (!isParameterNameUnique(p, allParams)) {
                        p.paramName = generateNextName(p.paramName);
                    }
                }

                allParams.add(p);

                if (param instanceof QueryParameter || "query".equalsIgnoreCase(param.getIn())) {
                    queryParams.add(p.copy());
                } else if (param instanceof PathParameter || "path".equalsIgnoreCase(param.getIn())) {
                    pathParams.add(p.copy());
                } else if (param instanceof HeaderParameter || "header".equalsIgnoreCase(param.getIn())) {
                    headerParams.add(p.copy());
                } else if (param instanceof CookieParameter || "cookie".equalsIgnoreCase(param.getIn())) {
                    cookieParams.add(p.copy());
                } else {
                    LOGGER.warn("Unknown parameter type " + p.baseType + " for " + p.baseName);
                }

            }
        }

        // add form/body parameter (if any) to the end of all parameter list
        if (!prependFormOrBodyParameters) {
            for (CodegenParameter cp : formParams) {
                if (ensureUniqueParams) {
                    if (!isParameterNameUnique(cp, allParams)) {
                        cp.paramName = generateNextName(cp.paramName);
                    }
                }
                allParams.add(cp.copy());
            }

            for (CodegenParameter cp : bodyParams) {
                if (ensureUniqueParams) {
                    if (!isParameterNameUnique(cp, allParams)) {
                        cp.paramName = generateNextName(cp.paramName);
                    }
                }
                allParams.add(cp.copy());
            }
        }

        // create optional, required parameters
        for (CodegenParameter cp : allParams) {
            if (cp.required) { //required parameters
                requiredParams.add(cp.copy());
            } else { // optional parameters
                optionalParams.add(cp.copy());
                op.hasOptionalParams = true;
            }
        }

        // add imports to operation import tag
        for (String i : imports) {
            if (needToImport(i)) {
                op.imports.add(i);
            }
        }

        op.bodyParam = bodyParam;
        op.httpMethod = httpMethod.toUpperCase(Locale.ROOT);

        // move "required" parameters in front of "optional" parameters
        if (sortParamsByRequiredFlag) {
            Collections.sort(allParams, new Comparator<CodegenParameter>() {
                @Override
                public int compare(CodegenParameter one, CodegenParameter another) {
                    if (one.required == another.required)
                        return 0;
                    else if (one.required)
                        return -1;
                    else
                        return 1;
                }
            });
        }

        op.allParams = allParams;
        op.bodyParams = bodyParams;
        op.pathParams = pathParams;
        op.queryParams = queryParams;
        op.headerParams = headerParams;
        op.cookieParams = cookieParams;
        op.formParams = formParams;
        op.requiredParams = requiredParams;
        op.optionalParams = optionalParams;
        op.externalDocs = operation.getExternalDocs();
        // legacy support
        op.nickname = op.operationId;

        if (op.allParams.size() > 0) {
            op.hasParams = true;
        }
        op.hasRequiredParams = op.requiredParams.size() > 0;

        // set Restful Flag
        op.isRestfulShow = op.isRestfulShow();
        op.isRestfulIndex = op.isRestfulIndex();
        op.isRestfulCreate = op.isRestfulCreate();
        op.isRestfulUpdate = op.isRestfulUpdate();
        op.isRestfulDestroy = op.isRestfulDestroy();
        op.isRestful = op.isRestful();

        return op;
    }

    public boolean isParameterNameUnique(CodegenParameter p, List<CodegenParameter> parameters) {
        for (CodegenParameter parameter : parameters) {
            if (System.identityHashCode(p) == System.identityHashCode(parameter)) {
                continue; // skip itself
            }

            if (p.paramName.equals(parameter.paramName)) {
                return false;
            }
        }

        return true;
    }

    /**
     * Convert OAS Response object to Codegen Response object
     *
     * @param responseCode HTTP response code
     * @param response     OAS Response object
     * @return Codegen Response object
     */
    public CodegenResponse fromResponse(String responseCode, ApiResponse response) {
        CodegenResponse r = CodegenModelFactory.newInstance(CodegenModelType.RESPONSE);

        if (response.getContent() != null && response.getContent().size() > 0) {
            // Ensure validation properties from a target schema are persisted on CodegenResponse.
            // This ignores any edge case where different schemas have different validations because we don't
            // have a way to indicate a preference for response schema and are effective 1:1.
            Schema contentSchema = null;
            for (MediaType mt : response.getContent().values()) {
                if (contentSchema != null) break;
                contentSchema = mt.getSchema();
            }
            if (contentSchema != null) {
                ModelUtils.syncValidationProperties(contentSchema, r);
            }
        }

        if ("default".equals(responseCode) || "defaultResponse".equals(responseCode)) {
            r.code = "0";
            r.isDefault = true;
        } else {
            r.code = responseCode;
            switch (r.code.charAt(0)) {
                case '1':
                    r.is1xx = true;
                    break;
                case '2':
                    r.is2xx = true;
                    break;
                case '3':
                    r.is3xx = true;
                    break;
                case '4':
                    r.is4xx = true;
                    break;
                case '5':
                    r.is5xx = true;
                    break;
                default:
                    throw new RuntimeException("Invalid response code " + responseCode);
            }
        }

        Schema responseSchema;
        if (this.openAPI != null && this.openAPI.getComponents() != null) {
            responseSchema = unaliasSchema(ModelUtils.getSchemaFromResponse(response), importMapping);
        } else { // no model/alias defined
            responseSchema = ModelUtils.getSchemaFromResponse(response);
        }
        r.schema = responseSchema;
        if (responseSchema != null && responseSchema.getPattern() != null) {
            r.setPattern(toRegularExpression(responseSchema.getPattern()));
        }

        r.message = escapeText(response.getDescription());
        // TODO need to revise and test examples in responses
        // ApiResponse does not support examples at the moment
        //r.examples = toExamples(response.getExamples());
        r.jsonSchema = Json.pretty(response);
        if (response.getExtensions() != null && !response.getExtensions().isEmpty()) {
            r.vendorExtensions.putAll(response.getExtensions());
        }
        addHeaders(response, r.headers);
        r.hasHeaders = !r.headers.isEmpty();

        if (r.schema != null) {
            Map<String, Schema> allSchemas = null;
            CodegenProperty cp = fromProperty("response", responseSchema);

            if (ModelUtils.isArraySchema(responseSchema)) {
                ArraySchema as = (ArraySchema) responseSchema;
                CodegenProperty items = fromProperty("response", getSchemaItems(as));
                r.setItems(items);
                CodegenProperty innerCp = items;

                while (innerCp != null) {
                    r.baseType = innerCp.baseType;
                    innerCp = innerCp.items;
                }
            } else {
                if (cp.complexType != null) {
                    if (cp.items != null) {
                        r.baseType = cp.items.complexType;
                    } else {
                        r.baseType = cp.complexType;
                    }
                    r.isModel = true;
                } else {
                    r.baseType = cp.baseType;
                }
            }

            r.dataType = cp.dataType;
            if (Boolean.TRUE.equals(cp.isString) && Boolean.TRUE.equals(cp.isEmail)) {
                r.isEmail = true;
            } else if (Boolean.TRUE.equals(cp.isString) && Boolean.TRUE.equals(cp.isUuid)) {
                r.isUuid = true;
            } else if (Boolean.TRUE.equals(cp.isByteArray)) {
                r.isByteArray = true;
            } else if (Boolean.TRUE.equals(cp.isString)) {
                r.isString = true;
            } else if (Boolean.TRUE.equals(cp.isBoolean)) {
                r.isBoolean = true;
            } else if (Boolean.TRUE.equals(cp.isLong)) {
                r.isLong = true;
                r.isNumeric = true;
            } else if (Boolean.TRUE.equals(cp.isInteger)) {
                r.isInteger = true;
                r.isNumeric = true;
            } else if (Boolean.TRUE.equals(cp.isNumber)) {
                r.isNumber = true;
                r.isNumeric = true;
            } else if (Boolean.TRUE.equals(cp.isDouble)) {
                r.isDouble = true;
                r.isNumeric = true;
            } else if (Boolean.TRUE.equals(cp.isFloat)) {
                r.isFloat = true;
                r.isNumeric = true;
            } else if (Boolean.TRUE.equals(cp.isDecimal)) {
                r.isDecimal = true;
                r.isNumeric = true;
            } else if (Boolean.TRUE.equals(cp.isBinary)) {
                r.isFile = true; // file = binary in OAS3
                r.isBinary = true;
            } else if (Boolean.TRUE.equals(cp.isFile)) {
                r.isFile = true;
            } else if (Boolean.TRUE.equals(cp.isDate)) {
                r.isDate = true;
            } else if (Boolean.TRUE.equals(cp.isDateTime)) {
                r.isDateTime = true;
            } else if (Boolean.TRUE.equals(cp.isFreeFormObject)) {
                r.isFreeFormObject = true;
            } else if (Boolean.TRUE.equals(cp.isAnyType)) {
                r.isAnyType = true;
            } else {
                LOGGER.debug("Property type is not primitive: " + cp.dataType);
            }

            if (cp.isContainer) {
                r.simpleType = false;
                r.containerType = cp.containerType;
                r.isMap = "map".equals(cp.containerType);
                r.isArray = "list".equalsIgnoreCase(cp.containerType) ||
                        "array".equalsIgnoreCase(cp.containerType) ||
                        "set".equalsIgnoreCase(cp.containerType);
            } else {
                r.simpleType = true;
            }

            r.primitiveType = (r.baseType == null || languageSpecificPrimitives().contains(r.baseType));

            addVarsRequiredVarsAdditionaProps(responseSchema, r);
        }

        if (r.baseType == null) {
            r.isMap = false;
            r.isArray = false;
            r.primitiveType = true;
            r.simpleType = true;
        }

        return r;
    }

    /**
     * Convert OAS Callback object to Codegen Callback object
     *
     * @param name     callback name
     * @param callback OAS Callback object
     * @param servers  list of servers
     * @return Codegen Response object
     */
    public CodegenCallback fromCallback(String name, Callback callback, List<Server> servers) {
        CodegenCallback c = new CodegenCallback();
        c.name = name;

        if (callback.getExtensions() != null && !callback.getExtensions().isEmpty()) {
            c.vendorExtensions.putAll(callback.getExtensions());
        }

        callback.forEach((expression, pi) -> {
            CodegenCallback.Url u = new CodegenCallback.Url();
            u.expression = expression;

            if (pi.getExtensions() != null && !pi.getExtensions().isEmpty()) {
                u.vendorExtensions.putAll(pi.getExtensions());
            }

            Stream.of(
                    Pair.of("get", pi.getGet()),
                    Pair.of("head", pi.getHead()),
                    Pair.of("put", pi.getPut()),
                    Pair.of("post", pi.getPost()),
                    Pair.of("delete", pi.getDelete()),
                    Pair.of("patch", pi.getPatch()),
                    Pair.of("options", pi.getOptions()))
                    .filter(p -> p.getValue() != null)
                    .forEach(p -> {
                        String method = p.getKey();
                        Operation op = p.getValue();

                        boolean genId = op.getOperationId() == null;
                        if (genId) {
                            op.setOperationId(getOrGenerateOperationId(op, c.name + "_" + expression.replaceAll("\\{\\$.*}", ""), method));
                        }

                        if (op.getExtensions() == null) {
                            op.setExtensions(new HashMap<>());
                        }
                        // This extension will be removed later by `fromOperation()` as it is only needed here to
                        // distinguish between normal operations and callback requests
                        op.getExtensions().put("x-callback-request", true);

                        CodegenOperation co = fromOperation(expression, method, op, servers);
                        if (genId) {
                            co.operationIdOriginal = null;
                            // legacy (see `fromOperation()`)
                            co.nickname = co.operationId;
                        }
                        u.requests.add(co);
                    });

            c.urls.add(u);
        });

        return c;
    }

    /**
     * Convert OAS Parameter object to Codegen Parameter object
     *
     * @param parameter OAS parameter object
     * @param imports   set of imports for library/package/module
     * @return Codegen Parameter object
     */
    public CodegenParameter fromParameter(Parameter parameter, Set<String> imports) {
        CodegenParameter codegenParameter = CodegenModelFactory.newInstance(CodegenModelType.PARAMETER);

        if (parameter.getContent() != null && parameter.getContent().size() > 0) {
            // Ensure validation properties from a target schema are persisted on CodegenParameter.
            // This ignores any edge case where different schemas have different validations because we don't
            // have a way to indicate a preference for parameter schema and are effective 1:1.
            Schema contentSchema = null;
            for (MediaType mt : parameter.getContent().values()) {
                if (contentSchema != null) break;
                contentSchema = mt.getSchema();
            }
            if (contentSchema != null) {
                ModelUtils.syncValidationProperties(contentSchema, codegenParameter);
            }
        }

        codegenParameter.baseName = parameter.getName();
        codegenParameter.description = escapeText(parameter.getDescription());
        codegenParameter.unescapedDescription = parameter.getDescription();
        if (parameter.getRequired() != null) {
            codegenParameter.required = parameter.getRequired();
        }
        codegenParameter.jsonSchema = Json.pretty(parameter);

        if (GlobalSettings.getProperty("debugParser") != null) {
            LOGGER.info("working on Parameter " + parameter.getName());
            LOGGER.info("JSON schema: " + codegenParameter.jsonSchema);
        }

        if (parameter.getExtensions() != null && !parameter.getExtensions().isEmpty()) {
            codegenParameter.vendorExtensions.putAll(parameter.getExtensions());
        }

        Schema parameterSchema;
        if (parameter.getSchema() != null) {
            parameterSchema = parameter.getSchema();
        } else if (parameter.getContent() != null) {
            Content content = parameter.getContent();
            if (content.size() > 1) {
                once(LOGGER).warn("Multiple schemas found in content, returning only the first one");
            }
            Map.Entry<String, MediaType> entry = content.entrySet().iterator().next();
            codegenParameter.contentType = entry.getKey();
            parameterSchema = entry.getValue().getSchema();
        } else {
            parameterSchema = null;
        }

        if (parameterSchema != null) {
            parameterSchema = unaliasSchema(parameterSchema, Collections.<String, String>emptyMap());
            if (parameterSchema == null) {
                LOGGER.warn("warning!  Schema not found for parameter \"" + parameter.getName() + "\", using String");
                parameterSchema = new StringSchema().description("//TODO automatically added by openapi-generator due to missing type definition.");
            }

            if (Boolean.TRUE.equals(parameterSchema.getNullable())) { // use nullable defined in the spec
                codegenParameter.isNullable = true;
            }

            // set default value
            codegenParameter.defaultValue = toDefaultValue(parameterSchema);

            if (parameter.getStyle() != null) {
                codegenParameter.style = parameter.getStyle().toString();
            }

            // the default value is false
            // https://github.com/OAI/OpenAPI-Specification/blob/master/versions/3.0.2.md#user-content-parameterexplode
            codegenParameter.isExplode = parameter.getExplode() == null ? false : parameter.getExplode();

            // TODO revise collectionFormat
            String collectionFormat = null;
            if (ModelUtils.isArraySchema(parameterSchema)) { // for array parameter
                final ArraySchema arraySchema = (ArraySchema) parameterSchema;
                Schema inner = getSchemaItems(arraySchema);

                collectionFormat = getCollectionFormat(parameter);
                // default to csv:
                collectionFormat = StringUtils.isEmpty(collectionFormat) ? "csv" : collectionFormat;
                CodegenProperty codegenProperty = fromProperty("inner", inner);
                codegenParameter.items = codegenProperty;
                codegenParameter.mostInnerItems = codegenProperty.mostInnerItems;
                codegenParameter.baseType = codegenProperty.dataType;
                codegenParameter.isContainer = true;
                codegenParameter.isArray = true;

                // recursively add import
                while (codegenProperty != null) {
                    imports.add(codegenProperty.baseType);
                    codegenProperty = codegenProperty.items;
                }

            } else if (ModelUtils.isMapSchema(parameterSchema)) { // for map parameter
                CodegenProperty codegenProperty = fromProperty("inner", getAdditionalProperties(parameterSchema));
                codegenParameter.items = codegenProperty;
                codegenParameter.mostInnerItems = codegenProperty.mostInnerItems;
                codegenParameter.baseType = codegenProperty.dataType;
                codegenParameter.isContainer = true;
                codegenParameter.isMap = true;

                // recursively add import
                while (codegenProperty != null) {
                    imports.add(codegenProperty.baseType);
                    codegenProperty = codegenProperty.items;
                }
            }
/* TODO revise the logic below
            } else {
                Map<PropertyId, Object> args = new HashMap<PropertyId, Object>();
                String format = qp.getFormat();
                args.put(PropertyId.ENUM, qp.getEnum());
                property = PropertyBuilder.build(type, format, args);
            }
*/

            CodegenProperty codegenProperty = fromProperty(parameter.getName(), parameterSchema);
            // TODO revise below which seems not working
            //if (parameterSchema.getRequired() != null && !parameterSchema.getRequired().isEmpty() && parameterSchema.getRequired().contains(codegenProperty.baseName)) {
            codegenProperty.required = Boolean.TRUE.equals(parameter.getRequired()) ? true : false;
            //}
            //codegenProperty.required = true;

            // set boolean flag (e.g. isString)
            setParameterBooleanFlagWithCodegenProperty(codegenParameter, codegenProperty);

            String parameterDataType = this.getParameterDataType(parameter, parameterSchema);
            if (parameterDataType != null) {
                codegenParameter.dataType = parameterDataType;
            } else {
                codegenParameter.dataType = codegenProperty.dataType;
            }
            if (ModelUtils.isObjectSchema(parameterSchema)) {
                codegenProperty.complexType = codegenParameter.dataType;
            }
            if (ModelUtils.isSet(parameterSchema)) {
                imports.add(codegenProperty.baseType);
            }
            codegenParameter.dataFormat = codegenProperty.dataFormat;
            codegenParameter.required = codegenProperty.required;

            if (codegenProperty.isEnum) {
                codegenParameter.datatypeWithEnum = codegenProperty.datatypeWithEnum;
                codegenParameter.enumName = codegenProperty.enumName;
            }

            // enum
            updateCodegenPropertyEnum(codegenProperty);
            codegenParameter.isEnum = codegenProperty.isEnum;
            codegenParameter._enum = codegenProperty._enum;
            codegenParameter.allowableValues = codegenProperty.allowableValues;

            if (codegenProperty.items != null && codegenProperty.items.isEnum) {
                codegenParameter.datatypeWithEnum = codegenProperty.datatypeWithEnum;
                codegenParameter.enumName = codegenProperty.enumName;
                codegenParameter.items = codegenProperty.items;
                codegenParameter.mostInnerItems = codegenProperty.mostInnerItems;
            }

            codegenParameter.collectionFormat = collectionFormat;
            if ("multi".equals(collectionFormat)) {
                codegenParameter.isCollectionFormatMulti = true;
            }
            codegenParameter.paramName = toParamName(parameter.getName());

            // import
            if (codegenProperty.complexType != null) {
                imports.add(codegenProperty.complexType);
            }

            // validation
            // handle maximum, minimum properly for int/long by removing the trailing ".0"
            if (ModelUtils.isIntegerSchema(parameterSchema)) {
                codegenParameter.maximum = parameterSchema.getMaximum() == null ? null : String.valueOf(parameterSchema.getMaximum().longValue());
                codegenParameter.minimum = parameterSchema.getMinimum() == null ? null : String.valueOf(parameterSchema.getMinimum().longValue());
            } else {
                codegenParameter.maximum = parameterSchema.getMaximum() == null ? null : String.valueOf(parameterSchema.getMaximum());
                codegenParameter.minimum = parameterSchema.getMinimum() == null ? null : String.valueOf(parameterSchema.getMinimum());
            }

            codegenParameter.exclusiveMaximum = parameterSchema.getExclusiveMaximum() == null ? false : parameterSchema.getExclusiveMaximum();
            codegenParameter.exclusiveMinimum = parameterSchema.getExclusiveMinimum() == null ? false : parameterSchema.getExclusiveMinimum();
            codegenParameter.maxLength = parameterSchema.getMaxLength();
            codegenParameter.minLength = parameterSchema.getMinLength();
            codegenParameter.pattern = toRegularExpression(parameterSchema.getPattern());
            codegenParameter.maxItems = parameterSchema.getMaxItems();
            codegenParameter.minItems = parameterSchema.getMinItems();
            codegenParameter.uniqueItems = parameterSchema.getUniqueItems() == null ? false : parameterSchema.getUniqueItems();
            codegenParameter.multipleOf = parameterSchema.getMultipleOf();

            // exclusive* are noop without corresponding min/max
            if (codegenParameter.maximum != null || codegenParameter.minimum != null ||
                    codegenParameter.maxLength != null || codegenParameter.minLength != null ||
                    codegenParameter.maxItems != null || codegenParameter.minItems != null ||
                    codegenParameter.pattern != null || codegenParameter.multipleOf != null) {
                codegenParameter.hasValidation = true;
            }
            addVarsRequiredVarsAdditionaProps(parameterSchema, codegenParameter);

        } else {
            LOGGER.error("ERROR! Not handling  " + parameter + " as Body Parameter at the moment");
        }

        if (parameter instanceof QueryParameter || "query".equalsIgnoreCase(parameter.getIn())) {
            codegenParameter.isQueryParam = true;
        } else if (parameter instanceof PathParameter || "path".equalsIgnoreCase(parameter.getIn())) {
            codegenParameter.required = true;
            codegenParameter.isPathParam = true;
        } else if (parameter instanceof HeaderParameter || "header".equalsIgnoreCase(parameter.getIn())) {
            codegenParameter.isHeaderParam = true;
        } else if (parameter instanceof CookieParameter || "cookie".equalsIgnoreCase(parameter.getIn())) {
            codegenParameter.isCookieParam = true;
        } else {
            LOGGER.warn("Unknown parameter type: " + parameter.getName());
        }

        // default to UNKNOWN_PARAMETER_NAME if paramName is null
        if (codegenParameter.paramName == null) {
            LOGGER.warn("Parameter name not defined properly. Default to UNKNOWN_PARAMETER_NAME");
            codegenParameter.paramName = "UNKNOWN_PARAMETER_NAME";
        }

        // set the parameter example value
        // should be overridden by lang codegen
        setParameterExampleValue(codegenParameter, parameter);

        postProcessParameter(codegenParameter);
        LOGGER.debug("debugging codegenParameter return: " + codegenParameter);
        return codegenParameter;
    }

    /**
     * Returns the data type of a parameter.
     * Returns null by default to use the CodegenProperty.datatype value
     *
     * @param parameter Parameter
     * @param schema    Schema
     * @return data type
     */
    protected String getParameterDataType(Parameter parameter, Schema schema) {
        if (parameter.get$ref() != null) {
            String refName = ModelUtils.getSimpleRef(parameter.get$ref());
            return toModelName(refName);
        }
        return null;
    }

    // TODO revise below as it should be replaced by ModelUtils.isByteArraySchema(parameterSchema)
    public boolean isDataTypeBinary(String dataType) {
        if (dataType != null) {
            return dataType.toLowerCase(Locale.ROOT).startsWith("byte");
        } else {
            return false;
        }
    }

    // TODO revise below as it should be replaced by ModelUtils.isFileSchema(parameterSchema)
    public boolean isDataTypeFile(String dataType) {
        if (dataType != null) {
            return dataType.toLowerCase(Locale.ROOT).equals("file");
        } else {
            return false;
        }
    }

    /**
     * Convert map of OAS SecurityScheme objects to a list of Codegen Security objects
     *
     * @param securitySchemeMap a map of OAS SecuritySchemeDefinition object
     * @return a list of Codegen Security objects
     */
    @SuppressWarnings("static-method")
    public List<CodegenSecurity> fromSecurity(Map<String, SecurityScheme> securitySchemeMap) {
        if (securitySchemeMap == null) {
            return Collections.emptyList();
        }

        List<CodegenSecurity> codegenSecurities = new ArrayList<CodegenSecurity>(securitySchemeMap.size());
        for (String key : securitySchemeMap.keySet()) {
            final SecurityScheme securityScheme = securitySchemeMap.get(key);
            if (SecurityScheme.Type.APIKEY.equals(securityScheme.getType())) {
                final CodegenSecurity cs = defaultCodegenSecurity(key, securityScheme);
                cs.isBasic = cs.isOAuth = false;
                cs.isApiKey = true;
                cs.keyParamName = securityScheme.getName();
                cs.isKeyInHeader = securityScheme.getIn() == SecurityScheme.In.HEADER;
                cs.isKeyInQuery = securityScheme.getIn() == SecurityScheme.In.QUERY;
                cs.isKeyInCookie = securityScheme.getIn() == SecurityScheme.In.COOKIE;  //it assumes a validation step prior to generation. (cookie-auth supported from OpenAPI 3.0.0)
                codegenSecurities.add(cs);
            } else if (SecurityScheme.Type.HTTP.equals(securityScheme.getType())) {
                final CodegenSecurity cs = defaultCodegenSecurity(key, securityScheme);
                cs.isKeyInHeader = cs.isKeyInQuery = cs.isKeyInCookie = cs.isApiKey = cs.isOAuth = false;
                cs.isBasic = true;
                if ("basic".equals(securityScheme.getScheme())) {
                    cs.isBasicBasic = true;
                } else if ("bearer".equals(securityScheme.getScheme())) {
                    cs.isBasicBearer = true;
                    cs.bearerFormat = securityScheme.getBearerFormat();
                } else if ("signature".equals(securityScheme.getScheme())) {
                    // HTTP signature as defined in https://datatracker.ietf.org/doc/draft-cavage-http-signatures/
                    // The registry of security schemes is maintained by IANA.
                    // https://www.iana.org/assignments/http-authschemes/http-authschemes.xhtml
                    // As of January 2020, the "signature" scheme has not been registered with IANA yet.
                    // This scheme may have to be changed when it is officially registered with IANA.
                    cs.isHttpSignature = true;
                    once(LOGGER).warn("Security scheme 'HTTP signature' is a draft IETF RFC and subject to change.");
                }
                codegenSecurities.add(cs);
            } else if (SecurityScheme.Type.OAUTH2.equals(securityScheme.getType())) {
                final OAuthFlows flows = securityScheme.getFlows();
                if (securityScheme.getFlows() == null) {
                    throw new RuntimeException("missing oauth flow in " + key);
                }
                if (flows.getPassword() != null) {
                    final CodegenSecurity cs = defaultOauthCodegenSecurity(key, securityScheme);
                    setOauth2Info(cs, flows.getPassword());
                    cs.isPassword = true;
                    cs.flow = "password";
                    codegenSecurities.add(cs);
                }
                if (flows.getImplicit() != null) {
                    final CodegenSecurity cs = defaultOauthCodegenSecurity(key, securityScheme);
                    setOauth2Info(cs, flows.getImplicit());
                    cs.isImplicit = true;
                    cs.flow = "implicit";
                    codegenSecurities.add(cs);
                }
                if (flows.getClientCredentials() != null) {
                    final CodegenSecurity cs = defaultOauthCodegenSecurity(key, securityScheme);
                    setOauth2Info(cs, flows.getClientCredentials());
                    cs.isApplication = true;
                    cs.flow = "application";
                    codegenSecurities.add(cs);
                }
                if (flows.getAuthorizationCode() != null) {
                    final CodegenSecurity cs = defaultOauthCodegenSecurity(key, securityScheme);
                    setOauth2Info(cs, flows.getAuthorizationCode());
                    cs.isCode = true;
                    cs.flow = "accessCode";
                    codegenSecurities.add(cs);
                }
            }
        }

        // sort auth methods to maintain the same order
        Collections.sort(codegenSecurities, new Comparator<CodegenSecurity>() {
            @Override
            public int compare(CodegenSecurity one, CodegenSecurity another) {
                return ObjectUtils.compare(one.name, another.name);
            }
        });

        return codegenSecurities;
    }

    private CodegenSecurity defaultCodegenSecurity(String key, SecurityScheme securityScheme) {
        final CodegenSecurity cs = CodegenModelFactory.newInstance(CodegenModelType.SECURITY);
        cs.name = key;
        cs.type = securityScheme.getType().toString();
        cs.isCode = cs.isPassword = cs.isApplication = cs.isImplicit = false;
        cs.isHttpSignature = false;
        cs.isBasicBasic = cs.isBasicBearer = false;
        cs.scheme = securityScheme.getScheme();
        if (securityScheme.getExtensions() != null) {
            cs.vendorExtensions.putAll(securityScheme.getExtensions());
        }
        return cs;
    }

    private CodegenSecurity defaultOauthCodegenSecurity(String key, SecurityScheme securityScheme) {
        final CodegenSecurity cs = defaultCodegenSecurity(key, securityScheme);
        cs.isKeyInHeader = cs.isKeyInQuery = cs.isKeyInCookie = cs.isApiKey = cs.isBasic = false;
        cs.isOAuth = true;
        return cs;
    }

    protected void setReservedWordsLowerCase(List<String> words) {
        reservedWords = new HashSet<String>();
        for (String word : words) {
            reservedWords.add(word.toLowerCase(Locale.ROOT));
        }
    }

    protected boolean isReservedWord(String word) {
        return word != null && reservedWords.contains(word.toLowerCase(Locale.ROOT));
    }

    /**
     * Get operationId from the operation object, and if it's blank, generate a new one from the given parameters.
     *
     * @param operation  the operation object
     * @param path       the path of the operation
     * @param httpMethod the HTTP method of the operation
     * @return the (generated) operationId
     */
    protected String getOrGenerateOperationId(Operation operation, String path, String httpMethod) {
        String operationId = operation.getOperationId();
        if (StringUtils.isBlank(operationId)) {
            String tmpPath = path;
            tmpPath = tmpPath.replaceAll("\\{", "");
            tmpPath = tmpPath.replaceAll("\\}", "");
            String[] parts = (tmpPath + "/" + httpMethod).split("/");
            StringBuilder builder = new StringBuilder();
            if ("/".equals(tmpPath)) {
                // must be root tmpPath
                builder.append("root");
            }
            for (String part : parts) {
                if (part.length() > 0) {
                    if (builder.toString().length() == 0) {
                        part = Character.toLowerCase(part.charAt(0)) + part.substring(1);
                    } else {
                        part = camelize(part);
                    }
                    builder.append(part);
                }
            }
            operationId = sanitizeName(builder.toString());
            LOGGER.warn("Empty operationId found for path: " + httpMethod + " " + path + ". Renamed to auto-generated operationId: " + operationId);
        }
        return operationId;
    }

    /**
     * Check the type to see if it needs import the library/module/package
     *
     * @param type name of the type
     * @return true if the library/module/package of the corresponding type needs to be imported
     */
    protected boolean needToImport(String type) {
        return StringUtils.isNotBlank(type) && !defaultIncludes.contains(type)
                && !languageSpecificPrimitives.contains(type);
    }

    @SuppressWarnings("static-method")
    protected List<Map<String, Object>> toExamples(Map<String, Object> examples) {
        if (examples == null) {
            return null;
        }

        final List<Map<String, Object>> output = new ArrayList<Map<String, Object>>(examples.size());
        for (Map.Entry<String, Object> entry : examples.entrySet()) {
            final Map<String, Object> kv = new HashMap<String, Object>();
            kv.put("contentType", entry.getKey());
            kv.put("example", entry.getValue());
            output.add(kv);
        }
        return output;
    }

    /**
     * Add headers to codegen property
     *
     * @param response   API response
     * @param properties list of codegen property
     */
    protected void addHeaders(ApiResponse response, List<CodegenProperty> properties) {
        if (response.getHeaders() != null) {
            for (Map.Entry<String, Header> headerEntry : response.getHeaders().entrySet()) {
                String description = headerEntry.getValue().getDescription();
                // follow the $ref
                Header header = ModelUtils.getReferencedHeader(this.openAPI, headerEntry.getValue());

                Schema schema;
                if (header.getSchema() == null) {
                    LOGGER.warn("No schema defined for Header '" + headerEntry.getKey() + "', using a String schema");
                    schema = new StringSchema();
                } else {
                    schema = header.getSchema();
                }
                CodegenProperty cp = fromProperty(headerEntry.getKey(), schema);
                cp.setDescription(escapeText(description));
                cp.setUnescapedDescription(description);
                if (header.getRequired() != null) {
                    cp.setRequired(header.getRequired());
                } else {
                    cp.setRequired(false);
                }
                properties.add(cp);
            }
        }
    }

    /**
     * Add operation to group
     *
     * @param tag          name of the tag
     * @param resourcePath path of the resource
     * @param operation    OAS Operation object
     * @param co           Codegen Operation object
     * @param operations   map of Codegen operations
     */
    @SuppressWarnings("static-method")
    public void addOperationToGroup(String tag, String resourcePath, Operation operation, CodegenOperation
            co, Map<String, List<CodegenOperation>> operations) {
        List<CodegenOperation> opList = operations.get(tag);
        if (opList == null) {
            opList = new ArrayList<CodegenOperation>();
            operations.put(tag, opList);
        }
        // check for operationId uniqueness
        String uniqueName = co.operationId;
        int counter = 0;
        for (CodegenOperation op : opList) {
            if (uniqueName.equals(op.operationId)) {
                uniqueName = co.operationId + "_" + counter;
                counter++;
            }
        }
        if (!co.operationId.equals(uniqueName)) {
            LOGGER.warn("generated unique operationId `" + uniqueName + "`");
        }
        co.operationId = uniqueName;
        co.operationIdLowerCase = uniqueName.toLowerCase(Locale.ROOT);
        co.operationIdCamelCase = camelize(uniqueName);
        co.operationIdSnakeCase = underscore(uniqueName);
        opList.add(co);
        co.baseName = tag;
    }

    /**
     * Sets the value of the 'model.parent' property in CodegenModel, based on the value
     * of the 'additionalProperties' keyword. Some language generator use class inheritance
     * to implement additional properties. For example, in Java the generated model class
     * has 'extends HashMap' to represent the additional properties.
     * 
     * TODO: it's not a good idea to use single class inheritance to implement
     * additionalProperties. That may work for non-composed schemas, but that does not
     * work for composed 'allOf' schemas. For example, in Java, if additionalProperties
     * is set to true (which it should be by default, per OAS spec), then the generated
     * code has extends HashMap. That wouldn't work for composed 'allOf' schemas.
     * 
     * @param model the codegen representation of the OAS schema.
     * @param name the name of the model.
     * @param schema the input OAS schema.
     */
    protected void addParentContainer(CodegenModel model, String name, Schema schema) {
        final CodegenProperty property = fromProperty(name, schema);
        addImport(model, property.complexType);
        model.parent = toInstantiationType(schema);
        final String containerType = property.containerType;
        final String instantiationType = instantiationTypes.get(containerType);
        if (instantiationType != null) {
            addImport(model, instantiationType);
        }

        final String mappedType = typeMapping.get(containerType);
        if (mappedType != null) {
            addImport(model, mappedType);
        }
    }

    /**
     * Generate the next name for the given name, i.e. append "2" to the base name if not ending with a number,
     * otherwise increase the number by 1. For example:
     * status    => status2
     * status2   => status3
     * myName100 => myName101
     *
     * @param name The base name
     * @return The next name for the base name
     */
    private static String generateNextName(String name) {
        Pattern pattern = Pattern.compile("\\d+\\z");
        Matcher matcher = pattern.matcher(name);
        if (matcher.find()) {
            String numStr = matcher.group();
            int num = Integer.parseInt(numStr) + 1;
            return name.substring(0, name.length() - numStr.length()) + num;
        } else {
            return name + "2";
        }
    }

    protected void addImport(CodegenModel m, String type) {
        if (type != null && needToImport(type)) {
            m.imports.add(type);
        }
    }

    /**
     * Loop through propertiies and unalias the reference if $ref (reference) is defined
     *
     * @param properties model properties (schemas)
     * @return model properties with direct reference to schemas
     */
    private Map<String, Schema> unaliasPropertySchema(Map<String, Schema> properties) {
        if (properties != null) {
            for (String key : properties.keySet()) {
                properties.put(key, unaliasSchema(properties.get(key), importMapping()));

            }
        }

        return properties;
    }

    private void addVars(CodegenModel m, Map<String, Schema> properties, List<String> required,
                         Map<String, Schema> allProperties, List<String> allRequired) {

        m.hasRequired = false;
        if (properties != null && !properties.isEmpty()) {
            m.hasVars = true;
            m.hasEnums = false; // TODO need to fix as its false in both cases

            Set<String> mandatory = required == null ? Collections.<String>emptySet()
                    : new TreeSet<String>(required);

            // update "vars" without parent's properties (all, required)
            addVars(m, m.vars, properties, mandatory);
            m.allMandatory = m.mandatory = mandatory;
        } else {
            m.emptyVars = true;
            m.hasVars = false;
            m.hasEnums = false; // TODO need to fix as its false in both cases
        }

        if (allProperties != null) {
            Set<String> allMandatory = allRequired == null ? Collections.<String>emptySet()
                    : new TreeSet<String>(allRequired);
            // update "vars" with parent's properties (all, required)
            addVars(m, m.allVars, allProperties, allMandatory);
            m.allMandatory = allMandatory;
        } else { // without parent, allVars and vars are the same
            m.allVars = m.vars;
            m.allMandatory = m.mandatory;
        }

        // loop through list to update property name with toVarName
        Set<String> renamedMandatory = new TreeSet<String>();
        Iterator<String> mandatoryIterator = m.mandatory.iterator();
        while (mandatoryIterator.hasNext()) {
            renamedMandatory.add(toVarName(mandatoryIterator.next()));
        }
        m.mandatory = renamedMandatory;

        Set<String> renamedAllMandatory = new TreeSet<String>();
        Iterator<String> allMandatoryIterator = m.allMandatory.iterator();
        while (allMandatoryIterator.hasNext()) {
            renamedAllMandatory.add(toVarName(allMandatoryIterator.next()));
        }
        m.allMandatory = renamedAllMandatory;
    }

    /**
     * Add variables (properties) to codegen model (list of properties, various flags, etc)
     *
     * @param m          Must be an instance of IJsonSchemaValidationProperties, may be model or property...
     * @param vars       list of codegen properties (e.g. vars, allVars) to be updated with the new properties
     * @param properties a map of properties (schema)
     * @param mandatory  a set of required properties' name
     */
    private void addVars(IJsonSchemaValidationProperties m, List<CodegenProperty> vars, Map<String, Schema> properties, Set<String> mandatory) {
        if (properties == null) {
            return;
        }
        CodegenModel cm = null;
        if (m instanceof CodegenModel) {
            cm = (CodegenModel) m;
        }
        for (Map.Entry<String, Schema> entry : properties.entrySet()) {

            final String key = entry.getKey();
            final Schema prop = entry.getValue();
            if (prop == null) {
                LOGGER.warn("Please report the issue. There shouldn't be null property for " + key);
            } else {
                final CodegenProperty cp = fromProperty(key, prop);
                cp.required = mandatory.contains(key);
                vars.add(cp);
                if (cm == null) {
                    continue;
                }
                cm.hasRequired = cm.hasRequired || cp.required;
                cm.hasOptional = cm.hasOptional || !cp.required;
                if (cp.isEnum) {
                    // FIXME: if supporting inheritance, when called a second time for allProperties it is possible for
                    // m.hasEnums to be set incorrectly if allProperties has enumerations but properties does not.
                    cm.hasEnums = true;
                }

                // set model's hasOnlyReadOnly to false if the property is read-only
                if (!Boolean.TRUE.equals(cp.isReadOnly)) {
                    cm.hasOnlyReadOnly = false;
                }

                // TODO revise the logic to include map
                if (cp.isContainer) {
                    addImport(cm, typeMapping.get("array"));
                }

                addImport(cm, cp.baseType);
                CodegenProperty innerCp = cp;
                while (innerCp != null) {
                    addImport(cm, innerCp.complexType);
                    innerCp = innerCp.items;
                }

                // if required, add to the list "requiredVars"
                if (Boolean.TRUE.equals(cp.required)) {
                    cm.requiredVars.add(cp);
                } else { // else add to the list "optionalVars" for optional property
                    cm.optionalVars.add(cp);
                }

                // if readonly, add to readOnlyVars (list of properties)
                if (Boolean.TRUE.equals(cp.isReadOnly)) {
                    cm.readOnlyVars.add(cp);
                } else { // else add to readWriteVars (list of properties)
                    // duplicated properties will be removed by removeAllDuplicatedProperty later
                    cm.readWriteVars.add(cp);
                }
            }
        }
        return;
    }

    /**
     * Determine all of the types in the model definitions (schemas) that are aliases of
     * simple types.
     *
     * @param schemas The complete set of model definitions (schemas).
     * @return A mapping from model name to type alias
     */
    Map<String, String> getAllAliases(Map<String, Schema> schemas) {
        if (schemas == null || schemas.isEmpty()) {
            return new HashMap<>();
        }

        Map<String, String> aliases = new HashMap<>();
        for (Map.Entry<String, Schema> entry : schemas.entrySet()) {
            Schema schema = entry.getValue();
            if (isAliasOfSimpleTypes(schema)) {
                String oasName = entry.getKey();
                String schemaType = getPrimitiveType(schema);
                aliases.put(oasName, schemaType);
            }

        }

        return aliases;
    }

    private static Boolean isAliasOfSimpleTypes(Schema schema) {
        return (!ModelUtils.isObjectSchema(schema)
                && !ModelUtils.isArraySchema(schema)
                && !ModelUtils.isMapSchema(schema)
                && !ModelUtils.isComposedSchema(schema)
                && schema.getEnum() == null);
    }

    /**
     * Remove characters not suitable for variable or method name from the input and camelize it
     *
     * @param name string to be camelize
     * @return camelized string
     */
    @SuppressWarnings("static-method")
    public String removeNonNameElementToCamelCase(String name) {
        return removeNonNameElementToCamelCase(name, "[-_:;#]");
    }

    /**
     * Remove characters that is not good to be included in method name from the input and camelize it
     *
     * @param name                  string to be camelize
     * @param nonNameElementPattern a regex pattern of the characters that is not good to be included in name
     * @return camelized string
     */
    protected String removeNonNameElementToCamelCase(final String name, final String nonNameElementPattern) {
        String result = Arrays.stream(name.split(nonNameElementPattern))
                .map(StringUtils::capitalize)
                .collect(Collectors.joining(""));
        if (result.length() > 0) {
            result = result.substring(0, 1).toLowerCase(Locale.ROOT) + result.substring(1);
        }
        return result;
    }

    public String apiFilename(String templateName, String tag) {
        String suffix = apiTemplateFiles().get(templateName);
        return apiFileFolder() + File.separator + toApiFilename(tag) + suffix;
    }

    public String modelFilename(String templateName, String modelName) {
        String suffix = modelTemplateFiles().get(templateName);
        return modelFileFolder() + File.separator + toModelFilename(modelName) + suffix;
    }

    /**
     * Return the full path and API documentation file
     *
     * @param templateName template name
     * @param tag          tag
     * @return the API documentation file name with full path
     */
    public String apiDocFilename(String templateName, String tag) {
        String docExtension = getDocExtension();
        String suffix = docExtension != null ? docExtension : apiDocTemplateFiles().get(templateName);
        return apiDocFileFolder() + File.separator + toApiDocFilename(tag) + suffix;
    }

    /**
     * Return the full path and API test file
     *
     * @param templateName template name
     * @param tag          tag
     * @return the API test file name with full path
     */
    public String apiTestFilename(String templateName, String tag) {
        String suffix = apiTestTemplateFiles().get(templateName);
        return apiTestFileFolder() + File.separator + toApiTestFilename(tag) + suffix;
    }

    public boolean shouldOverwrite(String filename) {
        return !(skipOverwrite && new File(filename).exists());
    }

    public boolean isSkipOverwrite() {
        return skipOverwrite;
    }

    public void setSkipOverwrite(boolean skipOverwrite) {
        this.skipOverwrite = skipOverwrite;
    }

    public boolean isRemoveOperationIdPrefix() {
        return removeOperationIdPrefix;
    }

    public void setRemoveOperationIdPrefix(boolean removeOperationIdPrefix) {
        this.removeOperationIdPrefix = removeOperationIdPrefix;
    }

    public boolean isHideGenerationTimestamp() {
        return hideGenerationTimestamp;
    }

    public void setHideGenerationTimestamp(boolean hideGenerationTimestamp) {
        this.hideGenerationTimestamp = hideGenerationTimestamp;
    }

    /**
     * All library templates supported.
     * (key: library name, value: library description)
     *
     * @return the supported libraries
     */
    public Map<String, String> supportedLibraries() {
        return supportedLibraries;
    }

    /**
     * Set library template (sub-template).
     *
     * @param library Library template
     */
    public void setLibrary(String library) {
        if (library != null && !supportedLibraries.containsKey(library)) {
            StringBuilder sb = new StringBuilder("Unknown library: " + library + "\nAvailable libraries:");
            if (supportedLibraries.size() == 0) {
                sb.append("\n  ").append("NONE");
            } else {
                for (String lib : supportedLibraries.keySet()) {
                    sb.append("\n  ").append(lib);
                }
            }
            throw new RuntimeException(sb.toString());
        }
        this.library = library;
    }

    /**
     * Library template (sub-template).
     *
     * @return Library template
     */
    public String getLibrary() {
        return library;
    }

    /**
     * check if current active library equals to passed
     * @param library - library to be compared with
     * @return {@code true} if passed library is active, {@code false} otherwise
     */
    public final boolean isLibrary(String library) {
        return library.equals(this.library);
    }

    /**
     * Set Git host.
     *
     * @param gitHost Git host
     */
    public void setGitHost(String gitHost) {
        this.gitHost = gitHost;
    }

    /**
     * Git host.
     *
     * @return Git host
     */
    public String getGitHost() {
        return gitHost;
    }

    /**
     * Set Git user ID.
     *
     * @param gitUserId Git user ID
     */
    public void setGitUserId(String gitUserId) {
        this.gitUserId = gitUserId;
    }

    /**
     * Git user ID
     *
     * @return Git user ID
     */
    public String getGitUserId() {
        return gitUserId;
    }

    /**
     * Set Git repo ID.
     *
     * @param gitRepoId Git repo ID
     */
    public void setGitRepoId(String gitRepoId) {
        this.gitRepoId = gitRepoId;
    }

    /**
     * Git repo ID
     *
     * @return Git repo ID
     */
    public String getGitRepoId() {
        return gitRepoId;
    }

    /**
     * Set release note.
     *
     * @param releaseNote Release note
     */
    public void setReleaseNote(String releaseNote) {
        this.releaseNote = releaseNote;
    }

    /**
     * Release note
     *
     * @return Release note
     */
    public String getReleaseNote() {
        return releaseNote;
    }

    /**
     * Documentation files extension
     *
     * @return Documentation files extension
     */
    public String getDocExtension() {
        return docExtension;
    }

    /**
     * Set Documentation files extension
     *
     * @param userDocExtension documentation files extension
     */
    public void setDocExtension(String userDocExtension) {
        this.docExtension = userDocExtension;
    }

    /**
     * Set HTTP user agent.
     *
     * @param httpUserAgent HTTP user agent
     */
    public void setHttpUserAgent(String httpUserAgent) {
        this.httpUserAgent = httpUserAgent;
    }

    /**
     * HTTP user agent
     *
     * @return HTTP user agent
     */
    public String getHttpUserAgent() {
        return httpUserAgent;
    }

    @SuppressWarnings("static-method")
    protected CliOption buildLibraryCliOption(Map<String, String> supportedLibraries) {
        StringBuilder sb = new StringBuilder("library template (sub-template) to use:");
        for (String lib : supportedLibraries.keySet()) {
            sb.append("\n").append(lib).append(" - ").append(supportedLibraries.get(lib));
        }
        return new CliOption("library", sb.toString());
    }

    /**
     * Sanitize name (parameter, property, method, etc)
     *
     * @param name string to be sanitize
     * @return sanitized string
     */
    @SuppressWarnings("static-method")
    public String sanitizeName(String name) {
        return sanitizeName(name, "\\W");
    }

    @Override
    public void setTemplatingEngine(TemplatingEngineAdapter templatingEngine) {
        this.templatingEngine = templatingEngine;
    }

    @Override
    public TemplatingEngineAdapter getTemplatingEngine() {
        return this.templatingEngine;
    }

    /**
     * Sanitize name (parameter, property, method, etc)
     *
     * @param name            string to be sanitize
     * @param removeCharRegEx a regex containing all char that will be removed
     * @return sanitized string
     */
    public String sanitizeName(String name, String removeCharRegEx) {
        return sanitizeName(name, removeCharRegEx, new ArrayList<String>());
    }

    /**
     * Sanitize name (parameter, property, method, etc)
     *
     * @param name            string to be sanitize
     * @param removeCharRegEx a regex containing all char that will be removed
     * @param exceptionList   a list of matches which should not be sanitized (i.e exception)
     * @return sanitized string
     */
    @SuppressWarnings("static-method")
    public String sanitizeName(final String name, String removeCharRegEx, ArrayList<String> exceptionList) {
        // NOTE: performance wise, we should have written with 2 replaceAll to replace desired
        // character with _ or empty character. Below aims to spell out different cases we've
        // encountered so far and hopefully make it easier for others to add more special
        // cases in the future.

        // better error handling when map/array type is invalid
        if (name == null) {
            LOGGER.error("String to be sanitized is null. Default to ERROR_UNKNOWN");
            return "ERROR_UNKNOWN";
        }

        // if the name is just '$', map it to 'value' for the time being.
        if ("$".equals(name)) {
            return "value";
        }

        SanitizeNameOptions opts = new SanitizeNameOptions(name, removeCharRegEx, exceptionList);

        return sanitizedNameCache.get(opts, sanitizeNameOptions -> {
            String modifiable = sanitizeNameOptions.getName();
            List<String> exceptions = sanitizeNameOptions.getExceptions();
            // input[] => input
            modifiable = this.sanitizeValue(modifiable, "\\[\\]", "", exceptions);

            // input[a][b] => input_a_b
            modifiable = this.sanitizeValue(modifiable, "\\[", "_", exceptions);
            modifiable = this.sanitizeValue(modifiable, "\\]", "", exceptions);

            // input(a)(b) => input_a_b
            modifiable = this.sanitizeValue(modifiable, "\\(", "_", exceptions);
            modifiable = this.sanitizeValue(modifiable, "\\)", "", exceptions);

            // input.name => input_name
            modifiable = this.sanitizeValue(modifiable, "\\.", "_", exceptions);

            // input-name => input_name
            modifiable = this.sanitizeValue(modifiable, "-", "_", exceptions);

            // a|b => a_b
            modifiable = this.sanitizeValue(modifiable, "\\|", "_", exceptions);

            // input name and age => input_name_and_age
            modifiable = this.sanitizeValue(modifiable, " ", "_", exceptions);

            // /api/films/get => _api_films_get
            // \api\films\get => _api_films_get
            modifiable = modifiable.replaceAll("/", "_");
            modifiable = modifiable.replaceAll("\\\\", "_");

            // remove everything else other than word, number and _
            // $php_variable => php_variable
            if (allowUnicodeIdentifiers) { //could be converted to a single line with ?: operator
                modifiable = Pattern.compile(sanitizeNameOptions.getRemoveCharRegEx(), Pattern.UNICODE_CHARACTER_CLASS).matcher(modifiable).replaceAll("");
            } else {
                modifiable = modifiable.replaceAll(sanitizeNameOptions.getRemoveCharRegEx(), "");
            }
            return modifiable;
        });
    }

    private String sanitizeValue(String value, String replaceMatch, String replaceValue, List<String> exceptionList) {
        if (exceptionList.size() == 0 || !exceptionList.contains(replaceMatch)) {
            return value.replaceAll(replaceMatch, replaceValue);
        }
        return value;
    }

    /**
     * Sanitize tag
     *
     * @param tag Tag
     * @return Sanitized tag
     */
    public String sanitizeTag(String tag) {
        tag = camelize(sanitizeName(tag));

        // tag starts with numbers
        if (tag.matches("^\\d.*")) {
            tag = "Class" + tag;
        }

        return tag;
    }

    /**
     * Set CodegenParameter boolean flag using CodegenProperty.
     *
     * @param parameter Codegen Parameter
     * @param property  Codegen property
     */
    public void setParameterBooleanFlagWithCodegenProperty(CodegenParameter parameter, CodegenProperty property) {
        if (parameter == null) {
            LOGGER.error("Codegen Parameter cannot be null.");
            return;
        }

        if (property == null) {
            LOGGER.error("Codegen Property cannot be null.");
            return;
        }
        if (Boolean.TRUE.equals(property.isEmail) && Boolean.TRUE.equals(property.isString)) {
            parameter.isEmail = true;
        } else if (Boolean.TRUE.equals(property.isUuid) && Boolean.TRUE.equals(property.isString)) {
            parameter.isUuid = true;
        } else if (Boolean.TRUE.equals(property.isByteArray)) {
            parameter.isByteArray = true;
            parameter.isPrimitiveType = true;
        } else if (Boolean.TRUE.equals(property.isBinary)) {
            parameter.isBinary = true;
            parameter.isPrimitiveType = true;
        } else if (Boolean.TRUE.equals(property.isString)) {
            parameter.isString = true;
            parameter.isPrimitiveType = true;
        } else if (Boolean.TRUE.equals(property.isBoolean)) {
            parameter.isBoolean = true;
            parameter.isPrimitiveType = true;
        } else if (Boolean.TRUE.equals(property.isLong)) {
            parameter.isLong = true;
            parameter.isPrimitiveType = true;
        } else if (Boolean.TRUE.equals(property.isInteger)) {
            parameter.isInteger = true;
            parameter.isPrimitiveType = true;
        } else if (Boolean.TRUE.equals(property.isDouble)) {
            parameter.isDouble = true;
            parameter.isPrimitiveType = true;
        } else if (Boolean.TRUE.equals(property.isFloat)) {
            parameter.isFloat = true;
            parameter.isPrimitiveType = true;
        } else if (Boolean.TRUE.equals(property.isDecimal)) {
            parameter.isDecimal = true;
            parameter.isPrimitiveType = true;
        } else if (Boolean.TRUE.equals(property.isNumber)) {
            parameter.isNumber = true;
            parameter.isPrimitiveType = true;
        } else if (Boolean.TRUE.equals(property.isDate)) {
            parameter.isDate = true;
            parameter.isPrimitiveType = true;
        } else if (Boolean.TRUE.equals(property.isDateTime)) {
            parameter.isDateTime = true;
            parameter.isPrimitiveType = true;
        } else if (Boolean.TRUE.equals(property.isFreeFormObject)) {
            parameter.isFreeFormObject = true;
        } else if (Boolean.TRUE.equals(property.isAnyType)) {
            parameter.isAnyType = true;
        } else {
            LOGGER.debug("Property type is not primitive: " + property.dataType);
        }

        if (Boolean.TRUE.equals(property.isFile)) {
            parameter.isFile = true;
        }
        if (Boolean.TRUE.equals(property.isModel)) {
            parameter.isModel = true;
        }
    }

    /**
     * Update codegen property's enum by adding "enumVars" (with name and value)
     *
     * @param var list of CodegenProperty
     */
    public void updateCodegenPropertyEnum(CodegenProperty var) {
        Map<String, Object> allowableValues = var.allowableValues;

        // handle array
        if (var.mostInnerItems != null) {
            allowableValues = var.mostInnerItems.allowableValues;
        }

        if (allowableValues == null) {
            return;
        }

        List<Object> values = (List<Object>) allowableValues.get("values");
        if (values == null) {
            return;
        }

        String varDataType = var.mostInnerItems != null ? var.mostInnerItems.dataType : var.dataType;
        Optional<Schema> referencedSchema = ModelUtils.getSchemas(openAPI).entrySet().stream()
                .filter(entry -> Objects.equals(varDataType, toModelName(entry.getKey())))
                .map(Map.Entry::getValue)
                .findFirst();
        String dataType = (referencedSchema.isPresent()) ? getTypeDeclaration(referencedSchema.get()) : varDataType;
        List<Map<String, Object>> enumVars = buildEnumVars(values, dataType);

        // if "x-enum-varnames" or "x-enum-descriptions" defined, update varnames
        Map<String, Object> extensions = var.mostInnerItems != null ? var.mostInnerItems.getVendorExtensions() : var.getVendorExtensions();
        if (referencedSchema.isPresent()) {
            extensions = referencedSchema.get().getExtensions();
        }
        updateEnumVarsWithExtensions(enumVars, extensions);
        allowableValues.put("enumVars", enumVars);

        // handle default value for enum, e.g. available => StatusEnum.AVAILABLE
        if (var.defaultValue != null) {
            String enumName = null;
            final String enumDefaultValue;
            if ("string".equalsIgnoreCase(dataType)) {
                enumDefaultValue = toEnumValue(var.defaultValue, dataType);
            } else {
                enumDefaultValue = var.defaultValue;
            }
            for (Map<String, Object> enumVar : enumVars) {
                if (enumDefaultValue.equals(enumVar.get("value"))) {
                    enumName = (String) enumVar.get("name");
                    break;
                }
            }
            if (enumName != null) {
                var.defaultValue = toEnumDefaultValue(enumName, var.datatypeWithEnum);
            }
        }
    }

    protected List<Map<String, Object>> buildEnumVars(List<Object> values, String dataType) {
        List<Map<String, Object>> enumVars = new ArrayList<>();
        int truncateIdx = 0;

        if (isRemoveEnumValuePrefix()) {
            String commonPrefix = findCommonPrefixOfVars(values);
            truncateIdx = commonPrefix.length();
        }

        for (Object value : values) {
            Map<String, Object> enumVar = new HashMap<>();
            String enumName;
            if (truncateIdx == 0) {
                enumName = String.valueOf(value);
            } else {
                enumName = value.toString().substring(truncateIdx);
                if ("".equals(enumName)) {
                    enumName = value.toString();
                }
            }

            enumVar.put("name", toEnumVarName(enumName, dataType));
            enumVar.put("value", toEnumValue(String.valueOf(value), dataType));
            enumVar.put("isString", isDataTypeString(dataType));
            enumVars.add(enumVar);
        }
        return enumVars;
    }

    protected void updateEnumVarsWithExtensions(List<Map<String, Object>> enumVars, Map<String, Object> vendorExtensions) {
        if (vendorExtensions != null) {
            updateEnumVarsWithExtensions(enumVars, vendorExtensions, "x-enum-varnames", "name");
            updateEnumVarsWithExtensions(enumVars, vendorExtensions, "x-enum-descriptions", "enumDescription");
        }
    }

    private void updateEnumVarsWithExtensions(List<Map<String, Object>> enumVars, Map<String, Object> vendorExtensions, String extensionKey, String key) {
        if (vendorExtensions.containsKey(extensionKey)) {
            List<String> values = (List<String>) vendorExtensions.get(extensionKey);
            int size = Math.min(enumVars.size(), values.size());
            for (int i = 0; i < size; i++) {
                enumVars.get(i).put(key, values.get(i));
            }
        }
    }

    /**
     * If the pattern misses the delimiter, add "/" to the beginning and end
     * Otherwise, return the original pattern
     *
     * @param pattern the pattern (regular expression)
     * @return the pattern with delimiter
     */
    public String addRegularExpressionDelimiter(String pattern) {
        if (StringUtils.isEmpty(pattern)) {
            return pattern;
        }

        if (!pattern.matches("^/.*")) {
            return "/" + pattern.replaceAll("/", "\\\\/") + "/";
        }

        return pattern;
    }

    /**
     * reads propertyKey from additionalProperties, converts it to a boolean and
     * writes it back to additionalProperties to be usable as a boolean in
     * mustache files.
     *
     * @param propertyKey property key
     * @return property value as boolean
     */
    public boolean convertPropertyToBooleanAndWriteBack(String propertyKey) {
        boolean result = convertPropertyToBoolean(propertyKey);
        writePropertyBack(propertyKey, result);
        return result;
    }

    /**
     * Provides an override location, if any is specified, for the .openapi-generator-ignore.
     * <p>
     * This is originally intended for the first generation only.
     *
     * @return a string of the full path to an override ignore file.
     */
    public String getIgnoreFilePathOverride() {
        return ignoreFilePathOverride;
    }

    /**
     * Sets an override location for the '.openapi-generator-ignore' location for the first code generation.
     *
     * @param ignoreFileOverride The full path to an ignore file
     */
    public void setIgnoreFilePathOverride(final String ignoreFileOverride) {
        this.ignoreFilePathOverride = ignoreFileOverride;
    }

    public boolean convertPropertyToBoolean(String propertyKey) {
        final Object booleanValue = additionalProperties.get(propertyKey);
        Boolean result = Boolean.FALSE;
        if (booleanValue instanceof Boolean) {
            result = (Boolean) booleanValue;
        } else if (booleanValue instanceof String) {
            result = Boolean.parseBoolean((String) booleanValue);
        } else {
            LOGGER.warn("The value (generator's option) must be either boolean or string. Default to `false`.");
        }
        return result;
    }

    public void writePropertyBack(String propertyKey, boolean value) {
        additionalProperties.put(propertyKey, value);
    }

    protected String getContentType(RequestBody requestBody) {
        if (requestBody == null || requestBody.getContent() == null || requestBody.getContent().isEmpty()) {
            LOGGER.debug("Cannot determine the content type. Returning null.");
            return null;
        }
        return new ArrayList<>(requestBody.getContent().keySet()).get(0);
    }

    private void setOauth2Info(CodegenSecurity codegenSecurity, OAuthFlow flow) {
        codegenSecurity.authorizationUrl = flow.getAuthorizationUrl();
        codegenSecurity.tokenUrl = flow.getTokenUrl();

        if (flow.getScopes() != null && !flow.getScopes().isEmpty()) {
            List<Map<String, Object>> scopes = new ArrayList<>();
            int count = 0, numScopes = flow.getScopes().size();
            for (Map.Entry<String, String> scopeEntry : flow.getScopes().entrySet()) {
                Map<String, Object> scope = new HashMap<>();
                scope.put("scope", scopeEntry.getKey());
                scope.put("description", escapeText(scopeEntry.getValue()));
                scopes.add(scope);
            }
            codegenSecurity.scopes = scopes;
        }
    }

    private void addConsumesInfo(Operation operation, CodegenOperation codegenOperation) {
        RequestBody requestBody = ModelUtils.getReferencedRequestBody(this.openAPI, operation.getRequestBody());
        if (requestBody == null || requestBody.getContent() == null || requestBody.getContent().isEmpty()) {
            return;
        }

        Set<String> consumes = requestBody.getContent().keySet();
        List<Map<String, String>> mediaTypeList = new ArrayList<>();
        int count = 0;
        for (String key : consumes) {
            Map<String, String> mediaType = new HashMap<>();
            if ("*/*".equals(key)) {
                // skip as it implies `consumes` in OAS2 is not defined
                continue;
            } else {
                mediaType.put("mediaType", escapeText(escapeQuotationMark(key)));
            }
            mediaTypeList.add(mediaType);
        }

        if (!mediaTypeList.isEmpty()) {
            codegenOperation.consumes = mediaTypeList;
            codegenOperation.hasConsumes = true;
        }
    }

    public static Set<String> getConsumesInfo(OpenAPI openAPI, Operation operation) {
        RequestBody requestBody = ModelUtils.getReferencedRequestBody(openAPI, operation.getRequestBody());

        if (requestBody == null || requestBody.getContent() == null || requestBody.getContent().isEmpty()) {
            return Collections.emptySet(); // return empty set
        }
        return requestBody.getContent().keySet();
    }

    public boolean hasFormParameter(OpenAPI openAPI, Operation operation) {
        Set<String> consumesInfo = getConsumesInfo(openAPI, operation);

        if (consumesInfo == null || consumesInfo.isEmpty()) {
            return false;
        }

        for (String consume : consumesInfo) {
            if (consume != null &&
                    (consume.toLowerCase(Locale.ROOT).startsWith("application/x-www-form-urlencoded") ||
                            consume.toLowerCase(Locale.ROOT).startsWith("multipart"))) {
                return true;
            }
        }

        return false;
    }

    public boolean hasBodyParameter(OpenAPI openAPI, Operation operation) {
        RequestBody requestBody = ModelUtils.getReferencedRequestBody(openAPI, operation.getRequestBody());
        if (requestBody == null) {
            return false;
        }

        Schema schema = ModelUtils.getSchemaFromRequestBody(requestBody);
        return ModelUtils.getReferencedSchema(openAPI, schema) != null;
    }

    private void addProducesInfo(ApiResponse inputResponse, CodegenOperation codegenOperation) {
        ApiResponse response = ModelUtils.getReferencedApiResponse(this.openAPI, inputResponse);
        if (response == null || response.getContent() == null || response.getContent().isEmpty()) {
            return;
        }

        Set<String> produces = response.getContent().keySet();
        if (codegenOperation.produces == null) {
            codegenOperation.produces = new ArrayList<>();
        }

        Set<String> existingMediaTypes = new HashSet<>();
        for (Map<String, String> mediaType : codegenOperation.produces) {
            existingMediaTypes.add(mediaType.get("mediaType"));
        }

        int count = 0;
        for (String key : produces) {
            // escape quotation to avoid code injection, "*/*" is a special case, do nothing
            String encodedKey = "*/*".equals(key) ? key : escapeText(escapeQuotationMark(key));
            //Only unique media types should be added to "produces"
            if (!existingMediaTypes.contains(encodedKey)) {
                Map<String, String> mediaType = new HashMap<String, String>();
                mediaType.put("mediaType", encodedKey);
                codegenOperation.produces.add(mediaType);
                codegenOperation.hasProduces = Boolean.TRUE;
            }
        }
    }

    /**
     * returns the list of MIME types the APIs can produce
     *
     * @param openAPI   current specification instance
     * @param operation Operation
     * @return a set of MIME types
     */
    public static Set<String> getProducesInfo(final OpenAPI openAPI, final Operation operation) {
        if (operation.getResponses() == null || operation.getResponses().isEmpty()) {
            return null;
        }

        Set<String> produces = new TreeSet<String>();

        for (ApiResponse r : operation.getResponses().values()) {
            ApiResponse response = ModelUtils.getReferencedApiResponse(openAPI, r);
            if (response.getContent() != null) {
                produces.addAll(response.getContent().keySet());
            }
        }

        return produces;
    }

    protected String getCollectionFormat(Parameter parameter) {
        if (Parameter.StyleEnum.FORM.equals(parameter.getStyle())) {
            // Ref: https://github.com/OAI/OpenAPI-Specification/blob/master/versions/3.0.1.md#style-values
            if (Boolean.TRUE.equals(parameter.getExplode())) { // explode is true (default)
                return "multi";
            } else {
                return "csv";
            }
        } else if (Parameter.StyleEnum.SIMPLE.equals(parameter.getStyle())) {
            return "csv";
        } else if (Parameter.StyleEnum.PIPEDELIMITED.equals(parameter.getStyle())) {
            return "pipes";
        } else if (Parameter.StyleEnum.SPACEDELIMITED.equals(parameter.getStyle())) {
            return "ssv";
        } else {
            return null;
        }
    }

    public CodegenType getTag() {
        return null;
    }

    public String getName() {
        return null;
    }

    public String getHelp() {
        return null;
    }

    public List<CodegenParameter> fromRequestBodyToFormParameters(RequestBody body, Set<String> imports) {
        List<CodegenParameter> parameters = new ArrayList<CodegenParameter>();
        LOGGER.debug("debugging fromRequestBodyToFormParameters= " + body);
        Schema schema = ModelUtils.getSchemaFromRequestBody(body);
        schema = ModelUtils.getReferencedSchema(this.openAPI, schema);
        List<String> allRequired = new ArrayList<String>();
        Map<String, Schema> properties = new LinkedHashMap<>();
        addProperties(properties, allRequired, schema);

        if (!properties.isEmpty()) {
            for (Map.Entry<String, Schema> entry : properties.entrySet()) {
                CodegenParameter codegenParameter = CodegenModelFactory.newInstance(CodegenModelType.PARAMETER);
                // key => property name
                // value => property schema
                Schema s = entry.getValue();
                // array of schema
                if (ModelUtils.isArraySchema(s)) {
                    final ArraySchema arraySchema = (ArraySchema) s;
                    Schema inner = getSchemaItems(arraySchema);

                    codegenParameter = fromFormProperty(entry.getKey(), inner, imports);
                    CodegenProperty codegenProperty = fromProperty("inner", inner);
                    codegenParameter.items = codegenProperty;
                    codegenParameter.mostInnerItems = codegenProperty.mostInnerItems;
                    codegenParameter.baseType = codegenProperty.dataType;
                    codegenParameter.isPrimitiveType = false;
                    codegenParameter.isContainer = true;
                    codegenParameter.isArray = true;
                    codegenParameter.description = escapeText(s.getDescription());
                    codegenParameter.dataType = getTypeDeclaration(arraySchema);
                    if (codegenParameter.baseType != null && codegenParameter.enumName != null) {
                        codegenParameter.datatypeWithEnum = codegenParameter.dataType.replace(codegenParameter.baseType, codegenParameter.enumName);
                    } else {
                        LOGGER.warn("Could not compute datatypeWithEnum from " + codegenParameter.baseType + ", " + codegenParameter.enumName);
                    }
                    //TODO fix collectformat for form parameters
                    //collectionFormat = getCollectionFormat(s);
                    String collectionFormat = getCollectionFormat(codegenParameter);
                    // default to csv:
                    codegenParameter.collectionFormat = StringUtils.isEmpty(collectionFormat) ? "csv" : collectionFormat;

                    // set nullable
                    setParameterNullable(codegenParameter, codegenProperty);

                    // recursively add import
                    while (codegenProperty != null) {
                        imports.add(codegenProperty.baseType);
                        codegenProperty = codegenProperty.items;
                    }

                } else if (ModelUtils.isMapSchema(s)) {
                    LOGGER.error("Map of form parameters not supported. Please report the issue to https://github.com/openapitools/openapi-generator if you need help.");
                    continue;
                } else {
                    codegenParameter = fromFormProperty(entry.getKey(), entry.getValue(), imports);
                }

                // Set 'required' flag defined in the schema element
                if (!codegenParameter.required && schema.getRequired() != null) {
                    codegenParameter.required = schema.getRequired().contains(entry.getKey());
                }

                parameters.add(codegenParameter);
            }
        }

        return parameters;
    }

    public CodegenParameter fromFormProperty(String name, Schema propertySchema, Set<String> imports) {
        CodegenParameter codegenParameter = CodegenModelFactory.newInstance(CodegenModelType.PARAMETER);

        LOGGER.debug("Debugging fromFormProperty {}: {}", name, propertySchema);
        CodegenProperty codegenProperty = fromProperty(name, propertySchema);

        ModelUtils.syncValidationProperties(propertySchema, codegenProperty);

        codegenParameter.isFormParam = Boolean.TRUE;
        codegenParameter.baseName = codegenProperty.baseName;
        codegenParameter.paramName = toParamName((codegenParameter.baseName));
        codegenParameter.baseType = codegenProperty.baseType;
        codegenParameter.dataType = codegenProperty.dataType;
        codegenParameter.dataFormat = codegenProperty.dataFormat;
        codegenParameter.description = escapeText(codegenProperty.description);
        codegenParameter.unescapedDescription = codegenProperty.getDescription();
        codegenParameter.jsonSchema = Json.pretty(propertySchema);
        codegenParameter.defaultValue = codegenProperty.getDefaultValue();

        if (codegenProperty.getVendorExtensions() != null && !codegenProperty.getVendorExtensions().isEmpty()) {
            codegenParameter.vendorExtensions = codegenProperty.getVendorExtensions();
        }
        if (propertySchema.getRequired() != null && !propertySchema.getRequired().isEmpty() && propertySchema.getRequired().contains(codegenProperty.baseName)) {
            codegenParameter.required = Boolean.TRUE;
        }

        // non-array/map
        updateCodegenPropertyEnum(codegenProperty);
        codegenParameter.isEnum = codegenProperty.isEnum;
        codegenParameter._enum = codegenProperty._enum;
        codegenParameter.allowableValues = codegenProperty.allowableValues;

        if (codegenProperty.isEnum) {
            codegenParameter.datatypeWithEnum = codegenProperty.datatypeWithEnum;
            codegenParameter.enumName = codegenProperty.enumName;
        }

        if (codegenProperty.items != null && codegenProperty.items.isEnum) {
            codegenParameter.items = codegenProperty.items;
            codegenParameter.mostInnerItems = codegenProperty.mostInnerItems;
        }

        // import
        if (codegenProperty.complexType != null) {
            imports.add(codegenProperty.complexType);
        }

        // validation
        // handle maximum, minimum properly for int/long by removing the trailing ".0"
        if (ModelUtils.isIntegerSchema(propertySchema)) {
            codegenParameter.maximum = propertySchema.getMaximum() == null ? null : String.valueOf(propertySchema.getMaximum().longValue());
            codegenParameter.minimum = propertySchema.getMinimum() == null ? null : String.valueOf(propertySchema.getMinimum().longValue());
        } else {
            codegenParameter.maximum = propertySchema.getMaximum() == null ? null : String.valueOf(propertySchema.getMaximum());
            codegenParameter.minimum = propertySchema.getMinimum() == null ? null : String.valueOf(propertySchema.getMinimum());
        }

        codegenParameter.exclusiveMaximum = propertySchema.getExclusiveMaximum() == null ? false : propertySchema.getExclusiveMaximum();
        codegenParameter.exclusiveMinimum = propertySchema.getExclusiveMinimum() == null ? false : propertySchema.getExclusiveMinimum();
        codegenParameter.maxLength = propertySchema.getMaxLength();
        codegenParameter.minLength = propertySchema.getMinLength();
        codegenParameter.pattern = toRegularExpression(propertySchema.getPattern());
        codegenParameter.maxItems = propertySchema.getMaxItems();
        codegenParameter.minItems = propertySchema.getMinItems();
        codegenParameter.uniqueItems = propertySchema.getUniqueItems() == null ? false : propertySchema.getUniqueItems();
        codegenParameter.multipleOf = propertySchema.getMultipleOf();

        // exclusive* are noop without corresponding min/max
        if (codegenParameter.maximum != null || codegenParameter.minimum != null ||
                codegenParameter.maxLength != null || codegenParameter.minLength != null ||
                codegenParameter.maxItems != null || codegenParameter.minItems != null ||
                codegenParameter.pattern != null || codegenParameter.multipleOf != null) {
            codegenParameter.hasValidation = true;
        }

        setParameterBooleanFlagWithCodegenProperty(codegenParameter, codegenProperty);
        setParameterExampleValue(codegenParameter);
        // set nullable
        setParameterNullable(codegenParameter, codegenProperty);

        //TODO collectionFormat for form parameter not yet supported
        //codegenParameter.collectionFormat = getCollectionFormat(propertySchema);
        return codegenParameter;
    }

    protected void addBodyModelSchema(CodegenParameter codegenParameter, String name, Schema schema, Set<String> imports, String bodyParameterName, boolean forceSimpleRef) {
        CodegenModel codegenModel = null;
        if (StringUtils.isNotBlank(name)) {
            schema.setName(name);
            codegenModel = fromModel(name, schema);
        }
        if (codegenModel != null) {
            codegenParameter.isModel = true;
        }

        if (codegenModel != null && (codegenModel.hasVars || forceSimpleRef)) {
            if (StringUtils.isEmpty(bodyParameterName)) {
                codegenParameter.baseName = codegenModel.classname;
            } else {
                codegenParameter.baseName = bodyParameterName;
            }
            codegenParameter.paramName = toParamName(codegenParameter.baseName);
            codegenParameter.baseType = codegenModel.classname;
            codegenParameter.dataType = getTypeDeclaration(codegenModel.classname);
            codegenParameter.description = codegenModel.description;
            codegenParameter.isNullable = codegenModel.isNullable;
            imports.add(codegenParameter.baseType);
        } else {
            CodegenProperty codegenProperty = fromProperty("property", schema);

            if (codegenProperty != null && codegenProperty.getComplexType() != null && codegenProperty.getComplexType().contains(" | ")) {
                List<String> parts = Arrays.asList(codegenProperty.getComplexType().split(" \\| "));
                imports.addAll(parts);
                String codegenModelName = codegenProperty.getComplexType();
                codegenParameter.baseName = codegenModelName;
                codegenParameter.paramName = toParamName(codegenParameter.baseName);
                codegenParameter.baseType = codegenParameter.baseName;
                codegenParameter.dataType = getTypeDeclaration(codegenModelName);
                codegenParameter.description = codegenProperty.getDescription();
                codegenParameter.isNullable = codegenProperty.isNullable;
            } else {
                if (ModelUtils.isMapSchema(schema)) {// http body is map
                    LOGGER.error("Map should be supported. Please report to openapi-generator github repo about the issue.");
                } else if (codegenProperty != null) {
                    String codegenModelName, codegenModelDescription;

                    if (codegenModel != null) {
                        codegenModelName = codegenModel.classname;
                        codegenModelDescription = codegenModel.description;
                    } else {
                        LOGGER.warn("The following schema has undefined (null) baseType. " +
                                "It could be due to form parameter defined in OpenAPI v2 spec with incorrect consumes. " +
                                "A correct 'consumes' for form parameters should be " +
                                "'application/x-www-form-urlencoded' or 'multipart/?'");
                        LOGGER.warn("schema: " + schema);
                        LOGGER.warn("codegenModel is null. Default to UNKNOWN_BASE_TYPE");
                        codegenModelName = "UNKNOWN_BASE_TYPE";
                        codegenModelDescription = "UNKNOWN_DESCRIPTION";
                    }

                    if (StringUtils.isEmpty(bodyParameterName)) {
                        codegenParameter.baseName = codegenModelName;
                    } else {
                        codegenParameter.baseName = bodyParameterName;
                    }

                    codegenParameter.paramName = toParamName(codegenParameter.baseName);
                    codegenParameter.baseType = codegenModelName;
                    codegenParameter.dataType = getTypeDeclaration(codegenModelName);
                    codegenParameter.description = codegenModelDescription;
                    imports.add(codegenParameter.baseType);

                    if (codegenProperty.complexType != null) {
                        imports.add(codegenProperty.complexType);
                    }
                }
            }

            setParameterBooleanFlagWithCodegenProperty(codegenParameter, codegenProperty);
            // set nullable
            setParameterNullable(codegenParameter, codegenProperty);
        }
    }

    public CodegenParameter fromRequestBody(RequestBody body, Set<String> imports, String bodyParameterName) {
        if (body == null) {
            LOGGER.error("body in fromRequestBody cannot be null!");
            throw new RuntimeException("body in fromRequestBody cannot be null!");
        }
        CodegenParameter codegenParameter = CodegenModelFactory.newInstance(CodegenModelType.PARAMETER);
        codegenParameter.baseName = "UNKNOWN_BASE_NAME";
        codegenParameter.paramName = "UNKNOWN_PARAM_NAME";
        codegenParameter.description = escapeText(body.getDescription());
        codegenParameter.required = body.getRequired() != null ? body.getRequired() : Boolean.FALSE;
        codegenParameter.isBodyParam = Boolean.TRUE;
        if (body.getExtensions() != null) {
            codegenParameter.vendorExtensions.putAll(body.getExtensions());
        }

        String name = null;
        LOGGER.debug("Request body = " + body);
        Schema schema = ModelUtils.getSchemaFromRequestBody(body);
        if (schema == null) {
            throw new RuntimeException("Request body cannot be null. Possible cause: missing schema in body parameter (OAS v2): " + body);
        }

        if (StringUtils.isNotBlank(schema.get$ref())) {
            name = ModelUtils.getSimpleRef(schema.get$ref());
        }
        schema = ModelUtils.getReferencedSchema(this.openAPI, schema);

        ModelUtils.syncValidationProperties(schema, codegenParameter);

        if (ModelUtils.isMapSchema(schema)) {
            // Schema with additionalproperties: true (including composed schemas with additionalproperties: true)
            if (ModelUtils.isGenerateAliasAsModel(schema) && StringUtils.isNotBlank(name)) {
                this.addBodyModelSchema(codegenParameter, name, schema, imports, bodyParameterName, true);
            } else {
                Schema inner = getAdditionalProperties(schema);
                if (inner == null) {
                    LOGGER.error("No inner type supplied for map parameter `{}`. Default to type:string", schema.getName());
                    inner = new StringSchema().description("//TODO automatically added by openapi-generator");
                    schema.setAdditionalProperties(inner);
                }
                CodegenProperty codegenProperty = fromProperty("property", schema);

                imports.add(codegenProperty.baseType);

                CodegenProperty innerCp = codegenProperty;
                while (innerCp != null) {
                    if (innerCp.complexType != null) {
                        imports.add(innerCp.complexType);
                    }
                    innerCp = innerCp.items;
                }

                if (StringUtils.isEmpty(bodyParameterName)) {
                    codegenParameter.baseName = "request_body";
                } else {
                    codegenParameter.baseName = bodyParameterName;
                }
                codegenParameter.paramName = toParamName(codegenParameter.baseName);
                codegenParameter.items = codegenProperty.items;
                codegenParameter.mostInnerItems = codegenProperty.mostInnerItems;
                codegenParameter.dataType = getTypeDeclaration(schema);
                codegenParameter.baseType = getSchemaType(inner);
                codegenParameter.isContainer = Boolean.TRUE;
                codegenParameter.isMap = Boolean.TRUE;
                codegenParameter.isNullable = codegenProperty.isNullable;

                setParameterBooleanFlagWithCodegenProperty(codegenParameter, codegenProperty);

                // set nullable
                setParameterNullable(codegenParameter, codegenProperty);
            }
        } else if (ModelUtils.isArraySchema(schema)) {
            if (ModelUtils.isGenerateAliasAsModel(schema) && StringUtils.isNotBlank(name)) {
                this.addBodyModelSchema(codegenParameter, name, schema, imports, bodyParameterName, true);
            } else {
                final ArraySchema arraySchema = (ArraySchema) schema;
                Schema inner = getSchemaItems(arraySchema);
                CodegenProperty codegenProperty = fromProperty("property", arraySchema);
                imports.add(codegenProperty.baseType);
                CodegenProperty innerCp = codegenProperty;
                CodegenProperty mostInnerItem = innerCp;
                // loop through multidimensional array to add proper import
                // also find the most inner item
                while (innerCp != null) {
                    if (innerCp.complexType != null) {
                        imports.add(innerCp.complexType);
                    }
                    mostInnerItem = innerCp;
                    innerCp = innerCp.items;
                }

                if (StringUtils.isEmpty(bodyParameterName)) {
                    if (StringUtils.isEmpty(mostInnerItem.complexType)) {
                        codegenParameter.baseName = "request_body";
                    } else {
                        codegenParameter.baseName = mostInnerItem.complexType;
                    }
                } else {
                    codegenParameter.baseName = bodyParameterName;
                }
                codegenParameter.paramName = toArrayModelParamName(codegenParameter.baseName);
                codegenParameter.items = codegenProperty.items;
                codegenParameter.mostInnerItems = codegenProperty.mostInnerItems;
                codegenParameter.dataType = getTypeDeclaration(arraySchema);
                codegenParameter.baseType = getSchemaType(inner);
                codegenParameter.isContainer = Boolean.TRUE;
                codegenParameter.isArray = Boolean.TRUE;
                codegenParameter.isNullable = codegenProperty.isNullable;

                setParameterBooleanFlagWithCodegenProperty(codegenParameter, codegenProperty);
                // set nullable
                setParameterNullable(codegenParameter, codegenProperty);

                while (codegenProperty != null) {
                    imports.add(codegenProperty.baseType);
                    codegenProperty = codegenProperty.items;
                }
            }
        } else if (isFreeFormObject(schema)) {
            // HTTP request body is free form object
            CodegenProperty codegenProperty = fromProperty("FREE_FORM_REQUEST_BODY", schema);
            if (codegenProperty != null) {
                if (StringUtils.isEmpty(bodyParameterName)) {
                    codegenParameter.baseName = "body";  // default to body
                } else {
                    codegenParameter.baseName = bodyParameterName;
                }
                codegenParameter.isPrimitiveType = true;
                codegenParameter.baseType = codegenProperty.baseType;
                codegenParameter.dataType = codegenProperty.dataType;
                codegenParameter.description = codegenProperty.description;
                codegenParameter.isNullable = codegenProperty.isNullable;
                codegenParameter.paramName = toParamName(codegenParameter.baseName);
            }
            setParameterBooleanFlagWithCodegenProperty(codegenParameter, codegenProperty);
            // set nullable
            setParameterNullable(codegenParameter, codegenProperty);

        } else if (ModelUtils.isObjectSchema(schema) || ModelUtils.isComposedSchema(schema)) {
<<<<<<< HEAD
            CodegenModel codegenModel = null;
            if (StringUtils.isNotBlank(name)) {
                schema.setName(name);
                codegenModel = fromModel(name, schema);
            }
            if (codegenModel != null) {
                codegenParameter.isModel = true;
            }

            if (codegenModel != null && !codegenModel.emptyVars) {
                if (StringUtils.isEmpty(bodyParameterName)) {
                    codegenParameter.baseName = codegenModel.classname;
                } else {
                    codegenParameter.baseName = bodyParameterName;
                }
                codegenParameter.paramName = toParamName(codegenParameter.baseName);
                codegenParameter.baseType = codegenModel.classname;
                codegenParameter.dataType = getTypeDeclaration(codegenModel.classname);
                codegenParameter.description = codegenModel.description;
                imports.add(codegenParameter.baseType);
            } else {
                CodegenProperty codegenProperty = fromProperty("property", schema);

                if (codegenProperty != null && codegenProperty.getComplexType() != null && codegenProperty.getComplexType().contains(" | ")) {
                    List<String> parts = Arrays.asList(codegenProperty.getComplexType().split(" \\| "));
                    imports.addAll(parts);
                    String codegenModelName = codegenProperty.getComplexType();
                    codegenParameter.baseName = codegenModelName;
                    codegenParameter.paramName = toParamName(codegenParameter.baseName);
                    codegenParameter.baseType = codegenParameter.baseName;
                    codegenParameter.dataType = getTypeDeclaration(codegenModelName);
                    codegenParameter.description = codegenProperty.getDescription();
                } else {
                    if (ModelUtils.getAdditionalProperties(schema) != null) {// http body is map
                        LOGGER.error("Map should be supported. Please report to openapi-generator github repo about the issue.");
                    } else if (codegenProperty != null) {
                        String codegenModelName, codegenModelDescription;

                        if (codegenModel != null) {
                            codegenModelName = codegenModel.classname;
                            codegenModelDescription = codegenModel.description;
                        } else {
                            LOGGER.warn("The following schema has undefined (null) baseType. " +
                                    "It could be due to form parameter defined in OpenAPI v2 spec with incorrect consumes. " +
                                    "A correct 'consumes' for form parameters should be " +
                                    "'application/x-www-form-urlencoded' or 'multipart/?'");
                            LOGGER.warn("schema: " + schema);
                            LOGGER.warn("codegenModel is null. Default to UNKNOWN_BASE_TYPE");
                            codegenModelDescription = "UNKNOWN_DESCRIPTION";
                            codegenModelName = getCodegenModelName(codegenProperty);
                        }

                        if (StringUtils.isEmpty(bodyParameterName)) {
                            codegenParameter.baseName = codegenModelName;
                        } else {
                            codegenParameter.baseName = bodyParameterName;
                        }

                        codegenParameter.paramName = toParamName(codegenParameter.baseName);
                        codegenParameter.baseType = codegenModelName;
                        codegenParameter.dataType = getTypeDeclaration(codegenModelName);
                        codegenParameter.description = codegenModelDescription;
                        imports.add(codegenParameter.baseType);

                        if (codegenProperty.complexType != null) {
                            addAdditionalImports(imports, codegenProperty.complexType);
                        }
                    }
                }

                setParameterBooleanFlagWithCodegenProperty(codegenParameter, codegenProperty);
                // set nullable
                setParameterNullable(codegenParameter, codegenProperty);
            }

=======
            this.addBodyModelSchema(codegenParameter, name, schema, imports, bodyParameterName, false);
>>>>>>> 64ade2ce
        } else {
            // HTTP request body is primitive type (e.g. integer, string, etc)
            CodegenProperty codegenProperty = fromProperty("PRIMITIVE_REQUEST_BODY", schema);
            if (codegenProperty != null) {
                if (StringUtils.isEmpty(bodyParameterName)) {
                    codegenParameter.baseName = "body";  // default to body
                } else {
                    codegenParameter.baseName = bodyParameterName;
                }
                codegenParameter.isPrimitiveType = true;
                codegenParameter.baseType = codegenProperty.baseType;
                codegenParameter.dataType = codegenProperty.dataType;
                codegenParameter.description = codegenProperty.description;
                codegenParameter.paramName = toParamName(codegenParameter.baseName);
                codegenParameter.minimum = codegenProperty.minimum;
                codegenParameter.maximum = codegenProperty.maximum;
                codegenParameter.exclusiveMinimum = codegenProperty.exclusiveMinimum;
                codegenParameter.exclusiveMaximum = codegenProperty.exclusiveMaximum;
                codegenParameter.minLength = codegenProperty.minLength;
                codegenParameter.maxLength = codegenProperty.maxLength;
                codegenParameter.pattern = codegenProperty.pattern;
                codegenParameter.isNullable = codegenProperty.isNullable;

                if (codegenProperty.complexType != null) {
                    imports.add(codegenProperty.complexType);
                }

            }
            setParameterBooleanFlagWithCodegenProperty(codegenParameter, codegenProperty);
            // set nullable
            setParameterNullable(codegenParameter, codegenProperty);
        }

        addVarsRequiredVarsAdditionaProps(schema, codegenParameter);
        addJsonSchemaForBodyRequestInCaseItsNotPresent(codegenParameter, body);

        // set the parameter's example value
        // should be overridden by lang codegen
        setParameterExampleValue(codegenParameter, body);

        return codegenParameter;
    }

<<<<<<< HEAD
    protected void addAdditionalImports(Set<String> imports, String complexType) {
        imports.add(complexType);
    }

    protected String getCodegenModelName(CodegenProperty codegenProperty) {
        return "UNKNOWN_BASE_TYPE";
=======
    private void addVarsRequiredVarsAdditionaProps(Schema schema, IJsonSchemaValidationProperties property){
        if (!"object".equals(schema.getType())) {
            return;
        }
        if (schema instanceof ObjectSchema) {
            ObjectSchema objSchema = (ObjectSchema) schema;
            HashSet<String> requiredVars = new HashSet<>();
            if (objSchema.getRequired() != null) {
                requiredVars.addAll(objSchema.getRequired());
            }
            addVars(property, property.getVars(), objSchema.getProperties(), requiredVars);
            List<CodegenProperty> requireCpVars = property.getVars()
                    .stream()
                    .filter(p -> Boolean.TRUE.equals(p.required)).collect(Collectors.toList());
            property.setRequiredVars(requireCpVars);
        }
        if (schema.getAdditionalProperties() == null) {
            if (!disallowAdditionalPropertiesIfNotPresent) {
                CodegenProperty cp = fromProperty("",  new Schema());
                property.setAdditionalProperties(cp);
            }
        } else if (schema.getAdditionalProperties() instanceof Boolean) {
            if (Boolean.TRUE.equals(schema.getAdditionalProperties())) {
                CodegenProperty cp = fromProperty("", new Schema());
                property.setAdditionalProperties(cp);
            }
        } else {
            CodegenProperty cp = fromProperty("", (Schema) schema.getAdditionalProperties());
            property.setAdditionalProperties(cp);
        }
        return;
    }

    private void addJsonSchemaForBodyRequestInCaseItsNotPresent(CodegenParameter codegenParameter, RequestBody body) {
        if (codegenParameter.jsonSchema == null)
            codegenParameter.jsonSchema = Json.pretty(body);
>>>>>>> 64ade2ce
    }

    protected void addOption(String key, String description, String defaultValue) {
        CliOption option = new CliOption(key, description);
        if (defaultValue != null)
            option.defaultValue(defaultValue);
        cliOptions.add(option);
    }

    protected void updateOption(String key, String defaultValue) {
        for (CliOption cliOption : cliOptions) {
            if (cliOption.getOpt().equals(key)) {
                cliOption.setDefault(defaultValue);
                break;
            }
        }
    }

    protected void removeOption(String key) {
        for (int i = 0; i < cliOptions.size(); i++) {
            if (key.equals(cliOptions.get(i).getOpt())) {
                cliOptions.remove(i);
                break;
            }
        }
    }

    protected void addSwitch(String key, String description, Boolean defaultValue) {
        CliOption option = CliOption.newBoolean(key, description);
        if (defaultValue != null)
            option.defaultValue(defaultValue.toString());
        cliOptions.add(option);
    }

    /**
     * generates OpenAPI specification file in JSON format
     *
     * @param objs map of object
     */
    protected void generateJSONSpecFile(Map<String, Object> objs) {
        OpenAPI openAPI = (OpenAPI) objs.get("openAPI");
        if (openAPI != null) {
            objs.put("openapi-json", SerializerUtils.toJsonString(openAPI));
        }
    }

    /**
     * generates OpenAPI specification file in YAML format
     *
     * @param objs map of object
     */
    public void generateYAMLSpecFile(Map<String, Object> objs) {
        OpenAPI openAPI = (OpenAPI) objs.get("openAPI");
        String yaml = SerializerUtils.toYamlString(openAPI);
        if (yaml != null) {
            objs.put("openapi-yaml", yaml);
        }
    }

    /**
     * checks if the data should be classified as "string" in enum
     * e.g. double in C# needs to be double-quoted (e.g. "2.8") by treating it as a string
     * In the future, we may rename this function to "isEnumString"
     *
     * @param dataType data type
     * @return true if it's a enum string
     */
    public boolean isDataTypeString(String dataType) {
        return "String".equals(dataType);
    }

    @Override
    public List<CodegenServer> fromServers(List<Server> servers) {
        if (servers == null) {
            return Collections.emptyList();
        }
        List<CodegenServer> codegenServers = new LinkedList<>();
        for (Server server : servers) {
            CodegenServer cs = new CodegenServer();
            cs.description = escapeText(server.getDescription());
            cs.url = server.getUrl();
            cs.variables = this.fromServerVariables(server.getVariables());
            codegenServers.add(cs);
        }
        return codegenServers;
    }

    @Override
    public List<CodegenServerVariable> fromServerVariables(Map<String, ServerVariable> variables) {
        if (variables == null) {
            return Collections.emptyList();
        }

        Map<String, String> variableOverrides = serverVariableOverrides();

        List<CodegenServerVariable> codegenServerVariables = new LinkedList<>();
        for (Entry<String, ServerVariable> variableEntry : variables.entrySet()) {
            CodegenServerVariable codegenServerVariable = new CodegenServerVariable();
            ServerVariable variable = variableEntry.getValue();
            List<String> enums = variable.getEnum();

            codegenServerVariable.defaultValue = variable.getDefault();
            codegenServerVariable.description = escapeText(variable.getDescription());
            codegenServerVariable.enumValues = enums;
            codegenServerVariable.name = variableEntry.getKey();

            // Sets the override value for a server variable pattern.
            // NOTE: OpenAPI Specification doesn't prevent multiple server URLs with variables. If multiple objects have the same
            //       variables pattern, user overrides will apply to _all_ of these patterns. We may want to consider indexed overrides.
            if (variableOverrides != null && !variableOverrides.isEmpty()) {
                String value = variableOverrides.getOrDefault(variableEntry.getKey(), variable.getDefault());
                codegenServerVariable.value = value;

                if (enums != null && !enums.isEmpty() && !enums.contains(value)) {
                    LOGGER.warn("Variable override of '{}' is not listed in the enum of allowed values ({}).", value, StringUtils.join(enums, ","));
                }
            } else {
                codegenServerVariable.value = variable.getDefault();
            }

            codegenServerVariables.add(codegenServerVariable);
        }
        return codegenServerVariables;
    }

    protected void setParameterNullable(CodegenParameter parameter, CodegenProperty property) {
        if (parameter == null || property == null) {
            return;
        }
        parameter.isNullable = property.isNullable;
    }

    /**
     * Post-process the auto-generated file, e.g. using go-fmt to format the Go code. The file type can be "model-test",
     * "model-doc", "model", "api", "api-test", "api-doc", "supporting-mustache", "supporting-common",
     * "openapi-generator-ignore", "openapi-generator-version"
     * <p>
     * TODO: store these values in enum instead
     *
     * @param file     file to be processed
     * @param fileType file type
     */
    public void postProcessFile(File file, String fileType) {
        LOGGER.debug("Post processing file {} ({})", file, fileType);
    }

    /**
     * Boolean value indicating the state of the option for post-processing file using envirionment variables.
     *
     * @return true if the option is enabled
     */
    public boolean isEnablePostProcessFile() {
        return enablePostProcessFile;
    }

    /**
     * Set the boolean value indicating the state of the option for post-processing file using envirionment variables.
     *
     * @param enablePostProcessFile true to enable post-processing file
     */
    public void setEnablePostProcessFile(boolean enablePostProcessFile) {
        this.enablePostProcessFile = enablePostProcessFile;
    }

    /**
     * Get the boolean value indicating the state of the option for updating only changed files
     */
    @Override
    public boolean isEnableMinimalUpdate() {
        return enableMinimalUpdate;
    }

    /**
     * Set the boolean value indicating the state of the option for updating only changed files
     *
     * @param enableMinimalUpdate true to enable minimal update
     */
    @Override
    public void setEnableMinimalUpdate(boolean enableMinimalUpdate) {
        this.enableMinimalUpdate = enableMinimalUpdate;
    }

    /**
     * Indicates whether the codegen configuration should treat documents as strictly defined by the OpenAPI specification.
     *
     * @return true to act strictly upon spec documents, potentially modifying the spec to strictly fit the spec.
     */
    @Override
    public boolean isStrictSpecBehavior() {
        return this.strictSpecBehavior;
    }

    /**
     * Sets the boolean valid indicating whether generation will work strictly against the specification, potentially making
     * minor changes to the input document.
     *
     * @param strictSpecBehavior true if we will behave strictly, false to allow specification documents which pass validation to be loosely interpreted against the spec.
     */
    @Override
    public void setStrictSpecBehavior(final boolean strictSpecBehavior) {
        this.strictSpecBehavior = strictSpecBehavior;
    }

    @Override
    public FeatureSet getFeatureSet() {
        return this.generatorMetadata.getFeatureSet();
    }

    /**
     * Get the boolean value indicating whether to remove enum value prefixes
     */
    @Override
    public boolean isRemoveEnumValuePrefix() {
        return this.removeEnumValuePrefix;
    }

    /**
     * Set the boolean value indicating whether to remove enum value prefixes
     *
     * @param removeEnumValuePrefix true to enable enum value prefix removal
     */
    @Override
    public void setRemoveEnumValuePrefix(final boolean removeEnumValuePrefix) {
        this.removeEnumValuePrefix = removeEnumValuePrefix;
    }

    //// Following methods are related to the "useOneOfInterfaces" feature

    /**
     * Add "x-one-of-name" extension to a given oneOf schema (assuming it has at least 1 oneOf elements)
     *
     * @param s    schema to add the extension to
     * @param name name of the parent oneOf schema
     */
    public void addOneOfNameExtension(ComposedSchema s, String name) {
        if (s.getOneOf() != null && s.getOneOf().size() > 0) {
            s.addExtension("x-one-of-name", name);
        }
    }

    /**
     * Add a given ComposedSchema as an interface model to be generated, assuming it has `oneOf` defined
     *
     * @param cs      ComposedSchema object to create as interface model
     * @param type    name to use for the generated interface model
     * @param openAPI OpenAPI spec that we are using
     */
    public void addOneOfInterfaceModel(ComposedSchema cs, String type, OpenAPI openAPI) {
        if (cs.getOneOf() == null) {
            return;
        }

        CodegenModel cm = new CodegenModel();

<<<<<<< HEAD
        for (Schema o : cs.getOneOf()) {
=======
        cm.discriminator = createDiscriminator("", (Schema) cs, openAPI);
        if (!this.getLegacyDiscriminatorBehavior()) {
            cm.addDiscriminatorMappedModelsImports();
        }
        for (Schema o : Optional.ofNullable(cs.getOneOf()).orElse(Collections.emptyList())) {
>>>>>>> 64ade2ce
            if (o.get$ref() == null) {
                if (cm.discriminator != null && o.get$ref() == null) {
                    // OpenAPI spec states that inline objects should not be considered when discriminator is used
                    // https://github.com/OAI/OpenAPI-Specification/blob/master/versions/3.0.2.md#discriminatorObject
                    LOGGER.warn("Ignoring inline object in oneOf definition of {}, since discriminator is used", type);
                } else {
                    LOGGER.warn("Inline models are not supported in oneOf definition right now");
                }
                continue;
            }
            cm.oneOf.add(toModelName(ModelUtils.getSimpleRef(o.get$ref())));
        }
        cm.name = type;
        cm.classname = type;
        cm.vendorExtensions.put("x-is-one-of-interface", true);
        cm.interfaceModels = new ArrayList<CodegenModel>();

        addOneOfInterfaces.add(cm);
    }

    public void addImportsToOneOfInterface(List<Map<String, String>> imports) {
    }
    //// End of methods related to the "useOneOfInterfaces" feature

    protected void modifyFeatureSet(Consumer<FeatureSet.Builder> processor) {
        FeatureSet.Builder builder = getFeatureSet().modify();
        processor.accept(builder);
        this.generatorMetadata = GeneratorMetadata.newBuilder(generatorMetadata)
                .featureSet(builder.build()).build();
    }

    /**
     * An map entry for cached sanitized names.
     */
    private static class SanitizeNameOptions {
        public SanitizeNameOptions(String name, String removeCharRegEx, List<String> exceptions) {
            this.name = name;
            this.removeCharRegEx = removeCharRegEx;
            if (exceptions != null) {
                this.exceptions = Collections.unmodifiableList(exceptions);
            } else {
                this.exceptions = Collections.emptyList();
            }
        }

        public String getName() {
            return name;
        }

        public String getRemoveCharRegEx() {
            return removeCharRegEx;
        }

        public List<String> getExceptions() {
            return exceptions;
        }

        private String name;
        private String removeCharRegEx;
        private List<String> exceptions;

        @Override
        public boolean equals(Object o) {
            if (this == o) return true;
            if (o == null || getClass() != o.getClass()) return false;
            SanitizeNameOptions that = (SanitizeNameOptions) o;
            return Objects.equals(getName(), that.getName()) &&
                    Objects.equals(getRemoveCharRegEx(), that.getRemoveCharRegEx()) &&
                    Objects.equals(getExceptions(), that.getExceptions());
        }

        @Override
        public int hashCode() {
            return Objects.hash(getName(), getRemoveCharRegEx(), getExceptions());
        }
    }

    /**
     * Return true if the schema value can be any type, i.e. it can be
     * the null value, integer, number, string, object or array.
     * One use case is when the "type" attribute in the OAS schema is unspecified.
     *
     * Examples:
     *
     *     arbitraryTypeValue:
     *       description: This is an arbitrary type schema.
     *         It is not a free-form object.
     *         The value can be any type except the 'null' value.
     *     arbitraryTypeNullableValue:
     *       description: This is an arbitrary type schema.
     *         It is not a free-form object.
     *         The value can be any type, including the 'null' value.
     *       nullable: true
     *
     * @param schema the OAS schema.
     * @return true if the schema value can be an arbitrary type.
     */
    public boolean isAnyTypeSchema(Schema schema) {
        if (schema == null) {
            once(LOGGER).error("Schema cannot be null in isAnyTypeSchema check");
            return false;
        }

        if (isFreeFormObject(schema)) {
            // make sure it's not free form object
            return false;
        }

        if (schema.getClass().equals(Schema.class) && schema.get$ref() == null && schema.getType() == null &&
                (schema.getProperties() == null || schema.getProperties().isEmpty()) &&
                schema.getAdditionalProperties() == null && schema.getNot() == null &&
                schema.getEnum() == null) {
            return true;
            // If and when type arrays are supported in a future OAS specification,
            // we could return true if the type array includes all possible JSON schema types.
        }
        return false;
    }

    /**
     * Check to see if the schema is a free form object.
     *
     * A free form object is an object (i.e. 'type: object' in a OAS document) that:
     * 1) Does not define properties, and
     * 2) Is not a composed schema (no anyOf, oneOf, allOf), and
     * 3) additionalproperties is not defined, or additionalproperties: true, or additionalproperties: {}.
     *
     * Examples:
     *
     * components:
     *   schemas:
     *     arbitraryObject:
     *       type: object
     *       description: This is a free-form object.
     *         The value must be a map of strings to values. The value cannot be 'null'.
     *         It cannot be array, string, integer, number.
     *     arbitraryNullableObject:
     *       type: object
     *       description: This is a free-form object.
     *         The value must be a map of strings to values. The value can be 'null',
     *         It cannot be array, string, integer, number.
     *       nullable: true
     *     arbitraryTypeValue:
     *       description: This is NOT a free-form object.
     *         The value can be any type except the 'null' value.
     *
     * @param schema potentially containing a '$ref'
     * @return true if it's a free-form object
     */
    protected boolean isFreeFormObject(Schema schema) {
        return ModelUtils.isFreeFormObject(this.openAPI, schema);
    }

    /**
     * Returns the additionalProperties Schema for the specified input schema.
     * 
     * The additionalProperties keyword is used to control the handling of additional, undeclared
     * properties, that is, properties whose names are not listed in the properties keyword.
     * The additionalProperties keyword may be either a boolean or an object.
     * If additionalProperties is a boolean and set to false, no additional properties are allowed.
     * By default when the additionalProperties keyword is not specified in the input schema,
     * any additional properties are allowed. This is equivalent to setting additionalProperties
     * to the boolean value True or setting additionalProperties: {}
     * 
     * @param schema the input schema that may or may not have the additionalProperties keyword.
     * @return the Schema of the additionalProperties. The null value is returned if no additional
     *         properties are allowed.
     */
    protected Schema getAdditionalProperties(Schema schema) {
        return ModelUtils.getAdditionalProperties(openAPI, schema);
    }

    final protected static Pattern JSON_MIME_PATTERN = Pattern.compile("(?i)application\\/json(;.*)?");
    final protected static Pattern JSON_VENDOR_MIME_PATTERN = Pattern.compile("(?i)application\\/vnd.(.*)+json(;.*)?");

    /**
     * Check if the given MIME is a JSON MIME.
     * JSON MIME examples:
     * application/json
     * application/json; charset=UTF8
     * APPLICATION/JSON
     *
     * @param mime MIME string
     * @return true if the input matches the JSON MIME
     */
    protected static boolean isJsonMimeType(String mime) {
        return mime != null && (JSON_MIME_PATTERN.matcher(mime).matches());
    }

    /**
     * Check if the given MIME is a JSON Vendor MIME.
     * JSON MIME examples:
     * application/vnd.mycompany+json
     * application/vnd.mycompany.resourceA.version1+json
     *
     * @param mime MIME string
     * @return true if the input matches the JSON vendor MIME
     */
    protected static boolean isJsonVendorMimeType(String mime) {
        return mime != null && JSON_VENDOR_MIME_PATTERN.matcher(mime).matches();
    }

    /**
     * Returns null by default but can be overwritten to return a valid collectionFormat
     * for the {@link CodegenParameter}.
     *
     * @param codegenParameter parameter
     * @return string for a collectionFormat.
     */
    protected String getCollectionFormat(CodegenParameter codegenParameter) {
        return null;
    }
}<|MERGE_RESOLUTION|>--- conflicted
+++ resolved
@@ -452,7 +452,7 @@
 
     /**
      * Return a map from model name to Schema for efficient lookup.
-     * 
+     *
      * @return map from model name to Schema.
      */
     protected Map<String, Schema> getModelNameToSchemaCache() {
@@ -826,20 +826,6 @@
 
             // go through all gathered schemas and add them as interfaces to be created
             for (Map.Entry<String, Schema> e : schemas.entrySet()) {
-<<<<<<< HEAD
-                String modelName = toModelName(e.getKey());
-                Schema schema = e.getValue();
-                String nOneOf = toModelName(modelName + "OneOf");
-                if (ModelUtils.isComposedSchema(schema)) {
-                    addOneOfForComposedSchema(e, modelName, (ComposedSchema) schema, nOneOf);
-                } else if (ModelUtils.isArraySchema(schema)) {
-                    Schema items = ((ArraySchema) schema).getItems();
-                    if (ModelUtils.isComposedSchema(items)) {
-                        addOneOfForComposedSchemaArray(nOneOf, modelName, (ComposedSchema) items);
-                    }
-                } else if (ModelUtils.isMapSchema(schema)) {
-                    Schema addProps = ModelUtils.getAdditionalProperties(schema);
-=======
                 String n = toModelName(e.getKey());
                 Schema s = e.getValue();
                 String nOneOf = toModelName(n + "OneOf");
@@ -860,7 +846,6 @@
                     }
                 } else if (ModelUtils.isMapSchema(s)) {
                     Schema addProps = getAdditionalProperties(s);
->>>>>>> 64ade2ce
                     if (addProps != null && ModelUtils.isComposedSchema(addProps)) {
                         addOneOfNameExtension((ComposedSchema) addProps, nOneOf);
                         addOneOfInterfaceModel((ComposedSchema) addProps, nOneOf, openAPI);
@@ -2644,6 +2629,18 @@
                 postProcessModelProperty(m, prop);
             }
         }
+
+        if (sortModelPropertiesByRequiredFlag) {
+            Collections.sort(m.vars, new Comparator<CodegenProperty>() {
+                @Override
+                public int compare(CodegenProperty one, CodegenProperty another) {
+                    if (one.required == another.required) return 0;
+                    else if (one.required) return -1;
+                    else return 1;
+                }
+            });
+        }
+
         return m;
     }
 
@@ -3078,7 +3075,7 @@
 
     /**
      * Convert OAS Property object to Codegen Property object.
-     * 
+     *
      * The return value is cached. An internal cache is looked up to determine
      * if the CodegenProperty return value has already been instantiated for
      * the (String name, Schema p) arguments.
@@ -4766,13 +4763,13 @@
      * of the 'additionalProperties' keyword. Some language generator use class inheritance
      * to implement additional properties. For example, in Java the generated model class
      * has 'extends HashMap' to represent the additional properties.
-     * 
+     *
      * TODO: it's not a good idea to use single class inheritance to implement
      * additionalProperties. That may work for non-composed schemas, but that does not
      * work for composed 'allOf' schemas. For example, in Java, if additionalProperties
      * is set to true (which it should be by default, per OAS spec), then the generated
      * code has extends HashMap. That wouldn't work for composed 'allOf' schemas.
-     * 
+     *
      * @param model the codegen representation of the OAS schema.
      * @param name the name of the model.
      * @param schema the input OAS schema.
@@ -6166,85 +6163,7 @@
             setParameterNullable(codegenParameter, codegenProperty);
 
         } else if (ModelUtils.isObjectSchema(schema) || ModelUtils.isComposedSchema(schema)) {
-<<<<<<< HEAD
-            CodegenModel codegenModel = null;
-            if (StringUtils.isNotBlank(name)) {
-                schema.setName(name);
-                codegenModel = fromModel(name, schema);
-            }
-            if (codegenModel != null) {
-                codegenParameter.isModel = true;
-            }
-
-            if (codegenModel != null && !codegenModel.emptyVars) {
-                if (StringUtils.isEmpty(bodyParameterName)) {
-                    codegenParameter.baseName = codegenModel.classname;
-                } else {
-                    codegenParameter.baseName = bodyParameterName;
-                }
-                codegenParameter.paramName = toParamName(codegenParameter.baseName);
-                codegenParameter.baseType = codegenModel.classname;
-                codegenParameter.dataType = getTypeDeclaration(codegenModel.classname);
-                codegenParameter.description = codegenModel.description;
-                imports.add(codegenParameter.baseType);
-            } else {
-                CodegenProperty codegenProperty = fromProperty("property", schema);
-
-                if (codegenProperty != null && codegenProperty.getComplexType() != null && codegenProperty.getComplexType().contains(" | ")) {
-                    List<String> parts = Arrays.asList(codegenProperty.getComplexType().split(" \\| "));
-                    imports.addAll(parts);
-                    String codegenModelName = codegenProperty.getComplexType();
-                    codegenParameter.baseName = codegenModelName;
-                    codegenParameter.paramName = toParamName(codegenParameter.baseName);
-                    codegenParameter.baseType = codegenParameter.baseName;
-                    codegenParameter.dataType = getTypeDeclaration(codegenModelName);
-                    codegenParameter.description = codegenProperty.getDescription();
-                } else {
-                    if (ModelUtils.getAdditionalProperties(schema) != null) {// http body is map
-                        LOGGER.error("Map should be supported. Please report to openapi-generator github repo about the issue.");
-                    } else if (codegenProperty != null) {
-                        String codegenModelName, codegenModelDescription;
-
-                        if (codegenModel != null) {
-                            codegenModelName = codegenModel.classname;
-                            codegenModelDescription = codegenModel.description;
-                        } else {
-                            LOGGER.warn("The following schema has undefined (null) baseType. " +
-                                    "It could be due to form parameter defined in OpenAPI v2 spec with incorrect consumes. " +
-                                    "A correct 'consumes' for form parameters should be " +
-                                    "'application/x-www-form-urlencoded' or 'multipart/?'");
-                            LOGGER.warn("schema: " + schema);
-                            LOGGER.warn("codegenModel is null. Default to UNKNOWN_BASE_TYPE");
-                            codegenModelDescription = "UNKNOWN_DESCRIPTION";
-                            codegenModelName = getCodegenModelName(codegenProperty);
-                        }
-
-                        if (StringUtils.isEmpty(bodyParameterName)) {
-                            codegenParameter.baseName = codegenModelName;
-                        } else {
-                            codegenParameter.baseName = bodyParameterName;
-                        }
-
-                        codegenParameter.paramName = toParamName(codegenParameter.baseName);
-                        codegenParameter.baseType = codegenModelName;
-                        codegenParameter.dataType = getTypeDeclaration(codegenModelName);
-                        codegenParameter.description = codegenModelDescription;
-                        imports.add(codegenParameter.baseType);
-
-                        if (codegenProperty.complexType != null) {
-                            addAdditionalImports(imports, codegenProperty.complexType);
-                        }
-                    }
-                }
-
-                setParameterBooleanFlagWithCodegenProperty(codegenParameter, codegenProperty);
-                // set nullable
-                setParameterNullable(codegenParameter, codegenProperty);
-            }
-
-=======
             this.addBodyModelSchema(codegenParameter, name, schema, imports, bodyParameterName, false);
->>>>>>> 64ade2ce
         } else {
             // HTTP request body is primitive type (e.g. integer, string, etc)
             CodegenProperty codegenProperty = fromProperty("PRIMITIVE_REQUEST_BODY", schema);
@@ -6288,14 +6207,14 @@
         return codegenParameter;
     }
 
-<<<<<<< HEAD
     protected void addAdditionalImports(Set<String> imports, String complexType) {
         imports.add(complexType);
     }
 
     protected String getCodegenModelName(CodegenProperty codegenProperty) {
         return "UNKNOWN_BASE_TYPE";
-=======
+    }
+
     private void addVarsRequiredVarsAdditionaProps(Schema schema, IJsonSchemaValidationProperties property){
         if (!"object".equals(schema.getType())) {
             return;
@@ -6332,7 +6251,6 @@
     private void addJsonSchemaForBodyRequestInCaseItsNotPresent(CodegenParameter codegenParameter, RequestBody body) {
         if (codegenParameter.jsonSchema == null)
             codegenParameter.jsonSchema = Json.pretty(body);
->>>>>>> 64ade2ce
     }
 
     protected void addOption(String key, String description, String defaultValue) {
@@ -6587,15 +6505,11 @@
 
         CodegenModel cm = new CodegenModel();
 
-<<<<<<< HEAD
-        for (Schema o : cs.getOneOf()) {
-=======
         cm.discriminator = createDiscriminator("", (Schema) cs, openAPI);
         if (!this.getLegacyDiscriminatorBehavior()) {
             cm.addDiscriminatorMappedModelsImports();
         }
         for (Schema o : Optional.ofNullable(cs.getOneOf()).orElse(Collections.emptyList())) {
->>>>>>> 64ade2ce
             if (o.get$ref() == null) {
                 if (cm.discriminator != null && o.get$ref() == null) {
                     // OpenAPI spec states that inline objects should not be considered when discriminator is used
@@ -6751,7 +6665,7 @@
 
     /**
      * Returns the additionalProperties Schema for the specified input schema.
-     * 
+     *
      * The additionalProperties keyword is used to control the handling of additional, undeclared
      * properties, that is, properties whose names are not listed in the properties keyword.
      * The additionalProperties keyword may be either a boolean or an object.
@@ -6759,7 +6673,7 @@
      * By default when the additionalProperties keyword is not specified in the input schema,
      * any additional properties are allowed. This is equivalent to setting additionalProperties
      * to the boolean value True or setting additionalProperties: {}
-     * 
+     *
      * @param schema the input schema that may or may not have the additionalProperties keyword.
      * @return the Schema of the additionalProperties. The null value is returned if no additional
      *         properties are allowed.
