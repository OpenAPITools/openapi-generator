/*
 * Copyright 2018 OpenAPI-Generator Contributors (https://openapi-generator.tech)
 * Copyright 2018 SmartBear Software
 *
 * Licensed under the Apache License, Version 2.0 (the "License");
 * you may not use this file except in compliance with the License.
 * You may obtain a copy of the License at
 *
 *     https://www.apache.org/licenses/LICENSE-2.0
 *
 * Unless required by applicable law or agreed to in writing, software
 * distributed under the License is distributed on an "AS IS" BASIS,
 * WITHOUT WARRANTIES OR CONDITIONS OF ANY KIND, either express or implied.
 * See the License for the specific language governing permissions and
 * limitations under the License.
 */

package org.openapitools.codegen;

import com.github.benmanes.caffeine.cache.Cache;
import com.github.benmanes.caffeine.cache.Caffeine;
import com.github.benmanes.caffeine.cache.Ticker;
import com.google.common.base.CaseFormat;
import com.google.common.collect.ImmutableMap;
import com.samskivert.mustache.Mustache;
import com.samskivert.mustache.Mustache.Compiler;
import com.samskivert.mustache.Mustache.Lambda;
import io.swagger.v3.core.util.Json;
import io.swagger.v3.oas.models.OpenAPI;
import io.swagger.v3.oas.models.Operation;
import io.swagger.v3.oas.models.PathItem;
import io.swagger.v3.oas.models.callbacks.Callback;
import io.swagger.v3.oas.models.examples.Example;
import io.swagger.v3.oas.models.headers.Header;
import io.swagger.v3.oas.models.media.*;
import io.swagger.v3.oas.models.parameters.*;
import io.swagger.v3.oas.models.responses.ApiResponse;
import io.swagger.v3.oas.models.responses.ApiResponses;
import io.swagger.v3.oas.models.security.OAuthFlow;
import io.swagger.v3.oas.models.security.OAuthFlows;
import io.swagger.v3.oas.models.security.SecurityScheme;
import io.swagger.v3.oas.models.servers.Server;
import io.swagger.v3.oas.models.servers.ServerVariable;
import io.swagger.v3.parser.util.SchemaTypeUtil;
import org.apache.commons.lang3.ObjectUtils;
import org.apache.commons.lang3.StringEscapeUtils;
import org.apache.commons.lang3.StringUtils;
import org.apache.commons.lang3.tuple.Pair;
import org.openapitools.codegen.CodegenDiscriminator.MappedModel;
import org.openapitools.codegen.api.TemplatingEngineAdapter;
import org.openapitools.codegen.config.GlobalSettings;
import org.openapitools.codegen.examples.ExampleGenerator;
import org.openapitools.codegen.meta.FeatureSet;
import org.openapitools.codegen.meta.GeneratorMetadata;
import org.openapitools.codegen.meta.Stability;
import org.openapitools.codegen.meta.features.*;
import org.openapitools.codegen.serializer.SerializerUtils;
import org.openapitools.codegen.templating.MustacheEngineAdapter;
import org.openapitools.codegen.templating.mustache.*;
import org.openapitools.codegen.utils.ModelUtils;
import org.openapitools.codegen.utils.OneOfImplementorAdditionalData;
import org.slf4j.Logger;
import org.slf4j.LoggerFactory;

import java.io.File;
import java.util.*;
import java.util.Map.Entry;
import java.util.concurrent.TimeUnit;
import java.util.function.Consumer;
import java.util.regex.Matcher;
import java.util.regex.Pattern;
import java.util.stream.Collectors;
import java.util.stream.Stream;

import static org.openapitools.codegen.utils.OnceLogger.once;
import static org.openapitools.codegen.utils.StringUtils.*;

public class DefaultCodegen implements CodegenConfig {
    private static final Logger LOGGER = LoggerFactory.getLogger(DefaultCodegen.class);

    public static FeatureSet DefaultFeatureSet;

    // A cache of sanitized words. The sanitizeName() method is invoked many times with the same
    // arguments, this cache is used to optimized performance.
    private static Cache<SanitizeNameOptions, String> sanitizedNameCache;

    static {
        DefaultFeatureSet = FeatureSet.newBuilder()
                .includeDataTypeFeatures(
                        DataTypeFeature.Int32, DataTypeFeature.Int64, DataTypeFeature.Float, DataTypeFeature.Double,
                        DataTypeFeature.Decimal, DataTypeFeature.String, DataTypeFeature.Byte, DataTypeFeature.Binary,
                        DataTypeFeature.Boolean, DataTypeFeature.Date, DataTypeFeature.DateTime, DataTypeFeature.Password,
                        DataTypeFeature.File, DataTypeFeature.Array, DataTypeFeature.Maps, DataTypeFeature.CollectionFormat,
                        DataTypeFeature.CollectionFormatMulti, DataTypeFeature.Enum, DataTypeFeature.ArrayOfEnum, DataTypeFeature.ArrayOfModel,
                        DataTypeFeature.ArrayOfCollectionOfPrimitives, DataTypeFeature.ArrayOfCollectionOfModel, DataTypeFeature.ArrayOfCollectionOfEnum,
                        DataTypeFeature.MapOfEnum, DataTypeFeature.MapOfModel, DataTypeFeature.MapOfCollectionOfPrimitives,
                        DataTypeFeature.MapOfCollectionOfModel, DataTypeFeature.MapOfCollectionOfEnum
                        // Custom types are template specific
                )
                .includeDocumentationFeatures(
                        DocumentationFeature.Api, DocumentationFeature.Model
                        // README is template specific
                )
                .includeGlobalFeatures(
                        GlobalFeature.Host, GlobalFeature.BasePath, GlobalFeature.Info, GlobalFeature.PartialSchemes,
                        GlobalFeature.Consumes, GlobalFeature.Produces, GlobalFeature.ExternalDocumentation, GlobalFeature.Examples,
                        GlobalFeature.Callbacks
                        // TODO: xml structures, styles, link objects, parameterized servers, full schemes for OAS 2.0
                )
                .includeSchemaSupportFeatures(
                        SchemaSupportFeature.Simple, SchemaSupportFeature.Composite,
                        SchemaSupportFeature.Polymorphism
                        // Union (OneOf) not 100% yet.
                )
                .includeParameterFeatures(
                        ParameterFeature.Path, ParameterFeature.Query, ParameterFeature.Header, ParameterFeature.Body,
                        ParameterFeature.FormUnencoded, ParameterFeature.FormMultipart, ParameterFeature.Cookie
                )
                .includeSecurityFeatures(
                        SecurityFeature.BasicAuth, SecurityFeature.ApiKey, SecurityFeature.BearerToken,
                        SecurityFeature.OAuth2_Implicit, SecurityFeature.OAuth2_Password,
                        SecurityFeature.OAuth2_ClientCredentials, SecurityFeature.OAuth2_AuthorizationCode
                        // OpenIDConnect not yet supported
                )
                .includeWireFormatFeatures(
                        WireFormatFeature.JSON, WireFormatFeature.XML
                        // PROTOBUF and Custom are generator specific
                )
                .build();

        int cacheSize = Integer.parseInt(GlobalSettings.getProperty(NAME_CACHE_SIZE_PROPERTY, "500"));
        int cacheExpiry = Integer.parseInt(GlobalSettings.getProperty(NAME_CACHE_EXPIRY_PROPERTY, "10"));
        sanitizedNameCache = Caffeine.newBuilder()
                .maximumSize(cacheSize)
                .expireAfterAccess(cacheExpiry, TimeUnit.SECONDS)
                .ticker(Ticker.systemTicker())
                .build();
    }

    protected GeneratorMetadata generatorMetadata;
    protected String inputSpec;
    protected String outputFolder = "";
    protected Set<String> defaultIncludes = new HashSet<String>();
    protected Map<String, String> typeMapping = new HashMap<String, String>();
    protected Map<String, String> instantiationTypes = new HashMap<String, String>();
    protected Set<String> reservedWords = new HashSet<String>();
    protected Set<String> languageSpecificPrimitives = new HashSet<String>();
    protected Map<String, String> importMapping = new HashMap<String, String>();
    protected String modelPackage = "", apiPackage = "", fileSuffix;
    protected String modelNamePrefix = "", modelNameSuffix = "";
    protected String apiNamePrefix = "", apiNameSuffix = "Api";
    protected String testPackage = "";
    /*
    apiTemplateFiles are for API outputs only (controllers/handlers).
    API templates may be written multiple times; APIs are grouped by tag and the file is written once per tag group.
    */
    protected Map<String, String> apiTemplateFiles = new HashMap<String, String>();
    protected Map<String, String> modelTemplateFiles = new HashMap<String, String>();
    protected Map<String, String> apiTestTemplateFiles = new HashMap<String, String>();
    protected Map<String, String> modelTestTemplateFiles = new HashMap<String, String>();
    protected Map<String, String> apiDocTemplateFiles = new HashMap<String, String>();
    protected Map<String, String> modelDocTemplateFiles = new HashMap<String, String>();
    protected Map<String, String> reservedWordsMappings = new HashMap<String, String>();
    protected String templateDir;
    protected String embeddedTemplateDir;
    protected String commonTemplateDir = "_common";
    protected Map<String, Object> additionalProperties = new HashMap<String, Object>();
    protected Map<String, String> serverVariables = new HashMap<String, String>();
    protected Map<String, Object> vendorExtensions = new HashMap<String, Object>();
    /*
    Supporting files are those which aren't models, APIs, or docs.
    These get a different map of data bound to the templates. Supporting files are written once.
    See also 'apiTemplateFiles'.
    */
    protected List<SupportingFile> supportingFiles = new ArrayList<SupportingFile>();
    protected List<CliOption> cliOptions = new ArrayList<CliOption>();
    protected boolean skipOverwrite;
    protected boolean removeOperationIdPrefix;
    protected boolean supportsMultipleInheritance;
    protected boolean supportsInheritance;
    protected boolean supportsMixins;
    protected Map<String, String> supportedLibraries = new LinkedHashMap<String, String>();
    protected String library;
    protected Boolean sortParamsByRequiredFlag = true;
    protected Boolean sortModelPropertiesByRequiredFlag = false;
    protected Boolean ensureUniqueParams = true;
    protected Boolean allowUnicodeIdentifiers = false;
    protected String gitHost, gitUserId, gitRepoId, releaseNote;
    protected String httpUserAgent;
    protected Boolean hideGenerationTimestamp = true;
    // How to encode special characters like $
    // They are translated to words like "Dollar" and prefixed with '
    // Then translated back during JSON encoding and decoding
    protected Map<String, String> specialCharReplacements = new HashMap<String, String>();
    // When a model is an alias for a simple type
    protected Map<String, String> typeAliases = null;
    protected Boolean prependFormOrBodyParameters = false;
    // The extension of the generated documentation files (defaults to markdown .md)
    protected String docExtension;
    protected String ignoreFilePathOverride;
    // flag to indicate whether to use environment variable to post process file
    protected boolean enablePostProcessFile = false;
    private TemplatingEngineAdapter templatingEngine = new MustacheEngineAdapter();
    // flag to indicate whether to use the utils.OneOfImplementorAdditionalData related logic
    protected boolean useOneOfInterfaces = false;
    // whether or not the oneOf imports machinery should add oneOf interfaces as imports in implementing classes
    protected boolean addOneOfInterfaceImports = false;
    protected List<CodegenModel> addOneOfInterfaces = new ArrayList<CodegenModel>();

    // flag to indicate whether to only update files whose contents have changed
    protected boolean enableMinimalUpdate = false;

    // acts strictly upon a spec, potentially modifying it to have consistent behavior across generators.
    protected boolean strictSpecBehavior = true;
    // flag to indicate whether enum value prefixes are removed
    protected boolean removeEnumValuePrefix = true;

    // flag to turn on explicit discriminators with verbose mappings
    protected boolean discriminatorExplicitMappingVerbose = false;

    // make openapi available to all methods
    protected OpenAPI openAPI;

    public List<CliOption> cliOptions() {
        return cliOptions;
    }

    public void processOpts() {
        if (additionalProperties.containsKey(CodegenConstants.TEMPLATE_DIR)) {
            this.setTemplateDir((String) additionalProperties.get(CodegenConstants.TEMPLATE_DIR));
        }

        if (additionalProperties.containsKey(CodegenConstants.MODEL_PACKAGE)) {
            this.setModelPackage((String) additionalProperties.get(CodegenConstants.MODEL_PACKAGE));
        }

        if (additionalProperties.containsKey(CodegenConstants.API_PACKAGE)) {
            this.setApiPackage((String) additionalProperties.get(CodegenConstants.API_PACKAGE));
        }

        if (additionalProperties.containsKey(CodegenConstants.HIDE_GENERATION_TIMESTAMP)) {
            setHideGenerationTimestamp(convertPropertyToBooleanAndWriteBack(CodegenConstants.HIDE_GENERATION_TIMESTAMP));
        } else {
            additionalProperties.put(CodegenConstants.HIDE_GENERATION_TIMESTAMP, hideGenerationTimestamp);
        }

        if (additionalProperties.containsKey(CodegenConstants.SORT_PARAMS_BY_REQUIRED_FLAG)) {
            this.setSortParamsByRequiredFlag(Boolean.valueOf(additionalProperties
                    .get(CodegenConstants.SORT_PARAMS_BY_REQUIRED_FLAG).toString()));
        }

        if (additionalProperties.containsKey(CodegenConstants.SORT_MODEL_PROPERTIES_BY_REQUIRED_FLAG)) {
            this.setSortModelPropertiesByRequiredFlag(Boolean.valueOf(additionalProperties
                    .get(CodegenConstants.SORT_MODEL_PROPERTIES_BY_REQUIRED_FLAG).toString()));
        }

        if (additionalProperties.containsKey(CodegenConstants.PREPEND_FORM_OR_BODY_PARAMETERS)) {
            this.setPrependFormOrBodyParameters(Boolean.valueOf(additionalProperties
                    .get(CodegenConstants.PREPEND_FORM_OR_BODY_PARAMETERS).toString()));
        }

        if (additionalProperties.containsKey(CodegenConstants.ENSURE_UNIQUE_PARAMS)) {
            this.setEnsureUniqueParams(Boolean.valueOf(additionalProperties
                    .get(CodegenConstants.ENSURE_UNIQUE_PARAMS).toString()));
        }

        if (additionalProperties.containsKey(CodegenConstants.ALLOW_UNICODE_IDENTIFIERS)) {
            this.setAllowUnicodeIdentifiers(Boolean.valueOf(additionalProperties
                    .get(CodegenConstants.ALLOW_UNICODE_IDENTIFIERS).toString()));
        }

        if (additionalProperties.containsKey(CodegenConstants.API_NAME_PREFIX)) {
            this.setApiNamePrefix((String) additionalProperties.get(CodegenConstants.API_NAME_PREFIX));
        }

        if (additionalProperties.containsKey(CodegenConstants.API_NAME_SUFFIX)) {
            this.setApiNameSuffix((String) additionalProperties.get(CodegenConstants.API_NAME_SUFFIX));
        }

        if (additionalProperties.containsKey(CodegenConstants.MODEL_NAME_PREFIX)) {
            this.setModelNamePrefix((String) additionalProperties.get(CodegenConstants.MODEL_NAME_PREFIX));
        }

        if (additionalProperties.containsKey(CodegenConstants.MODEL_NAME_SUFFIX)) {
            this.setModelNameSuffix((String) additionalProperties.get(CodegenConstants.MODEL_NAME_SUFFIX));
        }

        if (additionalProperties.containsKey(CodegenConstants.REMOVE_OPERATION_ID_PREFIX)) {
            this.setRemoveOperationIdPrefix(Boolean.valueOf(additionalProperties
                    .get(CodegenConstants.REMOVE_OPERATION_ID_PREFIX).toString()));
        }

        if (additionalProperties.containsKey(CodegenConstants.DOCEXTENSION)) {
            this.setDocExtension(String.valueOf(additionalProperties
                    .get(CodegenConstants.DOCEXTENSION).toString()));
        }

        if (additionalProperties.containsKey(CodegenConstants.ENABLE_POST_PROCESS_FILE)) {
            this.setEnablePostProcessFile(Boolean.valueOf(additionalProperties
                    .get(CodegenConstants.ENABLE_POST_PROCESS_FILE).toString()));
        }

        if (additionalProperties.containsKey(CodegenConstants.GENERATE_ALIAS_AS_MODEL)) {
            ModelUtils.setGenerateAliasAsModel(Boolean.valueOf(additionalProperties
                    .get(CodegenConstants.GENERATE_ALIAS_AS_MODEL).toString()));
        }

        if (additionalProperties.containsKey(CodegenConstants.REMOVE_ENUM_VALUE_PREFIX)) {
            this.setRemoveEnumValuePrefix(Boolean.valueOf(additionalProperties
                    .get(CodegenConstants.REMOVE_ENUM_VALUE_PREFIX).toString()));
        }

        if (additionalProperties.containsKey(CodegenConstants.DISCRIMINATOR_EXPLICIT_MAPPING_VERBOSE)) {
            this.setDiscriminatorExplicitMappingVerbose(Boolean.valueOf(additionalProperties
                    .get(CodegenConstants.DISCRIMINATOR_EXPLICIT_MAPPING_VERBOSE).toString()));
        }
    }

    /***
     * Preset map builder with commonly used Mustache lambdas.
     *
     * To extend the map, override addMustacheLambdas(), call parent method
     * first and then add additional lambdas to the returned builder.
     *
     * If common lambdas are not desired, override addMustacheLambdas() method
     * and return empty builder.
     *
     * @return preinitialized map builder with common lambdas
     */
    protected ImmutableMap.Builder<String, Lambda> addMustacheLambdas() {

        return new ImmutableMap.Builder<String, Mustache.Lambda>()
                .put("lowercase", new LowercaseLambda().generator(this))
                .put("uppercase", new UppercaseLambda())
                .put("titlecase", new TitlecaseLambda())
                .put("camelcase", new CamelCaseLambda().generator(this))
                .put("indented", new IndentedLambda())
                .put("indented_8", new IndentedLambda(8, " "))
                .put("indented_12", new IndentedLambda(12, " "))
                .put("indented_16", new IndentedLambda(16, " "));
    }

    private void registerMustacheLambdas() {
        ImmutableMap<String, Lambda> lambdas = addMustacheLambdas().build();

        if (lambdas.size() == 0) {
            return;
        }

        if (additionalProperties.containsKey("lambda")) {
            LOGGER.error("A property called 'lambda' already exists in additionalProperties");
            throw new RuntimeException("A property called 'lambda' already exists in additionalProperties");
        }
        additionalProperties.put("lambda", lambdas);
    }

    // override with any special post-processing for all models
    @SuppressWarnings({"static-method", "unchecked"})
    public Map<String, Object> postProcessAllModels(Map<String, Object> objs) {
        if (this.useOneOfInterfaces) {
            // First, add newly created oneOf interfaces
            for (CodegenModel cm : addOneOfInterfaces) {
                Map<String, Object> modelValue = new HashMap<String, Object>() {{
                    putAll(additionalProperties());
                    put("model", cm);
                }};
                List<Object> modelsValue = Arrays.asList(modelValue);
                List<Map<String, String>> importsValue = new ArrayList<Map<String, String>>();
                Map<String, Object> objsValue = new HashMap<String, Object>() {{
                    put("models", modelsValue);
                    put("package", modelPackage());
                    put("imports", importsValue);
                    put("classname", cm.classname);
                    putAll(additionalProperties);
                }};
                objs.put(cm.name, objsValue);
            }

            // Gather data from all the models that contain oneOf into OneOfImplementorAdditionalData classes
            // (see docstring of that class to find out what information is gathered and why)
            Map<String, OneOfImplementorAdditionalData> additionalDataMap = new HashMap<String, OneOfImplementorAdditionalData>();
            for (Map.Entry modelsEntry : objs.entrySet()) {
                Map<String, Object> modelsAttrs = (Map<String, Object>) modelsEntry.getValue();
                List<Object> models = (List<Object>) modelsAttrs.get("models");
                List<Map<String, String>> modelsImports = (List<Map<String, String>>) modelsAttrs.getOrDefault("imports", new ArrayList<Map<String, String>>());
                for (Object _mo : models) {
                    Map<String, Object> mo = (Map<String, Object>) _mo;
                    CodegenModel cm = (CodegenModel) mo.get("model");
                    if (cm.oneOf.size() > 0) {
                        cm.vendorExtensions.put("x-is-one-of-interface", true);
                        for (String one : cm.oneOf) {
                            if (!additionalDataMap.containsKey(one)) {
                                additionalDataMap.put(one, new OneOfImplementorAdditionalData(one));
                            }
                            additionalDataMap.get(one).addFromInterfaceModel(cm, modelsImports);
                        }
                        // if this is oneOf interface, make sure we include the necessary imports for it
                        addImportsToOneOfInterface(modelsImports);
                    }
                }
            }

            // Add all the data from OneOfImplementorAdditionalData classes to the implementing models
            for (Map.Entry modelsEntry : objs.entrySet()) {
                Map<String, Object> modelsAttrs = (Map<String, Object>) modelsEntry.getValue();
                List<Object> models = (List<Object>) modelsAttrs.get("models");
                List<Map<String, String>> imports = (List<Map<String, String>>) modelsAttrs.get("imports");
                for (Object _implmo : models) {
                    Map<String, Object> implmo = (Map<String, Object>) _implmo;
                    CodegenModel implcm = (CodegenModel) implmo.get("model");
                    String modelName = toModelName(implcm.name);
                    if (additionalDataMap.containsKey(modelName)) {
                        additionalDataMap.get(modelName).addToImplementor(this, implcm, imports, addOneOfInterfaceImports);
                    }
                }
            }
        }

        return objs;
    }

    /**
     * Index all CodegenModels by model name.
     *
     * @param objs Map of models
     * @return map of all models indexed by names
     */
    public Map<String, CodegenModel> getAllModels(Map<String, Object> objs) {
        Map<String, CodegenModel> allModels = new HashMap<String, CodegenModel>();
        for (Entry<String, Object> entry : objs.entrySet()) {
            String modelName = toModelName(entry.getKey());
            Map<String, Object> inner = (Map<String, Object>) entry.getValue();
            List<Map<String, Object>> models = (List<Map<String, Object>>) inner.get("models");
            for (Map<String, Object> mo : models) {
                CodegenModel cm = (CodegenModel) mo.get("model");
                allModels.put(modelName, cm);
            }
        }
        return allModels;
    }

    /**
     * Loop through all models to update different flags (e.g. isSelfReference), children models, etc
     *
     * @param objs Map of models
     * @return maps of models with various updates
     */
    public Map<String, Object> updateAllModels(Map<String, Object> objs) {
        Map<String, CodegenModel> allModels = getAllModels(objs);

        // Fix up all parent and interface CodegenModel references.
        for (CodegenModel cm : allModels.values()) {
            if (cm.getParent() != null) {
                cm.setParentModel(allModels.get(cm.getParent()));
            }
            if (cm.getInterfaces() != null && !cm.getInterfaces().isEmpty()) {
                cm.setInterfaceModels(new ArrayList<CodegenModel>(cm.getInterfaces().size()));
                for (String intf : cm.getInterfaces()) {
                    CodegenModel intfModel = allModels.get(intf);
                    if (intfModel != null) {
                        cm.getInterfaceModels().add(intfModel);
                    }
                }
            }
        }

        // Let parent know about all its children
        for (String name : allModels.keySet()) {
            CodegenModel cm = allModels.get(name);
            CodegenModel parent = allModels.get(cm.getParent());
            // if a discriminator exists on the parent, don't add this child to the inheritance hierarchy
            // TODO Determine what to do if the parent discriminator name == the grandparent discriminator name
            while (parent != null) {
                if (parent.getChildren() == null) {
                    parent.setChildren(new ArrayList<CodegenModel>());
                }
                parent.getChildren().add(cm);
                parent.hasChildren = true;
                Schema parentSchema = this.openAPI.getComponents().getSchemas().get(parent.name);
                if (parentSchema.getDiscriminator() == null) {
                    parent = allModels.get(parent.getParent());
                } else {
                    parent = null;
                }
            }
        }

        // loop through properties of each model to detect self-reference
        for (Map.Entry<String, Object> entry : objs.entrySet()) {
            Map<String, Object> inner = (Map<String, Object>) entry.getValue();
            List<Map<String, Object>> models = (List<Map<String, Object>>) inner.get("models");
            for (Map<String, Object> mo : models) {
                CodegenModel cm = (CodegenModel) mo.get("model");
                for (CodegenProperty cp : cm.allVars) {
                    // detect self import
                    if (cp.dataType.equalsIgnoreCase(cm.classname) ||
                            (cp.isContainer && cp.items != null && cp.items.dataType.equalsIgnoreCase(cm.classname))) {
                        cm.imports.remove(cm.classname); // remove self import
                        cp.isSelfReference = true;
                    }
                }
            }
        }
        setCircularReferences(allModels);

        return objs;
    }

    public void setCircularReferences(Map<String, CodegenModel> models) {
        final Map<String, List<CodegenProperty>> dependencyMap = models.entrySet().stream()
                .collect(Collectors.toMap(Entry::getKey, entry -> getModelDependencies(entry.getValue())));

        models.keySet().forEach(name -> setCircularReferencesOnProperties(name, dependencyMap));
    }

    private List<CodegenProperty> getModelDependencies(CodegenModel model) {
        return model.getAllVars().stream()
                .map(prop -> {
                    if (prop.isContainer) {
                        return prop.items.dataType == null ? null : prop;
                    }
                    return prop.dataType == null ? null : prop;
                })
                .filter(prop -> prop != null)
                .collect(Collectors.toList());
    }

    private void setCircularReferencesOnProperties(final String root,
                                                   final Map<String, List<CodegenProperty>> dependencyMap) {
        dependencyMap.getOrDefault(root, new ArrayList<>()).stream()
                .forEach(prop -> {
                    final List<String> unvisited =
                            Collections.singletonList(prop.isContainer ? prop.items.dataType : prop.dataType);
                    prop.isCircularReference = isCircularReference(root,
                            new HashSet<>(),
                            new ArrayList<>(unvisited),
                            dependencyMap);
                });
    }

    private boolean isCircularReference(final String root,
                                        final Set<String> visited,
                                        final List<String> unvisited,
                                        final Map<String, List<CodegenProperty>> dependencyMap) {
        for (int i = 0; i < unvisited.size(); i++) {
            final String next = unvisited.get(i);
            if (!visited.contains(next)) {
                if (next.equals(root)) {
                    return true;
                }
                dependencyMap.getOrDefault(next, new ArrayList<>())
                        .forEach(prop -> unvisited.add(prop.isContainer ? prop.items.dataType : prop.dataType));
                visited.add(next);
            }
        }
        return false;
    }

    // override with any special post-processing
    @SuppressWarnings("static-method")
    public Map<String, Object> postProcessModels(Map<String, Object> objs) {
        return objs;
    }

    /**
     * post process enum defined in model's properties
     *
     * @param objs Map of models
     * @return maps of models with better enum support
     */
    public Map<String, Object> postProcessModelsEnum(Map<String, Object> objs) {
        List<Object> models = (List<Object>) objs.get("models");
        for (Object _mo : models) {
            Map<String, Object> mo = (Map<String, Object>) _mo;
            CodegenModel cm = (CodegenModel) mo.get("model");

            // for enum model
            if (Boolean.TRUE.equals(cm.isEnum) && cm.allowableValues != null) {
                Map<String, Object> allowableValues = cm.allowableValues;
                List<Object> values = (List<Object>) allowableValues.get("values");
                List<Map<String, Object>> enumVars = buildEnumVars(values, cm.dataType);
                // if "x-enum-varnames" or "x-enum-descriptions" defined, update varnames
                updateEnumVarsWithExtensions(enumVars, cm.getVendorExtensions());
                cm.allowableValues.put("enumVars", enumVars);
            }

            // update codegen property enum with proper naming convention
            // and handling of numbers, special characters
            for (CodegenProperty var : cm.vars) {
                updateCodegenPropertyEnum(var);
            }

            for (CodegenProperty var : cm.allVars) {
                updateCodegenPropertyEnum(var);
            }

            for (CodegenProperty var : cm.requiredVars) {
                updateCodegenPropertyEnum(var);
            }

            for (CodegenProperty var : cm.optionalVars) {
                updateCodegenPropertyEnum(var);
            }

            for (CodegenProperty var : cm.parentVars) {
                updateCodegenPropertyEnum(var);
            }

            for (CodegenProperty var : cm.readOnlyVars) {
                updateCodegenPropertyEnum(var);
            }

            for (CodegenProperty var : cm.readWriteVars) {
                updateCodegenPropertyEnum(var);
            }

        }
        return objs;
    }

    /**
     * Returns the common prefix of variables for enum naming if
     * two or more variables are present
     *
     * @param vars List of variable names
     * @return the common prefix for naming
     */
    public String findCommonPrefixOfVars(List<Object> vars) {
        if (vars.size() > 1) {
            try {
                String[] listStr = vars.toArray(new String[vars.size()]);
                String prefix = StringUtils.getCommonPrefix(listStr);
                // exclude trailing characters that should be part of a valid variable
                // e.g. ["status-on", "status-off"] => "status-" (not "status-o")
                return prefix.replaceAll("[a-zA-Z0-9]+\\z", "");
            } catch (ArrayStoreException e) {
                // do nothing, just return default value
            }
        }
        return "";
    }

    /**
     * Return the enum default value in the language specified format
     *
     * @param value    enum variable name
     * @param datatype data type
     * @return the default value for the enum
     */
    public String toEnumDefaultValue(String value, String datatype) {
        return datatype + "." + value;
    }

    /**
     * Return the enum value in the language specified format
     * e.g. status becomes "status"
     *
     * @param value    enum variable name
     * @param datatype data type
     * @return the sanitized value for enum
     */
    public String toEnumValue(String value, String datatype) {
        if ("number".equalsIgnoreCase(datatype)) {
            return value;
        } else {
            return "\"" + escapeText(value) + "\"";
        }
    }

    /**
     * Return the sanitized variable name for enum
     *
     * @param value    enum variable name
     * @param datatype data type
     * @return the sanitized variable name for enum
     */
    public String toEnumVarName(String value, String datatype) {
        if (value.length() == 0) {
            return "EMPTY";
        }

        String var = value.replaceAll("\\W+", "_").toUpperCase(Locale.ROOT);
        if (var.matches("\\d.*")) {
            return "_" + var;
        } else {
            return var;
        }
    }

    @Override
    public void setOpenAPI(OpenAPI openAPI) {
        this.openAPI = openAPI;
    }

    // override with any special post-processing
    @SuppressWarnings("static-method")
    public Map<String, Object> postProcessOperationsWithModels(Map<String, Object> objs, List<Object> allModels) {
        return objs;
    }

    // override with any special post-processing
    @SuppressWarnings("static-method")
    public Map<String, Object> postProcessSupportingFileData(Map<String, Object> objs) {
        return objs;
    }

    // override to post-process any model properties
    @SuppressWarnings("unused")
    public void postProcessModelProperty(CodegenModel model, CodegenProperty property) {
    }

    // override to post-process any parameters
    @SuppressWarnings("unused")
    public void postProcessParameter(CodegenParameter parameter) {
    }

    //override with any special handling of the entire OpenAPI spec document
    @SuppressWarnings("unused")
    public void preprocessOpenAPI(OpenAPI openAPI) {
        if (useOneOfInterfaces) {
            // we process the openapi schema here to find oneOf schemas and create interface models for them
            Map<String, Schema> schemas = new HashMap<String, Schema>(openAPI.getComponents().getSchemas());
            if (schemas == null) {
                schemas = new HashMap<String, Schema>();
            }
            Map<String, PathItem> pathItems = openAPI.getPaths();

            // we need to add all request and response bodies to processed schemas
            if (pathItems != null) {
                for (Map.Entry<String, PathItem> e : pathItems.entrySet()) {
                    for (Map.Entry<PathItem.HttpMethod, Operation> op : e.getValue().readOperationsMap().entrySet()) {
                        String opId = getOrGenerateOperationId(op.getValue(), e.getKey(), op.getKey().toString());
                        // process request body
                        RequestBody b = ModelUtils.getReferencedRequestBody(openAPI, op.getValue().getRequestBody());
                        Schema requestSchema = null;
                        if (b != null) {
                            requestSchema = ModelUtils.getSchemaFromRequestBody(b);
                        }
                        if (requestSchema != null) {
                            schemas.put(opId, requestSchema);
                        }
                        // process all response bodies
                        for (Map.Entry<String, ApiResponse> ar : op.getValue().getResponses().entrySet()) {
                            ApiResponse a = ModelUtils.getReferencedApiResponse(openAPI, ar.getValue());
                            Schema responseSchema = ModelUtils.getSchemaFromResponse(a);
                            if (responseSchema != null) {
                                schemas.put(opId + ar.getKey(), responseSchema);
                            }
                        }
                    }
                }
            }

            // also add all properties of all schemas to be checked for oneOf
            Map<String, Schema> propertySchemas = new HashMap<String, Schema>();
            for (Map.Entry<String, Schema> e : schemas.entrySet()) {
                Schema s = e.getValue();
                Map<String, Schema> props = s.getProperties();
                if (props == null) {
                    props = new HashMap<String, Schema>();
                }
                for (Map.Entry<String, Schema> p : props.entrySet()) {
                    propertySchemas.put(e.getKey() + "/" + p.getKey(), p.getValue());
                }
            }
            schemas.putAll(propertySchemas);

            // go through all gathered schemas and add them as interfaces to be created
            for (Map.Entry<String, Schema> e : schemas.entrySet()) {
                String n = toModelName(e.getKey());
                Schema s = e.getValue();
                String nOneOf = toModelName(n + "OneOf");
                if (ModelUtils.isComposedSchema(s)) {
                    if (e.getKey().contains("/")) {
                        // if this is property schema, we also need to generate the oneOf interface model
                        addOneOfNameExtension((ComposedSchema) s, nOneOf);
                        addOneOfInterfaceModel((ComposedSchema) s, nOneOf, openAPI);
                    } else {
                        // else this is a component schema, so we will just use that as the oneOf interface model
                        addOneOfNameExtension((ComposedSchema) s, n);
                    }
                } else if (ModelUtils.isArraySchema(s)) {
                    Schema items = ((ArraySchema) s).getItems();
                    if (ModelUtils.isComposedSchema(items)) {
                        addOneOfNameExtension((ComposedSchema) items, nOneOf);
                        addOneOfInterfaceModel((ComposedSchema) items, nOneOf, openAPI);
                    }
                } else if (ModelUtils.isMapSchema(s)) {
                    Schema addProps = ModelUtils.getAdditionalProperties(s);
                    if (addProps != null && ModelUtils.isComposedSchema(addProps)) {
                        addOneOfNameExtension((ComposedSchema) addProps, nOneOf);
                        addOneOfInterfaceModel((ComposedSchema) addProps, nOneOf, openAPI);
                    }
                }
            }
        }
    }

    // override with any special handling of the entire OpenAPI spec document
    @SuppressWarnings("unused")
    public void processOpenAPI(OpenAPI openAPI) {
    }

    // override with any special handling of the JMustache compiler
    @SuppressWarnings("unused")
    public Compiler processCompiler(Compiler compiler) {
        return compiler;
    }

    // override with any special handling for the templating engine
    @SuppressWarnings("unused")
    public TemplatingEngineAdapter processTemplatingEngine(TemplatingEngineAdapter templatingEngine) {
        return templatingEngine;
    }

    // override with any special text escaping logic
    @SuppressWarnings("static-method")
    public String escapeText(String input) {
        if (input == null) {
            return input;
        }

        // remove \t, \n, \r
        // replace \ with \\
        // replace " with \"
        // outter unescape to retain the original multi-byte characters
        // finally escalate characters avoiding code injection
        return escapeUnsafeCharacters(
                StringEscapeUtils.unescapeJava(
                        StringEscapeUtils.escapeJava(input)
                                .replace("\\/", "/"))
                        .replaceAll("[\\t\\n\\r]", " ")
                        .replace("\\", "\\\\")
                        .replace("\"", "\\\""));
    }

    /**
     * Escape characters while allowing new lines
     *
     * @param input String to be escaped
     * @return escaped string
     */
    public String escapeTextWhileAllowingNewLines(String input) {
        if (input == null) {
            return input;
        }

        // remove \t
        // replace \ with \\
        // replace " with \"
        // outter unescape to retain the original multi-byte characters
        // finally escalate characters avoiding code injection
        return escapeUnsafeCharacters(
                StringEscapeUtils.unescapeJava(
                        StringEscapeUtils.escapeJava(input)
                                .replace("\\/", "/"))
                        .replaceAll("[\\t]", " ")
                        .replace("\\", "\\\\")
                        .replace("\"", "\\\""));
    }

    // override with any special encoding and escaping logic
    @SuppressWarnings("static-method")
    public String encodePath(String input) {
        return escapeText(input);
    }

    /**
     * override with any special text escaping logic to handle unsafe
     * characters so as to avoid code injection
     *
     * @param input String to be cleaned up
     * @return string with unsafe characters removed or escaped
     */
    public String escapeUnsafeCharacters(String input) {
        LOGGER.warn("escapeUnsafeCharacters should be overridden in the code generator with proper logic to escape " +
                "unsafe characters");
        // doing nothing by default and code generator should implement
        // the logic to prevent code injection
        // later we'll make this method abstract to make sure
        // code generator implements this method
        return input;
    }

    /**
     * Escape single and/or double quote to avoid code injection
     *
     * @param input String to be cleaned up
     * @return string with quotation mark removed or escaped
     */
    public String escapeQuotationMark(String input) {
        LOGGER.warn("escapeQuotationMark should be overridden in the code generator with proper logic to escape " +
                "single/double quote");
        return input.replace("\"", "\\\"");
    }

    public Set<String> defaultIncludes() {
        return defaultIncludes;
    }

    public Map<String, String> typeMapping() {
        return typeMapping;
    }

    public Map<String, String> instantiationTypes() {
        return instantiationTypes;
    }

    public Set<String> reservedWords() {
        return reservedWords;
    }

    public Set<String> languageSpecificPrimitives() {
        return languageSpecificPrimitives;
    }

    public Map<String, String> importMapping() {
        return importMapping;
    }

    public String testPackage() {
        return testPackage;
    }

    public String modelPackage() {
        return modelPackage;
    }

    public String apiPackage() {
        return apiPackage;
    }

    public String fileSuffix() {
        return fileSuffix;
    }

    public String templateDir() {
        return templateDir;
    }

    public String embeddedTemplateDir() {
        if (embeddedTemplateDir != null) {
            return embeddedTemplateDir;
        } else {
            return templateDir;
        }
    }

    public String getCommonTemplateDir() {
        return this.commonTemplateDir;
    }

    public void setCommonTemplateDir(String commonTemplateDir) {
        this.commonTemplateDir = commonTemplateDir;
    }

    public Map<String, String> apiDocTemplateFiles() {
        return apiDocTemplateFiles;
    }

    public Map<String, String> modelDocTemplateFiles() {
        return modelDocTemplateFiles;
    }

    public Map<String, String> reservedWordsMappings() {
        return reservedWordsMappings;
    }

    public Map<String, String> apiTestTemplateFiles() {
        return apiTestTemplateFiles;
    }

    public Map<String, String> modelTestTemplateFiles() {
        return modelTestTemplateFiles;
    }

    public Map<String, String> apiTemplateFiles() {
        return apiTemplateFiles;
    }

    public Map<String, String> modelTemplateFiles() {
        return modelTemplateFiles;
    }

    public String apiFileFolder() {
        return outputFolder + File.separator + apiPackage().replace('.', File.separatorChar);
    }

    public String modelFileFolder() {
        return outputFolder + File.separator + modelPackage().replace('.', File.separatorChar);
    }

    public String apiTestFileFolder() {
        return outputFolder + File.separator + testPackage().replace('.', File.separatorChar);
    }

    public String modelTestFileFolder() {
        return outputFolder + File.separator + testPackage().replace('.', File.separatorChar);
    }

    public String apiDocFileFolder() {
        return outputFolder;
    }

    public String modelDocFileFolder() {
        return outputFolder;
    }

    public Map<String, Object> additionalProperties() {
        return additionalProperties;
    }

    public Map<String, String> serverVariableOverrides() {
        return serverVariables;
    }

    public Map<String, Object> vendorExtensions() {
        return vendorExtensions;
    }

    public List<SupportingFile> supportingFiles() {
        return supportingFiles;
    }

    public String outputFolder() {
        return outputFolder;
    }

    public void setOutputDir(String dir) {
        this.outputFolder = dir;
    }

    public String getOutputDir() {
        return outputFolder();
    }

    public String getInputSpec() {
        return inputSpec;
    }

    public void setInputSpec(String inputSpec) {
        this.inputSpec = inputSpec;
    }

    public void setTemplateDir(String templateDir) {
        this.templateDir = templateDir;
    }

    public void setModelPackage(String modelPackage) {
        this.modelPackage = modelPackage;
    }

    public String getModelNamePrefix() {
        return modelNamePrefix;
    }

    public void setModelNamePrefix(String modelNamePrefix) {
        this.modelNamePrefix = modelNamePrefix;
    }

    public String getModelNameSuffix() {
        return modelNameSuffix;
    }

    public void setModelNameSuffix(String modelNameSuffix) {
        this.modelNameSuffix = modelNameSuffix;
    }

    public String getApiNameSuffix() {
        return apiNameSuffix;
    }

    public void setApiNameSuffix(String apiNameSuffix) {
        this.apiNameSuffix = apiNameSuffix;
    }

    public String getApiNamePrefix() {
        return apiNamePrefix;
    }

    public void setApiNamePrefix(String apiNamePrefix) {
        this.apiNamePrefix = apiNamePrefix;
    }

    public void setApiPackage(String apiPackage) {
        this.apiPackage = apiPackage;
    }

    public Boolean getSortParamsByRequiredFlag() {
        return sortParamsByRequiredFlag;
    }

    public void setSortParamsByRequiredFlag(Boolean sortParamsByRequiredFlag) {
        this.sortParamsByRequiredFlag = sortParamsByRequiredFlag;
    }

    public Boolean getSortModelPropertiesByRequiredFlag() {
        return sortModelPropertiesByRequiredFlag;
    }

    public void setSortModelPropertiesByRequiredFlag(Boolean sortModelPropertiesByRequiredFlag) {
        this.sortModelPropertiesByRequiredFlag = sortModelPropertiesByRequiredFlag;
    }

    public Boolean getPrependFormOrBodyParameters() {
        return prependFormOrBodyParameters;
    }

    public void setPrependFormOrBodyParameters(Boolean prependFormOrBodyParameters) {
        this.prependFormOrBodyParameters = prependFormOrBodyParameters;
    }

    public Boolean getEnsureUniqueParams() {
        return ensureUniqueParams;
    }

    public void setEnsureUniqueParams(Boolean ensureUniqueParams) {
        this.ensureUniqueParams = ensureUniqueParams;
    }

    public Boolean getDiscriminatorExplicitMappingVerbose() {
        return discriminatorExplicitMappingVerbose;
    }

    public void setDiscriminatorExplicitMappingVerbose(boolean val){
        this.discriminatorExplicitMappingVerbose = val;
    }

    public Boolean getAllowUnicodeIdentifiers() {
        return allowUnicodeIdentifiers;
    }

    public void setAllowUnicodeIdentifiers(Boolean allowUnicodeIdentifiers) {
        this.allowUnicodeIdentifiers = allowUnicodeIdentifiers;
    }

    public Boolean getUseOneOfInterfaces() {
        return useOneOfInterfaces;
    }

    public void setUseOneOfInterfaces(Boolean useOneOfInterfaces) {
        this.useOneOfInterfaces = useOneOfInterfaces;
    }

    /**
     * Return the regular expression/JSON schema pattern (http://json-schema.org/latest/json-schema-validation.html#anchor33)
     *
     * @param pattern the pattern (regular expression)
     * @return properly-escaped pattern
     */
    public String toRegularExpression(String pattern) {
        return addRegularExpressionDelimiter(escapeText(pattern));
    }

    /**
     * Return the file name of the Api Test
     *
     * @param name the file name of the Api
     * @return the file name of the Api
     */
    public String toApiFilename(String name) {
        return toApiName(name);
    }

    /**
     * Return the file name of the Api Documentation
     *
     * @param name the file name of the Api
     * @return the file name of the Api
     */
    public String toApiDocFilename(String name) {
        return toApiName(name);
    }

    /**
     * Return the file name of the Api Test
     *
     * @param name the file name of the Api
     * @return the file name of the Api
     */
    public String toApiTestFilename(String name) {
        return toApiName(name) + "Test";
    }

    /**
     * Return the variable name in the Api
     *
     * @param name the varible name of the Api
     * @return the snake-cased variable name
     */
    public String toApiVarName(String name) {
        return lowerCamelCase(name);
    }

    /**
     * Return the capitalized file name of the model
     *
     * @param name the model name
     * @return the file name of the model
     */
    public String toModelFilename(String name) {
        return camelize(name);
    }

    /**
     * Return the capitalized file name of the model test
     *
     * @param name the model name
     * @return the file name of the model
     */
    public String toModelTestFilename(String name) {
        return camelize(name) + "Test";
    }

    /**
     * Return the capitalized file name of the model documentation
     *
     * @param name the model name
     * @return the file name of the model
     */
    public String toModelDocFilename(String name) {
        return camelize(name);
    }

    /**
     * Returns metadata about the generator.
     *
     * @return A provided {@link GeneratorMetadata} instance
     */
    @Override
    public GeneratorMetadata getGeneratorMetadata() {
        return generatorMetadata;
    }

    /**
     * Return the operation ID (method name)
     *
     * @param operationId operation ID
     * @return the sanitized method name
     */
    @SuppressWarnings("static-method")
    public String toOperationId(String operationId) {
        // throw exception if method name is empty
        if (StringUtils.isEmpty(operationId)) {
            throw new RuntimeException("Empty method name (operationId) not allowed");
        }

        return operationId;
    }

    /**
     * Return the variable name by removing invalid characters and proper escaping if
     * it's a reserved word.
     *
     * @param name the variable name
     * @return the sanitized variable name
     */
    public String toVarName(String name) {
        if (reservedWords.contains(name)) {
            return escapeReservedWord(name);
        } else if (((CharSequence) name).chars().anyMatch(character -> specialCharReplacements.keySet().contains("" + ((char) character)))) {
            return escape(name, specialCharReplacements, null, null);
        } else {
            return name;
        }
    }

    /**
     * Return the parameter name by removing invalid characters and proper escaping if
     * it's a reserved word.
     *
     * @param name Codegen property object
     * @return the sanitized parameter name
     */
    public String toParamName(String name) {
        name = removeNonNameElementToCamelCase(name); // FIXME: a parameter should not be assigned. Also declare the methods parameters as 'final'.
        if (reservedWords.contains(name)) {
            return escapeReservedWord(name);
        } else if (((CharSequence) name).chars().anyMatch(character -> specialCharReplacements.keySet().contains("" + ((char) character)))) {
            return escape(name, specialCharReplacements, null, null);
        }
        return name;
    }

    /**
     * Return the parameter name of array of model
     *
     * @param name name of the array model
     * @return the sanitized parameter name
     */
    public String toArrayModelParamName(String name) {
        return toParamName(name);
    }

    /**
     * Return the Enum name (e.g. StatusEnum given 'status')
     *
     * @param property Codegen property
     * @return the Enum name
     */
    @SuppressWarnings("static-method")
    public String toEnumName(CodegenProperty property) {
        return StringUtils.capitalize(property.name) + "Enum";
    }

    /**
     * Return the escaped name of the reserved word
     *
     * @param name the name to be escaped
     * @return the escaped reserved word
     * <p>
     * throws Runtime exception as reserved word is not allowed (default behavior)
     */
    @SuppressWarnings("static-method")
    public String escapeReservedWord(String name) {
        throw new RuntimeException("reserved word " + name + " not allowed");
    }

    /**
     * Return the fully-qualified "Model" name for import
     *
     * @param name the name of the "Model"
     * @return the fully-qualified "Model" name for import
     */
    public String toModelImport(String name) {
        if ("".equals(modelPackage())) {
            return name;
        } else {
            return modelPackage() + "." + name;
        }
    }

    /**
     * Return the fully-qualified "Api" name for import
     *
     * @param name the name of the "Api"
     * @return the fully-qualified "Api" name for import
     */
    public String toApiImport(String name) {
        return apiPackage() + "." + name;
    }

    /**
     * Default constructor.
     * This method will map between OAS type and language-specified type, as well as mapping
     * between OAS type and the corresponding import statement for the language. This will
     * also add some language specified CLI options, if any.
     * returns string presentation of the example path (it's a constructor)
     */
    public DefaultCodegen() {
        CodegenType codegenType = getTag();
        if (codegenType == null) {
            codegenType = CodegenType.OTHER;
        }

        generatorMetadata = GeneratorMetadata.newBuilder()
                .stability(Stability.STABLE)
                .featureSet(DefaultFeatureSet)
                .generationMessage(String.format(Locale.ROOT, "OpenAPI Generator: %s (%s)", getName(), codegenType.toValue()))
                .build();

        defaultIncludes = new HashSet<String>(
                Arrays.asList("double",
                        "int",
                        "long",
                        "short",
                        "char",
                        "float",
                        "String",
                        "boolean",
                        "Boolean",
                        "Double",
                        "Void",
                        "Integer",
                        "Long",
                        "Float")
        );

        typeMapping = new HashMap<String, String>();
        typeMapping.put("array", "List");
        typeMapping.put("map", "Map");
        typeMapping.put("List", "List");
        typeMapping.put("boolean", "Boolean");
        typeMapping.put("string", "String");
        typeMapping.put("int", "Integer");
        typeMapping.put("float", "Float");
        typeMapping.put("number", "BigDecimal");
        typeMapping.put("DateTime", "Date");
        typeMapping.put("long", "Long");
        typeMapping.put("short", "Short");
        typeMapping.put("char", "String");
        typeMapping.put("double", "Double");
        typeMapping.put("object", "Object");
        typeMapping.put("integer", "Integer");
        typeMapping.put("ByteArray", "byte[]");
        typeMapping.put("binary", "File");
        typeMapping.put("file", "File");
        typeMapping.put("UUID", "UUID");
        typeMapping.put("URI", "URI");
        typeMapping.put("BigDecimal", "BigDecimal");

        instantiationTypes = new HashMap<String, String>();

        reservedWords = new HashSet<String>();

        // TODO: Move Java specific import mappings out of DefaultCodegen.
        importMapping = new HashMap<String, String>();
        importMapping.put("BigDecimal", "java.math.BigDecimal");
        importMapping.put("UUID", "java.util.UUID");
        importMapping.put("URI", "java.net.URI");
        importMapping.put("File", "java.io.File");
        importMapping.put("Date", "java.util.Date");
        importMapping.put("Timestamp", "java.sql.Timestamp");
        importMapping.put("Map", "java.util.Map");
        importMapping.put("HashMap", "java.util.HashMap");
        importMapping.put("Array", "java.util.List");
        importMapping.put("ArrayList", "java.util.ArrayList");
        importMapping.put("List", "java.util.*");
        importMapping.put("Set", "java.util.*");
        importMapping.put("DateTime", "org.joda.time.*");
        importMapping.put("LocalDateTime", "org.joda.time.*");
        importMapping.put("LocalDate", "org.joda.time.*");
        importMapping.put("LocalTime", "org.joda.time.*");

        // we've used the .openapi-generator-ignore approach as
        // suppportingFiles can be cleared by code generator that extends
        // the default codegen, leaving the commented code below for
        // future reference
        //supportingFiles.add(new GlobalSupportingFile("LICENSE", "LICENSE"));

        cliOptions.add(CliOption.newBoolean(CodegenConstants.SORT_PARAMS_BY_REQUIRED_FLAG,
                CodegenConstants.SORT_PARAMS_BY_REQUIRED_FLAG_DESC).defaultValue(Boolean.TRUE.toString()));
        cliOptions.add(CliOption.newBoolean(CodegenConstants.SORT_MODEL_PROPERTIES_BY_REQUIRED_FLAG,
                CodegenConstants.SORT_MODEL_PROPERTIES_BY_REQUIRED_FLAG_DESC).defaultValue(Boolean.TRUE.toString()));
        cliOptions.add(CliOption.newBoolean(CodegenConstants.ENSURE_UNIQUE_PARAMS, CodegenConstants
                .ENSURE_UNIQUE_PARAMS_DESC).defaultValue(Boolean.TRUE.toString()));
        // name formatting options
        cliOptions.add(CliOption.newBoolean(CodegenConstants.ALLOW_UNICODE_IDENTIFIERS, CodegenConstants
                .ALLOW_UNICODE_IDENTIFIERS_DESC).defaultValue(Boolean.FALSE.toString()));
        // option to change the order of form/body parameter
        cliOptions.add(CliOption.newBoolean(CodegenConstants.PREPEND_FORM_OR_BODY_PARAMETERS,
                CodegenConstants.PREPEND_FORM_OR_BODY_PARAMETERS_DESC).defaultValue(Boolean.FALSE.toString()));
        cliOptions.add(CliOption.newBoolean(CodegenConstants.DISCRIMINATOR_EXPLICIT_MAPPING_VERBOSE,
                CodegenConstants.DISCRIMINATOR_EXPLICIT_MAPPING_VERBOSE_DESC).defaultValue(Boolean.FALSE.toString()));


        // initialize special character mapping
        initalizeSpecialCharacterMapping();

        // Register common Mustache lambdas.
        registerMustacheLambdas();
    }

    /**
     * Initialize special character mapping
     */
    protected void initalizeSpecialCharacterMapping() {
        // Initialize special characters
        specialCharReplacements.put("$", "Dollar");
        specialCharReplacements.put("^", "Caret");
        specialCharReplacements.put("|", "Pipe");
        specialCharReplacements.put("=", "Equal");
        specialCharReplacements.put("*", "Star");
        specialCharReplacements.put("-", "Minus");
        specialCharReplacements.put("&", "Ampersand");
        specialCharReplacements.put("%", "Percent");
        specialCharReplacements.put("#", "Hash");
        specialCharReplacements.put("@", "At");
        specialCharReplacements.put("!", "Exclamation");
        specialCharReplacements.put("+", "Plus");
        specialCharReplacements.put(":", "Colon");
        specialCharReplacements.put(">", "Greater_Than");
        specialCharReplacements.put("<", "Less_Than");
        specialCharReplacements.put(".", "Period");
        specialCharReplacements.put("_", "Underscore");
        specialCharReplacements.put("?", "Question_Mark");
        specialCharReplacements.put(",", "Comma");
        specialCharReplacements.put("'", "Quote");
        specialCharReplacements.put("\"", "Double_Quote");
        specialCharReplacements.put("/", "Slash");
        specialCharReplacements.put("\\", "Back_Slash");
        specialCharReplacements.put("(", "Left_Parenthesis");
        specialCharReplacements.put(")", "Right_Parenthesis");
        specialCharReplacements.put("{", "Left_Curly_Bracket");
        specialCharReplacements.put("}", "Right_Curly_Bracket");
        specialCharReplacements.put("[", "Left_Square_Bracket");
        specialCharReplacements.put("]", "Right_Square_Bracket");
        specialCharReplacements.put("~", "Tilde");
        specialCharReplacements.put("`", "Backtick");

        specialCharReplacements.put("<=", "Less_Than_Or_Equal_To");
        specialCharReplacements.put(">=", "Greater_Than_Or_Equal_To");
        specialCharReplacements.put("!=", "Not_Equal");
    }

    /**
     * Return the symbol name of a symbol
     *
     * @param input Symbol (e.g. $)
     * @return Symbol name (e.g. Dollar)
     */
    protected String getSymbolName(String input) {
        return specialCharReplacements.get(input);
    }

    /**
     * Return the example path
     *
     * @param path      the path of the operation
     * @param operation OAS operation object
     * @return string presentation of the example path
     */
    @SuppressWarnings("static-method")
    public String generateExamplePath(String path, Operation operation) {
        StringBuilder sb = new StringBuilder();
        sb.append(path);

        if (operation.getParameters() != null) {
            int count = 0;

            for (Parameter param : operation.getParameters()) {
                if (param instanceof QueryParameter) {
                    StringBuilder paramPart = new StringBuilder();
                    QueryParameter qp = (QueryParameter) param;

                    if (count == 0) {
                        paramPart.append("?");
                    } else {
                        paramPart.append(",");
                    }
                    count += 1;
                    if (!param.getRequired()) {
                        paramPart.append("[");
                    }
                    paramPart.append(param.getName()).append("=");
                    paramPart.append("{");

                    // TODO support for multi, tsv?
                    if (qp.getStyle() != null) {
                        paramPart.append(param.getName()).append("1");
                        if (Parameter.StyleEnum.FORM.equals(qp.getStyle())) {
                            if (qp.getExplode() != null && qp.getExplode()) {
                                paramPart.append(",");
                            } else {
                                paramPart.append("&").append(param.getName()).append("=");
                                paramPart.append(param.getName()).append("2");
                            }
                        } else if (Parameter.StyleEnum.PIPEDELIMITED.equals(qp.getStyle())) {
                            paramPart.append("|");
                        } else if (Parameter.StyleEnum.SPACEDELIMITED.equals(qp.getStyle())) {
                            paramPart.append("%20");
                        } else {
                            LOGGER.warn("query parameter '" + param.getName() + "style not support: " + qp.getStyle());
                        }
                    } else {
                        paramPart.append(param.getName());
                    }

                    paramPart.append("}");
                    if (!param.getRequired()) {
                        paramPart.append("]");
                    }
                    sb.append(paramPart.toString());
                }
            }
        }

        return sb.toString();
    }

    /**
     * Return the instantiation type of the property, especially for map and array
     *
     * @param schema property schema
     * @return string presentation of the instantiation type of the property
     */
    public String toInstantiationType(Schema schema) {
        if (ModelUtils.isMapSchema(schema)) {
            Schema additionalProperties = ModelUtils.getAdditionalProperties(schema);
            String inner = getSchemaType(additionalProperties);
            return instantiationTypes.get("map") + "<String, " + inner + ">";
        } else if (ModelUtils.isArraySchema(schema)) {
            ArraySchema arraySchema = (ArraySchema) schema;
            String inner = getSchemaType(getSchemaItems(arraySchema));
            return instantiationTypes.get("array") + "<" + inner + ">";
        } else {
            return null;
        }
    }

    /**
     * Return the example value of the parameter.
     *
     * @param codegenParameter Codegen parameter
     */
    public void setParameterExampleValue(CodegenParameter codegenParameter) {

        // set the example value
        // if not specified in x-example, generate a default value
        // TODO need to revise how to obtain the example value
        if (codegenParameter.vendorExtensions != null && codegenParameter.vendorExtensions.containsKey("x-example")) {
            codegenParameter.example = Json.pretty(codegenParameter.vendorExtensions.get("x-example"));
        } else if (Boolean.TRUE.equals(codegenParameter.isBoolean)) {
            codegenParameter.example = "true";
        } else if (Boolean.TRUE.equals(codegenParameter.isLong)) {
            codegenParameter.example = "789";
        } else if (Boolean.TRUE.equals(codegenParameter.isInteger)) {
            codegenParameter.example = "56";
        } else if (Boolean.TRUE.equals(codegenParameter.isFloat)) {
            codegenParameter.example = "3.4";
        } else if (Boolean.TRUE.equals(codegenParameter.isDouble)) {
            codegenParameter.example = "1.2";
        } else if (Boolean.TRUE.equals(codegenParameter.isNumber)) {
            codegenParameter.example = "8.14";
        } else if (Boolean.TRUE.equals(codegenParameter.isBinary)) {
            codegenParameter.example = "BINARY_DATA_HERE";
        } else if (Boolean.TRUE.equals(codegenParameter.isByteArray)) {
            codegenParameter.example = "BYTE_ARRAY_DATA_HERE";
        } else if (Boolean.TRUE.equals(codegenParameter.isFile)) {
            codegenParameter.example = "/path/to/file.txt";
        } else if (Boolean.TRUE.equals(codegenParameter.isDate)) {
            codegenParameter.example = "2013-10-20";
        } else if (Boolean.TRUE.equals(codegenParameter.isDateTime)) {
            codegenParameter.example = "2013-10-20T19:20:30+01:00";
        } else if (Boolean.TRUE.equals(codegenParameter.isUuid)) {
            codegenParameter.example = "38400000-8cf0-11bd-b23e-10b96e4ef00d";
        } else if (Boolean.TRUE.equals(codegenParameter.isUri)) {
            codegenParameter.example = "https://openapi-generator.tech";
        } else if (Boolean.TRUE.equals(codegenParameter.isString)) {
            codegenParameter.example = codegenParameter.paramName + "_example";
        } else if (Boolean.TRUE.equals(codegenParameter.isFreeFormObject)) {
            codegenParameter.example = "Object";
        }

    }

    /**
     * Return the example value of the parameter.
     *
     * @param codegenParameter Codegen parameter
     * @param parameter        Parameter
     */
    public void setParameterExampleValue(CodegenParameter codegenParameter, Parameter parameter) {
        if (parameter.getExample() != null) {
            codegenParameter.example = parameter.getExample().toString();
            return;
        }

        if (parameter.getExamples() != null && !parameter.getExamples().isEmpty()) {
            Example example = parameter.getExamples().values().iterator().next();
            if (example.getValue() != null) {
                codegenParameter.example = example.getValue().toString();
                return;
            }
        }

        Schema schema = parameter.getSchema();
        if (schema != null && schema.getExample() != null) {
            codegenParameter.example = schema.getExample().toString();
            return;
        }

        setParameterExampleValue(codegenParameter);
    }

    /**
     * Return the example value of the parameter.
     *
     * @param codegenParameter Codegen parameter
     * @param requestBody      Request body
     */
    public void setParameterExampleValue(CodegenParameter codegenParameter, RequestBody requestBody) {
        Content content = requestBody.getContent();

        if (content.size() > 1) {
            // @see ModelUtils.getSchemaFromContent()
            once(LOGGER).warn("Multiple MediaTypes found, using only the first one");
        }

        MediaType mediaType = content.values().iterator().next();
        if (mediaType.getExample() != null) {
            codegenParameter.example = mediaType.getExample().toString();
            return;
        }

        if (mediaType.getExamples() != null && !mediaType.getExamples().isEmpty()) {
            Example example = mediaType.getExamples().values().iterator().next();
            if (example.getValue() != null) {
                codegenParameter.example = example.getValue().toString();
                return;
            }
        }

        setParameterExampleValue(codegenParameter);
    }

    /**
     * Return the example value of the property
     *
     * @param schema Property schema
     * @return string presentation of the example value of the property
     */
    public String toExampleValue(Schema schema) {
        if (schema.getExample() != null) {
            return schema.getExample().toString();
        }

        return getPropertyDefaultValue(schema);
    }

    /**
     * Return the default value of the property
     *
     * @param schema Property schema
     * @return string presentation of the default value of the property
     */
    @SuppressWarnings("static-method")
    public String toDefaultValue(Schema schema) {
        if (schema.getDefault() != null) {
            return schema.getDefault().toString();
        }

        return getPropertyDefaultValue(schema);
    }

    /**
     * Return property value depending on property type.
     *
     * @param schema property type
     * @return property value
     */
    @SuppressWarnings("squid:S3923")
    private String getPropertyDefaultValue(Schema schema) {
        /**
         * Although all branches return null, this is left intentionally as examples for new contributors
         */
        if (ModelUtils.isBooleanSchema(schema)) {
            return "null";
        } else if (ModelUtils.isDateSchema(schema)) {
            return "null";
        } else if (ModelUtils.isDateTimeSchema(schema)) {
            return "null";
        } else if (ModelUtils.isNumberSchema(schema)) {
            return "null";
        } else if (ModelUtils.isIntegerSchema(schema)) {
            return "null";
        } else if (ModelUtils.isStringSchema(schema)) {
            return "null";
        } else if (ModelUtils.isObjectSchema(schema)) {
            return "null";
        } else {
            return "null";
        }
    }

    /**
     * Return the property initialized from a data object
     * Useful for initialization with a plain object in Javascript
     *
     * @param name   Name of the property object
     * @param schema Property schema
     * @return string presentation of the default value of the property
     */
    @SuppressWarnings("static-method")
    public String toDefaultValueWithParam(String name, Schema schema) {
        return " = data." + name + ";";
    }

    /**
     * returns the OpenAPI type for the property. Use getAlias to handle $ref of primitive type
     *
     * @param schema property schema
     * @return string presentation of the type
     **/
    @SuppressWarnings("static-method")
    public String getSchemaType(Schema schema) {
        if (schema instanceof ComposedSchema) { // composed schema
            ComposedSchema cs = (ComposedSchema) schema;
            // Get the interfaces, i.e. the set of elements under 'allOf', 'anyOf' or 'oneOf'.
            List<Schema> schemas = ModelUtils.getInterfaces(cs);

            List<String> names = new ArrayList<>();
            // Build a list of the schema types under each interface.
            // For example, if a 'allOf' composed schema has $ref children,
            // add the type of each child to the list of names.
            for (Schema s : schemas) {
                names.add(getSingleSchemaType(s));
            }

            if (cs.getAllOf() != null) {
                return toAllOfName(names, cs);
            } else if (cs.getAnyOf() != null) { // anyOf
                return toAnyOfName(names, cs);
            } else if (cs.getOneOf() != null) { // oneOf
                return toOneOfName(names, cs);
            }
        }

        return getSingleSchemaType(schema);

    }

    protected Schema<?> getSchemaItems(ArraySchema schema) {
        Schema<?> items = schema.getItems();
        if (items == null) {
            LOGGER.error("Undefined array inner type for `{}`. Default to String.", schema.getName());
            items = new StringSchema().description("TODO default missing array inner type to string");
            schema.setItems(items);
        }
        return items;
    }

    protected Schema<?> getSchemaAdditionalProperties(Schema schema) {
        Schema<?> inner = ModelUtils.getAdditionalProperties(schema);
        if (inner == null) {
            LOGGER.error("`{}` (map property) does not have a proper inner type defined. Default to type:string", schema.getName());
            inner = new StringSchema().description("TODO default missing map inner type to string");
            schema.setAdditionalProperties(inner);
        }
        return inner;
    }

    /**
     * Return the name of the 'allOf' composed schema.
     *
     * @param names          List of names
     * @param composedSchema composed schema
     * @return name of the allOf schema
     */
    @SuppressWarnings("static-method")
    public String toAllOfName(List<String> names, ComposedSchema composedSchema) {
        Map<String, Object> exts = composedSchema.getExtensions();
        if (exts != null && exts.containsKey("x-all-of-name")) {
            return (String) exts.get("x-all-of-name");
        }
        if (names.size() == 0) {
            LOGGER.error("allOf has no member defined: {}. Default to ERROR_ALLOF_SCHEMA", composedSchema);
            return "ERROR_ALLOF_SCHEMA";
        } else if (names.size() == 1) {
            return names.get(0);
        } else {
            LOGGER.warn("allOf with multiple schemas defined. Using only the first one: {}", names.get(0));
            return names.get(0);
        }
    }

    /**
     * Return the name of the anyOf schema
     *
     * @param names          List of names
     * @param composedSchema composed schema
     * @return name of the anyOf schema
     */
    @SuppressWarnings("static-method")
    public String toAnyOfName(List<String> names, ComposedSchema composedSchema) {
        return "anyOf<" + String.join(",", names) + ">";
    }

    /**
     * Return the name of the oneOf schema
     *
     * @param names          List of names
     * @param composedSchema composed schema
     * @return name of the oneOf schema
     */
    @SuppressWarnings("static-method")
    public String toOneOfName(List<String> names, ComposedSchema composedSchema) {
        Map<String, Object> exts = composedSchema.getExtensions();
        if (exts != null && exts.containsKey("x-oneOf-name")) {
            return (String) exts.get("x-oneOf-name");
        }
        return "oneOf<" + String.join(",", names) + ">";
    }

    /**
     * Return a string representation of the schema type, resolving aliasing and references if necessary.
     *
     * @param schema
     * @return the string representation of the schema type.
     */
    private String getSingleSchemaType(Schema schema) {
        Schema unaliasSchema = ModelUtils.unaliasSchema(this.openAPI, schema, importMapping);

        if (StringUtils.isNotBlank(unaliasSchema.get$ref())) { // reference to another definition/schema
            // get the schema/model name from $ref
            String schemaName = ModelUtils.getSimpleRef(unaliasSchema.get$ref());
            if (StringUtils.isNotEmpty(schemaName)) {
                if (importMapping.containsKey(schemaName)) {
                    return schemaName;
                }
                return getAlias(schemaName);
            } else {
                LOGGER.warn("Error obtaining the datatype from ref:" + unaliasSchema.get$ref() + ". Default to 'object'");
                return "object";
            }
        } else { // primitive type or model
            return getAlias(getPrimitiveType(unaliasSchema));
        }
    }

    /**
     * Return the OAI type (e.g. integer, long, etc) corresponding to a schema.
     * <pre>$ref</pre> is not taken into account by this method.
<<<<<<< HEAD
     *
=======
     * <p>
>>>>>>> 90593ce4
     * If the schema is free-form (i.e. 'type: object' with no properties) or inline
     * schema, the returned OAI type is 'object'.
     *
     * @param schema
     * @return type
     */
    private String getPrimitiveType(Schema schema) {
        if (schema == null) {
            throw new RuntimeException("schema cannot be null in getPrimitiveType");
        } else if (ModelUtils.isNullType(schema)) {
            // The 'null' type is allowed in OAS 3.1 and above. It is not supported by OAS 3.0.x,
            // though this tooling supports it.
            return "null";
        } else if (ModelUtils.isStringSchema(schema) && "number".equals(schema.getFormat())) {
            // special handle of type: string, format: number
            return "BigDecimal";
        } else if (ModelUtils.isByteArraySchema(schema)) {
            return "ByteArray";
        } else if (ModelUtils.isFileSchema(schema)) {
            return "file";
        } else if (ModelUtils.isBinarySchema(schema)) {
            return SchemaTypeUtil.BINARY_FORMAT;
        } else if (ModelUtils.isBooleanSchema(schema)) {
            return SchemaTypeUtil.BOOLEAN_TYPE;
        } else if (ModelUtils.isDateSchema(schema)) {
            return SchemaTypeUtil.DATE_FORMAT;
        } else if (ModelUtils.isDateTimeSchema(schema)) {
            return "DateTime";
        } else if (ModelUtils.isNumberSchema(schema)) {
            if (schema.getFormat() == null) { // no format defined
                return "number";
            } else if (ModelUtils.isFloatSchema(schema)) {
                return SchemaTypeUtil.FLOAT_FORMAT;
            } else if (ModelUtils.isDoubleSchema(schema)) {
                return SchemaTypeUtil.DOUBLE_FORMAT;
            } else {
                LOGGER.warn("Unknown `format` {} detected for type `number`. Defaulting to `number`", schema.getFormat());
                return "number";
            }
        } else if (ModelUtils.isIntegerSchema(schema)) {
            if (ModelUtils.isLongSchema(schema)) {
                return "long";
            } else {
                return schema.getType(); // integer
            }
        } else if (ModelUtils.isMapSchema(schema)) {
            return "map";
        } else if (ModelUtils.isArraySchema(schema)) {
            return "array";
        } else if (ModelUtils.isUUIDSchema(schema)) {
            return "UUID";
        } else if (ModelUtils.isURISchema(schema)) {
            return "URI";
        } else if (ModelUtils.isStringSchema(schema)) {
            if (typeMapping.containsKey(schema.getFormat())) {
                // If the format matches a typeMapping (supplied with the --typeMappings flag)
                // then treat the format as a primitive type.
                // This allows the typeMapping flag to add a new custom type which can then
                // be used in the format field.
                return schema.getFormat();
            }
            return "string";
        } else if (ModelUtils.isFreeFormObject(schema)) {
            // Note: the value of a free-form object cannot be an arbitrary type. Per OAS specification,
            // it must be a map of string to values.
            return "object";
        } else if (schema.getProperties() != null && !schema.getProperties().isEmpty()) { // having property implies it's a model
            return "object";
        } else if (StringUtils.isNotEmpty(schema.getType())) {
            LOGGER.warn("Unknown type found in the schema: " + schema.getType());
            return schema.getType();
        }
        // The 'type' attribute has not been set in the OAS schema, which means the value
        // can be an arbitrary type, e.g. integer, string, object, array, number...
        // TODO: we should return a different value to distinguish between free-form object
        // and arbitrary type.
        return "object";
    }

    /**
     * Return the lowerCamelCase of the string
     *
     * @param name string to be lowerCamelCased
     * @return lowerCamelCase string
     */
    @SuppressWarnings("static-method")
    public String lowerCamelCase(String name) {
        return (name.length() > 0) ? (Character.toLowerCase(name.charAt(0)) + name.substring(1)) : "";
    }

    /**
     * Output the type declaration of a given name
     *
     * @param name name
     * @return a string presentation of the type
     */
    @SuppressWarnings("static-method")
    public String getTypeDeclaration(String name) {
        return name;
    }

    /**
     * Output the type declaration of the property
     *
     * @param schema property schema
     * @return a string presentation of the property type
     */
    public String getTypeDeclaration(Schema schema) {
        if (schema == null) {
            LOGGER.warn("Null schema found. Default type to `NULL_SCHMEA_ERR`");
            return "NULL_SCHMEA_ERR";
        }

        String oasType = getSchemaType(schema);
        if (typeMapping.containsKey(oasType)) {
            return typeMapping.get(oasType);
        }

        return oasType;
    }

    /**
     * Determine the type alias for the given type if it exists. This feature
     * was originally developed for Java because the language does not have an aliasing
     * mechanism of its own but later extends to handle other languages
     *
     * @param name The type name.
     * @return The alias of the given type, if it exists. If there is no alias
     * for this type, then returns the input type name.
     */
    public String getAlias(String name) {
        if (typeAliases != null && typeAliases.containsKey(name)) {
            return typeAliases.get(name);
        }
        return name;
    }

    /**
     * Output the Getter name for boolean property, e.g. getActive
     *
     * @param name the name of the property
     * @return getter name based on naming convention
     */
    public String toBooleanGetter(String name) {
        return "get" + getterAndSetterCapitalize(name);
    }

    /**
     * Output the Getter name, e.g. getSize
     *
     * @param name the name of the property
     * @return getter name based on naming convention
     */
    public String toGetter(String name) {
        return "get" + getterAndSetterCapitalize(name);
    }

    /**
     * Output the Setter name, e.g. setSize
     *
     * @param name the name of the property
     * @return setter name based on naming convention
     */
    public String toSetter(String name) {
        return "set" + getterAndSetterCapitalize(name);
    }

    /**
     * Output the API (class) name (capitalized) ending with the specified or default suffix
     * Return DefaultApi if name is empty
     *
     * @param name the name of the Api
     * @return capitalized Api name
     */
    public String toApiName(String name) {
        if (name.length() == 0) {
            return "DefaultApi";
        }
        return camelize(apiNamePrefix + "_" + name + "_" + apiNameSuffix);
    }

    /**
     * Output the proper model name (capitalized).
     * In case the name belongs to the TypeSystem it won't be renamed.
     *
     * @param name the name of the model
     * @return capitalized model name
     */
    public String toModelName(final String name) {
        return camelize(modelNamePrefix + "_" + name + "_" + modelNameSuffix);
    }

    /**
     * Convert OAS Model object to Codegen Model object
     *
     * @param name   the name of the model
     * @param schema OAS Model object
     * @return Codegen Model object
     */
    public CodegenModel fromModel(String name, Schema schema) {
        Map<String, Schema> allDefinitions = ModelUtils.getSchemas(this.openAPI);
        if (typeAliases == null) {
            // Only do this once during first call
            typeAliases = getAllAliases(allDefinitions);
        }

        // unalias schema
        schema = ModelUtils.unaliasSchema(this.openAPI, schema, importMapping);
        if (schema == null) {
            LOGGER.warn("Schema {} not found", name);
            return null;
        }

        CodegenModel m = CodegenModelFactory.newInstance(CodegenModelType.MODEL);

        if (reservedWords.contains(name)) {
            m.name = escapeReservedWord(name);
        } else {
            m.name = name;
        }
        m.title = escapeText(schema.getTitle());
        m.description = escapeText(schema.getDescription());
        m.unescapedDescription = schema.getDescription();
        m.classname = toModelName(name);
        m.classVarName = toVarName(name);
        m.classFilename = toModelFilename(name);
        m.modelJson = Json.pretty(schema);
        m.externalDocumentation = schema.getExternalDocs();
        if (schema.getExtensions() != null && !schema.getExtensions().isEmpty()) {
            m.getVendorExtensions().putAll(schema.getExtensions());
        }
        m.isAlias = (typeAliases.containsKey(name)
                        || isAliasOfSimpleTypes(schema)); // check if the unaliased schema is an alias of simple OAS types
        m.discriminator = createDiscriminator(name, schema, this.openAPI);
        if (this.getDiscriminatorExplicitMappingVerbose()) {
            m.addDiscriminatorMappedModelsImports();
        }

        if (schema.getXml() != null) {
            m.xmlPrefix = schema.getXml().getPrefix();
            m.xmlNamespace = schema.getXml().getNamespace();
            m.xmlName = schema.getXml().getName();
        }

        if (ModelUtils.isArraySchema(schema)) {
            m.isArrayModel = true;
            m.arrayModelType = fromProperty(name, schema).complexType;
            addParentContainer(m, name, schema);
        } else if (schema instanceof ComposedSchema) {
            final ComposedSchema composed = (ComposedSchema) schema;
            Map<String, Schema> properties = new LinkedHashMap<String, Schema>();
            List<String> required = new ArrayList<String>();
            Map<String, Schema> allProperties = new LinkedHashMap<String, Schema>();
            List<String> allRequired = new ArrayList<String>();

            // if schema has properties outside of allOf/oneOf/anyOf also add them to m
            if (composed.getProperties() != null && !composed.getProperties().isEmpty()) {
                if (composed.getOneOf() != null && !composed.getOneOf().isEmpty()) {
                    LOGGER.warn("'oneOf' is intended to include only the additional optional OAS extension discriminator object. " +
                            "For more details, see https://json-schema.org/draft/2019-09/json-schema-core.html#rfc.section.9.2.1.3 and the OAS section on 'Composition and Inheritance'.");
                }
                addVars(m, unaliasPropertySchema(composed.getProperties()), composed.getRequired(), null, null);
            }

            // parent model
            final String parentName = ModelUtils.getParentName(composed, allDefinitions);
            final List<String> allParents = ModelUtils.getAllParentsName(composed, allDefinitions, false);
            final Schema parent = StringUtils.isBlank(parentName) || allDefinitions == null ? null : allDefinitions.get(parentName);

            // TODO revise the logic below to set dicriminator, xml attributes
            if (supportsInheritance || supportsMixins) {
                m.allVars = new ArrayList<CodegenProperty>();
                if (composed.getAllOf() != null) {
                    int modelImplCnt = 0; // only one inline object allowed in a ComposedModel
                    int modelDiscriminators = 0; // only one discriminator allowed in a ComposedModel
                    for (Schema innerSchema : composed.getAllOf()) { // TODO need to work with anyOf, oneOf as well
                        if (m.discriminator == null && innerSchema.getDiscriminator() != null) {
                            LOGGER.debug("discriminator is set to null (not correctly set earlier): {}", name);
                            m.discriminator = createDiscriminator(name, innerSchema, this.openAPI);
                            if (this.getDiscriminatorExplicitMappingVerbose()) {
                                m.addDiscriminatorMappedModelsImports();
                            }
                            modelDiscriminators++;
                        }

                        if (innerSchema.getXml() != null) {
                            m.xmlPrefix = innerSchema.getXml().getPrefix();
                            m.xmlNamespace = innerSchema.getXml().getNamespace();
                            m.xmlName = innerSchema.getXml().getName();
                        }
                        if (modelDiscriminators > 1) {
                            LOGGER.error("Allof composed schema is inheriting >1 discriminator. Only use one discriminator: {}", composed);
                        }

                        if (modelImplCnt++ > 1) {
                            LOGGER.warn("More than one inline schema specified in allOf:. Only the first one is recognized. All others are ignored.");
                            break; // only one schema with discriminator allowed in allOf
                        }
                    }
                }
            }

            // interfaces (schemas defined in allOf, anyOf, oneOf)
            List<Schema> interfaces = ModelUtils.getInterfaces(composed);
            if (!interfaces.isEmpty()) {
                // m.interfaces is for backward compatibility
                if (m.interfaces == null)
                    m.interfaces = new ArrayList<String>();

                for (Schema interfaceSchema : interfaces) {
                    if (StringUtils.isBlank(interfaceSchema.get$ref())) {
                        continue;
                    }
                    Schema refSchema = null;
                    String ref = ModelUtils.getSimpleRef(interfaceSchema.get$ref());
                    if (allDefinitions != null) {
                        refSchema = allDefinitions.get(ref);
                    }
                    final String modelName = toModelName(ref);
                    m.interfaces.add(modelName);
                    addImport(m, modelName);
                    if (allDefinitions != null && refSchema != null) {
                        if (allParents.contains(ref) && supportsMultipleInheritance) {
                            // multiple inheritance
                            addProperties(allProperties, allRequired, refSchema);
                        } else if (parentName != null && parentName.equals(ref) && supportsInheritance) {
                            // single inheritance
                            addProperties(allProperties, allRequired, refSchema);
                        } else {
                            // composition
                            addProperties(properties, required, refSchema);
                            addProperties(allProperties, allRequired, refSchema);
                        }
                    }

                    if (composed.getAnyOf() != null) {
                        m.anyOf.add(modelName);
                    } else if (composed.getOneOf() != null) {
                        m.oneOf.add(modelName);
                    } else if (composed.getAllOf() != null) {
                        m.allOf.add(modelName);
                    } else {
                        LOGGER.error("Composed schema has incorrect anyOf, allOf, oneOf defined: {}", composed);
                    }
                }
            }

            if (parent != null) {
                m.parentSchema = parentName;
                m.parent = toModelName(parentName);

                if (supportsMultipleInheritance) {
                    m.allParents = new ArrayList<String>();
                    for (String pname : allParents) {
                        String pModelName = toModelName(pname);
                        m.allParents.add(pModelName);
                        addImport(m, pModelName);
                    }
                } else { // single inheritance
                    addImport(m, m.parent);
                }
            }

            // child schema (properties owned by the schema itself)
            for (Schema component : interfaces) {
                if (component.get$ref() == null) {
                    if (component != null) {
                        // component is the child schema
                        addProperties(properties, required, component);

                        // includes child's properties (all, required) in allProperties, allRequired
                        addProperties(allProperties, allRequired, component);
                    }
                    break; // at most one child only
                }
            }

            if (composed.getRequired() != null) {
                required.addAll(composed.getRequired());
                allRequired.addAll(composed.getRequired());
            }

            addVars(m, unaliasPropertySchema(properties), required, unaliasPropertySchema(allProperties), allRequired);

            // end of code block for composed schema
        } else {
            m.dataType = getSchemaType(schema);
            if (schema.getEnum() != null && !schema.getEnum().isEmpty()) {
                m.isEnum = true;
                // comment out below as allowableValues is not set in post processing model enum
                m.allowableValues = new HashMap<String, Object>();
                m.allowableValues.put("values", schema.getEnum());
            }
            if (ModelUtils.isMapSchema(schema)) {
                addAdditionPropertiesToCodeGenModel(m, schema);
                m.isMapModel = true;
            } else if (ModelUtils.isIntegerSchema(schema)) { // integer type
                // NOTE: Integral schemas as CodegenModel is a rare use case and may be removed at a later date.
                // Sync of properties is done for consistency with other data types like CodegenParameter/CodegenProperty.
                ModelUtils.syncValidationProperties(schema, m);

                m.isNumeric = Boolean.TRUE;
                if (ModelUtils.isLongSchema(schema)) { // int64/long format
                    m.isLong = Boolean.TRUE;
                } else { // int32 format
                    m.isInteger = Boolean.TRUE;
                }
            } else if (ModelUtils.isStringSchema(schema)) {
                // NOTE: String schemas as CodegenModel is a rare use case and may be removed at a later date.
                // Sync of properties is done for consistency with other data types like CodegenParameter/CodegenProperty.
                ModelUtils.syncValidationProperties(schema, m);
                m.isString = Boolean.TRUE;
            } else if (ModelUtils.isNumberSchema(schema)) {
                // NOTE: Number schemas as CodegenModel is a rare use case and may be removed at a later date.
                // Sync of properties is done for consistency with other data types like CodegenParameter/CodegenProperty.
                ModelUtils.syncValidationProperties(schema, m);
                m.isNumeric = Boolean.TRUE;
                if (ModelUtils.isFloatSchema(schema)) { // float
                    m.isFloat = Boolean.TRUE;
                } else if (ModelUtils.isDoubleSchema(schema)) { // double
                    m.isDouble = Boolean.TRUE;
                } else { // type is number and without format
                    m.isNumber = Boolean.TRUE;
                }
            }

            if (Boolean.TRUE.equals(schema.getNullable())) {
                m.isNullable = Boolean.TRUE;
            }

            // passing null to allProperties and allRequired as there's no parent
            addVars(m, unaliasPropertySchema(schema.getProperties()), schema.getRequired(), null, null);
        }

        // remove duplicated properties
        m.removeAllDuplicatedProperty();

        // post process model properties
        if (m.vars != null) {
            for (CodegenProperty prop : m.vars) {
                postProcessModelProperty(m, prop);
            }
            m.hasVars = m.vars.size() > 0;
        }
        if (m.allVars != null) {
            for (CodegenProperty prop : m.allVars) {
                postProcessModelProperty(m, prop);
            }
        }

        // set isDiscriminator on the discriminator property
        if (m.discriminator != null) {
            String discPropName = m.discriminator.getPropertyBaseName();
            List<List<CodegenProperty>> listOLists = new ArrayList<List<CodegenProperty>>();
            listOLists.add(m.requiredVars);
            listOLists.add(m.vars);
            listOLists.add(m.allVars);
            for (List<CodegenProperty> theseVars: listOLists) {
                for (CodegenProperty requiredVar: theseVars) {
                    if (discPropName.equals(requiredVar.baseName)) {
                        requiredVar.isDiscriminator = true;
                    }
                }
            }
        }

        if (sortModelPropertiesByRequiredFlag) {
            Comparator<CodegenProperty> comparator = new Comparator<CodegenProperty>() {
                @Override
                public int compare(CodegenProperty one, CodegenProperty another) {
                    if (one.required == another.required) return 0;
                    else if (one.required) return -1;
                    else return 1;
                }
            };
            Collections.sort(m.vars, comparator);
            Collections.sort(m.allVars, comparator);
        }

        return m;
    }

    /**
     * Recursively look in Schema sc for the discriminator discPropName
     * and return a CodegenProperty with the dataType and required params set
     * the returned CodegenProperty may not be required and it may not be of type string
     * @param composedSchemaName The name of the sc Schema
     * @param sc The Schema that may contain the discriminator
     * @param discPropName The String that is the discriminator propertyName in the schema
     */
    private CodegenProperty discriminatorFound(String composedSchemaName, Schema sc, String discPropName, OpenAPI openAPI) {
        Schema refSchema = ModelUtils.getReferencedSchema(openAPI, sc);
        if (refSchema.getProperties() != null && refSchema.getProperties().get(discPropName) != null) {
            Schema discSchema = (Schema) refSchema.getProperties().get(discPropName);
            CodegenProperty cp = new CodegenProperty();
            cp.setDatatype(discSchema.getType());
            cp.setRequired(false);
            if (refSchema.getRequired() != null && refSchema.getRequired().contains(discPropName)) {
                cp.setRequired(true);
            }
            return cp;
        }
        if (ModelUtils.isComposedSchema(refSchema)) {
            ComposedSchema composedSchema = (ComposedSchema) refSchema;
            if (composedSchema.getAllOf() != null) {
                // If our discriminator is in one of the allOf schemas break when we find it
                for  (Schema allOf: composedSchema.getAllOf()) {
                    CodegenProperty cp = discriminatorFound(composedSchemaName, allOf, discPropName, openAPI);
                    if (cp != null) {
                        return cp;
                    }
                }
            }
            if (composedSchema.getOneOf() != null && composedSchema.getOneOf().size() != 0) {
                // All oneOf definitions must contain the discriminator
                CodegenProperty cp = new CodegenProperty();
                for  (Schema oneOf: composedSchema.getOneOf()) {
                    String modelName = ModelUtils.getSimpleRef(oneOf.get$ref());
                    CodegenProperty thisCp = discriminatorFound(composedSchemaName, oneOf, discPropName, openAPI);
                    if (thisCp == null) {
                        throw new RuntimeException("'" + composedSchemaName + "' defines discriminator '" + discPropName + "', but the referenced OneOf schema '" + modelName + "' is missing "+discPropName);
                    }
                    if (cp.dataType == null) {
                        cp = thisCp;
                        continue;
                    }
                    if (cp != thisCp) {
                        throw new RuntimeException("'" + composedSchemaName + "' defines discriminator '" + discPropName + "', but the OneOf schema '" + modelName + "' has a different "+discPropName+" definition than the prior OneOf schema's. Make sure the "+discPropName+" type and required values are the same");
                    }
                }
                return cp;
            }
            if (composedSchema.getAnyOf() != null && composedSchema.getAnyOf().size() != 0) {
                // All anyOf definitions must contain the discriminator because a min of one must be selected
                CodegenProperty cp = new CodegenProperty();
                for  (Schema anyOf: composedSchema.getAnyOf()) {
                    String modelName = ModelUtils.getSimpleRef(anyOf.get$ref());
                    CodegenProperty thisCp = discriminatorFound(composedSchemaName, anyOf, discPropName, openAPI);
                    if (thisCp == null) {
                        throw new RuntimeException("'" + composedSchemaName + "' defines discriminator '" + discPropName + "', but the referenced AnyOf schema '" + modelName + "' is missing "+discPropName);
                    }
                    if (cp.dataType == null) {
                        cp = thisCp;
                        continue;
                    }
                    if (cp != thisCp) {
                        throw new RuntimeException("'" + composedSchemaName + "' defines discriminator '" + discPropName + "', but the AnyOf schema '" + modelName + "' has a different "+discPropName+" definition than the prior AnyOf schema's. Make sure the "+discPropName+" type and required values are the same");
                    }
                }
                return cp;

            }
        }
        return null;
    }

    /**
     * Recursively look in Schema sc for the discriminator and return it
     * Schema sc location
     * OpenAPI openAPI the spec where we are searching for the discriminator
     * @param sc The Schema that may contain the discriminator
     */
    private Discriminator recursiveGetDiscriminator(Schema sc, OpenAPI openAPI) {
        Schema refSchema = ModelUtils.getReferencedSchema(openAPI, sc);
        Discriminator foundDisc = refSchema.getDiscriminator();
        if (foundDisc != null) {
            return foundDisc;
        }
        if (!this.getDiscriminatorExplicitMappingVerbose()) {
            return null;
        }
        Discriminator disc = new Discriminator();
        if (ModelUtils.isComposedSchema(refSchema)) {
            ComposedSchema composedSchema = (ComposedSchema) refSchema;
            if (composedSchema.getAllOf() != null) {
                // If our discriminator is in one of the allOf schemas break when we find it
                for  (Schema allOf: composedSchema.getAllOf()) {
                    foundDisc = recursiveGetDiscriminator(allOf, openAPI);
                    if (foundDisc != null) {
                        disc.setPropertyName(foundDisc.getPropertyName());
                        disc.setMapping(foundDisc.getMapping());
                        return disc;
                    }
                }
            }
            if (composedSchema.getOneOf() != null && composedSchema.getOneOf().size() != 0) {
                // All oneOf definitions must contain the discriminator
                Integer hasDiscriminatorCnt = 0;
<<<<<<< HEAD
                Integer hasNullTypeCnt = 0;
                Set<String> discriminatorsPropNames = new HashSet<>();
                for  (Schema oneOf: composedSchema.getOneOf()) {
                    if (ModelUtils.isNullType(oneOf)) {
                        // The null type does not have a discriminator. Skip.
                        hasNullTypeCnt++;
                        continue;
                    }
=======
                Set<String> discriminatorsPropNames = new HashSet<>();
                for  (Schema oneOf: composedSchema.getOneOf()) {
>>>>>>> 90593ce4
                    foundDisc = recursiveGetDiscriminator(oneOf, openAPI);
                    if (foundDisc != null) {
                        discriminatorsPropNames.add(foundDisc.getPropertyName());
                        hasDiscriminatorCnt++;
                    }
                }
<<<<<<< HEAD
                if (discriminatorsPropNames.size() > 1) {
                    throw new RuntimeException("The oneOf schemas have conflicting discriminator property names. " +
                        "oneOf schemas must have the same property name, but found " + String.join(", ", discriminatorsPropNames));
                }
                if ((hasDiscriminatorCnt + hasNullTypeCnt) == composedSchema.getOneOf().size() && discriminatorsPropNames.size() == 1) {
=======
                if (hasDiscriminatorCnt == composedSchema.getOneOf().size() && discriminatorsPropNames.size() == 1) {
>>>>>>> 90593ce4
                    disc.setPropertyName(foundDisc.getPropertyName());
                    disc.setMapping(foundDisc.getMapping());
                    return disc;
                }
<<<<<<< HEAD
                // If the scenario when oneOf has two children and one of them is the 'null' type,
                // there is no need for a discriminator.
=======
>>>>>>> 90593ce4
            }
            if (composedSchema.getAnyOf() != null && composedSchema.getAnyOf().size() != 0) {
                // All anyOf definitions must contain the discriminator because a min of one must be selected
                Integer hasDiscriminatorCnt = 0;
<<<<<<< HEAD
                Integer hasNullTypeCnt = 0;
                Set<String> discriminatorsPropNames = new HashSet<>();
                for  (Schema anyOf: composedSchema.getAnyOf()) {
                    if (ModelUtils.isNullType(anyOf)) {
                        // The null type does not have a discriminator. Skip.
                        hasNullTypeCnt++;
                        continue;
                    }
=======
                Set<String> discriminatorsPropNames = new HashSet<>();
                for  (Schema anyOf: composedSchema.getAnyOf()) {
>>>>>>> 90593ce4
                    foundDisc = recursiveGetDiscriminator(anyOf, openAPI);
                    if (foundDisc != null) {
                        discriminatorsPropNames.add(foundDisc.getPropertyName());
                        hasDiscriminatorCnt++;
                    }
                }
<<<<<<< HEAD
                if (discriminatorsPropNames.size() > 1) {
                    throw new RuntimeException("The anyOf schemas have conflicting discriminator property names. " +
                        "anyOf schemas must have the same property name, but found " + String.join(", ", discriminatorsPropNames));
                }
                if ((hasDiscriminatorCnt + hasNullTypeCnt) == composedSchema.getAnyOf().size() && discriminatorsPropNames.size() == 1) {
=======
                if (hasDiscriminatorCnt == composedSchema.getAnyOf().size() && discriminatorsPropNames.size() == 1) {
>>>>>>> 90593ce4
                    disc.setPropertyName(foundDisc.getPropertyName());
                    disc.setMapping(foundDisc.getMapping());
                    return disc;
                }
<<<<<<< HEAD
                // If the scenario when anyOf has two children and one of them is the 'null' type,
                // there is no need for a discriminator.
=======
>>>>>>> 90593ce4
            }
        }
        return null;
    }

    /**
     * This function is only used for composed schemas which have a discriminator
     * Process oneOf and anyOf models in a composed schema and adds them into
     * a list if the oneOf and anyOf models contain
     * the required discriminator. If they don't contain the required
     * discriminator or the discriminator is the wrong type then an error is
     * thrown
     * @param composedSchemaName The String model name of the composed schema where we are setting the discriminator map
     * @param discPropName The String that is the discriminator propertyName in the schema
     * @param c The ComposedSchema that contains the discriminator and oneOf/anyOf schemas
     * @param openAPI The OpenAPI spec that we are using
     * @return the list of oneOf and anyOf MappedModel that need to be added to the discriminator map
     */
    protected List<MappedModel> getOneOfAnyOfDescendants(String composedSchemaName, String discPropName, ComposedSchema c, OpenAPI openAPI) {
        ArrayList<List<Schema>> listOLists = new ArrayList<List<Schema>>();
        listOLists.add(c.getOneOf());
        listOLists.add(c.getAnyOf());
        List<MappedModel> descendentSchemas = new ArrayList();
        for (List<Schema> schemaList: listOLists) {
            if (schemaList == null) {
                continue;
            }
            for  (Schema sc: schemaList) {
<<<<<<< HEAD
                if (ModelUtils.isNullType(sc)) {
                    continue;
                }
=======
>>>>>>> 90593ce4
                String ref = sc.get$ref();
                if (ref == null) {
                    // for schemas with no ref, it is not possible to build the discriminator map
                    // because ref is how we get the model name
                    // we only hit this use case for a schema with inline composed schemas, and one of those
                    // schemas also has inline composed schemas
                    // Note: if it is only inline one level, then the inline model resolver will move it into its own
                    // schema and make it a $ref schema in the oneOf/anyOf location
                    throw new RuntimeException("Invalid inline schema defined in oneOf/anyOf in '" + composedSchemaName + "'. Per the OpenApi spec, for this case when a composed schema defines a discriminator, the oneOf/anyOf schemas must use $ref. Change this inline definition to a $ref definition");
                }
                CodegenProperty df = discriminatorFound(composedSchemaName, sc, discPropName, openAPI);
                String modelName = ModelUtils.getSimpleRef(ref);
<<<<<<< HEAD
                if (df == null || !"string".equals(df.dataType) || df.required != true) {
=======
                if (df == null || !df.isString || df.required != true) {
>>>>>>> 90593ce4
                    String msgSuffix = "";
                    if (df == null) {
                        msgSuffix += discPropName+" is missing from the schema, define it as required and type string";
                    } else {
<<<<<<< HEAD
                        if (!"string".equals(df.dataType)) {
=======
                        if (!df.isString) {
>>>>>>> 90593ce4
                            msgSuffix += "invalid type for "+discPropName+", set it to string";
                        }
                        if (df.required != true) {
                            String spacer = "";
                            if (msgSuffix.length() != 0) {
                                spacer = ". ";
                            }
                            msgSuffix += spacer+"invalid optional definition of "+discPropName+", include it in required";
                        }
                    }
                    throw new RuntimeException("'" + composedSchemaName + "' defines discriminator '" + discPropName + "', but the referenced schema '" + modelName + "' is incorrect. "+msgSuffix);
                }
                MappedModel mm = new MappedModel(modelName, toModelName(modelName));
                descendentSchemas.add(mm);
                Schema cs = ModelUtils.getSchema(openAPI, modelName);
                Map<String, Object> vendorExtensions = cs.getExtensions();
<<<<<<< HEAD
                if (vendorExtensions != null && !vendorExtensions.isEmpty()) {
                    String xDiscriminatorValue = (String) vendorExtensions.get("x-discriminator-value");
                    if (xDiscriminatorValue != null) {
                        mm = new MappedModel(xDiscriminatorValue, toModelName(modelName));
                        descendentSchemas.add(mm);
                    }
=======
                if (vendorExtensions != null && !vendorExtensions.isEmpty() && vendorExtensions.containsKey("x-discriminator-value")) {
                    String xDiscriminatorValue = (String) vendorExtensions.get("x-discriminator-value");
                    mm = new MappedModel(xDiscriminatorValue, toModelName(modelName));
                    descendentSchemas.add(mm);
>>>>>>> 90593ce4
                }

            }
        }
        return descendentSchemas;
    }

    protected List<MappedModel> getAllOfDescendants(String thisSchemaName, OpenAPI openAPI) {
        ArrayList<String> queue = new ArrayList();;
        List<MappedModel> descendentSchemas = new ArrayList();
        Map<String, Schema> schemas = ModelUtils.getSchemas(openAPI);
        String currentSchemaName = thisSchemaName;
        while (true) {
            for (String childName : schemas.keySet()) {
                if (childName == thisSchemaName) {
                    continue;
                }
                Schema child = schemas.get(childName);
                if (ModelUtils.isComposedSchema(child)) {
                    ComposedSchema composedChild = (ComposedSchema) child;
                    List<Schema> parents = composedChild.getAllOf();
                    if (parents != null) {
                        for  (Schema parent: parents) {
                            String ref = parent.get$ref();
                            if (ref == null) {
                                // for schemas with no ref, it is not possible to build the discriminator map
                                // because ref is how we get the model name
                                // we only hit this use case for a schema with inline composed schemas, and one of those
                                // schemas also has inline composed schemas
                                throw new RuntimeException("Invalid inline schema defined in allOf in '" + childName + "'. Per the OpenApi spec, for this case when a composed schema defines a discriminator, the allOf schemas must use $ref. Change this inline definition to a $ref definition");
                            }
                            String parentName = ModelUtils.getSimpleRef(ref);
                            if (parentName.equals(currentSchemaName)) {
                                if (queue.contains(childName) || descendentSchemas.contains(childName)) {
                                    throw new RuntimeException("Stack overflow hit when looking for "+thisSchemaName+" an infinite loop starting and ending at "+childName+" was seen");
                                }
                                queue.add(childName);
                                break;
                            }
                        }
                    }
                }
            }
            if (queue.size() == 0) {
                break;
            }
            currentSchemaName = queue.remove(0);
            MappedModel mm = new MappedModel(currentSchemaName, toModelName(currentSchemaName));
            descendentSchemas.add(mm);
            Schema cs = schemas.get(currentSchemaName);
            Map<String, Object> vendorExtensions = cs.getExtensions();
<<<<<<< HEAD
            if (vendorExtensions != null && !vendorExtensions.isEmpty()) {
                String xDiscriminatorValue = (String) vendorExtensions.get("x-discriminator-value");
                if (xDiscriminatorValue != null) {
                    mm = new MappedModel(xDiscriminatorValue, toModelName(currentSchemaName));
                    descendentSchemas.add(mm);
                }
=======
            if (vendorExtensions != null && !vendorExtensions.isEmpty() && vendorExtensions.containsKey("x-discriminator-value")) {
                String xDiscriminatorValue = (String) vendorExtensions.get("x-discriminator-value");
                mm = new MappedModel(xDiscriminatorValue, toModelName(currentSchemaName));
                descendentSchemas.add(mm);
>>>>>>> 90593ce4
            }
        }
        return descendentSchemas;
    }

    protected CodegenDiscriminator createDiscriminator(String schemaName, Schema schema, OpenAPI openAPI) {
        Discriminator sourceDiscriminator = recursiveGetDiscriminator(schema, openAPI);
        if (sourceDiscriminator == null) {
            return null;
        }
        CodegenDiscriminator discriminator = new CodegenDiscriminator();
        String discPropName = sourceDiscriminator.getPropertyName();
        discriminator.setPropertyName(toVarName(discPropName));
        discriminator.setPropertyBaseName(sourceDiscriminator.getPropertyName());
        discriminator.setPropertyGetter(toGetter(discriminator.getPropertyName()));
        // FIXME: for now, we assume that the discriminator property is String
        discriminator.setPropertyType(typeMapping.get("string"));
        discriminator.setMapping(sourceDiscriminator.getMapping());
        List<MappedModel> uniqueDescendants = new ArrayList();
        if (sourceDiscriminator.getMapping() != null && !sourceDiscriminator.getMapping().isEmpty()) {
            for (Entry<String, String> e : sourceDiscriminator.getMapping().entrySet()) {
                String nameOrRef = e.getValue();
                String name = nameOrRef.indexOf('/') >= 0 ? ModelUtils.getSimpleRef(nameOrRef) : nameOrRef;
                String modelName = toModelName(name);
                uniqueDescendants.add(new MappedModel(e.getKey(), modelName));
            }
        }

        boolean legacyUseCase = (!this.getDiscriminatorExplicitMappingVerbose() && uniqueDescendants.isEmpty());
        if (this.getDiscriminatorExplicitMappingVerbose() || legacyUseCase) {
            // for schemas that allOf inherit from this schema, add those descendants to this discriminator map
            List<MappedModel> otherDescendants = getAllOfDescendants(schemaName, openAPI);
            for (MappedModel otherDescendant: otherDescendants) {
                if (!uniqueDescendants.contains(otherDescendant)) {
                    uniqueDescendants.add(otherDescendant);
                }
            }
        }
        // if there are composed oneOf/anyOf schemas, add them to this discriminator
        if (ModelUtils.isComposedSchema(schema) && this.getDiscriminatorExplicitMappingVerbose()) {
            List<MappedModel> otherDescendants = getOneOfAnyOfDescendants(schemaName, discPropName, (ComposedSchema) schema, openAPI);
            for (MappedModel otherDescendant: otherDescendants) {
                if (!uniqueDescendants.contains(otherDescendant)) {
                    uniqueDescendants.add(otherDescendant);
                }
            }
<<<<<<< HEAD
        }
        if (this.getDiscriminatorExplicitMappingVerbose()) {
            Collections.sort(uniqueDescendants);
        }
=======
        }
        if (this.getDiscriminatorExplicitMappingVerbose()) {
            Collections.sort(uniqueDescendants);
        }
>>>>>>> 90593ce4
        discriminator.getMappedModels().addAll(uniqueDescendants);
        return discriminator;
    }

    protected void addAdditionPropertiesToCodeGenModel(CodegenModel codegenModel, Schema schema) {
        addParentContainer(codegenModel, codegenModel.name, schema);
    }

    /**
     * Add schema's properties to "properties" and "required" list
     *
     * @param properties all properties
     * @param required   required property only
     * @param schema     schema in which the properties will be added to the lists
     */
    protected void addProperties(Map<String, Schema> properties, List<String> required, Schema schema) {
        if (schema instanceof ComposedSchema) {
            ComposedSchema composedSchema = (ComposedSchema) schema;

            if (composedSchema.getAllOf() != null) {
                for (Schema component : composedSchema.getAllOf()) {
                    addProperties(properties, required, component);
                }
            }

            if (schema.getRequired() != null) {
                required.addAll(schema.getRequired());
            }

            if (composedSchema.getOneOf() != null) {
                for (Schema component : composedSchema.getOneOf()) {
                    addProperties(properties, required, component);
                }
            }

            if (composedSchema.getAnyOf() != null) {
                for (Schema component : composedSchema.getAnyOf()) {
                    addProperties(properties, required, component);
                }
            }

            return;
        }

        if (StringUtils.isNotBlank(schema.get$ref())) {
            Schema interfaceSchema = ModelUtils.getReferencedSchema(this.openAPI, schema);
            addProperties(properties, required, interfaceSchema);
            return;
        }
        if (schema.getProperties() != null) {
            properties.putAll(schema.getProperties());
        }
        if (schema.getRequired() != null) {
            required.addAll(schema.getRequired());
        }
    }

    /**
     * Camelize the method name of the getter and setter
     *
     * @param name string to be camelized
     * @return Camelized string
     */
    public String getterAndSetterCapitalize(String name) {
        if (name == null || name.length() == 0) {
            return name;
        }
        return camelize(toVarName(name));
    }

    /**
     * Convert OAS Property object to Codegen Property object
     *
     * @param name name of the property
     * @param p    OAS property object
     * @return Codegen Property object
     */
    public CodegenProperty fromProperty(String name, Schema p) {
        if (p == null) {
            LOGGER.error("Undefined property/schema for `{}`. Default to type:string.", name);
            return null;
        }
        LOGGER.debug("debugging fromProperty for " + name + " : " + p);

        // unalias schema
        p = ModelUtils.unaliasSchema(this.openAPI, p, importMapping);

        CodegenProperty property = CodegenModelFactory.newInstance(CodegenModelType.PROPERTY);

        ModelUtils.syncValidationProperties(p, property);

        property.name = toVarName(name);
        property.baseName = name;
        if (p.getType() == null) {
            property.openApiType = getSchemaType(p);
        } else {
            property.openApiType = p.getType();
        }
        property.nameInCamelCase = camelize(property.name, false);
        property.nameInSnakeCase = CaseFormat.UPPER_CAMEL.to(CaseFormat.UPPER_UNDERSCORE, property.nameInCamelCase);
        property.description = escapeText(p.getDescription());
        property.unescapedDescription = p.getDescription();
        property.title = p.getTitle();
        property.getter = toGetter(name);
        property.setter = toSetter(name);
        property.example = toExampleValue(p);
        property.defaultValue = toDefaultValue(p);
        property.defaultValueWithParam = toDefaultValueWithParam(name, p);
        property.jsonSchema = Json.pretty(p);

        if (p.getDeprecated() != null) {
            property.deprecated = p.getDeprecated();
        }
        if (p.getReadOnly() != null) {
            property.isReadOnly = p.getReadOnly();
        }
        if (p.getWriteOnly() != null) {
            property.isWriteOnly = p.getWriteOnly();
        }
        if (p.getNullable() != null) {
            property.isNullable = p.getNullable();
        }

        if (p.getXml() != null) {
            if (p.getXml().getAttribute() != null) {
                property.isXmlAttribute = p.getXml().getAttribute();
            }
            property.xmlPrefix = p.getXml().getPrefix();
            property.xmlName = p.getXml().getName();
            property.xmlNamespace = p.getXml().getNamespace();
        }
        if (p.getExtensions() != null && !p.getExtensions().isEmpty()) {
            property.getVendorExtensions().putAll(p.getExtensions());
        }

        String type = getSchemaType(p);
        if (ModelUtils.isIntegerSchema(p)) { // integer type
            property.isNumeric = Boolean.TRUE;
            if (ModelUtils.isLongSchema(p)) { // int64/long format
                property.isLong = Boolean.TRUE;
            } else { // int32 format
                property.isInteger = Boolean.TRUE;
            }

            if (p.getMinimum() != null) {
                property.minimum = String.valueOf(p.getMinimum().longValue());
            }
            if (p.getMaximum() != null) {
                property.maximum = String.valueOf(p.getMaximum().longValue());
            }
            if (p.getExclusiveMinimum() != null) {
                property.exclusiveMinimum = p.getExclusiveMinimum();
            }
            if (p.getExclusiveMaximum() != null) {
                property.exclusiveMaximum = p.getExclusiveMaximum();
            }

            // check if any validation rule defined
            // exclusive* are noop without corresponding min/max
            if (property.minimum != null || property.maximum != null)
                property.hasValidation = true;

        } else if (ModelUtils.isBooleanSchema(p)) { // boolean type
            property.isBoolean = true;
            property.getter = toBooleanGetter(name);
        } else if (ModelUtils.isDateSchema(p)) { // date format
            property.isString = false; // for backward compatibility with 2.x
            property.isDate = true;

        } else if (ModelUtils.isDateTimeSchema(p)) { // date-time format
            property.isString = false; // for backward compatibility with 2.x
            property.isDateTime = true;

        } else if (ModelUtils.isStringSchema(p)) {
            if (ModelUtils.isByteArraySchema(p)) {
                property.isByteArray = true;
            } else if (ModelUtils.isBinarySchema(p)) {
                property.isBinary = true;
                property.isFile = true; // file = binary in OAS3
            } else if (ModelUtils.isFileSchema(p)) {
                property.isFile = true;
            } else if (ModelUtils.isUUIDSchema(p)) {
                // keep isString to true to make it backward compatible
                property.isString = true;
                property.isUuid = true;
            } else if (ModelUtils.isURISchema(p)) {
                property.isString = true; // for backward compatibility
                property.isUri = true;
            } else if (ModelUtils.isEmailSchema(p)) {
                property.isString = true;
                property.isEmail = true;
            } else {
                property.isString = true;
            }

            property.maxLength = p.getMaxLength();
            property.minLength = p.getMinLength();
            property.pattern = toRegularExpression(p.getPattern());

            // check if any validation rule defined
            if (property.pattern != null || property.minLength != null || property.maxLength != null)
                property.hasValidation = true;

        } else if (ModelUtils.isNumberSchema(p)) {
            property.isNumeric = Boolean.TRUE;
            if (ModelUtils.isFloatSchema(p)) { // float
                property.isFloat = Boolean.TRUE;
            } else if (ModelUtils.isDoubleSchema(p)) { // double
                property.isDouble = Boolean.TRUE;
            } else { // type is number and without format
                property.isNumber = Boolean.TRUE;
            }

            if (p.getMinimum() != null) {
                property.minimum = String.valueOf(p.getMinimum());
            }
            if (p.getMaximum() != null) {
                property.maximum = String.valueOf(p.getMaximum());
            }
            if (p.getExclusiveMinimum() != null) {
                property.exclusiveMinimum = p.getExclusiveMinimum();
            }
            if (p.getExclusiveMaximum() != null) {
                property.exclusiveMaximum = p.getExclusiveMaximum();
            }
            if (p.getMultipleOf() != null) {
                property.multipleOf = p.getMultipleOf();
            }

            // check if any validation rule defined
            // exclusive* are noop without corresponding min/max
            if (property.minimum != null || property.maximum != null)
                property.hasValidation = true;

        } else if (ModelUtils.isFreeFormObject(p)) {
            property.isFreeFormObject = true;
        } else if (ModelUtils.isArraySchema(p)) {
            // default to string if inner item is undefined
            ArraySchema arraySchema = (ArraySchema) p;
            Schema innerSchema = ModelUtils.unaliasSchema(this.openAPI, getSchemaItems(arraySchema), importMapping);
        } else if (ModelUtils.isMapSchema(p)) {
            Schema innerSchema = ModelUtils.unaliasSchema(this.openAPI, ModelUtils.getAdditionalProperties(p),
                    importMapping);
            if (innerSchema == null) {
                LOGGER.error("Undefined map inner type for `{}`. Default to String.", p.getName());
                innerSchema = new StringSchema().description("//TODO automatically added by openapi-generator due to undefined type");
                p.setAdditionalProperties(innerSchema);
            }
        }

        //Inline enum case:
        if (p.getEnum() != null && !p.getEnum().isEmpty()) {
            List<Object> _enum = p.getEnum();
            property._enum = new ArrayList<String>();
            for (Object i : _enum) {
                property._enum.add(String.valueOf(i));
            }
            property.isEnum = true;

            Map<String, Object> allowableValues = new HashMap<String, Object>();
            allowableValues.put("values", _enum);
            if (allowableValues.size() > 0) {
                property.allowableValues = allowableValues;
            }
        }

        Schema referencedSchema = ModelUtils.getReferencedSchema(this.openAPI, p);

        //Referenced enum case:
        if (referencedSchema.getEnum() != null && !referencedSchema.getEnum().isEmpty()) {
            List<Object> _enum = referencedSchema.getEnum();

            Map<String, Object> allowableValues = new HashMap<String, Object>();
            allowableValues.put("values", _enum);
            if (allowableValues.size() > 0) {
                property.allowableValues = allowableValues;
            }
        }

        if (referencedSchema.getNullable() != null) {
            property.isNullable = referencedSchema.getNullable();
        }

        property.dataType = getTypeDeclaration(p);
        property.dataFormat = p.getFormat();
        property.baseType = getSchemaType(p);

        // this can cause issues for clients which don't support enums
        if (property.isEnum) {
            property.datatypeWithEnum = toEnumName(property);
            property.enumName = toEnumName(property);
        } else {
            property.datatypeWithEnum = property.dataType;
        }

        if (ModelUtils.isArraySchema(p)) {
            property.isContainer = true;
            property.isListContainer = true;
            property.containerType = "array";
            property.baseType = getSchemaType(p);
            if (p.getXml() != null) {
                property.isXmlWrapped = p.getXml().getWrapped() == null ? false : p.getXml().getWrapped();
                property.xmlPrefix = p.getXml().getPrefix();
                property.xmlNamespace = p.getXml().getNamespace();
                property.xmlName = p.getXml().getName();
            }

            // handle inner property
            property.maxItems = p.getMaxItems();
            property.minItems = p.getMinItems();
            String itemName = null;
            if (p.getExtensions() != null && p.getExtensions().get("x-item-name") != null) {
                itemName = p.getExtensions().get("x-item-name").toString();
            }
            if (itemName == null) {
                itemName = property.name;
            }
            ArraySchema arraySchema = (ArraySchema) p;
            Schema innerSchema = ModelUtils.unaliasSchema(this.openAPI, getSchemaItems(arraySchema), importMapping);
            CodegenProperty cp = fromProperty(itemName, innerSchema);
            updatePropertyForArray(property, cp);
        } else if (ModelUtils.isMapSchema(p)) {
            property.isContainer = true;
            property.isMapContainer = true;
            property.containerType = "map";
            property.baseType = getSchemaType(p);
            property.minItems = p.getMinProperties();
            property.maxItems = p.getMaxProperties();

            // handle inner property
            Schema innerSchema = ModelUtils.unaliasSchema(this.openAPI, ModelUtils.getAdditionalProperties(p),
                    importMapping);
            if (innerSchema == null) {
                LOGGER.error("Undefined map inner type for `{}`. Default to String.", p.getName());
                innerSchema = new StringSchema().description("//TODO automatically added by openapi-generator due to undefined type");
                p.setAdditionalProperties(innerSchema);
            }
            CodegenProperty cp = fromProperty("inner", innerSchema);
            updatePropertyForMap(property, cp);
        } else if (ModelUtils.isFreeFormObject(p)) {
            property.isFreeFormObject = true;
            property.baseType = getSchemaType(p);
        } else { // model
            // TODO revise the logic below
            //if (StringUtils.isNotBlank(p.get$ref())) {
            //    property.baseType = getSimpleRef(p.get$ref());
            //}
            // --END of revision
            setNonArrayMapProperty(property, type);
            Schema refOrCurrent = ModelUtils.getReferencedSchema(this.openAPI, p);
            property.isModel = (ModelUtils.isComposedSchema(refOrCurrent) || ModelUtils.isObjectSchema(refOrCurrent)) && ModelUtils.isModel(refOrCurrent);
            if (ModelUtils.isAnyTypeSchema(p)) {
                property.isAnyType = true;
            }
        }

        LOGGER.debug("debugging from property return: " + property);
        return property;
    }

    /**
     * Update property for array(list) container
     *
     * @param property      Codegen property
     * @param innerProperty Codegen inner property of map or list
     */
    protected void updatePropertyForArray(CodegenProperty property, CodegenProperty innerProperty) {
        if (innerProperty == null) {
            LOGGER.warn("skipping invalid array property " + Json.pretty(property));
            return;
        }
        property.dataFormat = innerProperty.dataFormat;
        if (!languageSpecificPrimitives.contains(innerProperty.baseType)) {
            property.complexType = innerProperty.baseType;
        } else {
            property.isPrimitiveType = true;
        }
        property.items = innerProperty;
        property.mostInnerItems = getMostInnerItems(innerProperty);
        // inner item is Enum
        if (isPropertyInnerMostEnum(property)) {
            // isEnum is set to true when the type is an enum
            // or the inner type of an array/map is an enum
            property.isEnum = true;
            // update datatypeWithEnum and default value for array
            // e.g. List<string> => List<StatusEnum>
            updateDataTypeWithEnumForArray(property);
            // set allowable values to enum values (including array/map of enum)
            property.allowableValues = getInnerEnumAllowableValues(property);
        }

    }

    /**
     * Update property for map container
     *
     * @param property      Codegen property
     * @param innerProperty Codegen inner property of map or list
     */
    protected void updatePropertyForMap(CodegenProperty property, CodegenProperty innerProperty) {
        if (innerProperty == null) {
            LOGGER.warn("skipping invalid map property " + Json.pretty(property));
            return;
        }
        if (!languageSpecificPrimitives.contains(innerProperty.baseType)) {
            property.complexType = innerProperty.baseType;
        } else {
            property.isPrimitiveType = true;
        }
        property.items = innerProperty;
        property.mostInnerItems = getMostInnerItems(innerProperty);
        property.dataFormat = innerProperty.dataFormat;
        // inner item is Enum
        if (isPropertyInnerMostEnum(property)) {
            // isEnum is set to true when the type is an enum
            // or the inner type of an array/map is an enum
            property.isEnum = true;
            // update datatypeWithEnum and default value for map
            // e.g. Dictionary<string, string> => Dictionary<string, StatusEnum>
            updateDataTypeWithEnumForMap(property);
            // set allowable values to enum values (including array/map of enum)
            property.allowableValues = getInnerEnumAllowableValues(property);
        }

    }

    /**
     * Update property for map container
     *
     * @param property Codegen property
     * @return True if the inner most type is enum
     */
    protected Boolean isPropertyInnerMostEnum(CodegenProperty property) {
        CodegenProperty currentProperty = getMostInnerItems(property);

        return currentProperty == null ? false : currentProperty.isEnum;
    }

    protected CodegenProperty getMostInnerItems(CodegenProperty property) {
        CodegenProperty currentProperty = property;
        while (currentProperty != null && (Boolean.TRUE.equals(currentProperty.isMapContainer)
                || Boolean.TRUE.equals(currentProperty.isListContainer))) {
            currentProperty = currentProperty.items;
        }
        return currentProperty;
    }

    protected Map<String, Object> getInnerEnumAllowableValues(CodegenProperty property) {
        CodegenProperty currentProperty = getMostInnerItems(property);

        return currentProperty == null ? new HashMap<String, Object>() : currentProperty.allowableValues;
    }

    /**
     * Update datatypeWithEnum for array container
     *
     * @param property Codegen property
     */
    protected void updateDataTypeWithEnumForArray(CodegenProperty property) {
        CodegenProperty baseItem = property.items;
        while (baseItem != null && (Boolean.TRUE.equals(baseItem.isMapContainer)
                || Boolean.TRUE.equals(baseItem.isListContainer))) {
            baseItem = baseItem.items;
        }
        if (baseItem != null) {
            // set both datatype and datetypeWithEnum as only the inner type is enum
            property.datatypeWithEnum = property.datatypeWithEnum.replace(baseItem.baseType, toEnumName(baseItem));

            // naming the enum with respect to the language enum naming convention
            // e.g. remove [], {} from array/map of enum
            property.enumName = toEnumName(property);

            // set default value for variable with inner enum
            if (property.defaultValue != null) {
                property.defaultValue = property.defaultValue.replace(baseItem.baseType, toEnumName(baseItem));
            }

            updateCodegenPropertyEnum(property);
        }
    }

    /**
     * Update datatypeWithEnum for map container
     *
     * @param property Codegen property
     */
    protected void updateDataTypeWithEnumForMap(CodegenProperty property) {
        CodegenProperty baseItem = property.items;
        while (baseItem != null && (Boolean.TRUE.equals(baseItem.isMapContainer)
                || Boolean.TRUE.equals(baseItem.isListContainer))) {
            baseItem = baseItem.items;
        }

        if (baseItem != null) {
            // set both datatype and datetypeWithEnum as only the inner type is enum
            property.datatypeWithEnum = property.datatypeWithEnum.replace(", " + baseItem.baseType, ", " + toEnumName(baseItem));

            // naming the enum with respect to the language enum naming convention
            // e.g. remove [], {} from array/map of enum
            property.enumName = toEnumName(property);

            // set default value for variable with inner enum
            if (property.defaultValue != null) {
                property.defaultValue = property.defaultValue.replace(", " + property.items.baseType, ", " + toEnumName(property.items));
            }

            updateCodegenPropertyEnum(property);
        }
    }

    protected void setNonArrayMapProperty(CodegenProperty property, String type) {
        property.isContainer = false;
        if (languageSpecificPrimitives().contains(type)) {
            property.isPrimitiveType = true;
        } else {
            property.complexType = property.baseType;
            property.isModel = true;
        }
    }

    /**
     * Override with any special handling of response codes
     *
     * @param responses OAS Operation's responses
     * @return default method response or <code>null</code> if not found
     */
    protected ApiResponse findMethodResponse(ApiResponses responses) {
        String code = null;
        for (String responseCode : responses.keySet()) {
            if (responseCode.startsWith("2") || responseCode.equals("default")) {
                if (code == null || code.compareTo(responseCode) > 0) {
                    code = responseCode;
                }
            }
        }
        if (code == null) {
            return null;
        }
        return responses.get(code);
    }

    /**
     * Set op's returnBaseType, returnType, examples etc.
     *
     * @param operation      endpoint Operation
     * @param schemas        a map of the schemas in the openapi spec
     * @param op             endpoint CodegenOperation
     * @param methodResponse the default ApiResponse for the endpoint
     */
    protected void handleMethodResponse(Operation operation,
                                        Map<String, Schema> schemas,
                                        CodegenOperation op,
                                        ApiResponse methodResponse) {
        handleMethodResponse(operation, schemas, op, methodResponse, Collections.<String, String>emptyMap());
    }

    /**
     * Set op's returnBaseType, returnType, examples etc.
     *
     * @param operation      endpoint Operation
     * @param schemas        a map of the schemas in the openapi spec
     * @param op             endpoint CodegenOperation
     * @param methodResponse the default ApiResponse for the endpoint
     * @param importMappings mappings of external types to be omitted by unaliasing
     */
    protected void handleMethodResponse(Operation operation,
                                        Map<String, Schema> schemas,
                                        CodegenOperation op,
                                        ApiResponse methodResponse,
                                        Map<String, String> importMappings) {
        Schema responseSchema = ModelUtils.unaliasSchema(this.openAPI, ModelUtils.getSchemaFromResponse(methodResponse), importMappings);

        if (responseSchema != null) {
            CodegenProperty cm = fromProperty("response", responseSchema);

            if (ModelUtils.isArraySchema(responseSchema)) {
                ArraySchema as = (ArraySchema) responseSchema;
                CodegenProperty innerProperty = fromProperty("response", getSchemaItems(as));
                op.returnBaseType = innerProperty.baseType;
            } else if (ModelUtils.isMapSchema(responseSchema)) {
                CodegenProperty innerProperty = fromProperty("response", ModelUtils.getAdditionalProperties(responseSchema));
                op.returnBaseType = innerProperty.baseType;
            } else {
                if (cm.complexType != null) {
                    op.returnBaseType = cm.complexType;
                } else {
                    op.returnBaseType = cm.baseType;
                }
            }

            // generate examples
            String exampleStatusCode = "200";
            for (String key : operation.getResponses().keySet()) {
                if (operation.getResponses().get(key) == methodResponse && !key.equals("default")) {
                    exampleStatusCode = key;
                }
            }
            op.examples = new ExampleGenerator(schemas, this.openAPI).generateFromResponseSchema(exampleStatusCode, responseSchema, getProducesInfo(this.openAPI, operation));
            op.defaultResponse = toDefaultValue(responseSchema);
            op.returnType = cm.dataType;
            op.hasReference = schemas.containsKey(op.returnBaseType);

            // lookup discriminator
            Schema schema = schemas.get(op.returnBaseType);
            if (schema != null) {
                CodegenModel cmod = fromModel(op.returnBaseType, schema);
                op.discriminator = cmod.discriminator;
            }

            if (cm.isContainer) {
                op.returnContainer = cm.containerType;
                if ("map".equals(cm.containerType)) {
                    op.isMapContainer = true;
                } else if ("list".equalsIgnoreCase(cm.containerType)) {
                    op.isListContainer = true;
                } else if ("array".equalsIgnoreCase(cm.containerType)) {
                    op.isListContainer = true;
                }
            } else {
                op.returnSimpleType = true;
            }
            if (languageSpecificPrimitives().contains(op.returnBaseType) || op.returnBaseType == null) {
                op.returnTypeIsPrimitive = true;
            }
        }
        addHeaders(methodResponse, op.responseHeaders);
    }

    /**
     * Convert OAS Operation object to Codegen Operation object
     *
     * @param httpMethod HTTP method
     * @param operation  OAS operation object
     * @param path       the path of the operation
     * @param servers    list of servers
     * @return Codegen Operation object
     */
    public CodegenOperation fromOperation(String path,
                                          String httpMethod,
                                          Operation operation,
                                          List<Server> servers) {
        LOGGER.debug("fromOperation => operation: " + operation);
        if (operation == null)
            throw new RuntimeException("operation cannot be null in fromOperation");

        Map<String, Schema> schemas = ModelUtils.getSchemas(this.openAPI);
        CodegenOperation op = CodegenModelFactory.newInstance(CodegenModelType.OPERATION);
        Set<String> imports = new HashSet<String>();
        if (operation.getExtensions() != null && !operation.getExtensions().isEmpty()) {
            op.vendorExtensions.putAll(operation.getExtensions());

            Object isCallbackRequest = op.vendorExtensions.remove("x-callback-request");
            op.isCallbackRequest = Boolean.TRUE.equals(isCallbackRequest);
        }

        // servers setting
        if (operation.getServers() != null && !operation.getServers().isEmpty()) {
            // use operation-level servers first if defined
            op.servers = fromServers(operation.getServers());
        } else if (servers != null && !servers.isEmpty()) {
            // use path-level servers
            op.servers = fromServers(servers);
        }

        // store the original operationId for plug-in
        op.operationIdOriginal = operation.getOperationId();

        String operationId = getOrGenerateOperationId(operation, path, httpMethod);
        // remove prefix in operationId
        if (removeOperationIdPrefix) {
            int offset = operationId.indexOf('_');
            if (offset > -1) {
                operationId = operationId.substring(offset + 1);
            }
        }
        operationId = removeNonNameElementToCamelCase(operationId);

        if (isStrictSpecBehavior() && !path.startsWith("/")) {
            // modifies an operation.path to strictly conform to OpenAPI Spec
            op.path = "/" + path;
        } else {
            op.path = path;
        }

        op.operationId = toOperationId(operationId);
        op.summary = escapeText(operation.getSummary());
        op.unescapedNotes = operation.getDescription();
        op.notes = escapeText(operation.getDescription());
        op.hasConsumes = false;
        op.hasProduces = false;
        if (operation.getDeprecated() != null) {
            op.isDeprecated = operation.getDeprecated();
        }

        addConsumesInfo(operation, op);

        if (operation.getResponses() != null && !operation.getResponses().isEmpty()) {
            ApiResponse methodResponse = findMethodResponse(operation.getResponses());
            for (String key : operation.getResponses().keySet()) {
                ApiResponse response = operation.getResponses().get(key);
                addProducesInfo(response, op);
                CodegenResponse r = fromResponse(key, response);
                r.hasMore = true;
                if (r.baseType != null &&
                        !defaultIncludes.contains(r.baseType) &&
                        !languageSpecificPrimitives.contains(r.baseType)) {
                    imports.add(r.baseType);
                }
                r.isDefault = response == methodResponse;
                op.responses.add(r);
                if (Boolean.TRUE.equals(r.isBinary) && Boolean.TRUE.equals(r.isDefault)) {
                    op.isResponseBinary = Boolean.TRUE;
                }
                if (Boolean.TRUE.equals(r.isFile) && Boolean.TRUE.equals(r.isDefault)) {
                    op.isResponseFile = Boolean.TRUE;
                }
            }
            op.responses.sort((a, b) -> {
                int aDefault = "0".equals(a.code) ? 1 : 0;
                int bDefault = "0".equals(b.code) ? 1 : 0;
                return aDefault - bDefault;
            });
            op.responses.get(op.responses.size() - 1).hasMore = false;

            if (methodResponse != null) {
                handleMethodResponse(operation, schemas, op, methodResponse, importMapping);
            }
        }

        if (operation.getCallbacks() != null && !operation.getCallbacks().isEmpty()) {
            operation.getCallbacks().forEach((name, callback) -> {
                CodegenCallback c = fromCallback(name, callback, servers);
                c.hasMore = true;
                op.callbacks.add(c);
            });
            op.callbacks.get(op.callbacks.size() - 1).hasMore = false;
        }

        List<Parameter> parameters = operation.getParameters();
        List<CodegenParameter> allParams = new ArrayList<CodegenParameter>();
        List<CodegenParameter> bodyParams = new ArrayList<CodegenParameter>();
        List<CodegenParameter> pathParams = new ArrayList<CodegenParameter>();
        List<CodegenParameter> queryParams = new ArrayList<CodegenParameter>();
        List<CodegenParameter> headerParams = new ArrayList<CodegenParameter>();
        List<CodegenParameter> cookieParams = new ArrayList<CodegenParameter>();
        List<CodegenParameter> formParams = new ArrayList<CodegenParameter>();
        List<CodegenParameter> requiredParams = new ArrayList<CodegenParameter>();
        List<CodegenParameter> optionalParams = new ArrayList<CodegenParameter>();

        CodegenParameter bodyParam = null;
        RequestBody requestBody = operation.getRequestBody();
        if (requestBody != null) {
            String contentType = getContentType(requestBody);
            if (contentType != null &&
                    (contentType.toLowerCase(Locale.ROOT).startsWith("application/x-www-form-urlencoded") ||
                            contentType.toLowerCase(Locale.ROOT).startsWith("multipart"))) {
                // process form parameters
                formParams = fromRequestBodyToFormParameters(requestBody, imports);
                op.isMultipart = contentType.toLowerCase(Locale.ROOT).startsWith("multipart");
                for (CodegenParameter cp : formParams) {
                    postProcessParameter(cp);
                }
                // add form parameters to the beginning of all parameter list
                if (prependFormOrBodyParameters) {
                    for (CodegenParameter cp : formParams) {
                        allParams.add(cp.copy());
                    }
                }
            } else {
                // process body parameter
                requestBody = ModelUtils.getReferencedRequestBody(this.openAPI, requestBody);

                String bodyParameterName = "";
                if (op.vendorExtensions != null && op.vendorExtensions.containsKey("x-codegen-request-body-name")) {
                    bodyParameterName = (String) op.vendorExtensions.get("x-codegen-request-body-name");
                }
                bodyParam = fromRequestBody(requestBody, imports, bodyParameterName);
                bodyParam.description = escapeText(requestBody.getDescription());
                postProcessParameter(bodyParam);

                bodyParams.add(bodyParam);

                if (prependFormOrBodyParameters) {
                    allParams.add(bodyParam);
                }

                // add example
                if (schemas != null) {
                    op.requestBodyExamples = new ExampleGenerator(schemas, this.openAPI).generate(null, new ArrayList<String>(getConsumesInfo(this.openAPI, operation)), bodyParam.baseType);
                }
            }
        }

        if (parameters != null) {
            for (Parameter param : parameters) {
                param = ModelUtils.getReferencedParameter(this.openAPI, param);

                CodegenParameter p = fromParameter(param, imports);

                // ensure unique params
                if (ensureUniqueParams) {
                    if (!isParameterNameUnique(p, allParams)) {
                        p.paramName = generateNextName(p.paramName);
                    }
                }

                allParams.add(p);

                if (param instanceof QueryParameter || "query".equalsIgnoreCase(param.getIn())) {
                    queryParams.add(p.copy());
                } else if (param instanceof PathParameter || "path".equalsIgnoreCase(param.getIn())) {
                    pathParams.add(p.copy());
                } else if (param instanceof HeaderParameter || "header".equalsIgnoreCase(param.getIn())) {
                    headerParams.add(p.copy());
                } else if (param instanceof CookieParameter || "cookie".equalsIgnoreCase(param.getIn())) {
                    cookieParams.add(p.copy());
                } else {
                    LOGGER.warn("Unknown parameter type " + p.baseType + " for " + p.baseName);
                }

            }
        }

        // add form/body parameter (if any) to the end of all parameter list
        if (!prependFormOrBodyParameters) {
            for (CodegenParameter cp : formParams) {
                allParams.add(cp.copy());
            }

            for (CodegenParameter cp : bodyParams) {
                allParams.add(cp.copy());
            }
        }

        // create optional, required parameters
        for (CodegenParameter cp : allParams) {
            if (cp.required) { //required parameters
                requiredParams.add(cp.copy());
            } else { // optional parameters
                optionalParams.add(cp.copy());
                op.hasOptionalParams = true;
            }
        }

        // add imports to operation import tag
        for (String i : imports) {
            if (needToImport(i)) {
                op.imports.add(i);
            }
        }

        op.bodyParam = bodyParam;
        op.httpMethod = httpMethod.toUpperCase(Locale.ROOT);

        // move "required" parameters in front of "optional" parameters
        if (sortParamsByRequiredFlag) {
            Collections.sort(allParams, new Comparator<CodegenParameter>() {
                @Override
                public int compare(CodegenParameter one, CodegenParameter another) {
                    if (one.required == another.required)
                        return 0;
                    else if (one.required)
                        return -1;
                    else
                        return 1;
                }
            });
        }

        op.allParams = addHasMore(allParams);
        op.bodyParams = addHasMore(bodyParams);
        op.pathParams = addHasMore(pathParams);
        op.queryParams = addHasMore(queryParams);
        op.headerParams = addHasMore(headerParams);
        op.cookieParams = addHasMore(cookieParams);
        op.formParams = addHasMore(formParams);
        op.requiredParams = addHasMore(requiredParams);
        op.optionalParams = addHasMore(optionalParams);
        op.externalDocs = operation.getExternalDocs();
        // legacy support
        op.nickname = op.operationId;

        if (op.allParams.size() > 0) {
            op.hasParams = true;
        }
        op.hasRequiredParams = op.requiredParams.size() > 0;

        // set Restful Flag
        op.isRestfulShow = op.isRestfulShow();
        op.isRestfulIndex = op.isRestfulIndex();
        op.isRestfulCreate = op.isRestfulCreate();
        op.isRestfulUpdate = op.isRestfulUpdate();
        op.isRestfulDestroy = op.isRestfulDestroy();
        op.isRestful = op.isRestful();

        return op;
    }

    public boolean isParameterNameUnique(CodegenParameter p, List<CodegenParameter> parameters) {
        for (CodegenParameter parameter : parameters) {
            if (System.identityHashCode(p) == System.identityHashCode(parameter)) {
                continue; // skip itself
            }

            if (p.paramName.equals(parameter.paramName)) {
                return false;
            }
        }

        return true;
    }

    /**
     * Convert OAS Response object to Codegen Response object
     *
     * @param responseCode HTTP response code
     * @param response     OAS Response object
     * @return Codegen Response object
     */
    public CodegenResponse fromResponse(String responseCode, ApiResponse response) {
        CodegenResponse r = CodegenModelFactory.newInstance(CodegenModelType.RESPONSE);

        if (response.getContent() != null && response.getContent().size() > 0) {
            // Ensure validation properties from a target schema are persisted on CodegenResponse.
            // This ignores any edge case where different schemas have different validations because we don't
            // have a way to indicate a preference for response schema and are effective 1:1.
            Schema contentSchema = null;
            for (MediaType mt : response.getContent().values()) {
                if (contentSchema != null) break;
                contentSchema = mt.getSchema();
            }
            if (contentSchema != null) {
                ModelUtils.syncValidationProperties(contentSchema, r);
            }
        }

        if ("default".equals(responseCode) || "defaultResponse".equals(responseCode)) {
            r.code = "0";
        } else {
            r.code = responseCode;
            switch (r.code.charAt(0)) {
                case '1':
                    r.is1xx = true;
                    break;
                case '2':
                    r.is2xx = true;
                    break;
                case '3':
                    r.is3xx = true;
                    break;
                case '4':
                    r.is4xx = true;
                    break;
                case '5':
                    r.is5xx = true;
                    break;
                default:
                    throw new RuntimeException("Invalid response code " + responseCode);
            }
        }
        Schema responseSchema;
        if (this.openAPI != null && this.openAPI.getComponents() != null) {
            responseSchema = ModelUtils.unaliasSchema(this.openAPI, ModelUtils.getSchemaFromResponse(response),
                    importMapping);
        } else { // no model/alias defined
            responseSchema = ModelUtils.getSchemaFromResponse(response);
        }
        r.schema = responseSchema;
        if (responseSchema != null && responseSchema.getPattern() != null) {
            r.setPattern(toRegularExpression(responseSchema.getPattern()));
        }

        r.message = escapeText(response.getDescription());
        // TODO need to revise and test examples in responses
        // ApiResponse does not support examples at the moment
        //r.examples = toExamples(response.getExamples());
        r.jsonSchema = Json.pretty(response);
        if (response.getExtensions() != null && !response.getExtensions().isEmpty()) {
            r.vendorExtensions.putAll(response.getExtensions());
        }
        addHeaders(response, r.headers);
        r.hasHeaders = !r.headers.isEmpty();

        if (r.schema != null) {
            Map<String, Schema> allSchemas = null;
            CodegenProperty cp = fromProperty("response", responseSchema);

            if (ModelUtils.isArraySchema(responseSchema)) {
                ArraySchema as = (ArraySchema) responseSchema;
                CodegenProperty innerProperty = fromProperty("response", getSchemaItems(as));
                CodegenProperty innerCp = innerProperty;
                while (innerCp != null) {
                    r.baseType = innerCp.baseType;
                    innerCp = innerCp.items;
                }
            } else {
                if (cp.complexType != null) {
                    r.baseType = cp.complexType;
                    r.isModel = true;
                } else {
                    r.baseType = cp.baseType;
                }
            }

            r.dataType = cp.dataType;
            if (Boolean.TRUE.equals(cp.isString) && Boolean.TRUE.equals(cp.isEmail)) {
                r.isEmail = true;
            } else if (Boolean.TRUE.equals(cp.isString) && Boolean.TRUE.equals(cp.isUuid)) {
                r.isUuid = true;
            } else if (Boolean.TRUE.equals(cp.isByteArray)) {
                r.isByteArray = true;
            } else if (Boolean.TRUE.equals(cp.isString)) {
                r.isString = true;
            } else if (Boolean.TRUE.equals(cp.isBoolean)) {
                r.isBoolean = true;
            } else if (Boolean.TRUE.equals(cp.isLong)) {
                r.isLong = true;
                r.isNumeric = true;
            } else if (Boolean.TRUE.equals(cp.isInteger)) {
                r.isInteger = true;
                r.isNumeric = true;
            } else if (Boolean.TRUE.equals(cp.isNumber)) {
                r.isNumber = true;
                r.isNumeric = true;
            } else if (Boolean.TRUE.equals(cp.isDouble)) {
                r.isDouble = true;
                r.isNumeric = true;
            } else if (Boolean.TRUE.equals(cp.isFloat)) {
                r.isFloat = true;
                r.isNumeric = true;
            } else if (Boolean.TRUE.equals(cp.isBinary)) {
                r.isFile = true; // file = binary in OAS3
                r.isBinary = true;
            } else if (Boolean.TRUE.equals(cp.isFile)) {
                r.isFile = true;
            } else if (Boolean.TRUE.equals(cp.isDate)) {
                r.isDate = true;
            } else if (Boolean.TRUE.equals(cp.isDateTime)) {
                r.isDateTime = true;
            } else if (Boolean.TRUE.equals(cp.isFreeFormObject)) {
                r.isFreeFormObject = true;
            } else {
                LOGGER.debug("Property type is not primitive: " + cp.dataType);
            }

            if (cp.isContainer) {
                r.simpleType = false;
                r.containerType = cp.containerType;
                r.isMapContainer = "map".equals(cp.containerType);
                r.isListContainer = "list".equalsIgnoreCase(cp.containerType) || "array".equalsIgnoreCase(cp.containerType);
            } else {
                r.simpleType = true;
            }

            r.primitiveType = (r.baseType == null || languageSpecificPrimitives().contains(r.baseType));
        }

        if (r.baseType == null) {
            r.isMapContainer = false;
            r.isListContainer = false;
            r.primitiveType = true;
            r.simpleType = true;
        }

        return r;
    }

    /**
     * Convert OAS Callback object to Codegen Callback object
     *
     * @param name     callback name
     * @param callback OAS Callback object
     * @param servers  list of servers
     * @return Codegen Response object
     */
    public CodegenCallback fromCallback(String name, Callback callback, List<Server> servers) {
        CodegenCallback c = new CodegenCallback();
        c.name = name;

        if (callback.getExtensions() != null && !callback.getExtensions().isEmpty()) {
            c.vendorExtensions.putAll(callback.getExtensions());
        }

        callback.forEach((expression, pi) -> {
            CodegenCallback.Url u = new CodegenCallback.Url();
            u.expression = expression;
            u.hasMore = true;

            if (pi.getExtensions() != null && !pi.getExtensions().isEmpty()) {
                u.vendorExtensions.putAll(pi.getExtensions());
            }

            Stream.of(
                    Pair.of("get", pi.getGet()),
                    Pair.of("head", pi.getHead()),
                    Pair.of("put", pi.getPut()),
                    Pair.of("post", pi.getPost()),
                    Pair.of("delete", pi.getDelete()),
                    Pair.of("patch", pi.getPatch()),
                    Pair.of("options", pi.getOptions()))
                    .filter(p -> p.getValue() != null)
                    .forEach(p -> {
                        String method = p.getKey();
                        Operation op = p.getValue();

                        boolean genId = op.getOperationId() == null;
                        if (genId) {
                            op.setOperationId(getOrGenerateOperationId(op, c.name + "_" + expression.replaceAll("\\{\\$.*}", ""), method));
                        }

                        if (op.getExtensions() == null) {
                            op.setExtensions(new HashMap<>());
                        }
                        // This extension will be removed later by `fromOperation()` as it is only needed here to
                        // distinguish between normal operations and callback requests
                        op.getExtensions().put("x-callback-request", true);

                        CodegenOperation co = fromOperation(expression, method, op, servers);
                        if (genId) {
                            co.operationIdOriginal = null;
                            // legacy (see `fromOperation()`)
                            co.nickname = co.operationId;
                        }
                        u.requests.add(co);
                    });

            if (!u.requests.isEmpty()) {
                u.requests.get(u.requests.size() - 1).hasMore = false;
            }
            c.urls.add(u);
        });

        if (!c.urls.isEmpty()) {
            c.urls.get(c.urls.size() - 1).hasMore = false;
        }

        return c;
    }

    /**
     * Convert OAS Parameter object to Codegen Parameter object
     *
     * @param parameter OAS parameter object
     * @param imports   set of imports for library/package/module
     * @return Codegen Parameter object
     */
    public CodegenParameter fromParameter(Parameter parameter, Set<String> imports) {
        CodegenParameter codegenParameter = CodegenModelFactory.newInstance(CodegenModelType.PARAMETER);

        if (parameter.getContent() != null && parameter.getContent().size() > 0) {
            // Ensure validation properties from a target schema are persisted on CodegenParameter.
            // This ignores any edge case where different schemas have different validations because we don't
            // have a way to indicate a preference for parameter schema and are effective 1:1.
            Schema contentSchema = null;
            for (MediaType mt : parameter.getContent().values()) {
                if (contentSchema != null) break;
                contentSchema = mt.getSchema();
            }
            if (contentSchema != null) {
                ModelUtils.syncValidationProperties(contentSchema, codegenParameter);
            }
        }

        codegenParameter.baseName = parameter.getName();
        codegenParameter.description = escapeText(parameter.getDescription());
        codegenParameter.unescapedDescription = parameter.getDescription();
        if (parameter.getRequired() != null) {
            codegenParameter.required = parameter.getRequired();
        }
        codegenParameter.jsonSchema = Json.pretty(parameter);

        if (GlobalSettings.getProperty("debugParser") != null) {
            LOGGER.info("working on Parameter " + parameter.getName());
            LOGGER.info("JSON schema: " + codegenParameter.jsonSchema);
        }

        if (parameter.getExtensions() != null && !parameter.getExtensions().isEmpty()) {
            codegenParameter.vendorExtensions.putAll(parameter.getExtensions());
        }

        Schema s;
        if (parameter.getSchema() != null) {
            s = parameter.getSchema();
        } else if (parameter.getContent() != null) {
            Content content = parameter.getContent();
            if (content.size() > 1) {
                once(LOGGER).warn("Multiple schemas found in content, returning only the first one");
            }
            MediaType mediaType = content.values().iterator().next();
            s = mediaType.getSchema();
        } else {
            s = null;
        }

        if (s != null) {
            Schema parameterSchema = ModelUtils.unaliasSchema(this.openAPI, s, importMapping);
            if (parameterSchema == null) {
                LOGGER.warn("warning!  Schema not found for parameter \"" + parameter.getName() + "\", using String");
                parameterSchema = new StringSchema().description("//TODO automatically added by openapi-generator due to missing type definition.");
            }

            if (Boolean.TRUE.equals(parameterSchema.getNullable())) { // use nullable defined in the spec
                codegenParameter.isNullable = true;
            }

            // set default value
            codegenParameter.defaultValue = toDefaultValue(parameterSchema);

            if (parameter.getStyle() != null) {
                codegenParameter.style = parameter.getStyle().toString();
            }

            // the default value is false
            // https://github.com/OAI/OpenAPI-Specification/blob/master/versions/3.0.2.md#user-content-parameterexplode
            codegenParameter.isExplode = parameter.getExplode() == null ? false : parameter.getExplode();

            // TODO revise collectionFormat
            String collectionFormat = null;
            if (ModelUtils.isArraySchema(parameterSchema)) { // for array parameter
                final ArraySchema arraySchema = (ArraySchema) parameterSchema;
                Schema inner = getSchemaItems(arraySchema);

                collectionFormat = getCollectionFormat(parameter);
                // default to csv:
                collectionFormat = StringUtils.isEmpty(collectionFormat) ? "csv" : collectionFormat;
                CodegenProperty codegenProperty = fromProperty("inner", inner);
                codegenParameter.items = codegenProperty;
                codegenParameter.mostInnerItems = codegenProperty.mostInnerItems;
                codegenParameter.baseType = codegenProperty.dataType;
                codegenParameter.isContainer = true;
                codegenParameter.isListContainer = true;

                // recursively add import
                while (codegenProperty != null) {
                    imports.add(codegenProperty.baseType);
                    codegenProperty = codegenProperty.items;
                }

            } else if (ModelUtils.isMapSchema(parameterSchema)) { // for map parameter
                CodegenProperty codegenProperty = fromProperty("inner", ModelUtils.getAdditionalProperties(parameterSchema));
                codegenParameter.items = codegenProperty;
                codegenParameter.mostInnerItems = codegenProperty.mostInnerItems;
                codegenParameter.baseType = codegenProperty.dataType;
                codegenParameter.isContainer = true;
                codegenParameter.isMapContainer = true;

                // recursively add import
                while (codegenProperty != null) {
                    imports.add(codegenProperty.baseType);
                    codegenProperty = codegenProperty.items;
                }
            }
/* TODO revise the logic below
            } else {
                Map<PropertyId, Object> args = new HashMap<PropertyId, Object>();
                String format = qp.getFormat();
                args.put(PropertyId.ENUM, qp.getEnum());
                property = PropertyBuilder.build(type, format, args);
            }
*/

            CodegenProperty codegenProperty = fromProperty(parameter.getName(), parameterSchema);
            // TODO revise below which seems not working
            //if (parameterSchema.getRequired() != null && !parameterSchema.getRequired().isEmpty() && parameterSchema.getRequired().contains(codegenProperty.baseName)) {
            codegenProperty.required = Boolean.TRUE.equals(parameter.getRequired()) ? true : false;
            //}
            //codegenProperty.required = true;

            // set boolean flag (e.g. isString)
            setParameterBooleanFlagWithCodegenProperty(codegenParameter, codegenProperty);

            String parameterDataType = this.getParameterDataType(parameter, parameterSchema);
            if (parameterDataType != null) {
                codegenParameter.dataType = parameterDataType;
            } else {
                codegenParameter.dataType = codegenProperty.dataType;
            }
            if (ModelUtils.isObjectSchema(parameterSchema)) {
                codegenProperty.complexType = codegenParameter.dataType;
            }
            codegenParameter.dataFormat = codegenProperty.dataFormat;
            codegenParameter.required = codegenProperty.required;

            if (codegenProperty.isEnum) {
                codegenParameter.datatypeWithEnum = codegenProperty.datatypeWithEnum;
                codegenParameter.enumName = codegenProperty.enumName;
            }

            // enum
            updateCodegenPropertyEnum(codegenProperty);
            codegenParameter.isEnum = codegenProperty.isEnum;
            codegenParameter._enum = codegenProperty._enum;
            codegenParameter.allowableValues = codegenProperty.allowableValues;

            if (codegenProperty.items != null && codegenProperty.items.isEnum) {
                codegenParameter.datatypeWithEnum = codegenProperty.datatypeWithEnum;
                codegenParameter.enumName = codegenProperty.enumName;
                codegenParameter.items = codegenProperty.items;
                codegenParameter.mostInnerItems = codegenProperty.mostInnerItems;
            }

            codegenParameter.collectionFormat = collectionFormat;
            if ("multi".equals(collectionFormat)) {
                codegenParameter.isCollectionFormatMulti = true;
            }
            codegenParameter.paramName = toParamName(parameter.getName());

            // import
            if (codegenProperty.complexType != null) {
                imports.add(codegenProperty.complexType);
            }

            // validation
            // handle maximum, minimum properly for int/long by removing the trailing ".0"
            if (ModelUtils.isIntegerSchema(parameterSchema)) {
                codegenParameter.maximum = parameterSchema.getMaximum() == null ? null : String.valueOf(parameterSchema.getMaximum().longValue());
                codegenParameter.minimum = parameterSchema.getMinimum() == null ? null : String.valueOf(parameterSchema.getMinimum().longValue());
            } else {
                codegenParameter.maximum = parameterSchema.getMaximum() == null ? null : String.valueOf(parameterSchema.getMaximum());
                codegenParameter.minimum = parameterSchema.getMinimum() == null ? null : String.valueOf(parameterSchema.getMinimum());
            }

            codegenParameter.exclusiveMaximum = parameterSchema.getExclusiveMaximum() == null ? false : parameterSchema.getExclusiveMaximum();
            codegenParameter.exclusiveMinimum = parameterSchema.getExclusiveMinimum() == null ? false : parameterSchema.getExclusiveMinimum();
            codegenParameter.maxLength = parameterSchema.getMaxLength();
            codegenParameter.minLength = parameterSchema.getMinLength();
            codegenParameter.pattern = toRegularExpression(parameterSchema.getPattern());
            codegenParameter.maxItems = parameterSchema.getMaxItems();
            codegenParameter.minItems = parameterSchema.getMinItems();
            codegenParameter.uniqueItems = parameterSchema.getUniqueItems() == null ? false : parameterSchema.getUniqueItems();
            codegenParameter.multipleOf = parameterSchema.getMultipleOf();

            // exclusive* are noop without corresponding min/max
            if (codegenParameter.maximum != null || codegenParameter.minimum != null ||
                    codegenParameter.maxLength != null || codegenParameter.minLength != null ||
                    codegenParameter.maxItems != null || codegenParameter.minItems != null ||
                    codegenParameter.pattern != null) {
                codegenParameter.hasValidation = true;
            }

        } else {
            LOGGER.error("ERROR! Not handling  " + parameter + " as Body Parameter at the moment");
             /* TODO need to revise the logic below to handle body parameter
            if (!(parameter instanceof BodyParameter)) {
                LOGGER.error("Cannot use Parameter " + parameter + " as Body Parameter");
            }

            BodyParameter bp = (BodyParameter) param;
            Model model = bp.getSchema();

            if (model instanceof ModelImpl) {
                ModelImpl impl = (ModelImpl) model;
                CodegenModel cm = fromModel(bp.getName(), impl);
                if (!cm.emptyVars) {
                    codegen.dataType = getTypeDeclaration(cm.classname);
                    imports.add(p.dataType);
                } else {
                    Property prop = PropertyBuilder.build(impl.getType(), impl.getFormat(), null);
                    prop.setRequired(bp.getRequired());
                    CodegenProperty cp = fromProperty("property", prop);
                    if (cp != null) {
                        p.baseType = cp.baseType;
                        p.dataType = cp.datatype;
                        p.isPrimitiveType = cp.isPrimitiveType;
                        p.isBinary = isDataTypeBinary(cp.datatype);
                        p.isFile = isDataTypeFile(cp.datatype);
                        if (cp.complexType != null) {
                            imports.add(cp.complexType);
                        }
                    }

                    // set boolean flag (e.g. isString)
                    setParameterBooleanFlagWithCodegenProperty(p, cp);
                }
            } else if (model instanceof ArrayModel) {
                // to use the built-in model parsing, we unwrap the ArrayModel
                // and get a single property from it
                ArrayModel impl = (ArrayModel) model;
                // get the single property
                ArrayProperty ap = new ArrayProperty().items(impl.getItems());
                ap.setRequired(param.getRequired());
                CodegenProperty cp = fromProperty("inner", ap);
                if (cp.complexType != null) {
                    imports.add(cp.complexType);
                }
                imports.add(cp.baseType);

                // recursively add import
                CodegenProperty innerCp = cp;
                while(innerCp != null) {
                    if(innerCp.complexType != null) {
                        imports.add(innerCp.complexType);
                    }
                    innerCp = innerCp.items;
                }

                p.items = cp;
                p.dataType = cp.datatype;
                p.baseType = cp.complexType;
                p.isPrimitiveType = cp.isPrimitiveType;
                p.isContainer = true;
                p.isListContainer = true;

                // set boolean flag (e.g. isString)
                setParameterBooleanFlagWithCodegenProperty(p, cp);
            } else {
                Model sub = bp.getSchema();
                if (sub instanceof RefModel) {
                    String name = ((RefModel) sub).getSimpleRef();
                    name = getAlias(name);
                    if (typeMapping.containsKey(name)) {
                        name = typeMapping.get(name);
                        p.baseType = name;
                    } else {
                        name = toModelName(name);
                        p.baseType = name;
                        if (defaultIncludes.contains(name)) {
                            imports.add(name);
                        }
                        imports.add(name);
                        name = getTypeDeclaration(name);
                    }
                    p.dataType = name;
                }
            }
            p.paramName = toParamName(bp.getName());
        */
        }

        if (parameter instanceof QueryParameter || "query".equalsIgnoreCase(parameter.getIn())) {
            codegenParameter.isQueryParam = true;
        } else if (parameter instanceof PathParameter || "path".equalsIgnoreCase(parameter.getIn())) {
            codegenParameter.required = true;
            codegenParameter.isPathParam = true;
        } else if (parameter instanceof HeaderParameter || "header".equalsIgnoreCase(parameter.getIn())) {
            codegenParameter.isHeaderParam = true;
        } else if (parameter instanceof CookieParameter || "cookie".equalsIgnoreCase(parameter.getIn())) {
            codegenParameter.isCookieParam = true;
        } else {
            LOGGER.warn("Unknown parameter type: " + parameter.getName());
        }

        // default to UNKNOWN_PARAMETER_NAME if paramName is null
        if (codegenParameter.paramName == null) {
            LOGGER.warn("Parameter name not defined properly. Default to UNKNOWN_PARAMETER_NAME");
            codegenParameter.paramName = "UNKNOWN_PARAMETER_NAME";
        }

        // set the parameter example value
        // should be overridden by lang codegen
        setParameterExampleValue(codegenParameter, parameter);

        postProcessParameter(codegenParameter);
        LOGGER.debug("debugging codegenParameter return: " + codegenParameter);
        return codegenParameter;
    }

    /**
     * Returns the data type of a parameter.
     * Returns null by default to use the CodegenProperty.datatype value
     *
     * @param parameter Parameter
     * @param schema    Schema
     * @return data type
     */
    protected String getParameterDataType(Parameter parameter, Schema schema) {
        if (parameter.get$ref() != null) {
            String refName = ModelUtils.getSimpleRef(parameter.get$ref());
            return toModelName(refName);
        }
        return null;
    }

    // TODO revise below as it should be replaced by ModelUtils.isByteArraySchema(parameterSchema)
    public boolean isDataTypeBinary(String dataType) {
        if (dataType != null) {
            return dataType.toLowerCase(Locale.ROOT).startsWith("byte");
        } else {
            return false;
        }
    }

    // TODO revise below as it should be replaced by ModelUtils.isFileSchema(parameterSchema)
    public boolean isDataTypeFile(String dataType) {
        if (dataType != null) {
            return dataType.toLowerCase(Locale.ROOT).equals("file");
        } else {
            return false;
        }
    }

    /**
     * Convert map of OAS SecurityScheme objects to a list of Codegen Security objects
     *
     * @param securitySchemeMap a map of OAS SecuritySchemeDefinition object
     * @return a list of Codegen Security objects
     */
    @SuppressWarnings("static-method")
    public List<CodegenSecurity> fromSecurity(Map<String, SecurityScheme> securitySchemeMap) {
        if (securitySchemeMap == null) {
            return Collections.emptyList();
        }

        List<CodegenSecurity> codegenSecurities = new ArrayList<CodegenSecurity>(securitySchemeMap.size());
        for (String key : securitySchemeMap.keySet()) {
            final SecurityScheme securityScheme = securitySchemeMap.get(key);

            CodegenSecurity cs = CodegenModelFactory.newInstance(CodegenModelType.SECURITY);
            cs.name = key;
            cs.type = securityScheme.getType().toString();
            cs.isCode = cs.isPassword = cs.isApplication = cs.isImplicit = false;
            cs.isHttpSignature = false;
            cs.isBasicBasic = cs.isBasicBearer = false;
            cs.scheme = securityScheme.getScheme();
            if (securityScheme.getExtensions() != null) {
                cs.vendorExtensions.putAll(securityScheme.getExtensions());
            }

            if (SecurityScheme.Type.APIKEY.equals(securityScheme.getType())) {
                cs.isBasic = cs.isOAuth = false;
                cs.isApiKey = true;
                cs.keyParamName = securityScheme.getName();
                cs.isKeyInHeader = securityScheme.getIn() == SecurityScheme.In.HEADER;
                cs.isKeyInQuery = securityScheme.getIn() == SecurityScheme.In.QUERY;
                cs.isKeyInCookie = securityScheme.getIn() == SecurityScheme.In.COOKIE;  //it assumes a validation step prior to generation. (cookie-auth supported from OpenAPI 3.0.0)
            } else if (SecurityScheme.Type.HTTP.equals(securityScheme.getType())) {
                cs.isKeyInHeader = cs.isKeyInQuery = cs.isKeyInCookie = cs.isApiKey = cs.isOAuth = false;
                cs.isBasic = true;
                if ("basic".equals(securityScheme.getScheme())) {
                    cs.isBasicBasic = true;
                } else if ("bearer".equals(securityScheme.getScheme())) {
                    cs.isBasicBearer = true;
                    cs.bearerFormat = securityScheme.getBearerFormat();
                } else if ("signature".equals(securityScheme.getScheme())) {
                    // HTTP signature as defined in https://datatracker.ietf.org/doc/draft-cavage-http-signatures/
                    // The registry of security schemes is maintained by IANA.
                    // https://www.iana.org/assignments/http-authschemes/http-authschemes.xhtml
                    // As of January 2020, the "signature" scheme has not been registered with IANA yet.
                    // This scheme may have to be changed when it is officially registered with IANA.
                    cs.isHttpSignature = true;
                    once(LOGGER).warn("Security scheme 'HTTP signature' is a draft IETF RFC and subject to change.");
                }
            } else if (SecurityScheme.Type.OAUTH2.equals(securityScheme.getType())) {
                cs.isKeyInHeader = cs.isKeyInQuery = cs.isKeyInCookie = cs.isApiKey = cs.isBasic = false;
                cs.isOAuth = true;
                final OAuthFlows flows = securityScheme.getFlows();
                if (securityScheme.getFlows() == null) {
                    throw new RuntimeException("missing oauth flow in " + cs.name);
                }
                if (flows.getPassword() != null) {
                    setOauth2Info(cs, flows.getPassword());
                    cs.isPassword = true;
                    cs.flow = "password";
                } else if (flows.getImplicit() != null) {
                    setOauth2Info(cs, flows.getImplicit());
                    cs.isImplicit = true;
                    cs.flow = "implicit";
                } else if (flows.getClientCredentials() != null) {
                    setOauth2Info(cs, flows.getClientCredentials());
                    cs.isApplication = true;
                    cs.flow = "application";
                } else if (flows.getAuthorizationCode() != null) {
                    setOauth2Info(cs, flows.getAuthorizationCode());
                    cs.isCode = true;
                    cs.flow = "accessCode";
                } else {
                    throw new RuntimeException("Could not identify any oauth2 flow in " + cs.name);
                }
            }

            codegenSecurities.add(cs);
        }

        // sort auth methods to maintain the same order
        Collections.sort(codegenSecurities, new Comparator<CodegenSecurity>() {
            @Override
            public int compare(CodegenSecurity one, CodegenSecurity another) {
                return ObjectUtils.compare(one.name, another.name);
            }
        });
        // set 'hasMore'
        Iterator<CodegenSecurity> it = codegenSecurities.iterator();
        while (it.hasNext()) {
            final CodegenSecurity security = it.next();
            security.hasMore = it.hasNext();
        }

        return codegenSecurities;
    }

    protected void setReservedWordsLowerCase(List<String> words) {
        reservedWords = new HashSet<String>();
        for (String word : words) {
            reservedWords.add(word.toLowerCase(Locale.ROOT));
        }
    }

    protected boolean isReservedWord(String word) {
        return word != null && reservedWords.contains(word.toLowerCase(Locale.ROOT));
    }

    /**
     * Get operationId from the operation object, and if it's blank, generate a new one from the given parameters.
     *
     * @param operation  the operation object
     * @param path       the path of the operation
     * @param httpMethod the HTTP method of the operation
     * @return the (generated) operationId
     */
    protected String getOrGenerateOperationId(Operation operation, String path, String httpMethod) {
        String operationId = operation.getOperationId();
        if (StringUtils.isBlank(operationId)) {
            String tmpPath = path;
            tmpPath = tmpPath.replaceAll("\\{", "");
            tmpPath = tmpPath.replaceAll("\\}", "");
            String[] parts = (tmpPath + "/" + httpMethod).split("/");
            StringBuilder builder = new StringBuilder();
            if ("/".equals(tmpPath)) {
                // must be root tmpPath
                builder.append("root");
            }
            for (String part : parts) {
                if (part.length() > 0) {
                    if (builder.toString().length() == 0) {
                        part = Character.toLowerCase(part.charAt(0)) + part.substring(1);
                    } else {
                        part = camelize(part);
                    }
                    builder.append(part);
                }
            }
            operationId = sanitizeName(builder.toString());
            LOGGER.warn("Empty operationId found for path: " + httpMethod + " " + path + ". Renamed to auto-generated operationId: " + operationId);
        }
        return operationId;
    }

    /**
     * Check the type to see if it needs import the library/module/package
     *
     * @param type name of the type
     * @return true if the library/module/package of the corresponding type needs to be imported
     */
    protected boolean needToImport(String type) {
        return StringUtils.isNotBlank(type) && !defaultIncludes.contains(type)
                && !languageSpecificPrimitives.contains(type);
    }

    @SuppressWarnings("static-method")
    protected List<Map<String, Object>> toExamples(Map<String, Object> examples) {
        if (examples == null) {
            return null;
        }

        final List<Map<String, Object>> output = new ArrayList<Map<String, Object>>(examples.size());
        for (Map.Entry<String, Object> entry : examples.entrySet()) {
            final Map<String, Object> kv = new HashMap<String, Object>();
            kv.put("contentType", entry.getKey());
            kv.put("example", entry.getValue());
            output.add(kv);
        }
        return output;
    }

    /**
     * Add headers to codegen property
     *
     * @param response   API response
     * @param properties list of codegen property
     */
    protected void addHeaders(ApiResponse response, List<CodegenProperty> properties) {
        if (response.getHeaders() != null) {
            for (Map.Entry<String, Header> headerEntry : response.getHeaders().entrySet()) {
                String description = headerEntry.getValue().getDescription();
                // follow the $ref
                Header header = ModelUtils.getReferencedHeader(this.openAPI, headerEntry.getValue());

                Schema schema;
                if (header.getSchema() == null) {
                    LOGGER.warn("No schema defined for Header '" + headerEntry.getKey() + "', using a String schema");
                    schema = new StringSchema();
                } else {
                    schema = header.getSchema();
                }
                CodegenProperty cp = fromProperty(headerEntry.getKey(), schema);
                cp.setDescription(escapeText(description));
                cp.setUnescapedDescription(description);
                properties.add(cp);
            }
        }
    }

    private static List<CodegenParameter> addHasMore(List<CodegenParameter> objs) {
        if (objs != null) {
            for (int i = 0; i < objs.size(); i++) {
                if (i > 0) {
                    objs.get(i).secondaryParam = true;
                }
                if (i < objs.size() - 1) {
                    objs.get(i).hasMore = true;
                }
            }
        }
        return objs;
    }

    /**
     * Add operation to group
     *
     * @param tag          name of the tag
     * @param resourcePath path of the resource
     * @param operation    OAS Operation object
     * @param co           Codegen Operation object
     * @param operations   map of Codegen operations
     */
    @SuppressWarnings("static-method")
    public void addOperationToGroup(String tag, String resourcePath, Operation operation, CodegenOperation
            co, Map<String, List<CodegenOperation>> operations) {
        List<CodegenOperation> opList = operations.get(tag);
        if (opList == null) {
            opList = new ArrayList<CodegenOperation>();
            operations.put(tag, opList);
        }
        // check for operationId uniqueness
        String uniqueName = co.operationId;
        int counter = 0;
        for (CodegenOperation op : opList) {
            if (uniqueName.equals(op.operationId)) {
                uniqueName = co.operationId + "_" + counter;
                counter++;
            }
        }
        if (!co.operationId.equals(uniqueName)) {
            LOGGER.warn("generated unique operationId `" + uniqueName + "`");
        }
        co.operationId = uniqueName;
        co.operationIdLowerCase = uniqueName.toLowerCase(Locale.ROOT);
        co.operationIdCamelCase = camelize(uniqueName);
        co.operationIdSnakeCase = underscore(uniqueName);
        opList.add(co);
        co.baseName = tag;
    }

    protected void addParentContainer(CodegenModel model, String name, Schema schema) {
        final CodegenProperty property = fromProperty(name, schema);
        addImport(model, property.complexType);
        model.parent = toInstantiationType(schema);
        final String containerType = property.containerType;
        final String instantiationType = instantiationTypes.get(containerType);
        if (instantiationType != null) {
            addImport(model, instantiationType);
        }

        final String mappedType = typeMapping.get(containerType);
        if (mappedType != null) {
            addImport(model, mappedType);
        }
    }

    /**
     * Generate the next name for the given name, i.e. append "2" to the base name if not ending with a number,
     * otherwise increase the number by 1. For example:
     * status    => status2
     * status2   => status3
     * myName100 => myName101
     *
     * @param name The base name
     * @return The next name for the base name
     */
    private static String generateNextName(String name) {
        Pattern pattern = Pattern.compile("\\d+\\z");
        Matcher matcher = pattern.matcher(name);
        if (matcher.find()) {
            String numStr = matcher.group();
            int num = Integer.parseInt(numStr) + 1;
            return name.substring(0, name.length() - numStr.length()) + num;
        } else {
            return name + "2";
        }
    }

    protected void addImport(CodegenModel m, String type) {
        if (type != null && needToImport(type)) {
            m.imports.add(type);
        }
    }

    /**
     * Loop through propertiies and unalias the reference if $ref (reference) is defined
     *
     * @param properties model properties (schemas)
     * @return model properties with direct reference to schemas
     */
    private Map<String, Schema> unaliasPropertySchema(Map<String, Schema> properties) {
        if (properties != null) {
            for (String key : properties.keySet()) {
                properties.put(key, ModelUtils.unaliasSchema(this.openAPI, properties.get(key), importMapping()));

            }
        }

        return properties;
    }

    private void addVars(CodegenModel m, Map<String, Schema> properties, List<String> required,
                         Map<String, Schema> allProperties, List<String> allRequired) {

        m.hasRequired = false;
        if (properties != null && !properties.isEmpty()) {
            m.hasVars = true;
            m.hasEnums = false; // TODO need to fix as its false in both cases

            Set<String> mandatory = required == null ? Collections.<String>emptySet()
                    : new TreeSet<String>(required);

            // update "vars" without parent's properties (all, required)
            addVars(m, m.vars, properties, mandatory);
            m.allMandatory = m.mandatory = mandatory;
        } else {
            m.emptyVars = true;
            m.hasVars = false;
            m.hasEnums = false; // TODO need to fix as its false in both cases
        }

        if (allProperties != null) {
            Set<String> allMandatory = allRequired == null ? Collections.<String>emptySet()
                    : new TreeSet<String>(allRequired);
            // update "vars" with parent's properties (all, required)
            addVars(m, m.allVars, allProperties, allMandatory);
            m.allMandatory = allMandatory;
        } else { // without parent, allVars and vars are the same
            m.allVars = m.vars;
            m.allMandatory = m.mandatory;
        }

        // loop through list to update property name with toVarName
        Set<String> renamedMandatory = new TreeSet<String>();
        Iterator<String> mandatoryIterator = m.mandatory.iterator();
        while (mandatoryIterator.hasNext()) {
            renamedMandatory.add(toVarName(mandatoryIterator.next()));
        }
        m.mandatory = renamedMandatory;

        Set<String> renamedAllMandatory = new TreeSet<String>();
        Iterator<String> allMandatoryIterator = m.allMandatory.iterator();
        while (allMandatoryIterator.hasNext()) {
            renamedAllMandatory.add(toVarName(allMandatoryIterator.next()));
        }
        m.allMandatory = renamedAllMandatory;
    }

    /**
     * Add variables (properties) to codegen model (list of properties, various flags, etc)
     *
     * @param m          Codegen model
     * @param vars       list of codegen properties (e.g. vars, allVars) to be updated with the new properties
     * @param properties a map of properties (schema)
     * @param mandatory  a set of required properties' name
     */
    private void addVars(CodegenModel m, List<CodegenProperty> vars, Map<String, Schema> properties, Set<String> mandatory) {
        for (Map.Entry<String, Schema> entry : properties.entrySet()) {

            final String key = entry.getKey();
            final Schema prop = entry.getValue();

            if (prop == null) {
                LOGGER.warn("Please report the issue. There shouldn't be null property for " + key);
            } else {
                final CodegenProperty cp = fromProperty(key, prop);
                cp.required = mandatory.contains(key);
                m.hasRequired = m.hasRequired || cp.required;
                m.hasOptional = m.hasOptional || !cp.required;
                if (cp.isEnum) {
                    // FIXME: if supporting inheritance, when called a second time for allProperties it is possible for
                    // m.hasEnums to be set incorrectly if allProperties has enumerations but properties does not.
                    m.hasEnums = true;
                }

                // set model's hasOnlyReadOnly to false if the property is read-only
                if (!Boolean.TRUE.equals(cp.isReadOnly)) {
                    m.hasOnlyReadOnly = false;
                }

                // TODO revise the logic to include map
                if (cp.isContainer) {
                    addImport(m, typeMapping.get("array"));
                }

                addImport(m, cp.baseType);
                CodegenProperty innerCp = cp;
                while (innerCp != null) {
                    addImport(m, innerCp.complexType);
                    innerCp = innerCp.items;
                }
                vars.add(cp);

                // if required, add to the list "requiredVars"
                if (Boolean.TRUE.equals(cp.required)) {
                    m.requiredVars.add(cp);
                } else { // else add to the list "optionalVars" for optional property
                    m.optionalVars.add(cp);
                }

                // if readonly, add to readOnlyVars (list of properties)
                if (Boolean.TRUE.equals(cp.isReadOnly)) {
                    m.readOnlyVars.add(cp);
                } else { // else add to readWriteVars (list of properties)
                    // duplicated properties will be removed by removeAllDuplicatedProperty later
                    m.readWriteVars.add(cp);
                }
            }
        }
    }

    /**
     * Determine all of the types in the model definitions (schemas) that are aliases of
     * simple types.
     *
     * @param schemas The complete set of model definitions (schemas).
     * @return A mapping from model name to type alias
     */
    Map<String, String> getAllAliases(Map<String, Schema> schemas) {
        if (schemas == null || schemas.isEmpty()) {
            return new HashMap<>();
        }

        Map<String, String> aliases = new HashMap<>();
        for (Map.Entry<String, Schema> entry : schemas.entrySet()) {
            Schema schema = entry.getValue();
            if (isAliasOfSimpleTypes(schema)) {
                String oasName = entry.getKey();
                String schemaType = getPrimitiveType(schema);
                aliases.put(oasName, schemaType);
            }

        }

        return aliases;
    }

    private static Boolean isAliasOfSimpleTypes(Schema schema) {
        return (!ModelUtils.isObjectSchema(schema)
                && !ModelUtils.isArraySchema(schema)
                && !ModelUtils.isMapSchema(schema)
                && !ModelUtils.isComposedSchema(schema)
                && schema.getEnum() == null);
    }

    /**
     * Remove characters not suitable for variable or method name from the input and camelize it
     *
     * @param name string to be camelize
     * @return camelized string
     */
    @SuppressWarnings("static-method")
    public String removeNonNameElementToCamelCase(String name) {
        return removeNonNameElementToCamelCase(name, "[-_:;#]");
    }

    /**
     * Remove characters that is not good to be included in method name from the input and camelize it
     *
     * @param name                  string to be camelize
     * @param nonNameElementPattern a regex pattern of the characters that is not good to be included in name
     * @return camelized string
     */
    protected String removeNonNameElementToCamelCase(final String name, final String nonNameElementPattern) {
        String result = Arrays.stream(name.split(nonNameElementPattern))
                .map(StringUtils::capitalize)
                .collect(Collectors.joining(""));
        if (result.length() > 0) {
            result = result.substring(0, 1).toLowerCase(Locale.ROOT) + result.substring(1);
        }
        return result;
    }

    public String apiFilename(String templateName, String tag) {
        String suffix = apiTemplateFiles().get(templateName);
        return apiFileFolder() + File.separator + toApiFilename(tag) + suffix;
    }

    /**
     * Return the full path and API documentation file
     *
     * @param templateName template name
     * @param tag          tag
     * @return the API documentation file name with full path
     */
    public String apiDocFilename(String templateName, String tag) {
        String docExtension = getDocExtension();
        String suffix = docExtension != null ? docExtension : apiDocTemplateFiles().get(templateName);
        return apiDocFileFolder() + File.separator + toApiDocFilename(tag) + suffix;
    }

    /**
     * Return the full path and API test file
     *
     * @param templateName template name
     * @param tag          tag
     * @return the API test file name with full path
     */
    public String apiTestFilename(String templateName, String tag) {
        String suffix = apiTestTemplateFiles().get(templateName);
        return apiTestFileFolder() + File.separator + toApiTestFilename(tag) + suffix;
    }

    public boolean shouldOverwrite(String filename) {
        return !(skipOverwrite && new File(filename).exists());
    }

    public boolean isSkipOverwrite() {
        return skipOverwrite;
    }

    public void setSkipOverwrite(boolean skipOverwrite) {
        this.skipOverwrite = skipOverwrite;
    }

    public boolean isRemoveOperationIdPrefix() {
        return removeOperationIdPrefix;
    }

    public void setRemoveOperationIdPrefix(boolean removeOperationIdPrefix) {
        this.removeOperationIdPrefix = removeOperationIdPrefix;
    }

    public boolean isHideGenerationTimestamp() {
        return hideGenerationTimestamp;
    }

    public void setHideGenerationTimestamp(boolean hideGenerationTimestamp) {
        this.hideGenerationTimestamp = hideGenerationTimestamp;
    }

    /**
     * All library templates supported.
     * (key: library name, value: library description)
     *
     * @return the supported libraries
     */
    public Map<String, String> supportedLibraries() {
        return supportedLibraries;
    }

    /**
     * Set library template (sub-template).
     *
     * @param library Library template
     */
    public void setLibrary(String library) {
        if (library != null && !supportedLibraries.containsKey(library)) {
            StringBuilder sb = new StringBuilder("Unknown library: " + library + "\nAvailable libraries:");
            if (supportedLibraries.size() == 0) {
                sb.append("\n  ").append("NONE");
            } else {
                for (String lib : supportedLibraries.keySet()) {
                    sb.append("\n  ").append(lib);
                }
            }
            throw new RuntimeException(sb.toString());
        }
        this.library = library;
    }

    /**
     * Library template (sub-template).
     *
     * @return Library template
     */
    public String getLibrary() {
        return library;
    }

    /**
     * Set Git host.
     *
     * @param gitHost Git host
     */
    public void setGitHost(String gitHost) {
        this.gitHost = gitHost;
    }

    /**
     * Git host.
     *
     * @return Git host
     */
    public String getGitHost() {
        return gitHost;
    }

    /**
     * Set Git user ID.
     *
     * @param gitUserId Git user ID
     */
    public void setGitUserId(String gitUserId) {
        this.gitUserId = gitUserId;
    }

    /**
     * Git user ID
     *
     * @return Git user ID
     */
    public String getGitUserId() {
        return gitUserId;
    }

    /**
     * Set Git repo ID.
     *
     * @param gitRepoId Git repo ID
     */
    public void setGitRepoId(String gitRepoId) {
        this.gitRepoId = gitRepoId;
    }

    /**
     * Git repo ID
     *
     * @return Git repo ID
     */
    public String getGitRepoId() {
        return gitRepoId;
    }

    /**
     * Set release note.
     *
     * @param releaseNote Release note
     */
    public void setReleaseNote(String releaseNote) {
        this.releaseNote = releaseNote;
    }

    /**
     * Release note
     *
     * @return Release note
     */
    public String getReleaseNote() {
        return releaseNote;
    }

    /**
     * Documentation files extension
     *
     * @return Documentation files extension
     */
    public String getDocExtension() {
        return docExtension;
    }

    /**
     * Set Documentation files extension
     *
     * @param userDocExtension documentation files extension
     */
    public void setDocExtension(String userDocExtension) {
        this.docExtension = userDocExtension;
    }

    /**
     * Set HTTP user agent.
     *
     * @param httpUserAgent HTTP user agent
     */
    public void setHttpUserAgent(String httpUserAgent) {
        this.httpUserAgent = httpUserAgent;
    }

    /**
     * HTTP user agent
     *
     * @return HTTP user agent
     */
    public String getHttpUserAgent() {
        return httpUserAgent;
    }

    @SuppressWarnings("static-method")
    protected CliOption buildLibraryCliOption(Map<String, String> supportedLibraries) {
        StringBuilder sb = new StringBuilder("library template (sub-template) to use:");
        for (String lib : supportedLibraries.keySet()) {
            sb.append("\n").append(lib).append(" - ").append(supportedLibraries.get(lib));
        }
        return new CliOption("library", sb.toString());
    }

    /**
     * Sanitize name (parameter, property, method, etc)
     *
     * @param name string to be sanitize
     * @return sanitized string
     */
    @SuppressWarnings("static-method")
    public String sanitizeName(String name) {
        return sanitizeName(name, "\\W");
    }

    @Override
    public void setTemplatingEngine(TemplatingEngineAdapter templatingEngine) {
        this.templatingEngine = templatingEngine;
    }

    @Override
    public TemplatingEngineAdapter getTemplatingEngine() {
        return this.templatingEngine;
    }

    /**
     * Sanitize name (parameter, property, method, etc)
     *
     * @param name            string to be sanitize
     * @param removeCharRegEx a regex containing all char that will be removed
     * @return sanitized string
     */
    public String sanitizeName(String name, String removeCharRegEx) {
        return sanitizeName(name, removeCharRegEx, new ArrayList<String>());
    }

    /**
     * Sanitize name (parameter, property, method, etc)
     *
     * @param name            string to be sanitize
     * @param removeCharRegEx a regex containing all char that will be removed
     * @param exceptionList   a list of matches which should not be sanitized (i.e exception)
     * @return sanitized string
     */
    @SuppressWarnings("static-method")
    public String sanitizeName(final String name, String removeCharRegEx, ArrayList<String> exceptionList) {
        // NOTE: performance wise, we should have written with 2 replaceAll to replace desired
        // character with _ or empty character. Below aims to spell out different cases we've
        // encountered so far and hopefully make it easier for others to add more special
        // cases in the future.

        // better error handling when map/array type is invalid
        if (name == null) {
            LOGGER.error("String to be sanitized is null. Default to ERROR_UNKNOWN");
            return "ERROR_UNKNOWN";
        }

        // if the name is just '$', map it to 'value' for the time being.
        if ("$".equals(name)) {
            return "value";
        }

        SanitizeNameOptions opts = new SanitizeNameOptions(name, removeCharRegEx, exceptionList);

        return sanitizedNameCache.get(opts, sanitizeNameOptions -> {
            String modifiable = sanitizeNameOptions.getName();
            List<String> exceptions = sanitizeNameOptions.getExceptions();
            // input[] => input
            modifiable = this.sanitizeValue(modifiable, "\\[\\]", "", exceptions);

            // input[a][b] => input_a_b
            modifiable = this.sanitizeValue(modifiable, "\\[", "_", exceptions);
            modifiable = this.sanitizeValue(modifiable, "\\]", "", exceptions);

            // input(a)(b) => input_a_b
            modifiable = this.sanitizeValue(modifiable, "\\(", "_", exceptions);
            modifiable = this.sanitizeValue(modifiable, "\\)", "", exceptions);

            // input.name => input_name
            modifiable = this.sanitizeValue(modifiable, "\\.", "_", exceptions);

            // input-name => input_name
            modifiable = this.sanitizeValue(modifiable, "-", "_", exceptions);

            // a|b => a_b
            modifiable = this.sanitizeValue(modifiable, "\\|", "_", exceptions);

            // input name and age => input_name_and_age
            modifiable = this.sanitizeValue(modifiable, " ", "_", exceptions);

            // /api/films/get => _api_films_get
            // \api\films\get => _api_films_get
            modifiable = modifiable.replaceAll("/", "_");
            modifiable = modifiable.replaceAll("\\\\", "_");

            // remove everything else other than word, number and _
            // $php_variable => php_variable
            if (allowUnicodeIdentifiers) { //could be converted to a single line with ?: operator
                modifiable = Pattern.compile(sanitizeNameOptions.getRemoveCharRegEx(), Pattern.UNICODE_CHARACTER_CLASS).matcher(modifiable).replaceAll("");
            } else {
                modifiable = modifiable.replaceAll(sanitizeNameOptions.getRemoveCharRegEx(), "");
            }
            return modifiable;
        });
    }

    private String sanitizeValue(String value, String replaceMatch, String replaceValue, List<String> exceptionList) {
        if (exceptionList.size() == 0 || !exceptionList.contains(replaceMatch)) {
            return value.replaceAll(replaceMatch, replaceValue);
        }
        return value;
    }

    /**
     * Sanitize tag
     *
     * @param tag Tag
     * @return Sanitized tag
     */
    public String sanitizeTag(String tag) {
        tag = camelize(sanitizeName(tag));

        // tag starts with numbers
        if (tag.matches("^\\d.*")) {
            tag = "Class" + tag;
        }

        return tag;
    }

    /**
     * Only write if the file doesn't exist
     *
     * @param outputFolder   Output folder
     * @param supportingFile Supporting file
     */
    public void writeOptional(String outputFolder, SupportingFile supportingFile) {
        String folder = "";

        if (outputFolder != null && !"".equals(outputFolder)) {
            folder += outputFolder + File.separator;
        }
        folder += supportingFile.folder;
        if (!"".equals(folder)) {
            folder += File.separator + supportingFile.destinationFilename;
        } else {
            folder = supportingFile.destinationFilename;
        }
        if (!new File(folder).exists()) {
            supportingFiles.add(supportingFile);
        } else {
            LOGGER.info("Skipped overwriting " + supportingFile.destinationFilename + " as the file already exists in " + folder);
        }
    }

    /**
     * Set CodegenParameter boolean flag using CodegenProperty.
     *
     * @param parameter Codegen Parameter
     * @param property  Codegen property
     */
    public void setParameterBooleanFlagWithCodegenProperty(CodegenParameter parameter, CodegenProperty property) {
        if (parameter == null) {
            LOGGER.error("Codegen Parameter cannot be null.");
            return;
        }

        if (property == null) {
            LOGGER.error("Codegen Property cannot be null.");
            return;
        }
        if (Boolean.TRUE.equals(property.isEmail) && Boolean.TRUE.equals(property.isString)) {
            parameter.isEmail = true;
        } else if (Boolean.TRUE.equals(property.isUuid) && Boolean.TRUE.equals(property.isString)) {
            parameter.isUuid = true;
        } else if (Boolean.TRUE.equals(property.isByteArray)) {
            parameter.isByteArray = true;
            parameter.isPrimitiveType = true;
        } else if (Boolean.TRUE.equals(property.isBinary)) {
            parameter.isBinary = true;
            parameter.isPrimitiveType = true;
        } else if (Boolean.TRUE.equals(property.isString)) {
            parameter.isString = true;
            parameter.isPrimitiveType = true;
        } else if (Boolean.TRUE.equals(property.isBoolean)) {
            parameter.isBoolean = true;
            parameter.isPrimitiveType = true;
        } else if (Boolean.TRUE.equals(property.isLong)) {
            parameter.isLong = true;
            parameter.isPrimitiveType = true;
        } else if (Boolean.TRUE.equals(property.isInteger)) {
            parameter.isInteger = true;
            parameter.isPrimitiveType = true;
        } else if (Boolean.TRUE.equals(property.isDouble)) {
            parameter.isDouble = true;
            parameter.isPrimitiveType = true;
        } else if (Boolean.TRUE.equals(property.isFloat)) {
            parameter.isFloat = true;
            parameter.isPrimitiveType = true;
        } else if (Boolean.TRUE.equals(property.isNumber)) {
            parameter.isNumber = true;
            parameter.isPrimitiveType = true;
        } else if (Boolean.TRUE.equals(property.isDate)) {
            parameter.isDate = true;
            parameter.isPrimitiveType = true;
        } else if (Boolean.TRUE.equals(property.isDateTime)) {
            parameter.isDateTime = true;
            parameter.isPrimitiveType = true;
        } else if (Boolean.TRUE.equals(property.isFreeFormObject)) {
            parameter.isFreeFormObject = true;
        } else {
            LOGGER.debug("Property type is not primitive: " + property.dataType);
        }

        if (Boolean.TRUE.equals(property.isFile)) {
            parameter.isFile = true;
        }
        if (Boolean.TRUE.equals(property.isModel)) {
            parameter.isModel = true;
        }
    }

    /**
     * Update codegen property's enum by adding "enumVars" (with name and value)
     *
     * @param var list of CodegenProperty
     */
    public void updateCodegenPropertyEnum(CodegenProperty var) {
        Map<String, Object> allowableValues = var.allowableValues;

        // handle array
        if (var.mostInnerItems != null) {
            allowableValues = var.mostInnerItems.allowableValues;
        }

        if (allowableValues == null) {
            return;
        }

        List<Object> values = (List<Object>) allowableValues.get("values");
        if (values == null) {
            return;
        }

        String varDataType = var.mostInnerItems != null ? var.mostInnerItems.dataType : var.dataType;
        Optional<Schema> referencedSchema = ModelUtils.getSchemas(openAPI).entrySet().stream()
                .filter(entry -> Objects.equals(varDataType, toModelName(entry.getKey())))
                .map(Map.Entry::getValue)
                .findFirst();
        String dataType = (referencedSchema.isPresent()) ? getTypeDeclaration(referencedSchema.get()) : varDataType;
        List<Map<String, Object>> enumVars = buildEnumVars(values, dataType);

        // if "x-enum-varnames" or "x-enum-descriptions" defined, update varnames
        Map<String, Object> extensions = var.mostInnerItems != null ? var.mostInnerItems.getVendorExtensions() : var.getVendorExtensions();
        if (referencedSchema.isPresent()) {
            extensions = referencedSchema.get().getExtensions();
        }
        updateEnumVarsWithExtensions(enumVars, extensions);
        allowableValues.put("enumVars", enumVars);

        // handle default value for enum, e.g. available => StatusEnum.AVAILABLE
        if (var.defaultValue != null) {
            String enumName = null;
            final String enumDefaultValue;
            if ("string".equalsIgnoreCase(dataType)) {
                enumDefaultValue = toEnumValue(var.defaultValue, dataType);
            } else {
                enumDefaultValue = var.defaultValue;
            }
            for (Map<String, Object> enumVar : enumVars) {
                if (enumDefaultValue.equals(enumVar.get("value"))) {
                    enumName = (String) enumVar.get("name");
                    break;
                }
            }
            if (enumName != null) {
                var.defaultValue = toEnumDefaultValue(enumName, var.datatypeWithEnum);
            }
        }
    }

    protected List<Map<String, Object>> buildEnumVars(List<Object> values, String dataType) {
        List<Map<String, Object>> enumVars = new ArrayList<>();
        int truncateIdx = 0;

        if (isRemoveEnumValuePrefix()) {
            String commonPrefix = findCommonPrefixOfVars(values);
            truncateIdx = commonPrefix.length();
        }

        for (Object value : values) {
            Map<String, Object> enumVar = new HashMap<>();
            String enumName;
            if (truncateIdx == 0) {
                enumName = String.valueOf(value);
            } else {
                enumName = value.toString().substring(truncateIdx);
                if ("".equals(enumName)) {
                    enumName = value.toString();
                }
            }

            enumVar.put("name", toEnumVarName(enumName, dataType));
            enumVar.put("value", toEnumValue(String.valueOf(value), dataType));
            enumVar.put("isString", isDataTypeString(dataType));
            enumVars.add(enumVar);
        }
        return enumVars;
    }

    protected void updateEnumVarsWithExtensions(List<Map<String, Object>> enumVars, Map<String, Object> vendorExtensions) {
        if (vendorExtensions != null) {
            updateEnumVarsWithExtensions(enumVars, vendorExtensions, "x-enum-varnames", "name");
            updateEnumVarsWithExtensions(enumVars, vendorExtensions, "x-enum-descriptions", "enumDescription");
        }
    }

    private void updateEnumVarsWithExtensions(List<Map<String, Object>> enumVars, Map<String, Object> vendorExtensions, String extensionKey, String key) {
        if (vendorExtensions.containsKey(extensionKey)) {
            List<String> values = (List<String>) vendorExtensions.get(extensionKey);
            int size = Math.min(enumVars.size(), values.size());
            for (int i = 0; i < size; i++) {
                enumVars.get(i).put(key, values.get(i));
            }
        }
    }

    /**
     * If the pattern misses the delimiter, add "/" to the beginning and end
     * Otherwise, return the original pattern
     *
     * @param pattern the pattern (regular expression)
     * @return the pattern with delimiter
     */
    public String addRegularExpressionDelimiter(String pattern) {
        if (StringUtils.isEmpty(pattern)) {
            return pattern;
        }

        if (!pattern.matches("^/.*")) {
            return "/" + pattern.replaceAll("/", "\\\\/") + "/";
        }

        return pattern;
    }

    /**
     * reads propertyKey from additionalProperties, converts it to a boolean and
     * writes it back to additionalProperties to be usable as a boolean in
     * mustache files.
     *
     * @param propertyKey property key
     * @return property value as boolean
     */
    public boolean convertPropertyToBooleanAndWriteBack(String propertyKey) {
        boolean result = convertPropertyToBoolean(propertyKey);
        writePropertyBack(propertyKey, result);
        return result;
    }

    /**
     * Provides an override location, if any is specified, for the .openapi-generator-ignore.
     * <p>
     * This is originally intended for the first generation only.
     *
     * @return a string of the full path to an override ignore file.
     */
    public String getIgnoreFilePathOverride() {
        return ignoreFilePathOverride;
    }

    /**
     * Sets an override location for the '.openapi-generator-ignore' location for the first code generation.
     *
     * @param ignoreFileOverride The full path to an ignore file
     */
    public void setIgnoreFilePathOverride(final String ignoreFileOverride) {
        this.ignoreFilePathOverride = ignoreFileOverride;
    }

    public boolean convertPropertyToBoolean(String propertyKey) {
        final Object booleanValue = additionalProperties.get(propertyKey);
        Boolean result = Boolean.FALSE;
        if (booleanValue instanceof Boolean) {
            result = (Boolean) booleanValue;
        } else if (booleanValue instanceof String) {
            result = Boolean.parseBoolean((String) booleanValue);
        } else {
            LOGGER.warn("The value (generator's option) must be either boolean or string. Default to `false`.");
        }
        return result;
    }

    public void writePropertyBack(String propertyKey, boolean value) {
        additionalProperties.put(propertyKey, value);
    }

    protected String getContentType(RequestBody requestBody) {
        if (requestBody == null || requestBody.getContent() == null || requestBody.getContent().isEmpty()) {
            LOGGER.debug("Cannot determine the content type. Returning null.");
            return null;
        }
        return new ArrayList<>(requestBody.getContent().keySet()).get(0);
    }

    private void setOauth2Info(CodegenSecurity codegenSecurity, OAuthFlow flow) {
        codegenSecurity.authorizationUrl = flow.getAuthorizationUrl();
        codegenSecurity.tokenUrl = flow.getTokenUrl();

        if (flow.getScopes() != null && !flow.getScopes().isEmpty()) {
            List<Map<String, Object>> scopes = new ArrayList<Map<String, Object>>();
            int count = 0, numScopes = flow.getScopes().size();
            for (Map.Entry<String, String> scopeEntry : flow.getScopes().entrySet()) {
                Map<String, Object> scope = new HashMap<String, Object>();
                scope.put("scope", scopeEntry.getKey());
                scope.put("description", escapeText(scopeEntry.getValue()));

                count += 1;
                if (count < numScopes) {
                    scope.put("hasMore", "true");
                } else {
                    scope.put("hasMore", null);
                }

                scopes.add(scope);
            }
            codegenSecurity.scopes = scopes;
        }
    }

    private void addConsumesInfo(Operation operation, CodegenOperation codegenOperation) {
        RequestBody requestBody = ModelUtils.getReferencedRequestBody(this.openAPI, operation.getRequestBody());
        if (requestBody == null || requestBody.getContent() == null || requestBody.getContent().isEmpty()) {
            return;
        }

        Set<String> consumes = requestBody.getContent().keySet();
        List<Map<String, String>> mediaTypeList = new ArrayList<>();
        int count = 0;
        for (String key : consumes) {
            Map<String, String> mediaType = new HashMap<>();
            if ("*/*".equals(key)) {
                // skip as it implies `consumes` in OAS2 is not defined
                continue;
            } else {
                mediaType.put("mediaType", escapeText(escapeQuotationMark(key)));
            }

            count += 1;
            if (count < consumes.size()) {
                mediaType.put("hasMore", "true");
            } else {
                mediaType.put("hasMore", null);
            }

            mediaTypeList.add(mediaType);
        }

        if (!mediaTypeList.isEmpty()) {
            codegenOperation.consumes = mediaTypeList;
            codegenOperation.hasConsumes = true;
        }
    }

    public static Set<String> getConsumesInfo(OpenAPI openAPI, Operation operation) {
        RequestBody requestBody = ModelUtils.getReferencedRequestBody(openAPI, operation.getRequestBody());

        if (requestBody == null || requestBody.getContent() == null || requestBody.getContent().isEmpty()) {
            return Collections.emptySet(); // return empty set
        }
        return requestBody.getContent().keySet();
    }

    public boolean hasFormParameter(OpenAPI openAPI, Operation operation) {
        Set<String> consumesInfo = getConsumesInfo(openAPI, operation);

        if (consumesInfo == null || consumesInfo.isEmpty()) {
            return false;
        }

        for (String consume : consumesInfo) {
            if (consume != null &&
                    (consume.toLowerCase(Locale.ROOT).startsWith("application/x-www-form-urlencoded") ||
                            consume.toLowerCase(Locale.ROOT).startsWith("multipart"))) {
                return true;
            }
        }

        return false;
    }

    public boolean hasBodyParameter(OpenAPI openAPI, Operation operation) {
        RequestBody requestBody = ModelUtils.getReferencedRequestBody(openAPI, operation.getRequestBody());
        if (requestBody == null) {
            return false;
        }

        Schema schema = ModelUtils.getSchemaFromRequestBody(requestBody);
        return ModelUtils.getReferencedSchema(openAPI, schema) != null;
    }

    private void addProducesInfo(ApiResponse inputResponse, CodegenOperation codegenOperation) {
        ApiResponse response = ModelUtils.getReferencedApiResponse(this.openAPI, inputResponse);
        if (response == null || response.getContent() == null || response.getContent().isEmpty()) {
            return;
        }

        Set<String> produces = response.getContent().keySet();
        if (codegenOperation.produces == null) {
            codegenOperation.produces = new ArrayList<>();
        }

        Set<String> existingMediaTypes = new HashSet<>();
        for (Map<String, String> mediaType : codegenOperation.produces) {
            existingMediaTypes.add(mediaType.get("mediaType"));
        }

        int count = 0;
        for (String key : produces) {
            // escape quotation to avoid code injection, "*/*" is a special case, do nothing
            String encodedKey = "*/*".equals(key) ? key : escapeText(escapeQuotationMark(key));
            //Only unique media types should be added to "produces"
            if (!existingMediaTypes.contains(encodedKey)) {
                Map<String, String> mediaType = new HashMap<String, String>();
                mediaType.put("mediaType", encodedKey);

                count += 1;
                if (count < produces.size()) {
                    mediaType.put("hasMore", "true");
                } else {
                    mediaType.put("hasMore", null);
                }

                if (!codegenOperation.produces.isEmpty()) {
                    final Map<String, String> lastMediaType = codegenOperation.produces.get(codegenOperation.produces.size() - 1);
                    lastMediaType.put("hasMore", "true");
                }

                codegenOperation.produces.add(mediaType);
                codegenOperation.hasProduces = Boolean.TRUE;
            }
        }
    }

    /**
     * returns the list of MIME types the APIs can produce
     *
     * @param openAPI   current specification instance
     * @param operation Operation
     * @return a set of MIME types
     */
    public static Set<String> getProducesInfo(final OpenAPI openAPI, final Operation operation) {
        if (operation.getResponses() == null || operation.getResponses().isEmpty()) {
            return null;
        }

        Set<String> produces = new TreeSet<String>();

        for (ApiResponse r : operation.getResponses().values()) {
            ApiResponse response = ModelUtils.getReferencedApiResponse(openAPI, r);
            if (response.getContent() != null) {
                produces.addAll(response.getContent().keySet());
            }
        }

        return produces;
    }

    protected String getCollectionFormat(Parameter parameter) {
        if (Parameter.StyleEnum.FORM.equals(parameter.getStyle())) {
            // Ref: https://github.com/OAI/OpenAPI-Specification/blob/master/versions/3.0.1.md#style-values
            if (Boolean.TRUE.equals(parameter.getExplode())) { // explode is true (default)
                return "multi";
            } else {
                return "csv";
            }
        } else if (Parameter.StyleEnum.SIMPLE.equals(parameter.getStyle())) {
            return "csv";
        } else if (Parameter.StyleEnum.PIPEDELIMITED.equals(parameter.getStyle())) {
            return "pipe";
        } else if (Parameter.StyleEnum.SPACEDELIMITED.equals(parameter.getStyle())) {
            return "space";
        } else {
            return null;
        }
    }

    public CodegenType getTag() {
        return null;
    }

    public String getName() {
        return null;
    }

    public String getHelp() {
        return null;
    }

    public List<CodegenParameter> fromRequestBodyToFormParameters(RequestBody body, Set<String> imports) {
        List<CodegenParameter> parameters = new ArrayList<CodegenParameter>();
        LOGGER.debug("debugging fromRequestBodyToFormParameters= " + body);
        Schema schema = ModelUtils.getSchemaFromRequestBody(body);
        schema = ModelUtils.getReferencedSchema(this.openAPI, schema);
        if (schema.getProperties() != null && !schema.getProperties().isEmpty()) {
            Map<String, Schema> properties = schema.getProperties();
            for (Map.Entry<String, Schema> entry : properties.entrySet()) {
                CodegenParameter codegenParameter = CodegenModelFactory.newInstance(CodegenModelType.PARAMETER);
                // key => property name
                // value => property schema
                String collectionFormat = null;
                Schema s = entry.getValue();
                // array of schema
                if (ModelUtils.isArraySchema(s)) {
                    final ArraySchema arraySchema = (ArraySchema) s;
                    Schema inner = getSchemaItems(arraySchema);

                    codegenParameter = fromFormProperty(entry.getKey(), inner, imports);
                    CodegenProperty codegenProperty = fromProperty("inner", inner);
                    codegenParameter.items = codegenProperty;
                    codegenParameter.mostInnerItems = codegenProperty.mostInnerItems;
                    codegenParameter.baseType = codegenProperty.dataType;
                    codegenParameter.isPrimitiveType = false;
                    codegenParameter.isContainer = true;
                    codegenParameter.isListContainer = true;
                    codegenParameter.description = escapeText(s.getDescription());
                    codegenParameter.dataType = getTypeDeclaration(arraySchema);
                    if (codegenParameter.baseType != null && codegenParameter.enumName != null) {
                        codegenParameter.datatypeWithEnum = codegenParameter.dataType.replace(codegenParameter.baseType, codegenParameter.enumName);
                    } else {
                        LOGGER.warn("Could not compute datatypeWithEnum from " + codegenParameter.baseType + ", " + codegenParameter.enumName);
                    }
                    //TODO fix collectformat for form parameters
                    //collectionFormat = getCollectionFormat(s);
                    // default to csv:
                    codegenParameter.collectionFormat = StringUtils.isEmpty(collectionFormat) ? "csv" : collectionFormat;

                    // set nullable
                    setParameterNullable(codegenParameter, codegenProperty);

                    // recursively add import
                    while (codegenProperty != null) {
                        imports.add(codegenProperty.baseType);
                        codegenProperty = codegenProperty.items;
                    }

                } else if (ModelUtils.isMapSchema(s)) {
                    LOGGER.error("Map of form parameters not supported. Please report the issue to https://github.com/openapitools/openapi-generator if you need help.");
                    continue;
                } else {
                    codegenParameter = fromFormProperty(entry.getKey(), entry.getValue(), imports);
                }

                // Set 'required' flag defined in the schema element
                if (!codegenParameter.required && schema.getRequired() != null) {
                    codegenParameter.required = schema.getRequired().contains(entry.getKey());
                }

                parameters.add(codegenParameter);
            }
        }

        return parameters;
    }

    public CodegenParameter fromFormProperty(String name, Schema propertySchema, Set<String> imports) {
        CodegenParameter codegenParameter = CodegenModelFactory.newInstance(CodegenModelType.PARAMETER);

        LOGGER.debug("Debugging fromFormProperty {}: {}", name, propertySchema);
        CodegenProperty codegenProperty = fromProperty(name, propertySchema);

        ModelUtils.syncValidationProperties(propertySchema, codegenProperty);

        codegenParameter.isFormParam = Boolean.TRUE;
        codegenParameter.baseName = codegenProperty.baseName;
        codegenParameter.paramName = toParamName((codegenParameter.baseName));
        codegenParameter.baseType = codegenProperty.baseType;
        codegenParameter.dataType = codegenProperty.dataType;
        codegenParameter.dataFormat = codegenProperty.dataFormat;
        codegenParameter.description = escapeText(codegenProperty.description);
        codegenParameter.unescapedDescription = codegenProperty.getDescription();
        codegenParameter.jsonSchema = Json.pretty(propertySchema);
        codegenParameter.defaultValue = codegenProperty.getDefaultValue();

        if (codegenProperty.getVendorExtensions() != null && !codegenProperty.getVendorExtensions().isEmpty()) {
            codegenParameter.vendorExtensions = codegenProperty.getVendorExtensions();
        }
        if (propertySchema.getRequired() != null && !propertySchema.getRequired().isEmpty() && propertySchema.getRequired().contains(codegenProperty.baseName)) {
            codegenParameter.required = Boolean.TRUE;
        }

        // non-array/map
        updateCodegenPropertyEnum(codegenProperty);
        codegenParameter.isEnum = codegenProperty.isEnum;
        codegenParameter._enum = codegenProperty._enum;
        codegenParameter.allowableValues = codegenProperty.allowableValues;

        if (codegenProperty.isEnum) {
            codegenParameter.datatypeWithEnum = codegenProperty.datatypeWithEnum;
            codegenParameter.enumName = codegenProperty.enumName;
        }

        if (codegenProperty.items != null && codegenProperty.items.isEnum) {
            codegenParameter.items = codegenProperty.items;
            codegenParameter.mostInnerItems = codegenProperty.mostInnerItems;
        }

        // import
        if (codegenProperty.complexType != null) {
            imports.add(codegenProperty.complexType);
        }

        // validation
        // handle maximum, minimum properly for int/long by removing the trailing ".0"
        if (ModelUtils.isIntegerSchema(propertySchema)) {
            codegenParameter.maximum = propertySchema.getMaximum() == null ? null : String.valueOf(propertySchema.getMaximum().longValue());
            codegenParameter.minimum = propertySchema.getMinimum() == null ? null : String.valueOf(propertySchema.getMinimum().longValue());
        } else {
            codegenParameter.maximum = propertySchema.getMaximum() == null ? null : String.valueOf(propertySchema.getMaximum());
            codegenParameter.minimum = propertySchema.getMinimum() == null ? null : String.valueOf(propertySchema.getMinimum());
        }

        codegenParameter.exclusiveMaximum = propertySchema.getExclusiveMaximum() == null ? false : propertySchema.getExclusiveMaximum();
        codegenParameter.exclusiveMinimum = propertySchema.getExclusiveMinimum() == null ? false : propertySchema.getExclusiveMinimum();
        codegenParameter.maxLength = propertySchema.getMaxLength();
        codegenParameter.minLength = propertySchema.getMinLength();
        codegenParameter.pattern = toRegularExpression(propertySchema.getPattern());
        codegenParameter.maxItems = propertySchema.getMaxItems();
        codegenParameter.minItems = propertySchema.getMinItems();
        codegenParameter.uniqueItems = propertySchema.getUniqueItems() == null ? false : propertySchema.getUniqueItems();
        codegenParameter.multipleOf = propertySchema.getMultipleOf();

        // exclusive* are noop without corresponding min/max
        if (codegenParameter.maximum != null || codegenParameter.minimum != null ||
                codegenParameter.maxLength != null || codegenParameter.minLength != null ||
                codegenParameter.maxItems != null || codegenParameter.minItems != null ||
                codegenParameter.pattern != null) {
            codegenParameter.hasValidation = true;
        }

        setParameterBooleanFlagWithCodegenProperty(codegenParameter, codegenProperty);
        setParameterExampleValue(codegenParameter);
        // set nullable
        setParameterNullable(codegenParameter, codegenProperty);

        //TODO collectionFormat for form parameter not yet supported
        //codegenParameter.collectionFormat = getCollectionFormat(propertySchema);
        return codegenParameter;
    }

    public CodegenParameter fromRequestBody(RequestBody body, Set<String> imports, String bodyParameterName) {
        if (body == null) {
            LOGGER.error("body in fromRequestBody cannot be null!");
            throw new RuntimeException("body in fromRequestBody cannot be null!");
        }
        CodegenParameter codegenParameter = CodegenModelFactory.newInstance(CodegenModelType.PARAMETER);
        codegenParameter.baseName = "UNKNOWN_BASE_NAME";
        codegenParameter.paramName = "UNKNOWN_PARAM_NAME";
        codegenParameter.description = escapeText(body.getDescription());
        codegenParameter.required = body.getRequired() != null ? body.getRequired() : Boolean.FALSE;
        codegenParameter.isBodyParam = Boolean.TRUE;

        String name = null;
        LOGGER.debug("Request body = " + body);
        Schema schema = ModelUtils.getSchemaFromRequestBody(body);
        if (schema == null) {
            throw new RuntimeException("Request body cannot be null. Possible cause: missing schema in body parameter (OAS v2): " + body);
        }

        if (StringUtils.isNotBlank(schema.get$ref())) {
            name = ModelUtils.getSimpleRef(schema.get$ref());
        }
        schema = ModelUtils.getReferencedSchema(this.openAPI, schema);

        ModelUtils.syncValidationProperties(schema, codegenParameter);

        if (ModelUtils.isMapSchema(schema)) {
            // Schema with additionalproperties: true (including composed schemas with additionalproperties: true)
            Schema inner = ModelUtils.getAdditionalProperties(schema);
            if (inner == null) {
                LOGGER.error("No inner type supplied for map parameter `{}`. Default to type:string", schema.getName());
                inner = new StringSchema().description("//TODO automatically added by openapi-generator");
                schema.setAdditionalProperties(inner);
            }
            CodegenProperty codegenProperty = fromProperty("property", schema);

            imports.add(codegenProperty.baseType);

            CodegenProperty innerCp = codegenProperty;
            while (innerCp != null) {
                if (innerCp.complexType != null) {
                    imports.add(innerCp.complexType);
                }
                innerCp = innerCp.items;
            }

            if (StringUtils.isEmpty(bodyParameterName)) {
                codegenParameter.baseName = "request_body";
            } else {
                codegenParameter.baseName = bodyParameterName;
            }
            codegenParameter.paramName = toParamName(codegenParameter.baseName);
            codegenParameter.items = codegenProperty.items;
            codegenParameter.mostInnerItems = codegenProperty.mostInnerItems;
            codegenParameter.dataType = getTypeDeclaration(schema);
            codegenParameter.baseType = getSchemaType(inner);
            codegenParameter.isContainer = Boolean.TRUE;
            codegenParameter.isMapContainer = Boolean.TRUE;

            setParameterBooleanFlagWithCodegenProperty(codegenParameter, codegenProperty);

            // set nullable
            setParameterNullable(codegenParameter, codegenProperty);
        } else if (ModelUtils.isArraySchema(schema)) {
            final ArraySchema arraySchema = (ArraySchema) schema;
            Schema inner = getSchemaItems(arraySchema);
            CodegenProperty codegenProperty = fromProperty("property", arraySchema);
            imports.add(codegenProperty.baseType);
            CodegenProperty innerCp = codegenProperty;
            CodegenProperty mostInnerItem = innerCp;
            // loop through multidimensional array to add proper import
            // also find the most inner item
            while (innerCp != null) {
                if (innerCp.complexType != null) {
                    imports.add(innerCp.complexType);
                }
                mostInnerItem = innerCp;
                innerCp = innerCp.items;
            }

            if (StringUtils.isEmpty(bodyParameterName)) {
                if (StringUtils.isEmpty(mostInnerItem.complexType)) {
                    codegenParameter.baseName = "request_body";
                } else {
                    codegenParameter.baseName = mostInnerItem.complexType;
                }
            } else {
                codegenParameter.baseName = bodyParameterName;
            }
            codegenParameter.paramName = toArrayModelParamName(codegenParameter.baseName);
            codegenParameter.items = codegenProperty.items;
            codegenParameter.mostInnerItems = codegenProperty.mostInnerItems;
            codegenParameter.dataType = getTypeDeclaration(arraySchema);
            codegenParameter.baseType = getSchemaType(inner);
            codegenParameter.isContainer = Boolean.TRUE;
            codegenParameter.isListContainer = Boolean.TRUE;

            setParameterBooleanFlagWithCodegenProperty(codegenParameter, codegenProperty);
            // set nullable
            setParameterNullable(codegenParameter, codegenProperty);

            while (codegenProperty != null) {
                imports.add(codegenProperty.baseType);
                codegenProperty = codegenProperty.items;
            }

        } else if (ModelUtils.isFreeFormObject(schema)) {
            // HTTP request body is free form object
            CodegenProperty codegenProperty = fromProperty("FREE_FORM_REQUEST_BODY", schema);
            if (codegenProperty != null) {
                if (StringUtils.isEmpty(bodyParameterName)) {
                    codegenParameter.baseName = "body";  // default to body
                } else {
                    codegenParameter.baseName = bodyParameterName;
                }
                codegenParameter.isPrimitiveType = true;
                codegenParameter.baseType = codegenProperty.baseType;
                codegenParameter.dataType = codegenProperty.dataType;
                codegenParameter.description = codegenProperty.description;
                codegenParameter.paramName = toParamName(codegenParameter.baseName);
            }
            setParameterBooleanFlagWithCodegenProperty(codegenParameter, codegenProperty);
            // set nullable
            setParameterNullable(codegenParameter, codegenProperty);

        } else if (ModelUtils.isObjectSchema(schema) || ModelUtils.isComposedSchema(schema)) {
            CodegenModel codegenModel = null;
            if (StringUtils.isNotBlank(name)) {
                schema.setName(name);
                codegenModel = fromModel(name, schema);
            }
            if (codegenModel != null) {
                codegenParameter.isModel = true;
            }

            if (codegenModel != null && !codegenModel.emptyVars) {
                if (StringUtils.isEmpty(bodyParameterName)) {
                    codegenParameter.baseName = codegenModel.classname;
                } else {
                    codegenParameter.baseName = bodyParameterName;
                }
                codegenParameter.paramName = toParamName(codegenParameter.baseName);
                codegenParameter.baseType = codegenModel.classname;
                codegenParameter.dataType = getTypeDeclaration(codegenModel.classname);
                codegenParameter.description = codegenModel.description;
                imports.add(codegenParameter.baseType);
            } else {
                CodegenProperty codegenProperty = fromProperty("property", schema);

                if (codegenProperty != null && codegenProperty.getComplexType() != null && codegenProperty.getComplexType().contains(" | ")) {
                    List<String> parts = Arrays.asList(codegenProperty.getComplexType().split(" \\| "));
                    imports.addAll(parts);
                    String codegenModelName = codegenProperty.getComplexType();
                    codegenParameter.baseName = codegenModelName;
                    codegenParameter.paramName = toParamName(codegenParameter.baseName);
                    codegenParameter.baseType = codegenParameter.baseName;
                    codegenParameter.dataType = getTypeDeclaration(codegenModelName);
                    codegenParameter.description = codegenProperty.getDescription();
                } else {
                    if (ModelUtils.getAdditionalProperties(schema) != null) {// http body is map
                        LOGGER.error("Map should be supported. Please report to openapi-generator github repo about the issue.");
                    } else if (codegenProperty != null) {
                        String codegenModelName, codegenModelDescription;

                        if (codegenModel != null) {
                            codegenModelName = codegenModel.classname;
                            codegenModelDescription = codegenModel.description;
                        } else {
                            LOGGER.warn("The following schema has undefined (null) baseType. " +
                                    "It could be due to form parameter defined in OpenAPI v2 spec with incorrect consumes. " +
                                    "A correct 'consumes' for form parameters should be " +
                                    "'application/x-www-form-urlencoded' or 'multipart/?'");
                            LOGGER.warn("schema: " + schema);
                            LOGGER.warn("codegenModel is null. Default to UNKNOWN_BASE_TYPE");
                            codegenModelName = "UNKNOWN_BASE_TYPE";
                            codegenModelDescription = "UNKNOWN_DESCRIPTION";
                        }

                        if (StringUtils.isEmpty(bodyParameterName)) {
                            codegenParameter.baseName = codegenModelName;
                        } else {
                            codegenParameter.baseName = bodyParameterName;
                        }

                        codegenParameter.paramName = toParamName(codegenParameter.baseName);
                        codegenParameter.baseType = codegenModelName;
                        codegenParameter.dataType = getTypeDeclaration(codegenModelName);
                        codegenParameter.description = codegenModelDescription;
                        imports.add(codegenParameter.baseType);

                        if (codegenProperty.complexType != null) {
                            imports.add(codegenProperty.complexType);
                        }
                    }
                }

                setParameterBooleanFlagWithCodegenProperty(codegenParameter, codegenProperty);
                // set nullable
                setParameterNullable(codegenParameter, codegenProperty);
            }

        } else {
            // HTTP request body is primitive type (e.g. integer, string, etc)
            CodegenProperty codegenProperty = fromProperty("PRIMITIVE_REQUEST_BODY", schema);
            if (codegenProperty != null) {
                if (StringUtils.isEmpty(bodyParameterName)) {
                    codegenParameter.baseName = "body";  // default to body
                } else {
                    codegenParameter.baseName = bodyParameterName;
                }
                codegenParameter.isPrimitiveType = true;
                codegenParameter.baseType = codegenProperty.baseType;
                codegenParameter.dataType = codegenProperty.dataType;
                codegenParameter.description = codegenProperty.description;
                codegenParameter.paramName = toParamName(codegenParameter.baseName);
                codegenParameter.minimum = codegenProperty.minimum;
                codegenParameter.maximum = codegenProperty.maximum;
                codegenParameter.exclusiveMinimum = codegenProperty.exclusiveMinimum;
                codegenParameter.exclusiveMaximum = codegenProperty.exclusiveMaximum;
                codegenParameter.minLength = codegenProperty.minLength;
                codegenParameter.maxLength = codegenProperty.maxLength;
                codegenParameter.pattern = codegenProperty.pattern;

                if (codegenProperty.complexType != null) {
                    imports.add(codegenProperty.complexType);
                }

            }
            setParameterBooleanFlagWithCodegenProperty(codegenParameter, codegenProperty);
            // set nullable
            setParameterNullable(codegenParameter, codegenProperty);
        }

        // set the parameter's example value
        // should be overridden by lang codegen
        setParameterExampleValue(codegenParameter, body);

        return codegenParameter;
    }

    protected void addOption(String key, String description, String defaultValue) {
        CliOption option = new CliOption(key, description);
        if (defaultValue != null)
            option.defaultValue(defaultValue);
        cliOptions.add(option);
    }

    protected void updateOption(String key, String defaultValue) {
        for (CliOption cliOption : cliOptions) {
            if (cliOption.getOpt().equals(key)) {
                cliOption.setDefault(defaultValue);
                break;
            }
        }
    }

    protected void removeOption(String key) {
        for (int i = 0; i < cliOptions.size(); i++) {
            if (key.equals(cliOptions.get(i).getOpt())) {
                cliOptions.remove(i);
                break;
            }
        }
    }

    protected void addSwitch(String key, String description, Boolean defaultValue) {
        CliOption option = CliOption.newBoolean(key, description);
        if (defaultValue != null)
            option.defaultValue(defaultValue.toString());
        cliOptions.add(option);
    }

    /**
     * generates OpenAPI specification file in JSON format
     *
     * @param objs map of object
     */
    protected void generateJSONSpecFile(Map<String, Object> objs) {
        OpenAPI openAPI = (OpenAPI) objs.get("openAPI");
        if (openAPI != null) {
            objs.put("openapi-json", SerializerUtils.toJsonString(openAPI));
        }
    }

    /**
     * generates OpenAPI specification file in YAML format
     *
     * @param objs map of object
     */
    public void generateYAMLSpecFile(Map<String, Object> objs) {
        OpenAPI openAPI = (OpenAPI) objs.get("openAPI");
        String yaml = SerializerUtils.toYamlString(openAPI);
        if (yaml != null) {
            objs.put("openapi-yaml", yaml);
        }
    }

    /**
     * checks if the data should be classified as "string" in enum
     * e.g. double in C# needs to be double-quoted (e.g. "2.8") by treating it as a string
     * In the future, we may rename this function to "isEnumString"
     *
     * @param dataType data type
     * @return true if it's a enum string
     */
    public boolean isDataTypeString(String dataType) {
        return "String".equals(dataType);
    }

    @Override
    public List<CodegenServer> fromServers(List<Server> servers) {
        if (servers == null) {
            return Collections.emptyList();
        }
        List<CodegenServer> codegenServers = new LinkedList<>();
        for (Server server : servers) {
            CodegenServer cs = new CodegenServer();
            cs.description = escapeText(server.getDescription());
            cs.url = server.getUrl();
            cs.variables = this.fromServerVariables(server.getVariables());
            codegenServers.add(cs);
        }
        return codegenServers;
    }

    @Override
    public List<CodegenServerVariable> fromServerVariables(Map<String, ServerVariable> variables) {
        if (variables == null) {
            return Collections.emptyList();
        }

        Map<String, String> variableOverrides = serverVariableOverrides();

        List<CodegenServerVariable> codegenServerVariables = new LinkedList<>();
        for (Entry<String, ServerVariable> variableEntry : variables.entrySet()) {
            CodegenServerVariable codegenServerVariable = new CodegenServerVariable();
            ServerVariable variable = variableEntry.getValue();
            List<String> enums = variable.getEnum();

            codegenServerVariable.defaultValue = variable.getDefault();
            codegenServerVariable.description = escapeText(variable.getDescription());
            codegenServerVariable.enumValues = enums;
            codegenServerVariable.name = variableEntry.getKey();

            // Sets the override value for a server variable pattern.
            // NOTE: OpenAPI Specification doesn't prevent multiple server URLs with variables. If multiple objects have the same
            //       variables pattern, user overrides will apply to _all_ of these patterns. We may want to consider indexed overrides.
            if (variableOverrides != null && !variableOverrides.isEmpty()) {
                String value = variableOverrides.getOrDefault(variableEntry.getKey(), variable.getDefault());
                codegenServerVariable.value = value;

                if (enums != null && !enums.isEmpty() && !enums.contains(value)) {
                    LOGGER.warn("Variable override of '{}' is not listed in the enum of allowed values ({}).", value, StringUtils.join(enums, ","));
                }
            } else {
                codegenServerVariable.value = variable.getDefault();
            }

            codegenServerVariables.add(codegenServerVariable);
        }
        return codegenServerVariables;
    }

    private void setParameterNullable(CodegenParameter parameter, CodegenProperty property) {
        if (parameter == null || property == null) {
            return;
        }
        parameter.isNullable = property.isNullable;
    }

    /**
     * Post-process the auto-generated file, e.g. using go-fmt to format the Go code. The file type can be "model-test",
     * "model-doc", "model", "api", "api-test", "api-doc", "supporting-mustache", "supporting-common",
     * "openapi-generator-ignore", "openapi-generator-version"
     * <p>
     * TODO: store these values in enum instead
     *
     * @param file     file to be processed
     * @param fileType file type
     */
    public void postProcessFile(File file, String fileType) {
        LOGGER.debug("Post processing file {} ({})", file, fileType);
    }

    /**
     * Boolean value indicating the state of the option for post-processing file using envirionment variables.
     *
     * @return true if the option is enabled
     */
    public boolean isEnablePostProcessFile() {
        return enablePostProcessFile;
    }

    /**
     * Set the boolean value indicating the state of the option for post-processing file using envirionment variables.
     *
     * @param enablePostProcessFile true to enable post-processing file
     */
    public void setEnablePostProcessFile(boolean enablePostProcessFile) {
        this.enablePostProcessFile = enablePostProcessFile;
    }

    /**
     * Get the boolean value indicating the state of the option for updating only changed files
     */
    @Override
    public boolean isEnableMinimalUpdate() {
        return enableMinimalUpdate;
    }

    /**
     * Set the boolean value indicating the state of the option for updating only changed files
     *
     * @param enableMinimalUpdate true to enable minimal update
     */
    @Override
    public void setEnableMinimalUpdate(boolean enableMinimalUpdate) {
        this.enableMinimalUpdate = enableMinimalUpdate;
    }

    /**
     * Indicates whether the codegen configuration should treat documents as strictly defined by the OpenAPI specification.
     *
     * @return true to act strictly upon spec documents, potentially modifying the spec to strictly fit the spec.
     */
    @Override
    public boolean isStrictSpecBehavior() {
        return this.strictSpecBehavior;
    }

    /**
     * Sets the boolean valid indicating whether generation will work strictly against the specification, potentially making
     * minor changes to the input document.
     *
     * @param strictSpecBehavior true if we will behave strictly, false to allow specification documents which pass validation to be loosely interpreted against the spec.
     */
    @Override
    public void setStrictSpecBehavior(final boolean strictSpecBehavior) {
        this.strictSpecBehavior = strictSpecBehavior;
    }

    @Override
    public FeatureSet getFeatureSet() {
        return this.generatorMetadata.getFeatureSet();
    }

    /**
     * Get the boolean value indicating whether to remove enum value prefixes
     */
    @Override
    public boolean isRemoveEnumValuePrefix() {
        return this.removeEnumValuePrefix;
    }

    /**
     * Set the boolean value indicating whether to remove enum value prefixes
     *
     * @param removeEnumValuePrefix true to enable enum value prefix removal
     */
    @Override
    public void setRemoveEnumValuePrefix(final boolean removeEnumValuePrefix) {
        this.removeEnumValuePrefix = removeEnumValuePrefix;
    }

    //// Following methods are related to the "useOneOfInterfaces" feature

    /**
     * Add "x-oneOf-name" extension to a given oneOf schema (assuming it has at least 1 oneOf elements)
     *
     * @param s    schema to add the extension to
     * @param name name of the parent oneOf schema
     */
    public void addOneOfNameExtension(ComposedSchema s, String name) {
        if (s.getOneOf() != null && s.getOneOf().size() > 0) {
            s.addExtension("x-oneOf-name", name);
        }
    }

    /**
     * Add a given ComposedSchema as an interface model to be generated, assuming it has `oneOf` defined
     *
     * @param cs   ComposedSchema object to create as interface model
     * @param type name to use for the generated interface model
     * @param openAPI OpenAPI spec that we are using
     */
    public void addOneOfInterfaceModel(ComposedSchema cs, String type, OpenAPI openAPI) {
        if (cs.getOneOf() == null) {
            return;
        }

        CodegenModel cm = new CodegenModel();

        cm.discriminator = createDiscriminator("", (Schema) cs, openAPI);
        if (this.getDiscriminatorExplicitMappingVerbose()) {
            cm.addDiscriminatorMappedModelsImports();
        }
        for (Schema o : Optional.ofNullable(cs.getOneOf()).orElse(Collections.emptyList())) {
            if (o.get$ref() == null) {
                if (cm.discriminator != null && o.get$ref() == null) {
                    // OpenAPI spec states that inline objects should not be considered when discriminator is used
                    // https://github.com/OAI/OpenAPI-Specification/blob/master/versions/3.0.2.md#discriminatorObject
                    LOGGER.warn("Ignoring inline object in oneOf definition of {}, since discriminator is used", type);
                } else {
                    LOGGER.warn("Inline models are not supported in oneOf definition right now");
                }
                continue;
            }
            cm.oneOf.add(toModelName(ModelUtils.getSimpleRef(o.get$ref())));
        }
        cm.name = type;
        cm.classname = type;
        cm.vendorExtensions.put("x-is-one-of-interface", true);
        cm.interfaceModels = new ArrayList<CodegenModel>();

        addOneOfInterfaces.add(cm);
    }

    public void addImportsToOneOfInterface(List<Map<String, String>> imports) {
    }
    //// End of methods related to the "useOneOfInterfaces" feature

    protected void modifyFeatureSet(Consumer<FeatureSet.Builder> processor) {
        FeatureSet.Builder builder = getFeatureSet().modify();
        processor.accept(builder);
        this.generatorMetadata = GeneratorMetadata.newBuilder(generatorMetadata)
                .featureSet(builder.build()).build();
    }

    private static class SanitizeNameOptions {
        public SanitizeNameOptions(String name, String removeCharRegEx, List<String> exceptions) {
            this.name = name;
            this.removeCharRegEx = removeCharRegEx;
            if (exceptions != null) {
                this.exceptions = Collections.unmodifiableList(exceptions);
            } else {
                this.exceptions = Collections.unmodifiableList(new ArrayList<>());
            }
        }

        public String getName() {
            return name;
        }

        public String getRemoveCharRegEx() {
            return removeCharRegEx;
        }

        public List<String> getExceptions() {
            return exceptions;
        }

        private String name;
        private String removeCharRegEx;
        private List<String> exceptions;

        @Override
        public boolean equals(Object o) {
            if (this == o) return true;
            if (o == null || getClass() != o.getClass()) return false;
            SanitizeNameOptions that = (SanitizeNameOptions) o;
            return Objects.equals(getName(), that.getName()) &&
                    Objects.equals(getRemoveCharRegEx(), that.getRemoveCharRegEx()) &&
                    Objects.equals(getExceptions(), that.getExceptions());
        }

        @Override
        public int hashCode() {
            return Objects.hash(getName(), getRemoveCharRegEx(), getExceptions());
        }
    }
}<|MERGE_RESOLUTION|>--- conflicted
+++ resolved
@@ -1901,11 +1901,7 @@
     /**
      * Return the OAI type (e.g. integer, long, etc) corresponding to a schema.
      * <pre>$ref</pre> is not taken into account by this method.
-<<<<<<< HEAD
-     *
-=======
      * <p>
->>>>>>> 90593ce4
      * If the schema is free-form (i.e. 'type: object' with no properties) or inline
      * schema, the returned OAI type is 'object'.
      *
@@ -2494,7 +2490,6 @@
             if (composedSchema.getOneOf() != null && composedSchema.getOneOf().size() != 0) {
                 // All oneOf definitions must contain the discriminator
                 Integer hasDiscriminatorCnt = 0;
-<<<<<<< HEAD
                 Integer hasNullTypeCnt = 0;
                 Set<String> discriminatorsPropNames = new HashSet<>();
                 for  (Schema oneOf: composedSchema.getOneOf()) {
@@ -2503,39 +2498,27 @@
                         hasNullTypeCnt++;
                         continue;
                     }
-=======
-                Set<String> discriminatorsPropNames = new HashSet<>();
-                for  (Schema oneOf: composedSchema.getOneOf()) {
->>>>>>> 90593ce4
                     foundDisc = recursiveGetDiscriminator(oneOf, openAPI);
                     if (foundDisc != null) {
                         discriminatorsPropNames.add(foundDisc.getPropertyName());
                         hasDiscriminatorCnt++;
                     }
                 }
-<<<<<<< HEAD
                 if (discriminatorsPropNames.size() > 1) {
                     throw new RuntimeException("The oneOf schemas have conflicting discriminator property names. " +
                         "oneOf schemas must have the same property name, but found " + String.join(", ", discriminatorsPropNames));
                 }
                 if ((hasDiscriminatorCnt + hasNullTypeCnt) == composedSchema.getOneOf().size() && discriminatorsPropNames.size() == 1) {
-=======
-                if (hasDiscriminatorCnt == composedSchema.getOneOf().size() && discriminatorsPropNames.size() == 1) {
->>>>>>> 90593ce4
                     disc.setPropertyName(foundDisc.getPropertyName());
                     disc.setMapping(foundDisc.getMapping());
                     return disc;
                 }
-<<<<<<< HEAD
                 // If the scenario when oneOf has two children and one of them is the 'null' type,
                 // there is no need for a discriminator.
-=======
->>>>>>> 90593ce4
             }
             if (composedSchema.getAnyOf() != null && composedSchema.getAnyOf().size() != 0) {
                 // All anyOf definitions must contain the discriminator because a min of one must be selected
                 Integer hasDiscriminatorCnt = 0;
-<<<<<<< HEAD
                 Integer hasNullTypeCnt = 0;
                 Set<String> discriminatorsPropNames = new HashSet<>();
                 for  (Schema anyOf: composedSchema.getAnyOf()) {
@@ -2544,34 +2527,23 @@
                         hasNullTypeCnt++;
                         continue;
                     }
-=======
-                Set<String> discriminatorsPropNames = new HashSet<>();
-                for  (Schema anyOf: composedSchema.getAnyOf()) {
->>>>>>> 90593ce4
                     foundDisc = recursiveGetDiscriminator(anyOf, openAPI);
                     if (foundDisc != null) {
                         discriminatorsPropNames.add(foundDisc.getPropertyName());
                         hasDiscriminatorCnt++;
                     }
                 }
-<<<<<<< HEAD
                 if (discriminatorsPropNames.size() > 1) {
                     throw new RuntimeException("The anyOf schemas have conflicting discriminator property names. " +
                         "anyOf schemas must have the same property name, but found " + String.join(", ", discriminatorsPropNames));
                 }
                 if ((hasDiscriminatorCnt + hasNullTypeCnt) == composedSchema.getAnyOf().size() && discriminatorsPropNames.size() == 1) {
-=======
-                if (hasDiscriminatorCnt == composedSchema.getAnyOf().size() && discriminatorsPropNames.size() == 1) {
->>>>>>> 90593ce4
                     disc.setPropertyName(foundDisc.getPropertyName());
                     disc.setMapping(foundDisc.getMapping());
                     return disc;
                 }
-<<<<<<< HEAD
                 // If the scenario when anyOf has two children and one of them is the 'null' type,
                 // there is no need for a discriminator.
-=======
->>>>>>> 90593ce4
             }
         }
         return null;
@@ -2600,12 +2572,9 @@
                 continue;
             }
             for  (Schema sc: schemaList) {
-<<<<<<< HEAD
                 if (ModelUtils.isNullType(sc)) {
                     continue;
                 }
-=======
->>>>>>> 90593ce4
                 String ref = sc.get$ref();
                 if (ref == null) {
                     // for schemas with no ref, it is not possible to build the discriminator map
@@ -2618,20 +2587,12 @@
                 }
                 CodegenProperty df = discriminatorFound(composedSchemaName, sc, discPropName, openAPI);
                 String modelName = ModelUtils.getSimpleRef(ref);
-<<<<<<< HEAD
-                if (df == null || !"string".equals(df.dataType) || df.required != true) {
-=======
                 if (df == null || !df.isString || df.required != true) {
->>>>>>> 90593ce4
                     String msgSuffix = "";
                     if (df == null) {
                         msgSuffix += discPropName+" is missing from the schema, define it as required and type string";
                     } else {
-<<<<<<< HEAD
-                        if (!"string".equals(df.dataType)) {
-=======
                         if (!df.isString) {
->>>>>>> 90593ce4
                             msgSuffix += "invalid type for "+discPropName+", set it to string";
                         }
                         if (df.required != true) {
@@ -2648,19 +2609,10 @@
                 descendentSchemas.add(mm);
                 Schema cs = ModelUtils.getSchema(openAPI, modelName);
                 Map<String, Object> vendorExtensions = cs.getExtensions();
-<<<<<<< HEAD
-                if (vendorExtensions != null && !vendorExtensions.isEmpty()) {
-                    String xDiscriminatorValue = (String) vendorExtensions.get("x-discriminator-value");
-                    if (xDiscriminatorValue != null) {
-                        mm = new MappedModel(xDiscriminatorValue, toModelName(modelName));
-                        descendentSchemas.add(mm);
-                    }
-=======
                 if (vendorExtensions != null && !vendorExtensions.isEmpty() && vendorExtensions.containsKey("x-discriminator-value")) {
                     String xDiscriminatorValue = (String) vendorExtensions.get("x-discriminator-value");
                     mm = new MappedModel(xDiscriminatorValue, toModelName(modelName));
                     descendentSchemas.add(mm);
->>>>>>> 90593ce4
                 }
 
             }
@@ -2712,19 +2664,10 @@
             descendentSchemas.add(mm);
             Schema cs = schemas.get(currentSchemaName);
             Map<String, Object> vendorExtensions = cs.getExtensions();
-<<<<<<< HEAD
-            if (vendorExtensions != null && !vendorExtensions.isEmpty()) {
-                String xDiscriminatorValue = (String) vendorExtensions.get("x-discriminator-value");
-                if (xDiscriminatorValue != null) {
-                    mm = new MappedModel(xDiscriminatorValue, toModelName(currentSchemaName));
-                    descendentSchemas.add(mm);
-                }
-=======
             if (vendorExtensions != null && !vendorExtensions.isEmpty() && vendorExtensions.containsKey("x-discriminator-value")) {
                 String xDiscriminatorValue = (String) vendorExtensions.get("x-discriminator-value");
                 mm = new MappedModel(xDiscriminatorValue, toModelName(currentSchemaName));
                 descendentSchemas.add(mm);
->>>>>>> 90593ce4
             }
         }
         return descendentSchemas;
@@ -2771,17 +2714,10 @@
                     uniqueDescendants.add(otherDescendant);
                 }
             }
-<<<<<<< HEAD
         }
         if (this.getDiscriminatorExplicitMappingVerbose()) {
             Collections.sort(uniqueDescendants);
         }
-=======
-        }
-        if (this.getDiscriminatorExplicitMappingVerbose()) {
-            Collections.sort(uniqueDescendants);
-        }
->>>>>>> 90593ce4
         discriminator.getMappedModels().addAll(uniqueDescendants);
         return discriminator;
     }
