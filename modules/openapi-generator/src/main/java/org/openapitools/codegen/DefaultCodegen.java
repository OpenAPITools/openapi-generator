--- conflicted
+++ resolved
@@ -2515,7 +2515,6 @@
      * @param operation      endpoint Operation
      * @param schemas        a map of the schemas in the openapi spec
      * @param op             endpoint CodegenOperation
-<<<<<<< HEAD
      * @param methodResponse the default ApiResponse for the endpoint
      */
     protected void handleMethodResponse(Operation operation,
@@ -2531,22 +2530,15 @@
      * @param operation      endpoint Operation
      * @param schemas        a map of the schemas in the openapi spec
      * @param op             endpoint CodegenOperation
-=======
->>>>>>> 8882d9ab
      * @param methodResponse the default ApiResponse for the endpoint
      * @param importMappings mappings of external types to be omitted by unaliasing
      */
     protected void handleMethodResponse(Operation operation,
                                         Map<String, Schema> schemas,
                                         CodegenOperation op,
-<<<<<<< HEAD
                                         ApiResponse methodResponse,
                                         Map<String, String> importMappings) {
         Schema responseSchema = ModelUtils.unaliasSchema(this.openAPI, ModelUtils.getSchemaFromResponse(methodResponse), importMappings);
-=======
-                                        ApiResponse methodResponse) {
-        Schema responseSchema = ModelUtils.unaliasSchema(this.openAPI, ModelUtils.getSchemaFromResponse(methodResponse));
->>>>>>> 8882d9ab
 
         if (responseSchema != null) {
             CodegenProperty cm = fromProperty("response", responseSchema);
@@ -5054,10 +5046,6 @@
                 codegenParameter.maxLength = codegenProperty.maxLength;
                 codegenParameter.pattern = codegenProperty.pattern;
 
-<<<<<<< HEAD
-=======
-
->>>>>>> 8882d9ab
                 if (codegenProperty.complexType != null) {
                     imports.add(codegenProperty.complexType);
                 }
