--- conflicted
+++ resolved
@@ -215,13 +215,10 @@
     // flag to indicate whether enum value prefixes are removed
     protected boolean removeEnumValuePrefix = true;
 
-<<<<<<< HEAD
     // set to true to promote inline enums to their own separate models
     protected boolean resolveInlineEnums = false;
-=======
     // Support legacy logic for evaluating discriminators
     protected boolean legacyDiscriminatorBehavior = true;
->>>>>>> e38168c2
 
     // make openapi available to all methods
     protected OpenAPI openAPI;
