--- conflicted
+++ resolved
@@ -3628,12 +3628,9 @@
                     cs.isBasicBearer = true;
                     cs.bearerFormat = securityScheme.getBearerFormat();
                 } else if ("signature".equals(securityScheme.getScheme())) {
-<<<<<<< HEAD
-=======
                     // HTTP signature as defined in https://datatracker.ietf.org/doc/draft-cavage-http-signatures/
                     // The registry of security schemes is maintained by IANA.
                     // https://www.iana.org/assignments/http-authschemes/http-authschemes.xhtml
->>>>>>> a59f7597
                     cs.isHttpSignature = true;
                 } else {
                     throw new RuntimeException("Unsupported security scheme: " + securityScheme.getScheme());
