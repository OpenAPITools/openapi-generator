/*
 * Copyright 2018 OpenAPI-Generator Contributors (https://openapi-generator.tech)
 * Copyright 2018 SmartBear Software
 *
 * Licensed under the Apache License, Version 2.0 (the "License");
 * you may not use this file except in compliance with the License.
 * You may obtain a copy of the License at
 *
 *     http://www.apache.org/licenses/LICENSE-2.0
 *
 * Unless required by applicable law or agreed to in writing, software
 * distributed under the License is distributed on an "AS IS" BASIS,
 * WITHOUT WARRANTIES OR CONDITIONS OF ANY KIND, either express or implied.
 * See the License for the specific language governing permissions and
 * limitations under the License.
 */

package org.openapitools.codegen;

import com.fasterxml.jackson.core.JsonProcessingException;
import com.google.common.base.CaseFormat;
import com.samskivert.mustache.Mustache.Compiler;

import io.swagger.v3.core.util.Json;
import io.swagger.v3.oas.models.OpenAPI;
import io.swagger.v3.oas.models.Operation;
import io.swagger.v3.oas.models.callbacks.Callback;
import io.swagger.v3.oas.models.examples.Example;
import io.swagger.v3.oas.models.headers.Header;
import io.swagger.v3.oas.models.media.ArraySchema;
import io.swagger.v3.oas.models.media.ComposedSchema;
import io.swagger.v3.oas.models.media.Content;
import io.swagger.v3.oas.models.media.MediaType;
import io.swagger.v3.oas.models.media.Schema;
import io.swagger.v3.oas.models.media.StringSchema;
import io.swagger.v3.oas.models.parameters.CookieParameter;
import io.swagger.v3.oas.models.parameters.HeaderParameter;
import io.swagger.v3.oas.models.parameters.Parameter;
import io.swagger.v3.oas.models.parameters.PathParameter;
import io.swagger.v3.oas.models.parameters.QueryParameter;
import io.swagger.v3.oas.models.parameters.RequestBody;
import io.swagger.v3.oas.models.responses.ApiResponse;
import io.swagger.v3.oas.models.responses.ApiResponses;
import io.swagger.v3.oas.models.security.OAuthFlow;
import io.swagger.v3.oas.models.security.OAuthFlows;
import io.swagger.v3.oas.models.security.SecurityScheme;
import io.swagger.v3.oas.models.servers.Server;
import io.swagger.v3.oas.models.servers.ServerVariable;
import io.swagger.v3.parser.util.SchemaTypeUtil;

import org.apache.commons.lang3.ObjectUtils;
import org.apache.commons.lang3.StringEscapeUtils;
import org.apache.commons.lang3.StringUtils;
import org.apache.commons.lang3.tuple.Pair;
import org.openapitools.codegen.CodegenDiscriminator.MappedModel;
import org.openapitools.codegen.config.GeneratorProperties;
import org.openapitools.codegen.examples.ExampleGenerator;
import org.openapitools.codegen.serializer.SerializerUtils;
import org.openapitools.codegen.utils.ModelUtils;
import org.slf4j.Logger;
import org.slf4j.LoggerFactory;

import java.io.File;
import java.util.ArrayList;
import java.util.Arrays;
import java.util.Collections;
import java.util.Comparator;
import java.util.HashMap;
import java.util.HashSet;
import java.util.Iterator;
import java.util.LinkedHashMap;
import java.util.LinkedList;
import java.util.List;
import java.util.ListIterator;
import java.util.Locale;
import java.util.Map;
import java.util.Map.Entry;
import java.util.Set;
import java.util.TreeSet;
import java.util.regex.Matcher;
import java.util.regex.Pattern;
import java.util.stream.Collectors;
import java.util.stream.Stream;

import static org.openapitools.codegen.utils.StringUtils.camelize;
import static org.openapitools.codegen.utils.StringUtils.underscore;
import static org.openapitools.codegen.utils.StringUtils.escape;

public class DefaultCodegen implements CodegenConfig {
    private static final Logger LOGGER = LoggerFactory.getLogger(DefaultCodegen.class);

    protected String inputSpec;
    protected String outputFolder = "";
    protected Set<String> defaultIncludes = new HashSet<String>();
    protected Map<String, String> typeMapping = new HashMap<String, String>();
    protected Map<String, String> instantiationTypes = new HashMap<String, String>();
    protected Set<String> reservedWords = new HashSet<String>();
    protected Set<String> languageSpecificPrimitives = new HashSet<String>();
    protected Map<String, String> importMapping = new HashMap<String, String>();
    protected String modelPackage = "", apiPackage = "", fileSuffix;
    protected String modelNamePrefix = "", modelNameSuffix = "";
    protected String testPackage = "";
    protected Map<String, String> apiTemplateFiles = new HashMap<String, String>();
    protected Map<String, String> modelTemplateFiles = new HashMap<String, String>();
    protected Map<String, String> apiTestTemplateFiles = new HashMap<String, String>();
    protected Map<String, String> modelTestTemplateFiles = new HashMap<String, String>();
    protected Map<String, String> apiDocTemplateFiles = new HashMap<String, String>();
    protected Map<String, String> modelDocTemplateFiles = new HashMap<String, String>();
    protected Map<String, String> reservedWordsMappings = new HashMap<String, String>();
    protected String templateDir;
    protected String embeddedTemplateDir;
    protected String commonTemplateDir = "_common";
    protected Map<String, Object> additionalProperties = new HashMap<String, Object>();
    protected Map<String, Object> vendorExtensions = new HashMap<String, Object>();
    protected List<SupportingFile> supportingFiles = new ArrayList<SupportingFile>();
    protected List<CliOption> cliOptions = new ArrayList<CliOption>();
    protected boolean skipOverwrite;
    protected boolean removeOperationIdPrefix;
    protected boolean supportsMultipleInheritance;
    protected boolean supportsInheritance;
    protected boolean supportsMixins;
    protected Map<String, String> supportedLibraries = new LinkedHashMap<String, String>();
    protected String library;
    protected Boolean sortParamsByRequiredFlag = true;
    protected Boolean ensureUniqueParams = true;
    protected Boolean allowUnicodeIdentifiers = false;
    protected String gitUserId, gitRepoId, releaseNote;
    protected String httpUserAgent;
    protected Boolean hideGenerationTimestamp = true;
    // How to encode special characters like $
    // They are translated to words like "Dollar" and prefixed with '
    // Then translated back during JSON encoding and decoding
    protected Map<String, String> specialCharReplacements = new HashMap<String, String>();
    // When a model is an alias for a simple type
    protected Map<String, String> typeAliases = null;
    protected Boolean prependFormOrBodyParameters = false;
    // The extension of the generated documentation files (defaults to markdown .md)
    protected String docExtension;
    protected String ignoreFilePathOverride;
    // flag to indicate whether to use environment variable to post process file
    protected boolean enablePostProcessFile = false;

    // make openapi and schemas available to all methods
    protected OpenAPI globalOpenAPI;
    protected Map<String, Schema> globalSchemas;

    public List<CliOption> cliOptions() {
        return cliOptions;
    }

    public void processOpts() {
        if (additionalProperties.containsKey(CodegenConstants.TEMPLATE_DIR)) {
            this.setTemplateDir((String) additionalProperties.get(CodegenConstants.TEMPLATE_DIR));
        }

        if (additionalProperties.containsKey(CodegenConstants.MODEL_PACKAGE)) {
            this.setModelPackage((String) additionalProperties.get(CodegenConstants.MODEL_PACKAGE));
        }

        if (additionalProperties.containsKey(CodegenConstants.API_PACKAGE)) {
            this.setApiPackage((String) additionalProperties.get(CodegenConstants.API_PACKAGE));
        }

        if (additionalProperties.containsKey(CodegenConstants.HIDE_GENERATION_TIMESTAMP)) {
            setHideGenerationTimestamp(convertPropertyToBooleanAndWriteBack(CodegenConstants.HIDE_GENERATION_TIMESTAMP));
        } else {
            additionalProperties.put(CodegenConstants.HIDE_GENERATION_TIMESTAMP, hideGenerationTimestamp);
        }

        if (additionalProperties.containsKey(CodegenConstants.SORT_PARAMS_BY_REQUIRED_FLAG)) {
            this.setSortParamsByRequiredFlag(Boolean.valueOf(additionalProperties
                    .get(CodegenConstants.SORT_PARAMS_BY_REQUIRED_FLAG).toString()));
        }

        if (additionalProperties.containsKey(CodegenConstants.PREPEND_FORM_OR_BODY_PARAMETERS)) {
            this.setPrependFormOrBodyParameters(Boolean.valueOf(additionalProperties
                    .get(CodegenConstants.PREPEND_FORM_OR_BODY_PARAMETERS).toString()));
        }

        if (additionalProperties.containsKey(CodegenConstants.ENSURE_UNIQUE_PARAMS)) {
            this.setEnsureUniqueParams(Boolean.valueOf(additionalProperties
                    .get(CodegenConstants.ENSURE_UNIQUE_PARAMS).toString()));
        }

        if (additionalProperties.containsKey(CodegenConstants.ALLOW_UNICODE_IDENTIFIERS)) {
            this.setAllowUnicodeIdentifiers(Boolean.valueOf(additionalProperties
                    .get(CodegenConstants.ALLOW_UNICODE_IDENTIFIERS).toString()));
        }

        if (additionalProperties.containsKey(CodegenConstants.MODEL_NAME_PREFIX)) {
            this.setModelNamePrefix((String) additionalProperties.get(CodegenConstants.MODEL_NAME_PREFIX));
        }

        if (additionalProperties.containsKey(CodegenConstants.MODEL_NAME_SUFFIX)) {
            this.setModelNameSuffix((String) additionalProperties.get(CodegenConstants.MODEL_NAME_SUFFIX));
        }

        if (additionalProperties.containsKey(CodegenConstants.REMOVE_OPERATION_ID_PREFIX)) {
            this.setRemoveOperationIdPrefix(Boolean.valueOf(additionalProperties
                    .get(CodegenConstants.REMOVE_OPERATION_ID_PREFIX).toString()));
        }

        if (additionalProperties.containsKey(CodegenConstants.DOCEXTENSION)) {
            this.setDocExtension(String.valueOf(additionalProperties
                    .get(CodegenConstants.DOCEXTENSION).toString()));
        }

        if (additionalProperties.containsKey(CodegenConstants.ENABLE_POST_PROCESS_FILE)) {
            this.setEnablePostProcessFile(Boolean.valueOf(additionalProperties
                    .get(CodegenConstants.ENABLE_POST_PROCESS_FILE).toString()));
        }
    }

    // override with any special post-processing for all models
    @SuppressWarnings({"static-method", "unchecked"})
    public Map<String, Object> postProcessAllModels(Map<String, Object> objs) {
        return objs;
    }

    /**
     * Loop through all models to update different flags (e.g. isSelfReference), children models, etc
     *
     * @param objs Map of models
     * @return maps of models with various updates
     */
    public Map<String, Object> updateAllModels(Map<String, Object> objs) {
        // Index all CodegenModels by model name.
        Map<String, CodegenModel> allModels = new HashMap<String, CodegenModel>();
        for (Entry<String, Object> entry : objs.entrySet()) {
            String modelName = toModelName(entry.getKey());
            Map<String, Object> inner = (Map<String, Object>) entry.getValue();
            List<Map<String, Object>> models = (List<Map<String, Object>>) inner.get("models");
            for (Map<String, Object> mo : models) {
                CodegenModel cm = (CodegenModel) mo.get("model");
                allModels.put(modelName, cm);
            }
        }

        // Fix up all parent and interface CodegenModel references.
        for (CodegenModel cm : allModels.values()) {
            if (cm.getParent() != null) {
                cm.setParentModel(allModels.get(cm.getParent()));
            }
            if (cm.getInterfaces() != null && !cm.getInterfaces().isEmpty()) {
                cm.setInterfaceModels(new ArrayList<CodegenModel>(cm.getInterfaces().size()));
                for (String intf : cm.getInterfaces()) {
                    CodegenModel intfModel = allModels.get(intf);
                    if (intfModel != null) {
                        cm.getInterfaceModels().add(intfModel);
                    }
                }
            }
        }

        // Let parent know about all its children
        for (String name : allModels.keySet()) {
            CodegenModel cm = allModels.get(name);
            CodegenModel parent = allModels.get(cm.getParent());
            // if a discriminator exists on the parent, don't add this child to the inheritance hierarchy
            // TODO Determine what to do if the parent discriminator name == the grandparent discriminator name
            while (parent != null) {
                if (parent.getChildren() == null) {
                    parent.setChildren(new ArrayList<CodegenModel>());
                }
                parent.getChildren().add(cm);
                parent.hasChildren = true;
                if (parent.getDiscriminator() == null) {
                    parent = allModels.get(parent.getParent());
                } else {
                    parent = null;
                }
            }
        }

        // loop through properties of each model to detect self-reference
        for (Map.Entry<String, Object> entry : objs.entrySet()) {
            Map<String, Object> inner = (Map<String, Object>) entry.getValue();
            List<Map<String, Object>> models = (List<Map<String, Object>>) inner.get("models");
            for (Map<String, Object> mo : models) {
                CodegenModel cm = (CodegenModel) mo.get("model");
                for (CodegenProperty cp : cm.allVars) {
                    // detect self import
                    if (cp.dataType.equals(cm.classname) ||
                            (cp.isContainer && cp.items.dataType.equals(cm.classname))) {
                        cm.imports.remove(cm.classname); // remove self import
                        cp.isSelfReference = true;
                    }
                }
            }
        }

        return objs;
    }

    // override with any special post-processing
    @SuppressWarnings("static-method")
    public Map<String, Object> postProcessModels(Map<String, Object> objs) {
        return objs;
    }

    /**
     * post process enum defined in model's properties
     *
     * @param objs Map of models
     * @return maps of models with better enum support
     */
    public Map<String, Object> postProcessModelsEnum(Map<String, Object> objs) {
        List<Object> models = (List<Object>) objs.get("models");
        for (Object _mo : models) {
            Map<String, Object> mo = (Map<String, Object>) _mo;
            CodegenModel cm = (CodegenModel) mo.get("model");

            // for enum model
            if (Boolean.TRUE.equals(cm.isEnum) && cm.allowableValues != null) {
                Map<String, Object> allowableValues = cm.allowableValues;
                List<Object> values = (List<Object>) allowableValues.get("values");
                List<Map<String, Object>> enumVars = new ArrayList<Map<String, Object>>();
                String commonPrefix = findCommonPrefixOfVars(values);
                int truncateIdx = commonPrefix.length();
                for (Object value : values) {
                    Map<String, Object> enumVar = new HashMap<String, Object>();
                    String enumName;
                    if (truncateIdx == 0) {
                        enumName = value.toString();
                    } else {
                        enumName = value.toString().substring(truncateIdx);
                        if ("".equals(enumName)) {
                            enumName = value.toString();
                        }
                    }
                    enumVar.put("name", toEnumVarName(enumName, cm.dataType));
                    enumVar.put("value", toEnumValue(value.toString(), cm.dataType));
                    enumVar.put("isString", isDataTypeString(cm.dataType));
                    enumVars.add(enumVar);
                }
                // if "x-enum-varnames" defined, update varnames
                updateEnumVarsWithExtensions(enumVars, cm.getVendorExtensions());
                cm.allowableValues.put("enumVars", enumVars);
            }

            // update codegen property enum with proper naming convention
            // and handling of numbers, special characters
            for (CodegenProperty var : cm.vars) {
                updateCodegenPropertyEnum(var);
            }

            for (CodegenProperty var : cm.allVars) {
                updateCodegenPropertyEnum(var);
            }

            for (CodegenProperty var : cm.requiredVars) {
                updateCodegenPropertyEnum(var);
            }

            for (CodegenProperty var : cm.optionalVars) {
                updateCodegenPropertyEnum(var);
            }

            for (CodegenProperty var : cm.parentVars) {
                updateCodegenPropertyEnum(var);
            }

            for (CodegenProperty var : cm.readOnlyVars) {
                updateCodegenPropertyEnum(var);
            }

            for (CodegenProperty var : cm.readWriteVars) {
                updateCodegenPropertyEnum(var);
            }

        }
        return objs;
    }

    /**
     * Returns the common prefix of variables for enum naming if
     * two or more variables are present
     *
     * @param vars List of variable names
     * @return the common prefix for naming
     */
    public String findCommonPrefixOfVars(List<Object> vars) {
        if (vars.size() > 1) {
            try {
                String[] listStr = vars.toArray(new String[vars.size()]);
                String prefix = StringUtils.getCommonPrefix(listStr);
                // exclude trailing characters that should be part of a valid variable
                // e.g. ["status-on", "status-off"] => "status-" (not "status-o")
                return prefix.replaceAll("[a-zA-Z0-9]+\\z", "");
            } catch (ArrayStoreException e) {
                // do nothing, just return default value
            }
        }
        return "";
    }

    /**
     * Return the enum default value in the language specified format
     *
     * @param value    enum variable name
     * @param datatype data type
     * @return the default value for the enum
     */
    public String toEnumDefaultValue(String value, String datatype) {
        return datatype + "." + value;
    }

    /**
     * Return the enum value in the language specified format
     * e.g. status becomes "status"
     *
     * @param value    enum variable name
     * @param datatype data type
     * @return the sanitized value for enum
     */
    public String toEnumValue(String value, String datatype) {
        if ("number".equalsIgnoreCase(datatype)) {
            return value;
        } else {
            return "\"" + escapeText(value) + "\"";
        }
    }

    /**
     * Return the sanitized variable name for enum
     *
     * @param value    enum variable name
     * @param datatype data type
     * @return the sanitized variable name for enum
     */
    public String toEnumVarName(String value, String datatype) {
        if (value.length() == 0) {
            return "EMPTY";
        }

        String var = value.replaceAll("\\W+", "_").toUpperCase(Locale.ROOT);
        if (var.matches("\\d.*")) {
            return "_" + var;
        } else {
            return var;
        }
    }


    /**
     * Set global OpenAPI based on OpenAPI object
     *
     * @param openAPI OpenAPI object
     */
    public void setGlobalOpenAPI(OpenAPI openAPI) {
        this.globalOpenAPI = openAPI;
    }


    /**
     * Set global schema based on OpenAPI object
     *
     * @param openAPI OpenAPI object
     */
    public void setGlobalSchemas(OpenAPI openAPI) {
        if (openAPI != null && openAPI.getComponents() != null) {
            this.globalSchemas = openAPI.getComponents().getSchemas();
        }

        if (this.globalSchemas == null) { // initalize with empty map if it's null
            this.globalSchemas = new HashMap<String, Schema>();
        }
    }

    // override with any special post-processing
    @SuppressWarnings("static-method")
    public Map<String, Object> postProcessOperations(Map<String, Object> objs) {
        return objs;
    }

    // override with any special post-processing
    @SuppressWarnings("static-method")
    public Map<String, Object> postProcessOperationsWithModels(Map<String, Object> objs, List<Object> allModels) {
        return objs;
    }

    // override with any special post-processing
    @SuppressWarnings("static-method")
    public Map<String, Object> postProcessSupportingFileData(Map<String, Object> objs) {
        return objs;
    }

    // override to post-process any model properties
    @SuppressWarnings("unused")
    public void postProcessModelProperty(CodegenModel model, CodegenProperty property) {
    }

    // override to post-process any parameters
    @SuppressWarnings("unused")
    public void postProcessParameter(CodegenParameter parameter) {
    }

    //override with any special handling of the entire swagger spec
    @SuppressWarnings("unused")
    public void preprocessOpenAPI(OpenAPI openAPI) {
    }

    // override with any special handling of the entire swagger spec
    @SuppressWarnings("unused")
    public void processOpenAPI(OpenAPI openAPI) {
    }

    // override with any special handling of the JMustache compiler
    @SuppressWarnings("unused")
    public Compiler processCompiler(Compiler compiler) {
        return compiler;
    }

    // override with any special text escaping logic
    @SuppressWarnings("static-method")
    public String escapeText(String input) {
        if (input == null) {
            return input;
        }

        // remove \t, \n, \r
        // replace \ with \\
        // replace " with \"
        // outter unescape to retain the original multi-byte characters
        // finally escalate characters avoiding code injection
        return escapeUnsafeCharacters(
                StringEscapeUtils.unescapeJava(
                        StringEscapeUtils.escapeJava(input)
                                .replace("\\/", "/"))
                        .replaceAll("[\\t\\n\\r]", " ")
                        .replace("\\", "\\\\")
                        .replace("\"", "\\\""));
    }

    /**
     * Escape characters while allowing new lines
     *
     * @param input String to be escaped
     * @return escaped string
     */
    public String escapeTextWhileAllowingNewLines(String input) {
        if (input == null) {
            return input;
        }

        // remove \t
        // replace \ with \\
        // replace " with \"
        // outter unescape to retain the original multi-byte characters
        // finally escalate characters avoiding code injection
        return escapeUnsafeCharacters(
                StringEscapeUtils.unescapeJava(
                        StringEscapeUtils.escapeJava(input)
                                .replace("\\/", "/"))
                        .replaceAll("[\\t]", " ")
                        .replace("\\", "\\\\")
                        .replace("\"", "\\\""));
    }

    /**
     * override with any special text escaping logic to handle unsafe
     * characters so as to avoid code injection
     *
     * @param input String to be cleaned up
     * @return string with unsafe characters removed or escaped
     */
    public String escapeUnsafeCharacters(String input) {
        LOGGER.warn("escapeUnsafeCharacters should be overridden in the code generator with proper logic to escape " +
                "unsafe characters");
        // doing nothing by default and code generator should implement
        // the logic to prevent code injection
        // later we'll make this method abstract to make sure
        // code generator implements this method
        return input;
    }

    /**
     * Escape single and/or double quote to avoid code injection
     *
     * @param input String to be cleaned up
     * @return string with quotation mark removed or escaped
     */
    public String escapeQuotationMark(String input) {
        LOGGER.warn("escapeQuotationMark should be overridden in the code generator with proper logic to escape " +
                "single/double quote");
        return input.replace("\"", "\\\"");
    }

    public Set<String> defaultIncludes() {
        return defaultIncludes;
    }

    public Map<String, String> typeMapping() {
        return typeMapping;
    }

    public Map<String, String> instantiationTypes() {
        return instantiationTypes;
    }

    public Set<String> reservedWords() {
        return reservedWords;
    }

    public Set<String> languageSpecificPrimitives() {
        return languageSpecificPrimitives;
    }

    public Map<String, String> importMapping() {
        return importMapping;
    }

    public String testPackage() {
        return testPackage;
    }

    public String modelPackage() {
        return modelPackage;
    }

    public String apiPackage() {
        return apiPackage;
    }

    public String fileSuffix() {
        return fileSuffix;
    }

    public String templateDir() {
        return templateDir;
    }

    public String embeddedTemplateDir() {
        if (embeddedTemplateDir != null) {
            return embeddedTemplateDir;
        } else {
            return templateDir;
        }
    }

    public String getCommonTemplateDir() {
        return this.commonTemplateDir;
    }

    public void setCommonTemplateDir(String commonTemplateDir) {
        this.commonTemplateDir = commonTemplateDir;
    }

    public Map<String, String> apiDocTemplateFiles() {
        return apiDocTemplateFiles;
    }

    public Map<String, String> modelDocTemplateFiles() {
        return modelDocTemplateFiles;
    }

    public Map<String, String> reservedWordsMappings() {
        return reservedWordsMappings;
    }

    public Map<String, String> apiTestTemplateFiles() {
        return apiTestTemplateFiles;
    }

    public Map<String, String> modelTestTemplateFiles() {
        return modelTestTemplateFiles;
    }

    public Map<String, String> apiTemplateFiles() {
        return apiTemplateFiles;
    }

    public Map<String, String> modelTemplateFiles() {
        return modelTemplateFiles;
    }

    public String apiFileFolder() {
        return outputFolder + "/" + apiPackage().replace('.', '/');
    }

    public String modelFileFolder() {
        return outputFolder + "/" + modelPackage().replace('.', '/');
    }

    public String apiTestFileFolder() {
        return outputFolder + "/" + testPackage().replace('.', '/');
    }

    public String modelTestFileFolder() {
        return outputFolder + "/" + testPackage().replace('.', '/');
    }

    public String apiDocFileFolder() {
        return outputFolder;
    }

    public String modelDocFileFolder() {
        return outputFolder;
    }

    public Map<String, Object> additionalProperties() {
        return additionalProperties;
    }

    public Map<String, Object> vendorExtensions() {
        return vendorExtensions;
    }

    public List<SupportingFile> supportingFiles() {
        return supportingFiles;
    }

    public String outputFolder() {
        return outputFolder;
    }

    public void setOutputDir(String dir) {
        this.outputFolder = dir;
    }

    public String getOutputDir() {
        return outputFolder();
    }

    public String getInputSpec() {
        return inputSpec;
    }

    public void setInputSpec(String inputSpec) {
        this.inputSpec = inputSpec;
    }

    public void setTemplateDir(String templateDir) {
        this.templateDir = templateDir;
    }

    public void setModelPackage(String modelPackage) {
        this.modelPackage = modelPackage;
    }

    public void setModelNamePrefix(String modelNamePrefix) {
        this.modelNamePrefix = modelNamePrefix;
    }

    public void setModelNameSuffix(String modelNameSuffix) {
        this.modelNameSuffix = modelNameSuffix;
    }

    public void setApiPackage(String apiPackage) {
        this.apiPackage = apiPackage;
    }

    public void setSortParamsByRequiredFlag(Boolean sortParamsByRequiredFlag) {
        this.sortParamsByRequiredFlag = sortParamsByRequiredFlag;
    }

    public void setPrependFormOrBodyParameters(Boolean prependFormOrBodyParameters) {
        this.prependFormOrBodyParameters = prependFormOrBodyParameters;
    }

    public void setEnsureUniqueParams(Boolean ensureUniqueParams) {
        this.ensureUniqueParams = ensureUniqueParams;
    }

    public void setAllowUnicodeIdentifiers(Boolean allowUnicodeIdentifiers) {
        this.allowUnicodeIdentifiers = allowUnicodeIdentifiers;
    }

    /**
     * Return the regular expression/JSON schema pattern (http://json-schema.org/latest/json-schema-validation.html#anchor33)
     *
     * @param pattern the pattern (regular expression)
     * @return properly-escaped pattern
     */
    public String toRegularExpression(String pattern) {
        return addRegularExpressionDelimiter(escapeText(pattern));
    }

    /**
     * Return the file name of the Api Test
     *
     * @param name the file name of the Api
     * @return the file name of the Api
     */
    public String toApiFilename(String name) {
        return toApiName(name);
    }

    /**
     * Return the file name of the Api Documentation
     *
     * @param name the file name of the Api
     * @return the file name of the Api
     */
    public String toApiDocFilename(String name) {
        return toApiName(name);
    }

    /**
     * Return the file name of the Api Test
     *
     * @param name the file name of the Api
     * @return the file name of the Api
     */
    public String toApiTestFilename(String name) {
        return toApiName(name) + "Test";
    }

    /**
     * Return the variable name in the Api
     *
     * @param name the varible name of the Api
     * @return the snake-cased variable name
     */
    public String toApiVarName(String name) {
        return snakeCase(name);
    }

    /**
     * Return the capitalized file name of the model
     *
     * @param name the model name
     * @return the file name of the model
     */
    public String toModelFilename(String name) {
        return initialCaps(name);
    }

    /**
     * Return the capitalized file name of the model test
     *
     * @param name the model name
     * @return the file name of the model
     */
    public String toModelTestFilename(String name) {
        return initialCaps(name) + "Test";
    }

    /**
     * Return the capitalized file name of the model documentation
     *
     * @param name the model name
     * @return the file name of the model
     */
    public String toModelDocFilename(String name) {
        return initialCaps(name);
    }

    /**
     * Return the operation ID (method name)
     *
     * @param operationId operation ID
     * @return the sanitized method name
     */
    @SuppressWarnings("static-method")
    public String toOperationId(String operationId) {
        // throw exception if method name is empty
        if (StringUtils.isEmpty(operationId)) {
            throw new RuntimeException("Empty method name (operationId) not allowed");
        }

        return operationId;
    }

    /**
     * Return the variable name by removing invalid characters and proper escaping if
     * it's a reserved word.
     *
     * @param name the variable name
     * @return the sanitized variable name
     */
    public String toVarName(String name) {
        if (reservedWords.contains(name)) {
            return escapeReservedWord(name);
        } else if (((CharSequence) name).chars().anyMatch(character -> specialCharReplacements.keySet().contains("" + ((char) character)))) {
            return escape(name, specialCharReplacements, null, null);
        } else {
            return name;
        }
    }

    /**
     * Return the parameter name by removing invalid characters and proper escaping if
     * it's a reserved word.
     *
     * @param name Codegen property object
     * @return the sanitized parameter name
     */
    public String toParamName(String name) {
        name = removeNonNameElementToCamelCase(name); // FIXME: a parameter should not be assigned. Also declare the methods parameters as 'final'.
        if (reservedWords.contains(name)) {
            return escapeReservedWord(name);
        } else if (((CharSequence) name).chars().anyMatch(character -> specialCharReplacements.keySet().contains("" + ((char) character)))) {
            return escape(name, specialCharReplacements, null, null);
        }
        return name;
    }

    /**
     * Return the parameter name of array of model
     *
     * @param name name of the array model
     * @return the sanitized parameter name
     */
    public String toArrayModelParamName(String name) {
        return toParamName(name);
    }

    /**
     * Return the Enum name (e.g. StatusEnum given 'status')
     *
     * @param property Codegen property
     * @return the Enum name
     */
    @SuppressWarnings("static-method")
    public String toEnumName(CodegenProperty property) {
        return StringUtils.capitalize(property.name) + "Enum";
    }

    /**
     * Return the escaped name of the reserved word
     *
     * @param name the name to be escaped
     * @return the escaped reserved word
     * <p>
     * throws Runtime exception as reserved word is not allowed (default behavior)
     */
    @SuppressWarnings("static-method")
    public String escapeReservedWord(String name) {
        throw new RuntimeException("reserved word " + name + " not allowed");
    }

    /**
     * Return the fully-qualified "Model" name for import
     *
     * @param name the name of the "Model"
     * @return the fully-qualified "Model" name for import
     */
    public String toModelImport(String name) {
        if ("".equals(modelPackage())) {
            return name;
        } else {
            return modelPackage() + "." + name;
        }
    }

    /**
     * Return the fully-qualified "Api" name for import
     *
     * @param name the name of the "Api"
     * @return the fully-qualified "Api" name for import
     */
    public String toApiImport(String name) {
        return apiPackage() + "." + name;
    }

    /**
     * Default constructor.
     * This method will map between OAS type and language-specified type, as well as mapping
     * between OAS type and the corresponding import statement for the language. This will
     * also add some language specified CLI options, if any.
     * returns string presentation of the example path (it's a constructor)
     */
    public DefaultCodegen() {
        defaultIncludes = new HashSet<String>(
                Arrays.asList("double",
                        "int",
                        "long",
                        "short",
                        "char",
                        "float",
                        "String",
                        "boolean",
                        "Boolean",
                        "Double",
                        "Void",
                        "Integer",
                        "Long",
                        "Float")
        );

        typeMapping = new HashMap<String, String>();
        typeMapping.put("array", "List");
        typeMapping.put("map", "Map");
        typeMapping.put("List", "List");
        typeMapping.put("boolean", "Boolean");
        typeMapping.put("string", "String");
        typeMapping.put("int", "Integer");
        typeMapping.put("float", "Float");
        typeMapping.put("number", "BigDecimal");
        typeMapping.put("DateTime", "Date");
        typeMapping.put("long", "Long");
        typeMapping.put("short", "Short");
        typeMapping.put("char", "String");
        typeMapping.put("double", "Double");
        typeMapping.put("object", "Object");
        typeMapping.put("integer", "Integer");
        typeMapping.put("ByteArray", "byte[]");
        typeMapping.put("binary", "File");
        typeMapping.put("file", "File");
        typeMapping.put("UUID", "UUID");
        //typeMapping.put("BigDecimal", "BigDecimal"); //TODO need the mapping?


        instantiationTypes = new HashMap<String, String>();

        reservedWords = new HashSet<String>();

        importMapping = new HashMap<String, String>();
        importMapping.put("BigDecimal", "java.math.BigDecimal");
        importMapping.put("UUID", "java.util.UUID");
        importMapping.put("File", "java.io.File");
        importMapping.put("Date", "java.util.Date");
        importMapping.put("Timestamp", "java.sql.Timestamp");
        importMapping.put("Map", "java.util.Map");
        importMapping.put("HashMap", "java.util.HashMap");
        importMapping.put("Array", "java.util.List");
        importMapping.put("ArrayList", "java.util.ArrayList");
        importMapping.put("List", "java.util.*");
        importMapping.put("Set", "java.util.*");
        importMapping.put("DateTime", "org.joda.time.*");
        importMapping.put("LocalDateTime", "org.joda.time.*");
        importMapping.put("LocalDate", "org.joda.time.*");
        importMapping.put("LocalTime", "org.joda.time.*");

        // we've used the .openapi-generator-ignore approach as
        // suppportingFiles can be cleared by code generator that extends
        // the default codegen, leaving the commented code below for
        // future reference
        //supportingFiles.add(new GlobalSupportingFile("LICENSE", "LICENSE"));

        cliOptions.add(CliOption.newBoolean(CodegenConstants.SORT_PARAMS_BY_REQUIRED_FLAG,
                CodegenConstants.SORT_PARAMS_BY_REQUIRED_FLAG_DESC).defaultValue(Boolean.TRUE.toString()));
        cliOptions.add(CliOption.newBoolean(CodegenConstants.ENSURE_UNIQUE_PARAMS, CodegenConstants
                .ENSURE_UNIQUE_PARAMS_DESC).defaultValue(Boolean.TRUE.toString()));
        // name formatting options
        cliOptions.add(CliOption.newBoolean(CodegenConstants.ALLOW_UNICODE_IDENTIFIERS, CodegenConstants
                .ALLOW_UNICODE_IDENTIFIERS_DESC).defaultValue(Boolean.FALSE.toString()));
        // option to change the order of form/body parameter
        cliOptions.add(CliOption.newBoolean(CodegenConstants.PREPEND_FORM_OR_BODY_PARAMETERS,
                CodegenConstants.PREPEND_FORM_OR_BODY_PARAMETERS_DESC).defaultValue(Boolean.FALSE.toString()));

        // initialize special character mapping
        initalizeSpecialCharacterMapping();
    }

    /**
     * Initialize special character mapping
     */
    protected void initalizeSpecialCharacterMapping() {
        // Initialize special characters
        specialCharReplacements.put("$", "Dollar");
        specialCharReplacements.put("^", "Caret");
        specialCharReplacements.put("|", "Pipe");
        specialCharReplacements.put("=", "Equal");
        specialCharReplacements.put("*", "Star");
        specialCharReplacements.put("-", "Minus");
        specialCharReplacements.put("&", "Ampersand");
        specialCharReplacements.put("%", "Percent");
        specialCharReplacements.put("#", "Hash");
        specialCharReplacements.put("@", "At");
        specialCharReplacements.put("!", "Exclamation");
        specialCharReplacements.put("+", "Plus");
        specialCharReplacements.put(":", "Colon");
        specialCharReplacements.put(">", "Greater_Than");
        specialCharReplacements.put("<", "Less_Than");
        specialCharReplacements.put(".", "Period");
        specialCharReplacements.put("_", "Underscore");
        specialCharReplacements.put("?", "Question_Mark");
        specialCharReplacements.put(",", "Comma");
        specialCharReplacements.put("'", "Quote");
        specialCharReplacements.put("\"", "Double_Quote");
        specialCharReplacements.put("/", "Slash");
        specialCharReplacements.put("\\", "Back_Slash");
        specialCharReplacements.put("(", "Left_Parenthesis");
        specialCharReplacements.put(")", "Right_Parenthesis");
        specialCharReplacements.put("{", "Left_Curly_Bracket");
        specialCharReplacements.put("}", "Right_Curly_Bracket");
        specialCharReplacements.put("[", "Left_Square_Bracket");
        specialCharReplacements.put("]", "Right_Square_Bracket");
        specialCharReplacements.put("~", "Tilde");
        specialCharReplacements.put("`", "Backtick");

        specialCharReplacements.put("<=", "Less_Than_Or_Equal_To");
        specialCharReplacements.put(">=", "Greater_Than_Or_Equal_To");
        specialCharReplacements.put("!=", "Not_Equal");
    }

    /**
     * Return the symbol name of a symbol
     *
     * @param input Symbol (e.g. $)
     * @return Symbol name (e.g. Dollar)
     */
    protected String getSymbolName(String input) {
        return specialCharReplacements.get(input);
    }

    /**
     * Return the example path
     *
     * @param path      the path of the operation
     * @param operation OAS operation object
     * @return string presentation of the example path
     */
    @SuppressWarnings("static-method")
    public String generateExamplePath(String path, Operation operation) {
        StringBuilder sb = new StringBuilder();
        sb.append(path);

        if (operation.getParameters() != null) {
            int count = 0;

            for (Parameter param : operation.getParameters()) {
                if (param instanceof QueryParameter) {
                    StringBuilder paramPart = new StringBuilder();
                    QueryParameter qp = (QueryParameter) param;

                    if (count == 0) {
                        paramPart.append("?");
                    } else {
                        paramPart.append(",");
                    }
                    count += 1;
                    if (!param.getRequired()) {
                        paramPart.append("[");
                    }
                    paramPart.append(param.getName()).append("=");
                    paramPart.append("{");

                    // TODO support for multi, tsv?
                    if (qp.getStyle() != null) {
                        paramPart.append(param.getName()).append("1");
                        if (Parameter.StyleEnum.FORM.equals(qp.getStyle())) {
                            if (qp.getExplode() != null && qp.getExplode()) {
                                paramPart.append(",");
                            } else {
                                paramPart.append("&").append(param.getName()).append("=");
                                paramPart.append(param.getName()).append("2");
                            }
                        } else if (Parameter.StyleEnum.PIPEDELIMITED.equals(qp.getStyle())) {
                            paramPart.append("|");
                        } else if (Parameter.StyleEnum.SPACEDELIMITED.equals(qp.getStyle())) {
                            paramPart.append("%20");
                        } else {
                            LOGGER.warn("query parameter '" + param.getName() + "style not support: " + qp.getStyle());
                        }
                    } else {
                        paramPart.append(param.getName());
                    }

                    paramPart.append("}");
                    if (!param.getRequired()) {
                        paramPart.append("]");
                    }
                    sb.append(paramPart.toString());
                }
            }
        }

        return sb.toString();
    }

    /**
     * Return the instantiation type of the property, especially for map and array
     *
     * @param schema property schema
     * @return string presentation of the instantiation type of the property
     */
    public String toInstantiationType(Schema schema) {
        if (ModelUtils.isMapSchema(schema)) {
            Schema additionalProperties = ModelUtils.getAdditionalProperties(schema);
            String inner = getSchemaType(additionalProperties);
            return instantiationTypes.get("map") + "<String, " + inner + ">";
        } else if (ModelUtils.isArraySchema(schema)) {
            ArraySchema arraySchema = (ArraySchema) schema;
            String inner = getSchemaType(arraySchema.getItems());
            return instantiationTypes.get("array") + "<" + inner + ">";
        } else {
            return null;
        }
    }

    /**
     * Return the example value of the parameter.
     *
     * @param codegenParameter Codegen parameter
     */
    public void setParameterExampleValue(CodegenParameter codegenParameter) {

        // set the example value
        // if not specified in x-example, generate a default value
        // TODO need to revise how to obtain the example value
        if (codegenParameter.vendorExtensions != null && codegenParameter.vendorExtensions.containsKey("x-example")) {
            codegenParameter.example = Json.pretty(codegenParameter.vendorExtensions.get("x-example"));
        } else if (Boolean.TRUE.equals(codegenParameter.isBoolean)) {
            codegenParameter.example = "true";
        } else if (Boolean.TRUE.equals(codegenParameter.isLong)) {
            codegenParameter.example = "789";
        } else if (Boolean.TRUE.equals(codegenParameter.isInteger)) {
            codegenParameter.example = "56";
        } else if (Boolean.TRUE.equals(codegenParameter.isFloat)) {
            codegenParameter.example = "3.4";
        } else if (Boolean.TRUE.equals(codegenParameter.isDouble)) {
            codegenParameter.example = "1.2";
        } else if (Boolean.TRUE.equals(codegenParameter.isNumber)) {
            codegenParameter.example = "8.14";
        } else if (Boolean.TRUE.equals(codegenParameter.isBinary)) {
            codegenParameter.example = "BINARY_DATA_HERE";
        } else if (Boolean.TRUE.equals(codegenParameter.isByteArray)) {
            codegenParameter.example = "BYTE_ARRAY_DATA_HERE";
        } else if (Boolean.TRUE.equals(codegenParameter.isFile)) {
            codegenParameter.example = "/path/to/file.txt";
        } else if (Boolean.TRUE.equals(codegenParameter.isDate)) {
            codegenParameter.example = "2013-10-20";
        } else if (Boolean.TRUE.equals(codegenParameter.isDateTime)) {
            codegenParameter.example = "2013-10-20T19:20:30+01:00";
        } else if (Boolean.TRUE.equals(codegenParameter.isUuid)) {
            codegenParameter.example = "38400000-8cf0-11bd-b23e-10b96e4ef00d";
        } else if (Boolean.TRUE.equals(codegenParameter.isString)) {
            codegenParameter.example = codegenParameter.paramName + "_example";
        } else if (Boolean.TRUE.equals(codegenParameter.isFreeFormObject)) {
            codegenParameter.example = "Object";
        }

    }

    /**
     * Return the example value of the parameter.
     *
     * @param codegenParameter Codegen parameter
     * @param parameter        Parameter
     */
    public void setParameterExampleValue(CodegenParameter codegenParameter, Parameter parameter) {
        if (parameter.getExample() != null) {
            codegenParameter.example = parameter.getExample().toString();
            return;
        }

        if (parameter.getExamples() != null && !parameter.getExamples().isEmpty()) {
            Example example = parameter.getExamples().values().iterator().next();
            if (example.getValue() != null) {
                codegenParameter.example = example.getValue().toString();
                return;
            }
        }

        Schema schema = parameter.getSchema();
        if (schema != null && schema.getExample() != null) {
            codegenParameter.example = schema.getExample().toString();
            return;
        }

        setParameterExampleValue(codegenParameter);
    }

    /**
     * Return the example value of the parameter.
     *
     * @param codegenParameter Codegen parameter
     * @param requestBody      Request body
     */
    public void setParameterExampleValue(CodegenParameter codegenParameter, RequestBody requestBody) {
        Content content = requestBody.getContent();

        if (content.size() > 1) {
            // @see ModelUtils.getSchemaFromContent()
            LOGGER.warn("Multiple MediaTypes found, using only the first one");
        }

        MediaType mediaType = content.values().iterator().next();
        if (mediaType.getExample() != null) {
            codegenParameter.example = mediaType.getExample().toString();
            return;
        }

        if (mediaType.getExamples() != null && !mediaType.getExamples().isEmpty()) {
            Example example = mediaType.getExamples().values().iterator().next();
            if (example.getValue() != null) {
                codegenParameter.example = example.getValue().toString();
                return;
            }
        }

        setParameterExampleValue(codegenParameter);
    }

    /**
     * Return the example value of the property
     *
     * @param schema Property schema
     * @return string presentation of the example value of the property
     */
    public String toExampleValue(Schema schema) {
        if (schema.getExample() != null) {
            return schema.getExample().toString();
        }

        if (ModelUtils.isBooleanSchema(schema)) {
            return "null";
        } else if (ModelUtils.isDateSchema(schema)) {
            return "null";
        } else if (ModelUtils.isDateTimeSchema(schema)) {
            return "null";
        } else if (ModelUtils.isNumberSchema(schema)) {
            return "null";
        } else if (ModelUtils.isIntegerSchema(schema)) {
            return "null";
        } else if (ModelUtils.isStringSchema(schema)) {
            return "null";
        } else if (ModelUtils.isObjectSchema(schema)) {
            return "null";
        } else {
            return "null";
        }
    }

    /**
     * Return the default value of the property
     *
     * @param schema Property schema
     * @return string presentation of the default value of the property
     */
    @SuppressWarnings("static-method")
    public String toDefaultValue(Schema schema) {
        if (schema.getDefault() != null) {
            return schema.getDefault().toString();
        }

        if (ModelUtils.isBooleanSchema(schema)) {
            return "null";
        } else if (ModelUtils.isDateSchema(schema)) {
            return "null";
        } else if (ModelUtils.isDateTimeSchema(schema)) {
            return "null";
        } else if (ModelUtils.isNumberSchema(schema)) {
            return "null";
        } else if (ModelUtils.isIntegerSchema(schema)) {
            return "null";
        } else if (ModelUtils.isStringSchema(schema)) {
            return "null";
        } else if (ModelUtils.isObjectSchema(schema)) {
            return "null";
        } else {
            return "null";
        }
    }

    /**
     * Return the property initialized from a data object
     * Useful for initialization with a plain object in Javascript
     *
     * @param name   Name of the property object
     * @param schema Property schema
     * @return string presentation of the default value of the property
     */
    @SuppressWarnings("static-method")
    public String toDefaultValueWithParam(String name, Schema schema) {
        return " = data." + name + ";";
    }

    /**
     * returns the OpenAPI type for the property. Use getAlias to handle $ref of primitive type
     *
     * @param schema property schema
     * @return string presentation of the type
     **/
    @SuppressWarnings("static-method")
    public String getSchemaType(Schema schema) {
        if (schema instanceof ComposedSchema) { // composed schema
            ComposedSchema cs = (ComposedSchema) schema;
            List<Schema> schemas = ModelUtils.getInterfaces(cs);
            if (cs.getAllOf() != null) {
                List<String> names = new ArrayList<>();
                for (Schema s : schemas) {
                    names.add(getSingleSchemaType(s));
                }

                if (names.size() == 0) {
                    LOGGER.error("allOf has no member defined: {}. Default to ERROR_ALLOF_SCHEMA", cs);
                    return "ERROR_ALLOF_SCHEMA";
                } else if (names.size() == 1) {
                    return names.get(0);
                } else {
                    LOGGER.warn("allOf with multiple schemas defined. Using only the first one: {}. To fully utilize allOf, please use $ref instead of inline schema definition", names.get(0));
                    return names.get(0);
                }
            } else if (cs.getAnyOf() != null) { // anyOf
                List<String> names = new ArrayList<>();
                for (Schema s : schemas) {
                    names.add(getSingleSchemaType(s));
                }
                return "anyOf<" + String.join(",", names) + ">";
            } else if (cs.getOneOf() != null) { // oneOf
                List<String> names = new ArrayList<>();
                for (Schema s : schemas) {
                    names.add(getSingleSchemaType(s));
                }
                return "oneOf<" + String.join(",", names) + ">";
            }
        }

<<<<<<< HEAD
        return getSingleSchemaType(schema);

    }

    private String getSingleSchemaType(Schema schema) {
        if (StringUtils.isNotBlank(schema.get$ref())) { // reference to another definition/schema
            // get the schema/model name from $ref
            String schemaName = ModelUtils.getSimpleRef(schema.get$ref());

=======
        Schema unaliasSchema = ModelUtils.unaliasSchema(globalSchemas, schema);

        if (StringUtils.isNotBlank(unaliasSchema.get$ref())) { // reference to another definition/schema
            // get the schema/model name from $ref
            String schemaName = ModelUtils.getSimpleRef(unaliasSchema.get$ref());
>>>>>>> c62a1f11
            if (StringUtils.isNotEmpty(schemaName)) {
                return getAlias(schemaName);
            } else {
                LOGGER.warn("Error obtaining the datatype from ref:" + unaliasSchema.get$ref() + ". Default to 'object'");
                return "object";
            }
        } else { // primitive type or model
            return getAlias(getPrimitiveType(unaliasSchema));
        }
    }

    /**
     * Return the OAI type (e.g. integer, long, etc) corresponding to a schema.
     * <pre>$ref</pre> is not taken into account by this method.
     *
     * @param schema
     * @return type
     */
    private static String getPrimitiveType(Schema schema) {
        if (schema == null) {
            throw new RuntimeException("schema cannot be null in getPrimitiveType");
        } else if (ModelUtils.isStringSchema(schema) && "number".equals(schema.getFormat())) {
            // special handle of type: string, format: number
            return "BigDecimal";
        } else if (ModelUtils.isByteArraySchema(schema)) {
            return "ByteArray";
        } else if (ModelUtils.isFileSchema(schema)) {
            return "file";
        } else if (ModelUtils.isBinarySchema(schema)) {
            return SchemaTypeUtil.BINARY_FORMAT;
        } else if (ModelUtils.isBooleanSchema(schema)) {
            return SchemaTypeUtil.BOOLEAN_TYPE;
        } else if (ModelUtils.isDateSchema(schema)) {
            return SchemaTypeUtil.DATE_FORMAT;
        } else if (ModelUtils.isDateTimeSchema(schema)) {
            return "DateTime";
        } else if (ModelUtils.isNumberSchema(schema)) {
            if (schema.getFormat() == null) { // no format defined
                return "number";
            } else if (ModelUtils.isFloatSchema(schema)) {
                return SchemaTypeUtil.FLOAT_FORMAT;
            } else if (ModelUtils.isDoubleSchema(schema)) {
                return SchemaTypeUtil.DOUBLE_FORMAT;
            } else {
                LOGGER.warn("Unknown `format` detected for " + schema.getName() + ": " + schema.getFormat());
            }
        } else if (ModelUtils.isIntegerSchema(schema)) {
            if (ModelUtils.isLongSchema(schema)) {
                return "long";
            } else {
                return schema.getType(); // integer
            }
        } else if (ModelUtils.isMapSchema(schema)) {
            return "map";
        } else if (ModelUtils.isArraySchema(schema)) {
            return "array";
        } else if (ModelUtils.isUUIDSchema(schema)) {
            return "UUID";
        } else if (ModelUtils.isStringSchema(schema)) {
            return "string";
        } else if (ModelUtils.isFreeFormObject(schema)) {
            return "object";
        } else if (schema.getProperties() != null && !schema.getProperties().isEmpty()) { // having property implies it's a model
            return "object";
        } else if (StringUtils.isNotEmpty(schema.getType())) {
            LOGGER.warn("Unknown type found in the schema: " + schema.getType());
            return schema.getType();
        }

        return "object";
    }

    /**
     * Return the snake-case of the string
     *
     * @param name string to be snake-cased
     * @return snake-cased string
     */
    @SuppressWarnings("static-method")
    public String snakeCase(String name) {
        return (name.length() > 0) ? (Character.toLowerCase(name.charAt(0)) + name.substring(1)) : "";
    }

    /**
     * Capitalize the string
     *
     * @param name string to be capitalized
     * @return capitalized string
     */
    @SuppressWarnings("static-method")
    public String initialCaps(String name) {
        return StringUtils.capitalize(name);
    }

    /**
     * Output the type declaration of a given name
     *
     * @param name name
     * @return a string presentation of the type
     */
    @SuppressWarnings("static-method")
    public String getTypeDeclaration(String name) {
        return name;
    }

    /**
     * Output the type declaration of the property
     *
     * @param schema property schema
     * @return a string presentation of the property type
     */
    public String getTypeDeclaration(Schema schema) {
        String oasType = getSchemaType(schema);
        if (typeMapping.containsKey(oasType)) {
            return typeMapping.get(oasType);
        }
        return oasType;
    }

    /**
     * Determine the type alias for the given type if it exists. This feature
     * was originally developed for Java because the language does not have an aliasing
     * mechanism of its own but later extends to handle other languages
     *
     * @param name The type name.
     * @return The alias of the given type, if it exists. If there is no alias
     * for this type, then returns the input type name.
     */
    public String getAlias(String name) {
        if (typeAliases != null && typeAliases.containsKey(name)) {
            return typeAliases.get(name);
        }
        return name;
    }

    /**
     * Output the Getter name for boolean property, e.g. getActive
     *
     * @param name the name of the property
     * @return getter name based on naming convention
     */
    public String toBooleanGetter(String name) {
        return "get" + getterAndSetterCapitalize(name);
    }

    /**
     * Output the Getter name, e.g. getSize
     *
     * @param name the name of the property
     * @return getter name based on naming convention
     */
    public String toGetter(String name) {
        return "get" + getterAndSetterCapitalize(name);
    }

    /**
     * Output the Getter name, e.g. getSize
     *
     * @param name the name of the property
     * @return setter name based on naming convention
     */
    public String toSetter(String name) {
        return "set" + getterAndSetterCapitalize(name);
    }

    /**
     * Output the API (class) name (capitalized) ending with "Api"
     * Return DefaultApi if name is empty
     *
     * @param name the name of the Api
     * @return capitalized Api name ending with "Api"
     */
    public String toApiName(String name) {
        if (name.length() == 0) {
            return "DefaultApi";
        }
        return initialCaps(name) + "Api";
    }

    /**
     * Output the proper model name (capitalized).
     * In case the name belongs to the TypeSystem it won't be renamed.
     *
     * @param name the name of the model
     * @return capitalized model name
     */
    public String toModelName(final String name) {
        return initialCaps(modelNamePrefix + name + modelNameSuffix);
    }

    /**
     * Convert OAS Model object to Codegen Model object
     *
     * @param name           the name of the model
     * @param schema         OAS Model object
     * @param allDefinitions a map of all OAS models from the spec
     * @return Codegen Model object
     */
    public CodegenModel fromModel(String name, Schema schema, Map<String, Schema> allDefinitions) {
        if (typeAliases == null) {
            // Only do this once during first call
            typeAliases = getAllAliases(allDefinitions);
        }

        // unalias schema
        schema = ModelUtils.unaliasSchema(allDefinitions, schema);
        if (schema == null) {
            LOGGER.warn("Schema {} not found", name);
            return null;
        }

        CodegenModel m = CodegenModelFactory.newInstance(CodegenModelType.MODEL);

        if (reservedWords.contains(name)) {
            m.name = escapeReservedWord(name);
        } else {
            m.name = name;
        }
        m.title = escapeText(schema.getTitle());
        m.description = escapeText(schema.getDescription());
        m.unescapedDescription = schema.getDescription();
        m.classname = toModelName(name);
        m.classVarName = toVarName(name);
        m.classFilename = toModelFilename(name);
        m.modelJson = Json.pretty(schema);
        m.externalDocumentation = schema.getExternalDocs();
        if (schema.getExtensions() != null && !schema.getExtensions().isEmpty()) {
            m.getVendorExtensions().putAll(schema.getExtensions());
        }
        m.isAlias = typeAliases.containsKey(name);
        m.discriminator = createDiscriminator(name, schema, allDefinitions);

        if (schema.getXml() != null) {
            m.xmlPrefix = schema.getXml().getPrefix();
            m.xmlNamespace = schema.getXml().getNamespace();
            m.xmlName = schema.getXml().getName();
        }

        if (ModelUtils.isArraySchema(schema)) {
            m.isArrayModel = true;
            m.arrayModelType = fromProperty(name, schema).complexType;
            addParentContainer(m, name, schema);
        } else if (schema instanceof ComposedSchema) {
            final ComposedSchema composed = (ComposedSchema) schema;
            Map<String, Schema> properties = new LinkedHashMap<String, Schema>();
            List<String> required = new ArrayList<String>();
            Map<String, Schema> allProperties = new LinkedHashMap<String, Schema>();
            List<String> allRequired = new ArrayList<String>();

            // parent model
            final String parentName = ModelUtils.getParentName(composed, allDefinitions);
            final List<String> allParents = ModelUtils.getAllParentsName(composed, allDefinitions);
            final Schema parent = StringUtils.isBlank(parentName) || allDefinitions == null ? null : allDefinitions.get(parentName);
            final boolean hasParent = StringUtils.isNotBlank(parentName);

            // TODO revise the logic below to set dicriminator, xml attributes
            if (supportsInheritance || supportsMixins) {
                m.allVars = new ArrayList<CodegenProperty>();
                if (composed.getAllOf() != null) {
                    int modelImplCnt = 0; // only one inline object allowed in a ComposedModel
                    for (Schema innerSchema : composed.getAllOf()) { // TOOD need to work with anyOf, oneOf as well
                        if (m.discriminator == null) {
                            LOGGER.debug("discriminator is set to null (not correctly set earlier): {}", name);
                            m.discriminator = createDiscriminator(name, schema, allDefinitions);
                        }

                        if (innerSchema.getXml() != null) {
                            m.xmlPrefix = innerSchema.getXml().getPrefix();
                            m.xmlNamespace = innerSchema.getXml().getNamespace();
                            m.xmlName = innerSchema.getXml().getName();
                        }

                        if (modelImplCnt++ > 1) {
                            LOGGER.warn("More than one inline schema specified in allOf:. Only the first one is recognized. All others are ignored.");
                            break; // only one schema with discriminator allowed in allOf
                        }
                    }
                }
            }

            // interfaces (schemas defined in allOf, anyOf, oneOf)
            List<Schema> interfaces = ModelUtils.getInterfaces(composed);
            if (!interfaces.isEmpty()) {
                // m.interfaces is for backward compatibility
                if (m.interfaces == null)
                    m.interfaces = new ArrayList<String>();

                for (Schema interfaceSchema : interfaces) {
                    if (StringUtils.isBlank(interfaceSchema.get$ref())) {
                        continue;
                    }
                    Schema refSchema = null;
                    String ref = ModelUtils.getSimpleRef(interfaceSchema.get$ref());
                    if (allDefinitions != null) {
                        refSchema = allDefinitions.get(ref);
                    }
                    final String modelName = toModelName(ref);
                    m.interfaces.add(modelName);
                    addImport(m, modelName);
                    if (allDefinitions != null && refSchema != null) {
                        if (allParents.contains(modelName) && supportsMultipleInheritance) {
                            // multiple inheritance
                            addProperties(allProperties, allRequired, refSchema, allDefinitions);
                        } else if (parentName != null && parentName.equals(modelName) && supportsInheritance) {
                            // single inheritance
                            addProperties(allProperties, allRequired, refSchema, allDefinitions);
                        } else {
                            // composition
                            addProperties(properties, required, refSchema, allDefinitions);
                        }
                    }

                    if (composed.getAnyOf() != null) {
                        m.anyOf.add(modelName);
                    } else if (composed.getOneOf() != null) {
                        m.oneOf.add(modelName);
                    } else if (composed.getAllOf() != null) {
                        m.allOf.add(modelName);
                    } else {
                        LOGGER.error("Composed schema has incorrect anyOf, allOf, oneOf defined: {}", composed);
                    }
                }
            }

            if (parent != null) {
                m.parentSchema = parentName;
                m.parent = toModelName(parentName);

                if (supportsMultipleInheritance) {
                    m.allParents = new ArrayList<String>();
                    for (String pname : allParents) {
                        String pModelName = toModelName(pname);
                        m.allParents.add(pModelName);
                        addImport(m, pModelName);
                    }
                } else { // single inheritance
                    addImport(m, m.parent);
                }
            }

            // child schema (properties owned by the schema itself)
            for (Schema component : interfaces) {
                if (component.get$ref() == null) {
                    if (component != null) {
                        // component is the child schema
                        addProperties(properties, required, component, allDefinitions);

                        // includes child's properties (all, required) in allProperties, allRequired
                        addProperties(allProperties, allRequired, component, allDefinitions);
                    }
                    break; // at most one child only
                }
            }

            addVars(m, unaliasPropertySchema(allDefinitions, properties), required, unaliasPropertySchema(allDefinitions, allProperties), allRequired);

            // end of code block for composed schema
        } else {
            m.dataType = getSchemaType(schema);
            if (schema.getEnum() != null && !schema.getEnum().isEmpty()) {
                m.isEnum = true;
                // comment out below as allowableValues is not set in post processing model enum
                m.allowableValues = new HashMap<String, Object>();
                m.allowableValues.put("values", schema.getEnum());
            }
            if (ModelUtils.isMapSchema(schema)) {
                addAdditionPropertiesToCodeGenModel(m, schema);
                m.isMapModel = true;
            }
            if (ModelUtils.isIntegerSchema(schema)) { // integer type
                if (!ModelUtils.isLongSchema(schema)) { // long type is not integer
                    m.isInteger = Boolean.TRUE;
                }
            }
            if (ModelUtils.isStringSchema(schema)) {
                m.isString = Boolean.TRUE;
            }

            // passing null to allProperties and allRequired as there's no parent
            addVars(m, unaliasPropertySchema(allDefinitions, schema.getProperties()), schema.getRequired(), null, null);
        }

        // remove duplicated properties
        m.removeAllDuplicatedProperty();

        // post process model properties
        if (m.vars != null) {
            for (CodegenProperty prop : m.vars) {
                postProcessModelProperty(m, prop);
            }
        }

        return m;
    }

    private CodegenDiscriminator createDiscriminator(String schemaName, Schema
            schema, Map<String, Schema> allDefinitions) {
        if (schema.getDiscriminator() == null) {
            return null;
        }
        CodegenDiscriminator discriminator = new CodegenDiscriminator();
        discriminator.setPropertyName(toVarName(schema.getDiscriminator().getPropertyName()));
        discriminator.setMapping(schema.getDiscriminator().getMapping());
        if (schema.getDiscriminator().getMapping() != null && !schema.getDiscriminator().getMapping().isEmpty()) {
            for (Entry<String, String> e : schema.getDiscriminator().getMapping().entrySet()) {
                String name = toModelName(ModelUtils.getSimpleRef(e.getValue())); // e.g e.getValue => #/components/schemas/Dog
                if (allDefinitions.get(name) == null) {
                    LOGGER.warn("Discriminator's mapping: model {} (mapped to {}) couldn't be found", name, e.getKey());
                }
                discriminator.getMappedModels().add(new MappedModel(e.getKey(), name));
            }
        } else {
            allDefinitions.forEach((childName, child) -> {
                if (child instanceof ComposedSchema && ((ComposedSchema) child).getAllOf() != null) {
                    Set<String> parentSchemas = ((ComposedSchema) child).getAllOf().stream()
                            .filter(s -> s.get$ref() != null)
                            .map(s -> ModelUtils.getSimpleRef(s.get$ref()))
                            .collect(Collectors.toSet());
                    if (parentSchemas.contains(schemaName)) {
                        discriminator.getMappedModels().add(new MappedModel(childName, childName));
                    }
                }
            });
        }
        return discriminator;
    }

    protected void addAdditionPropertiesToCodeGenModel(CodegenModel codegenModel, Schema schema) {
        addParentContainer(codegenModel, codegenModel.name, schema);
    }

    /**
     * Add schema's properties to "properties" and "required" list
     *
     * @param properties all properties
     * @param required   required property only
     * @param schema     schema in which the properties will be added to the lists
     * @param allSchemas all schemas
     */
    protected void addProperties(Map<String, Schema> properties, List<String> required, Schema
            schema, Map<String, Schema> allSchemas) {
        if (schema instanceof ComposedSchema) {
            throw new RuntimeException("Please report the issue: Cannot process Composed Schema in addProperties: " + schema);
            /*
            ComposedSchema composedSchema = (ComposedSchema) schema;
            if (composedSchema.getAllOf() == null) {
                return;
            }

            for (Schema component : composedSchema.getAllOf()) {
                addProperties(properties, required, component, allSchemas);
            }
            return;
            */
        }

        Schema unaliasSchema = ModelUtils.unaliasSchema(globalSchemas, schema);

        if (StringUtils.isNotBlank(schema.get$ref())) {
            Schema interfaceSchema = allSchemas.get(ModelUtils.getSimpleRef(schema.get$ref()));
            addProperties(properties, required, interfaceSchema, allSchemas);
            return;
        }
        if (schema.getProperties() != null) {
            properties.putAll(schema.getProperties());
        }
        if (schema.getRequired() != null) {
            required.addAll(schema.getRequired());
        }
    }

    /**
     * Camelize the method name of the getter and setter
     *
     * @param name string to be camelized
     * @return Camelized string
     */
    public String getterAndSetterCapitalize(String name) {
        if (name == null || name.length() == 0) {
            return name;
        }
        return camelize(toVarName(name));
    }


    /**
     * Convert OAS Property object to Codegen Property object
     *
     * @param name name of the property
     * @param p    OAS property object
     * @return Codegen Property object
     */
    public CodegenProperty fromProperty(String name, Schema p) {
        if (p == null) {
            LOGGER.error("Unexpected missing property for name " + name);
            return null;
        }
        LOGGER.debug("debugging fromProperty for " + name + " : " + p);

        // unalias schema
        p = ModelUtils.unaliasSchema(globalSchemas, p);

        CodegenProperty property = CodegenModelFactory.newInstance(CodegenModelType.PROPERTY);
        property.name = toVarName(name);
        property.baseName = name;
        property.nameInCamelCase = camelize(property.name, false);
        property.nameInSnakeCase = CaseFormat.UPPER_CAMEL.to(CaseFormat.UPPER_UNDERSCORE, property.nameInCamelCase);
        property.description = escapeText(p.getDescription());
        property.unescapedDescription = p.getDescription();
        property.title = p.getTitle();
        property.getter = toGetter(name);
        property.setter = toSetter(name);
        property.example = toExampleValue(p);
        property.defaultValue = toDefaultValue(p);
        property.defaultValueWithParam = toDefaultValueWithParam(name, p);
        property.jsonSchema = Json.pretty(p);
        if (p.getReadOnly() != null) {
            property.isReadOnly = p.getReadOnly();
        }
        if (p.getWriteOnly() != null) {
            property.isWriteOnly = p.getWriteOnly();
        }
        if (p.getNullable() != null) {
            property.isNullable = p.getNullable();
        }

        if (p.getXml() != null) {
            if (p.getXml().getAttribute() != null) {
                property.isXmlAttribute = p.getXml().getAttribute();
            }
            property.xmlPrefix = p.getXml().getPrefix();
            property.xmlName = p.getXml().getName();
            property.xmlNamespace = p.getXml().getNamespace();
        }
        if (p.getExtensions() != null && !p.getExtensions().isEmpty()) {
            property.getVendorExtensions().putAll(p.getExtensions());
        }

        String type = getSchemaType(p);
        if (ModelUtils.isIntegerSchema(p)) { // integer type
            property.isNumeric = Boolean.TRUE;
            if (SchemaTypeUtil.INTEGER64_FORMAT.equals(p.getFormat())) { // int64/long format
                property.isLong = Boolean.TRUE;
            } else { // int32 format
                property.isInteger = Boolean.TRUE;
            }

            if (p.getMinimum() != null) {
                property.minimum = String.valueOf(p.getMinimum().longValue());
            }
            if (p.getMaximum() != null) {
                property.maximum = String.valueOf(p.getMaximum().longValue());
            }
            if (p.getExclusiveMinimum() != null) {
                property.exclusiveMinimum = p.getExclusiveMinimum();
            }
            if (p.getExclusiveMaximum() != null) {
                property.exclusiveMaximum = p.getExclusiveMaximum();
            }

            // check if any validation rule defined
            // exclusive* are noop without corresponding min/max
            if (property.minimum != null || property.maximum != null)
                property.hasValidation = true;

            // legacy support
            Map<String, Object> allowableValues = new HashMap<String, Object>();

            if (p.getEnum() != null) {
                List<Object> _enum = p.getEnum();
                property._enum = new ArrayList<String>();
                for (Object i : _enum) {
                    property._enum.add(String.valueOf(i));
                }
                property.isEnum = true;
                allowableValues.put("values", _enum);
            }

            if (allowableValues.size() > 0) {
                property.allowableValues = allowableValues;
            }
        } else if (ModelUtils.isBooleanSchema(p)) { // boolean type
            property.isBoolean = true;
            property.getter = toBooleanGetter(name);
        } else if (ModelUtils.isDateSchema(p)) { // date format
            property.isString = false; // for backward compatibility with 2.x
            property.isDate = true;
            if (p.getEnum() != null) {
                List<String> _enum = p.getEnum();
                property._enum = new ArrayList<String>();
                for (String i : _enum) {
                    property._enum.add(i);
                }
                property.isEnum = true;

                // legacy support
                Map<String, Object> allowableValues = new HashMap<String, Object>();
                allowableValues.put("values", _enum);
                property.allowableValues = allowableValues;
            }
        } else if (ModelUtils.isDateTimeSchema(p)) { // date-time format
            property.isString = false; // for backward compatibility with 2.x
            property.isDateTime = true;
            if (p.getEnum() != null) {
                List<String> _enum = p.getEnum();
                property._enum = new ArrayList<String>();
                for (String i : _enum) {
                    property._enum.add(i);
                }
                property.isEnum = true;

                // legacy support
                Map<String, Object> allowableValues = new HashMap<String, Object>();
                allowableValues.put("values", _enum);
                property.allowableValues = allowableValues;
            }
        } else if (ModelUtils.isStringSchema(p)) {
            if (ModelUtils.isByteArraySchema(p)) {
                property.isByteArray = true;
            } else if (ModelUtils.isBinarySchema(p)) {
                property.isBinary = true;
                property.isFile = true; // file = binary in OAS3
            } else if (ModelUtils.isFileSchema(p)) {
                property.isFile = true;
            } else if (ModelUtils.isUUIDSchema(p)) {
                // keep isString to true to make it backward compatible
                property.isString = true;
                property.isUuid = true;
            } else if (ModelUtils.isEmailSchema(p)) {
                property.isString = true;
                property.isEmail = true;
            } else {
                property.isString = true;
            }

            property.maxLength = p.getMaxLength();
            property.minLength = p.getMinLength();
            property.pattern = toRegularExpression(p.getPattern());

            // check if any validation rule defined
            if (property.pattern != null || property.minLength != null || property.maxLength != null)
                property.hasValidation = true;

            if (p.getEnum() != null) {
                List<String> _enum = p.getEnum();
                property._enum = _enum;
                property.isEnum = true;

                // legacy support
                Map<String, Object> allowableValues = new HashMap<String, Object>();
                allowableValues.put("values", _enum);
                property.allowableValues = allowableValues;
            }
        } else if (ModelUtils.isNumberSchema(p)) {
            property.isNumeric = Boolean.TRUE;
            if (ModelUtils.isFloatSchema(p)) { // float
                property.isFloat = Boolean.TRUE;
            } else if (ModelUtils.isDoubleSchema(p)) { // double
                property.isDouble = Boolean.TRUE;
            } else { // type is number and without format
                property.isNumber = Boolean.TRUE;
            }

            if (p.getMinimum() != null) {
                property.minimum = String.valueOf(p.getMinimum());
            }
            if (p.getMaximum() != null) {
                property.maximum = String.valueOf(p.getMaximum());
            }
            if (p.getExclusiveMinimum() != null) {
                property.exclusiveMinimum = p.getExclusiveMinimum();
            }
            if (p.getExclusiveMaximum() != null) {
                property.exclusiveMaximum = p.getExclusiveMaximum();
            }

            // check if any validation rule defined
            // exclusive* are noop without corresponding min/max
            if (property.minimum != null || property.maximum != null)
                property.hasValidation = true;

            if (p.getEnum() != null && !p.getEnum().isEmpty()) {
                List<Object> _enum = p.getEnum();
                property._enum = new ArrayList<String>();
                for (Object i : _enum) {
                    property._enum.add(String.valueOf(i));
                }
                property.isEnum = true;

                // legacy support
                Map<String, Object> allowableValues = new HashMap<String, Object>();
                allowableValues.put("values", _enum);
                property.allowableValues = allowableValues;
            }
        } else if (ModelUtils.isFreeFormObject(p)){
            property.isFreeFormObject = true;
        }

        property.dataType = getTypeDeclaration(p);
        property.dataFormat = p.getFormat();
        property.baseType = getSchemaType(p);

        // this can cause issues for clients which don't support enums
        if (property.isEnum) {
            property.datatypeWithEnum = toEnumName(property);
            property.enumName = toEnumName(property);
        } else {
            property.datatypeWithEnum = property.dataType;
        }

        if (ModelUtils.isArraySchema(p)) {
            property.isContainer = true;
            property.isListContainer = true;
            property.containerType = "array";
            property.baseType = getSchemaType(p);
            if (p.getXml() != null) {
                property.isXmlWrapped = p.getXml().getWrapped() == null ? false : p.getXml().getWrapped();
                property.xmlPrefix = p.getXml().getPrefix();
                property.xmlNamespace = p.getXml().getNamespace();
                property.xmlName = p.getXml().getName();
            }

            // handle inner property
            property.maxItems = p.getMaxItems();
            property.minItems = p.getMinItems();
            String itemName = null;
            if (p.getExtensions() != null && p.getExtensions().get("x-item-name") != null) {
                itemName = p.getExtensions().get("x-item-name").toString();
            }
            if (itemName == null) {
                itemName = property.name;
            }
            Schema innerSchema = ModelUtils.unaliasSchema(globalSchemas, ((ArraySchema) p).getItems());
            CodegenProperty cp = fromProperty(itemName, innerSchema);
            updatePropertyForArray(property, cp);
        } else if (ModelUtils.isMapSchema(p)) {
            property.isContainer = true;
            property.isMapContainer = true;
            property.containerType = "map";
            property.baseType = getSchemaType(p);
            property.minItems = p.getMinProperties();
            property.maxItems = p.getMaxProperties();

            // handle inner property
            Schema innerSchema = ModelUtils.unaliasSchema(globalSchemas, ModelUtils.getAdditionalProperties(p));
            CodegenProperty cp = fromProperty("inner", innerSchema);
            updatePropertyForMap(property, cp);
        } else if (ModelUtils.isFreeFormObject(p)) {
            property.isFreeFormObject = true;
            property.baseType = getSchemaType(p);
        } else { // model
            // TODO revise the logic below
            //if (StringUtils.isNotBlank(p.get$ref())) {
            //    property.baseType = getSimpleRef(p.get$ref());
            //}
            // --END of revision
            setNonArrayMapProperty(property, type);
        }

        LOGGER.debug("debugging from property return: " + property);
        return property;
    }

    /**
     * Update property for array(list) container
     *
     * @param property      Codegen property
     * @param innerProperty Codegen inner property of map or list
     */
    protected void updatePropertyForArray(CodegenProperty property, CodegenProperty innerProperty) {
        if (innerProperty == null) {
            LOGGER.warn("skipping invalid array property " + Json.pretty(property));
            return;
        }
        property.dataFormat = innerProperty.dataFormat;
        if (!languageSpecificPrimitives.contains(innerProperty.baseType)) {
            property.complexType = innerProperty.baseType;
        } else {
            property.isPrimitiveType = true;
        }
        property.items = innerProperty;
        property.mostInnerItems = getMostInnerItems(innerProperty);
        // inner item is Enum
        if (isPropertyInnerMostEnum(property)) {
            // isEnum is set to true when the type is an enum
            // or the inner type of an array/map is an enum
            property.isEnum = true;
            // update datatypeWithEnum and default value for array
            // e.g. List<string> => List<StatusEnum>
            updateDataTypeWithEnumForArray(property);
            // set allowable values to enum values (including array/map of enum)
            property.allowableValues = getInnerEnumAllowableValues(property);
        }

    }

    /**
     * Update property for map container
     *
     * @param property      Codegen property
     * @param innerProperty Codegen inner property of map or list
     */
    protected void updatePropertyForMap(CodegenProperty property, CodegenProperty innerProperty) {
        if (innerProperty == null) {
            LOGGER.warn("skipping invalid map property " + Json.pretty(property));
            return;
        }
        if (!languageSpecificPrimitives.contains(innerProperty.baseType)) {
            property.complexType = innerProperty.baseType;
        } else {
            property.isPrimitiveType = true;
        }
        property.items = innerProperty;
        property.mostInnerItems = getMostInnerItems(innerProperty);
        property.dataFormat = innerProperty.dataFormat;
        // inner item is Enum
        if (isPropertyInnerMostEnum(property)) {
            // isEnum is set to true when the type is an enum
            // or the inner type of an array/map is an enum
            property.isEnum = true;
            // update datatypeWithEnum and default value for map
            // e.g. Dictionary<string, string> => Dictionary<string, StatusEnum>
            updateDataTypeWithEnumForMap(property);
            // set allowable values to enum values (including array/map of enum)
            property.allowableValues = getInnerEnumAllowableValues(property);
        }

    }

    /**
     * Update property for map container
     *
     * @param property Codegen property
     * @return True if the inner most type is enum
     */
    protected Boolean isPropertyInnerMostEnum(CodegenProperty property) {
        CodegenProperty currentProperty = getMostInnerItems(property);

        return currentProperty == null ? false : currentProperty.isEnum;
    }

    protected CodegenProperty getMostInnerItems(CodegenProperty property) {
        CodegenProperty currentProperty = property;
        while (currentProperty != null && (Boolean.TRUE.equals(currentProperty.isMapContainer)
                || Boolean.TRUE.equals(currentProperty.isListContainer))) {
            currentProperty = currentProperty.items;
        }
        return currentProperty;
    }

    protected Map<String, Object> getInnerEnumAllowableValues(CodegenProperty property) {
        CodegenProperty currentProperty = getMostInnerItems(property);

        return currentProperty == null ? new HashMap<String, Object>() : currentProperty.allowableValues;
    }


    /**
     * Update datatypeWithEnum for array container
     *
     * @param property Codegen property
     */
    protected void updateDataTypeWithEnumForArray(CodegenProperty property) {
        CodegenProperty baseItem = property.items;
        while (baseItem != null && (Boolean.TRUE.equals(baseItem.isMapContainer)
                || Boolean.TRUE.equals(baseItem.isListContainer))) {
            baseItem = baseItem.items;
        }
        if (baseItem != null) {
            // set both datatype and datetypeWithEnum as only the inner type is enum
            property.datatypeWithEnum = property.datatypeWithEnum.replace(baseItem.baseType, toEnumName(baseItem));

            // naming the enum with respect to the language enum naming convention
            // e.g. remove [], {} from array/map of enum
            property.enumName = toEnumName(property);

            // set default value for variable with inner enum
            if (property.defaultValue != null) {
                property.defaultValue = property.defaultValue.replace(baseItem.baseType, toEnumName(baseItem));
            }

            updateCodegenPropertyEnum(property);
        }
    }

    /**
     * Update datatypeWithEnum for map container
     *
     * @param property Codegen property
     */
    protected void updateDataTypeWithEnumForMap(CodegenProperty property) {
        CodegenProperty baseItem = property.items;
        while (baseItem != null && (Boolean.TRUE.equals(baseItem.isMapContainer)
                || Boolean.TRUE.equals(baseItem.isListContainer))) {
            baseItem = baseItem.items;
        }

        if (baseItem != null) {
            // set both datatype and datetypeWithEnum as only the inner type is enum
            property.datatypeWithEnum = property.datatypeWithEnum.replace(", " + baseItem.baseType, ", " + toEnumName(baseItem));

            // naming the enum with respect to the language enum naming convention
            // e.g. remove [], {} from array/map of enum
            property.enumName = toEnumName(property);

            // set default value for variable with inner enum
            if (property.defaultValue != null) {
                property.defaultValue = property.defaultValue.replace(", " + property.items.baseType, ", " + toEnumName(property.items));
            }

            updateCodegenPropertyEnum(property);
        }
    }

    protected void setNonArrayMapProperty(CodegenProperty property, String type) {
        property.isContainer = false;
        if (languageSpecificPrimitives().contains(type)) {
            property.isPrimitiveType = true;
        } else {
            property.complexType = property.baseType;
            property.isModel = true;
        }
    }

    /**
     * Override with any special handling of response codes
     *
     * @param responses OAS Operation's responses
     * @return default method response or <code>null</code> if not found
     */
    protected ApiResponse findMethodResponse(ApiResponses responses) {
        String code = null;
        for (String responseCode : responses.keySet()) {
            if (responseCode.startsWith("2") || responseCode.equals("default")) {
                if (code == null || code.compareTo(responseCode) > 0) {
                    code = responseCode;
                }
            }
        }
        if (code == null) {
            return null;
        }
        return responses.get(code);
    }

    /**
     * Convert OAS Operation object to Codegen Operation object (without providing a OAS object)
     *
     * @param path       the path of the operation
     * @param httpMethod HTTP method
     * @param operation  OAS operation object
     * @param schemas    a map of OAS models
     * @return Codegen Operation object
     */
    public CodegenOperation fromOperation(String path, String httpMethod, Operation
            operation, Map<String, Schema> schemas) {
        return fromOperation(path, httpMethod, operation, schemas, null);
    }

    /**
     * Convert OAS Operation object to Codegen Operation object
     *
     * @param path       the path of the operation
     * @param httpMethod HTTP method
     * @param operation  OAS operation object
     * @param schemas    a map of OAS models
     * @param openAPI    a OAS object representing the spec
     * @return Codegen Operation object
     */
    public CodegenOperation fromOperation(String path,
                                          String httpMethod,
                                          Operation operation,
                                          Map<String, Schema> schemas,
                                          OpenAPI openAPI) {
        LOGGER.debug("fromOperation => operation: " + operation);
        if (operation == null)
            throw new RuntimeException("operation cannot be null in fromOperation");

        CodegenOperation op = CodegenModelFactory.newInstance(CodegenModelType.OPERATION);
        Set<String> imports = new HashSet<String>();
        if (operation.getExtensions() != null && !operation.getExtensions().isEmpty()) {
            op.vendorExtensions.putAll(operation.getExtensions());

            Object isCallbackRequest = op.vendorExtensions.remove("x-callback-request");
            op.isCallbackRequest = Boolean.TRUE.equals(isCallbackRequest);
        }

        // store the original operationId for plug-in
        op.operationIdOriginal = operation.getOperationId();

        String operationId = getOrGenerateOperationId(operation, path, httpMethod);
        // remove prefix in operationId
        if (removeOperationIdPrefix) {
            int offset = operationId.indexOf('_');
            if (offset > -1) {
                operationId = operationId.substring(offset + 1);
            }
        }
        operationId = removeNonNameElementToCamelCase(operationId);

        if (path.startsWith("/")) {
            op.path = path;
        } else {
            op.path = "/" + path;
        }
        op.operationId = toOperationId(operationId);
        op.summary = escapeText(operation.getSummary());
        op.unescapedNotes = operation.getDescription();
        op.notes = escapeText(operation.getDescription());
        op.hasConsumes = false;
        op.hasProduces = false;
        if (operation.getDeprecated() != null) {
            op.isDeprecated = operation.getDeprecated();
        }

        addConsumesInfo(openAPI, operation, op);

        if (operation.getResponses() != null && !operation.getResponses().isEmpty()) {
            ApiResponse methodResponse = findMethodResponse(operation.getResponses());
            for (String key : operation.getResponses().keySet()) {
                ApiResponse response = operation.getResponses().get(key);
                addProducesInfo(openAPI, response, op);
                CodegenResponse r = fromResponse(openAPI, key, response);
                r.hasMore = true;
                if (r.baseType != null &&
                        !defaultIncludes.contains(r.baseType) &&
                        !languageSpecificPrimitives.contains(r.baseType)) {
                    imports.add(r.baseType);
                }
                r.isDefault = response == methodResponse;
                op.responses.add(r);
                if (Boolean.TRUE.equals(r.isBinary) && Boolean.TRUE.equals(r.isDefault)) {
                    op.isResponseBinary = Boolean.TRUE;
                }
                if (Boolean.TRUE.equals(r.isFile) && Boolean.TRUE.equals(r.isDefault)) {
                    op.isResponseFile = Boolean.TRUE;
                }
            }
            op.responses.get(op.responses.size() - 1).hasMore = false;

            if (methodResponse != null) {
                Schema responseSchema = ModelUtils.unaliasSchema(globalSchemas, ModelUtils.getSchemaFromResponse(methodResponse));

                if (responseSchema != null) {
                    CodegenProperty cm = fromProperty("response", responseSchema);

                    if (ModelUtils.isArraySchema(responseSchema)) {
                        ArraySchema as = (ArraySchema) responseSchema;
                        CodegenProperty innerProperty = fromProperty("response", as.getItems());
                        op.returnBaseType = innerProperty.baseType;
                    } else if (ModelUtils.isMapSchema(responseSchema)) {
                        CodegenProperty innerProperty = fromProperty("response", ModelUtils.getAdditionalProperties(responseSchema));
                        op.returnBaseType = innerProperty.baseType;
                    } else {
                        if (cm.complexType != null) {
                            op.returnBaseType = cm.complexType;
                        } else {
                            op.returnBaseType = cm.baseType;
                        }
                    }

                    // generate examples
                    String exampleStatusCode = "200";
                    for (String key : operation.getResponses().keySet()) {
                        if (operation.getResponses().get(key) == methodResponse && !key.equals("default")) {
                            exampleStatusCode = key;
                        }
                    }
                    op.examples = new ExampleGenerator(schemas, openAPI).generateFromResponseSchema(exampleStatusCode, responseSchema, getProducesInfo(openAPI, operation));
                    op.defaultResponse = toDefaultValue(responseSchema);
                    op.returnType = cm.dataType;
                    op.hasReference = schemas != null && schemas.containsKey(op.returnBaseType);

                    // lookup discriminator
                    if (schemas != null) {
                        Schema schema = schemas.get(op.returnBaseType);
                        if (schema != null) {
                            CodegenModel cmod = fromModel(op.returnBaseType, schema, schemas);
                            op.discriminator = cmod.discriminator;
                        }
                    }

                    if (cm.isContainer) {
                        op.returnContainer = cm.containerType;
                        if ("map".equals(cm.containerType)) {
                            op.isMapContainer = true;
                        } else if ("list".equalsIgnoreCase(cm.containerType)) {
                            op.isListContainer = true;
                        } else if ("array".equalsIgnoreCase(cm.containerType)) {
                            op.isListContainer = true;
                        }
                    } else {
                        op.returnSimpleType = true;
                    }
                    if (languageSpecificPrimitives().contains(op.returnBaseType) || op.returnBaseType == null) {
                        op.returnTypeIsPrimitive = true;
                    }
                }
                addHeaders(openAPI, methodResponse, op.responseHeaders);
            }
        }

        if (operation.getCallbacks() != null && !operation.getCallbacks().isEmpty()) {
            operation.getCallbacks().forEach((name, callback) -> {
                CodegenCallback c = fromCallback(name, callback, schemas, openAPI);
                c.hasMore = true;
                op.callbacks.add(c);
            });
            op.callbacks.get(op.callbacks.size() - 1).hasMore = false;
        }

        List<Parameter> parameters = operation.getParameters();
        List<CodegenParameter> allParams = new ArrayList<CodegenParameter>();
        List<CodegenParameter> bodyParams = new ArrayList<CodegenParameter>();
        List<CodegenParameter> pathParams = new ArrayList<CodegenParameter>();
        List<CodegenParameter> queryParams = new ArrayList<CodegenParameter>();
        List<CodegenParameter> headerParams = new ArrayList<CodegenParameter>();
        List<CodegenParameter> cookieParams = new ArrayList<CodegenParameter>();
        List<CodegenParameter> formParams = new ArrayList<CodegenParameter>();
        List<CodegenParameter> requiredParams = new ArrayList<CodegenParameter>();
        List<CodegenParameter> optionalParams = new ArrayList<CodegenParameter>();

        CodegenParameter bodyParam = null;
        RequestBody requestBody = operation.getRequestBody();
        if (requestBody != null) {
            if ("application/x-www-form-urlencoded".equalsIgnoreCase(getContentType(requestBody)) ||
                    "multipart/form-data".equalsIgnoreCase(getContentType(requestBody))) {
                // process form parameters
                formParams = fromRequestBodyToFormParameters(requestBody, schemas, imports);
                for (CodegenParameter cp : formParams) {
                    postProcessParameter(cp);
                }
                // add form parameters to the beginning of all parameter list
                if (prependFormOrBodyParameters) {
                    for (CodegenParameter cp : formParams) {
                        allParams.add(cp.copy());
                    }
                }
            } else {
                // process body parameter
                requestBody = ModelUtils.getReferencedRequestBody(openAPI, requestBody);

                String bodyParameterName = "";
                if (op.vendorExtensions != null && op.vendorExtensions.containsKey("x-codegen-request-body-name")) {
                    bodyParameterName = (String) op.vendorExtensions.get("x-codegen-request-body-name");
                }
                bodyParam = fromRequestBody(requestBody, schemas, imports, bodyParameterName);
                bodyParam.description = escapeText(requestBody.getDescription());
                postProcessParameter(bodyParam);

                bodyParams.add(bodyParam);

                if (prependFormOrBodyParameters) {
                    allParams.add(bodyParam);
                }

                // add example
                if (schemas != null) {
                    op.requestBodyExamples = new ExampleGenerator(schemas, openAPI).generate(null, new ArrayList<String>(getConsumesInfo(openAPI, operation)), bodyParam.baseType);
                }
            }
        }

        if (parameters != null) {
            for (Parameter param : parameters) {
                if (StringUtils.isNotBlank(param.get$ref())) {
                    param = getParameterFromRef(param.get$ref(), openAPI);
                }

                CodegenParameter p = fromParameter(param, imports);

                // ensure unique params
                if (ensureUniqueParams) {
                    if (!isParameterNameUnique(p, allParams)) {
                        p.paramName = generateNextName(p.paramName);
                    }
                }

                allParams.add(p);

                if (param instanceof QueryParameter || "query".equalsIgnoreCase(param.getIn())) {
                    queryParams.add(p.copy());
                } else if (param instanceof PathParameter || "path".equalsIgnoreCase(param.getIn())) {
                    pathParams.add(p.copy());
                } else if (param instanceof HeaderParameter || "header".equalsIgnoreCase(param.getIn())) {
                    headerParams.add(p.copy());
                } else if (param instanceof CookieParameter || "cookie".equalsIgnoreCase(param.getIn())) {
                    cookieParams.add(p.copy());
                } else {
                    LOGGER.warn("Unknown parameter type " + p.baseType + " for " + p.baseName);
                }

            }
        }

        // add form/body parameter (if any) to the end of all parameter list
        if (!prependFormOrBodyParameters) {
            for (CodegenParameter cp : formParams) {
                allParams.add(cp.copy());
            }

            for (CodegenParameter cp : bodyParams) {
                allParams.add(cp.copy());
            }
        }

        // create optional, required parameters
        for (CodegenParameter cp : allParams) {
            if (cp.required) { //required parameters
                requiredParams.add(cp.copy());
            } else { // optional parameters
                optionalParams.add(cp.copy());
                op.hasOptionalParams = true;
            }
        }

        // add imports to operation import tag
        for (String i : imports) {
            if (needToImport(i)) {
                op.imports.add(i);
            }
        }

        op.bodyParam = bodyParam;
        op.httpMethod = httpMethod.toUpperCase(Locale.ROOT);

        // move "required" parameters in front of "optional" parameters
        if (sortParamsByRequiredFlag) {
            Collections.sort(allParams, new Comparator<CodegenParameter>() {
                @Override
                public int compare(CodegenParameter one, CodegenParameter another) {
                    if (one.required == another.required) return 0;
                    else if (one.required) return -1;
                    else return 1;
                }
            });
        }

        op.allParams = addHasMore(allParams);
        op.bodyParams = addHasMore(bodyParams);
        op.pathParams = addHasMore(pathParams);
        op.queryParams = addHasMore(queryParams);
        op.headerParams = addHasMore(headerParams);
        op.cookieParams = addHasMore(cookieParams);
        op.formParams = addHasMore(formParams);
        op.requiredParams = addHasMore(requiredParams);
        op.optionalParams = addHasMore(optionalParams);
        op.externalDocs = operation.getExternalDocs();
        // legacy support
        op.nickname = op.operationId;

        if (op.allParams.size() > 0) {
            op.hasParams = true;
        }
        op.hasRequiredParams = op.requiredParams.size() > 0;

        // set Restful Flag
        op.isRestfulShow = op.isRestfulShow();
        op.isRestfulIndex = op.isRestfulIndex();
        op.isRestfulCreate = op.isRestfulCreate();
        op.isRestfulUpdate = op.isRestfulUpdate();
        op.isRestfulDestroy = op.isRestfulDestroy();
        op.isRestful = op.isRestful();

        return op;
    }

    public boolean isParameterNameUnique(CodegenParameter p, List<CodegenParameter> parameters) {
        for (CodegenParameter parameter : parameters) {
            if (System.identityHashCode(p) == System.identityHashCode(parameter)) {
                continue; // skip itself
            }

            if (p.paramName.equals(parameter.paramName)) {
                return false;
            }
        }

        return true;
    }

    /**
     * Convert OAS Response object to Codegen Response object
     *
     * @param openAPI      a OAS object representing the spec
     * @param responseCode HTTP response code
     * @param response     OAS Response object
     * @return Codegen Response object
     */
    public CodegenResponse fromResponse(OpenAPI openAPI, String responseCode, ApiResponse response) {
        CodegenResponse r = CodegenModelFactory.newInstance(CodegenModelType.RESPONSE);
        if ("default".equals(responseCode)) {
            r.code = "0";
        } else {
            r.code = responseCode;
        }
        Schema responseSchema;
        if (openAPI != null && openAPI.getComponents() != null) {
            responseSchema = ModelUtils.unaliasSchema(openAPI.getComponents().getSchemas(), ModelUtils.getSchemaFromResponse(response));
        } else { // no model/alias defined
            responseSchema = ModelUtils.getSchemaFromResponse(response);
        }
        r.schema = responseSchema;
        r.message = escapeText(response.getDescription());
        // TODO need to revise and test examples in responses
        // ApiResponse does not support examples at the moment
        //r.examples = toExamples(response.getExamples());
        r.jsonSchema = Json.pretty(response);
        if (response.getExtensions() != null && !response.getExtensions().isEmpty()) {
            r.vendorExtensions.putAll(response.getExtensions());
        }
        addHeaders(openAPI, response, r.headers);
        r.hasHeaders = !r.headers.isEmpty();

        if (r.schema != null) {
            Map<String, Schema> allSchemas = null;
            CodegenProperty cp = fromProperty("response", responseSchema);

            if (ModelUtils.isArraySchema(responseSchema)) {
                ArraySchema as = (ArraySchema) responseSchema;
                CodegenProperty innerProperty = fromProperty("response", as.getItems());
                CodegenProperty innerCp = innerProperty;
                while (innerCp != null) {
                    r.baseType = innerCp.baseType;
                    innerCp = innerCp.items;
                }
            } else {
                if (cp.complexType != null) {
                    r.baseType = cp.complexType;
                    r.isModel = true;
                } else {
                    r.baseType = cp.baseType;
                }
            }

            r.dataType = cp.dataType;
            if (Boolean.TRUE.equals(cp.isString) && Boolean.TRUE.equals(cp.isEmail)) {
                r.isEmail = true;
            } else if (Boolean.TRUE.equals(cp.isString) && Boolean.TRUE.equals(cp.isUuid)) {
                r.isUuid = true;
            } else if (Boolean.TRUE.equals(cp.isByteArray)) {
                r.isByteArray = true;
            } else if (Boolean.TRUE.equals(cp.isString)) {
                r.isString = true;
            } else if (Boolean.TRUE.equals(cp.isBoolean)) {
                r.isBoolean = true;
            } else if (Boolean.TRUE.equals(cp.isLong)) {
                r.isLong = true;
                r.isNumeric = true;
            } else if (Boolean.TRUE.equals(cp.isInteger)) {
                r.isInteger = true;
                r.isNumeric = true;
            } else if (Boolean.TRUE.equals(cp.isNumber)) {
                r.isNumber = true;
                r.isNumeric = true;
            } else if (Boolean.TRUE.equals(cp.isDouble)) {
                r.isDouble = true;
                r.isNumeric = true;
            } else if (Boolean.TRUE.equals(cp.isFloat)) {
                r.isFloat = true;
                r.isNumeric = true;
            } else if (Boolean.TRUE.equals(cp.isBinary)) {
                r.isFile = true; // file = binary in OAS3
                r.isBinary = true;
            } else if (Boolean.TRUE.equals(cp.isFile)) {
                r.isFile = true;
            } else if (Boolean.TRUE.equals(cp.isDate)) {
                r.isDate = true;
            } else if (Boolean.TRUE.equals(cp.isDateTime)) {
                r.isDateTime = true;
            } else if (Boolean.TRUE.equals(cp.isFreeFormObject)) {
                r.isFreeFormObject = true;
            } else {
                LOGGER.debug("Property type is not primitive: " + cp.dataType);
            }

            if (cp.isContainer) {
                r.simpleType = false;
                r.containerType = cp.containerType;
                r.isMapContainer = "map".equals(cp.containerType);
                r.isListContainer = "list".equalsIgnoreCase(cp.containerType) || "array".equalsIgnoreCase(cp.containerType);
            } else {
                r.simpleType = true;
            }

            r.primitiveType = (r.baseType == null || languageSpecificPrimitives().contains(r.baseType));
        }

        if (r.baseType == null) {
            r.isMapContainer = false;
            r.isListContainer = false;
            r.primitiveType = true;
            r.simpleType = true;
        }

        return r;
    }

    /**
     * Convert OAS Callback object to Codegen Callback object
     *
     * @param name     callback name
     * @param callback OAS Callback object
     * @param schemas  a map of OAS models
     * @param openAPI  a OAS object representing the spec
     * @return Codegen Response object
     */
    public CodegenCallback fromCallback(String name, Callback callback, Map<String, Schema> schemas, OpenAPI
            openAPI) {
        CodegenCallback c = new CodegenCallback();
        c.name = name;

        if (callback.getExtensions() != null && !callback.getExtensions().isEmpty()) {
            c.vendorExtensions.putAll(callback.getExtensions());
        }

        callback.forEach((expression, pi) -> {
            CodegenCallback.Url u = new CodegenCallback.Url();
            u.expression = expression;
            u.hasMore = true;

            if (pi.getExtensions() != null && !pi.getExtensions().isEmpty()) {
                u.vendorExtensions.putAll(pi.getExtensions());
            }

            Stream.of(
                    Pair.of("get", pi.getGet()),
                    Pair.of("head", pi.getHead()),
                    Pair.of("put", pi.getPut()),
                    Pair.of("post", pi.getPost()),
                    Pair.of("delete", pi.getDelete()),
                    Pair.of("patch", pi.getPatch()),
                    Pair.of("options", pi.getOptions()))
                    .filter(p -> p.getValue() != null)
                    .forEach(p -> {
                        String method = p.getKey();
                        Operation op = p.getValue();

                        boolean genId = op.getOperationId() == null;
                        if (genId) {
                            op.setOperationId(getOrGenerateOperationId(op, c.name + "_" + expression.replaceAll("\\{\\$.*}", ""), method));
                        }

                        if (op.getExtensions() == null) {
                            op.setExtensions(new HashMap<>());
                        }
                        // This extension will be removed later by `fromOperation()` as it is only needed here to
                        // distinguish between normal operations and callback requests
                        op.getExtensions().put("x-callback-request", true);

                        CodegenOperation co = fromOperation(expression, method, op, schemas, openAPI);
                        if (genId) {
                            co.operationIdOriginal = null;
                            // legacy (see `fromOperation()`)
                            co.nickname = co.operationId;
                        }
                        u.requests.add(co);
                    });

            if (!u.requests.isEmpty()) {
                u.requests.get(u.requests.size() - 1).hasMore = false;
            }
            c.urls.add(u);
        });

        if (!c.urls.isEmpty()) {
            c.urls.get(c.urls.size() - 1).hasMore = false;
        }

        return c;
    }

    /**
     * Convert OAS Parameter object to Codegen Parameter object
     *
     * @param parameter OAS parameter object
     * @param imports   set of imports for library/package/module
     * @return Codegen Parameter object
     */
    public CodegenParameter fromParameter(Parameter parameter, Set<String> imports) {
        CodegenParameter codegenParameter = CodegenModelFactory.newInstance(CodegenModelType.PARAMETER);
        codegenParameter.baseName = parameter.getName();
        codegenParameter.description = escapeText(parameter.getDescription());
        codegenParameter.unescapedDescription = parameter.getDescription();
        if (parameter.getRequired() != null) {
            codegenParameter.required = parameter.getRequired();
        }
        codegenParameter.jsonSchema = Json.pretty(parameter);

        if (GeneratorProperties.getProperty("debugParser") != null) {
            LOGGER.info("working on Parameter " + parameter.getName());
            LOGGER.info("JSON schema: " + codegenParameter.jsonSchema);
        }

        if (parameter.getExtensions() != null && !parameter.getExtensions().isEmpty()) {
            codegenParameter.vendorExtensions.putAll(parameter.getExtensions());
        }

        if (parameter.getSchema() != null) {
            Schema parameterSchema = ModelUtils.unaliasSchema(globalSchemas, parameter.getSchema());
            if (parameterSchema == null) {
                LOGGER.warn("warning!  Schema not found for parameter \"" + parameter.getName() + "\", using String");
                parameterSchema = new StringSchema().description("//TODO automatically added by openapi-generator due to missing type definition.");
            }

            if (Boolean.TRUE.equals(parameterSchema.getNullable())) { // use nullable defined in the spec
                codegenParameter.isNullable = true;
            }

            // set default value
            codegenParameter.defaultValue = toDefaultValue(parameterSchema);

            // TDOO revise collectionFormat
            String collectionFormat = null;
            if (ModelUtils.isArraySchema(parameterSchema)) { // for array parameter
                final ArraySchema arraySchema = (ArraySchema) parameterSchema;
                Schema inner = arraySchema.getItems();
                if (inner == null) {
                    LOGGER.warn("warning! No inner type supplied for array parameter \"" + parameter.getName() + "\", using String");
                    inner = new StringSchema().description("//TODO automatically added by openapi-generator due to missing iner type definition in the spec");
                    arraySchema.setItems(inner);
                }

                collectionFormat = getCollectionFormat(parameter);
                // default to csv:
                collectionFormat = StringUtils.isEmpty(collectionFormat) ? "csv" : collectionFormat;
                CodegenProperty codegenProperty = fromProperty("inner", inner);
                codegenParameter.items = codegenProperty;
                codegenParameter.mostInnerItems = codegenProperty.mostInnerItems;
                codegenParameter.baseType = codegenProperty.dataType;
                codegenParameter.isContainer = true;
                codegenParameter.isListContainer = true;


                // recursively add import
                while (codegenProperty != null) {
                    imports.add(codegenProperty.baseType);
                    codegenProperty = codegenProperty.items;
                }

            } else if (ModelUtils.isMapSchema(parameterSchema)) { // for map parameter
                CodegenProperty codegenProperty = fromProperty("inner", ModelUtils.getAdditionalProperties(parameterSchema));
                codegenParameter.items = codegenProperty;
                codegenParameter.mostInnerItems = codegenProperty.mostInnerItems;
                codegenParameter.baseType = codegenProperty.dataType;
                codegenParameter.isContainer = true;
                codegenParameter.isMapContainer = true;

                // recursively add import
                while (codegenProperty != null) {
                    imports.add(codegenProperty.baseType);
                    codegenProperty = codegenProperty.items;
                }
            }
/* TODO revise the logic below
            } else {
                Map<PropertyId, Object> args = new HashMap<PropertyId, Object>();
                String format = qp.getFormat();
                args.put(PropertyId.ENUM, qp.getEnum());
                property = PropertyBuilder.build(type, format, args);
            }
*/

            CodegenProperty codegenProperty = fromProperty(parameter.getName(), parameterSchema);
            // TODO revise below which seems not working
            //if (parameterSchema.getRequired() != null && !parameterSchema.getRequired().isEmpty() && parameterSchema.getRequired().contains(codegenProperty.baseName)) {
            codegenProperty.required = Boolean.TRUE.equals(parameter.getRequired()) ? true : false;
            //}
            //codegenProperty.required = true;

            // set boolean flag (e.g. isString)
            setParameterBooleanFlagWithCodegenProperty(codegenParameter, codegenProperty);

            String parameterDataType = this.getParameterDataType(parameter, parameterSchema);
            if (parameterDataType != null) {
                codegenParameter.dataType = parameterDataType;
            } else {
                codegenParameter.dataType = codegenProperty.dataType;
            }
            codegenParameter.dataFormat = codegenProperty.dataFormat;
            codegenParameter.required = codegenProperty.required;

            if (codegenProperty.isEnum) {
                codegenParameter.datatypeWithEnum = codegenProperty.datatypeWithEnum;
                codegenParameter.enumName = codegenProperty.enumName;
            }

            // enum
            updateCodegenPropertyEnum(codegenProperty);
            codegenParameter.isEnum = codegenProperty.isEnum;
            codegenParameter._enum = codegenProperty._enum;
            codegenParameter.allowableValues = codegenProperty.allowableValues;

            if (codegenProperty.items != null && codegenProperty.items.isEnum) {
                codegenParameter.datatypeWithEnum = codegenProperty.datatypeWithEnum;
                codegenParameter.enumName = codegenProperty.enumName;
                codegenParameter.items = codegenProperty.items;
                codegenParameter.mostInnerItems = codegenProperty.mostInnerItems;
            }

            codegenParameter.collectionFormat = collectionFormat;
            if ("multi".equals(collectionFormat)) {
                codegenParameter.isCollectionFormatMulti = true;
            }
            codegenParameter.paramName = toParamName(parameter.getName());

            // import
            if (codegenProperty.complexType != null) {
                imports.add(codegenProperty.complexType);
            }

            // validation
            // handle maximum, minimum properly for int/long by removing the trailing ".0"
            if (ModelUtils.isIntegerSchema(parameterSchema)) {
                codegenParameter.maximum = parameterSchema.getMaximum() == null ? null : String.valueOf(parameterSchema.getMaximum().longValue());
                codegenParameter.minimum = parameterSchema.getMinimum() == null ? null : String.valueOf(parameterSchema.getMinimum().longValue());
            } else {
                codegenParameter.maximum = parameterSchema.getMaximum() == null ? null : String.valueOf(parameterSchema.getMaximum());
                codegenParameter.minimum = parameterSchema.getMinimum() == null ? null : String.valueOf(parameterSchema.getMinimum());
            }

            codegenParameter.exclusiveMaximum = parameterSchema.getExclusiveMaximum() == null ? false : parameterSchema.getExclusiveMaximum();
            codegenParameter.exclusiveMinimum = parameterSchema.getExclusiveMinimum() == null ? false : parameterSchema.getExclusiveMinimum();
            codegenParameter.maxLength = parameterSchema.getMaxLength();
            codegenParameter.minLength = parameterSchema.getMinLength();
            codegenParameter.pattern = toRegularExpression(parameterSchema.getPattern());
            codegenParameter.maxItems = parameterSchema.getMaxItems();
            codegenParameter.minItems = parameterSchema.getMinItems();
            codegenParameter.uniqueItems = parameterSchema.getUniqueItems() == null ? false : parameterSchema.getUniqueItems();
            codegenParameter.multipleOf = parameterSchema.getMultipleOf();

            // exclusive* are noop without corresponding min/max
            if (codegenParameter.maximum != null || codegenParameter.minimum != null ||
                    codegenParameter.maxLength != null || codegenParameter.minLength != null ||
                    codegenParameter.maxItems != null || codegenParameter.minItems != null ||
                    codegenParameter.pattern != null) {
                codegenParameter.hasValidation = true;
            }

        } else {
            LOGGER.error("ERROR! Not handling  " + parameter + " as Body Parameter at the moment");
             /* TODO need to revise the logic below to handle body parameter
            if (!(parameter instanceof BodyParameter)) {
                LOGGER.error("Cannot use Parameter " + parameter + " as Body Parameter");
            }

            BodyParameter bp = (BodyParameter) param;
            Model model = bp.getSchema();

            if (model instanceof ModelImpl) {
                ModelImpl impl = (ModelImpl) model;
                CodegenModel cm = fromModel(bp.getName(), impl);
                if (!cm.emptyVars) {
                    codegen.dataType = getTypeDeclaration(cm.classname);
                    imports.add(p.dataType);
                } else {
                    Property prop = PropertyBuilder.build(impl.getType(), impl.getFormat(), null);
                    prop.setRequired(bp.getRequired());
                    CodegenProperty cp = fromProperty("property", prop);
                    if (cp != null) {
                        p.baseType = cp.baseType;
                        p.dataType = cp.datatype;
                        p.isPrimitiveType = cp.isPrimitiveType;
                        p.isBinary = isDataTypeBinary(cp.datatype);
                        p.isFile = isDataTypeFile(cp.datatype);
                        if (cp.complexType != null) {
                            imports.add(cp.complexType);
                        }
                    }

                    // set boolean flag (e.g. isString)
                    setParameterBooleanFlagWithCodegenProperty(p, cp);
                }
            } else if (model instanceof ArrayModel) {
                // to use the built-in model parsing, we unwrap the ArrayModel
                // and get a single property from it
                ArrayModel impl = (ArrayModel) model;
                // get the single property
                ArrayProperty ap = new ArrayProperty().items(impl.getItems());
                ap.setRequired(param.getRequired());
                CodegenProperty cp = fromProperty("inner", ap);
                if (cp.complexType != null) {
                    imports.add(cp.complexType);
                }
                imports.add(cp.baseType);

                // recursively add import
                CodegenProperty innerCp = cp;
                while(innerCp != null) {
                    if(innerCp.complexType != null) {
                        imports.add(innerCp.complexType);
                    }
                    innerCp = innerCp.items;
                }

                p.items = cp;
                p.dataType = cp.datatype;
                p.baseType = cp.complexType;
                p.isPrimitiveType = cp.isPrimitiveType;
                p.isContainer = true;
                p.isListContainer = true;

                // set boolean flag (e.g. isString)
                setParameterBooleanFlagWithCodegenProperty(p, cp);
            } else {
                Model sub = bp.getSchema();
                if (sub instanceof RefModel) {
                    String name = ((RefModel) sub).getSimpleRef();
                    name = getAlias(name);
                    if (typeMapping.containsKey(name)) {
                        name = typeMapping.get(name);
                        p.baseType = name;
                    } else {
                        name = toModelName(name);
                        p.baseType = name;
                        if (defaultIncludes.contains(name)) {
                            imports.add(name);
                        }
                        imports.add(name);
                        name = getTypeDeclaration(name);
                    }
                    p.dataType = name;
                }
            }
            p.paramName = toParamName(bp.getName());
        */
        }

        if (parameter instanceof QueryParameter || "query".equalsIgnoreCase(parameter.getIn())) {
            codegenParameter.isQueryParam = true;
        } else if (parameter instanceof PathParameter || "path".equalsIgnoreCase(parameter.getIn())) {
            codegenParameter.required = true;
            codegenParameter.isPathParam = true;
        } else if (parameter instanceof HeaderParameter || "header".equalsIgnoreCase(parameter.getIn())) {
            codegenParameter.isHeaderParam = true;
        } else if (parameter instanceof CookieParameter || "cookie".equalsIgnoreCase(parameter.getIn())) {
            codegenParameter.isCookieParam = true;
        } else {
            LOGGER.warn("Unknown parameter type: " + parameter.getName());
        }

        // default to UNKNOWN_PARAMETER_NAME if paramName is null
        if (codegenParameter.paramName == null) {
            LOGGER.warn("Parameter name not defined properly. Default to UNKNOWN_PARAMETER_NAME");
            codegenParameter.paramName = "UNKNOWN_PARAMETER_NAME";
        }

        // set the parameter excample value
        // should be overridden by lang codegen
        setParameterExampleValue(codegenParameter, parameter);

        postProcessParameter(codegenParameter);
        LOGGER.debug("debugging codegenParameter return: " + codegenParameter);
        return codegenParameter;
    }

    /**
     * Returns the data type of a parameter.
     * Returns null by default to use the CodegenProperty.datatype value
     *
     * @param parameter Parameter
     * @param schema    Schema
     * @return data type
     */
    protected String getParameterDataType(Parameter parameter, Schema schema) {
        return null;
    }

    // TODO revise below as it should be replaced by ModelUtils.isByteArraySchema(parameterSchema)
    public boolean isDataTypeBinary(String dataType) {
        if (dataType != null) {
            return dataType.toLowerCase(Locale.ROOT).startsWith("byte");
        } else {
            return false;
        }
    }

    // TODO revise below as it should be replaced by ModelUtils.isFileSchema(parameterSchema)
    public boolean isDataTypeFile(String dataType) {
        if (dataType != null) {
            return dataType.toLowerCase(Locale.ROOT).equals("file");
        } else {
            return false;
        }
    }

    /**
     * Convert map of OAS SecurityScheme objects to a list of Codegen Security objects
     *
     * @param securitySchemeMap a map of OAS SecuritySchemeDefinition object
     * @return a list of Codegen Security objects
     */
    @SuppressWarnings("static-method")
    public List<CodegenSecurity> fromSecurity(Map<String, SecurityScheme> securitySchemeMap) {
        if (securitySchemeMap == null) {
            return Collections.emptyList();
        }

        List<CodegenSecurity> codegenSecurities = new ArrayList<CodegenSecurity>(securitySchemeMap.size());
        for (String key : securitySchemeMap.keySet()) {
            final SecurityScheme securityScheme = securitySchemeMap.get(key);

            CodegenSecurity cs = CodegenModelFactory.newInstance(CodegenModelType.SECURITY);
            cs.name = key;
            cs.type = securityScheme.getType().toString();
            cs.isCode = cs.isPassword = cs.isApplication = cs.isImplicit = false;

            if (SecurityScheme.Type.APIKEY.equals(securityScheme.getType())) {
                cs.isBasic = cs.isOAuth = false;
                cs.isApiKey = true;
                cs.keyParamName = securityScheme.getName();
                cs.isKeyInHeader = securityScheme.getIn() == SecurityScheme.In.HEADER;
                cs.isKeyInQuery = securityScheme.getIn() == SecurityScheme.In.QUERY;
                cs.isKeyInCookie = securityScheme.getIn() == SecurityScheme.In.COOKIE;  //it assumes a validation step prior to generation. (cookie-auth supported from OpenAPI 3.0.0)
            } else if (SecurityScheme.Type.HTTP.equals(securityScheme.getType())) {
                cs.isKeyInHeader = cs.isKeyInQuery = cs.isKeyInCookie = cs.isApiKey = cs.isOAuth = false;
                cs.isBasic = true;
            } else if (SecurityScheme.Type.OAUTH2.equals(securityScheme.getType())) {
                cs.isKeyInHeader = cs.isKeyInQuery = cs.isKeyInCookie = cs.isApiKey = cs.isBasic = false;
                cs.isOAuth = true;
                final OAuthFlows flows = securityScheme.getFlows();
                if (securityScheme.getFlows() == null) {
                    throw new RuntimeException("missing oauth flow in " + cs.name);
                }
                if (flows.getPassword() != null) {
                    setOauth2Info(cs, flows.getPassword());
                    cs.isPassword = true;
                    cs.flow = "password";
                } else if (flows.getImplicit() != null) {
                    setOauth2Info(cs, flows.getImplicit());
                    cs.isImplicit = true;
                    cs.flow = "implicit";
                } else if (flows.getClientCredentials() != null) {
                    setOauth2Info(cs, flows.getClientCredentials());
                    cs.isApplication = true;
                    cs.flow = "application";
                } else if (flows.getAuthorizationCode() != null) {
                    setOauth2Info(cs, flows.getAuthorizationCode());
                    cs.isCode = true;
                    cs.flow = "accessCode";
                } else {
                    throw new RuntimeException("Could not identify any oauth2 flow in " + cs.name);
                }
            }

            codegenSecurities.add(cs);
        }

        // sort auth methods to maintain the same order
        Collections.sort(codegenSecurities, new Comparator<CodegenSecurity>() {
            @Override
            public int compare(CodegenSecurity one, CodegenSecurity another) {
                return ObjectUtils.compare(one.name, another.name);
            }
        });
        // set 'hasMore'
        Iterator<CodegenSecurity> it = codegenSecurities.iterator();
        while (it.hasNext()) {
            final CodegenSecurity security = it.next();
            security.hasMore = it.hasNext();
        }

        return codegenSecurities;
    }

    protected void setReservedWordsLowerCase(List<String> words) {
        reservedWords = new HashSet<String>();
        for (String word : words) {
            reservedWords.add(word.toLowerCase(Locale.ROOT));
        }
    }

    protected boolean isReservedWord(String word) {
        return word != null && reservedWords.contains(word.toLowerCase(Locale.ROOT));
    }

    /**
     * Get operationId from the operation object, and if it's blank, generate a new one from the given parameters.
     *
     * @param operation  the operation object
     * @param path       the path of the operation
     * @param httpMethod the HTTP method of the operation
     * @return the (generated) operationId
     */
    protected String getOrGenerateOperationId(Operation operation, String path, String httpMethod) {
        String operationId = operation.getOperationId();
        if (StringUtils.isBlank(operationId)) {
            String tmpPath = path;
            tmpPath = tmpPath.replaceAll("\\{", "");
            tmpPath = tmpPath.replaceAll("\\}", "");
            String[] parts = (tmpPath + "/" + httpMethod).split("/");
            StringBuilder builder = new StringBuilder();
            if ("/".equals(tmpPath)) {
                // must be root tmpPath
                builder.append("root");
            }
            for (String part : parts) {
                if (part.length() > 0) {
                    if (builder.toString().length() == 0) {
                        part = Character.toLowerCase(part.charAt(0)) + part.substring(1);
                    } else {
                        part = initialCaps(part);
                    }
                    builder.append(part);
                }
            }
            operationId = sanitizeName(builder.toString());
            LOGGER.warn("Empty operationId found for path: " + httpMethod + " " + path + ". Renamed to auto-generated operationId: " + operationId);
        }
        return operationId;
    }

    /**
     * Check the type to see if it needs import the library/module/package
     *
     * @param type name of the type
     * @return true if the library/module/package of the corresponding type needs to be imported
     */
    protected boolean needToImport(String type) {
        return StringUtils.isNotBlank(type) && !defaultIncludes.contains(type)
                && !languageSpecificPrimitives.contains(type);
    }

    @SuppressWarnings("static-method")
    protected List<Map<String, Object>> toExamples(Map<String, Object> examples) {
        if (examples == null) {
            return null;
        }

        final List<Map<String, Object>> output = new ArrayList<Map<String, Object>>(examples.size());
        for (Map.Entry<String, Object> entry : examples.entrySet()) {
            final Map<String, Object> kv = new HashMap<String, Object>();
            kv.put("contentType", entry.getKey());
            kv.put("example", entry.getValue());
            output.add(kv);
        }
        return output;
    }

    /**
     * Add headers to codegen property
     *
     * @param response   API response
     * @param properties list of codegen property
     */
    private void addHeaders(OpenAPI openAPI, ApiResponse response, List<CodegenProperty> properties) {
        if (response.getHeaders() != null) {
            for (Map.Entry<String, Header> headers : response.getHeaders().entrySet()) {
                String description = headers.getValue().getDescription();
                // follow the $ref
                Header header = ModelUtils.getReferencedHeader(openAPI, headers.getValue());

                CodegenProperty cp = fromProperty(headers.getKey(), header.getSchema());
                cp.setDescription(escapeText(description));
                cp.setUnescapedDescription(description);
                properties.add(cp);
            }
        }
    }

    private static List<CodegenParameter> addHasMore(List<CodegenParameter> objs) {
        if (objs != null) {
            for (int i = 0; i < objs.size(); i++) {
                if (i > 0) {
                    objs.get(i).secondaryParam = true;
                }
                if (i < objs.size() - 1) {
                    objs.get(i).hasMore = true;
                }
            }
        }
        return objs;
    }

    /**
     * Add operation to group
     *
     * @param tag          name of the tag
     * @param resourcePath path of the resource
     * @param operation    OAS Operation object
     * @param co           Codegen Operation object
     * @param operations   map of Codegen operations
     */
    @SuppressWarnings("static-method")
    public void addOperationToGroup(String tag, String resourcePath, Operation operation, CodegenOperation
            co, Map<String, List<CodegenOperation>> operations) {
        List<CodegenOperation> opList = operations.get(tag);
        if (opList == null) {
            opList = new ArrayList<CodegenOperation>();
            operations.put(tag, opList);
        }
        // check for operationId uniqueness
        String uniqueName = co.operationId;
        int counter = 0;
        for (CodegenOperation op : opList) {
            if (uniqueName.equals(op.operationId)) {
                uniqueName = co.operationId + "_" + counter;
                counter++;
            }
        }
        if (!co.operationId.equals(uniqueName)) {
            LOGGER.warn("generated unique operationId `" + uniqueName + "`");
        }
        co.operationId = uniqueName;
        co.operationIdLowerCase = uniqueName.toLowerCase(Locale.ROOT);
        co.operationIdCamelCase = camelize(uniqueName);
        co.operationIdSnakeCase = underscore(uniqueName);
        opList.add(co);
        co.baseName = tag;
    }


    private void addParentContainer(CodegenModel model, String name, Schema schema) {
        final CodegenProperty property = fromProperty(name, schema);
        addImport(model, property.complexType);
        model.parent = toInstantiationType(schema);
        final String containerType = property.containerType;
        final String instantiationType = instantiationTypes.get(containerType);
        if (instantiationType != null) {
            addImport(model, instantiationType);
        }

        final String mappedType = typeMapping.get(containerType);
        if (mappedType != null) {
            addImport(model, mappedType);
        }
    }

    /**
     * Generate the next name for the given name, i.e. append "2" to the base name if not ending with a number,
     * otherwise increase the number by 1. For example:
     * status    => status2
     * status2   => status3
     * myName100 => myName101
     *
     * @param name The base name
     * @return The next name for the base name
     */
    private static String generateNextName(String name) {
        Pattern pattern = Pattern.compile("\\d+\\z");
        Matcher matcher = pattern.matcher(name);
        if (matcher.find()) {
            String numStr = matcher.group();
            int num = Integer.parseInt(numStr) + 1;
            return name.substring(0, name.length() - numStr.length()) + num;
        } else {
            return name + "2";
        }
    }

    protected void addImport(CodegenModel m, String type) {
        if (type != null && needToImport(type)) {
            m.imports.add(type);
        }
    }

    /**
     * Loop through propertiies and unalias the reference if $ref (reference) is defined
     *
     * @param allSchemas all schemas defined in the spec
     * @param properties model properties (schemas)
     * @return model properties with direct reference to schemas
     */
    private Map<String, Schema> unaliasPropertySchema
    (Map<String, Schema> allSchemas, Map<String, Schema> properties) {
        if (properties != null) {
            for (String key : properties.keySet()) {
                properties.put(key, ModelUtils.unaliasSchema(allSchemas, properties.get(key)));

            }
        }

        return properties;
    }

    private void addVars(CodegenModel m, Map<String, Schema> properties, List<String> required,
                         Map<String, Schema> allProperties, List<String> allRequired) {

        m.hasRequired = false;
        if (properties != null && !properties.isEmpty()) {
            m.hasVars = true;
            m.hasEnums = false; // TODO need to fix as its false in both cases

            Set<String> mandatory = required == null ? Collections.<String>emptySet()
                    : new TreeSet<String>(required);

            // update "vars" without parent's properties (all, required)
            addVars(m, m.vars, properties, mandatory);
            m.allMandatory = m.mandatory = mandatory;
        } else {
            m.emptyVars = true;
            m.hasVars = false;
            m.hasEnums = false; // TODO need to fix as its false in both cases
        }

        if (allProperties != null) {
            Set<String> allMandatory = allRequired == null ? Collections.<String>emptySet()
                    : new TreeSet<String>(allRequired);
            // update "vars" with parent's properties (all, required)
            addVars(m, m.allVars, allProperties, allMandatory);
            m.allMandatory = allMandatory;
        } else { // without parent, allVars and vars are the same
            m.allVars = m.vars;
            m.allMandatory = m.mandatory;
        }

        // loop through list to update property name with toVarName
        Set<String> renamedMandatory = new TreeSet<String>();
        Iterator<String> mandatoryIterator = m.mandatory.iterator();
        while (mandatoryIterator.hasNext()) {
            renamedMandatory.add(toVarName(mandatoryIterator.next()));
        }
        m.mandatory = renamedMandatory;

        Set<String> renamedAllMandatory = new TreeSet<String>();
        Iterator<String> allMandatoryIterator = m.allMandatory.iterator();
        while (allMandatoryIterator.hasNext()) {
            renamedAllMandatory.add(toVarName(allMandatoryIterator.next()));
        }
        m.allMandatory = renamedAllMandatory;
    }

    /**
     * Add variables (properties) to codegen model (list of properties, various flags, etc)
     *
     * @param m          Codegen model
     * @param vars       list of codegen properties (e.g. vars, allVars) to be updated with the new properties
     * @param properties a map of properties (schema)
     * @param mandatory  a set of required properties' name
     */
    private void addVars(CodegenModel m, List<CodegenProperty> vars, Map<String, Schema> properties, Set<String> mandatory) {
        for (Map.Entry<String, Schema> entry : properties.entrySet()) {

            final String key = entry.getKey();
            final Schema prop = entry.getValue();

            if (prop == null) {
                LOGGER.warn("Please report the issue. There shouldn't be null property for " + key);
            } else {
                final CodegenProperty cp = fromProperty(key, prop);
                cp.required = mandatory.contains(key);
                m.hasRequired = m.hasRequired || cp.required;
                m.hasOptional = m.hasOptional || !cp.required;
                if (cp.isEnum) {
                    // FIXME: if supporting inheritance, when called a second time for allProperties it is possible for
                    // m.hasEnums to be set incorrectly if allProperties has enumerations but properties does not.
                    m.hasEnums = true;
                }

                // set model's hasOnlyReadOnly to false if the property is read-only
                if (!Boolean.TRUE.equals(cp.isReadOnly)) {
                    m.hasOnlyReadOnly = false;
                }

                // TODO revise the logic to include map
                if (cp.isContainer) {
                    addImport(m, typeMapping.get("array"));
                }

                addImport(m, cp.baseType);
                CodegenProperty innerCp = cp;
                while (innerCp != null) {
                    addImport(m, innerCp.complexType);
                    innerCp = innerCp.items;
                }
                vars.add(cp);

                // if required, add to the list "requiredVars"
                if (Boolean.TRUE.equals(cp.required)) {
                    m.requiredVars.add(cp);
                } else { // else add to the list "optionalVars" for optional property
                    m.optionalVars.add(cp);
                }

                // if readonly, add to readOnlyVars (list of properties)
                if (Boolean.TRUE.equals(cp.isReadOnly)) {
                    m.readOnlyVars.add(cp);
                } else { // else add to readWriteVars (list of properties)
                    // duplicated properties will be removed by removeAllDuplicatedProperty later
                    m.readWriteVars.add(cp);
                }
            }
        }
    }

    /**
     * Determine all of the types in the model definitions (schemas) that are aliases of
     * simple types.
     *
     * @param schemas The complete set of model definitions (schemas).
     * @return A mapping from model name to type alias
     */
    static Map<String, String> getAllAliases(Map<String, Schema> schemas) {
        if (schemas == null || schemas.isEmpty()) {
            return new HashMap<>();
        }

        Map<String, String> aliases = new HashMap<>();
        for (Map.Entry<String, Schema> entry : schemas.entrySet()) {
            String oasName = entry.getKey();
            Schema schema = entry.getValue();
            String schemaType = getPrimitiveType(schema);
            if (schemaType != null && !schemaType.equals("object") && !schemaType.equals("array")
                    && schema.getEnum() == null && !ModelUtils.isMapSchema(schema)) {
                aliases.put(oasName, schemaType);
            }

        }

        return aliases;
    }

    /**
     * Remove characters not suitable for variable or method name from the input and camelize it
     *
     * @param name string to be camelize
     * @return camelized string
     */
    @SuppressWarnings("static-method")
    public String removeNonNameElementToCamelCase(String name) {
        return removeNonNameElementToCamelCase(name, "[-_:;#]");
    }

    /**
     * Remove characters that is not good to be included in method name from the input and camelize it
     *
     * @param name                  string to be camelize
     * @param nonNameElementPattern a regex pattern of the characters that is not good to be included in name
     * @return camelized string
     */
    protected String removeNonNameElementToCamelCase(final String name, final String nonNameElementPattern) {
        String result = Arrays.stream(name.split(nonNameElementPattern))
                .map(StringUtils::capitalize)
                .collect(Collectors.joining(""));
        if (result.length() > 0) {
            result = result.substring(0, 1).toLowerCase(Locale.ROOT) + result.substring(1);
        }
        return result;
    }

    public String apiFilename(String templateName, String tag) {
        String suffix = apiTemplateFiles().get(templateName);
        return apiFileFolder() + File.separator + toApiFilename(tag) + suffix;
    }

    /**
     * Return the full path and API documentation file
     *
     * @param templateName template name
     * @param tag          tag
     * @return the API documentation file name with full path
     */
    public String apiDocFilename(String templateName, String tag) {
        String docExtension = getDocExtension();
        String suffix = docExtension != null ? docExtension : apiDocTemplateFiles().get(templateName);
        return apiDocFileFolder() + File.separator + toApiDocFilename(tag) + suffix;
    }

    /**
     * Return the full path and API test file
     *
     * @param templateName template name
     * @param tag          tag
     * @return the API test file name with full path
     */
    public String apiTestFilename(String templateName, String tag) {
        String suffix = apiTestTemplateFiles().get(templateName);
        return apiTestFileFolder() + File.separator + toApiTestFilename(tag) + suffix;
    }

    public boolean shouldOverwrite(String filename) {
        return !(skipOverwrite && new File(filename).exists());
    }

    public boolean isSkipOverwrite() {
        return skipOverwrite;
    }

    public void setSkipOverwrite(boolean skipOverwrite) {
        this.skipOverwrite = skipOverwrite;
    }

    public boolean isRemoveOperationIdPrefix() {
        return removeOperationIdPrefix;
    }

    public void setRemoveOperationIdPrefix(boolean removeOperationIdPrefix) {
        this.removeOperationIdPrefix = removeOperationIdPrefix;
    }

    public boolean isHideGenerationTimestamp() {
        return hideGenerationTimestamp;
    }

    public void setHideGenerationTimestamp(boolean hideGenerationTimestamp) {
        this.hideGenerationTimestamp = hideGenerationTimestamp;
    }

    /**
     * All library templates supported.
     * (key: library name, value: library description)
     *
     * @return the supported libraries
     */
    public Map<String, String> supportedLibraries() {
        return supportedLibraries;
    }

    /**
     * Set library template (sub-template).
     *
     * @param library Library template
     */
    public void setLibrary(String library) {
        if (library != null && !supportedLibraries.containsKey(library)) {
            StringBuilder sb = new StringBuilder("Unknown library: " + library + "\nAvailable libraries:");
            if (supportedLibraries.size() == 0) {
                sb.append("\n  ").append("NONE");
            } else {
                for (String lib : supportedLibraries.keySet()) {
                    sb.append("\n  ").append(lib);
                }
            }
            throw new RuntimeException(sb.toString());
        }
        this.library = library;
    }

    /**
     * Library template (sub-template).
     *
     * @return Library template
     */
    public String getLibrary() {
        return library;
    }

    /**
     * Set Git user ID.
     *
     * @param gitUserId Git user ID
     */
    public void setGitUserId(String gitUserId) {
        this.gitUserId = gitUserId;
    }

    /**
     * Git user ID
     *
     * @return Git user ID
     */
    public String getGitUserId() {
        return gitUserId;
    }

    /**
     * Set Git repo ID.
     *
     * @param gitRepoId Git repo ID
     */
    public void setGitRepoId(String gitRepoId) {
        this.gitRepoId = gitRepoId;
    }

    /**
     * Git repo ID
     *
     * @return Git repo ID
     */
    public String getGitRepoId() {
        return gitRepoId;
    }

    /**
     * Set release note.
     *
     * @param releaseNote Release note
     */
    public void setReleaseNote(String releaseNote) {
        this.releaseNote = releaseNote;
    }

    /**
     * Release note
     *
     * @return Release note
     */
    public String getReleaseNote() {
        return releaseNote;
    }

    /**
     * Documentation files extension
     *
     * @return Documentation files extension
     */
    public String getDocExtension() {
        return docExtension;
    }

    /**
     * Set Documentation files extension
     *
     * @param userDocExtension documentation files extension
     */
    public void setDocExtension(String userDocExtension) {
        this.docExtension = userDocExtension;
    }


    /**
     * Set HTTP user agent.
     *
     * @param httpUserAgent HTTP user agent
     */
    public void setHttpUserAgent(String httpUserAgent) {
        this.httpUserAgent = httpUserAgent;
    }

    /**
     * HTTP user agent
     *
     * @return HTTP user agent
     */
    public String getHttpUserAgent() {
        return httpUserAgent;
    }

    @SuppressWarnings("static-method")
    protected CliOption buildLibraryCliOption(Map<String, String> supportedLibraries) {
        StringBuilder sb = new StringBuilder("library template (sub-template) to use:");
        for (String lib : supportedLibraries.keySet()) {
            sb.append("\n").append(lib).append(" - ").append(supportedLibraries.get(lib));
        }
        return new CliOption("library", sb.toString());
    }

    /**
     * Sanitize name (parameter, property, method, etc)
     *
     * @param name string to be sanitize
     * @return sanitized string
     */
    @SuppressWarnings("static-method")
    public String sanitizeName(String name) {
        return sanitizeName(name, "\\W");
    }

    /**
     * Sanitize name (parameter, property, method, etc)
     *
     * @param name            string to be sanitize
     * @param removeCharRegEx a regex containing all char that will be removed
     * @return sanitized string
     */
    public String sanitizeName(String name, String removeCharRegEx) {
        // NOTE: performance wise, we should have written with 2 replaceAll to replace desired
        // character with _ or empty character. Below aims to spell out different cases we've
        // encountered so far and hopefully make it easier for others to add more special
        // cases in the future.

        // better error handling when map/array type is invalid
        if (name == null) {
            LOGGER.error("String to be sanitized is null. Default to ERROR_UNKNOWN");
            return "ERROR_UNKNOWN";
        }

        // if the name is just '$', map it to 'value' for the time being.
        if ("$".equals(name)) {
            return "value";
        }

        // input[] => input
        name = name.replaceAll("\\[\\]", ""); // FIXME: a parameter should not be assigned. Also declare the methods parameters as 'final'.

        // input[a][b] => input_a_b
        name = name.replaceAll("\\[", "_");
        name = name.replaceAll("\\]", "");

        // input(a)(b) => input_a_b
        name = name.replaceAll("\\(", "_");
        name = name.replaceAll("\\)", "");

        // input.name => input_name
        name = name.replaceAll("\\.", "_");

        // input-name => input_name
        name = name.replaceAll("-", "_");

        // a|b => a_b
        name = name.replace("|", "_");

        // input name and age => input_name_and_age
        name = name.replaceAll(" ", "_");

        // remove everything else other than word, number and _
        // $php_variable => php_variable
        if (allowUnicodeIdentifiers) { //could be converted to a single line with ?: operator
            name = Pattern.compile(removeCharRegEx, Pattern.UNICODE_CHARACTER_CLASS).matcher(name).replaceAll("");
        } else {
            name = name.replaceAll(removeCharRegEx, "");
        }

        return name;
    }

    /**
     * Sanitize tag
     *
     * @param tag Tag
     * @return Sanitized tag
     */
    public String sanitizeTag(String tag) {
        tag = camelize(sanitizeName(tag));

        // tag starts with numbers
        if (tag.matches("^\\d.*")) {
            tag = "Class" + tag;
        }

        return tag;
    }

    /**
     * Only write if the file doesn't exist
     *
     * @param outputFolder   Output folder
     * @param supportingFile Supporting file
     */
    public void writeOptional(String outputFolder, SupportingFile supportingFile) {
        String folder = "";

        if (outputFolder != null && !"".equals(outputFolder)) {
            folder += outputFolder + File.separator;
        }
        folder += supportingFile.folder;
        if (!"".equals(folder)) {
            folder += File.separator + supportingFile.destinationFilename;
        } else {
            folder = supportingFile.destinationFilename;
        }
        if (!new File(folder).exists()) {
            supportingFiles.add(supportingFile);
        } else {
            LOGGER.info("Skipped overwriting " + supportingFile.destinationFilename + " as the file already exists in " + folder);
        }
    }

    /**
     * Set CodegenParameter boolean flag using CodegenProperty.
     *
     * @param parameter Codegen Parameter
     * @param property  Codegen property
     */
    public void setParameterBooleanFlagWithCodegenProperty(CodegenParameter parameter, CodegenProperty property) {
        if (parameter == null) {
            LOGGER.error("Codegen Parameter cannot be null.");
            return;
        }

        if (property == null) {
            LOGGER.error("Codegen Property cannot be null.");
            return;
        }
        if (Boolean.TRUE.equals(property.isEmail) && Boolean.TRUE.equals(property.isString)) {
            parameter.isEmail = true;
        } else if (Boolean.TRUE.equals(property.isUuid) && Boolean.TRUE.equals(property.isString)) {
            parameter.isUuid = true;
        } else if (Boolean.TRUE.equals(property.isByteArray)) {
            parameter.isByteArray = true;
            parameter.isPrimitiveType = true;
        } else if (Boolean.TRUE.equals(property.isBinary)) {
            parameter.isBinary = true;
            parameter.isPrimitiveType = true;
        } else if (Boolean.TRUE.equals(property.isString)) {
            parameter.isString = true;
            parameter.isPrimitiveType = true;
        } else if (Boolean.TRUE.equals(property.isBoolean)) {
            parameter.isBoolean = true;
            parameter.isPrimitiveType = true;
        } else if (Boolean.TRUE.equals(property.isLong)) {
            parameter.isLong = true;
            parameter.isPrimitiveType = true;
        } else if (Boolean.TRUE.equals(property.isInteger)) {
            parameter.isInteger = true;
            parameter.isPrimitiveType = true;
        } else if (Boolean.TRUE.equals(property.isDouble)) {
            parameter.isDouble = true;
            parameter.isPrimitiveType = true;
        } else if (Boolean.TRUE.equals(property.isFloat)) {
            parameter.isFloat = true;
            parameter.isPrimitiveType = true;
        } else if (Boolean.TRUE.equals(property.isNumber)) {
            parameter.isNumber = true;
            parameter.isPrimitiveType = true;
        } else if (Boolean.TRUE.equals(property.isDate)) {
            parameter.isDate = true;
            parameter.isPrimitiveType = true;
        } else if (Boolean.TRUE.equals(property.isDateTime)) {
            parameter.isDateTime = true;
            parameter.isPrimitiveType = true;
        } else if (Boolean.TRUE.equals(property.isFreeFormObject)) {
            parameter.isFreeFormObject = true;
        } else {
            LOGGER.debug("Property type is not primitive: " + property.dataType);
        }

        if (Boolean.TRUE.equals(property.isFile)) {
            parameter.isFile = true;
        }
    }


    /**
     * Update codegen property's enum by adding "enumVars" (with name and value)
     *
     * @param var list of CodegenProperty
     */
    public void updateCodegenPropertyEnum(CodegenProperty var) {
        Map<String, Object> allowableValues = var.allowableValues;

        // handle array
        if (var.items != null) {
            allowableValues = var.items.allowableValues;
        }

        if (allowableValues == null) {
            return;
        }

        List<Object> values = (List<Object>) allowableValues.get("values");
        if (values == null) {
            return;
        }

        // put "enumVars" map into `allowableValues", including `name` and `value`
        List<Map<String, Object>> enumVars = new ArrayList<>();
        String commonPrefix = findCommonPrefixOfVars(values);
        int truncateIdx = commonPrefix.length();
        for (Object value : values) {
            Map<String, Object> enumVar = new HashMap<>();
            String enumName;
            if (truncateIdx == 0) {
                enumName = value.toString();
            } else {
                enumName = value.toString().substring(truncateIdx);
                if ("".equals(enumName)) {
                    enumName = value.toString();
                }
            }

            final String dataType = var.mostInnerItems != null ? var.mostInnerItems.dataType : var.dataType;
            enumVar.put("name", toEnumVarName(enumName, dataType));
            enumVar.put("value", toEnumValue(value.toString(), dataType));
            enumVar.put("isString", isDataTypeString(dataType));
            enumVars.add(enumVar);
        }
        // if "x-enum-varnames" defined, update varnames
        Map<String, Object> extensions = var.mostInnerItems != null ? var.mostInnerItems.getVendorExtensions() : var.getVendorExtensions();
        updateEnumVarsWithExtensions(enumVars, extensions);
        allowableValues.put("enumVars", enumVars);

        // handle default value for enum, e.g. available => StatusEnum.AVAILABLE
        if (var.defaultValue != null) {
            String enumName = null;
            for (Map<String, Object> enumVar : enumVars) {
                if (toEnumValue(var.defaultValue, var.dataType).equals(enumVar.get("value"))) {
                    enumName = (String) enumVar.get("name");
                    break;
                }
            }
            if (enumName != null) {
                var.defaultValue = toEnumDefaultValue(enumName, var.datatypeWithEnum);
            }
        }
    }

    private void updateEnumVarsWithExtensions
            (List<Map<String, Object>> enumVars, Map<String, Object> vendorExtensions) {
        if (vendorExtensions != null && vendorExtensions.containsKey("x-enum-varnames")) {
            List<String> alias = (List<String>) vendorExtensions.get("x-enum-varnames");
            int size = Math.min(enumVars.size(), alias.size());
            for (int i = 0; i < size; i++) {
                enumVars.get(i).put("name", alias.get(i));
            }
        }
    }

    /**
     * If the pattern misses the delimiter, add "/" to the beginning and end
     * Otherwise, return the original pattern
     *
     * @param pattern the pattern (regular expression)
     * @return the pattern with delimiter
     */
    public String addRegularExpressionDelimiter(String pattern) {
        if (StringUtils.isEmpty(pattern)) {
            return pattern;
        }

        if (!pattern.matches("^/.*")) {
            return "/" + pattern.replaceAll("/", "\\\\/") + "/";
        }

        return pattern;
    }

    /**
     * reads propertyKey from additionalProperties, converts it to a boolean and
     * writes it back to additionalProperties to be usable as a boolean in
     * mustache files.
     *
     * @param propertyKey property key
     * @return property value as boolean
     */
    public boolean convertPropertyToBooleanAndWriteBack(String propertyKey) {
        boolean booleanValue = false;
        if (additionalProperties.containsKey(propertyKey)) {
            booleanValue = convertPropertyToBoolean(propertyKey);
            // write back as boolean
            writePropertyBack(propertyKey, booleanValue);
        }

        return booleanValue;
    }

    /**
     * Provides an override location, if any is specified, for the .openapi-generator-ignore.
     * <p>
     * This is originally intended for the first generation only.
     *
     * @return a string of the full path to an override ignore file.
     */
    public String getIgnoreFilePathOverride() {
        return ignoreFilePathOverride;
    }

    /**
     * Sets an override location for the '.openapi-generator-ignore' location for the first code generation.
     *
     * @param ignoreFileOverride The full path to an ignore file
     */
    public void setIgnoreFilePathOverride(final String ignoreFileOverride) {
        this.ignoreFilePathOverride = ignoreFileOverride;
    }

    public boolean convertPropertyToBoolean(String propertyKey) {
        boolean booleanValue = false;
        if (additionalProperties.containsKey(propertyKey)) {
            booleanValue = Boolean.valueOf(additionalProperties.get(propertyKey).toString());
        }

        return booleanValue;
    }

    public void writePropertyBack(String propertyKey, boolean value) {
        additionalProperties.put(propertyKey, value);
    }

    protected String getContentType(RequestBody requestBody) {
        if (requestBody == null || requestBody.getContent() == null || requestBody.getContent().isEmpty()) {
            return null;
        }
        return new ArrayList<>(requestBody.getContent().keySet()).get(0);
    }

    protected Parameter getParameterFromRef(String ref, OpenAPI openAPI) {
        String parameterName = ref.substring(ref.lastIndexOf('/') + 1);
        Map<String, Parameter> parameterMap = openAPI.getComponents().getParameters();
        return parameterMap.get(parameterName);
    }

    private void setOauth2Info(CodegenSecurity codegenSecurity, OAuthFlow flow) {
        codegenSecurity.authorizationUrl = flow.getAuthorizationUrl();
        codegenSecurity.tokenUrl = flow.getTokenUrl();

        if (flow.getScopes() != null && !flow.getScopes().isEmpty()) {
            List<Map<String, Object>> scopes = new ArrayList<Map<String, Object>>();
            int count = 0, numScopes = flow.getScopes().size();
            for (Map.Entry<String, String> scopeEntry : flow.getScopes().entrySet()) {
                Map<String, Object> scope = new HashMap<String, Object>();
                scope.put("scope", scopeEntry.getKey());
                scope.put("description", escapeText(scopeEntry.getValue()));

                count += 1;
                if (count < numScopes) {
                    scope.put("hasMore", "true");
                } else {
                    scope.put("hasMore", null);
                }

                scopes.add(scope);
            }
            codegenSecurity.scopes = scopes;
        }
    }

    private void addConsumesInfo(OpenAPI openAPI, Operation operation, CodegenOperation codegenOperation) {
        RequestBody requestBody = ModelUtils.getReferencedRequestBody(openAPI, operation.getRequestBody());
        if (requestBody == null || requestBody.getContent() == null || requestBody.getContent().isEmpty()) {
            return;
        }

        Set<String> consumes = requestBody.getContent().keySet();
        List<Map<String, String>> mediaTypeList = new ArrayList<>();
        int count = 0;
        for (String key : consumes) {
            Map<String, String> mediaType = new HashMap<>();
            if ("*/*".equals(key)) {
                // skip as it implies `consumes` in OAS2 is not defined
                continue;
            } else {
                mediaType.put("mediaType", escapeText(escapeQuotationMark(key)));
            }

            count += 1;
            if (count < consumes.size()) {
                mediaType.put("hasMore", "true");
            } else {
                mediaType.put("hasMore", null);
            }

            mediaTypeList.add(mediaType);
        }

        if (!mediaTypeList.isEmpty()) {
            codegenOperation.consumes = mediaTypeList;
            codegenOperation.hasConsumes = true;
        }
    }

    public static Set<String> getConsumesInfo(OpenAPI openAPI, Operation operation) {
        RequestBody requestBody = ModelUtils.getReferencedRequestBody(openAPI, operation.getRequestBody());

        if (requestBody == null || requestBody.getContent() == null || requestBody.getContent().isEmpty()) {
            return Collections.emptySet(); // return empty set
        }
        return requestBody.getContent().keySet();
    }

    public boolean hasFormParameter(OpenAPI openAPI, Operation operation) {
        Set<String> consumesInfo = getConsumesInfo(openAPI, operation);

        if (consumesInfo == null || consumesInfo.isEmpty()) {
            return false;
        }

        for (String consume : consumesInfo) {
            if ("application/x-www-form-urlencoded".equalsIgnoreCase(consume) || "multipart/form-data".equalsIgnoreCase(consume)) {
                return true;
            }
        }

        return false;
    }

    public boolean hasBodyParameter(OpenAPI openAPI, Operation operation) {
        RequestBody requestBody = ModelUtils.getReferencedRequestBody(openAPI, operation.getRequestBody());
        if (requestBody == null) {
            return false;
        }

        Schema schema = ModelUtils.getSchemaFromRequestBody(requestBody);
        return ModelUtils.getReferencedSchema(openAPI, schema) != null;
    }

    private void addProducesInfo(OpenAPI openAPI, ApiResponse inputResponse, CodegenOperation codegenOperation) {
        ApiResponse response = ModelUtils.getReferencedApiResponse(openAPI, inputResponse);
        if (response == null || response.getContent() == null || response.getContent().isEmpty()) {
            return;
        }

        Set<String> produces = response.getContent().keySet();
        if (codegenOperation.produces == null) {
            codegenOperation.produces = new ArrayList<>();
        }

        Set<String> existingMediaTypes = new HashSet<>();
        for (Map<String, String> mediaType : codegenOperation.produces) {
            existingMediaTypes.add(mediaType.get("mediaType"));
        }

        int count = 0;
        for (String key : produces) {
            // escape quotation to avoid code injection, "*/*" is a special case, do nothing
            String encodedKey = "*/*".equals(key) ? key : escapeText(escapeQuotationMark(key));
            //Only unique media types should be added to "produces"
            if (!existingMediaTypes.contains(encodedKey)) {
                Map<String, String> mediaType = new HashMap<String, String>();
                mediaType.put("mediaType", encodedKey);

                count += 1;
                if (count < produces.size()) {
                    mediaType.put("hasMore", "true");
                } else {
                    mediaType.put("hasMore", null);
                }

                if (!codegenOperation.produces.isEmpty()) {
                    final Map<String, String> lastMediaType = codegenOperation.produces.get(codegenOperation.produces.size() - 1);
                    lastMediaType.put("hasMore", "true");
                }

                codegenOperation.produces.add(mediaType);
                codegenOperation.hasProduces = Boolean.TRUE;
            }
        }
    }

    /**
     * returns the list of MIME types the APIs can produce
     *
     * @param openAPI   current specification instance
     * @param operation Operation
     * @return a set of MIME types
     */
    public static Set<String> getProducesInfo(OpenAPI openAPI, Operation operation) {
        if (operation.getResponses() == null || operation.getResponses().isEmpty()) {
            return null;
        }

        Set<String> produces = new TreeSet<String>();

        for (ApiResponse r : operation.getResponses().values()) {
            ApiResponse response = ModelUtils.getReferencedApiResponse(openAPI, r);
            if (response.getContent() != null) {
                produces.addAll(response.getContent().keySet());
            }
        }

        return produces;
    }

    protected String getCollectionFormat(Parameter parameter) {
        if (Parameter.StyleEnum.FORM.equals(parameter.getStyle())) {
            // Ref: https://github.com/OAI/OpenAPI-Specification/blob/master/versions/3.0.1.md#style-values
            if (Boolean.TRUE.equals(parameter.getExplode())) { // explode is true (default)
                return "multi";
            } else {
                return "csv";
            }
        } else if (Parameter.StyleEnum.SIMPLE.equals(parameter.getStyle())) {
            return "csv";
        } else if (Parameter.StyleEnum.PIPEDELIMITED.equals(parameter.getStyle())) {
            return "pipe";
        } else if (Parameter.StyleEnum.SPACEDELIMITED.equals(parameter.getStyle())) {
            return "space";
        } else {
            return null;
        }
    }

    public CodegenType getTag() {
        return null;
    }

    public String getName() {
        return null;
    }

    public String getHelp() {
        return null;
    }

    public List<CodegenParameter> fromRequestBodyToFormParameters(RequestBody
                                                                          body, Map<String, Schema> schemas, Set<String> imports) {
        List<CodegenParameter> parameters = new ArrayList<CodegenParameter>();
        LOGGER.debug("debugging fromRequestBodyToFormParameters= " + body);
        Schema schema = ModelUtils.getSchemaFromRequestBody(body);
        if (StringUtils.isNotBlank(schema.get$ref())) {
            schema = schemas.get(ModelUtils.getSimpleRef(schema.get$ref()));
        }
        if (schema.getProperties() != null && !schema.getProperties().isEmpty()) {
            Map<String, Schema> properties = schema.getProperties();
            for (Map.Entry<String, Schema> entry : properties.entrySet()) {
                CodegenParameter codegenParameter = CodegenModelFactory.newInstance(CodegenModelType.PARAMETER);
                // key => property name
                // value => property schema
                String collectionFormat = null;
                Schema s = entry.getValue();
                // array of schema
                if (ModelUtils.isArraySchema(s)) {
                    final ArraySchema arraySchema = (ArraySchema) s;
                    Schema inner = arraySchema.getItems();
                    if (inner == null) {
                        LOGGER.warn("warning! No inner type supplied for array parameter \"" + s.getName() + "\", using String");
                        inner = new StringSchema().description("//TODO automatically added by openapi-generator due to missing iner type definition in the spec");
                        arraySchema.setItems(inner);
                    }

                    codegenParameter = fromFormProperty(entry.getKey(), inner, imports);
                    CodegenProperty codegenProperty = fromProperty("inner", inner);
                    codegenParameter.items = codegenProperty;
                    codegenParameter.mostInnerItems = codegenProperty.mostInnerItems;
                    codegenParameter.baseType = codegenProperty.dataType;
                    codegenParameter.isPrimitiveType = false;
                    codegenParameter.isContainer = true;
                    codegenParameter.isListContainer = true;
                    codegenParameter.description = escapeText(s.getDescription());
                    codegenParameter.dataType = getTypeDeclaration(s);
                    if (codegenParameter.baseType != null && codegenParameter.enumName != null) {
                        codegenParameter.datatypeWithEnum = codegenParameter.dataType.replace(codegenParameter.baseType, codegenParameter.enumName);
                    } else {
                        LOGGER.warn("Could not compute datatypeWithEnum from " + codegenParameter.baseType + ", " + codegenParameter.enumName);
                    }
                    //TODO fix collectformat for form parameters
                    //collectionFormat = getCollectionFormat(s);
                    // default to csv:
                    codegenParameter.collectionFormat = StringUtils.isEmpty(collectionFormat) ? "csv" : collectionFormat;

                    // set nullable
                    setParameterNullable(codegenParameter, codegenProperty);

                    // recursively add import
                    while (codegenProperty != null) {
                        imports.add(codegenProperty.baseType);
                        codegenProperty = codegenProperty.items;
                    }

                } else if (ModelUtils.isMapSchema(s)) {
                    LOGGER.error("Map of form parameters not supported. Please report the issue to https://github.com/openapitools/openapi-generator if you need help.");
                    continue;
                } else {
                    codegenParameter = fromFormProperty(entry.getKey(), entry.getValue(), imports);
                }

                // Set 'required' flag defined in the schema element
                if (!codegenParameter.required && schema.getRequired() != null) {
                    codegenParameter.required = schema.getRequired().contains(entry.getKey());
                }

                parameters.add(codegenParameter);
            }
        }

        return parameters;
    }

    public CodegenParameter fromFormProperty(String name, Schema propertySchema, Set<String> imports) {
        CodegenParameter codegenParameter = CodegenModelFactory.newInstance(CodegenModelType.PARAMETER);

        LOGGER.debug("Debugging fromFormProperty {}: {}", name, propertySchema);
        CodegenProperty codegenProperty = fromProperty(name, propertySchema);

        codegenParameter.isFormParam = Boolean.TRUE;
        codegenParameter.baseName = codegenProperty.baseName;
        codegenParameter.paramName = toParamName((codegenParameter.baseName));
        codegenParameter.baseType = codegenProperty.baseType;
        codegenParameter.dataType = codegenProperty.dataType;
        codegenParameter.dataFormat = codegenProperty.dataFormat;
        codegenParameter.description = escapeText(codegenProperty.description);
        codegenParameter.unescapedDescription = codegenProperty.getDescription();
        codegenParameter.jsonSchema = Json.pretty(propertySchema);
        codegenParameter.defaultValue = codegenProperty.getDefaultValue();

        if (codegenProperty.getVendorExtensions() != null && !codegenProperty.getVendorExtensions().isEmpty()) {
            codegenParameter.vendorExtensions = codegenProperty.getVendorExtensions();
        }
        if (propertySchema.getRequired() != null && !propertySchema.getRequired().isEmpty() && propertySchema.getRequired().contains(codegenProperty.baseName)) {
            codegenParameter.required = Boolean.TRUE;
        }

        // non-array/map
        updateCodegenPropertyEnum(codegenProperty);
        codegenParameter.isEnum = codegenProperty.isEnum;
        codegenParameter._enum = codegenProperty._enum;
        codegenParameter.allowableValues = codegenProperty.allowableValues;

        if (codegenProperty.isEnum) {
            codegenParameter.datatypeWithEnum = codegenProperty.datatypeWithEnum;
            codegenParameter.enumName = codegenProperty.enumName;
        }

        if (codegenProperty.items != null && codegenProperty.items.isEnum) {
            codegenParameter.items = codegenProperty.items;
            codegenParameter.mostInnerItems = codegenProperty.mostInnerItems;
        }

        // import
        if (codegenProperty.complexType != null) {
            imports.add(codegenProperty.complexType);
        }

        // validation
        // handle maximum, minimum properly for int/long by removing the trailing ".0"
        if (ModelUtils.isIntegerSchema(propertySchema)) {
            codegenParameter.maximum = propertySchema.getMaximum() == null ? null : String.valueOf(propertySchema.getMaximum().longValue());
            codegenParameter.minimum = propertySchema.getMinimum() == null ? null : String.valueOf(propertySchema.getMinimum().longValue());
        } else {
            codegenParameter.maximum = propertySchema.getMaximum() == null ? null : String.valueOf(propertySchema.getMaximum());
            codegenParameter.minimum = propertySchema.getMinimum() == null ? null : String.valueOf(propertySchema.getMinimum());
        }

        codegenParameter.exclusiveMaximum = propertySchema.getExclusiveMaximum() == null ? false : propertySchema.getExclusiveMaximum();
        codegenParameter.exclusiveMinimum = propertySchema.getExclusiveMinimum() == null ? false : propertySchema.getExclusiveMinimum();
        codegenParameter.maxLength = propertySchema.getMaxLength();
        codegenParameter.minLength = propertySchema.getMinLength();
        codegenParameter.pattern = toRegularExpression(propertySchema.getPattern());
        codegenParameter.maxItems = propertySchema.getMaxItems();
        codegenParameter.minItems = propertySchema.getMinItems();
        codegenParameter.uniqueItems = propertySchema.getUniqueItems() == null ? false : propertySchema.getUniqueItems();
        codegenParameter.multipleOf = propertySchema.getMultipleOf();

        // exclusive* are noop without corresponding min/max
        if (codegenParameter.maximum != null || codegenParameter.minimum != null ||
                codegenParameter.maxLength != null || codegenParameter.minLength != null ||
                codegenParameter.maxItems != null || codegenParameter.minItems != null ||
                codegenParameter.pattern != null) {
            codegenParameter.hasValidation = true;
        }

        setParameterBooleanFlagWithCodegenProperty(codegenParameter, codegenProperty);
        setParameterExampleValue(codegenParameter);
        // set nullable
        setParameterNullable(codegenParameter, codegenProperty);

        //TODO collectionFormat for form parameter not yet supported
        //codegenParameter.collectionFormat = getCollectionFormat(propertySchema);
        return codegenParameter;
    }

    public CodegenParameter fromRequestBody(RequestBody
                                                    body, Map<String, Schema> schemas, Set<String> imports, String bodyParameterName) {
        if (body == null) {
            LOGGER.error("body in fromRequestBody cannot be null!");
        }
        CodegenParameter codegenParameter = CodegenModelFactory.newInstance(CodegenModelType.PARAMETER);
        codegenParameter.baseName = "UNKNOWN_BASE_NAME";
        codegenParameter.paramName = "UNKNOWN_PARAM_NAME";
        codegenParameter.description = escapeText(body.getDescription());
        codegenParameter.required = body.getRequired() != null ? body.getRequired() : Boolean.FALSE;
        codegenParameter.isBodyParam = Boolean.TRUE;

        String name = null;
        LOGGER.debug("Request body = " + body);
        Schema schema = ModelUtils.getSchemaFromRequestBody(body);
        if (StringUtils.isNotBlank(schema.get$ref())) {
            name = ModelUtils.getSimpleRef(schema.get$ref());
            schema = schemas.get(name);
        }

        if (ModelUtils.isMapSchema(schema)) {
            Schema inner = ModelUtils.getAdditionalProperties(schema);
            if (inner == null) {
                inner = new StringSchema().description("//TODO automatically added by openapi-generator");
                schema.setAdditionalProperties(inner);
            }
            CodegenProperty codegenProperty = fromProperty("property", schema);
            // only support 1-dimension map only
            imports.add(codegenProperty.baseType);

            if (StringUtils.isEmpty(bodyParameterName)) {
                codegenParameter.baseName = "request_body";
            } else {
                codegenParameter.baseName = bodyParameterName;
            }
            codegenParameter.paramName = toParamName(codegenParameter.baseName);
            codegenParameter.items = codegenProperty.items;
            codegenParameter.mostInnerItems = codegenProperty.mostInnerItems;
            codegenParameter.dataType = getTypeDeclaration(schema);
            codegenParameter.baseType = getSchemaType(inner);
            codegenParameter.isContainer = Boolean.TRUE;
            codegenParameter.isMapContainer = Boolean.TRUE;

            setParameterBooleanFlagWithCodegenProperty(codegenParameter, codegenProperty);

            // set nullable
            setParameterNullable(codegenParameter, codegenProperty);
        } else if (ModelUtils.isArraySchema(schema)) {
            final ArraySchema arraySchema = (ArraySchema) schema;
            Schema inner = arraySchema.getItems();
            if (inner == null) {
                inner = new StringSchema().description("//TODO automatically added by openapi-generator");
                arraySchema.setItems(inner);
            }
            CodegenProperty codegenProperty = fromProperty("property", schema);
            imports.add(codegenProperty.baseType);
            CodegenProperty innerCp = codegenProperty;
            CodegenProperty mostInnerItem = innerCp;
            // loop through multidimensional array to add proper import
            // also find the most inner item
            while (innerCp != null) {
                if (innerCp.complexType != null) {
                    imports.add(innerCp.complexType);
                }
                mostInnerItem = innerCp;
                innerCp = innerCp.items;
            }

            if (StringUtils.isEmpty(bodyParameterName)) {
                if (StringUtils.isEmpty(mostInnerItem.complexType)) {
                    codegenParameter.baseName = "request_body";
                } else {
                    codegenParameter.baseName = mostInnerItem.complexType;
                }
            } else {
                codegenParameter.baseName = bodyParameterName;
            }
            codegenParameter.paramName = toArrayModelParamName(codegenParameter.baseName);
            codegenParameter.items = codegenProperty.items;
            codegenParameter.mostInnerItems = codegenProperty.mostInnerItems;
            codegenParameter.dataType = getTypeDeclaration(arraySchema);
            codegenParameter.baseType = getSchemaType(arraySchema);
            codegenParameter.isContainer = Boolean.TRUE;
            codegenParameter.isListContainer = Boolean.TRUE;

            setParameterBooleanFlagWithCodegenProperty(codegenParameter, codegenProperty);
            // set nullable
            setParameterNullable(codegenParameter, codegenProperty);

            while (codegenProperty != null) {
                imports.add(codegenProperty.baseType);
                codegenProperty = codegenProperty.items;
            }

        } else if (ModelUtils.isFreeFormObject(schema)) {
            // HTTP request body is free form object
            CodegenProperty codegenProperty = fromProperty("FREE_FORM_REQUEST_BODY", schema);
            if (codegenProperty != null) {
                if (StringUtils.isEmpty(bodyParameterName)) {
                    codegenParameter.baseName = "body";  // default to body
                } else {
                    codegenParameter.baseName = bodyParameterName;
                }
                codegenParameter.isPrimitiveType = true;
                codegenParameter.baseType = codegenProperty.baseType;
                codegenParameter.dataType = codegenProperty.dataType;
                codegenParameter.description = codegenProperty.description;
                codegenParameter.paramName = toParamName(codegenParameter.baseName);
            }
            setParameterBooleanFlagWithCodegenProperty(codegenParameter, codegenProperty);
            // set nullable
            setParameterNullable(codegenParameter, codegenProperty);

        } else if (ModelUtils.isObjectSchema(schema) || ModelUtils.isComposedSchema(schema)) {
            CodegenModel codegenModel = null;
            if (StringUtils.isNotBlank(name)) {
                schema.setName(name);
                codegenModel = fromModel(name, schema, schemas);
            }
            if (codegenModel != null) {
                codegenParameter.isModel = true;
            }

            if (codegenModel != null && !codegenModel.emptyVars) {
                if (StringUtils.isEmpty(bodyParameterName)) {
                    codegenParameter.baseName = codegenModel.classname;
                } else {
                    codegenParameter.baseName = bodyParameterName;
                }
                codegenParameter.paramName = toParamName(codegenParameter.baseName);
                codegenParameter.baseType = codegenModel.classname;
                codegenParameter.dataType = getTypeDeclaration(codegenModel.classname);
                codegenParameter.description = codegenModel.description;
                imports.add(codegenParameter.baseType);
            } else {
                CodegenProperty codegenProperty = fromProperty("property", schema);
                if (ModelUtils.getAdditionalProperties(schema) != null) {// http body is map
                    LOGGER.error("Map should be supported. Please report to openapi-generator github repo about the issue.");
                } else if (codegenProperty != null) {
                    String codegenModelName, codegenModelDescription;

                    if (codegenModel != null) {
                        codegenModelName = codegenModel.classname;
                        codegenModelDescription = codegenModel.description;
                    } else {
                        LOGGER.warn("The following schema has undefined (null) baseType. " +
                                "It could be due to form parameter defined in OpenAPI v2 spec with incorrect consumes. " +
                                "A correct 'consumes' for form parameters should be " +
                                "'application/x-www-form-urlencoded' or 'multipart/form-data'");
                        LOGGER.warn("schema: " + schema);
                        LOGGER.warn("codegenModel is null. Default to UNKNOWN_BASE_TYPE");
                        codegenModelName = "UNKNOWN_BASE_TYPE";
                        codegenModelDescription = "UNKNOWN_DESCRIPTION";
                    }

                    if (StringUtils.isEmpty(bodyParameterName)) {
                        codegenParameter.baseName = codegenModelName;
                    } else {
                        codegenParameter.baseName = bodyParameterName;
                    }

                    codegenParameter.paramName = toParamName(codegenParameter.baseName);
                    codegenParameter.baseType = codegenModelName;
                    codegenParameter.dataType = getTypeDeclaration(codegenModelName);
                    codegenParameter.description = codegenModelDescription;
                    imports.add(codegenParameter.baseType);

                    if (codegenProperty.complexType != null) {
                        imports.add(codegenProperty.complexType);
                    }
                }
                setParameterBooleanFlagWithCodegenProperty(codegenParameter, codegenProperty);
                // set nullable
                setParameterNullable(codegenParameter, codegenProperty);
            }

        } else {
            // HTTP request body is primitive type (e.g. integer, string, etc)
            CodegenProperty codegenProperty = fromProperty("PRIMITIVE_REQUEST_BODY", schema);
            if (codegenProperty != null) {
                if (StringUtils.isEmpty(bodyParameterName)) {
                    codegenParameter.baseName = "body";  // default to body
                } else {
                    codegenParameter.baseName = bodyParameterName;
                }
                codegenParameter.isPrimitiveType = true;
                codegenParameter.baseType = codegenProperty.baseType;
                codegenParameter.dataType = codegenProperty.dataType;
                codegenParameter.description = codegenProperty.description;
                codegenParameter.paramName = toParamName(codegenParameter.baseName);

                if (codegenProperty.complexType != null) {
                    imports.add(codegenProperty.complexType);
                }

            }
            setParameterBooleanFlagWithCodegenProperty(codegenParameter, codegenProperty);
            // set nullable
            setParameterNullable(codegenParameter, codegenProperty);
        }

        // set the parameter's example value
        // should be overridden by lang codegen
        setParameterExampleValue(codegenParameter, body);

        return codegenParameter;
    }

    protected void addOption(String key, String description, String defaultValue) {
        CliOption option = new CliOption(key, description);
        if (defaultValue != null)
            option.defaultValue(defaultValue);
        cliOptions.add(option);
    }

    protected void addSwitch(String key, String description, Boolean defaultValue) {
        CliOption option = CliOption.newBoolean(key, description);
        if (defaultValue != null)
            option.defaultValue(defaultValue.toString());
        cliOptions.add(option);
    }

    /**
     * generates OpenAPI specification file in JSON format
     *
     * @param objs map of object
     */
    public void generateJSONSpecFile(Map<String, Object> objs) {
        OpenAPI openAPI = (OpenAPI) objs.get("openAPI");
        if (openAPI != null) {
            try {
                objs.put("openapi-json", Json.pretty().writeValueAsString(openAPI).replace("\r\n", "\n"));
            } catch (JsonProcessingException e) {
                LOGGER.error(e.getMessage(), e);
            }
        }
    }

    /**
     * generates OpenAPI specification file in YAML format
     *
     * @param objs map of object
     */
    public void generateYAMLSpecFile(Map<String, Object> objs) {
        OpenAPI openAPI = (OpenAPI) objs.get("openAPI");
        String yaml = SerializerUtils.toYamlString(openAPI);
        if (yaml != null) {
            objs.put("openapi-yaml", yaml);
        }
    }

    /**
     * checks if the data should be classified as "string" in enum
     * e.g. double in C# needs to be double-quoted (e.g. "2.8") by treating it as a string
     * In the future, we may rename this function to "isEnumString"
     *
     * @param dataType data type
     * @return true if it's a enum string
     */
    public boolean isDataTypeString(String dataType) {
        return "String".equals(dataType);
    }

    @Override
    public List<CodegenServer> fromServers(List<Server> servers) {
        if (servers == null) {
            return Collections.emptyList();
        }
        List<CodegenServer> codegenServers = new LinkedList<>();
        for (Server server : servers) {
            CodegenServer cs = new CodegenServer();
            cs.description = escapeText(server.getDescription());
            cs.url = server.getUrl();
            cs.variables = this.fromServerVariables(server.getVariables());
            codegenServers.add(cs);
        }
        return codegenServers;
    }

    @Override
    public List<CodegenServerVariable> fromServerVariables(Map<String, ServerVariable> variables) {
        if (variables == null) {
            return Collections.emptyList();
        }
        List<CodegenServerVariable> codegenServerVariables = new LinkedList<>();
        for (Entry<String, ServerVariable> variableEntry : variables.entrySet()) {
            CodegenServerVariable codegenServerVariable = new CodegenServerVariable();
            ServerVariable variable = variableEntry.getValue();
            codegenServerVariable.defaultValue = variable.getDefault();
            codegenServerVariable.description = escapeText(variable.getDescription());
            codegenServerVariable.enumValues = variable.getEnum();
            codegenServerVariable.name = variableEntry.getKey();
            codegenServerVariables.add(codegenServerVariable);
        }
        return codegenServerVariables;
    }

    private void setParameterNullable(CodegenParameter parameter, CodegenProperty property) {
        parameter.isNullable = property.isNullable;
    }

    /**
     * Post-process the auto-generated file, e.g. using go-fmt to format the Go code. The file type can be "model-test",
     * "model-doc", "model", "api", "api-test", "api-doc", "supporting-mustache", "supporting-common",
     * "openapi-generator-ignore", "openapi-generator-version"
     * <p>
     * TODO: store these values in enum instead
     *
     * @param file     file to be processed
     * @param fileType file type
     */
    public void postProcessFile(File file, String fileType) {
        LOGGER.debug("Post processing file {} ({})", file, fileType);
    }

    /**
     * Boolean value indicating the state of the option for post-processing file using envirionment variables.
     *
     * @return true if the option is enabled
     */
    public boolean isEnablePostProcessFile() {
        return enablePostProcessFile;
    }

    /**
     * Set the boolean value indicating the state of the option for post-processing file using envirionment variables.
     *
     * @param enablePostProcessFile true to enable post-processing file
     */
    public void setEnablePostProcessFile(boolean enablePostProcessFile) {
        this.enablePostProcessFile = enablePostProcessFile;
    }

}<|MERGE_RESOLUTION|>--- conflicted
+++ resolved
@@ -1400,23 +1400,16 @@
             }
         }
 
-<<<<<<< HEAD
         return getSingleSchemaType(schema);
 
     }
 
     private String getSingleSchemaType(Schema schema) {
-        if (StringUtils.isNotBlank(schema.get$ref())) { // reference to another definition/schema
-            // get the schema/model name from $ref
-            String schemaName = ModelUtils.getSimpleRef(schema.get$ref());
-
-=======
         Schema unaliasSchema = ModelUtils.unaliasSchema(globalSchemas, schema);
 
         if (StringUtils.isNotBlank(unaliasSchema.get$ref())) { // reference to another definition/schema
             // get the schema/model name from $ref
             String schemaName = ModelUtils.getSimpleRef(unaliasSchema.get$ref());
->>>>>>> c62a1f11
             if (StringUtils.isNotEmpty(schemaName)) {
                 return getAlias(schemaName);
             } else {
