/*
 * Copyright 2018 OpenAPI-Generator Contributors (https://openapi-generator.tech)
 * Copyright 2018 SmartBear Software
 *
 * Licensed under the Apache License, Version 2.0 (the "License");
 * you may not use this file except in compliance with the License.
 * You may obtain a copy of the License at
 *
 *     https://www.apache.org/licenses/LICENSE-2.0
 *
 * Unless required by applicable law or agreed to in writing, software
 * distributed under the License is distributed on an "AS IS" BASIS,
 * WITHOUT WARRANTIES OR CONDITIONS OF ANY KIND, either express or implied.
 * See the License for the specific language governing permissions and
 * limitations under the License.
 */

package org.openapitools.codegen;

import com.github.benmanes.caffeine.cache.Cache;
import com.github.benmanes.caffeine.cache.Caffeine;
import com.github.benmanes.caffeine.cache.Ticker;
import com.google.common.base.CaseFormat;
import com.google.common.collect.ImmutableMap;
import com.samskivert.mustache.Mustache;
import com.samskivert.mustache.Mustache.Compiler;
import com.samskivert.mustache.Mustache.Lambda;

import org.apache.commons.lang3.ObjectUtils;
import org.apache.commons.lang3.StringEscapeUtils;
import org.apache.commons.lang3.StringUtils;
import org.apache.commons.lang3.tuple.Pair;
import org.openapitools.codegen.CodegenDiscriminator.MappedModel;
import org.openapitools.codegen.api.TemplatingEngineAdapter;
import org.openapitools.codegen.config.GlobalSettings;
import org.openapitools.codegen.examples.ExampleGenerator;
import org.openapitools.codegen.meta.FeatureSet;
import org.openapitools.codegen.meta.GeneratorMetadata;
import org.openapitools.codegen.meta.Stability;
import org.openapitools.codegen.meta.features.*;
import org.openapitools.codegen.serializer.SerializerUtils;
import org.openapitools.codegen.templating.MustacheEngineAdapter;
import org.openapitools.codegen.templating.mustache.*;
import org.openapitools.codegen.utils.ModelUtils;
import org.openapitools.codegen.utils.OneOfImplementorAdditionalData;
import org.slf4j.Logger;
import org.slf4j.LoggerFactory;

import java.io.File;
import java.util.*;
import java.util.Map.Entry;
import java.util.concurrent.TimeUnit;
import java.util.function.Consumer;
import java.util.regex.Matcher;
import java.util.regex.Pattern;
import java.util.stream.Collectors;
import java.util.stream.Stream;

import io.swagger.v3.core.util.Json;
import io.swagger.v3.oas.models.OpenAPI;
import io.swagger.v3.oas.models.Operation;
import io.swagger.v3.oas.models.PathItem;
import io.swagger.v3.oas.models.callbacks.Callback;
import io.swagger.v3.oas.models.examples.Example;
import io.swagger.v3.oas.models.headers.Header;
import io.swagger.v3.oas.models.media.*;
import io.swagger.v3.oas.models.parameters.*;
import io.swagger.v3.oas.models.responses.ApiResponse;
import io.swagger.v3.oas.models.responses.ApiResponses;
import io.swagger.v3.oas.models.security.OAuthFlow;
import io.swagger.v3.oas.models.security.OAuthFlows;
import io.swagger.v3.oas.models.security.SecurityScheme;
import io.swagger.v3.oas.models.servers.Server;
import io.swagger.v3.oas.models.servers.ServerVariable;
import io.swagger.v3.parser.util.SchemaTypeUtil;

import static org.openapitools.codegen.utils.OnceLogger.once;
import static org.openapitools.codegen.utils.StringUtils.*;

public class DefaultCodegen implements CodegenConfig {
    private static final Logger LOGGER = LoggerFactory.getLogger(DefaultCodegen.class);

    public static FeatureSet DefaultFeatureSet;

    // A cache of sanitized words. The sanitizeName() method is invoked many times with the same
    // arguments, this cache is used to optimized performance.
    private static Cache<SanitizeNameOptions, String> sanitizedNameCache;

    static {
        DefaultFeatureSet = FeatureSet.newBuilder()
                .includeDataTypeFeatures(
                        DataTypeFeature.Int32, DataTypeFeature.Int64, DataTypeFeature.Float, DataTypeFeature.Double,
                        DataTypeFeature.Decimal, DataTypeFeature.String, DataTypeFeature.Byte, DataTypeFeature.Binary,
                        DataTypeFeature.Boolean, DataTypeFeature.Date, DataTypeFeature.DateTime, DataTypeFeature.Password,
                        DataTypeFeature.File, DataTypeFeature.Array, DataTypeFeature.Maps, DataTypeFeature.CollectionFormat,
                        DataTypeFeature.CollectionFormatMulti, DataTypeFeature.Enum, DataTypeFeature.ArrayOfEnum, DataTypeFeature.ArrayOfModel,
                        DataTypeFeature.ArrayOfCollectionOfPrimitives, DataTypeFeature.ArrayOfCollectionOfModel, DataTypeFeature.ArrayOfCollectionOfEnum,
                        DataTypeFeature.MapOfEnum, DataTypeFeature.MapOfModel, DataTypeFeature.MapOfCollectionOfPrimitives,
                        DataTypeFeature.MapOfCollectionOfModel, DataTypeFeature.MapOfCollectionOfEnum
                        // Custom types are template specific
                )
                .includeDocumentationFeatures(
                        DocumentationFeature.Api, DocumentationFeature.Model
                        // README is template specific
                )
                .includeGlobalFeatures(
                        GlobalFeature.Host, GlobalFeature.BasePath, GlobalFeature.Info, GlobalFeature.PartialSchemes,
                        GlobalFeature.Consumes, GlobalFeature.Produces, GlobalFeature.ExternalDocumentation, GlobalFeature.Examples,
                        GlobalFeature.Callbacks
                        // TODO: xml structures, styles, link objects, parameterized servers, full schemes for OAS 2.0
                )
                .includeSchemaSupportFeatures(
                        SchemaSupportFeature.Simple, SchemaSupportFeature.Composite,
                        SchemaSupportFeature.Polymorphism
                        // Union (OneOf) not 100% yet.
                )
                .includeParameterFeatures(
                        ParameterFeature.Path, ParameterFeature.Query, ParameterFeature.Header, ParameterFeature.Body,
                        ParameterFeature.FormUnencoded, ParameterFeature.FormMultipart, ParameterFeature.Cookie
                )
                .includeSecurityFeatures(
                        SecurityFeature.BasicAuth, SecurityFeature.ApiKey, SecurityFeature.BearerToken,
                        SecurityFeature.OAuth2_Implicit, SecurityFeature.OAuth2_Password,
                        SecurityFeature.OAuth2_ClientCredentials, SecurityFeature.OAuth2_AuthorizationCode
                        // OpenIDConnect not yet supported
                )
                .includeWireFormatFeatures(
                        WireFormatFeature.JSON, WireFormatFeature.XML
                        // PROTOBUF and Custom are generator specific
                )
                .build();

        int cacheSize = Integer.parseInt(GlobalSettings.getProperty(NAME_CACHE_SIZE_PROPERTY, "500"));
        int cacheExpiry = Integer.parseInt(GlobalSettings.getProperty(NAME_CACHE_EXPIRY_PROPERTY, "10"));
        sanitizedNameCache = Caffeine.newBuilder()
                .maximumSize(cacheSize)
                .expireAfterAccess(cacheExpiry, TimeUnit.SECONDS)
                .ticker(Ticker.systemTicker())
                .build();
    }

    protected GeneratorMetadata generatorMetadata;
    protected String inputSpec;
    protected String outputFolder = "";
    protected Set<String> defaultIncludes = new HashSet<String>();
    protected Map<String, String> typeMapping = new HashMap<String, String>();
    protected Map<String, String> instantiationTypes = new HashMap<String, String>();
    protected Set<String> reservedWords = new HashSet<String>();
    protected Set<String> languageSpecificPrimitives = new HashSet<String>();
    protected Map<String, String> importMapping = new HashMap<String, String>();
    protected String modelPackage = "", apiPackage = "", fileSuffix;
    protected String modelNamePrefix = "", modelNameSuffix = "";
    protected String apiNamePrefix = "", apiNameSuffix = "Api";
    protected String testPackage = "";
    /*
    apiTemplateFiles are for API outputs only (controllers/handlers).
    API templates may be written multiple times; APIs are grouped by tag and the file is written once per tag group.
    */
    protected Map<String, String> apiTemplateFiles = new HashMap<String, String>();
    protected Map<String, String> modelTemplateFiles = new HashMap<String, String>();
    protected Map<String, String> apiTestTemplateFiles = new HashMap<String, String>();
    protected Map<String, String> modelTestTemplateFiles = new HashMap<String, String>();
    protected Map<String, String> apiDocTemplateFiles = new HashMap<String, String>();
    protected Map<String, String> modelDocTemplateFiles = new HashMap<String, String>();
    protected Map<String, String> reservedWordsMappings = new HashMap<String, String>();
    protected String templateDir;
    protected String embeddedTemplateDir;
    protected Map<String, Object> additionalProperties = new HashMap<String, Object>();
    protected Map<String, String> serverVariables = new HashMap<String, String>();
    protected Map<String, Object> vendorExtensions = new HashMap<String, Object>();
    /*
    Supporting files are those which aren't models, APIs, or docs.
    These get a different map of data bound to the templates. Supporting files are written once.
    See also 'apiTemplateFiles'.
    */
    protected List<SupportingFile> supportingFiles = new ArrayList<SupportingFile>();
    protected List<CliOption> cliOptions = new ArrayList<CliOption>();
    protected boolean skipOverwrite;
    protected boolean removeOperationIdPrefix;

    /**
     * True if the code generator supports multiple class inheritance.
     * This is used to model the parent hierarchy based on the 'allOf' composed schemas.
     */
    protected boolean supportsMultipleInheritance;
    /**
     * True if the code generator supports single class inheritance.
     * This is used to model the parent hierarchy based on the 'allOf' composed schemas.
     * Note: the single-class inheritance technique has inherent limitations because
     * a 'allOf' composed schema may have multiple $ref child schemas, each one
     * potentially representing a "parent" in the class inheritance hierarchy.
     * Some language generators also use class inheritance to implement the `additionalProperties`
     * keyword. For example, the Java code generator may generate 'extends HashMap'.
     */
    protected boolean supportsInheritance;
    /**
     * True if the language generator supports the 'additionalProperties' keyword
     * as sibling of a composed (allOf/anyOf/oneOf) schema.
     * Note: all language generators should support this to comply with the OAS specification.
     */
    protected boolean supportsAdditionalPropertiesWithComposedSchema;
    protected boolean supportsMixins;
    protected Map<String, String> supportedLibraries = new LinkedHashMap<String, String>();
    protected String library;
    protected Boolean sortParamsByRequiredFlag = true;
    protected Boolean sortModelPropertiesByRequiredFlag = false;
    protected Boolean ensureUniqueParams = true;
    protected Boolean allowUnicodeIdentifiers = false;
    protected String gitHost, gitUserId, gitRepoId, releaseNote;
    protected String httpUserAgent;
    protected Boolean hideGenerationTimestamp = true;
    // How to encode special characters like $
    // They are translated to words like "Dollar" and prefixed with '
    // Then translated back during JSON encoding and decoding
    protected Map<String, String> specialCharReplacements = new HashMap<String, String>();
    // When a model is an alias for a simple type
    protected Map<String, String> typeAliases = null;
    protected Boolean prependFormOrBodyParameters = false;
    // The extension of the generated documentation files (defaults to markdown .md)
    protected String docExtension;
    protected String ignoreFilePathOverride;
    // flag to indicate whether to use environment variable to post process file
    protected boolean enablePostProcessFile = false;
    private TemplatingEngineAdapter templatingEngine = new MustacheEngineAdapter();
    // flag to indicate whether to use the utils.OneOfImplementorAdditionalData related logic
    protected boolean useOneOfInterfaces = false;
    // whether or not the oneOf imports machinery should add oneOf interfaces as imports in implementing classes
    protected boolean addOneOfInterfaceImports = false;
    protected List<CodegenModel> addOneOfInterfaces = new ArrayList<CodegenModel>();

    // flag to indicate whether to only update files whose contents have changed
    protected boolean enableMinimalUpdate = false;

    // acts strictly upon a spec, potentially modifying it to have consistent behavior across generators.
    protected boolean strictSpecBehavior = true;
    // flag to indicate whether enum value prefixes are removed
    protected boolean removeEnumValuePrefix = true;

    // Support legacy logic for evaluating discriminators
    protected boolean legacyDiscriminatorBehavior = true;

    // Specify what to do if the 'additionalProperties' keyword is not present in a schema.
    // See CodegenConstants.java for more details.
    protected boolean disallowAdditionalPropertiesIfNotPresent = true;

    // make openapi available to all methods
    protected OpenAPI openAPI;

    public List<CliOption> cliOptions() {
        return cliOptions;
    }

    public void processOpts() {
        if (additionalProperties.containsKey(CodegenConstants.TEMPLATE_DIR)) {
            this.setTemplateDir((String) additionalProperties.get(CodegenConstants.TEMPLATE_DIR));
        }

        if (additionalProperties.containsKey(CodegenConstants.MODEL_PACKAGE)) {
            this.setModelPackage((String) additionalProperties.get(CodegenConstants.MODEL_PACKAGE));
        }

        if (additionalProperties.containsKey(CodegenConstants.API_PACKAGE)) {
            this.setApiPackage((String) additionalProperties.get(CodegenConstants.API_PACKAGE));
        }

        if (additionalProperties.containsKey(CodegenConstants.HIDE_GENERATION_TIMESTAMP)) {
            setHideGenerationTimestamp(convertPropertyToBooleanAndWriteBack(CodegenConstants.HIDE_GENERATION_TIMESTAMP));
        } else {
            additionalProperties.put(CodegenConstants.HIDE_GENERATION_TIMESTAMP, hideGenerationTimestamp);
        }

        if (additionalProperties.containsKey(CodegenConstants.SORT_PARAMS_BY_REQUIRED_FLAG)) {
            this.setSortParamsByRequiredFlag(Boolean.valueOf(additionalProperties
                    .get(CodegenConstants.SORT_PARAMS_BY_REQUIRED_FLAG).toString()));
        }

        if (additionalProperties.containsKey(CodegenConstants.SORT_MODEL_PROPERTIES_BY_REQUIRED_FLAG)) {
            this.setSortModelPropertiesByRequiredFlag(Boolean.valueOf(additionalProperties
                    .get(CodegenConstants.SORT_MODEL_PROPERTIES_BY_REQUIRED_FLAG).toString()));
        }

        if (additionalProperties.containsKey(CodegenConstants.PREPEND_FORM_OR_BODY_PARAMETERS)) {
            this.setPrependFormOrBodyParameters(Boolean.valueOf(additionalProperties
                    .get(CodegenConstants.PREPEND_FORM_OR_BODY_PARAMETERS).toString()));
        }

        if (additionalProperties.containsKey(CodegenConstants.ENSURE_UNIQUE_PARAMS)) {
            this.setEnsureUniqueParams(Boolean.valueOf(additionalProperties
                    .get(CodegenConstants.ENSURE_UNIQUE_PARAMS).toString()));
        }

        if (additionalProperties.containsKey(CodegenConstants.ALLOW_UNICODE_IDENTIFIERS)) {
            this.setAllowUnicodeIdentifiers(Boolean.valueOf(additionalProperties
                    .get(CodegenConstants.ALLOW_UNICODE_IDENTIFIERS).toString()));
        }

        if (additionalProperties.containsKey(CodegenConstants.API_NAME_PREFIX)) {
            this.setApiNamePrefix((String) additionalProperties.get(CodegenConstants.API_NAME_PREFIX));
        }

        if (additionalProperties.containsKey(CodegenConstants.API_NAME_SUFFIX)) {
            this.setApiNameSuffix((String) additionalProperties.get(CodegenConstants.API_NAME_SUFFIX));
        }

        if (additionalProperties.containsKey(CodegenConstants.MODEL_NAME_PREFIX)) {
            this.setModelNamePrefix((String) additionalProperties.get(CodegenConstants.MODEL_NAME_PREFIX));
        }

        if (additionalProperties.containsKey(CodegenConstants.MODEL_NAME_SUFFIX)) {
            this.setModelNameSuffix((String) additionalProperties.get(CodegenConstants.MODEL_NAME_SUFFIX));
        }

        if (additionalProperties.containsKey(CodegenConstants.REMOVE_OPERATION_ID_PREFIX)) {
            this.setRemoveOperationIdPrefix(Boolean.valueOf(additionalProperties
                    .get(CodegenConstants.REMOVE_OPERATION_ID_PREFIX).toString()));
        }

        if (additionalProperties.containsKey(CodegenConstants.DOCEXTENSION)) {
            this.setDocExtension(String.valueOf(additionalProperties
                    .get(CodegenConstants.DOCEXTENSION).toString()));
        }

        if (additionalProperties.containsKey(CodegenConstants.ENABLE_POST_PROCESS_FILE)) {
            this.setEnablePostProcessFile(Boolean.valueOf(additionalProperties
                    .get(CodegenConstants.ENABLE_POST_PROCESS_FILE).toString()));
        }

        if (additionalProperties.containsKey(CodegenConstants.GENERATE_ALIAS_AS_MODEL)) {
            ModelUtils.setGenerateAliasAsModel(Boolean.valueOf(additionalProperties
                    .get(CodegenConstants.GENERATE_ALIAS_AS_MODEL).toString()));
        }

        if (additionalProperties.containsKey(CodegenConstants.REMOVE_ENUM_VALUE_PREFIX)) {
            this.setRemoveEnumValuePrefix(Boolean.valueOf(additionalProperties
                    .get(CodegenConstants.REMOVE_ENUM_VALUE_PREFIX).toString()));
        }

<<<<<<< HEAD
        if (additionalProperties.containsKey(CodegenConstants.USE_ONE_OF_INTERFACES)) {
            this.setUseOneOfInterfaces(Boolean.valueOf(additionalProperties
                    .get(CodegenConstants.USE_ONE_OF_INTERFACES).toString()));
        }

        if (additionalProperties.containsKey(CodegenConstants.ADD_ONE_OF_INTERFACE_IMPORTS)) {
            this.setAddOneOfInterfaceImports(Boolean.valueOf(additionalProperties
                    .get(CodegenConstants.ADD_ONE_OF_INTERFACE_IMPORTS).toString()));
=======
        if (additionalProperties.containsKey(CodegenConstants.LEGACY_DISCRIMINATOR_BEHAVIOR)) {
            this.setLegacyDiscriminatorBehavior(Boolean.valueOf(additionalProperties
                    .get(CodegenConstants.LEGACY_DISCRIMINATOR_BEHAVIOR).toString()));
        }
        if (additionalProperties.containsKey(CodegenConstants.DISALLOW_ADDITIONAL_PROPERTIES_IF_NOT_PRESENT)) {
            this.setDisallowAdditionalPropertiesIfNotPresent(Boolean.valueOf(additionalProperties
                    .get(CodegenConstants.DISALLOW_ADDITIONAL_PROPERTIES_IF_NOT_PRESENT).toString()));
>>>>>>> 850c958d
        }
    }

    /***
     * Preset map builder with commonly used Mustache lambdas.
     *
     * To extend the map, override addMustacheLambdas(), call parent method
     * first and then add additional lambdas to the returned builder.
     *
     * If common lambdas are not desired, override addMustacheLambdas() method
     * and return empty builder.
     *
     * @return preinitialized map builder with common lambdas
     */
    protected ImmutableMap.Builder<String, Lambda> addMustacheLambdas() {

        return new ImmutableMap.Builder<String, Mustache.Lambda>()
                .put("lowercase", new LowercaseLambda().generator(this))
                .put("uppercase", new UppercaseLambda())
                .put("titlecase", new TitlecaseLambda())
                .put("camelcase", new CamelCaseLambda(true).generator(this))
                .put("pascalcase", new CamelCaseLambda(false).generator(this))
                .put("indented", new IndentedLambda())
                .put("indented_8", new IndentedLambda(8, " "))
                .put("indented_12", new IndentedLambda(12, " "))
                .put("indented_16", new IndentedLambda(16, " "));
    }

    private void registerMustacheLambdas() {
        ImmutableMap<String, Lambda> lambdas = addMustacheLambdas().build();

        if (lambdas.size() == 0) {
            return;
        }

        if (additionalProperties.containsKey("lambda")) {
            LOGGER.error("A property called 'lambda' already exists in additionalProperties");
            throw new RuntimeException("A property called 'lambda' already exists in additionalProperties");
        }
        additionalProperties.put("lambda", lambdas);
    }

    // override with any special post-processing for all models
    @SuppressWarnings({"static-method", "unchecked"})
    public Map<String, Object> postProcessAllModels(Map<String, Object> objs) {
        if (this.useOneOfInterfaces) {
            // First, add newly created oneOf interfaces
            for (CodegenModel cm : addOneOfInterfaces) {
                Map<String, Object> modelValue = new HashMap<String, Object>() {{
                    putAll(additionalProperties());
                    put("model", cm);
                }};
                List<Object> modelsValue = Arrays.asList(modelValue);
                List<Map<String, String>> importsValue = new ArrayList<Map<String, String>>();
                Map<String, Object> objsValue = new HashMap<String, Object>() {{
                    put("models", modelsValue);
                    put("package", modelPackage());
                    put("imports", importsValue);
                    put("classname", cm.classname);
                    putAll(additionalProperties);
                }};
                objs.put(cm.name, objsValue);
            }

            // Gather data from all the models that contain oneOf into OneOfImplementorAdditionalData classes
            // (see docstring of that class to find out what information is gathered and why)
            Map<String, OneOfImplementorAdditionalData> additionalDataMap = new HashMap<String, OneOfImplementorAdditionalData>();
            for (Map.Entry modelsEntry : objs.entrySet()) {
                Map<String, Object> modelsAttrs = (Map<String, Object>) modelsEntry.getValue();
                List<Object> models = (List<Object>) modelsAttrs.get("models");
                List<Map<String, String>> modelsImports = (List<Map<String, String>>) modelsAttrs.getOrDefault("imports", new ArrayList<Map<String, String>>());
                for (Object _mo : models) {
                    Map<String, Object> mo = (Map<String, Object>) _mo;
                    CodegenModel cm = (CodegenModel) mo.get("model");
                    if (cm.oneOf.size() > 0) {
                        cm.vendorExtensions.put("x-is-one-of-interface", true);
                        for (String one : cm.oneOf) {
                            if (!additionalDataMap.containsKey(one)) {
                                additionalDataMap.put(one, new OneOfImplementorAdditionalData(one));
                            }
                            additionalDataMap.get(one).addFromInterfaceModel(cm, modelsImports);
                        }
                        // if this is oneOf interface, make sure we include the necessary imports for it
                        addImportsToOneOfInterface(modelsImports);
                    }
                }
            }

            // Add all the data from OneOfImplementorAdditionalData classes to the implementing models
            for (Map.Entry modelsEntry : objs.entrySet()) {
                Map<String, Object> modelsAttrs = (Map<String, Object>) modelsEntry.getValue();
                List<Object> models = (List<Object>) modelsAttrs.get("models");
                List<Map<String, String>> imports = (List<Map<String, String>>) modelsAttrs.get("imports");
                for (Object _implmo : models) {
                    Map<String, Object> implmo = (Map<String, Object>) _implmo;
                    CodegenModel implcm = (CodegenModel) implmo.get("model");
                    String modelName = toModelName(implcm.name);
                    if (additionalDataMap.containsKey(modelName)) {
                        additionalDataMap.get(modelName).addToImplementor(this, implcm, imports, addOneOfInterfaceImports);
                    }
                }
            }
        }

        return objs;
    }

    /**
     * Index all CodegenModels by model name.
     *
     * @param objs Map of models
     * @return map of all models indexed by names
     */
    public Map<String, CodegenModel> getAllModels(Map<String, Object> objs) {
        Map<String, CodegenModel> allModels = new HashMap<String, CodegenModel>();
        for (Entry<String, Object> entry : objs.entrySet()) {
            String modelName = toModelName(entry.getKey());
            Map<String, Object> inner = (Map<String, Object>) entry.getValue();
            List<Map<String, Object>> models = (List<Map<String, Object>>) inner.get("models");
            for (Map<String, Object> mo : models) {
                CodegenModel cm = (CodegenModel) mo.get("model");
                allModels.put(modelName, cm);
            }
        }
        return allModels;
    }

    /**
     * Loop through all models to update different flags (e.g. isSelfReference), children models, etc
     *
     * @param objs Map of models
     * @return maps of models with various updates
     */
    public Map<String, Object> updateAllModels(Map<String, Object> objs) {
        Map<String, CodegenModel> allModels = getAllModels(objs);

        // Fix up all parent and interface CodegenModel references.
        for (CodegenModel cm : allModels.values()) {
            if (cm.getParent() != null) {
                cm.setParentModel(allModels.get(cm.getParent()));
            }
            if (cm.getInterfaces() != null && !cm.getInterfaces().isEmpty()) {
                cm.setInterfaceModels(new ArrayList<CodegenModel>(cm.getInterfaces().size()));
                for (String intf : cm.getInterfaces()) {
                    CodegenModel intfModel = allModels.get(intf);
                    if (intfModel != null) {
                        cm.getInterfaceModels().add(intfModel);
                    }
                }
            }
        }

        // Let parent know about all its children
        for (String name : allModels.keySet()) {
            CodegenModel cm = allModels.get(name);
            CodegenModel parent = allModels.get(cm.getParent());
            // if a discriminator exists on the parent, don't add this child to the inheritance hierarchy
            // TODO Determine what to do if the parent discriminator name == the grandparent discriminator name
            while (parent != null) {
                if (parent.getChildren() == null) {
                    parent.setChildren(new ArrayList<CodegenModel>());
                }
                parent.getChildren().add(cm);
                parent.hasChildren = true;
                Schema parentSchema = this.openAPI.getComponents().getSchemas().get(parent.name);
                if (parentSchema.getDiscriminator() == null) {
                    parent = allModels.get(parent.getParent());
                } else {
                    parent = null;
                }
            }
        }

        // loop through properties of each model to detect self-reference
        for (Map.Entry<String, Object> entry : objs.entrySet()) {
            Map<String, Object> inner = (Map<String, Object>) entry.getValue();
            List<Map<String, Object>> models = (List<Map<String, Object>>) inner.get("models");
            for (Map<String, Object> mo : models) {
                CodegenModel cm = (CodegenModel) mo.get("model");
                for (CodegenProperty cp : cm.allVars) {
                    // detect self import
                    if (cp.dataType.equalsIgnoreCase(cm.classname) ||
                            (cp.isContainer && cp.items != null && cp.items.dataType.equalsIgnoreCase(cm.classname))) {
                        cm.imports.remove(cm.classname); // remove self import
                        cp.isSelfReference = true;
                    }
                }
            }
        }
        setCircularReferences(allModels);

        return objs;
    }

    public void setCircularReferences(Map<String, CodegenModel> models) {
        final Map<String, List<CodegenProperty>> dependencyMap = models.entrySet().stream()
                .collect(Collectors.toMap(Entry::getKey, entry -> getModelDependencies(entry.getValue())));

        models.keySet().forEach(name -> setCircularReferencesOnProperties(name, dependencyMap));
    }

    private List<CodegenProperty> getModelDependencies(CodegenModel model) {
        return model.getAllVars().stream()
                .map(prop -> {
                    if (prop.isContainer) {
                        return prop.items.dataType == null ? null : prop;
                    }
                    return prop.dataType == null ? null : prop;
                })
                .filter(prop -> prop != null)
                .collect(Collectors.toList());
    }

    private void setCircularReferencesOnProperties(final String root,
                                                   final Map<String, List<CodegenProperty>> dependencyMap) {
        dependencyMap.getOrDefault(root, new ArrayList<>()).stream()
                .forEach(prop -> {
                    final List<String> unvisited =
                            Collections.singletonList(prop.isContainer ? prop.items.dataType : prop.dataType);
                    prop.isCircularReference = isCircularReference(root,
                            new HashSet<>(),
                            new ArrayList<>(unvisited),
                            dependencyMap);
                });
    }

    private boolean isCircularReference(final String root,
                                        final Set<String> visited,
                                        final List<String> unvisited,
                                        final Map<String, List<CodegenProperty>> dependencyMap) {
        for (int i = 0; i < unvisited.size(); i++) {
            final String next = unvisited.get(i);
            if (!visited.contains(next)) {
                if (next.equals(root)) {
                    return true;
                }
                dependencyMap.getOrDefault(next, new ArrayList<>())
                        .forEach(prop -> unvisited.add(prop.isContainer ? prop.items.dataType : prop.dataType));
                visited.add(next);
            }
        }
        return false;
    }

    // override with any special post-processing
    @SuppressWarnings("static-method")
    public Map<String, Object> postProcessModels(Map<String, Object> objs) {
        return objs;
    }

    /**
     * post process enum defined in model's properties
     *
     * @param objs Map of models
     * @return maps of models with better enum support
     */
    public Map<String, Object> postProcessModelsEnum(Map<String, Object> objs) {
        List<Object> models = (List<Object>) objs.get("models");
        for (Object _mo : models) {
            Map<String, Object> mo = (Map<String, Object>) _mo;
            CodegenModel cm = (CodegenModel) mo.get("model");

            // for enum model
            if (Boolean.TRUE.equals(cm.isEnum) && cm.allowableValues != null) {
                Map<String, Object> allowableValues = cm.allowableValues;
                List<Object> values = (List<Object>) allowableValues.get("values");
                List<Map<String, Object>> enumVars = buildEnumVars(values, cm.dataType);
                // if "x-enum-varnames" or "x-enum-descriptions" defined, update varnames
                updateEnumVarsWithExtensions(enumVars, cm.getVendorExtensions());
                cm.allowableValues.put("enumVars", enumVars);
            }

            // update codegen property enum with proper naming convention
            // and handling of numbers, special characters
            for (CodegenProperty var : cm.vars) {
                updateCodegenPropertyEnum(var);
            }

            for (CodegenProperty var : cm.allVars) {
                updateCodegenPropertyEnum(var);
            }

            for (CodegenProperty var : cm.requiredVars) {
                updateCodegenPropertyEnum(var);
            }

            for (CodegenProperty var : cm.optionalVars) {
                updateCodegenPropertyEnum(var);
            }

            for (CodegenProperty var : cm.parentVars) {
                updateCodegenPropertyEnum(var);
            }

            for (CodegenProperty var : cm.readOnlyVars) {
                updateCodegenPropertyEnum(var);
            }

            for (CodegenProperty var : cm.readWriteVars) {
                updateCodegenPropertyEnum(var);
            }

        }
        return objs;
    }

    /**
     * Returns the common prefix of variables for enum naming if
     * two or more variables are present
     *
     * @param vars List of variable names
     * @return the common prefix for naming
     */
    public String findCommonPrefixOfVars(List<Object> vars) {
        if (vars.size() > 1) {
            try {
                String[] listStr = vars.toArray(new String[vars.size()]);
                String prefix = StringUtils.getCommonPrefix(listStr);
                // exclude trailing characters that should be part of a valid variable
                // e.g. ["status-on", "status-off"] => "status-" (not "status-o")
                return prefix.replaceAll("[a-zA-Z0-9]+\\z", "");
            } catch (ArrayStoreException e) {
                // do nothing, just return default value
            }
        }
        return "";
    }

    /**
     * Return the enum default value in the language specified format
     *
     * @param value    enum variable name
     * @param datatype data type
     * @return the default value for the enum
     */
    public String toEnumDefaultValue(String value, String datatype) {
        return datatype + "." + value;
    }

    /**
     * Return the enum value in the language specified format
     * e.g. status becomes "status"
     *
     * @param value    enum variable name
     * @param datatype data type
     * @return the sanitized value for enum
     */
    public String toEnumValue(String value, String datatype) {
        if ("number".equalsIgnoreCase(datatype)) {
            return value;
        } else {
            return "\"" + escapeText(value) + "\"";
        }
    }

    /**
     * Return the sanitized variable name for enum
     *
     * @param value    enum variable name
     * @param datatype data type
     * @return the sanitized variable name for enum
     */
    public String toEnumVarName(String value, String datatype) {
        if (value.length() == 0) {
            return "EMPTY";
        }

        String var = value.replaceAll("\\W+", "_").toUpperCase(Locale.ROOT);
        if (var.matches("\\d.*")) {
            return "_" + var;
        } else {
            return var;
        }
    }

    /**
     * Set the OpenAPI document.
     * This method is invoked when the input OpenAPI document has been parsed and validated.
     */
    @Override
    public void setOpenAPI(OpenAPI openAPI) {
        this.openAPI = openAPI;
        // Set global settings such that helper functions in ModelUtils can lookup the value
        // of the CLI option.
        ModelUtils.setDisallowAdditionalPropertiesIfNotPresent(getDisallowAdditionalPropertiesIfNotPresent());
    }

    // override with any special post-processing
    @SuppressWarnings("static-method")
    public Map<String, Object> postProcessOperationsWithModels(Map<String, Object> objs, List<Object> allModels) {
        return objs;
    }

    // override with any special post-processing
    @SuppressWarnings("static-method")
    public Map<String, Object> postProcessSupportingFileData(Map<String, Object> objs) {
        return objs;
    }

    // override to post-process any model properties
    @SuppressWarnings("unused")
    public void postProcessModelProperty(CodegenModel model, CodegenProperty property) {
    }

    // override to post-process any parameters
    @SuppressWarnings("unused")
    public void postProcessParameter(CodegenParameter parameter) {
    }

    //override with any special handling of the entire OpenAPI spec document
    @SuppressWarnings("unused")
    public void preprocessOpenAPI(OpenAPI openAPI) {
        if (useOneOfInterfaces) {
            // we process the openapi schema here to find oneOf schemas and create interface models for them
            Map<String, Schema> schemas = new HashMap<String, Schema>(openAPI.getComponents().getSchemas());
            if (schemas == null) {
                schemas = new HashMap<String, Schema>();
            }
            Map<String, PathItem> pathItems = openAPI.getPaths();

            // we need to add all request and response bodies to processed schemas
            if (pathItems != null) {
                for (Map.Entry<String, PathItem> e : pathItems.entrySet()) {
                    for (Map.Entry<PathItem.HttpMethod, Operation> op : e.getValue().readOperationsMap().entrySet()) {
                        String opId = getOrGenerateOperationId(op.getValue(), e.getKey(), op.getKey().toString());
                        // process request body
                        RequestBody b = ModelUtils.getReferencedRequestBody(openAPI, op.getValue().getRequestBody());
                        Schema requestSchema = null;
                        if (b != null) {
                            requestSchema = ModelUtils.getSchemaFromRequestBody(b);
                        }
                        if (requestSchema != null) {
                            schemas.put(opId, requestSchema);
                        }
                        // process all response bodies
                        for (Map.Entry<String, ApiResponse> ar : op.getValue().getResponses().entrySet()) {
                            ApiResponse a = ModelUtils.getReferencedApiResponse(openAPI, ar.getValue());
                            Schema responseSchema = ModelUtils.getSchemaFromResponse(a);
                            if (responseSchema != null) {
                                schemas.put(opId + ar.getKey(), responseSchema);
                            }
                        }
                    }
                }
            }

            // also add all properties of all schemas to be checked for oneOf
            Map<String, Schema> propertySchemas = new HashMap<String, Schema>();
            for (Map.Entry<String, Schema> e : schemas.entrySet()) {
                Schema s = e.getValue();
                Map<String, Schema> props = s.getProperties();
                if (props == null) {
                    props = new HashMap<String, Schema>();
                }
                for (Map.Entry<String, Schema> p : props.entrySet()) {
                    propertySchemas.put(e.getKey() + "/" + p.getKey(), p.getValue());
                }
            }
            schemas.putAll(propertySchemas);

            // go through all gathered schemas and add them as interfaces to be created
            for (Map.Entry<String, Schema> e : schemas.entrySet()) {
                String n = toModelName(e.getKey());
                Schema s = e.getValue();
                String nOneOf = toModelName(n + "OneOf");
                if (ModelUtils.isComposedSchema(s)) {
                    if (e.getKey().contains("/")) {
                        // if this is property schema, we also need to generate the oneOf interface model
                        addOneOfNameExtension((ComposedSchema) s, nOneOf);
                        addOneOfInterfaceModel((ComposedSchema) s, nOneOf, openAPI);
                    } else {
                        // else this is a component schema, so we will just use that as the oneOf interface model
                        addOneOfNameExtension((ComposedSchema) s, n);
                    }
                } else if (ModelUtils.isArraySchema(s)) {
                    Schema items = ((ArraySchema) s).getItems();
                    if (ModelUtils.isComposedSchema(items)) {
                        addOneOfNameExtension((ComposedSchema) items, nOneOf);
                        addOneOfInterfaceModel((ComposedSchema) items, nOneOf, openAPI);
                    }
                } else if (ModelUtils.isMapSchema(s)) {
                    Schema addProps = getAdditionalProperties(s);
                    if (addProps != null && ModelUtils.isComposedSchema(addProps)) {
                        addOneOfNameExtension((ComposedSchema) addProps, nOneOf);
                        addOneOfInterfaceModel((ComposedSchema) addProps, nOneOf, openAPI);
                    }
                }
            }
        }
    }

    // override with any special handling of the entire OpenAPI spec document
    @SuppressWarnings("unused")
    public void processOpenAPI(OpenAPI openAPI) {
    }

    // override with any special handling of the JMustache compiler
    @SuppressWarnings("unused")
    public Compiler processCompiler(Compiler compiler) {
        return compiler;
    }

    // override with any special handling for the templating engine
    @SuppressWarnings("unused")
    public TemplatingEngineAdapter processTemplatingEngine(TemplatingEngineAdapter templatingEngine) {
        return templatingEngine;
    }

    // override with any special text escaping logic
    @SuppressWarnings("static-method")
    public String escapeText(String input) {
        if (input == null) {
            return input;
        }

        // remove \t, \n, \r
        // replace \ with \\
        // replace " with \"
        // outter unescape to retain the original multi-byte characters
        // finally escalate characters avoiding code injection
        return escapeUnsafeCharacters(
                StringEscapeUtils.unescapeJava(
                        StringEscapeUtils.escapeJava(input)
                                .replace("\\/", "/"))
                        .replaceAll("[\\t\\n\\r]", " ")
                        .replace("\\", "\\\\")
                        .replace("\"", "\\\""));
    }

    /**
     * Escape characters while allowing new lines
     *
     * @param input String to be escaped
     * @return escaped string
     */
    public String escapeTextWhileAllowingNewLines(String input) {
        if (input == null) {
            return input;
        }

        // remove \t
        // replace \ with \\
        // replace " with \"
        // outter unescape to retain the original multi-byte characters
        // finally escalate characters avoiding code injection
        return escapeUnsafeCharacters(
                StringEscapeUtils.unescapeJava(
                        StringEscapeUtils.escapeJava(input)
                                .replace("\\/", "/"))
                        .replaceAll("[\\t]", " ")
                        .replace("\\", "\\\\")
                        .replace("\"", "\\\""));
    }

    // override with any special encoding and escaping logic
    @SuppressWarnings("static-method")
    public String encodePath(String input) {
        return escapeText(input);
    }

    /**
     * override with any special text escaping logic to handle unsafe
     * characters so as to avoid code injection
     *
     * @param input String to be cleaned up
     * @return string with unsafe characters removed or escaped
     */
    public String escapeUnsafeCharacters(String input) {
        LOGGER.warn("escapeUnsafeCharacters should be overridden in the code generator with proper logic to escape " +
                "unsafe characters");
        // doing nothing by default and code generator should implement
        // the logic to prevent code injection
        // later we'll make this method abstract to make sure
        // code generator implements this method
        return input;
    }

    /**
     * Escape single and/or double quote to avoid code injection
     *
     * @param input String to be cleaned up
     * @return string with quotation mark removed or escaped
     */
    public String escapeQuotationMark(String input) {
        LOGGER.warn("escapeQuotationMark should be overridden in the code generator with proper logic to escape " +
                "single/double quote");
        return input.replace("\"", "\\\"");
    }

    public Set<String> defaultIncludes() {
        return defaultIncludes;
    }

    public Map<String, String> typeMapping() {
        return typeMapping;
    }

    public Map<String, String> instantiationTypes() {
        return instantiationTypes;
    }

    public Set<String> reservedWords() {
        return reservedWords;
    }

    public Set<String> languageSpecificPrimitives() {
        return languageSpecificPrimitives;
    }

    public Map<String, String> importMapping() {
        return importMapping;
    }

    public String testPackage() {
        return testPackage;
    }

    public String modelPackage() {
        return modelPackage;
    }

    public String apiPackage() {
        return apiPackage;
    }

    public String fileSuffix() {
        return fileSuffix;
    }

    public String templateDir() {
        return templateDir;
    }

    public String embeddedTemplateDir() {
        if (embeddedTemplateDir != null) {
            return embeddedTemplateDir;
        } else {
            return templateDir;
        }
    }

    public Map<String, String> apiDocTemplateFiles() {
        return apiDocTemplateFiles;
    }

    public Map<String, String> modelDocTemplateFiles() {
        return modelDocTemplateFiles;
    }

    public Map<String, String> reservedWordsMappings() {
        return reservedWordsMappings;
    }

    public Map<String, String> apiTestTemplateFiles() {
        return apiTestTemplateFiles;
    }

    public Map<String, String> modelTestTemplateFiles() {
        return modelTestTemplateFiles;
    }

    public Map<String, String> apiTemplateFiles() {
        return apiTemplateFiles;
    }

    public Map<String, String> modelTemplateFiles() {
        return modelTemplateFiles;
    }

    public String apiFileFolder() {
        return outputFolder + File.separator + apiPackage().replace('.', File.separatorChar);
    }

    public String modelFileFolder() {
        return outputFolder + File.separator + modelPackage().replace('.', File.separatorChar);
    }

    public String apiTestFileFolder() {
        return outputFolder + File.separator + testPackage().replace('.', File.separatorChar);
    }

    public String modelTestFileFolder() {
        return outputFolder + File.separator + testPackage().replace('.', File.separatorChar);
    }

    public String apiDocFileFolder() {
        return outputFolder;
    }

    public String modelDocFileFolder() {
        return outputFolder;
    }

    public Map<String, Object> additionalProperties() {
        return additionalProperties;
    }

    public Map<String, String> serverVariableOverrides() {
        return serverVariables;
    }

    public Map<String, Object> vendorExtensions() {
        return vendorExtensions;
    }

    public List<SupportingFile> supportingFiles() {
        return supportingFiles;
    }

    public String outputFolder() {
        return outputFolder;
    }

    public void setOutputDir(String dir) {
        this.outputFolder = dir;
    }

    public String getOutputDir() {
        return outputFolder();
    }

    public String getInputSpec() {
        return inputSpec;
    }

    public void setInputSpec(String inputSpec) {
        this.inputSpec = inputSpec;
    }

    public void setTemplateDir(String templateDir) {
        this.templateDir = templateDir;
    }

    public void setModelPackage(String modelPackage) {
        this.modelPackage = modelPackage;
    }

    public String getModelNamePrefix() {
        return modelNamePrefix;
    }

    public void setModelNamePrefix(String modelNamePrefix) {
        this.modelNamePrefix = modelNamePrefix;
    }

    public String getModelNameSuffix() {
        return modelNameSuffix;
    }

    public void setModelNameSuffix(String modelNameSuffix) {
        this.modelNameSuffix = modelNameSuffix;
    }

    public String getApiNameSuffix() {
        return apiNameSuffix;
    }

    public void setApiNameSuffix(String apiNameSuffix) {
        this.apiNameSuffix = apiNameSuffix;
    }

    public String getApiNamePrefix() {
        return apiNamePrefix;
    }

    public void setApiNamePrefix(String apiNamePrefix) {
        this.apiNamePrefix = apiNamePrefix;
    }

    public void setApiPackage(String apiPackage) {
        this.apiPackage = apiPackage;
    }

    public Boolean getSortParamsByRequiredFlag() {
        return sortParamsByRequiredFlag;
    }

    public void setSortParamsByRequiredFlag(Boolean sortParamsByRequiredFlag) {
        this.sortParamsByRequiredFlag = sortParamsByRequiredFlag;
    }

    public Boolean getSortModelPropertiesByRequiredFlag() {
        return sortModelPropertiesByRequiredFlag;
    }

    public void setSortModelPropertiesByRequiredFlag(Boolean sortModelPropertiesByRequiredFlag) {
        this.sortModelPropertiesByRequiredFlag = sortModelPropertiesByRequiredFlag;
    }

    public Boolean getPrependFormOrBodyParameters() {
        return prependFormOrBodyParameters;
    }

    public void setPrependFormOrBodyParameters(Boolean prependFormOrBodyParameters) {
        this.prependFormOrBodyParameters = prependFormOrBodyParameters;
    }

    public Boolean getEnsureUniqueParams() {
        return ensureUniqueParams;
    }

    public void setEnsureUniqueParams(Boolean ensureUniqueParams) {
        this.ensureUniqueParams = ensureUniqueParams;
    }

    public Boolean getLegacyDiscriminatorBehavior() {
        return legacyDiscriminatorBehavior;
    }

    public void setLegacyDiscriminatorBehavior(boolean val) {
        this.legacyDiscriminatorBehavior = val;
    }

    public Boolean getDisallowAdditionalPropertiesIfNotPresent() {
        return disallowAdditionalPropertiesIfNotPresent;
    }

    public void setDisallowAdditionalPropertiesIfNotPresent(boolean val) {
        this.disallowAdditionalPropertiesIfNotPresent = val;
    }

    public Boolean getAllowUnicodeIdentifiers() {
        return allowUnicodeIdentifiers;
    }

    public void setAllowUnicodeIdentifiers(Boolean allowUnicodeIdentifiers) {
        this.allowUnicodeIdentifiers = allowUnicodeIdentifiers;
    }

    public Boolean getUseOneOfInterfaces() {
        return useOneOfInterfaces;
    }

    public void setUseOneOfInterfaces(Boolean useOneOfInterfaces) {
        this.useOneOfInterfaces = useOneOfInterfaces;
    }

    public void setAddOneOfInterfaceImports(Boolean addOneOfInterfaceImports) {
        this.addOneOfInterfaceImports = addOneOfInterfaceImports;
    }

    /**
     * Return the regular expression/JSON schema pattern (http://json-schema.org/latest/json-schema-validation.html#anchor33)
     *
     * @param pattern the pattern (regular expression)
     * @return properly-escaped pattern
     */
    public String toRegularExpression(String pattern) {
        return addRegularExpressionDelimiter(escapeText(pattern));
    }

    /**
     * Return the file name of the Api Test
     *
     * @param name the file name of the Api
     * @return the file name of the Api
     */
    public String toApiFilename(String name) {
        return toApiName(name);
    }

    /**
     * Return the file name of the Api Documentation
     *
     * @param name the file name of the Api
     * @return the file name of the Api
     */
    public String toApiDocFilename(String name) {
        return toApiName(name);
    }

    /**
     * Return the file name of the Api Test
     *
     * @param name the file name of the Api
     * @return the file name of the Api
     */
    public String toApiTestFilename(String name) {
        return toApiName(name) + "Test";
    }

    /**
     * Return the variable name in the Api
     *
     * @param name the varible name of the Api
     * @return the snake-cased variable name
     */
    public String toApiVarName(String name) {
        return lowerCamelCase(name);
    }

    /**
     * Return the capitalized file name of the model
     *
     * @param name the model name
     * @return the file name of the model
     */
    public String toModelFilename(String name) {
        return camelize(name);
    }

    /**
     * Return the capitalized file name of the model test
     *
     * @param name the model name
     * @return the file name of the model
     */
    public String toModelTestFilename(String name) {
        return camelize(name) + "Test";
    }

    /**
     * Return the capitalized file name of the model documentation
     *
     * @param name the model name
     * @return the file name of the model
     */
    public String toModelDocFilename(String name) {
        return camelize(name);
    }

    /**
     * Returns metadata about the generator.
     *
     * @return A provided {@link GeneratorMetadata} instance
     */
    @Override
    public GeneratorMetadata getGeneratorMetadata() {
        return generatorMetadata;
    }

    /**
     * Return the operation ID (method name)
     *
     * @param operationId operation ID
     * @return the sanitized method name
     */
    @SuppressWarnings("static-method")
    public String toOperationId(String operationId) {
        // throw exception if method name is empty
        if (StringUtils.isEmpty(operationId)) {
            throw new RuntimeException("Empty method name (operationId) not allowed");
        }

        return operationId;
    }

    /**
     * Return the variable name by removing invalid characters and proper escaping if
     * it's a reserved word.
     *
     * @param name the variable name
     * @return the sanitized variable name
     */
    public String toVarName(String name) {
        if (reservedWords.contains(name)) {
            return escapeReservedWord(name);
        } else if (((CharSequence) name).chars().anyMatch(character -> specialCharReplacements.keySet().contains("" + ((char) character)))) {
            return escape(name, specialCharReplacements, null, null);
        } else {
            return name;
        }
    }

    /**
     * Return the parameter name by removing invalid characters and proper escaping if
     * it's a reserved word.
     *
     * @param name Codegen property object
     * @return the sanitized parameter name
     */
    public String toParamName(String name) {
        name = removeNonNameElementToCamelCase(name); // FIXME: a parameter should not be assigned. Also declare the methods parameters as 'final'.
        if (reservedWords.contains(name)) {
            return escapeReservedWord(name);
        } else if (((CharSequence) name).chars().anyMatch(character -> specialCharReplacements.keySet().contains("" + ((char) character)))) {
            return escape(name, specialCharReplacements, null, null);
        }
        return name;
    }

    /**
     * Return the parameter name of array of model
     *
     * @param name name of the array model
     * @return the sanitized parameter name
     */
    public String toArrayModelParamName(String name) {
        return toParamName(name);
    }

    /**
     * Return the Enum name (e.g. StatusEnum given 'status')
     *
     * @param property Codegen property
     * @return the Enum name
     */
    @SuppressWarnings("static-method")
    public String toEnumName(CodegenProperty property) {
        return StringUtils.capitalize(property.name) + "Enum";
    }

    /**
     * Return the escaped name of the reserved word
     *
     * @param name the name to be escaped
     * @return the escaped reserved word
     * <p>
     * throws Runtime exception as reserved word is not allowed (default behavior)
     */
    @SuppressWarnings("static-method")
    public String escapeReservedWord(String name) {
        throw new RuntimeException("reserved word " + name + " not allowed");
    }

    /**
     * Return the fully-qualified "Model" name for import
     *
     * @param name the name of the "Model"
     * @return the fully-qualified "Model" name for import
     */
    public String toModelImport(String name) {
        if ("".equals(modelPackage())) {
            return name;
        } else {
            return modelPackage() + "." + name;
        }
    }

    /**
     * Return the fully-qualified "Api" name for import
     *
     * @param name the name of the "Api"
     * @return the fully-qualified "Api" name for import
     */
    public String toApiImport(String name) {
        return apiPackage() + "." + name;
    }

    /**
     * Default constructor.
     * This method will map between OAS type and language-specified type, as well as mapping
     * between OAS type and the corresponding import statement for the language. This will
     * also add some language specified CLI options, if any.
     * returns string presentation of the example path (it's a constructor)
     */
    public DefaultCodegen() {
        CodegenType codegenType = getTag();
        if (codegenType == null) {
            codegenType = CodegenType.OTHER;
        }

        generatorMetadata = GeneratorMetadata.newBuilder()
                .stability(Stability.STABLE)
                .featureSet(DefaultFeatureSet)
                .generationMessage(String.format(Locale.ROOT, "OpenAPI Generator: %s (%s)", getName(), codegenType.toValue()))
                .build();

        defaultIncludes = new HashSet<String>(
                Arrays.asList("double",
                        "int",
                        "long",
                        "short",
                        "char",
                        "float",
                        "String",
                        "boolean",
                        "Boolean",
                        "Double",
                        "Void",
                        "Integer",
                        "Long",
                        "Float")
        );

        typeMapping = new HashMap<String, String>();
        typeMapping.put("array", "List");
        typeMapping.put("set", "Set");
        typeMapping.put("map", "Map");
        typeMapping.put("List", "List");
        typeMapping.put("Set", "Set");
        typeMapping.put("boolean", "Boolean");
        typeMapping.put("string", "String");
        typeMapping.put("int", "Integer");
        typeMapping.put("float", "Float");
        typeMapping.put("number", "BigDecimal");
        typeMapping.put("DateTime", "Date");
        typeMapping.put("long", "Long");
        typeMapping.put("short", "Short");
        typeMapping.put("char", "String");
        typeMapping.put("double", "Double");
        typeMapping.put("object", "Object");
        typeMapping.put("integer", "Integer");
        typeMapping.put("ByteArray", "byte[]");
        typeMapping.put("binary", "File");
        typeMapping.put("file", "File");
        typeMapping.put("UUID", "UUID");
        typeMapping.put("URI", "URI");
        typeMapping.put("BigDecimal", "BigDecimal");
        typeMapping.put("AnyType", "oas_any_type_not_mapped");

        instantiationTypes = new HashMap<String, String>();

        reservedWords = new HashSet<String>();

        // TODO: Move Java specific import mappings out of DefaultCodegen.
        importMapping = new HashMap<String, String>();
        importMapping.put("BigDecimal", "java.math.BigDecimal");
        importMapping.put("UUID", "java.util.UUID");
        importMapping.put("URI", "java.net.URI");
        importMapping.put("File", "java.io.File");
        importMapping.put("Date", "java.util.Date");
        importMapping.put("Timestamp", "java.sql.Timestamp");
        importMapping.put("Map", "java.util.Map");
        importMapping.put("HashMap", "java.util.HashMap");
        importMapping.put("Array", "java.util.List");
        importMapping.put("ArrayList", "java.util.ArrayList");
        importMapping.put("List", "java.util.*");
        importMapping.put("Set", "java.util.*");
        importMapping.put("LinkedHashSet", "java.util.LinkedHashSet");
        importMapping.put("DateTime", "org.joda.time.*");
        importMapping.put("LocalDateTime", "org.joda.time.*");
        importMapping.put("LocalDate", "org.joda.time.*");
        importMapping.put("LocalTime", "org.joda.time.*");

        cliOptions.add(CliOption.newBoolean(CodegenConstants.SORT_PARAMS_BY_REQUIRED_FLAG,
                CodegenConstants.SORT_PARAMS_BY_REQUIRED_FLAG_DESC).defaultValue(Boolean.TRUE.toString()));
        cliOptions.add(CliOption.newBoolean(CodegenConstants.SORT_MODEL_PROPERTIES_BY_REQUIRED_FLAG,
                CodegenConstants.SORT_MODEL_PROPERTIES_BY_REQUIRED_FLAG_DESC).defaultValue(Boolean.TRUE.toString()));
        cliOptions.add(CliOption.newBoolean(CodegenConstants.ENSURE_UNIQUE_PARAMS, CodegenConstants
                .ENSURE_UNIQUE_PARAMS_DESC).defaultValue(Boolean.TRUE.toString()));
        // name formatting options
        cliOptions.add(CliOption.newBoolean(CodegenConstants.ALLOW_UNICODE_IDENTIFIERS, CodegenConstants
                .ALLOW_UNICODE_IDENTIFIERS_DESC).defaultValue(Boolean.FALSE.toString()));
        // option to change the order of form/body parameter
        cliOptions.add(CliOption.newBoolean(CodegenConstants.PREPEND_FORM_OR_BODY_PARAMETERS,
                CodegenConstants.PREPEND_FORM_OR_BODY_PARAMETERS_DESC).defaultValue(Boolean.FALSE.toString()));

        // option to change how we process + set the data in the discriminator mapping
        CliOption legacyDiscriminatorBehaviorOpt = CliOption.newBoolean(CodegenConstants.LEGACY_DISCRIMINATOR_BEHAVIOR, CodegenConstants.LEGACY_DISCRIMINATOR_BEHAVIOR_DESC).defaultValue(Boolean.TRUE.toString());
        Map<String, String> legacyDiscriminatorBehaviorOpts = new HashMap<>();
        legacyDiscriminatorBehaviorOpts.put("true", "The mapping in the discriminator includes descendent schemas that allOf inherit from self and the discriminator mapping schemas in the OAS document.");
        legacyDiscriminatorBehaviorOpts.put("false", "The mapping in the discriminator includes any descendent schemas that allOf inherit from self, any oneOf schemas, any anyOf schemas, any x-discriminator-values, and the discriminator mapping schemas in the OAS document AND Codegen validates that oneOf and anyOf schemas contain the required discriminator and throws an error if the discriminator is missing.");
        legacyDiscriminatorBehaviorOpt.setEnum(legacyDiscriminatorBehaviorOpts);
        cliOptions.add(legacyDiscriminatorBehaviorOpt);

        // option to change how we process + set the data in the 'additionalProperties' keyword.
        CliOption disallowAdditionalPropertiesIfNotPresentOpt = CliOption.newBoolean(
                CodegenConstants.DISALLOW_ADDITIONAL_PROPERTIES_IF_NOT_PRESENT,
                CodegenConstants.DISALLOW_ADDITIONAL_PROPERTIES_IF_NOT_PRESENT_DESC).defaultValue(Boolean.TRUE.toString());
        Map<String, String> disallowAdditionalPropertiesIfNotPresentOpts = new HashMap<>();
        disallowAdditionalPropertiesIfNotPresentOpts.put("false",
                "The 'additionalProperties' implementation is compliant with the OAS and JSON schema specifications.");
        disallowAdditionalPropertiesIfNotPresentOpts.put("true",
                "when the 'additionalProperties' keyword is not present in a schema, " +
                "the value of 'additionalProperties' is automatically set to false, i.e. no additional properties are allowed. " +
                "Note: this mode is not compliant with the JSON schema specification. " +
                "This is the original openapi-generator behavior.");
        disallowAdditionalPropertiesIfNotPresentOpt.setEnum(disallowAdditionalPropertiesIfNotPresentOpts);
        cliOptions.add(disallowAdditionalPropertiesIfNotPresentOpt);
        this.setDisallowAdditionalPropertiesIfNotPresent(true);

        // initialize special character mapping
        initalizeSpecialCharacterMapping();

        // Register common Mustache lambdas.
        registerMustacheLambdas();
    }

    /**
     * Initialize special character mapping
     */
    protected void initalizeSpecialCharacterMapping() {
        // Initialize special characters
        specialCharReplacements.put("$", "Dollar");
        specialCharReplacements.put("^", "Caret");
        specialCharReplacements.put("|", "Pipe");
        specialCharReplacements.put("=", "Equal");
        specialCharReplacements.put("*", "Star");
        specialCharReplacements.put("-", "Minus");
        specialCharReplacements.put("&", "Ampersand");
        specialCharReplacements.put("%", "Percent");
        specialCharReplacements.put("#", "Hash");
        specialCharReplacements.put("@", "At");
        specialCharReplacements.put("!", "Exclamation");
        specialCharReplacements.put("+", "Plus");
        specialCharReplacements.put(":", "Colon");
        specialCharReplacements.put(">", "Greater_Than");
        specialCharReplacements.put("<", "Less_Than");
        specialCharReplacements.put(".", "Period");
        specialCharReplacements.put("_", "Underscore");
        specialCharReplacements.put("?", "Question_Mark");
        specialCharReplacements.put(",", "Comma");
        specialCharReplacements.put("'", "Quote");
        specialCharReplacements.put("\"", "Double_Quote");
        specialCharReplacements.put("/", "Slash");
        specialCharReplacements.put("\\", "Back_Slash");
        specialCharReplacements.put("(", "Left_Parenthesis");
        specialCharReplacements.put(")", "Right_Parenthesis");
        specialCharReplacements.put("{", "Left_Curly_Bracket");
        specialCharReplacements.put("}", "Right_Curly_Bracket");
        specialCharReplacements.put("[", "Left_Square_Bracket");
        specialCharReplacements.put("]", "Right_Square_Bracket");
        specialCharReplacements.put("~", "Tilde");
        specialCharReplacements.put("`", "Backtick");

        specialCharReplacements.put("<=", "Less_Than_Or_Equal_To");
        specialCharReplacements.put(">=", "Greater_Than_Or_Equal_To");
        specialCharReplacements.put("!=", "Not_Equal");
    }

    /**
     * Return the symbol name of a symbol
     *
     * @param input Symbol (e.g. $)
     * @return Symbol name (e.g. Dollar)
     */
    protected String getSymbolName(String input) {
        return specialCharReplacements.get(input);
    }

    /**
     * Return the example path
     *
     * @param path      the path of the operation
     * @param operation OAS operation object
     * @return string presentation of the example path
     */
    @SuppressWarnings("static-method")
    public String generateExamplePath(String path, Operation operation) {
        StringBuilder sb = new StringBuilder();
        sb.append(path);

        if (operation.getParameters() != null) {
            int count = 0;

            for (Parameter param : operation.getParameters()) {
                if (param instanceof QueryParameter) {
                    StringBuilder paramPart = new StringBuilder();
                    QueryParameter qp = (QueryParameter) param;

                    if (count == 0) {
                        paramPart.append("?");
                    } else {
                        paramPart.append(",");
                    }
                    count += 1;
                    if (!param.getRequired()) {
                        paramPart.append("[");
                    }
                    paramPart.append(param.getName()).append("=");
                    paramPart.append("{");

                    // TODO support for multi, tsv?
                    if (qp.getStyle() != null) {
                        paramPart.append(param.getName()).append("1");
                        if (Parameter.StyleEnum.FORM.equals(qp.getStyle())) {
                            if (qp.getExplode() != null && qp.getExplode()) {
                                paramPart.append(",");
                            } else {
                                paramPart.append("&").append(param.getName()).append("=");
                                paramPart.append(param.getName()).append("2");
                            }
                        } else if (Parameter.StyleEnum.PIPEDELIMITED.equals(qp.getStyle())) {
                            paramPart.append("|");
                        } else if (Parameter.StyleEnum.SPACEDELIMITED.equals(qp.getStyle())) {
                            paramPart.append("%20");
                        } else {
                            LOGGER.warn("query parameter '" + param.getName() + "style not support: " + qp.getStyle());
                        }
                    } else {
                        paramPart.append(param.getName());
                    }

                    paramPart.append("}");
                    if (!param.getRequired()) {
                        paramPart.append("]");
                    }
                    sb.append(paramPart.toString());
                }
            }
        }

        return sb.toString();
    }

    /**
     * Return the instantiation type of the property, especially for map and array
     *
     * @param schema property schema
     * @return string presentation of the instantiation type of the property
     */
    public String toInstantiationType(Schema schema) {
        if (ModelUtils.isMapSchema(schema)) {
            Schema additionalProperties = getAdditionalProperties(schema);
            String inner = getSchemaType(additionalProperties);
            return instantiationTypes.get("map") + "<String, " + inner + ">";
        } else if (ModelUtils.isArraySchema(schema)) {
            ArraySchema arraySchema = (ArraySchema) schema;
            String inner = getSchemaType(getSchemaItems(arraySchema));
            String parentType;
            if (ModelUtils.isSet(schema)) {
                parentType = "set";
            } else {
                parentType = "array";
            }
            return instantiationTypes.get(parentType) + "<" + inner + ">";
        } else {
            return null;
        }
    }

    /**
     * Return the example value of the parameter.
     *
     * @param codegenParameter Codegen parameter
     */
    public void setParameterExampleValue(CodegenParameter codegenParameter) {

        // set the example value
        // if not specified in x-example, generate a default value
        // TODO need to revise how to obtain the example value
        if (codegenParameter.vendorExtensions != null && codegenParameter.vendorExtensions.containsKey("x-example")) {
            codegenParameter.example = Json.pretty(codegenParameter.vendorExtensions.get("x-example"));
        } else if (Boolean.TRUE.equals(codegenParameter.isBoolean)) {
            codegenParameter.example = "true";
        } else if (Boolean.TRUE.equals(codegenParameter.isLong)) {
            codegenParameter.example = "789";
        } else if (Boolean.TRUE.equals(codegenParameter.isInteger)) {
            codegenParameter.example = "56";
        } else if (Boolean.TRUE.equals(codegenParameter.isFloat)) {
            codegenParameter.example = "3.4";
        } else if (Boolean.TRUE.equals(codegenParameter.isDouble)) {
            codegenParameter.example = "1.2";
        } else if (Boolean.TRUE.equals(codegenParameter.isNumber)) {
            codegenParameter.example = "8.14";
        } else if (Boolean.TRUE.equals(codegenParameter.isBinary)) {
            codegenParameter.example = "BINARY_DATA_HERE";
        } else if (Boolean.TRUE.equals(codegenParameter.isByteArray)) {
            codegenParameter.example = "BYTE_ARRAY_DATA_HERE";
        } else if (Boolean.TRUE.equals(codegenParameter.isFile)) {
            codegenParameter.example = "/path/to/file.txt";
        } else if (Boolean.TRUE.equals(codegenParameter.isDate)) {
            codegenParameter.example = "2013-10-20";
        } else if (Boolean.TRUE.equals(codegenParameter.isDateTime)) {
            codegenParameter.example = "2013-10-20T19:20:30+01:00";
        } else if (Boolean.TRUE.equals(codegenParameter.isUuid)) {
            codegenParameter.example = "38400000-8cf0-11bd-b23e-10b96e4ef00d";
        } else if (Boolean.TRUE.equals(codegenParameter.isUri)) {
            codegenParameter.example = "https://openapi-generator.tech";
        } else if (Boolean.TRUE.equals(codegenParameter.isString)) {
            codegenParameter.example = codegenParameter.paramName + "_example";
        } else if (Boolean.TRUE.equals(codegenParameter.isFreeFormObject)) {
            codegenParameter.example = "Object";
        }

    }

    /**
     * Return the example value of the parameter.
     *
     * @param codegenParameter Codegen parameter
     * @param parameter        Parameter
     */
    public void setParameterExampleValue(CodegenParameter codegenParameter, Parameter parameter) {
        if (parameter.getExample() != null) {
            codegenParameter.example = parameter.getExample().toString();
            return;
        }

        if (parameter.getExamples() != null && !parameter.getExamples().isEmpty()) {
            Example example = parameter.getExamples().values().iterator().next();
            if (example.getValue() != null) {
                codegenParameter.example = example.getValue().toString();
                return;
            }
        }

        Schema schema = parameter.getSchema();
        if (schema != null && schema.getExample() != null) {
            codegenParameter.example = schema.getExample().toString();
            return;
        }

        setParameterExampleValue(codegenParameter);
    }

    /**
     * Return the example value of the parameter.
     *
     * @param codegenParameter Codegen parameter
     * @param requestBody      Request body
     */
    public void setParameterExampleValue(CodegenParameter codegenParameter, RequestBody requestBody) {
        Content content = requestBody.getContent();

        if (content.size() > 1) {
            // @see ModelUtils.getSchemaFromContent()
            once(LOGGER).warn("Multiple MediaTypes found, using only the first one");
        }

        MediaType mediaType = content.values().iterator().next();
        if (mediaType.getExample() != null) {
            codegenParameter.example = mediaType.getExample().toString();
            return;
        }

        if (mediaType.getExamples() != null && !mediaType.getExamples().isEmpty()) {
            Example example = mediaType.getExamples().values().iterator().next();
            if (example.getValue() != null) {
                codegenParameter.example = example.getValue().toString();
                return;
            }
        }

        setParameterExampleValue(codegenParameter);
    }

    /**
     * Sets the content type of the parameter based on the encoding specified in the request body.
     *
     * @param codegenParameter Codegen parameter
     * @param mediaType        MediaType from the request body
     */
    public void setParameterContentType(CodegenParameter codegenParameter, MediaType mediaType) {
        if (mediaType != null && mediaType.getEncoding() != null) {
            Encoding encoding = mediaType.getEncoding().get(codegenParameter.baseName);
            if (encoding != null) {
                codegenParameter.contentType = encoding.getContentType();
            } else {
                LOGGER.debug("encoding not specified for " + codegenParameter.baseName);
            }
        }
    }

    /**
     * Return the example value of the property
     *
     * @param schema Property schema
     * @return string presentation of the example value of the property
     */
    public String toExampleValue(Schema schema) {
        if (schema.getExample() != null) {
            return schema.getExample().toString();
        }

        return getPropertyDefaultValue(schema);
    }

    /**
     * Return the default value of the property
     *
     * @param schema Property schema
     * @return string presentation of the default value of the property
     */
    @SuppressWarnings("static-method")
    public String toDefaultValue(Schema schema) {
        if (schema.getDefault() != null) {
            return schema.getDefault().toString();
        }

        return getPropertyDefaultValue(schema);
    }

    /**
     * Return property value depending on property type.
     *
     * @param schema property type
     * @return property value
     */
    @SuppressWarnings("squid:S3923")
    private String getPropertyDefaultValue(Schema schema) {
        /**
         * Although all branches return null, this is left intentionally as examples for new contributors
         */
        if (ModelUtils.isBooleanSchema(schema)) {
            return "null";
        } else if (ModelUtils.isDateSchema(schema)) {
            return "null";
        } else if (ModelUtils.isDateTimeSchema(schema)) {
            return "null";
        } else if (ModelUtils.isNumberSchema(schema)) {
            return "null";
        } else if (ModelUtils.isIntegerSchema(schema)) {
            return "null";
        } else if (ModelUtils.isStringSchema(schema)) {
            return "null";
        } else if (ModelUtils.isObjectSchema(schema)) {
            return "null";
        } else {
            return "null";
        }
    }

    /**
     * Return the property initialized from a data object
     * Useful for initialization with a plain object in Javascript
     *
     * @param name   Name of the property object
     * @param schema Property schema
     * @return string presentation of the default value of the property
     */
    @SuppressWarnings("static-method")
    public String toDefaultValueWithParam(String name, Schema schema) {
        return " = data." + name + ";";
    }

    /**
     * returns the OpenAPI type for the property. Use getAlias to handle $ref of primitive type
     *
     * @param schema property schema
     * @return string presentation of the type
     **/
    @SuppressWarnings("static-method")
    public String getSchemaType(Schema schema) {
        if (schema instanceof ComposedSchema) { // composed schema
            ComposedSchema cs = (ComposedSchema) schema;
            // Get the interfaces, i.e. the set of elements under 'allOf', 'anyOf' or 'oneOf'.
            List<Schema> schemas = ModelUtils.getInterfaces(cs);

            List<String> names = new ArrayList<>();
            // Build a list of the schema types under each interface.
            // For example, if a 'allOf' composed schema has $ref children,
            // add the type of each child to the list of names.
            for (Schema s : schemas) {
                names.add(getSingleSchemaType(s));
            }

            if (cs.getAllOf() != null) {
                return toAllOfName(names, cs);
            } else if (cs.getAnyOf() != null) { // anyOf
                return toAnyOfName(names, cs);
            } else if (cs.getOneOf() != null) { // oneOf
                return toOneOfName(names, cs);
            }
        }

        return getSingleSchemaType(schema);

    }

    protected Schema<?> getSchemaItems(ArraySchema schema) {
        Schema<?> items = schema.getItems();
        if (items == null) {
            LOGGER.error("Undefined array inner type for `{}`. Default to String.", schema.getName());
            items = new StringSchema().description("TODO default missing array inner type to string");
            schema.setItems(items);
        }
        return items;
    }

    protected Schema<?> getSchemaAdditionalProperties(Schema schema) {
        Schema<?> inner = getAdditionalProperties(schema);
        if (inner == null) {
            LOGGER.error("`{}` (map property) does not have a proper inner type defined. Default to type:string", schema.getName());
            inner = new StringSchema().description("TODO default missing map inner type to string");
            schema.setAdditionalProperties(inner);
        }
        return inner;
    }

    /**
     * Return the name of the 'allOf' composed schema.
     *
     * @param names          List of names
     * @param composedSchema composed schema
     * @return name of the allOf schema
     */
    @SuppressWarnings("static-method")
    public String toAllOfName(List<String> names, ComposedSchema composedSchema) {
        Map<String, Object> exts = composedSchema.getExtensions();
        if (exts != null && exts.containsKey("x-all-of-name")) {
            return (String) exts.get("x-all-of-name");
        }
        if (names.size() == 0) {
            LOGGER.error("allOf has no member defined: {}. Default to ERROR_ALLOF_SCHEMA", composedSchema);
            return "ERROR_ALLOF_SCHEMA";
        } else if (names.size() == 1) {
            return names.get(0);
        } else {
            LOGGER.warn("allOf with multiple schemas defined. Using only the first one: {}", names.get(0));
            return names.get(0);
        }
    }

    /**
     * Return the name of the anyOf schema
     *
     * @param names          List of names
     * @param composedSchema composed schema
     * @return name of the anyOf schema
     */
    @SuppressWarnings("static-method")
    public String toAnyOfName(List<String> names, ComposedSchema composedSchema) {
        return "anyOf<" + String.join(",", names) + ">";
    }

    /**
     * Return the name of the oneOf schema.
     * <p>
     * This name is used to set the value of CodegenProperty.openApiType.
     * <p>
     * If the 'x-one-of-name' extension is specified in the OAS document, return that value.
     * Otherwise, a name is constructed by creating a comma-separated list of all the names
     * of the oneOf schemas.
     *
     * @param names          List of names
     * @param composedSchema composed schema
     * @return name of the oneOf schema
     */
    @SuppressWarnings("static-method")
    public String toOneOfName(List<String> names, ComposedSchema composedSchema) {
        Map<String, Object> exts = composedSchema.getExtensions();
        if (exts != null && exts.containsKey("x-one-of-name")) {
            return (String) exts.get("x-one-of-name");
        }
        return "oneOf<" + String.join(",", names) + ">";
    }

    /**
     * Return a string representation of the schema type, resolving aliasing and references if necessary.
     *
     * @param schema
     * @return the string representation of the schema type.
     */
    private String getSingleSchemaType(Schema schema) {
        Schema unaliasSchema = ModelUtils.unaliasSchema(this.openAPI, schema, importMapping);

        if (StringUtils.isNotBlank(unaliasSchema.get$ref())) { // reference to another definition/schema
            // get the schema/model name from $ref
            String schemaName = ModelUtils.getSimpleRef(unaliasSchema.get$ref());
            if (StringUtils.isNotEmpty(schemaName)) {
                if (importMapping.containsKey(schemaName)) {
                    return schemaName;
                }
                return getAlias(schemaName);
            } else {
                LOGGER.warn("Error obtaining the datatype from ref:" + unaliasSchema.get$ref() + ". Default to 'object'");
                return "object";
            }
        } else { // primitive type or model
            return getAlias(getPrimitiveType(unaliasSchema));
        }
    }

    /**
     * Return the OAI type (e.g. integer, long, etc) corresponding to a schema.
     * <pre>$ref</pre> is not taken into account by this method.
     * <p>
     * If the schema is free-form (i.e. 'type: object' with no properties) or inline
     * schema, the returned OAI type is 'object'.
     *
     * @param schema
     * @return type
     */
    private String getPrimitiveType(Schema schema) {
        if (schema == null) {
            throw new RuntimeException("schema cannot be null in getPrimitiveType");
        } else if (ModelUtils.isNullType(schema)) {
            // The 'null' type is allowed in OAS 3.1 and above. It is not supported by OAS 3.0.x,
            // though this tooling supports it.
            return "null";
        } else if (ModelUtils.isStringSchema(schema) && "number".equals(schema.getFormat())) {
            // special handle of type: string, format: number
            return "BigDecimal";
        } else if (ModelUtils.isByteArraySchema(schema)) {
            return "ByteArray";
        } else if (ModelUtils.isFileSchema(schema)) {
            return "file";
        } else if (ModelUtils.isBinarySchema(schema)) {
            return SchemaTypeUtil.BINARY_FORMAT;
        } else if (ModelUtils.isBooleanSchema(schema)) {
            return SchemaTypeUtil.BOOLEAN_TYPE;
        } else if (ModelUtils.isDateSchema(schema)) {
            return SchemaTypeUtil.DATE_FORMAT;
        } else if (ModelUtils.isDateTimeSchema(schema)) {
            return "DateTime";
        } else if (ModelUtils.isNumberSchema(schema)) {
            if (schema.getFormat() == null) { // no format defined
                return "number";
            } else if (ModelUtils.isFloatSchema(schema)) {
                return SchemaTypeUtil.FLOAT_FORMAT;
            } else if (ModelUtils.isDoubleSchema(schema)) {
                return SchemaTypeUtil.DOUBLE_FORMAT;
            } else {
                LOGGER.warn("Unknown `format` {} detected for type `number`. Defaulting to `number`", schema.getFormat());
                return "number";
            }
        } else if (ModelUtils.isIntegerSchema(schema)) {
            if (ModelUtils.isLongSchema(schema)) {
                return "long";
            } else {
                return schema.getType(); // integer
            }
        } else if (ModelUtils.isMapSchema(schema)) {
            return "map";
        } else if (ModelUtils.isArraySchema(schema)) {
            if (ModelUtils.isSet(schema)) {
                return "set";
            } else {
                return "array";
            }
        } else if (ModelUtils.isUUIDSchema(schema)) {
            return "UUID";
        } else if (ModelUtils.isURISchema(schema)) {
            return "URI";
        } else if (ModelUtils.isStringSchema(schema)) {
            if (typeMapping.containsKey(schema.getFormat())) {
                // If the format matches a typeMapping (supplied with the --typeMappings flag)
                // then treat the format as a primitive type.
                // This allows the typeMapping flag to add a new custom type which can then
                // be used in the format field.
                return schema.getFormat();
            }
            return "string";
        } else if (isFreeFormObject(schema)) {
            // Note: the value of a free-form object cannot be an arbitrary type. Per OAS specification,
            // it must be a map of string to values.
            return "object";
        } else if (schema.getProperties() != null && !schema.getProperties().isEmpty()) { // having property implies it's a model
            return "object";
        } else if (isAnyTypeSchema(schema)) {
            return "AnyType";
        } else if (StringUtils.isNotEmpty(schema.getType())) {
            LOGGER.warn("Unknown type found in the schema: " + schema.getType());
            return schema.getType();
        }
        // The 'type' attribute has not been set in the OAS schema, which means the value
        // can be an arbitrary type, e.g. integer, string, object, array, number...
        // TODO: we should return a different value to distinguish between free-form object
        // and arbitrary type.
        return "object";
    }

    /**
     * Return the lowerCamelCase of the string
     *
     * @param name string to be lowerCamelCased
     * @return lowerCamelCase string
     */
    @SuppressWarnings("static-method")
    public String lowerCamelCase(String name) {
        return (name.length() > 0) ? (Character.toLowerCase(name.charAt(0)) + name.substring(1)) : "";
    }

    /**
     * Output the language-specific type declaration of a given OAS name.
     *
     * @param name name
     * @return a string presentation of the type
     */
    @SuppressWarnings("static-method")
    public String getTypeDeclaration(String name) {
        return name;
    }

    /**
     * Output the language-specific type declaration of the property.
     *
     * @param schema property schema
     * @return a string presentation of the property type
     */
    public String getTypeDeclaration(Schema schema) {
        if (schema == null) {
            LOGGER.warn("Null schema found. Default type to `NULL_SCHEMA_ERR`");
            return "NULL_SCHEMA_ERR";
        }

        String oasType = getSchemaType(schema);
        if (typeMapping.containsKey(oasType)) {
            return typeMapping.get(oasType);
        }

        return oasType;
    }

    /**
     * Determine the type alias for the given type if it exists. This feature
     * was originally developed for Java because the language does not have an aliasing
     * mechanism of its own but later extends to handle other languages
     *
     * @param name The type name.
     * @return The alias of the given type, if it exists. If there is no alias
     * for this type, then returns the input type name.
     */
    public String getAlias(String name) {
        if (typeAliases != null && typeAliases.containsKey(name)) {
            return typeAliases.get(name);
        }
        return name;
    }

    /**
     * Output the Getter name for boolean property, e.g. getActive
     *
     * @param name the name of the property
     * @return getter name based on naming convention
     */
    public String toBooleanGetter(String name) {
        return "get" + getterAndSetterCapitalize(name);
    }

    /**
     * Output the Getter name, e.g. getSize
     *
     * @param name the name of the property
     * @return getter name based on naming convention
     */
    public String toGetter(String name) {
        return "get" + getterAndSetterCapitalize(name);
    }

    /**
     * Output the Setter name, e.g. setSize
     *
     * @param name the name of the property
     * @return setter name based on naming convention
     */
    public String toSetter(String name) {
        return "set" + getterAndSetterCapitalize(name);
    }

    /**
     * Output the API (class) name (capitalized) ending with the specified or default suffix
     * Return DefaultApi if name is empty
     *
     * @param name the name of the Api
     * @return capitalized Api name
     */
    public String toApiName(String name) {
        if (name.length() == 0) {
            return "DefaultApi";
        }
        return camelize(apiNamePrefix + "_" + name + "_" + apiNameSuffix);
    }

    /**
     * Output the proper model name (capitalized).
     * In case the name belongs to the TypeSystem it won't be renamed.
     *
     * @param name the name of the model
     * @return capitalized model name
     */
    public String toModelName(final String name) {
        return camelize(modelNamePrefix + "_" + name + "_" + modelNameSuffix);
    }

    /**
     * Convert OAS Model object to Codegen Model object
     *
     * @param name   the name of the model
     * @param schema OAS Model object
     * @return Codegen Model object
     */
    public CodegenModel fromModel(String name, Schema schema) {
        Map<String, Schema> allDefinitions = ModelUtils.getSchemas(this.openAPI);
        if (typeAliases == null) {
            // Only do this once during first call
            typeAliases = getAllAliases(allDefinitions);
        }

        // unalias schema
        schema = ModelUtils.unaliasSchema(this.openAPI, schema, importMapping);
        if (schema == null) {
            LOGGER.warn("Schema {} not found", name);
            return null;
        }

        CodegenModel m = CodegenModelFactory.newInstance(CodegenModelType.MODEL);

        if (reservedWords.contains(name)) {
            m.name = escapeReservedWord(name);
        } else {
            m.name = name;
        }
        m.title = escapeText(schema.getTitle());
        m.description = escapeText(schema.getDescription());
        m.unescapedDescription = schema.getDescription();
        m.classname = toModelName(name);
        m.classVarName = toVarName(name);
        m.classFilename = toModelFilename(name);
        m.modelJson = Json.pretty(schema);
        m.externalDocumentation = schema.getExternalDocs();
        if (schema.getExtensions() != null && !schema.getExtensions().isEmpty()) {
            m.getVendorExtensions().putAll(schema.getExtensions());
        }
        m.isAlias = (typeAliases.containsKey(name)
                || isAliasOfSimpleTypes(schema)); // check if the unaliased schema is an alias of simple OAS types
        m.discriminator = createDiscriminator(name, schema, this.openAPI);
        if (!this.getLegacyDiscriminatorBehavior()) {
            m.addDiscriminatorMappedModelsImports();
        }

        if (schema.getDeprecated() != null) {
            m.isDeprecated = schema.getDeprecated();
        }

        if (schema.getXml() != null) {
            m.xmlPrefix = schema.getXml().getPrefix();
            m.xmlNamespace = schema.getXml().getNamespace();
            m.xmlName = schema.getXml().getName();
        }
        if (isAnyTypeSchema(schema)) {
            // The 'null' value is allowed when the OAS schema is 'any type'.
            // See https://github.com/OAI/OpenAPI-Specification/issues/1389
            if (Boolean.FALSE.equals(schema.getNullable())) {
                LOGGER.error("Schema '{}' is any type, which includes the 'null' value. 'nullable' cannot be set to 'false'", name);
            }
            m.isNullable = true;
        }
        if (ModelUtils.isArraySchema(schema)) {
            m.isArrayModel = true;
            m.arrayModelType = fromProperty(name, schema).complexType;
            addParentContainer(m, name, schema);
        } else if (schema instanceof ComposedSchema) {
            final ComposedSchema composed = (ComposedSchema) schema;
            Map<String, Schema> properties = new LinkedHashMap<String, Schema>();
            List<String> required = new ArrayList<String>();
            Map<String, Schema> allProperties = new LinkedHashMap<String, Schema>();
            List<String> allRequired = new ArrayList<String>();

            // if schema has properties outside of allOf/oneOf/anyOf also add them to m
            if (composed.getProperties() != null && !composed.getProperties().isEmpty()) {
                if (composed.getOneOf() != null && !composed.getOneOf().isEmpty()) {
                    LOGGER.warn("'oneOf' is intended to include only the additional optional OAS extension discriminator object. " +
                            "For more details, see https://json-schema.org/draft/2019-09/json-schema-core.html#rfc.section.9.2.1.3 and the OAS section on 'Composition and Inheritance'.");
                }
                addVars(m, unaliasPropertySchema(composed.getProperties()), composed.getRequired(), null, null);
            }

            // parent model
            final String parentName = ModelUtils.getParentName(composed, allDefinitions);
            final List<String> allParents = ModelUtils.getAllParentsName(composed, allDefinitions, false);
            final Schema parent = StringUtils.isBlank(parentName) || allDefinitions == null ? null : allDefinitions.get(parentName);

            // TODO revise the logic below to set dicriminator, xml attributes
            if (supportsInheritance || supportsMixins) {
                m.allVars = new ArrayList<CodegenProperty>();
                if (composed.getAllOf() != null) {
                    int modelImplCnt = 0; // only one inline object allowed in a ComposedModel
                    int modelDiscriminators = 0; // only one discriminator allowed in a ComposedModel
                    for (Schema innerSchema : composed.getAllOf()) { // TODO need to work with anyOf, oneOf as well
                        if (m.discriminator == null && innerSchema.getDiscriminator() != null) {
                            LOGGER.debug("discriminator is set to null (not correctly set earlier): {}", name);
                            m.discriminator = createDiscriminator(name, innerSchema, this.openAPI);
                            if (!this.getLegacyDiscriminatorBehavior()) {
                                m.addDiscriminatorMappedModelsImports();
                            }
                            modelDiscriminators++;
                        }

                        if (innerSchema.getXml() != null) {
                            m.xmlPrefix = innerSchema.getXml().getPrefix();
                            m.xmlNamespace = innerSchema.getXml().getNamespace();
                            m.xmlName = innerSchema.getXml().getName();
                        }
                        if (modelDiscriminators > 1) {
                            LOGGER.error("Allof composed schema is inheriting >1 discriminator. Only use one discriminator: {}", composed);
                        }

                        if (modelImplCnt++ > 1) {
                            LOGGER.warn("More than one inline schema specified in allOf:. Only the first one is recognized. All others are ignored.");
                            break; // only one schema with discriminator allowed in allOf
                        }
                    }
                }
            }

            // interfaces (schemas defined in allOf, anyOf, oneOf)
            List<Schema> interfaces = ModelUtils.getInterfaces(composed);
            if (!interfaces.isEmpty()) {
                // m.interfaces is for backward compatibility
                if (m.interfaces == null)
                    m.interfaces = new ArrayList<String>();

                for (Schema interfaceSchema : interfaces) {
                    interfaceSchema = ModelUtils.unaliasSchema(this.openAPI, interfaceSchema, importMapping);

                    if (StringUtils.isBlank(interfaceSchema.get$ref())) {
                        // primitive type
                        String languageType = getTypeDeclaration(interfaceSchema);

                        if (composed.getAnyOf() != null) {
                            if (m.anyOf.contains(languageType)) {
                                LOGGER.warn("{} (anyOf schema) already has `{}` defined and therefore it's skipped.", m.name, languageType);
                            } else {
                                m.anyOf.add(languageType);
                            }
                        } else if (composed.getOneOf() != null) {
                            if (m.oneOf.contains(languageType)) {
                                LOGGER.warn("{} (oneOf schema) already has `{}` defined and therefore it's skipped.", m.name, languageType);
                            } else {
                                m.oneOf.add(languageType);
                            }
                        } else if (composed.getAllOf() != null) {
                            // no need to add primitive type to allOf, which should comprise of schemas (models) only
                        } else {
                            LOGGER.error("Composed schema has incorrect anyOf, allOf, oneOf defined: {}", composed);
                        }
                        continue;
                    }

                    // the rest of the section is for model
                    Schema refSchema = null;
                    String ref = ModelUtils.getSimpleRef(interfaceSchema.get$ref());
                    if (allDefinitions != null) {
                        refSchema = allDefinitions.get(ref);
                    }
                    final String modelName = toModelName(ref);
                    m.interfaces.add(modelName);
                    addImport(m, modelName);
                    if (allDefinitions != null && refSchema != null) {
                        if (allParents.contains(ref) && supportsMultipleInheritance) {
                            // multiple inheritance
                            addProperties(allProperties, allRequired, refSchema);
                        } else if (parentName != null && parentName.equals(ref) && supportsInheritance) {
                            // single inheritance
                            addProperties(allProperties, allRequired, refSchema);
                        } else {
                            // composition
                            addProperties(properties, required, refSchema);
                            addProperties(allProperties, allRequired, refSchema);
                        }
                    }

                    if (composed.getAnyOf() != null) {
                        m.anyOf.add(modelName);
                    } else if (composed.getOneOf() != null) {
                        m.oneOf.add(modelName);
                    } else if (composed.getAllOf() != null) {
                        m.allOf.add(modelName);
                    } else {
                        LOGGER.error("Composed schema has incorrect anyOf, allOf, oneOf defined: {}", composed);
                    }
                }
            }

            if (parent != null && composed.getAllOf() != null) { // set parent for allOf only
                m.parentSchema = parentName;
                m.parent = toModelName(parentName);

                if (supportsMultipleInheritance) {
                    m.allParents = new ArrayList<String>();
                    for (String pname : allParents) {
                        String pModelName = toModelName(pname);
                        m.allParents.add(pModelName);
                        addImport(m, pModelName);
                    }
                } else { // single inheritance
                    addImport(m, m.parent);
                }
            }

            // child schema (properties owned by the schema itself)
            for (Schema component : interfaces) {
                if (component.get$ref() == null) {
                    if (component != null) {
                        // component is the child schema
                        addProperties(properties, required, component);

                        // includes child's properties (all, required) in allProperties, allRequired
                        addProperties(allProperties, allRequired, component);
                    }
                    break; // at most one child only
                }
            }

            if (composed.getRequired() != null) {
                required.addAll(composed.getRequired());
                allRequired.addAll(composed.getRequired());
            }

            addVars(m, unaliasPropertySchema(properties), required, unaliasPropertySchema(allProperties), allRequired);

            // Per OAS specification, composed schemas may use the 'additionalProperties' keyword.
            if (supportsAdditionalPropertiesWithComposedSchema) {
                // Process the schema specified with the 'additionalProperties' keyword.
                // This will set the 'CodegenModel.additionalPropertiesType' field
                // and potentially 'Codegen.parent'.
                //
                // Note: it's not a good idea to use single class inheritance to implement
                // the 'additionalProperties' keyword. Code generators that use single class
                // inheritance sometimes use the 'Codegen.parent' field to implement the
                // 'additionalProperties' keyword. However, that would be in conflict with
                // 'allOf' composed schemas, because these code generators also want to set
                // 'Codegen.parent' to the first child schema of the 'allOf' schema.
                addAdditionPropertiesToCodeGenModel(m, schema);
            }

            if (Boolean.TRUE.equals(schema.getNullable())) {
                m.isNullable = Boolean.TRUE;
            }
            // end of code block for composed schema
        } else {
            m.dataType = getSchemaType(schema);
            if (schema.getEnum() != null && !schema.getEnum().isEmpty()) {
                m.isEnum = true;
                // comment out below as allowableValues is not set in post processing model enum
                m.allowableValues = new HashMap<String, Object>();
                m.allowableValues.put("values", schema.getEnum());
            }
            if (ModelUtils.isMapSchema(schema)) {
                addAdditionPropertiesToCodeGenModel(m, schema);
                m.isMapModel = true;
            } else if (ModelUtils.isIntegerSchema(schema)) { // integer type
                // NOTE: Integral schemas as CodegenModel is a rare use case and may be removed at a later date.
                // Sync of properties is done for consistency with other data types like CodegenParameter/CodegenProperty.
                ModelUtils.syncValidationProperties(schema, m);

                m.isNumeric = Boolean.TRUE;
                if (ModelUtils.isLongSchema(schema)) { // int64/long format
                    m.isLong = Boolean.TRUE;
                } else { // int32 format
                    m.isInteger = Boolean.TRUE;
                }
            } else if (ModelUtils.isStringSchema(schema)) {
                // NOTE: String schemas as CodegenModel is a rare use case and may be removed at a later date.
                // Sync of properties is done for consistency with other data types like CodegenParameter/CodegenProperty.
                ModelUtils.syncValidationProperties(schema, m);
                m.isString = Boolean.TRUE;
            } else if (ModelUtils.isNumberSchema(schema)) {
                // NOTE: Number schemas as CodegenModel is a rare use case and may be removed at a later date.
                // Sync of properties is done for consistency with other data types like CodegenParameter/CodegenProperty.
                ModelUtils.syncValidationProperties(schema, m);
                m.isNumeric = Boolean.TRUE;
                if (ModelUtils.isFloatSchema(schema)) { // float
                    m.isFloat = Boolean.TRUE;
                } else if (ModelUtils.isDoubleSchema(schema)) { // double
                    m.isDouble = Boolean.TRUE;
                } else { // type is number and without format
                    m.isNumber = Boolean.TRUE;
                }
            }

            if (Boolean.TRUE.equals(schema.getNullable())) {
                m.isNullable = Boolean.TRUE;
            }

            // passing null to allProperties and allRequired as there's no parent
            addVars(m, unaliasPropertySchema(schema.getProperties()), schema.getRequired(), null, null);
        }

        // remove duplicated properties
        m.removeAllDuplicatedProperty();

        // set isDiscriminator on the discriminator property
        if (m.discriminator != null) {
            String discPropName = m.discriminator.getPropertyBaseName();
            List<List<CodegenProperty>> listOLists = new ArrayList<List<CodegenProperty>>();
            listOLists.add(m.requiredVars);
            listOLists.add(m.vars);
            listOLists.add(m.allVars);
            for (List<CodegenProperty> theseVars : listOLists) {
                for (CodegenProperty requiredVar : theseVars) {
                    if (discPropName.equals(requiredVar.baseName)) {
                        requiredVar.isDiscriminator = true;
                    }
                }
            }
        }

        if (sortModelPropertiesByRequiredFlag) {
            Comparator<CodegenProperty> comparator = new Comparator<CodegenProperty>() {
                @Override
                public int compare(CodegenProperty one, CodegenProperty another) {
                    if (one.required == another.required) return 0;
                    else if (one.required) return -1;
                    else return 1;
                }
            };
            Collections.sort(m.vars, comparator);
            Collections.sort(m.allVars, comparator);
        }

        // process 'additionalProperties'
        if (schema.getAdditionalProperties() == null) {
            m.isAdditionalPropertiesTrue = false; // TODO fix the old (incorrect) behaviour (likely with an option)
        } else if (schema.getAdditionalProperties() instanceof Boolean) {
            if (Boolean.TRUE.equals(schema.getAdditionalProperties())) {
                m.isAdditionalPropertiesTrue = true;
            } else {
                m.isAdditionalPropertiesTrue = false;
            }
        } else {
            m.isAdditionalPropertiesTrue = false;
        }

        // post process model properties
        if (m.vars != null) {
            for (CodegenProperty prop : m.vars) {
                postProcessModelProperty(m, prop);
            }
            m.hasVars = m.vars.size() > 0;
        }
        if (m.allVars != null) {
            for (CodegenProperty prop : m.allVars) {
                postProcessModelProperty(m, prop);
            }
        }

        return m;
    }

    /**
     * Recursively look in Schema sc for the discriminator discPropName
     * and return a CodegenProperty with the dataType and required params set
     * the returned CodegenProperty may not be required and it may not be of type string
     *
     * @param composedSchemaName The name of the sc Schema
     * @param sc                 The Schema that may contain the discriminator
     * @param discPropName       The String that is the discriminator propertyName in the schema
     */
    private CodegenProperty discriminatorFound(String composedSchemaName, Schema sc, String discPropName, OpenAPI openAPI) {
        Schema refSchema = ModelUtils.getReferencedSchema(openAPI, sc);
        if (refSchema.getProperties() != null && refSchema.getProperties().get(discPropName) != null) {
            Schema discSchema = (Schema) refSchema.getProperties().get(discPropName);
            CodegenProperty cp = new CodegenProperty();
            if (ModelUtils.isStringSchema(discSchema)) {
                cp.isString = true;
            }
            cp.setRequired(false);
            if (refSchema.getRequired() != null && refSchema.getRequired().contains(discPropName)) {
                cp.setRequired(true);
            }
            return cp;
        }
        if (ModelUtils.isComposedSchema(refSchema)) {
            ComposedSchema composedSchema = (ComposedSchema) refSchema;
            if (composedSchema.getAllOf() != null) {
                // If our discriminator is in one of the allOf schemas break when we find it
                for (Schema allOf : composedSchema.getAllOf()) {
                    CodegenProperty cp = discriminatorFound(composedSchemaName, allOf, discPropName, openAPI);
                    if (cp != null) {
                        return cp;
                    }
                }
            }
            if (composedSchema.getOneOf() != null && composedSchema.getOneOf().size() != 0) {
                // All oneOf definitions must contain the discriminator
                CodegenProperty cp = new CodegenProperty();
                for (Schema oneOf : composedSchema.getOneOf()) {
                    String modelName = ModelUtils.getSimpleRef(oneOf.get$ref());
                    CodegenProperty thisCp = discriminatorFound(composedSchemaName, oneOf, discPropName, openAPI);
                    if (thisCp == null) {
                        throw new RuntimeException("'" + composedSchemaName + "' defines discriminator '" + discPropName + "', but the referenced OneOf schema '" + modelName + "' is missing " + discPropName);
                    }
                    if (cp.dataType == null) {
                        cp = thisCp;
                        continue;
                    }
                    if (cp != thisCp) {
                        throw new RuntimeException("'" + composedSchemaName + "' defines discriminator '" + discPropName + "', but the OneOf schema '" + modelName + "' has a different " + discPropName + " definition than the prior OneOf schema's. Make sure the " + discPropName + " type and required values are the same");
                    }
                }
                return cp;
            }
            if (composedSchema.getAnyOf() != null && composedSchema.getAnyOf().size() != 0) {
                // All anyOf definitions must contain the discriminator because a min of one must be selected
                CodegenProperty cp = new CodegenProperty();
                for (Schema anyOf : composedSchema.getAnyOf()) {
                    String modelName = ModelUtils.getSimpleRef(anyOf.get$ref());
                    CodegenProperty thisCp = discriminatorFound(composedSchemaName, anyOf, discPropName, openAPI);
                    if (thisCp == null) {
                        throw new RuntimeException("'" + composedSchemaName + "' defines discriminator '" + discPropName + "', but the referenced AnyOf schema '" + modelName + "' is missing " + discPropName);
                    }
                    if (cp.dataType == null) {
                        cp = thisCp;
                        continue;
                    }
                    if (cp != thisCp) {
                        throw new RuntimeException("'" + composedSchemaName + "' defines discriminator '" + discPropName + "', but the AnyOf schema '" + modelName + "' has a different " + discPropName + " definition than the prior AnyOf schema's. Make sure the " + discPropName + " type and required values are the same");
                    }
                }
                return cp;

            }
        }
        return null;
    }

    /**
     * Recursively look in Schema sc for the discriminator and return it
     * Schema sc location
     * OpenAPI openAPI the spec where we are searching for the discriminator
     *
     * @param sc The Schema that may contain the discriminator
     */
    private Discriminator recursiveGetDiscriminator(Schema sc, OpenAPI openAPI) {
        Schema refSchema = ModelUtils.getReferencedSchema(openAPI, sc);
        Discriminator foundDisc = refSchema.getDiscriminator();
        if (foundDisc != null) {
            return foundDisc;
        }
        if (!!this.getLegacyDiscriminatorBehavior()) {
            return null;
        }
        Discriminator disc = new Discriminator();
        if (ModelUtils.isComposedSchema(refSchema)) {
            ComposedSchema composedSchema = (ComposedSchema) refSchema;
            if (composedSchema.getAllOf() != null) {
                // If our discriminator is in one of the allOf schemas break when we find it
                for (Schema allOf : composedSchema.getAllOf()) {
                    foundDisc = recursiveGetDiscriminator(allOf, openAPI);
                    if (foundDisc != null) {
                        disc.setPropertyName(foundDisc.getPropertyName());
                        disc.setMapping(foundDisc.getMapping());
                        return disc;
                    }
                }
            }
            if (composedSchema.getOneOf() != null && composedSchema.getOneOf().size() != 0) {
                // All oneOf definitions must contain the discriminator
                Integer hasDiscriminatorCnt = 0;
                Integer hasNullTypeCnt = 0;
                Set<String> discriminatorsPropNames = new HashSet<>();
                for (Schema oneOf : composedSchema.getOneOf()) {
                    if (ModelUtils.isNullType(oneOf)) {
                        // The null type does not have a discriminator. Skip.
                        hasNullTypeCnt++;
                        continue;
                    }
                    foundDisc = recursiveGetDiscriminator(oneOf, openAPI);
                    if (foundDisc != null) {
                        discriminatorsPropNames.add(foundDisc.getPropertyName());
                        hasDiscriminatorCnt++;
                    }
                }
                if (discriminatorsPropNames.size() > 1) {
                    throw new RuntimeException("The oneOf schemas have conflicting discriminator property names. " +
                            "oneOf schemas must have the same property name, but found " + String.join(", ", discriminatorsPropNames));
                }
                if ((hasDiscriminatorCnt + hasNullTypeCnt) == composedSchema.getOneOf().size() && discriminatorsPropNames.size() == 1) {
                    disc.setPropertyName(foundDisc.getPropertyName());
                    disc.setMapping(foundDisc.getMapping());
                    return disc;
                }
                // If the scenario when oneOf has two children and one of them is the 'null' type,
                // there is no need for a discriminator.
            }
            if (composedSchema.getAnyOf() != null && composedSchema.getAnyOf().size() != 0) {
                // All anyOf definitions must contain the discriminator because a min of one must be selected
                Integer hasDiscriminatorCnt = 0;
                Integer hasNullTypeCnt = 0;
                Set<String> discriminatorsPropNames = new HashSet<>();
                for  (Schema anyOf : composedSchema.getAnyOf()) {
                    if (ModelUtils.isNullType(anyOf)) {
                        // The null type does not have a discriminator. Skip.
                        hasNullTypeCnt++;
                        continue;
                    }
                    foundDisc = recursiveGetDiscriminator(anyOf, openAPI);
                    if (foundDisc != null) {
                        discriminatorsPropNames.add(foundDisc.getPropertyName());
                        hasDiscriminatorCnt++;
                    }
                }
                if (discriminatorsPropNames.size() > 1) {
                    throw new RuntimeException("The anyOf schemas have conflicting discriminator property names. " +
                        "anyOf schemas must have the same property name, but found " + String.join(", ", discriminatorsPropNames));
                }
                if ((hasDiscriminatorCnt + hasNullTypeCnt) == composedSchema.getAnyOf().size() && discriminatorsPropNames.size() == 1) {
                    disc.setPropertyName(foundDisc.getPropertyName());
                    disc.setMapping(foundDisc.getMapping());
                    return disc;
                }
                // If the scenario when anyOf has two children and one of them is the 'null' type,
                // there is no need for a discriminator.
            }
        }
        return null;
    }

    /**
     * This function is only used for composed schemas which have a discriminator
     * Process oneOf and anyOf models in a composed schema and adds them into
     * a list if the oneOf and anyOf models contain
     * the required discriminator. If they don't contain the required
     * discriminator or the discriminator is the wrong type then an error is
     * thrown
     *
     * @param composedSchemaName The String model name of the composed schema where we are setting the discriminator map
     * @param discPropName       The String that is the discriminator propertyName in the schema
     * @param c                  The ComposedSchema that contains the discriminator and oneOf/anyOf schemas
     * @param openAPI            The OpenAPI spec that we are using
     * @return the list of oneOf and anyOf MappedModel that need to be added to the discriminator map
     */
    protected List<MappedModel> getOneOfAnyOfDescendants(String composedSchemaName, String discPropName, ComposedSchema c, OpenAPI openAPI) {
        ArrayList<List<Schema>> listOLists = new ArrayList<List<Schema>>();
        listOLists.add(c.getOneOf());
        listOLists.add(c.getAnyOf());
        List<MappedModel> descendentSchemas = new ArrayList();
        for (List<Schema> schemaList : listOLists) {
            if (schemaList == null) {
                continue;
            }
            for (Schema sc : schemaList) {
                if (ModelUtils.isNullType(sc)) {
                    continue;
                }
                String ref = sc.get$ref();
                if (ref == null) {
                    // for schemas with no ref, it is not possible to build the discriminator map
                    // because ref is how we get the model name
                    // we only hit this use case for a schema with inline composed schemas, and one of those
                    // schemas also has inline composed schemas
                    // Note: if it is only inline one level, then the inline model resolver will move it into its own
                    // schema and make it a $ref schema in the oneOf/anyOf location
                    throw new RuntimeException("Invalid inline schema defined in oneOf/anyOf in '" + composedSchemaName + "'. Per the OpenApi spec, for this case when a composed schema defines a discriminator, the oneOf/anyOf schemas must use $ref. Change this inline definition to a $ref definition");
                }
                CodegenProperty df = discriminatorFound(composedSchemaName, sc, discPropName, openAPI);
                String modelName = ModelUtils.getSimpleRef(ref);
                if (df == null || !df.isString || df.required != true) {
                    String msgSuffix = "";
                    if (df == null) {
                        msgSuffix += discPropName + " is missing from the schema, define it as required and type string";
                    } else {
                        if (!df.isString) {
                            msgSuffix += "invalid type for " + discPropName + ", set it to string";
                        }
                        if (df.required != true) {
                            String spacer = "";
                            if (msgSuffix.length() != 0) {
                                spacer = ". ";
                            }
                            msgSuffix += spacer + "invalid optional definition of " + discPropName + ", include it in required";
                        }
                    }
                    throw new RuntimeException("'" + composedSchemaName + "' defines discriminator '" + discPropName + "', but the referenced schema '" + modelName + "' is incorrect. " + msgSuffix);
                }
                MappedModel mm = new MappedModel(modelName, toModelName(modelName));
                descendentSchemas.add(mm);
                Schema cs = ModelUtils.getSchema(openAPI, modelName);
                Map<String, Object> vendorExtensions = cs.getExtensions();
                if (vendorExtensions != null && !vendorExtensions.isEmpty() && vendorExtensions.containsKey("x-discriminator-value")) {
                    String xDiscriminatorValue = (String) vendorExtensions.get("x-discriminator-value");
                    mm = new MappedModel(xDiscriminatorValue, toModelName(modelName));
                    descendentSchemas.add(mm);
                }

            }
        }
        return descendentSchemas;
    }

    protected List<MappedModel> getAllOfDescendants(String thisSchemaName, OpenAPI openAPI) {
        ArrayList<String> queue = new ArrayList();
        List<MappedModel> descendentSchemas = new ArrayList();
        Map<String, Schema> schemas = ModelUtils.getSchemas(openAPI);
        String currentSchemaName = thisSchemaName;
        while (true) {
            for (String childName : schemas.keySet()) {
                if (childName == thisSchemaName) {
                    continue;
                }
                Schema child = schemas.get(childName);
                if (ModelUtils.isComposedSchema(child)) {
                    ComposedSchema composedChild = (ComposedSchema) child;
                    List<Schema> parents = composedChild.getAllOf();
                    if (parents != null) {
                        for (Schema parent : parents) {
                            String ref = parent.get$ref();
                            if (ref == null) {
                                // for schemas with no ref, it is not possible to build the discriminator map
                                // because ref is how we get the model name
                                // we only hit this use case for a schema with inline composed schemas, and one of those
                                // schemas also has inline composed schemas
                                throw new RuntimeException("Invalid inline schema defined in allOf in '" + childName + "'. Per the OpenApi spec, for this case when a composed schema defines a discriminator, the allOf schemas must use $ref. Change this inline definition to a $ref definition");
                            }
                            String parentName = ModelUtils.getSimpleRef(ref);
                            if (parentName.equals(currentSchemaName)) {
                                if (queue.contains(childName) || descendentSchemas.contains(childName)) {
                                    throw new RuntimeException("Stack overflow hit when looking for " + thisSchemaName + " an infinite loop starting and ending at " + childName + " was seen");
                                }
                                queue.add(childName);
                                break;
                            }
                        }
                    }
                }
            }
            if (queue.size() == 0) {
                break;
            }
            currentSchemaName = queue.remove(0);
            MappedModel mm = new MappedModel(currentSchemaName, toModelName(currentSchemaName));
            descendentSchemas.add(mm);
            Schema cs = schemas.get(currentSchemaName);
            Map<String, Object> vendorExtensions = cs.getExtensions();
            if (vendorExtensions != null && !vendorExtensions.isEmpty() && vendorExtensions.containsKey("x-discriminator-value")) {
                String xDiscriminatorValue = (String) vendorExtensions.get("x-discriminator-value");
                mm = new MappedModel(xDiscriminatorValue, toModelName(currentSchemaName));
                descendentSchemas.add(mm);
            }
        }
        return descendentSchemas;
    }

    protected CodegenDiscriminator createDiscriminator(String schemaName, Schema schema, OpenAPI openAPI) {
        Discriminator sourceDiscriminator = recursiveGetDiscriminator(schema, openAPI);
        if (sourceDiscriminator == null) {
            return null;
        }
        CodegenDiscriminator discriminator = new CodegenDiscriminator();
        String discPropName = sourceDiscriminator.getPropertyName();
        discriminator.setPropertyName(toVarName(discPropName));
        discriminator.setPropertyBaseName(sourceDiscriminator.getPropertyName());
        discriminator.setPropertyGetter(toGetter(discriminator.getPropertyName()));
        // FIXME: for now, we assume that the discriminator property is String
        discriminator.setPropertyType(typeMapping.get("string"));
        discriminator.setMapping(sourceDiscriminator.getMapping());
        List<MappedModel> uniqueDescendants = new ArrayList();
        if (sourceDiscriminator.getMapping() != null && !sourceDiscriminator.getMapping().isEmpty()) {
            for (Entry<String, String> e : sourceDiscriminator.getMapping().entrySet()) {
                String nameOrRef = e.getValue();
                String name = nameOrRef.indexOf('/') >= 0 ? ModelUtils.getSimpleRef(nameOrRef) : nameOrRef;
                String modelName = toModelName(name);
                uniqueDescendants.add(new MappedModel(e.getKey(), modelName));
            }
        }

        boolean legacyUseCase = (this.getLegacyDiscriminatorBehavior() && uniqueDescendants.isEmpty());
        if (!this.getLegacyDiscriminatorBehavior() || legacyUseCase) {
            // for schemas that allOf inherit from this schema, add those descendants to this discriminator map
            List<MappedModel> otherDescendants = getAllOfDescendants(schemaName, openAPI);
            for (MappedModel otherDescendant : otherDescendants) {
                if (!uniqueDescendants.contains(otherDescendant)) {
                    uniqueDescendants.add(otherDescendant);
                }
            }
        }
        // if there are composed oneOf/anyOf schemas, add them to this discriminator
        if (ModelUtils.isComposedSchema(schema) && !this.getLegacyDiscriminatorBehavior()) {
            List<MappedModel> otherDescendants = getOneOfAnyOfDescendants(schemaName, discPropName, (ComposedSchema) schema, openAPI);
            for (MappedModel otherDescendant : otherDescendants) {
                if (!uniqueDescendants.contains(otherDescendant)) {
                    uniqueDescendants.add(otherDescendant);
                }
            }
        }
        if (!this.getLegacyDiscriminatorBehavior()) {
            Collections.sort(uniqueDescendants);
        }
        discriminator.getMappedModels().addAll(uniqueDescendants);
        return discriminator;
    }

    /**
     * Handle the model for the 'additionalProperties' keyword in the OAS schema.
     *
     * @param codegenModel The codegen representation of the schema.
     * @param schema       The input OAS schema.
     */
    protected void addAdditionPropertiesToCodeGenModel(CodegenModel codegenModel, Schema schema) {
        addParentContainer(codegenModel, codegenModel.name, schema);
    }

    /**
     * Add schema's properties to "properties" and "required" list
     *
     * @param properties all properties
     * @param required   required property only
     * @param schema     schema in which the properties will be added to the lists
     */
    protected void addProperties(Map<String, Schema> properties, List<String> required, Schema schema) {
        if (schema instanceof ComposedSchema) {
            ComposedSchema composedSchema = (ComposedSchema) schema;

            if (composedSchema.getAllOf() != null) {
                for (Schema component : composedSchema.getAllOf()) {
                    addProperties(properties, required, component);
                }
            }

            if (schema.getRequired() != null) {
                required.addAll(schema.getRequired());
            }

            if (composedSchema.getOneOf() != null) {
                for (Schema component : composedSchema.getOneOf()) {
                    addProperties(properties, required, component);
                }
            }

            if (composedSchema.getAnyOf() != null) {
                for (Schema component : composedSchema.getAnyOf()) {
                    addProperties(properties, required, component);
                }
            }

            return;
        }

        if (StringUtils.isNotBlank(schema.get$ref())) {
            Schema interfaceSchema = ModelUtils.getReferencedSchema(this.openAPI, schema);
            addProperties(properties, required, interfaceSchema);
            return;
        }
        if (schema.getProperties() != null) {
            properties.putAll(schema.getProperties());
        }
        if (schema.getRequired() != null) {
            required.addAll(schema.getRequired());
        }
    }

    /**
     * Camelize the method name of the getter and setter
     *
     * @param name string to be camelized
     * @return Camelized string
     */
    public String getterAndSetterCapitalize(String name) {
        if (name == null || name.length() == 0) {
            return name;
        }
        return camelize(toVarName(name));
    }

    /**
     * Convert OAS Property object to Codegen Property object
     *
     * @param name name of the property
     * @param p    OAS property schema
     * @return Codegen Property object
     */
    public CodegenProperty fromProperty(String name, Schema p) {
        if (p == null) {
            LOGGER.error("Undefined property/schema for `{}`. Default to type:string.", name);
            return null;
        }
        LOGGER.debug("debugging fromProperty for " + name + " : " + p);

        // unalias schema
        p = ModelUtils.unaliasSchema(this.openAPI, p, importMapping);

        CodegenProperty property = CodegenModelFactory.newInstance(CodegenModelType.PROPERTY);

        ModelUtils.syncValidationProperties(p, property);

        property.name = toVarName(name);
        property.baseName = name;
        if (p.getType() == null) {
            property.openApiType = getSchemaType(p);
        } else {
            property.openApiType = p.getType();
        }
        property.nameInCamelCase = camelize(property.name, false);
        property.nameInSnakeCase = CaseFormat.UPPER_CAMEL.to(CaseFormat.UPPER_UNDERSCORE, property.nameInCamelCase);
        property.description = escapeText(p.getDescription());
        property.unescapedDescription = p.getDescription();
        property.title = p.getTitle();
        property.getter = toGetter(name);
        property.setter = toSetter(name);
        property.example = toExampleValue(p);
        property.defaultValue = toDefaultValue(p);
        property.defaultValueWithParam = toDefaultValueWithParam(name, p);
        property.jsonSchema = Json.pretty(p);

        if (p.getDeprecated() != null) {
            property.deprecated = p.getDeprecated();
        } else if (p.get$ref() != null) {
            // Since $ref should be replaced with the model it refers
            // to, $ref'ing a model with 'deprecated' set should cause
            // the property to reflect the model's 'deprecated' value.
            String ref = ModelUtils.getSimpleRef(p.get$ref());
            if (ref != null) {
                Schema referencedSchema = ModelUtils.getSchemas(this.openAPI).get(ref);
                if (referencedSchema != null && referencedSchema.getDeprecated() != null) {
                    property.deprecated = referencedSchema.getDeprecated();
                }
            }
        }
        if (p.getReadOnly() != null) {
            property.isReadOnly = p.getReadOnly();
        }
        if (p.getWriteOnly() != null) {
            property.isWriteOnly = p.getWriteOnly();
        }
        if (p.getNullable() != null) {
            property.isNullable = p.getNullable();
        }

        if (p.getXml() != null) {
            if (p.getXml().getAttribute() != null) {
                property.isXmlAttribute = p.getXml().getAttribute();
            }
            property.xmlPrefix = p.getXml().getPrefix();
            property.xmlName = p.getXml().getName();
            property.xmlNamespace = p.getXml().getNamespace();
        }
        if (p.getExtensions() != null && !p.getExtensions().isEmpty()) {
            property.getVendorExtensions().putAll(p.getExtensions());
        }

        String type = getSchemaType(p);
        if (ModelUtils.isIntegerSchema(p)) { // integer type
            property.isNumeric = Boolean.TRUE;
            if (ModelUtils.isLongSchema(p)) { // int64/long format
                property.isLong = Boolean.TRUE;
            } else { // int32 format
                property.isInteger = Boolean.TRUE;
            }

            if (p.getMinimum() != null) {
                property.minimum = String.valueOf(p.getMinimum().longValue());
            }
            if (p.getMaximum() != null) {
                property.maximum = String.valueOf(p.getMaximum().longValue());
            }
            if (p.getExclusiveMinimum() != null) {
                property.exclusiveMinimum = p.getExclusiveMinimum();
            }
            if (p.getExclusiveMaximum() != null) {
                property.exclusiveMaximum = p.getExclusiveMaximum();
            }
            if (p.getMultipleOf() != null) {
                property.multipleOf = p.getMultipleOf();
            }

            // check if any validation rule defined
            // exclusive* are noop without corresponding min/max
            if (property.minimum != null || property.maximum != null || p.getMultipleOf() != null)
                property.hasValidation = true;

        } else if (ModelUtils.isBooleanSchema(p)) { // boolean type
            property.isBoolean = true;
            property.getter = toBooleanGetter(name);
        } else if (ModelUtils.isDateSchema(p)) { // date format
            property.isString = false; // for backward compatibility with 2.x
            property.isDate = true;

        } else if (ModelUtils.isDateTimeSchema(p)) { // date-time format
            property.isString = false; // for backward compatibility with 2.x
            property.isDateTime = true;

        } else if (ModelUtils.isStringSchema(p)) {
            if (ModelUtils.isByteArraySchema(p)) {
                property.isByteArray = true;
            } else if (ModelUtils.isBinarySchema(p)) {
                property.isBinary = true;
                property.isFile = true; // file = binary in OAS3
            } else if (ModelUtils.isFileSchema(p)) {
                property.isFile = true;
            } else if (ModelUtils.isUUIDSchema(p)) {
                // keep isString to true to make it backward compatible
                property.isString = true;
                property.isUuid = true;
            } else if (ModelUtils.isURISchema(p)) {
                property.isString = true; // for backward compatibility
                property.isUri = true;
            } else if (ModelUtils.isEmailSchema(p)) {
                property.isString = true;
                property.isEmail = true;
            } else {
                property.isString = true;
            }

            property.maxLength = p.getMaxLength();
            property.minLength = p.getMinLength();
            property.pattern = toRegularExpression(p.getPattern());

            // check if any validation rule defined
            if (property.pattern != null || property.minLength != null || property.maxLength != null)
                property.hasValidation = true;

        } else if (ModelUtils.isNumberSchema(p)) {
            property.isNumeric = Boolean.TRUE;
            if (ModelUtils.isFloatSchema(p)) { // float
                property.isFloat = Boolean.TRUE;
            } else if (ModelUtils.isDoubleSchema(p)) { // double
                property.isDouble = Boolean.TRUE;
            } else { // type is number and without format
                property.isNumber = Boolean.TRUE;
            }

            if (p.getMinimum() != null) {
                property.minimum = String.valueOf(p.getMinimum());
            }
            if (p.getMaximum() != null) {
                property.maximum = String.valueOf(p.getMaximum());
            }
            if (p.getExclusiveMinimum() != null) {
                property.exclusiveMinimum = p.getExclusiveMinimum();
            }
            if (p.getExclusiveMaximum() != null) {
                property.exclusiveMaximum = p.getExclusiveMaximum();
            }
            if (p.getMultipleOf() != null) {
                property.multipleOf = p.getMultipleOf();
            }

            // check if any validation rule defined
            // exclusive* are noop without corresponding min/max
            if (property.minimum != null || property.maximum != null || p.getMultipleOf() != null) {
                property.hasValidation = true;
            }

        } else if (isFreeFormObject(p)) {
            property.isFreeFormObject = true;
        } else if (isAnyTypeSchema(p)) {
            // The 'null' value is allowed when the OAS schema is 'any type'.
            // See https://github.com/OAI/OpenAPI-Specification/issues/1389
            if (Boolean.FALSE.equals(p.getNullable())) {
                LOGGER.warn("Schema '{}' is any type, which includes the 'null' value. 'nullable' cannot be set to 'false'", p.getName());
            }
            property.isNullable = true;
            property.isAnyType = true;
        } else if (ModelUtils.isArraySchema(p)) {
            // default to string if inner item is undefined
            ArraySchema arraySchema = (ArraySchema) p;
            Schema innerSchema = ModelUtils.unaliasSchema(this.openAPI, getSchemaItems(arraySchema), importMapping);
        } else if (ModelUtils.isMapSchema(p)) {
            Schema innerSchema = ModelUtils.unaliasSchema(this.openAPI, getAdditionalProperties(p),
                    importMapping);
            if (innerSchema == null) {
                LOGGER.error("Undefined map inner type for `{}`. Default to String.", p.getName());
                innerSchema = new StringSchema().description("//TODO automatically added by openapi-generator due to undefined type");
                p.setAdditionalProperties(innerSchema);
            }
        }

        //Inline enum case:
        if (p.getEnum() != null && !p.getEnum().isEmpty()) {
            List<Object> _enum = p.getEnum();
            property._enum = new ArrayList<String>();
            for (Object i : _enum) {
                property._enum.add(String.valueOf(i));
            }
            property.isEnum = true;

            Map<String, Object> allowableValues = new HashMap<String, Object>();
            allowableValues.put("values", _enum);
            if (allowableValues.size() > 0) {
                property.allowableValues = allowableValues;
            }
        }

        Schema referencedSchema = ModelUtils.getReferencedSchema(this.openAPI, p);

        //Referenced enum case:
        if (referencedSchema.getEnum() != null && !referencedSchema.getEnum().isEmpty()) {
            List<Object> _enum = referencedSchema.getEnum();

            Map<String, Object> allowableValues = new HashMap<String, Object>();
            allowableValues.put("values", _enum);
            if (allowableValues.size() > 0) {
                property.allowableValues = allowableValues;
            }
        }

        if (referencedSchema.getNullable() != null) {
            property.isNullable = referencedSchema.getNullable();
        }

        property.dataType = getTypeDeclaration(p);
        property.dataFormat = p.getFormat();
        property.baseType = getSchemaType(p);

        // this can cause issues for clients which don't support enums
        if (property.isEnum) {
            property.datatypeWithEnum = toEnumName(property);
            property.enumName = toEnumName(property);
        } else {
            property.datatypeWithEnum = property.dataType;
        }

        if (ModelUtils.isArraySchema(p)) {
            property.isContainer = true;
            property.isListContainer = true;
            if (ModelUtils.isSet(p)) {
                property.containerType = "set";
            } else {
                property.containerType = "array";
            }
            property.baseType = getSchemaType(p);
            if (p.getXml() != null) {
                property.isXmlWrapped = p.getXml().getWrapped() == null ? false : p.getXml().getWrapped();
                property.xmlPrefix = p.getXml().getPrefix();
                property.xmlNamespace = p.getXml().getNamespace();
                property.xmlName = p.getXml().getName();
            }

            // handle inner property
            property.maxItems = p.getMaxItems();
            property.minItems = p.getMinItems();
            String itemName = null;
            if (p.getExtensions() != null && p.getExtensions().get("x-item-name") != null) {
                itemName = p.getExtensions().get("x-item-name").toString();
            }
            if (itemName == null) {
                itemName = property.name;
            }
            ArraySchema arraySchema = (ArraySchema) p;
            Schema innerSchema = ModelUtils.unaliasSchema(this.openAPI, getSchemaItems(arraySchema), importMapping);
            CodegenProperty cp = fromProperty(itemName, innerSchema);
            updatePropertyForArray(property, cp);
        } else if (ModelUtils.isMapSchema(p)) {
            property.isContainer = true;
            property.isMapContainer = true;
            property.containerType = "map";
            property.baseType = getSchemaType(p);
            property.minItems = p.getMinProperties();
            property.maxItems = p.getMaxProperties();

            // handle inner property
            Schema innerSchema = ModelUtils.unaliasSchema(this.openAPI, getAdditionalProperties(p),
                    importMapping);
            if (innerSchema == null) {
                LOGGER.error("Undefined map inner type for `{}`. Default to String.", p.getName());
                innerSchema = new StringSchema().description("//TODO automatically added by openapi-generator due to undefined type");
                p.setAdditionalProperties(innerSchema);
            }
            CodegenProperty cp = fromProperty("inner", innerSchema);
            updatePropertyForMap(property, cp);
        } else if (isFreeFormObject(p)) {
            property.isFreeFormObject = true;
            property.baseType = getSchemaType(p);
            if (languageSpecificPrimitives.contains(property.dataType)) {
                property.isPrimitiveType = true;
            }
        } else if (isAnyTypeSchema(p)) {
            property.isAnyType = true;
            property.baseType = getSchemaType(p);
            if (languageSpecificPrimitives.contains(property.dataType)) {
                property.isPrimitiveType = true;
            }
        } else { // model
            setNonArrayMapProperty(property, type);
            Schema refOrCurrent = ModelUtils.getReferencedSchema(this.openAPI, p);
            property.isModel = (ModelUtils.isComposedSchema(refOrCurrent) || ModelUtils.isObjectSchema(refOrCurrent)) && ModelUtils.isModel(refOrCurrent);
        }

        LOGGER.debug("debugging from property return: " + property);
        return property;
    }

    /**
     * Update property for array(list) container
     *
     * @param property      Codegen property
     * @param innerProperty Codegen inner property of map or list
     */
    protected void updatePropertyForArray(CodegenProperty property, CodegenProperty innerProperty) {
        if (innerProperty == null) {
            LOGGER.warn("skipping invalid array property " + Json.pretty(property));
            return;
        }
        property.dataFormat = innerProperty.dataFormat;
        if (!languageSpecificPrimitives.contains(innerProperty.baseType)) {
            property.complexType = innerProperty.baseType;
        } else {
            property.isPrimitiveType = true;
        }
        property.items = innerProperty;
        property.mostInnerItems = getMostInnerItems(innerProperty);
        // inner item is Enum
        if (isPropertyInnerMostEnum(property)) {
            // isEnum is set to true when the type is an enum
            // or the inner type of an array/map is an enum
            property.isEnum = true;
            // update datatypeWithEnum and default value for array
            // e.g. List<string> => List<StatusEnum>
            updateDataTypeWithEnumForArray(property);
            // set allowable values to enum values (including array/map of enum)
            property.allowableValues = getInnerEnumAllowableValues(property);
        }

    }

    /**
     * Update property for map container
     *
     * @param property      Codegen property
     * @param innerProperty Codegen inner property of map or list
     */
    protected void updatePropertyForMap(CodegenProperty property, CodegenProperty innerProperty) {
        if (innerProperty == null) {
            LOGGER.warn("skipping invalid map property " + Json.pretty(property));
            return;
        }
        if (!languageSpecificPrimitives.contains(innerProperty.baseType)) {
            property.complexType = innerProperty.baseType;
        } else {
            property.isPrimitiveType = true;
        }
        property.items = innerProperty;
        property.mostInnerItems = getMostInnerItems(innerProperty);
        property.dataFormat = innerProperty.dataFormat;
        // inner item is Enum
        if (isPropertyInnerMostEnum(property)) {
            // isEnum is set to true when the type is an enum
            // or the inner type of an array/map is an enum
            property.isEnum = true;
            // update datatypeWithEnum and default value for map
            // e.g. Dictionary<string, string> => Dictionary<string, StatusEnum>
            updateDataTypeWithEnumForMap(property);
            // set allowable values to enum values (including array/map of enum)
            property.allowableValues = getInnerEnumAllowableValues(property);
        }

    }

    /**
     * Update property for map container
     *
     * @param property Codegen property
     * @return True if the inner most type is enum
     */
    protected Boolean isPropertyInnerMostEnum(CodegenProperty property) {
        CodegenProperty currentProperty = getMostInnerItems(property);

        return currentProperty == null ? false : currentProperty.isEnum;
    }

    protected CodegenProperty getMostInnerItems(CodegenProperty property) {
        CodegenProperty currentProperty = property;
        while (currentProperty != null && (Boolean.TRUE.equals(currentProperty.isMapContainer)
                || Boolean.TRUE.equals(currentProperty.isListContainer))) {
            currentProperty = currentProperty.items;
        }
        return currentProperty;
    }

    protected Map<String, Object> getInnerEnumAllowableValues(CodegenProperty property) {
        CodegenProperty currentProperty = getMostInnerItems(property);

        return currentProperty == null ? new HashMap<String, Object>() : currentProperty.allowableValues;
    }

    /**
     * Update datatypeWithEnum for array container
     *
     * @param property Codegen property
     */
    protected void updateDataTypeWithEnumForArray(CodegenProperty property) {
        CodegenProperty baseItem = property.items;
        while (baseItem != null && (Boolean.TRUE.equals(baseItem.isMapContainer)
                || Boolean.TRUE.equals(baseItem.isListContainer))) {
            baseItem = baseItem.items;
        }
        if (baseItem != null) {
            // set both datatype and datetypeWithEnum as only the inner type is enum
            property.datatypeWithEnum = property.datatypeWithEnum.replace(baseItem.baseType, toEnumName(baseItem));

            // naming the enum with respect to the language enum naming convention
            // e.g. remove [], {} from array/map of enum
            property.enumName = toEnumName(property);

            // set default value for variable with inner enum
            if (property.defaultValue != null) {
                property.defaultValue = property.defaultValue.replace(baseItem.baseType, toEnumName(baseItem));
            }

            updateCodegenPropertyEnum(property);
        }
    }

    /**
     * Update datatypeWithEnum for map container
     *
     * @param property Codegen property
     */
    protected void updateDataTypeWithEnumForMap(CodegenProperty property) {
        CodegenProperty baseItem = property.items;
        while (baseItem != null && (Boolean.TRUE.equals(baseItem.isMapContainer)
                || Boolean.TRUE.equals(baseItem.isListContainer))) {
            baseItem = baseItem.items;
        }

        if (baseItem != null) {
            // set both datatype and datetypeWithEnum as only the inner type is enum
            property.datatypeWithEnum = property.datatypeWithEnum.replace(", " + baseItem.baseType, ", " + toEnumName(baseItem));

            // naming the enum with respect to the language enum naming convention
            // e.g. remove [], {} from array/map of enum
            property.enumName = toEnumName(property);

            // set default value for variable with inner enum
            if (property.defaultValue != null) {
                property.defaultValue = property.defaultValue.replace(", " + property.items.baseType, ", " + toEnumName(property.items));
            }

            updateCodegenPropertyEnum(property);
        }
    }

    protected void setNonArrayMapProperty(CodegenProperty property, String type) {
        property.isContainer = false;
        if (languageSpecificPrimitives().contains(type)) {
            property.isPrimitiveType = true;
        } else {
            property.complexType = property.baseType;
            property.isModel = true;
        }
    }

    /**
     * Override with any special handling of response codes
     *
     * @param responses OAS Operation's responses
     * @return default method response or <code>null</code> if not found
     */
    protected ApiResponse findMethodResponse(ApiResponses responses) {
        String code = null;
        for (String responseCode : responses.keySet()) {
            if (responseCode.startsWith("2") || responseCode.equals("default")) {
                if (code == null || code.compareTo(responseCode) > 0) {
                    code = responseCode;
                }
            }
        }
        if (code == null) {
            return null;
        }
        return responses.get(code);
    }

    /**
     * Set op's returnBaseType, returnType, examples etc.
     *
     * @param operation      endpoint Operation
     * @param schemas        a map of the schemas in the openapi spec
     * @param op             endpoint CodegenOperation
     * @param methodResponse the default ApiResponse for the endpoint
     */
    protected void handleMethodResponse(Operation operation,
                                        Map<String, Schema> schemas,
                                        CodegenOperation op,
                                        ApiResponse methodResponse) {
        handleMethodResponse(operation, schemas, op, methodResponse, Collections.<String, String>emptyMap());
    }

    /**
     * Set op's returnBaseType, returnType, examples etc.
     *
     * @param operation      endpoint Operation
     * @param schemas        a map of the schemas in the openapi spec
     * @param op             endpoint CodegenOperation
     * @param methodResponse the default ApiResponse for the endpoint
     * @param importMappings mappings of external types to be omitted by unaliasing
     */
    protected void handleMethodResponse(Operation operation,
                                        Map<String, Schema> schemas,
                                        CodegenOperation op,
                                        ApiResponse methodResponse,
                                        Map<String, String> importMappings) {
        Schema responseSchema = ModelUtils.unaliasSchema(this.openAPI, ModelUtils.getSchemaFromResponse(methodResponse), importMappings);

        if (responseSchema != null) {
            CodegenProperty cm = fromProperty("response", responseSchema);

            if (ModelUtils.isArraySchema(responseSchema)) {
                ArraySchema as = (ArraySchema) responseSchema;
                CodegenProperty innerProperty = fromProperty("response", getSchemaItems(as));
                op.returnBaseType = innerProperty.baseType;
            } else if (ModelUtils.isMapSchema(responseSchema)) {
                CodegenProperty innerProperty = fromProperty("response", getAdditionalProperties(responseSchema));
                op.returnBaseType = innerProperty.baseType;
            } else {
                if (cm.complexType != null) {
                    op.returnBaseType = cm.complexType;
                } else {
                    op.returnBaseType = cm.baseType;
                }
            }

            // generate examples
            String exampleStatusCode = "200";
            for (String key : operation.getResponses().keySet()) {
                if (operation.getResponses().get(key) == methodResponse && !key.equals("default")) {
                    exampleStatusCode = key;
                }
            }
            op.examples = new ExampleGenerator(schemas, this.openAPI).generateFromResponseSchema(exampleStatusCode, responseSchema, getProducesInfo(this.openAPI, operation));
            op.defaultResponse = toDefaultValue(responseSchema);
            op.returnType = cm.dataType;
            op.returnFormat = cm.dataFormat;
            op.hasReference = schemas != null && schemas.containsKey(op.returnBaseType);

            // lookup discriminator
            Schema schema = schemas.get(op.returnBaseType);
            if (schema != null) {
                CodegenModel cmod = fromModel(op.returnBaseType, schema);
                op.discriminator = cmod.discriminator;
            }

            if (cm.isContainer) {
                op.returnContainer = cm.containerType;
                if ("map".equals(cm.containerType)) {
                    op.isMapContainer = true;
                } else if ("list".equalsIgnoreCase(cm.containerType)) {
                    op.isListContainer = true;
                } else if ("array".equalsIgnoreCase(cm.containerType)) {
                    op.isListContainer = true;
                } else if ("set".equalsIgnoreCase(cm.containerType)) {
                    op.isListContainer = true;
                }
            } else {
                op.returnSimpleType = true;
            }
            if (languageSpecificPrimitives().contains(op.returnBaseType) || op.returnBaseType == null) {
                op.returnTypeIsPrimitive = true;
            }
        }
        addHeaders(methodResponse, op.responseHeaders);
    }

    /**
     * Convert OAS Operation object to Codegen Operation object
     *
     * @param httpMethod HTTP method
     * @param operation  OAS operation object
     * @param path       the path of the operation
     * @param servers    list of servers
     * @return Codegen Operation object
     */
    public CodegenOperation fromOperation(String path,
                                          String httpMethod,
                                          Operation operation,
                                          List<Server> servers) {
        LOGGER.debug("fromOperation => operation: " + operation);
        if (operation == null)
            throw new RuntimeException("operation cannot be null in fromOperation");

        Map<String, Schema> schemas = ModelUtils.getSchemas(this.openAPI);
        CodegenOperation op = CodegenModelFactory.newInstance(CodegenModelType.OPERATION);
        Set<String> imports = new HashSet<String>();
        if (operation.getExtensions() != null && !operation.getExtensions().isEmpty()) {
            op.vendorExtensions.putAll(operation.getExtensions());

            Object isCallbackRequest = op.vendorExtensions.remove("x-callback-request");
            op.isCallbackRequest = Boolean.TRUE.equals(isCallbackRequest);
        }

        // servers setting
        if (operation.getServers() != null && !operation.getServers().isEmpty()) {
            // use operation-level servers first if defined
            op.servers = fromServers(operation.getServers());
        } else if (servers != null && !servers.isEmpty()) {
            // use path-level servers
            op.servers = fromServers(servers);
        }

        // store the original operationId for plug-in
        op.operationIdOriginal = operation.getOperationId();

        String operationId = getOrGenerateOperationId(operation, path, httpMethod);
        // remove prefix in operationId
        if (removeOperationIdPrefix) {
            int offset = operationId.indexOf('_');
            if (offset > -1) {
                operationId = operationId.substring(offset + 1);
            }
        }
        operationId = removeNonNameElementToCamelCase(operationId);

        if (isStrictSpecBehavior() && !path.startsWith("/")) {
            // modifies an operation.path to strictly conform to OpenAPI Spec
            op.path = "/" + path;
        } else {
            op.path = path;
        }

        op.operationId = toOperationId(operationId);
        op.summary = escapeText(operation.getSummary());
        op.unescapedNotes = operation.getDescription();
        op.notes = escapeText(operation.getDescription());
        op.hasConsumes = false;
        op.hasProduces = false;
        if (operation.getDeprecated() != null) {
            op.isDeprecated = operation.getDeprecated();
        }

        addConsumesInfo(operation, op);

        if (operation.getResponses() != null && !operation.getResponses().isEmpty()) {
            ApiResponse methodResponse = findMethodResponse(operation.getResponses());
            for (String key : operation.getResponses().keySet()) {
                ApiResponse response = operation.getResponses().get(key);
                addProducesInfo(response, op);
                CodegenResponse r = fromResponse(key, response);
                r.hasMore = true;
                if (r.baseType != null &&
                        !defaultIncludes.contains(r.baseType) &&
                        !languageSpecificPrimitives.contains(r.baseType)) {
                    imports.add(r.baseType);
                }
                if ("set".equals(r.containerType) && typeMapping.containsKey(r.containerType)) {
                    op.uniqueItems = true;
                    imports.add(typeMapping.get(r.containerType));
                }

                op.responses.add(r);
                if (Boolean.TRUE.equals(r.isBinary) && Boolean.TRUE.equals(r.is2xx) && Boolean.FALSE.equals(op.isResponseBinary)) {
                    op.isResponseBinary = Boolean.TRUE;
                }
                if (Boolean.TRUE.equals(r.isFile) && Boolean.TRUE.equals(r.is2xx) && Boolean.FALSE.equals(op.isResponseFile)) {
                    op.isResponseFile = Boolean.TRUE;
                }
            }
            op.responses.sort((a, b) -> {
                int aDefault = "0".equals(a.code) ? 1 : 0;
                int bDefault = "0".equals(b.code) ? 1 : 0;
                return aDefault - bDefault;
            });
            op.responses.get(op.responses.size() - 1).hasMore = false;

            if (methodResponse != null) {
                handleMethodResponse(operation, schemas, op, methodResponse, importMapping);
            }
        }

        if (operation.getCallbacks() != null && !operation.getCallbacks().isEmpty()) {
            operation.getCallbacks().forEach((name, callback) -> {
                CodegenCallback c = fromCallback(name, callback, servers);
                c.hasMore = true;
                op.callbacks.add(c);
            });
            op.callbacks.get(op.callbacks.size() - 1).hasMore = false;
        }

        List<Parameter> parameters = operation.getParameters();
        List<CodegenParameter> allParams = new ArrayList<CodegenParameter>();
        List<CodegenParameter> bodyParams = new ArrayList<CodegenParameter>();
        List<CodegenParameter> pathParams = new ArrayList<CodegenParameter>();
        List<CodegenParameter> queryParams = new ArrayList<CodegenParameter>();
        List<CodegenParameter> headerParams = new ArrayList<CodegenParameter>();
        List<CodegenParameter> cookieParams = new ArrayList<CodegenParameter>();
        List<CodegenParameter> formParams = new ArrayList<CodegenParameter>();
        List<CodegenParameter> requiredParams = new ArrayList<CodegenParameter>();
        List<CodegenParameter> optionalParams = new ArrayList<CodegenParameter>();

        CodegenParameter bodyParam = null;
        RequestBody requestBody = operation.getRequestBody();
        if (requestBody != null) {
            String contentType = getContentType(requestBody);
            if (contentType != null) {
                contentType = contentType.toLowerCase(Locale.ROOT);
            }
            if (contentType != null &&
                    (contentType.startsWith("application/x-www-form-urlencoded") ||
                            contentType.startsWith("multipart"))) {
                // process form parameters
                formParams = fromRequestBodyToFormParameters(requestBody, imports);
                op.isMultipart = contentType.startsWith("multipart");
                for (CodegenParameter cp : formParams) {
                    setParameterContentType(cp, requestBody.getContent().get(contentType));
                    postProcessParameter(cp);
                }
                // add form parameters to the beginning of all parameter list
                if (prependFormOrBodyParameters) {
                    for (CodegenParameter cp : formParams) {
                        allParams.add(cp.copy());
                    }
                }
            } else {
                // process body parameter
                requestBody = ModelUtils.getReferencedRequestBody(this.openAPI, requestBody);

                String bodyParameterName = "";
                if (op.vendorExtensions != null && op.vendorExtensions.containsKey("x-codegen-request-body-name")) {
                    bodyParameterName = (String) op.vendorExtensions.get("x-codegen-request-body-name");
                }
                bodyParam = fromRequestBody(requestBody, imports, bodyParameterName);
                bodyParam.description = escapeText(requestBody.getDescription());
                postProcessParameter(bodyParam);

                bodyParams.add(bodyParam);

                if (prependFormOrBodyParameters) {
                    allParams.add(bodyParam);
                }

                // add example
                if (schemas != null) {
                    op.requestBodyExamples = new ExampleGenerator(schemas, this.openAPI).generate(null, new ArrayList<String>(getConsumesInfo(this.openAPI, operation)), bodyParam.baseType);
                }
            }
        }

        if (parameters != null) {
            for (Parameter param : parameters) {
                param = ModelUtils.getReferencedParameter(this.openAPI, param);

                CodegenParameter p = fromParameter(param, imports);

                // ensure unique params
                if (ensureUniqueParams) {
                    if (!isParameterNameUnique(p, allParams)) {
                        p.paramName = generateNextName(p.paramName);
                    }
                }

                allParams.add(p);

                if (param instanceof QueryParameter || "query".equalsIgnoreCase(param.getIn())) {
                    queryParams.add(p.copy());
                } else if (param instanceof PathParameter || "path".equalsIgnoreCase(param.getIn())) {
                    pathParams.add(p.copy());
                } else if (param instanceof HeaderParameter || "header".equalsIgnoreCase(param.getIn())) {
                    headerParams.add(p.copy());
                } else if (param instanceof CookieParameter || "cookie".equalsIgnoreCase(param.getIn())) {
                    cookieParams.add(p.copy());
                } else {
                    LOGGER.warn("Unknown parameter type " + p.baseType + " for " + p.baseName);
                }

            }
        }

        // add form/body parameter (if any) to the end of all parameter list
        if (!prependFormOrBodyParameters) {
            for (CodegenParameter cp : formParams) {
                allParams.add(cp.copy());
            }

            for (CodegenParameter cp : bodyParams) {
                allParams.add(cp.copy());
            }
        }

        // create optional, required parameters
        for (CodegenParameter cp : allParams) {
            if (cp.required) { //required parameters
                requiredParams.add(cp.copy());
            } else { // optional parameters
                optionalParams.add(cp.copy());
                op.hasOptionalParams = true;
            }
        }

        // add imports to operation import tag
        for (String i : imports) {
            if (needToImport(i)) {
                op.imports.add(i);
            }
        }

        op.bodyParam = bodyParam;
        op.httpMethod = httpMethod.toUpperCase(Locale.ROOT);

        // move "required" parameters in front of "optional" parameters
        if (sortParamsByRequiredFlag) {
            Collections.sort(allParams, new Comparator<CodegenParameter>() {
                @Override
                public int compare(CodegenParameter one, CodegenParameter another) {
                    if (one.required == another.required)
                        return 0;
                    else if (one.required)
                        return -1;
                    else
                        return 1;
                }
            });
        }

        op.allParams = addHasMore(allParams);
        op.bodyParams = addHasMore(bodyParams);
        op.pathParams = addHasMore(pathParams);
        op.queryParams = addHasMore(queryParams);
        op.headerParams = addHasMore(headerParams);
        op.cookieParams = addHasMore(cookieParams);
        op.formParams = addHasMore(formParams);
        op.requiredParams = addHasMore(requiredParams);
        op.optionalParams = addHasMore(optionalParams);
        op.externalDocs = operation.getExternalDocs();
        // legacy support
        op.nickname = op.operationId;

        if (op.allParams.size() > 0) {
            op.hasParams = true;
        }
        op.hasRequiredParams = op.requiredParams.size() > 0;

        // set Restful Flag
        op.isRestfulShow = op.isRestfulShow();
        op.isRestfulIndex = op.isRestfulIndex();
        op.isRestfulCreate = op.isRestfulCreate();
        op.isRestfulUpdate = op.isRestfulUpdate();
        op.isRestfulDestroy = op.isRestfulDestroy();
        op.isRestful = op.isRestful();

        return op;
    }

    public boolean isParameterNameUnique(CodegenParameter p, List<CodegenParameter> parameters) {
        for (CodegenParameter parameter : parameters) {
            if (System.identityHashCode(p) == System.identityHashCode(parameter)) {
                continue; // skip itself
            }

            if (p.paramName.equals(parameter.paramName)) {
                return false;
            }
        }

        return true;
    }

    /**
     * Convert OAS Response object to Codegen Response object
     *
     * @param responseCode HTTP response code
     * @param response     OAS Response object
     * @return Codegen Response object
     */
    public CodegenResponse fromResponse(String responseCode, ApiResponse response) {
        CodegenResponse r = CodegenModelFactory.newInstance(CodegenModelType.RESPONSE);

        if (response.getContent() != null && response.getContent().size() > 0) {
            // Ensure validation properties from a target schema are persisted on CodegenResponse.
            // This ignores any edge case where different schemas have different validations because we don't
            // have a way to indicate a preference for response schema and are effective 1:1.
            Schema contentSchema = null;
            for (MediaType mt : response.getContent().values()) {
                if (contentSchema != null) break;
                contentSchema = mt.getSchema();
            }
            if (contentSchema != null) {
                ModelUtils.syncValidationProperties(contentSchema, r);
            }
        }

        if ("default".equals(responseCode) || "defaultResponse".equals(responseCode)) {
            r.code = "0";
            r.isDefault = true;
        } else {
            r.code = responseCode;
            switch (r.code.charAt(0)) {
                case '1':
                    r.is1xx = true;
                    break;
                case '2':
                    r.is2xx = true;
                    break;
                case '3':
                    r.is3xx = true;
                    break;
                case '4':
                    r.is4xx = true;
                    break;
                case '5':
                    r.is5xx = true;
                    break;
                default:
                    throw new RuntimeException("Invalid response code " + responseCode);
            }
        }
        Schema responseSchema;
        if (this.openAPI != null && this.openAPI.getComponents() != null) {
            responseSchema = ModelUtils.unaliasSchema(this.openAPI, ModelUtils.getSchemaFromResponse(response),
                    importMapping);
        } else { // no model/alias defined
            responseSchema = ModelUtils.getSchemaFromResponse(response);
        }
        r.schema = responseSchema;
        if (responseSchema != null && responseSchema.getPattern() != null) {
            r.setPattern(toRegularExpression(responseSchema.getPattern()));
        }

        r.message = escapeText(response.getDescription());
        // TODO need to revise and test examples in responses
        // ApiResponse does not support examples at the moment
        //r.examples = toExamples(response.getExamples());
        r.jsonSchema = Json.pretty(response);
        if (response.getExtensions() != null && !response.getExtensions().isEmpty()) {
            r.vendorExtensions.putAll(response.getExtensions());
        }
        addHeaders(response, r.headers);
        r.hasHeaders = !r.headers.isEmpty();

        if (r.schema != null) {
            Map<String, Schema> allSchemas = null;
            CodegenProperty cp = fromProperty("response", responseSchema);

            if (ModelUtils.isArraySchema(responseSchema)) {
                ArraySchema as = (ArraySchema) responseSchema;
                CodegenProperty innerProperty = fromProperty("response", getSchemaItems(as));
                CodegenProperty innerCp = innerProperty;
                while (innerCp != null) {
                    r.baseType = innerCp.baseType;
                    innerCp = innerCp.items;
                }
            } else {
                if (cp.complexType != null) {
                    if (cp.items != null) {
                        r.baseType = cp.items.complexType;
                    } else {
                        r.baseType = cp.complexType;
                    }
                    r.isModel = true;
                } else {
                    r.baseType = cp.baseType;
                }
            }

            r.dataType = cp.dataType;
            if (Boolean.TRUE.equals(cp.isString) && Boolean.TRUE.equals(cp.isEmail)) {
                r.isEmail = true;
            } else if (Boolean.TRUE.equals(cp.isString) && Boolean.TRUE.equals(cp.isUuid)) {
                r.isUuid = true;
            } else if (Boolean.TRUE.equals(cp.isByteArray)) {
                r.isByteArray = true;
            } else if (Boolean.TRUE.equals(cp.isString)) {
                r.isString = true;
            } else if (Boolean.TRUE.equals(cp.isBoolean)) {
                r.isBoolean = true;
            } else if (Boolean.TRUE.equals(cp.isLong)) {
                r.isLong = true;
                r.isNumeric = true;
            } else if (Boolean.TRUE.equals(cp.isInteger)) {
                r.isInteger = true;
                r.isNumeric = true;
            } else if (Boolean.TRUE.equals(cp.isNumber)) {
                r.isNumber = true;
                r.isNumeric = true;
            } else if (Boolean.TRUE.equals(cp.isDouble)) {
                r.isDouble = true;
                r.isNumeric = true;
            } else if (Boolean.TRUE.equals(cp.isFloat)) {
                r.isFloat = true;
                r.isNumeric = true;
            } else if (Boolean.TRUE.equals(cp.isBinary)) {
                r.isFile = true; // file = binary in OAS3
                r.isBinary = true;
            } else if (Boolean.TRUE.equals(cp.isFile)) {
                r.isFile = true;
            } else if (Boolean.TRUE.equals(cp.isDate)) {
                r.isDate = true;
            } else if (Boolean.TRUE.equals(cp.isDateTime)) {
                r.isDateTime = true;
            } else if (Boolean.TRUE.equals(cp.isFreeFormObject)) {
                r.isFreeFormObject = true;
            } else if (Boolean.TRUE.equals(cp.isAnyType)) {
                r.isAnyType = true;
            } else {
                LOGGER.debug("Property type is not primitive: " + cp.dataType);
            }

            if (cp.isContainer) {
                r.simpleType = false;
                r.containerType = cp.containerType;
                r.isMapContainer = "map".equals(cp.containerType);
                r.isListContainer = "list".equalsIgnoreCase(cp.containerType) ||
                        "array".equalsIgnoreCase(cp.containerType) ||
                        "set".equalsIgnoreCase(cp.containerType);
            } else {
                r.simpleType = true;
            }

            r.primitiveType = (r.baseType == null || languageSpecificPrimitives().contains(r.baseType));
        }

        if (r.baseType == null) {
            r.isMapContainer = false;
            r.isListContainer = false;
            r.primitiveType = true;
            r.simpleType = true;
        }

        return r;
    }

    /**
     * Convert OAS Callback object to Codegen Callback object
     *
     * @param name     callback name
     * @param callback OAS Callback object
     * @param servers  list of servers
     * @return Codegen Response object
     */
    public CodegenCallback fromCallback(String name, Callback callback, List<Server> servers) {
        CodegenCallback c = new CodegenCallback();
        c.name = name;

        if (callback.getExtensions() != null && !callback.getExtensions().isEmpty()) {
            c.vendorExtensions.putAll(callback.getExtensions());
        }

        callback.forEach((expression, pi) -> {
            CodegenCallback.Url u = new CodegenCallback.Url();
            u.expression = expression;
            u.hasMore = true;

            if (pi.getExtensions() != null && !pi.getExtensions().isEmpty()) {
                u.vendorExtensions.putAll(pi.getExtensions());
            }

            Stream.of(
                    Pair.of("get", pi.getGet()),
                    Pair.of("head", pi.getHead()),
                    Pair.of("put", pi.getPut()),
                    Pair.of("post", pi.getPost()),
                    Pair.of("delete", pi.getDelete()),
                    Pair.of("patch", pi.getPatch()),
                    Pair.of("options", pi.getOptions()))
                    .filter(p -> p.getValue() != null)
                    .forEach(p -> {
                        String method = p.getKey();
                        Operation op = p.getValue();

                        boolean genId = op.getOperationId() == null;
                        if (genId) {
                            op.setOperationId(getOrGenerateOperationId(op, c.name + "_" + expression.replaceAll("\\{\\$.*}", ""), method));
                        }

                        if (op.getExtensions() == null) {
                            op.setExtensions(new HashMap<>());
                        }
                        // This extension will be removed later by `fromOperation()` as it is only needed here to
                        // distinguish between normal operations and callback requests
                        op.getExtensions().put("x-callback-request", true);

                        CodegenOperation co = fromOperation(expression, method, op, servers);
                        if (genId) {
                            co.operationIdOriginal = null;
                            // legacy (see `fromOperation()`)
                            co.nickname = co.operationId;
                        }
                        u.requests.add(co);
                    });

            if (!u.requests.isEmpty()) {
                u.requests.get(u.requests.size() - 1).hasMore = false;
            }
            c.urls.add(u);
        });

        if (!c.urls.isEmpty()) {
            c.urls.get(c.urls.size() - 1).hasMore = false;
        }

        return c;
    }

    /**
     * Convert OAS Parameter object to Codegen Parameter object
     *
     * @param parameter OAS parameter object
     * @param imports   set of imports for library/package/module
     * @return Codegen Parameter object
     */
    public CodegenParameter fromParameter(Parameter parameter, Set<String> imports) {
        CodegenParameter codegenParameter = CodegenModelFactory.newInstance(CodegenModelType.PARAMETER);

        if (parameter.getContent() != null && parameter.getContent().size() > 0) {
            // Ensure validation properties from a target schema are persisted on CodegenParameter.
            // This ignores any edge case where different schemas have different validations because we don't
            // have a way to indicate a preference for parameter schema and are effective 1:1.
            Schema contentSchema = null;
            for (MediaType mt : parameter.getContent().values()) {
                if (contentSchema != null) break;
                contentSchema = mt.getSchema();
            }
            if (contentSchema != null) {
                ModelUtils.syncValidationProperties(contentSchema, codegenParameter);
            }
        }

        codegenParameter.baseName = parameter.getName();
        codegenParameter.description = escapeText(parameter.getDescription());
        codegenParameter.unescapedDescription = parameter.getDescription();
        if (parameter.getRequired() != null) {
            codegenParameter.required = parameter.getRequired();
        }
        codegenParameter.jsonSchema = Json.pretty(parameter);

        if (GlobalSettings.getProperty("debugParser") != null) {
            LOGGER.info("working on Parameter " + parameter.getName());
            LOGGER.info("JSON schema: " + codegenParameter.jsonSchema);
        }

        if (parameter.getExtensions() != null && !parameter.getExtensions().isEmpty()) {
            codegenParameter.vendorExtensions.putAll(parameter.getExtensions());
        }

        Schema parameterSchema;
        if (parameter.getSchema() != null) {
            parameterSchema = parameter.getSchema();
        } else if (parameter.getContent() != null) {
            Content content = parameter.getContent();
            if (content.size() > 1) {
                once(LOGGER).warn("Multiple schemas found in content, returning only the first one");
            }
            Map.Entry<String, MediaType> entry = content.entrySet().iterator().next();
            codegenParameter.contentType = entry.getKey();
            parameterSchema = entry.getValue().getSchema();
        } else {
            parameterSchema = null;
        }

        if (parameterSchema != null) {
            parameterSchema = ModelUtils.unaliasSchema(this.openAPI, parameterSchema);
            if (parameterSchema == null) {
                LOGGER.warn("warning!  Schema not found for parameter \"" + parameter.getName() + "\", using String");
                parameterSchema = new StringSchema().description("//TODO automatically added by openapi-generator due to missing type definition.");
            }

            if (Boolean.TRUE.equals(parameterSchema.getNullable())) { // use nullable defined in the spec
                codegenParameter.isNullable = true;
            }

            // set default value
            codegenParameter.defaultValue = toDefaultValue(parameterSchema);

            if (parameter.getStyle() != null) {
                codegenParameter.style = parameter.getStyle().toString();
            }

            // the default value is false
            // https://github.com/OAI/OpenAPI-Specification/blob/master/versions/3.0.2.md#user-content-parameterexplode
            codegenParameter.isExplode = parameter.getExplode() == null ? false : parameter.getExplode();

            // TODO revise collectionFormat
            String collectionFormat = null;
            if (ModelUtils.isArraySchema(parameterSchema)) { // for array parameter
                final ArraySchema arraySchema = (ArraySchema) parameterSchema;
                Schema inner = getSchemaItems(arraySchema);

                collectionFormat = getCollectionFormat(parameter);
                // default to csv:
                collectionFormat = StringUtils.isEmpty(collectionFormat) ? "csv" : collectionFormat;
                CodegenProperty codegenProperty = fromProperty("inner", inner);
                codegenParameter.items = codegenProperty;
                codegenParameter.mostInnerItems = codegenProperty.mostInnerItems;
                codegenParameter.baseType = codegenProperty.dataType;
                codegenParameter.isContainer = true;
                codegenParameter.isListContainer = true;

                // recursively add import
                while (codegenProperty != null) {
                    imports.add(codegenProperty.baseType);
                    codegenProperty = codegenProperty.items;
                }

            } else if (ModelUtils.isMapSchema(parameterSchema)) { // for map parameter
                CodegenProperty codegenProperty = fromProperty("inner", getAdditionalProperties(parameterSchema));
                codegenParameter.items = codegenProperty;
                codegenParameter.mostInnerItems = codegenProperty.mostInnerItems;
                codegenParameter.baseType = codegenProperty.dataType;
                codegenParameter.isContainer = true;
                codegenParameter.isMapContainer = true;

                // recursively add import
                while (codegenProperty != null) {
                    imports.add(codegenProperty.baseType);
                    codegenProperty = codegenProperty.items;
                }
            }
/* TODO revise the logic below
            } else {
                Map<PropertyId, Object> args = new HashMap<PropertyId, Object>();
                String format = qp.getFormat();
                args.put(PropertyId.ENUM, qp.getEnum());
                property = PropertyBuilder.build(type, format, args);
            }
*/

            CodegenProperty codegenProperty = fromProperty(parameter.getName(), parameterSchema);
            // TODO revise below which seems not working
            //if (parameterSchema.getRequired() != null && !parameterSchema.getRequired().isEmpty() && parameterSchema.getRequired().contains(codegenProperty.baseName)) {
            codegenProperty.required = Boolean.TRUE.equals(parameter.getRequired()) ? true : false;
            //}
            //codegenProperty.required = true;

            // set boolean flag (e.g. isString)
            setParameterBooleanFlagWithCodegenProperty(codegenParameter, codegenProperty);

            String parameterDataType = this.getParameterDataType(parameter, parameterSchema);
            if (parameterDataType != null) {
                codegenParameter.dataType = parameterDataType;
            } else {
                codegenParameter.dataType = codegenProperty.dataType;
            }
            if (ModelUtils.isObjectSchema(parameterSchema)) {
                codegenProperty.complexType = codegenParameter.dataType;
            }
            if (ModelUtils.isSet(parameterSchema)) {
                imports.add(codegenProperty.baseType);
            }
            codegenParameter.dataFormat = codegenProperty.dataFormat;
            codegenParameter.required = codegenProperty.required;

            if (codegenProperty.isEnum) {
                codegenParameter.datatypeWithEnum = codegenProperty.datatypeWithEnum;
                codegenParameter.enumName = codegenProperty.enumName;
            }

            // enum
            updateCodegenPropertyEnum(codegenProperty);
            codegenParameter.isEnum = codegenProperty.isEnum;
            codegenParameter._enum = codegenProperty._enum;
            codegenParameter.allowableValues = codegenProperty.allowableValues;

            if (codegenProperty.items != null && codegenProperty.items.isEnum) {
                codegenParameter.datatypeWithEnum = codegenProperty.datatypeWithEnum;
                codegenParameter.enumName = codegenProperty.enumName;
                codegenParameter.items = codegenProperty.items;
                codegenParameter.mostInnerItems = codegenProperty.mostInnerItems;
            }

            codegenParameter.collectionFormat = collectionFormat;
            if ("multi".equals(collectionFormat)) {
                codegenParameter.isCollectionFormatMulti = true;
            }
            codegenParameter.paramName = toParamName(parameter.getName());

            // import
            if (codegenProperty.complexType != null) {
                imports.add(codegenProperty.complexType);
            }

            // validation
            // handle maximum, minimum properly for int/long by removing the trailing ".0"
            if (ModelUtils.isIntegerSchema(parameterSchema)) {
                codegenParameter.maximum = parameterSchema.getMaximum() == null ? null : String.valueOf(parameterSchema.getMaximum().longValue());
                codegenParameter.minimum = parameterSchema.getMinimum() == null ? null : String.valueOf(parameterSchema.getMinimum().longValue());
            } else {
                codegenParameter.maximum = parameterSchema.getMaximum() == null ? null : String.valueOf(parameterSchema.getMaximum());
                codegenParameter.minimum = parameterSchema.getMinimum() == null ? null : String.valueOf(parameterSchema.getMinimum());
            }

            codegenParameter.exclusiveMaximum = parameterSchema.getExclusiveMaximum() == null ? false : parameterSchema.getExclusiveMaximum();
            codegenParameter.exclusiveMinimum = parameterSchema.getExclusiveMinimum() == null ? false : parameterSchema.getExclusiveMinimum();
            codegenParameter.maxLength = parameterSchema.getMaxLength();
            codegenParameter.minLength = parameterSchema.getMinLength();
            codegenParameter.pattern = toRegularExpression(parameterSchema.getPattern());
            codegenParameter.maxItems = parameterSchema.getMaxItems();
            codegenParameter.minItems = parameterSchema.getMinItems();
            codegenParameter.uniqueItems = parameterSchema.getUniqueItems() == null ? false : parameterSchema.getUniqueItems();
            codegenParameter.multipleOf = parameterSchema.getMultipleOf();

            // exclusive* are noop without corresponding min/max
            if (codegenParameter.maximum != null || codegenParameter.minimum != null ||
                    codegenParameter.maxLength != null || codegenParameter.minLength != null ||
                    codegenParameter.maxItems != null || codegenParameter.minItems != null ||
                    codegenParameter.pattern != null || codegenParameter.multipleOf != null) {
                codegenParameter.hasValidation = true;
            }

        } else {
            LOGGER.error("ERROR! Not handling  " + parameter + " as Body Parameter at the moment");
        }

        if (parameter instanceof QueryParameter || "query".equalsIgnoreCase(parameter.getIn())) {
            codegenParameter.isQueryParam = true;
        } else if (parameter instanceof PathParameter || "path".equalsIgnoreCase(parameter.getIn())) {
            codegenParameter.required = true;
            codegenParameter.isPathParam = true;
        } else if (parameter instanceof HeaderParameter || "header".equalsIgnoreCase(parameter.getIn())) {
            codegenParameter.isHeaderParam = true;
        } else if (parameter instanceof CookieParameter || "cookie".equalsIgnoreCase(parameter.getIn())) {
            codegenParameter.isCookieParam = true;
        } else {
            LOGGER.warn("Unknown parameter type: " + parameter.getName());
        }

        // default to UNKNOWN_PARAMETER_NAME if paramName is null
        if (codegenParameter.paramName == null) {
            LOGGER.warn("Parameter name not defined properly. Default to UNKNOWN_PARAMETER_NAME");
            codegenParameter.paramName = "UNKNOWN_PARAMETER_NAME";
        }

        // set the parameter example value
        // should be overridden by lang codegen
        setParameterExampleValue(codegenParameter, parameter);

        postProcessParameter(codegenParameter);
        LOGGER.debug("debugging codegenParameter return: " + codegenParameter);
        return codegenParameter;
    }

    /**
     * Returns the data type of a parameter.
     * Returns null by default to use the CodegenProperty.datatype value
     *
     * @param parameter Parameter
     * @param schema    Schema
     * @return data type
     */
    protected String getParameterDataType(Parameter parameter, Schema schema) {
        if (parameter.get$ref() != null) {
            String refName = ModelUtils.getSimpleRef(parameter.get$ref());
            return toModelName(refName);
        }
        return null;
    }

    // TODO revise below as it should be replaced by ModelUtils.isByteArraySchema(parameterSchema)
    public boolean isDataTypeBinary(String dataType) {
        if (dataType != null) {
            return dataType.toLowerCase(Locale.ROOT).startsWith("byte");
        } else {
            return false;
        }
    }

    // TODO revise below as it should be replaced by ModelUtils.isFileSchema(parameterSchema)
    public boolean isDataTypeFile(String dataType) {
        if (dataType != null) {
            return dataType.toLowerCase(Locale.ROOT).equals("file");
        } else {
            return false;
        }
    }

    /**
     * Convert map of OAS SecurityScheme objects to a list of Codegen Security objects
     *
     * @param securitySchemeMap a map of OAS SecuritySchemeDefinition object
     * @return a list of Codegen Security objects
     */
    @SuppressWarnings("static-method")
    public List<CodegenSecurity> fromSecurity(Map<String, SecurityScheme> securitySchemeMap) {
        if (securitySchemeMap == null) {
            return Collections.emptyList();
        }

        List<CodegenSecurity> codegenSecurities = new ArrayList<CodegenSecurity>(securitySchemeMap.size());
        for (String key : securitySchemeMap.keySet()) {
            final SecurityScheme securityScheme = securitySchemeMap.get(key);

            CodegenSecurity cs = CodegenModelFactory.newInstance(CodegenModelType.SECURITY);
            cs.name = key;
            cs.type = securityScheme.getType().toString();
            cs.isCode = cs.isPassword = cs.isApplication = cs.isImplicit = false;
            cs.isHttpSignature = false;
            cs.isBasicBasic = cs.isBasicBearer = false;
            cs.scheme = securityScheme.getScheme();
            if (securityScheme.getExtensions() != null) {
                cs.vendorExtensions.putAll(securityScheme.getExtensions());
            }

            if (SecurityScheme.Type.APIKEY.equals(securityScheme.getType())) {
                cs.isBasic = cs.isOAuth = false;
                cs.isApiKey = true;
                cs.keyParamName = securityScheme.getName();
                cs.isKeyInHeader = securityScheme.getIn() == SecurityScheme.In.HEADER;
                cs.isKeyInQuery = securityScheme.getIn() == SecurityScheme.In.QUERY;
                cs.isKeyInCookie = securityScheme.getIn() == SecurityScheme.In.COOKIE;  //it assumes a validation step prior to generation. (cookie-auth supported from OpenAPI 3.0.0)
            } else if (SecurityScheme.Type.HTTP.equals(securityScheme.getType())) {
                cs.isKeyInHeader = cs.isKeyInQuery = cs.isKeyInCookie = cs.isApiKey = cs.isOAuth = false;
                cs.isBasic = true;
                if ("basic".equals(securityScheme.getScheme())) {
                    cs.isBasicBasic = true;
                } else if ("bearer".equals(securityScheme.getScheme())) {
                    cs.isBasicBearer = true;
                    cs.bearerFormat = securityScheme.getBearerFormat();
                } else if ("signature".equals(securityScheme.getScheme())) {
                    // HTTP signature as defined in https://datatracker.ietf.org/doc/draft-cavage-http-signatures/
                    // The registry of security schemes is maintained by IANA.
                    // https://www.iana.org/assignments/http-authschemes/http-authschemes.xhtml
                    // As of January 2020, the "signature" scheme has not been registered with IANA yet.
                    // This scheme may have to be changed when it is officially registered with IANA.
                    cs.isHttpSignature = true;
                    once(LOGGER).warn("Security scheme 'HTTP signature' is a draft IETF RFC and subject to change.");
                }
            } else if (SecurityScheme.Type.OAUTH2.equals(securityScheme.getType())) {
                cs.isKeyInHeader = cs.isKeyInQuery = cs.isKeyInCookie = cs.isApiKey = cs.isBasic = false;
                cs.isOAuth = true;
                final OAuthFlows flows = securityScheme.getFlows();
                if (securityScheme.getFlows() == null) {
                    throw new RuntimeException("missing oauth flow in " + cs.name);
                }
                if (flows.getPassword() != null) {
                    setOauth2Info(cs, flows.getPassword());
                    cs.isPassword = true;
                    cs.flow = "password";
                } else if (flows.getImplicit() != null) {
                    setOauth2Info(cs, flows.getImplicit());
                    cs.isImplicit = true;
                    cs.flow = "implicit";
                } else if (flows.getClientCredentials() != null) {
                    setOauth2Info(cs, flows.getClientCredentials());
                    cs.isApplication = true;
                    cs.flow = "application";
                } else if (flows.getAuthorizationCode() != null) {
                    setOauth2Info(cs, flows.getAuthorizationCode());
                    cs.isCode = true;
                    cs.flow = "accessCode";
                } else {
                    throw new RuntimeException("Could not identify any oauth2 flow in " + cs.name);
                }
            }

            codegenSecurities.add(cs);
        }

        // sort auth methods to maintain the same order
        Collections.sort(codegenSecurities, new Comparator<CodegenSecurity>() {
            @Override
            public int compare(CodegenSecurity one, CodegenSecurity another) {
                return ObjectUtils.compare(one.name, another.name);
            }
        });
        // set 'hasMore'
        Iterator<CodegenSecurity> it = codegenSecurities.iterator();
        while (it.hasNext()) {
            final CodegenSecurity security = it.next();
            security.hasMore = it.hasNext();
        }

        return codegenSecurities;
    }

    protected void setReservedWordsLowerCase(List<String> words) {
        reservedWords = new HashSet<String>();
        for (String word : words) {
            reservedWords.add(word.toLowerCase(Locale.ROOT));
        }
    }

    protected boolean isReservedWord(String word) {
        return word != null && reservedWords.contains(word.toLowerCase(Locale.ROOT));
    }

    /**
     * Get operationId from the operation object, and if it's blank, generate a new one from the given parameters.
     *
     * @param operation  the operation object
     * @param path       the path of the operation
     * @param httpMethod the HTTP method of the operation
     * @return the (generated) operationId
     */
    protected String getOrGenerateOperationId(Operation operation, String path, String httpMethod) {
        String operationId = operation.getOperationId();
        if (StringUtils.isBlank(operationId)) {
            String tmpPath = path;
            tmpPath = tmpPath.replaceAll("\\{", "");
            tmpPath = tmpPath.replaceAll("\\}", "");
            String[] parts = (tmpPath + "/" + httpMethod).split("/");
            StringBuilder builder = new StringBuilder();
            if ("/".equals(tmpPath)) {
                // must be root tmpPath
                builder.append("root");
            }
            for (String part : parts) {
                if (part.length() > 0) {
                    if (builder.toString().length() == 0) {
                        part = Character.toLowerCase(part.charAt(0)) + part.substring(1);
                    } else {
                        part = camelize(part);
                    }
                    builder.append(part);
                }
            }
            operationId = sanitizeName(builder.toString());
            LOGGER.warn("Empty operationId found for path: " + httpMethod + " " + path + ". Renamed to auto-generated operationId: " + operationId);
        }
        return operationId;
    }

    /**
     * Check the type to see if it needs import the library/module/package
     *
     * @param type name of the type
     * @return true if the library/module/package of the corresponding type needs to be imported
     */
    protected boolean needToImport(String type) {
        return StringUtils.isNotBlank(type) && !defaultIncludes.contains(type)
                && !languageSpecificPrimitives.contains(type);
    }

    @SuppressWarnings("static-method")
    protected List<Map<String, Object>> toExamples(Map<String, Object> examples) {
        if (examples == null) {
            return null;
        }

        final List<Map<String, Object>> output = new ArrayList<Map<String, Object>>(examples.size());
        for (Map.Entry<String, Object> entry : examples.entrySet()) {
            final Map<String, Object> kv = new HashMap<String, Object>();
            kv.put("contentType", entry.getKey());
            kv.put("example", entry.getValue());
            output.add(kv);
        }
        return output;
    }

    /**
     * Add headers to codegen property
     *
     * @param response   API response
     * @param properties list of codegen property
     */
    protected void addHeaders(ApiResponse response, List<CodegenProperty> properties) {
        if (response.getHeaders() != null) {
            for (Map.Entry<String, Header> headerEntry : response.getHeaders().entrySet()) {
                String description = headerEntry.getValue().getDescription();
                // follow the $ref
                Header header = ModelUtils.getReferencedHeader(this.openAPI, headerEntry.getValue());

                Schema schema;
                if (header.getSchema() == null) {
                    LOGGER.warn("No schema defined for Header '" + headerEntry.getKey() + "', using a String schema");
                    schema = new StringSchema();
                } else {
                    schema = header.getSchema();
                }
                CodegenProperty cp = fromProperty(headerEntry.getKey(), schema);
                cp.setDescription(escapeText(description));
                cp.setUnescapedDescription(description);
                if (header.getRequired() != null) {
                    cp.setRequired(header.getRequired());
                } else {
                    cp.setRequired(false);
                }
                properties.add(cp);
            }
        }
    }

    private static List<CodegenParameter> addHasMore(List<CodegenParameter> objs) {
        if (objs != null) {
            for (int i = 0; i < objs.size(); i++) {
                if (i > 0) {
                    objs.get(i).secondaryParam = true;
                }
                if (i < objs.size() - 1) {
                    objs.get(i).hasMore = true;
                }
            }
        }
        return objs;
    }

    /**
     * Add operation to group
     *
     * @param tag          name of the tag
     * @param resourcePath path of the resource
     * @param operation    OAS Operation object
     * @param co           Codegen Operation object
     * @param operations   map of Codegen operations
     */
    @SuppressWarnings("static-method")
    public void addOperationToGroup(String tag, String resourcePath, Operation operation, CodegenOperation
            co, Map<String, List<CodegenOperation>> operations) {
        List<CodegenOperation> opList = operations.get(tag);
        if (opList == null) {
            opList = new ArrayList<CodegenOperation>();
            operations.put(tag, opList);
        }
        // check for operationId uniqueness
        String uniqueName = co.operationId;
        int counter = 0;
        for (CodegenOperation op : opList) {
            if (uniqueName.equals(op.operationId)) {
                uniqueName = co.operationId + "_" + counter;
                counter++;
            }
        }
        if (!co.operationId.equals(uniqueName)) {
            LOGGER.warn("generated unique operationId `" + uniqueName + "`");
        }
        co.operationId = uniqueName;
        co.operationIdLowerCase = uniqueName.toLowerCase(Locale.ROOT);
        co.operationIdCamelCase = camelize(uniqueName);
        co.operationIdSnakeCase = underscore(uniqueName);
        opList.add(co);
        co.baseName = tag;
    }

    /**
     * Sets the value of the 'model.parent' property in CodegenModel, based on the value
     * of the 'additionalProperties' keyword. Some language generator use class inheritance
     * to implement additional properties. For example, in Java the generated model class
     * has 'extends HashMap' to represent the additional properties.
     * 
     * TODO: it's not a good idea to use single class inheritance to implement
     * additionalProperties. That may work for non-composed schemas, but that does not
     * work for composed 'allOf' schemas. For example, in Java, if additionalProperties
     * is set to true (which it should be by default, per OAS spec), then the generated
     * code has extends HashMap. That wouldn't work for composed 'allOf' schemas.
     * 
     * @param model the codegen representation of the OAS schema.
     * @param name the name of the model.
     * @param schema the input OAS schema.
     */
    protected void addParentContainer(CodegenModel model, String name, Schema schema) {
        final CodegenProperty property = fromProperty(name, schema);
        addImport(model, property.complexType);
        model.parent = toInstantiationType(schema);
        final String containerType = property.containerType;
        final String instantiationType = instantiationTypes.get(containerType);
        if (instantiationType != null) {
            addImport(model, instantiationType);
        }

        final String mappedType = typeMapping.get(containerType);
        if (mappedType != null) {
            addImport(model, mappedType);
        }
    }

    /**
     * Generate the next name for the given name, i.e. append "2" to the base name if not ending with a number,
     * otherwise increase the number by 1. For example:
     * status    => status2
     * status2   => status3
     * myName100 => myName101
     *
     * @param name The base name
     * @return The next name for the base name
     */
    private static String generateNextName(String name) {
        Pattern pattern = Pattern.compile("\\d+\\z");
        Matcher matcher = pattern.matcher(name);
        if (matcher.find()) {
            String numStr = matcher.group();
            int num = Integer.parseInt(numStr) + 1;
            return name.substring(0, name.length() - numStr.length()) + num;
        } else {
            return name + "2";
        }
    }

    protected void addImport(CodegenModel m, String type) {
        if (type != null && needToImport(type)) {
            m.imports.add(type);
        }
    }

    /**
     * Loop through propertiies and unalias the reference if $ref (reference) is defined
     *
     * @param properties model properties (schemas)
     * @return model properties with direct reference to schemas
     */
    private Map<String, Schema> unaliasPropertySchema(Map<String, Schema> properties) {
        if (properties != null) {
            for (String key : properties.keySet()) {
                properties.put(key, ModelUtils.unaliasSchema(this.openAPI, properties.get(key), importMapping()));

            }
        }

        return properties;
    }

    private void addVars(CodegenModel m, Map<String, Schema> properties, List<String> required,
                         Map<String, Schema> allProperties, List<String> allRequired) {

        m.hasRequired = false;
        if (properties != null && !properties.isEmpty()) {
            m.hasVars = true;
            m.hasEnums = false; // TODO need to fix as its false in both cases

            Set<String> mandatory = required == null ? Collections.<String>emptySet()
                    : new TreeSet<String>(required);

            // update "vars" without parent's properties (all, required)
            addVars(m, m.vars, properties, mandatory);
            m.allMandatory = m.mandatory = mandatory;
        } else {
            m.emptyVars = true;
            m.hasVars = false;
            m.hasEnums = false; // TODO need to fix as its false in both cases
        }

        if (allProperties != null) {
            Set<String> allMandatory = allRequired == null ? Collections.<String>emptySet()
                    : new TreeSet<String>(allRequired);
            // update "vars" with parent's properties (all, required)
            addVars(m, m.allVars, allProperties, allMandatory);
            m.allMandatory = allMandatory;
        } else { // without parent, allVars and vars are the same
            m.allVars = m.vars;
            m.allMandatory = m.mandatory;
        }

        // loop through list to update property name with toVarName
        Set<String> renamedMandatory = new TreeSet<String>();
        Iterator<String> mandatoryIterator = m.mandatory.iterator();
        while (mandatoryIterator.hasNext()) {
            renamedMandatory.add(toVarName(mandatoryIterator.next()));
        }
        m.mandatory = renamedMandatory;

        Set<String> renamedAllMandatory = new TreeSet<String>();
        Iterator<String> allMandatoryIterator = m.allMandatory.iterator();
        while (allMandatoryIterator.hasNext()) {
            renamedAllMandatory.add(toVarName(allMandatoryIterator.next()));
        }
        m.allMandatory = renamedAllMandatory;
    }

    /**
     * Add variables (properties) to codegen model (list of properties, various flags, etc)
     *
     * @param m          Codegen model
     * @param vars       list of codegen properties (e.g. vars, allVars) to be updated with the new properties
     * @param properties a map of properties (schema)
     * @param mandatory  a set of required properties' name
     */
    private void addVars(CodegenModel m, List<CodegenProperty> vars, Map<String, Schema> properties, Set<String> mandatory) {
        for (Map.Entry<String, Schema> entry : properties.entrySet()) {

            final String key = entry.getKey();
            final Schema prop = entry.getValue();

            if (prop == null) {
                LOGGER.warn("Please report the issue. There shouldn't be null property for " + key);
            } else {
                final CodegenProperty cp = fromProperty(key, prop);
                cp.required = mandatory.contains(key);
                m.hasRequired = m.hasRequired || cp.required;
                m.hasOptional = m.hasOptional || !cp.required;
                if (cp.isEnum) {
                    // FIXME: if supporting inheritance, when called a second time for allProperties it is possible for
                    // m.hasEnums to be set incorrectly if allProperties has enumerations but properties does not.
                    m.hasEnums = true;
                }

                // set model's hasOnlyReadOnly to false if the property is read-only
                if (!Boolean.TRUE.equals(cp.isReadOnly)) {
                    m.hasOnlyReadOnly = false;
                }

                // TODO revise the logic to include map
                if (cp.isContainer) {
                    addImport(m, typeMapping.get("array"));
                }

                addImport(m, cp.baseType);
                CodegenProperty innerCp = cp;
                while (innerCp != null) {
                    addImport(m, innerCp.complexType);
                    innerCp = innerCp.items;
                }
                vars.add(cp);

                // if required, add to the list "requiredVars"
                if (Boolean.TRUE.equals(cp.required)) {
                    m.requiredVars.add(cp);
                } else { // else add to the list "optionalVars" for optional property
                    m.optionalVars.add(cp);
                }

                // if readonly, add to readOnlyVars (list of properties)
                if (Boolean.TRUE.equals(cp.isReadOnly)) {
                    m.readOnlyVars.add(cp);
                } else { // else add to readWriteVars (list of properties)
                    // duplicated properties will be removed by removeAllDuplicatedProperty later
                    m.readWriteVars.add(cp);
                }
            }
        }
    }

    /**
     * Determine all of the types in the model definitions (schemas) that are aliases of
     * simple types.
     *
     * @param schemas The complete set of model definitions (schemas).
     * @return A mapping from model name to type alias
     */
    Map<String, String> getAllAliases(Map<String, Schema> schemas) {
        if (schemas == null || schemas.isEmpty()) {
            return new HashMap<>();
        }

        Map<String, String> aliases = new HashMap<>();
        for (Map.Entry<String, Schema> entry : schemas.entrySet()) {
            Schema schema = entry.getValue();
            if (isAliasOfSimpleTypes(schema)) {
                String oasName = entry.getKey();
                String schemaType = getPrimitiveType(schema);
                aliases.put(oasName, schemaType);
            }

        }

        return aliases;
    }

    private static Boolean isAliasOfSimpleTypes(Schema schema) {
        return (!ModelUtils.isObjectSchema(schema)
                && !ModelUtils.isArraySchema(schema)
                && !ModelUtils.isMapSchema(schema)
                && !ModelUtils.isComposedSchema(schema)
                && schema.getEnum() == null);
    }

    /**
     * Remove characters not suitable for variable or method name from the input and camelize it
     *
     * @param name string to be camelize
     * @return camelized string
     */
    @SuppressWarnings("static-method")
    public String removeNonNameElementToCamelCase(String name) {
        return removeNonNameElementToCamelCase(name, "[-_:;#]");
    }

    /**
     * Remove characters that is not good to be included in method name from the input and camelize it
     *
     * @param name                  string to be camelize
     * @param nonNameElementPattern a regex pattern of the characters that is not good to be included in name
     * @return camelized string
     */
    protected String removeNonNameElementToCamelCase(final String name, final String nonNameElementPattern) {
        String result = Arrays.stream(name.split(nonNameElementPattern))
                .map(StringUtils::capitalize)
                .collect(Collectors.joining(""));
        if (result.length() > 0) {
            result = result.substring(0, 1).toLowerCase(Locale.ROOT) + result.substring(1);
        }
        return result;
    }

    public String apiFilename(String templateName, String tag) {
        String suffix = apiTemplateFiles().get(templateName);
        return apiFileFolder() + File.separator + toApiFilename(tag) + suffix;
    }

    public String modelFilename(String templateName, String modelName) {
        String suffix = modelTemplateFiles().get(templateName);
        return modelFileFolder() + File.separator + toModelFilename(modelName) + suffix;
    }

    /**
     * Return the full path and API documentation file
     *
     * @param templateName template name
     * @param tag          tag
     * @return the API documentation file name with full path
     */
    public String apiDocFilename(String templateName, String tag) {
        String docExtension = getDocExtension();
        String suffix = docExtension != null ? docExtension : apiDocTemplateFiles().get(templateName);
        return apiDocFileFolder() + File.separator + toApiDocFilename(tag) + suffix;
    }

    /**
     * Return the full path and API test file
     *
     * @param templateName template name
     * @param tag          tag
     * @return the API test file name with full path
     */
    public String apiTestFilename(String templateName, String tag) {
        String suffix = apiTestTemplateFiles().get(templateName);
        return apiTestFileFolder() + File.separator + toApiTestFilename(tag) + suffix;
    }

    public boolean shouldOverwrite(String filename) {
        return !(skipOverwrite && new File(filename).exists());
    }

    public boolean isSkipOverwrite() {
        return skipOverwrite;
    }

    public void setSkipOverwrite(boolean skipOverwrite) {
        this.skipOverwrite = skipOverwrite;
    }

    public boolean isRemoveOperationIdPrefix() {
        return removeOperationIdPrefix;
    }

    public void setRemoveOperationIdPrefix(boolean removeOperationIdPrefix) {
        this.removeOperationIdPrefix = removeOperationIdPrefix;
    }

    public boolean isHideGenerationTimestamp() {
        return hideGenerationTimestamp;
    }

    public void setHideGenerationTimestamp(boolean hideGenerationTimestamp) {
        this.hideGenerationTimestamp = hideGenerationTimestamp;
    }

    /**
     * All library templates supported.
     * (key: library name, value: library description)
     *
     * @return the supported libraries
     */
    public Map<String, String> supportedLibraries() {
        return supportedLibraries;
    }

    /**
     * Set library template (sub-template).
     *
     * @param library Library template
     */
    public void setLibrary(String library) {
        if (library != null && !supportedLibraries.containsKey(library)) {
            StringBuilder sb = new StringBuilder("Unknown library: " + library + "\nAvailable libraries:");
            if (supportedLibraries.size() == 0) {
                sb.append("\n  ").append("NONE");
            } else {
                for (String lib : supportedLibraries.keySet()) {
                    sb.append("\n  ").append(lib);
                }
            }
            throw new RuntimeException(sb.toString());
        }
        this.library = library;
    }

    /**
     * Library template (sub-template).
     *
     * @return Library template
     */
    public String getLibrary() {
        return library;
    }

    /**
     * Set Git host.
     *
     * @param gitHost Git host
     */
    public void setGitHost(String gitHost) {
        this.gitHost = gitHost;
    }

    /**
     * Git host.
     *
     * @return Git host
     */
    public String getGitHost() {
        return gitHost;
    }

    /**
     * Set Git user ID.
     *
     * @param gitUserId Git user ID
     */
    public void setGitUserId(String gitUserId) {
        this.gitUserId = gitUserId;
    }

    /**
     * Git user ID
     *
     * @return Git user ID
     */
    public String getGitUserId() {
        return gitUserId;
    }

    /**
     * Set Git repo ID.
     *
     * @param gitRepoId Git repo ID
     */
    public void setGitRepoId(String gitRepoId) {
        this.gitRepoId = gitRepoId;
    }

    /**
     * Git repo ID
     *
     * @return Git repo ID
     */
    public String getGitRepoId() {
        return gitRepoId;
    }

    /**
     * Set release note.
     *
     * @param releaseNote Release note
     */
    public void setReleaseNote(String releaseNote) {
        this.releaseNote = releaseNote;
    }

    /**
     * Release note
     *
     * @return Release note
     */
    public String getReleaseNote() {
        return releaseNote;
    }

    /**
     * Documentation files extension
     *
     * @return Documentation files extension
     */
    public String getDocExtension() {
        return docExtension;
    }

    /**
     * Set Documentation files extension
     *
     * @param userDocExtension documentation files extension
     */
    public void setDocExtension(String userDocExtension) {
        this.docExtension = userDocExtension;
    }

    /**
     * Set HTTP user agent.
     *
     * @param httpUserAgent HTTP user agent
     */
    public void setHttpUserAgent(String httpUserAgent) {
        this.httpUserAgent = httpUserAgent;
    }

    /**
     * HTTP user agent
     *
     * @return HTTP user agent
     */
    public String getHttpUserAgent() {
        return httpUserAgent;
    }

    @SuppressWarnings("static-method")
    protected CliOption buildLibraryCliOption(Map<String, String> supportedLibraries) {
        StringBuilder sb = new StringBuilder("library template (sub-template) to use:");
        for (String lib : supportedLibraries.keySet()) {
            sb.append("\n").append(lib).append(" - ").append(supportedLibraries.get(lib));
        }
        return new CliOption("library", sb.toString());
    }

    /**
     * Sanitize name (parameter, property, method, etc)
     *
     * @param name string to be sanitize
     * @return sanitized string
     */
    @SuppressWarnings("static-method")
    public String sanitizeName(String name) {
        return sanitizeName(name, "\\W");
    }

    @Override
    public void setTemplatingEngine(TemplatingEngineAdapter templatingEngine) {
        this.templatingEngine = templatingEngine;
    }

    @Override
    public TemplatingEngineAdapter getTemplatingEngine() {
        return this.templatingEngine;
    }

    /**
     * Sanitize name (parameter, property, method, etc)
     *
     * @param name            string to be sanitize
     * @param removeCharRegEx a regex containing all char that will be removed
     * @return sanitized string
     */
    public String sanitizeName(String name, String removeCharRegEx) {
        return sanitizeName(name, removeCharRegEx, new ArrayList<String>());
    }

    /**
     * Sanitize name (parameter, property, method, etc)
     *
     * @param name            string to be sanitize
     * @param removeCharRegEx a regex containing all char that will be removed
     * @param exceptionList   a list of matches which should not be sanitized (i.e exception)
     * @return sanitized string
     */
    @SuppressWarnings("static-method")
    public String sanitizeName(final String name, String removeCharRegEx, ArrayList<String> exceptionList) {
        // NOTE: performance wise, we should have written with 2 replaceAll to replace desired
        // character with _ or empty character. Below aims to spell out different cases we've
        // encountered so far and hopefully make it easier for others to add more special
        // cases in the future.

        // better error handling when map/array type is invalid
        if (name == null) {
            LOGGER.error("String to be sanitized is null. Default to ERROR_UNKNOWN");
            return "ERROR_UNKNOWN";
        }

        // if the name is just '$', map it to 'value' for the time being.
        if ("$".equals(name)) {
            return "value";
        }

        SanitizeNameOptions opts = new SanitizeNameOptions(name, removeCharRegEx, exceptionList);

        return sanitizedNameCache.get(opts, sanitizeNameOptions -> {
            String modifiable = sanitizeNameOptions.getName();
            List<String> exceptions = sanitizeNameOptions.getExceptions();
            // input[] => input
            modifiable = this.sanitizeValue(modifiable, "\\[\\]", "", exceptions);

            // input[a][b] => input_a_b
            modifiable = this.sanitizeValue(modifiable, "\\[", "_", exceptions);
            modifiable = this.sanitizeValue(modifiable, "\\]", "", exceptions);

            // input(a)(b) => input_a_b
            modifiable = this.sanitizeValue(modifiable, "\\(", "_", exceptions);
            modifiable = this.sanitizeValue(modifiable, "\\)", "", exceptions);

            // input.name => input_name
            modifiable = this.sanitizeValue(modifiable, "\\.", "_", exceptions);

            // input-name => input_name
            modifiable = this.sanitizeValue(modifiable, "-", "_", exceptions);

            // a|b => a_b
            modifiable = this.sanitizeValue(modifiable, "\\|", "_", exceptions);

            // input name and age => input_name_and_age
            modifiable = this.sanitizeValue(modifiable, " ", "_", exceptions);

            // /api/films/get => _api_films_get
            // \api\films\get => _api_films_get
            modifiable = modifiable.replaceAll("/", "_");
            modifiable = modifiable.replaceAll("\\\\", "_");

            // remove everything else other than word, number and _
            // $php_variable => php_variable
            if (allowUnicodeIdentifiers) { //could be converted to a single line with ?: operator
                modifiable = Pattern.compile(sanitizeNameOptions.getRemoveCharRegEx(), Pattern.UNICODE_CHARACTER_CLASS).matcher(modifiable).replaceAll("");
            } else {
                modifiable = modifiable.replaceAll(sanitizeNameOptions.getRemoveCharRegEx(), "");
            }
            return modifiable;
        });
    }

    private String sanitizeValue(String value, String replaceMatch, String replaceValue, List<String> exceptionList) {
        if (exceptionList.size() == 0 || !exceptionList.contains(replaceMatch)) {
            return value.replaceAll(replaceMatch, replaceValue);
        }
        return value;
    }

    /**
     * Sanitize tag
     *
     * @param tag Tag
     * @return Sanitized tag
     */
    public String sanitizeTag(String tag) {
        tag = camelize(sanitizeName(tag));

        // tag starts with numbers
        if (tag.matches("^\\d.*")) {
            tag = "Class" + tag;
        }

        return tag;
    }

    /**
     * Set CodegenParameter boolean flag using CodegenProperty.
     *
     * @param parameter Codegen Parameter
     * @param property  Codegen property
     */
    public void setParameterBooleanFlagWithCodegenProperty(CodegenParameter parameter, CodegenProperty property) {
        if (parameter == null) {
            LOGGER.error("Codegen Parameter cannot be null.");
            return;
        }

        if (property == null) {
            LOGGER.error("Codegen Property cannot be null.");
            return;
        }
        if (Boolean.TRUE.equals(property.isEmail) && Boolean.TRUE.equals(property.isString)) {
            parameter.isEmail = true;
        } else if (Boolean.TRUE.equals(property.isUuid) && Boolean.TRUE.equals(property.isString)) {
            parameter.isUuid = true;
        } else if (Boolean.TRUE.equals(property.isByteArray)) {
            parameter.isByteArray = true;
            parameter.isPrimitiveType = true;
        } else if (Boolean.TRUE.equals(property.isBinary)) {
            parameter.isBinary = true;
            parameter.isPrimitiveType = true;
        } else if (Boolean.TRUE.equals(property.isString)) {
            parameter.isString = true;
            parameter.isPrimitiveType = true;
        } else if (Boolean.TRUE.equals(property.isBoolean)) {
            parameter.isBoolean = true;
            parameter.isPrimitiveType = true;
        } else if (Boolean.TRUE.equals(property.isLong)) {
            parameter.isLong = true;
            parameter.isPrimitiveType = true;
        } else if (Boolean.TRUE.equals(property.isInteger)) {
            parameter.isInteger = true;
            parameter.isPrimitiveType = true;
        } else if (Boolean.TRUE.equals(property.isDouble)) {
            parameter.isDouble = true;
            parameter.isPrimitiveType = true;
        } else if (Boolean.TRUE.equals(property.isFloat)) {
            parameter.isFloat = true;
            parameter.isPrimitiveType = true;
        } else if (Boolean.TRUE.equals(property.isNumber)) {
            parameter.isNumber = true;
            parameter.isPrimitiveType = true;
        } else if (Boolean.TRUE.equals(property.isDate)) {
            parameter.isDate = true;
            parameter.isPrimitiveType = true;
        } else if (Boolean.TRUE.equals(property.isDateTime)) {
            parameter.isDateTime = true;
            parameter.isPrimitiveType = true;
        } else if (Boolean.TRUE.equals(property.isFreeFormObject)) {
            parameter.isFreeFormObject = true;
        } else if (Boolean.TRUE.equals(property.isAnyType)) {
            parameter.isAnyType = true;
        } else {
            LOGGER.debug("Property type is not primitive: " + property.dataType);
        }

        if (Boolean.TRUE.equals(property.isFile)) {
            parameter.isFile = true;
        }
        if (Boolean.TRUE.equals(property.isModel)) {
            parameter.isModel = true;
        }
    }

    /**
     * Update codegen property's enum by adding "enumVars" (with name and value)
     *
     * @param var list of CodegenProperty
     */
    public void updateCodegenPropertyEnum(CodegenProperty var) {
        Map<String, Object> allowableValues = var.allowableValues;

        // handle array
        if (var.mostInnerItems != null) {
            allowableValues = var.mostInnerItems.allowableValues;
        }

        if (allowableValues == null) {
            return;
        }

        List<Object> values = (List<Object>) allowableValues.get("values");
        if (values == null) {
            return;
        }

        String varDataType = var.mostInnerItems != null ? var.mostInnerItems.dataType : var.dataType;
        Optional<Schema> referencedSchema = ModelUtils.getSchemas(openAPI).entrySet().stream()
                .filter(entry -> Objects.equals(varDataType, toModelName(entry.getKey())))
                .map(Map.Entry::getValue)
                .findFirst();
        String dataType = (referencedSchema.isPresent()) ? getTypeDeclaration(referencedSchema.get()) : varDataType;
        List<Map<String, Object>> enumVars = buildEnumVars(values, dataType);

        // if "x-enum-varnames" or "x-enum-descriptions" defined, update varnames
        Map<String, Object> extensions = var.mostInnerItems != null ? var.mostInnerItems.getVendorExtensions() : var.getVendorExtensions();
        if (referencedSchema.isPresent()) {
            extensions = referencedSchema.get().getExtensions();
        }
        updateEnumVarsWithExtensions(enumVars, extensions);
        allowableValues.put("enumVars", enumVars);

        // handle default value for enum, e.g. available => StatusEnum.AVAILABLE
        if (var.defaultValue != null) {
            String enumName = null;
            final String enumDefaultValue;
            if ("string".equalsIgnoreCase(dataType)) {
                enumDefaultValue = toEnumValue(var.defaultValue, dataType);
            } else {
                enumDefaultValue = var.defaultValue;
            }
            for (Map<String, Object> enumVar : enumVars) {
                if (enumDefaultValue.equals(enumVar.get("value"))) {
                    enumName = (String) enumVar.get("name");
                    break;
                }
            }
            if (enumName != null) {
                var.defaultValue = toEnumDefaultValue(enumName, var.datatypeWithEnum);
            }
        }
    }

    protected List<Map<String, Object>> buildEnumVars(List<Object> values, String dataType) {
        List<Map<String, Object>> enumVars = new ArrayList<>();
        int truncateIdx = 0;

        if (isRemoveEnumValuePrefix()) {
            String commonPrefix = findCommonPrefixOfVars(values);
            truncateIdx = commonPrefix.length();
        }

        for (Object value : values) {
            Map<String, Object> enumVar = new HashMap<>();
            String enumName;
            if (truncateIdx == 0) {
                enumName = String.valueOf(value);
            } else {
                enumName = value.toString().substring(truncateIdx);
                if ("".equals(enumName)) {
                    enumName = value.toString();
                }
            }

            enumVar.put("name", toEnumVarName(enumName, dataType));
            enumVar.put("value", toEnumValue(String.valueOf(value), dataType));
            enumVar.put("isString", isDataTypeString(dataType));
            enumVars.add(enumVar);
        }
        return enumVars;
    }

    protected void updateEnumVarsWithExtensions(List<Map<String, Object>> enumVars, Map<String, Object> vendorExtensions) {
        if (vendorExtensions != null) {
            updateEnumVarsWithExtensions(enumVars, vendorExtensions, "x-enum-varnames", "name");
            updateEnumVarsWithExtensions(enumVars, vendorExtensions, "x-enum-descriptions", "enumDescription");
        }
    }

    private void updateEnumVarsWithExtensions(List<Map<String, Object>> enumVars, Map<String, Object> vendorExtensions, String extensionKey, String key) {
        if (vendorExtensions.containsKey(extensionKey)) {
            List<String> values = (List<String>) vendorExtensions.get(extensionKey);
            int size = Math.min(enumVars.size(), values.size());
            for (int i = 0; i < size; i++) {
                enumVars.get(i).put(key, values.get(i));
            }
        }
    }

    /**
     * If the pattern misses the delimiter, add "/" to the beginning and end
     * Otherwise, return the original pattern
     *
     * @param pattern the pattern (regular expression)
     * @return the pattern with delimiter
     */
    public String addRegularExpressionDelimiter(String pattern) {
        if (StringUtils.isEmpty(pattern)) {
            return pattern;
        }

        if (!pattern.matches("^/.*")) {
            return "/" + pattern.replaceAll("/", "\\\\/") + "/";
        }

        return pattern;
    }

    /**
     * reads propertyKey from additionalProperties, converts it to a boolean and
     * writes it back to additionalProperties to be usable as a boolean in
     * mustache files.
     *
     * @param propertyKey property key
     * @return property value as boolean
     */
    public boolean convertPropertyToBooleanAndWriteBack(String propertyKey) {
        boolean result = convertPropertyToBoolean(propertyKey);
        writePropertyBack(propertyKey, result);
        return result;
    }

    /**
     * Provides an override location, if any is specified, for the .openapi-generator-ignore.
     * <p>
     * This is originally intended for the first generation only.
     *
     * @return a string of the full path to an override ignore file.
     */
    public String getIgnoreFilePathOverride() {
        return ignoreFilePathOverride;
    }

    /**
     * Sets an override location for the '.openapi-generator-ignore' location for the first code generation.
     *
     * @param ignoreFileOverride The full path to an ignore file
     */
    public void setIgnoreFilePathOverride(final String ignoreFileOverride) {
        this.ignoreFilePathOverride = ignoreFileOverride;
    }

    public boolean convertPropertyToBoolean(String propertyKey) {
        final Object booleanValue = additionalProperties.get(propertyKey);
        Boolean result = Boolean.FALSE;
        if (booleanValue instanceof Boolean) {
            result = (Boolean) booleanValue;
        } else if (booleanValue instanceof String) {
            result = Boolean.parseBoolean((String) booleanValue);
        } else {
            LOGGER.warn("The value (generator's option) must be either boolean or string. Default to `false`.");
        }
        return result;
    }

    public void writePropertyBack(String propertyKey, boolean value) {
        additionalProperties.put(propertyKey, value);
    }

    protected String getContentType(RequestBody requestBody) {
        if (requestBody == null || requestBody.getContent() == null || requestBody.getContent().isEmpty()) {
            LOGGER.debug("Cannot determine the content type. Returning null.");
            return null;
        }
        return new ArrayList<>(requestBody.getContent().keySet()).get(0);
    }

    private void setOauth2Info(CodegenSecurity codegenSecurity, OAuthFlow flow) {
        codegenSecurity.authorizationUrl = flow.getAuthorizationUrl();
        codegenSecurity.tokenUrl = flow.getTokenUrl();

        if (flow.getScopes() != null && !flow.getScopes().isEmpty()) {
            List<Map<String, Object>> scopes = new ArrayList<Map<String, Object>>();
            int count = 0, numScopes = flow.getScopes().size();
            for (Map.Entry<String, String> scopeEntry : flow.getScopes().entrySet()) {
                Map<String, Object> scope = new HashMap<String, Object>();
                scope.put("scope", scopeEntry.getKey());
                scope.put("description", escapeText(scopeEntry.getValue()));

                count += 1;
                if (count < numScopes) {
                    scope.put("hasMore", "true");
                } else {
                    scope.put("hasMore", null);
                }

                scopes.add(scope);
            }
            codegenSecurity.scopes = scopes;
        }
    }

    private void addConsumesInfo(Operation operation, CodegenOperation codegenOperation) {
        RequestBody requestBody = ModelUtils.getReferencedRequestBody(this.openAPI, operation.getRequestBody());
        if (requestBody == null || requestBody.getContent() == null || requestBody.getContent().isEmpty()) {
            return;
        }

        Set<String> consumes = requestBody.getContent().keySet();
        List<Map<String, String>> mediaTypeList = new ArrayList<>();
        int count = 0;
        for (String key : consumes) {
            Map<String, String> mediaType = new HashMap<>();
            if ("*/*".equals(key)) {
                // skip as it implies `consumes` in OAS2 is not defined
                continue;
            } else {
                mediaType.put("mediaType", escapeText(escapeQuotationMark(key)));
            }

            count += 1;
            if (count < consumes.size()) {
                mediaType.put("hasMore", "true");
            } else {
                mediaType.put("hasMore", null);
            }

            mediaTypeList.add(mediaType);
        }

        if (!mediaTypeList.isEmpty()) {
            codegenOperation.consumes = mediaTypeList;
            codegenOperation.hasConsumes = true;
        }
    }

    public static Set<String> getConsumesInfo(OpenAPI openAPI, Operation operation) {
        RequestBody requestBody = ModelUtils.getReferencedRequestBody(openAPI, operation.getRequestBody());

        if (requestBody == null || requestBody.getContent() == null || requestBody.getContent().isEmpty()) {
            return Collections.emptySet(); // return empty set
        }
        return requestBody.getContent().keySet();
    }

    public boolean hasFormParameter(OpenAPI openAPI, Operation operation) {
        Set<String> consumesInfo = getConsumesInfo(openAPI, operation);

        if (consumesInfo == null || consumesInfo.isEmpty()) {
            return false;
        }

        for (String consume : consumesInfo) {
            if (consume != null &&
                    (consume.toLowerCase(Locale.ROOT).startsWith("application/x-www-form-urlencoded") ||
                            consume.toLowerCase(Locale.ROOT).startsWith("multipart"))) {
                return true;
            }
        }

        return false;
    }

    public boolean hasBodyParameter(OpenAPI openAPI, Operation operation) {
        RequestBody requestBody = ModelUtils.getReferencedRequestBody(openAPI, operation.getRequestBody());
        if (requestBody == null) {
            return false;
        }

        Schema schema = ModelUtils.getSchemaFromRequestBody(requestBody);
        return ModelUtils.getReferencedSchema(openAPI, schema) != null;
    }

    private void addProducesInfo(ApiResponse inputResponse, CodegenOperation codegenOperation) {
        ApiResponse response = ModelUtils.getReferencedApiResponse(this.openAPI, inputResponse);
        if (response == null || response.getContent() == null || response.getContent().isEmpty()) {
            return;
        }

        Set<String> produces = response.getContent().keySet();
        if (codegenOperation.produces == null) {
            codegenOperation.produces = new ArrayList<>();
        }

        Set<String> existingMediaTypes = new HashSet<>();
        for (Map<String, String> mediaType : codegenOperation.produces) {
            existingMediaTypes.add(mediaType.get("mediaType"));
        }

        int count = 0;
        for (String key : produces) {
            // escape quotation to avoid code injection, "*/*" is a special case, do nothing
            String encodedKey = "*/*".equals(key) ? key : escapeText(escapeQuotationMark(key));
            //Only unique media types should be added to "produces"
            if (!existingMediaTypes.contains(encodedKey)) {
                Map<String, String> mediaType = new HashMap<String, String>();
                mediaType.put("mediaType", encodedKey);

                count += 1;
                if (count < produces.size()) {
                    mediaType.put("hasMore", "true");
                } else {
                    mediaType.put("hasMore", null);
                }

                if (!codegenOperation.produces.isEmpty()) {
                    final Map<String, String> lastMediaType = codegenOperation.produces.get(codegenOperation.produces.size() - 1);
                    lastMediaType.put("hasMore", "true");
                }

                codegenOperation.produces.add(mediaType);
                codegenOperation.hasProduces = Boolean.TRUE;
            }
        }
    }

    /**
     * returns the list of MIME types the APIs can produce
     *
     * @param openAPI   current specification instance
     * @param operation Operation
     * @return a set of MIME types
     */
    public static Set<String> getProducesInfo(final OpenAPI openAPI, final Operation operation) {
        if (operation.getResponses() == null || operation.getResponses().isEmpty()) {
            return null;
        }

        Set<String> produces = new TreeSet<String>();

        for (ApiResponse r : operation.getResponses().values()) {
            ApiResponse response = ModelUtils.getReferencedApiResponse(openAPI, r);
            if (response.getContent() != null) {
                produces.addAll(response.getContent().keySet());
            }
        }

        return produces;
    }

    protected String getCollectionFormat(Parameter parameter) {
        if (Parameter.StyleEnum.FORM.equals(parameter.getStyle())) {
            // Ref: https://github.com/OAI/OpenAPI-Specification/blob/master/versions/3.0.1.md#style-values
            if (Boolean.TRUE.equals(parameter.getExplode())) { // explode is true (default)
                return "multi";
            } else {
                return "csv";
            }
        } else if (Parameter.StyleEnum.SIMPLE.equals(parameter.getStyle())) {
            return "csv";
        } else if (Parameter.StyleEnum.PIPEDELIMITED.equals(parameter.getStyle())) {
            return "pipes";
        } else if (Parameter.StyleEnum.SPACEDELIMITED.equals(parameter.getStyle())) {
            return "ssv";
        } else {
            return null;
        }
    }

    public CodegenType getTag() {
        return null;
    }

    public String getName() {
        return null;
    }

    public String getHelp() {
        return null;
    }

    public List<CodegenParameter> fromRequestBodyToFormParameters(RequestBody body, Set<String> imports) {
        List<CodegenParameter> parameters = new ArrayList<CodegenParameter>();
        LOGGER.debug("debugging fromRequestBodyToFormParameters= " + body);
        Schema schema = ModelUtils.getSchemaFromRequestBody(body);
        schema = ModelUtils.getReferencedSchema(this.openAPI, schema);
        if (schema.getProperties() != null && !schema.getProperties().isEmpty()) {
            Map<String, Schema> properties = schema.getProperties();
            for (Map.Entry<String, Schema> entry : properties.entrySet()) {
                CodegenParameter codegenParameter = CodegenModelFactory.newInstance(CodegenModelType.PARAMETER);
                // key => property name
                // value => property schema
                String collectionFormat = null;
                Schema s = entry.getValue();
                // array of schema
                if (ModelUtils.isArraySchema(s)) {
                    final ArraySchema arraySchema = (ArraySchema) s;
                    Schema inner = getSchemaItems(arraySchema);

                    codegenParameter = fromFormProperty(entry.getKey(), inner, imports);
                    CodegenProperty codegenProperty = fromProperty("inner", inner);
                    codegenParameter.items = codegenProperty;
                    codegenParameter.mostInnerItems = codegenProperty.mostInnerItems;
                    codegenParameter.baseType = codegenProperty.dataType;
                    codegenParameter.isPrimitiveType = false;
                    codegenParameter.isContainer = true;
                    codegenParameter.isListContainer = true;
                    codegenParameter.description = escapeText(s.getDescription());
                    codegenParameter.dataType = getTypeDeclaration(arraySchema);
                    if (codegenParameter.baseType != null && codegenParameter.enumName != null) {
                        codegenParameter.datatypeWithEnum = codegenParameter.dataType.replace(codegenParameter.baseType, codegenParameter.enumName);
                    } else {
                        LOGGER.warn("Could not compute datatypeWithEnum from " + codegenParameter.baseType + ", " + codegenParameter.enumName);
                    }
                    //TODO fix collectformat for form parameters
                    //collectionFormat = getCollectionFormat(s);
                    // default to csv:
                    codegenParameter.collectionFormat = StringUtils.isEmpty(collectionFormat) ? "csv" : collectionFormat;

                    // set nullable
                    setParameterNullable(codegenParameter, codegenProperty);

                    // recursively add import
                    while (codegenProperty != null) {
                        imports.add(codegenProperty.baseType);
                        codegenProperty = codegenProperty.items;
                    }

                } else if (ModelUtils.isMapSchema(s)) {
                    LOGGER.error("Map of form parameters not supported. Please report the issue to https://github.com/openapitools/openapi-generator if you need help.");
                    continue;
                } else {
                    codegenParameter = fromFormProperty(entry.getKey(), entry.getValue(), imports);
                }

                // Set 'required' flag defined in the schema element
                if (!codegenParameter.required && schema.getRequired() != null) {
                    codegenParameter.required = schema.getRequired().contains(entry.getKey());
                }

                parameters.add(codegenParameter);
            }
        }

        return parameters;
    }

    public CodegenParameter fromFormProperty(String name, Schema propertySchema, Set<String> imports) {
        CodegenParameter codegenParameter = CodegenModelFactory.newInstance(CodegenModelType.PARAMETER);

        LOGGER.debug("Debugging fromFormProperty {}: {}", name, propertySchema);
        CodegenProperty codegenProperty = fromProperty(name, propertySchema);

        ModelUtils.syncValidationProperties(propertySchema, codegenProperty);

        codegenParameter.isFormParam = Boolean.TRUE;
        codegenParameter.baseName = codegenProperty.baseName;
        codegenParameter.paramName = toParamName((codegenParameter.baseName));
        codegenParameter.baseType = codegenProperty.baseType;
        codegenParameter.dataType = codegenProperty.dataType;
        codegenParameter.dataFormat = codegenProperty.dataFormat;
        codegenParameter.description = escapeText(codegenProperty.description);
        codegenParameter.unescapedDescription = codegenProperty.getDescription();
        codegenParameter.jsonSchema = Json.pretty(propertySchema);
        codegenParameter.defaultValue = codegenProperty.getDefaultValue();

        if (codegenProperty.getVendorExtensions() != null && !codegenProperty.getVendorExtensions().isEmpty()) {
            codegenParameter.vendorExtensions = codegenProperty.getVendorExtensions();
        }
        if (propertySchema.getRequired() != null && !propertySchema.getRequired().isEmpty() && propertySchema.getRequired().contains(codegenProperty.baseName)) {
            codegenParameter.required = Boolean.TRUE;
        }

        // non-array/map
        updateCodegenPropertyEnum(codegenProperty);
        codegenParameter.isEnum = codegenProperty.isEnum;
        codegenParameter._enum = codegenProperty._enum;
        codegenParameter.allowableValues = codegenProperty.allowableValues;

        if (codegenProperty.isEnum) {
            codegenParameter.datatypeWithEnum = codegenProperty.datatypeWithEnum;
            codegenParameter.enumName = codegenProperty.enumName;
        }

        if (codegenProperty.items != null && codegenProperty.items.isEnum) {
            codegenParameter.items = codegenProperty.items;
            codegenParameter.mostInnerItems = codegenProperty.mostInnerItems;
        }

        // import
        if (codegenProperty.complexType != null) {
            imports.add(codegenProperty.complexType);
        }

        // validation
        // handle maximum, minimum properly for int/long by removing the trailing ".0"
        if (ModelUtils.isIntegerSchema(propertySchema)) {
            codegenParameter.maximum = propertySchema.getMaximum() == null ? null : String.valueOf(propertySchema.getMaximum().longValue());
            codegenParameter.minimum = propertySchema.getMinimum() == null ? null : String.valueOf(propertySchema.getMinimum().longValue());
        } else {
            codegenParameter.maximum = propertySchema.getMaximum() == null ? null : String.valueOf(propertySchema.getMaximum());
            codegenParameter.minimum = propertySchema.getMinimum() == null ? null : String.valueOf(propertySchema.getMinimum());
        }

        codegenParameter.exclusiveMaximum = propertySchema.getExclusiveMaximum() == null ? false : propertySchema.getExclusiveMaximum();
        codegenParameter.exclusiveMinimum = propertySchema.getExclusiveMinimum() == null ? false : propertySchema.getExclusiveMinimum();
        codegenParameter.maxLength = propertySchema.getMaxLength();
        codegenParameter.minLength = propertySchema.getMinLength();
        codegenParameter.pattern = toRegularExpression(propertySchema.getPattern());
        codegenParameter.maxItems = propertySchema.getMaxItems();
        codegenParameter.minItems = propertySchema.getMinItems();
        codegenParameter.uniqueItems = propertySchema.getUniqueItems() == null ? false : propertySchema.getUniqueItems();
        codegenParameter.multipleOf = propertySchema.getMultipleOf();

        // exclusive* are noop without corresponding min/max
        if (codegenParameter.maximum != null || codegenParameter.minimum != null ||
                codegenParameter.maxLength != null || codegenParameter.minLength != null ||
                codegenParameter.maxItems != null || codegenParameter.minItems != null ||
                codegenParameter.pattern != null || codegenParameter.multipleOf != null) {
            codegenParameter.hasValidation = true;
        }

        setParameterBooleanFlagWithCodegenProperty(codegenParameter, codegenProperty);
        setParameterExampleValue(codegenParameter);
        // set nullable
        setParameterNullable(codegenParameter, codegenProperty);

        //TODO collectionFormat for form parameter not yet supported
        //codegenParameter.collectionFormat = getCollectionFormat(propertySchema);
        return codegenParameter;
    }

    private void addBodyModelSchema(CodegenParameter codegenParameter, String name, Schema schema, Set<String> imports, String bodyParameterName, boolean forceSimpleRef) {
        CodegenModel codegenModel = null;
        if (StringUtils.isNotBlank(name)) {
            schema.setName(name);
            codegenModel = fromModel(name, schema);
        }
        if (codegenModel != null) {
            codegenParameter.isModel = true;
        }

        if (codegenModel != null && (codegenModel.hasVars || forceSimpleRef)) {
            if (StringUtils.isEmpty(bodyParameterName)) {
                codegenParameter.baseName = codegenModel.classname;
            } else {
                codegenParameter.baseName = bodyParameterName;
            }
            codegenParameter.paramName = toParamName(codegenParameter.baseName);
            codegenParameter.baseType = codegenModel.classname;
            codegenParameter.dataType = getTypeDeclaration(codegenModel.classname);
            codegenParameter.description = codegenModel.description;
            codegenParameter.isNullable = codegenModel.isNullable;
            imports.add(codegenParameter.baseType);
        } else {
            CodegenProperty codegenProperty = fromProperty("property", schema);

            if (codegenProperty != null && codegenProperty.getComplexType() != null && codegenProperty.getComplexType().contains(" | ")) {
                List<String> parts = Arrays.asList(codegenProperty.getComplexType().split(" \\| "));
                imports.addAll(parts);
                String codegenModelName = codegenProperty.getComplexType();
                codegenParameter.baseName = codegenModelName;
                codegenParameter.paramName = toParamName(codegenParameter.baseName);
                codegenParameter.baseType = codegenParameter.baseName;
                codegenParameter.dataType = getTypeDeclaration(codegenModelName);
                codegenParameter.description = codegenProperty.getDescription();
                codegenParameter.isNullable = codegenProperty.isNullable;
            } else {
                if (ModelUtils.isMapSchema(schema)) {// http body is map
                    LOGGER.error("Map should be supported. Please report to openapi-generator github repo about the issue.");
                } else if (codegenProperty != null) {
                    String codegenModelName, codegenModelDescription;

                    if (codegenModel != null) {
                        codegenModelName = codegenModel.classname;
                        codegenModelDescription = codegenModel.description;
                    } else {
                        LOGGER.warn("The following schema has undefined (null) baseType. " +
                                "It could be due to form parameter defined in OpenAPI v2 spec with incorrect consumes. " +
                                "A correct 'consumes' for form parameters should be " +
                                "'application/x-www-form-urlencoded' or 'multipart/?'");
                        LOGGER.warn("schema: " + schema);
                        LOGGER.warn("codegenModel is null. Default to UNKNOWN_BASE_TYPE");
                        codegenModelName = "UNKNOWN_BASE_TYPE";
                        codegenModelDescription = "UNKNOWN_DESCRIPTION";
                    }

                    if (StringUtils.isEmpty(bodyParameterName)) {
                        codegenParameter.baseName = codegenModelName;
                    } else {
                        codegenParameter.baseName = bodyParameterName;
                    }

                    codegenParameter.paramName = toParamName(codegenParameter.baseName);
                    codegenParameter.baseType = codegenModelName;
                    codegenParameter.dataType = getTypeDeclaration(codegenModelName);
                    codegenParameter.description = codegenModelDescription;
                    imports.add(codegenParameter.baseType);

                    if (codegenProperty.complexType != null) {
                        imports.add(codegenProperty.complexType);
                    }
                }
            }

            setParameterBooleanFlagWithCodegenProperty(codegenParameter, codegenProperty);
            // set nullable
            setParameterNullable(codegenParameter, codegenProperty);
        }
    }

    public CodegenParameter fromRequestBody(RequestBody body, Set<String> imports, String bodyParameterName) {
        if (body == null) {
            LOGGER.error("body in fromRequestBody cannot be null!");
            throw new RuntimeException("body in fromRequestBody cannot be null!");
        }
        CodegenParameter codegenParameter = CodegenModelFactory.newInstance(CodegenModelType.PARAMETER);
        codegenParameter.baseName = "UNKNOWN_BASE_NAME";
        codegenParameter.paramName = "UNKNOWN_PARAM_NAME";
        codegenParameter.description = escapeText(body.getDescription());
        codegenParameter.required = body.getRequired() != null ? body.getRequired() : Boolean.FALSE;
        codegenParameter.isBodyParam = Boolean.TRUE;
        if (body.getExtensions() != null) {
            codegenParameter.vendorExtensions.putAll(body.getExtensions());
        }

        String name = null;
        LOGGER.debug("Request body = " + body);
        Schema schema = ModelUtils.getSchemaFromRequestBody(body);
        if (schema == null) {
            throw new RuntimeException("Request body cannot be null. Possible cause: missing schema in body parameter (OAS v2): " + body);
        }

        if (StringUtils.isNotBlank(schema.get$ref())) {
            name = ModelUtils.getSimpleRef(schema.get$ref());
        }
        schema = ModelUtils.getReferencedSchema(this.openAPI, schema);

        ModelUtils.syncValidationProperties(schema, codegenParameter);

        if (ModelUtils.isMapSchema(schema)) {
            // Schema with additionalproperties: true (including composed schemas with additionalproperties: true)
            if (ModelUtils.isGenerateAliasAsModel() && StringUtils.isNotBlank(name)) {
                this.addBodyModelSchema(codegenParameter, name, schema, imports, bodyParameterName, true);
            } else {
                Schema inner = getAdditionalProperties(schema);
                if (inner == null) {
                    LOGGER.error("No inner type supplied for map parameter `{}`. Default to type:string", schema.getName());
                    inner = new StringSchema().description("//TODO automatically added by openapi-generator");
                    schema.setAdditionalProperties(inner);
                }
                CodegenProperty codegenProperty = fromProperty("property", schema);

                imports.add(codegenProperty.baseType);

                CodegenProperty innerCp = codegenProperty;
                while (innerCp != null) {
                    if (innerCp.complexType != null) {
                        imports.add(innerCp.complexType);
                    }
                    innerCp = innerCp.items;
                }

                if (StringUtils.isEmpty(bodyParameterName)) {
                    codegenParameter.baseName = "request_body";
                } else {
                    codegenParameter.baseName = bodyParameterName;
                }
                codegenParameter.paramName = toParamName(codegenParameter.baseName);
                codegenParameter.items = codegenProperty.items;
                codegenParameter.mostInnerItems = codegenProperty.mostInnerItems;
                codegenParameter.dataType = getTypeDeclaration(schema);
                codegenParameter.baseType = getSchemaType(inner);
                codegenParameter.isContainer = Boolean.TRUE;
                codegenParameter.isMapContainer = Boolean.TRUE;
                codegenParameter.isNullable = codegenProperty.isNullable;

                setParameterBooleanFlagWithCodegenProperty(codegenParameter, codegenProperty);

                // set nullable
                setParameterNullable(codegenParameter, codegenProperty);
            }
        } else if (ModelUtils.isArraySchema(schema)) {
            if (ModelUtils.isGenerateAliasAsModel() && StringUtils.isNotBlank(name)) {
                this.addBodyModelSchema(codegenParameter, name, schema, imports, bodyParameterName, true);
            } else {
                final ArraySchema arraySchema = (ArraySchema) schema;
                Schema inner = getSchemaItems(arraySchema);
                CodegenProperty codegenProperty = fromProperty("property", arraySchema);
                imports.add(codegenProperty.baseType);
                CodegenProperty innerCp = codegenProperty;
                CodegenProperty mostInnerItem = innerCp;
                // loop through multidimensional array to add proper import
                // also find the most inner item
                while (innerCp != null) {
                    if (innerCp.complexType != null) {
                        imports.add(innerCp.complexType);
                    }
                    mostInnerItem = innerCp;
                    innerCp = innerCp.items;
                }

                if (StringUtils.isEmpty(bodyParameterName)) {
                    if (StringUtils.isEmpty(mostInnerItem.complexType)) {
                        codegenParameter.baseName = "request_body";
                    } else {
                        codegenParameter.baseName = mostInnerItem.complexType;
                    }
                } else {
                    codegenParameter.baseName = bodyParameterName;
                }
                codegenParameter.paramName = toArrayModelParamName(codegenParameter.baseName);
                codegenParameter.items = codegenProperty.items;
                codegenParameter.mostInnerItems = codegenProperty.mostInnerItems;
                codegenParameter.dataType = getTypeDeclaration(arraySchema);
                codegenParameter.baseType = getSchemaType(inner);
                codegenParameter.isContainer = Boolean.TRUE;
                codegenParameter.isListContainer = Boolean.TRUE;
                codegenParameter.isNullable = codegenProperty.isNullable;

                setParameterBooleanFlagWithCodegenProperty(codegenParameter, codegenProperty);
                // set nullable
                setParameterNullable(codegenParameter, codegenProperty);

                while (codegenProperty != null) {
                    imports.add(codegenProperty.baseType);
                    codegenProperty = codegenProperty.items;
                }
            }
        } else if (isFreeFormObject(schema)) {
            // HTTP request body is free form object
            CodegenProperty codegenProperty = fromProperty("FREE_FORM_REQUEST_BODY", schema);
            if (codegenProperty != null) {
                if (StringUtils.isEmpty(bodyParameterName)) {
                    codegenParameter.baseName = "body";  // default to body
                } else {
                    codegenParameter.baseName = bodyParameterName;
                }
                codegenParameter.isPrimitiveType = true;
                codegenParameter.baseType = codegenProperty.baseType;
                codegenParameter.dataType = codegenProperty.dataType;
                codegenParameter.description = codegenProperty.description;
                codegenParameter.isNullable = codegenProperty.isNullable;
                codegenParameter.paramName = toParamName(codegenParameter.baseName);
            }
            setParameterBooleanFlagWithCodegenProperty(codegenParameter, codegenProperty);
            // set nullable
            setParameterNullable(codegenParameter, codegenProperty);

        } else if (ModelUtils.isObjectSchema(schema) || ModelUtils.isComposedSchema(schema)) {
            this.addBodyModelSchema(codegenParameter, name, schema, imports, bodyParameterName, false);
        } else {
            // HTTP request body is primitive type (e.g. integer, string, etc)
            CodegenProperty codegenProperty = fromProperty("PRIMITIVE_REQUEST_BODY", schema);
            if (codegenProperty != null) {
                if (StringUtils.isEmpty(bodyParameterName)) {
                    codegenParameter.baseName = "body";  // default to body
                } else {
                    codegenParameter.baseName = bodyParameterName;
                }
                codegenParameter.isPrimitiveType = true;
                codegenParameter.baseType = codegenProperty.baseType;
                codegenParameter.dataType = codegenProperty.dataType;
                codegenParameter.description = codegenProperty.description;
                codegenParameter.paramName = toParamName(codegenParameter.baseName);
                codegenParameter.minimum = codegenProperty.minimum;
                codegenParameter.maximum = codegenProperty.maximum;
                codegenParameter.exclusiveMinimum = codegenProperty.exclusiveMinimum;
                codegenParameter.exclusiveMaximum = codegenProperty.exclusiveMaximum;
                codegenParameter.minLength = codegenProperty.minLength;
                codegenParameter.maxLength = codegenProperty.maxLength;
                codegenParameter.pattern = codegenProperty.pattern;
                codegenParameter.isNullable = codegenProperty.isNullable;

                if (codegenProperty.complexType != null) {
                    imports.add(codegenProperty.complexType);
                }

            }
            setParameterBooleanFlagWithCodegenProperty(codegenParameter, codegenProperty);
            // set nullable
            setParameterNullable(codegenParameter, codegenProperty);
        }

        addJsonSchemaForBodyRequestInCaseItsNotPresent(codegenParameter, body);

        // set the parameter's example value
        // should be overridden by lang codegen
        setParameterExampleValue(codegenParameter, body);

        return codegenParameter;
    }

    private void addJsonSchemaForBodyRequestInCaseItsNotPresent(CodegenParameter codegenParameter, RequestBody body) {
        if (codegenParameter.jsonSchema == null)
            codegenParameter.jsonSchema = Json.pretty(body);
    }

    protected void addOption(String key, String description, String defaultValue) {
        CliOption option = new CliOption(key, description);
        if (defaultValue != null)
            option.defaultValue(defaultValue);
        cliOptions.add(option);
    }

    protected void updateOption(String key, String defaultValue) {
        for (CliOption cliOption : cliOptions) {
            if (cliOption.getOpt().equals(key)) {
                cliOption.setDefault(defaultValue);
                break;
            }
        }
    }

    protected void removeOption(String key) {
        for (int i = 0; i < cliOptions.size(); i++) {
            if (key.equals(cliOptions.get(i).getOpt())) {
                cliOptions.remove(i);
                break;
            }
        }
    }

    protected void addSwitch(String key, String description, Boolean defaultValue) {
        CliOption option = CliOption.newBoolean(key, description);
        if (defaultValue != null)
            option.defaultValue(defaultValue.toString());
        cliOptions.add(option);
    }

    /**
     * generates OpenAPI specification file in JSON format
     *
     * @param objs map of object
     */
    protected void generateJSONSpecFile(Map<String, Object> objs) {
        OpenAPI openAPI = (OpenAPI) objs.get("openAPI");
        if (openAPI != null) {
            objs.put("openapi-json", SerializerUtils.toJsonString(openAPI));
        }
    }

    /**
     * generates OpenAPI specification file in YAML format
     *
     * @param objs map of object
     */
    public void generateYAMLSpecFile(Map<String, Object> objs) {
        OpenAPI openAPI = (OpenAPI) objs.get("openAPI");
        String yaml = SerializerUtils.toYamlString(openAPI);
        if (yaml != null) {
            objs.put("openapi-yaml", yaml);
        }
    }

    /**
     * checks if the data should be classified as "string" in enum
     * e.g. double in C# needs to be double-quoted (e.g. "2.8") by treating it as a string
     * In the future, we may rename this function to "isEnumString"
     *
     * @param dataType data type
     * @return true if it's a enum string
     */
    public boolean isDataTypeString(String dataType) {
        return "String".equals(dataType);
    }

    @Override
    public List<CodegenServer> fromServers(List<Server> servers) {
        if (servers == null) {
            return Collections.emptyList();
        }
        List<CodegenServer> codegenServers = new LinkedList<>();
        for (Server server : servers) {
            CodegenServer cs = new CodegenServer();
            cs.description = escapeText(server.getDescription());
            cs.url = server.getUrl();
            cs.variables = this.fromServerVariables(server.getVariables());
            codegenServers.add(cs);
        }
        return codegenServers;
    }

    @Override
    public List<CodegenServerVariable> fromServerVariables(Map<String, ServerVariable> variables) {
        if (variables == null) {
            return Collections.emptyList();
        }

        Map<String, String> variableOverrides = serverVariableOverrides();

        List<CodegenServerVariable> codegenServerVariables = new LinkedList<>();
        for (Entry<String, ServerVariable> variableEntry : variables.entrySet()) {
            CodegenServerVariable codegenServerVariable = new CodegenServerVariable();
            ServerVariable variable = variableEntry.getValue();
            List<String> enums = variable.getEnum();

            codegenServerVariable.defaultValue = variable.getDefault();
            codegenServerVariable.description = escapeText(variable.getDescription());
            codegenServerVariable.enumValues = enums;
            codegenServerVariable.name = variableEntry.getKey();

            // Sets the override value for a server variable pattern.
            // NOTE: OpenAPI Specification doesn't prevent multiple server URLs with variables. If multiple objects have the same
            //       variables pattern, user overrides will apply to _all_ of these patterns. We may want to consider indexed overrides.
            if (variableOverrides != null && !variableOverrides.isEmpty()) {
                String value = variableOverrides.getOrDefault(variableEntry.getKey(), variable.getDefault());
                codegenServerVariable.value = value;

                if (enums != null && !enums.isEmpty() && !enums.contains(value)) {
                    LOGGER.warn("Variable override of '{}' is not listed in the enum of allowed values ({}).", value, StringUtils.join(enums, ","));
                }
            } else {
                codegenServerVariable.value = variable.getDefault();
            }

            codegenServerVariables.add(codegenServerVariable);
        }
        return codegenServerVariables;
    }

    private void setParameterNullable(CodegenParameter parameter, CodegenProperty property) {
        if (parameter == null || property == null) {
            return;
        }
        parameter.isNullable = property.isNullable;
    }

    /**
     * Post-process the auto-generated file, e.g. using go-fmt to format the Go code. The file type can be "model-test",
     * "model-doc", "model", "api", "api-test", "api-doc", "supporting-mustache", "supporting-common",
     * "openapi-generator-ignore", "openapi-generator-version"
     * <p>
     * TODO: store these values in enum instead
     *
     * @param file     file to be processed
     * @param fileType file type
     */
    public void postProcessFile(File file, String fileType) {
        LOGGER.debug("Post processing file {} ({})", file, fileType);
    }

    /**
     * Boolean value indicating the state of the option for post-processing file using envirionment variables.
     *
     * @return true if the option is enabled
     */
    public boolean isEnablePostProcessFile() {
        return enablePostProcessFile;
    }

    /**
     * Set the boolean value indicating the state of the option for post-processing file using envirionment variables.
     *
     * @param enablePostProcessFile true to enable post-processing file
     */
    public void setEnablePostProcessFile(boolean enablePostProcessFile) {
        this.enablePostProcessFile = enablePostProcessFile;
    }

    /**
     * Get the boolean value indicating the state of the option for updating only changed files
     */
    @Override
    public boolean isEnableMinimalUpdate() {
        return enableMinimalUpdate;
    }

    /**
     * Set the boolean value indicating the state of the option for updating only changed files
     *
     * @param enableMinimalUpdate true to enable minimal update
     */
    @Override
    public void setEnableMinimalUpdate(boolean enableMinimalUpdate) {
        this.enableMinimalUpdate = enableMinimalUpdate;
    }

    /**
     * Indicates whether the codegen configuration should treat documents as strictly defined by the OpenAPI specification.
     *
     * @return true to act strictly upon spec documents, potentially modifying the spec to strictly fit the spec.
     */
    @Override
    public boolean isStrictSpecBehavior() {
        return this.strictSpecBehavior;
    }

    /**
     * Sets the boolean valid indicating whether generation will work strictly against the specification, potentially making
     * minor changes to the input document.
     *
     * @param strictSpecBehavior true if we will behave strictly, false to allow specification documents which pass validation to be loosely interpreted against the spec.
     */
    @Override
    public void setStrictSpecBehavior(final boolean strictSpecBehavior) {
        this.strictSpecBehavior = strictSpecBehavior;
    }

    @Override
    public FeatureSet getFeatureSet() {
        return this.generatorMetadata.getFeatureSet();
    }

    /**
     * Get the boolean value indicating whether to remove enum value prefixes
     */
    @Override
    public boolean isRemoveEnumValuePrefix() {
        return this.removeEnumValuePrefix;
    }

    /**
     * Set the boolean value indicating whether to remove enum value prefixes
     *
     * @param removeEnumValuePrefix true to enable enum value prefix removal
     */
    @Override
    public void setRemoveEnumValuePrefix(final boolean removeEnumValuePrefix) {
        this.removeEnumValuePrefix = removeEnumValuePrefix;
    }

    //// Following methods are related to the "useOneOfInterfaces" feature

    /**
     * Add "x-one-of-name" extension to a given oneOf schema (assuming it has at least 1 oneOf elements)
     *
     * @param s    schema to add the extension to
     * @param name name of the parent oneOf schema
     */
    public void addOneOfNameExtension(ComposedSchema s, String name) {
        if (s.getOneOf() != null && s.getOneOf().size() > 0) {
            s.addExtension("x-one-of-name", name);
        }
    }

    /**
     * Add a given ComposedSchema as an interface model to be generated, assuming it has `oneOf` defined
     *
     * @param cs      ComposedSchema object to create as interface model
     * @param type    name to use for the generated interface model
     * @param openAPI OpenAPI spec that we are using
     */
    public void addOneOfInterfaceModel(ComposedSchema cs, String type, OpenAPI openAPI) {
        if (cs.getOneOf() == null) {
            return;
        }

        CodegenModel cm = new CodegenModel();

        cm.discriminator = createDiscriminator("", (Schema) cs, openAPI);
        if (!this.getLegacyDiscriminatorBehavior()) {
            cm.addDiscriminatorMappedModelsImports();
        }
        for (Schema o : Optional.ofNullable(cs.getOneOf()).orElse(Collections.emptyList())) {
            if (o.get$ref() == null) {
                if (cm.discriminator != null && o.get$ref() == null) {
                    // OpenAPI spec states that inline objects should not be considered when discriminator is used
                    // https://github.com/OAI/OpenAPI-Specification/blob/master/versions/3.0.2.md#discriminatorObject
                    LOGGER.warn("Ignoring inline object in oneOf definition of {}, since discriminator is used", type);
                } else {
                    LOGGER.warn("Inline models are not supported in oneOf definition right now");
                }
                continue;
            }
            cm.oneOf.add(toModelName(ModelUtils.getSimpleRef(o.get$ref())));
        }
        cm.name = type;
        cm.classname = type;
        cm.vendorExtensions.put("x-is-one-of-interface", true);
        cm.interfaceModels = new ArrayList<CodegenModel>();

        addOneOfInterfaces.add(cm);
    }

    public void addImportsToOneOfInterface(List<Map<String, String>> imports) {
    }
    //// End of methods related to the "useOneOfInterfaces" feature

    protected void modifyFeatureSet(Consumer<FeatureSet.Builder> processor) {
        FeatureSet.Builder builder = getFeatureSet().modify();
        processor.accept(builder);
        this.generatorMetadata = GeneratorMetadata.newBuilder(generatorMetadata)
                .featureSet(builder.build()).build();
    }

    private static class SanitizeNameOptions {
        public SanitizeNameOptions(String name, String removeCharRegEx, List<String> exceptions) {
            this.name = name;
            this.removeCharRegEx = removeCharRegEx;
            if (exceptions != null) {
                this.exceptions = Collections.unmodifiableList(exceptions);
            } else {
                this.exceptions = Collections.unmodifiableList(new ArrayList<>());
            }
        }

        public String getName() {
            return name;
        }

        public String getRemoveCharRegEx() {
            return removeCharRegEx;
        }

        public List<String> getExceptions() {
            return exceptions;
        }

        private String name;
        private String removeCharRegEx;
        private List<String> exceptions;

        @Override
        public boolean equals(Object o) {
            if (this == o) return true;
            if (o == null || getClass() != o.getClass()) return false;
            SanitizeNameOptions that = (SanitizeNameOptions) o;
            return Objects.equals(getName(), that.getName()) &&
                    Objects.equals(getRemoveCharRegEx(), that.getRemoveCharRegEx()) &&
                    Objects.equals(getExceptions(), that.getExceptions());
        }

        @Override
        public int hashCode() {
            return Objects.hash(getName(), getRemoveCharRegEx(), getExceptions());
        }
    }

    /**
     * Return true if the schema value can be any type, i.e. it can be
     * the null value, integer, number, string, object or array.
     * One use case is when the "type" attribute in the OAS schema is unspecified.
     *
     * Examples:
     *
     *     arbitraryTypeValue:
     *       description: This is an arbitrary type schema.
     *         It is not a free-form object.
     *         The value can be any type except the 'null' value.
     *     arbitraryTypeNullableValue:
     *       description: This is an arbitrary type schema.
     *         It is not a free-form object.
     *         The value can be any type, including the 'null' value.
     *       nullable: true
     *
     * @param schema the OAS schema.
     * @return true if the schema value can be an arbitrary type.
     */
    public boolean isAnyTypeSchema(Schema schema) {
        if (schema == null) {
            once(LOGGER).error("Schema cannot be null in isAnyTypeSchema check");
            return false;
        }

        if (isFreeFormObject(schema)) {
            // make sure it's not free form object
            return false;
        }

        if (schema.getClass().equals(Schema.class) && schema.get$ref() == null && schema.getType() == null &&
                (schema.getProperties() == null || schema.getProperties().isEmpty()) &&
                schema.getAdditionalProperties() == null && schema.getNot() == null &&
                schema.getEnum() == null) {
            return true;
            // If and when type arrays are supported in a future OAS specification,
            // we could return true if the type array includes all possible JSON schema types.
        }
        return false;
    }

    /**
     * Check to see if the schema is a free form object.
     *
     * A free form object is an object (i.e. 'type: object' in a OAS document) that:
     * 1) Does not define properties, and
     * 2) Is not a composed schema (no anyOf, oneOf, allOf), and
     * 3) additionalproperties is not defined, or additionalproperties: true, or additionalproperties: {}.
     *
     * Examples:
     *
     * components:
     *   schemas:
     *     arbitraryObject:
     *       type: object
     *       description: This is a free-form object.
     *         The value must be a map of strings to values. The value cannot be 'null'.
     *         It cannot be array, string, integer, number.
     *     arbitraryNullableObject:
     *       type: object
     *       description: This is a free-form object.
     *         The value must be a map of strings to values. The value can be 'null',
     *         It cannot be array, string, integer, number.
     *       nullable: true
     *     arbitraryTypeValue:
     *       description: This is NOT a free-form object.
     *         The value can be any type except the 'null' value.
     *
     * @param schema potentially containing a '$ref'
     * @return true if it's a free-form object
     */
    protected boolean isFreeFormObject(Schema schema) {
        return ModelUtils.isFreeFormObject(this.openAPI, schema);
    }

    /**
     * Returns the additionalProperties Schema for the specified input schema.
     * 
     * The additionalProperties keyword is used to control the handling of additional, undeclared
     * properties, that is, properties whose names are not listed in the properties keyword.
     * The additionalProperties keyword may be either a boolean or an object.
     * If additionalProperties is a boolean and set to false, no additional properties are allowed.
     * By default when the additionalProperties keyword is not specified in the input schema,
     * any additional properties are allowed. This is equivalent to setting additionalProperties
     * to the boolean value True or setting additionalProperties: {}
     * 
     * @param schema the input schema that may or may not have the additionalProperties keyword.
     * @return the Schema of the additionalProperties. The null value is returned if no additional
     *         properties are allowed.
     */
    protected Schema getAdditionalProperties(Schema schema) {
        return ModelUtils.getAdditionalProperties(openAPI, schema);
    }

}<|MERGE_RESOLUTION|>--- conflicted
+++ resolved
@@ -335,7 +335,15 @@
                     .get(CodegenConstants.REMOVE_ENUM_VALUE_PREFIX).toString()));
         }
 
-<<<<<<< HEAD
+        if (additionalProperties.containsKey(CodegenConstants.LEGACY_DISCRIMINATOR_BEHAVIOR)) {
+            this.setLegacyDiscriminatorBehavior(Boolean.valueOf(additionalProperties
+                    .get(CodegenConstants.LEGACY_DISCRIMINATOR_BEHAVIOR).toString()));
+        }
+        if (additionalProperties.containsKey(CodegenConstants.DISALLOW_ADDITIONAL_PROPERTIES_IF_NOT_PRESENT)) {
+            this.setDisallowAdditionalPropertiesIfNotPresent(Boolean.valueOf(additionalProperties
+                    .get(CodegenConstants.DISALLOW_ADDITIONAL_PROPERTIES_IF_NOT_PRESENT).toString()));
+        }
+
         if (additionalProperties.containsKey(CodegenConstants.USE_ONE_OF_INTERFACES)) {
             this.setUseOneOfInterfaces(Boolean.valueOf(additionalProperties
                     .get(CodegenConstants.USE_ONE_OF_INTERFACES).toString()));
@@ -344,15 +352,6 @@
         if (additionalProperties.containsKey(CodegenConstants.ADD_ONE_OF_INTERFACE_IMPORTS)) {
             this.setAddOneOfInterfaceImports(Boolean.valueOf(additionalProperties
                     .get(CodegenConstants.ADD_ONE_OF_INTERFACE_IMPORTS).toString()));
-=======
-        if (additionalProperties.containsKey(CodegenConstants.LEGACY_DISCRIMINATOR_BEHAVIOR)) {
-            this.setLegacyDiscriminatorBehavior(Boolean.valueOf(additionalProperties
-                    .get(CodegenConstants.LEGACY_DISCRIMINATOR_BEHAVIOR).toString()));
-        }
-        if (additionalProperties.containsKey(CodegenConstants.DISALLOW_ADDITIONAL_PROPERTIES_IF_NOT_PRESENT)) {
-            this.setDisallowAdditionalPropertiesIfNotPresent(Boolean.valueOf(additionalProperties
-                    .get(CodegenConstants.DISALLOW_ADDITIONAL_PROPERTIES_IF_NOT_PRESENT).toString()));
->>>>>>> 850c958d
         }
     }
 
