--- conflicted
+++ resolved
@@ -2593,20 +2593,12 @@
                 }
                 CodegenProperty df = discriminatorFound(composedSchemaName, sc, discPropName, openAPI);
                 String modelName = ModelUtils.getSimpleRef(ref);
-<<<<<<< HEAD
-                if (df == null || !"string".equals(df.dataType) || df.required != true) {
-=======
                 if (df == null || !df.isString || df.required != true) {
->>>>>>> 6492b76a
                     String msgSuffix = "";
                     if (df == null) {
                         msgSuffix += discPropName+" is missing from the schema, define it as required and type string";
                     } else {
-<<<<<<< HEAD
-                        if (!"string".equals(df.dataType)) {
-=======
                         if (!df.isString) {
->>>>>>> 6492b76a
                             msgSuffix += "invalid type for "+discPropName+", set it to string";
                         }
                         if (df.required != true) {
@@ -2623,19 +2615,10 @@
                 descendentSchemas.add(mm);
                 Schema cs = ModelUtils.getSchema(openAPI, modelName);
                 Map<String, Object> vendorExtensions = cs.getExtensions();
-<<<<<<< HEAD
-                if (vendorExtensions != null && !vendorExtensions.isEmpty()) {
-                    String xDiscriminatorValue = (String) vendorExtensions.get("x-discriminator-value");
-                    if (xDiscriminatorValue != null) {
-                        mm = new MappedModel(xDiscriminatorValue, toModelName(modelName));
-                        descendentSchemas.add(mm);
-                    }
-=======
                 if (vendorExtensions != null && !vendorExtensions.isEmpty() && vendorExtensions.containsKey("x-discriminator-value")) {
                     String xDiscriminatorValue = (String) vendorExtensions.get("x-discriminator-value");
                     mm = new MappedModel(xDiscriminatorValue, toModelName(modelName));
                     descendentSchemas.add(mm);
->>>>>>> 6492b76a
                 }
 
             }
@@ -2687,19 +2670,10 @@
             descendentSchemas.add(mm);
             Schema cs = schemas.get(currentSchemaName);
             Map<String, Object> vendorExtensions = cs.getExtensions();
-<<<<<<< HEAD
-            if (vendorExtensions != null && !vendorExtensions.isEmpty()) {
-                String xDiscriminatorValue = (String) vendorExtensions.get("x-discriminator-value");
-                if (xDiscriminatorValue != null) {
-                    mm = new MappedModel(xDiscriminatorValue, toModelName(currentSchemaName));
-                    descendentSchemas.add(mm);
-                }
-=======
             if (vendorExtensions != null && !vendorExtensions.isEmpty() && vendorExtensions.containsKey("x-discriminator-value")) {
                 String xDiscriminatorValue = (String) vendorExtensions.get("x-discriminator-value");
                 mm = new MappedModel(xDiscriminatorValue, toModelName(currentSchemaName));
                 descendentSchemas.add(mm);
->>>>>>> 6492b76a
             }
         }
         return descendentSchemas;
@@ -2746,17 +2720,10 @@
                     uniqueDescendants.add(otherDescendant);
                 }
             }
-<<<<<<< HEAD
         }
         if (this.getDiscriminatorExplicitMappingVerbose()) {
             Collections.sort(uniqueDescendants);
         }
-=======
-        }
-        if (this.getDiscriminatorExplicitMappingVerbose()) {
-            Collections.sort(uniqueDescendants);
-        }
->>>>>>> 6492b76a
         discriminator.getMappedModels().addAll(uniqueDescendants);
         return discriminator;
     }
