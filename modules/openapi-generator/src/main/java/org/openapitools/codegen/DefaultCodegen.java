--- conflicted
+++ resolved
@@ -1907,11 +1907,7 @@
     /**
      * Return the OAI type (e.g. integer, long, etc) corresponding to a schema.
      * <pre>$ref</pre> is not taken into account by this method.
-<<<<<<< HEAD
-     *
-=======
      * <p>
->>>>>>> 7ab11394
      * If the schema is free-form (i.e. 'type: object' with no properties) or inline
      * schema, the returned OAI type is 'object'.
      *
@@ -2144,16 +2140,11 @@
             m.getVendorExtensions().putAll(schema.getExtensions());
         }
         m.isAlias = (typeAliases.containsKey(name)
-<<<<<<< HEAD
                         || isAliasOfSimpleTypes(schema)); // check if the unaliased schema is an alias of simple OAS types
         m.discriminator = createDiscriminator(name, schema, this.openAPI);
         if (this.getDiscriminatorExplicitMappingVerbose()) {
             m.addDiscriminatorMappedModelsImports();
         }
-=======
-                || isAliasOfSimpleTypes(schema)); // check if the unaliased schema is an alias of simple OAS types
-        m.discriminator = createDiscriminator(name, schema);
->>>>>>> 7ab11394
 
         if (schema.getXml() != null) {
             m.xmlPrefix = schema.getXml().getPrefix();
@@ -6141,12 +6132,8 @@
 
     /**
      * Add "x-one-of-name" extension to a given oneOf schema (assuming it has at least 1 oneOf elements)
-<<<<<<< HEAD
-     * @param s schema to add the extension to
-=======
      *
      * @param s    schema to add the extension to
->>>>>>> 7ab11394
      * @param name name of the parent oneOf schema
      */
     public void addOneOfNameExtension(ComposedSchema s, String name) {
