--- conflicted
+++ resolved
@@ -3109,15 +3109,9 @@
             LOGGER.warn("generated unique operationId `" + uniqueName + "`");
         }
         co.operationId = uniqueName;
-<<<<<<< HEAD
-        co.operationIdLowerCase = uniqueName.toLowerCase();
+        co.operationIdLowerCase = uniqueName.toLowerCase(Locale.ROOT);
         co.operationIdCamelCase = camelize(uniqueName);
         co.operationIdSnakeCase = underscore(uniqueName);
-=======
-        co.operationIdLowerCase = uniqueName.toLowerCase(Locale.ROOT);
-        co.operationIdCamelCase = DefaultCodegen.camelize(uniqueName);
-        co.operationIdSnakeCase = DefaultCodegen.underscore(uniqueName);
->>>>>>> 3d06900e
         opList.add(co);
         co.baseName = tag;
     }
@@ -3140,46 +3134,6 @@
     }
 
     /**
-<<<<<<< HEAD
-=======
-     * Underscore the given word.
-     * Copied from Twitter elephant bird
-     * https://github.com/twitter/elephant-bird/blob/master/core/src/main/java/com/twitter/elephantbird/util/Strings.java
-     *
-     * @param word The word
-     * @return The underscored version of the word
-     */
-    public static String underscore(String word) {
-        String firstPattern = "([A-Z]+)([A-Z][a-z])";
-        String secondPattern = "([a-z\\d])([A-Z])";
-        String replacementPattern = "$1_$2";
-        // Replace package separator with slash.
-        word = word.replaceAll("\\.", "/"); // FIXME: a parameter should not be assigned. Also declare the methods parameters as 'final'.
-        // Replace $ with two underscores for inner classes.
-        word = word.replaceAll("\\$", "__");
-        // Replace capital letter with _ plus lowercase letter.
-        word = word.replaceAll(firstPattern, replacementPattern);
-        word = word.replaceAll(secondPattern, replacementPattern);
-        word = word.replace('-', '_');
-        // replace space with underscore
-        word = word.replace(' ', '_');
-        word = word.toLowerCase(Locale.ROOT);
-        return word;
-    }
-
-    /**
-     * Dashize the given word.
-     *
-     * @param word The word
-     * @return The dashized version of the word, e.g. "my-name"
-     */
-    @SuppressWarnings("static-method")
-    protected String dashize(String word) {
-        return underscore(word).replaceAll("[_ ]", "-");
-    }
-
-    /**
->>>>>>> 3d06900e
      * Generate the next name for the given name, i.e. append "2" to the base name if not ending with a number,
      * otherwise increase the number by 1. For example:
      * status    => status2
@@ -3376,100 +3330,6 @@
         return result;
     }
 
-<<<<<<< HEAD
-=======
-    /**
-     * Camelize name (parameter, property, method, etc) with upper case for first letter
-     * copied from Twitter elephant bird
-     * https://github.com/twitter/elephant-bird/blob/master/core/src/main/java/com/twitter/elephantbird/util/Strings.java
-     *
-     * @param word string to be camelize
-     * @return camelized string
-     */
-    public static String camelize(String word) {
-        return camelize(word, false);
-    }
-
-    /**
-     * Camelize name (parameter, property, method, etc)
-     *
-     * @param word                 string to be camelize
-     * @param lowercaseFirstLetter lower case for first letter if set to true
-     * @return camelized string
-     */
-    public static String camelize(String word, boolean lowercaseFirstLetter) {
-        // Replace all slashes with dots (package separator)
-        Pattern p = Pattern.compile("\\/(.?)");
-        Matcher m = p.matcher(word);
-        while (m.find()) {
-            word = m.replaceFirst("." + m.group(1)/*.toUpperCase(Locale.ROOT)*/); // FIXME: a parameter should not be assigned. Also declare the methods parameters as 'final'.
-            m = p.matcher(word);
-        }
-
-        // case out dots
-        String[] parts = word.split("\\.");
-        StringBuilder f = new StringBuilder();
-        for (String z : parts) {
-            if (z.length() > 0) {
-                f.append(Character.toUpperCase(z.charAt(0))).append(z.substring(1));
-            }
-        }
-        word = f.toString();
-
-        m = p.matcher(word);
-        while (m.find()) {
-            word = m.replaceFirst("" + Character.toUpperCase(m.group(1).charAt(0)) + m.group(1).substring(1)/*.toUpperCase(Locale.ROOT)*/);
-            m = p.matcher(word);
-        }
-
-        // Uppercase the class name.
-        p = Pattern.compile("(\\.?)(\\w)([^\\.]*)$");
-        m = p.matcher(word);
-        if (m.find()) {
-            String rep = m.group(1) + m.group(2).toUpperCase(Locale.ROOT) + m.group(3);
-            rep = rep.replaceAll("\\$", "\\\\\\$");
-            word = m.replaceAll(rep);
-        }
-
-        // Remove all underscores (underscore_case to camelCase)
-        p = Pattern.compile("(_)(.)");
-        m = p.matcher(word);
-        while (m.find()) {
-            String original = m.group(2);
-            String upperCase = original.toUpperCase(Locale.ROOT);
-            if (original.equals(upperCase)) {
-                word = word.replaceFirst("_", "");
-            } else {
-                word = m.replaceFirst(upperCase);
-            }
-            m = p.matcher(word);
-        }
-
-        // Remove all hyphens (hyphen-case to camelCase)
-        p = Pattern.compile("(-)(.)");
-        m = p.matcher(word);
-        while (m.find()) {
-            word = m.replaceFirst(m.group(2).toUpperCase(Locale.ROOT));
-            m = p.matcher(word);
-        }
-
-        if (lowercaseFirstLetter && word.length() > 0) {
-            int i = 0;
-            char charAt = word.charAt(i);
-            while (i + 1 < word.length() && !((charAt >= 'a' && charAt <= 'z') || (charAt >= 'A' && charAt <= 'Z'))) {
-                i = i + 1;
-                charAt = word.charAt(i);
-            }
-            i = i + 1;
-            word = word.substring(0, i).toLowerCase(Locale.ROOT) + word.substring(i);
-        }
-
-        // remove all underscore
-        word = word.replaceAll("_", "");
-
-        return word;
-    }
->>>>>>> 3d06900e
 
     public String apiFilename(String templateName, String tag) {
         String suffix = apiTemplateFiles().get(templateName);
