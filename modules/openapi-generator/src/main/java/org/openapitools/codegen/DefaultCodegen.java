--- conflicted
+++ resolved
@@ -3631,11 +3631,8 @@
                     // HTTP signature as defined in https://datatracker.ietf.org/doc/draft-cavage-http-signatures/
                     // The registry of security schemes is maintained by IANA.
                     // https://www.iana.org/assignments/http-authschemes/http-authschemes.xhtml
-<<<<<<< HEAD
-=======
                     // As of January 2020, the "signature" scheme has not been registered with IANA yet.
                     // This scheme may have to be changed when it is officially registered with IANA.
->>>>>>> bb124210
                     cs.isHttpSignature = true;
                 } else {
                     throw new RuntimeException("Unsupported security scheme: " + securityScheme.getScheme());
