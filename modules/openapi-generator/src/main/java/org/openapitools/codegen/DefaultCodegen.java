/*
 * Copyright 2018 OpenAPI-Generator Contributors (https://openapi-generator.tech)
 * Copyright 2018 SmartBear Software
 *
 * Licensed under the Apache License, Version 2.0 (the "License");
 * you may not use this file except in compliance with the License.
 * You may obtain a copy of the License at
 *
 *     https://www.apache.org/licenses/LICENSE-2.0
 *
 * Unless required by applicable law or agreed to in writing, software
 * distributed under the License is distributed on an "AS IS" BASIS,
 * WITHOUT WARRANTIES OR CONDITIONS OF ANY KIND, either express or implied.
 * See the License for the specific language governing permissions and
 * limitations under the License.
 */

package org.openapitools.codegen;

import com.fasterxml.jackson.annotation.JsonCreator;
import com.github.benmanes.caffeine.cache.Cache;
import com.github.benmanes.caffeine.cache.Caffeine;
import com.github.benmanes.caffeine.cache.Ticker;
import com.google.common.base.CaseFormat;
import com.google.common.collect.ImmutableMap;
import com.samskivert.mustache.Mustache;
import com.samskivert.mustache.Mustache.Compiler;
import com.samskivert.mustache.Mustache.Lambda;
import io.swagger.v3.core.util.AnnotationsUtils;
import io.swagger.v3.core.util.Json;
import io.swagger.v3.oas.models.OpenAPI;
import io.swagger.v3.oas.models.Operation;
import io.swagger.v3.oas.models.PathItem;
import io.swagger.v3.oas.models.callbacks.Callback;
import io.swagger.v3.oas.models.examples.Example;
import io.swagger.v3.oas.models.headers.Header;
import io.swagger.v3.oas.models.media.*;
import io.swagger.v3.oas.models.parameters.*;
import io.swagger.v3.oas.models.responses.ApiResponse;
import io.swagger.v3.oas.models.responses.ApiResponses;
import io.swagger.v3.oas.models.security.OAuthFlow;
import io.swagger.v3.oas.models.security.OAuthFlows;
import io.swagger.v3.oas.models.security.SecurityScheme;
import io.swagger.v3.oas.models.servers.Server;
import io.swagger.v3.oas.models.servers.ServerVariable;
import io.swagger.v3.parser.util.SchemaTypeUtil;
import org.apache.commons.lang3.StringUtils;
import org.apache.commons.lang3.tuple.Pair;
import org.apache.commons.text.StringEscapeUtils;
import org.openapitools.codegen.CodegenDiscriminator.MappedModel;
import org.openapitools.codegen.api.TemplatingEngineAdapter;
import org.openapitools.codegen.config.GlobalSettings;
import org.openapitools.codegen.examples.ExampleGenerator;
import org.openapitools.codegen.languages.PhpNextgenClientCodegen;
import org.openapitools.codegen.languages.RustServerCodegen;
import org.openapitools.codegen.meta.FeatureSet;
import org.openapitools.codegen.meta.GeneratorMetadata;
import org.openapitools.codegen.meta.Stability;
import org.openapitools.codegen.meta.features.*;
import org.openapitools.codegen.model.ModelMap;
import org.openapitools.codegen.model.ModelsMap;
import org.openapitools.codegen.model.OperationsMap;
import org.openapitools.codegen.model.WebhooksMap;
import org.openapitools.codegen.serializer.SerializerUtils;
import org.openapitools.codegen.templating.MustacheEngineAdapter;
import org.openapitools.codegen.templating.mustache.*;
import org.openapitools.codegen.utils.CamelizeOption;
import org.openapitools.codegen.utils.ModelUtils;
import org.openapitools.codegen.utils.OneOfImplementorAdditionalData;
import org.slf4j.Logger;
import org.slf4j.LoggerFactory;

import java.io.File;
import java.util.*;
import java.util.Map.Entry;
import java.util.concurrent.ConcurrentSkipListSet;
import java.util.concurrent.TimeUnit;
import java.util.function.Consumer;
import java.util.regex.Matcher;
import java.util.regex.Pattern;
import java.util.stream.Collectors;
import java.util.stream.Stream;

import static org.openapitools.codegen.CodegenConstants.UNSUPPORTED_V310_SPEC_MSG;
import static org.openapitools.codegen.utils.CamelizeOption.LOWERCASE_FIRST_LETTER;
import static org.openapitools.codegen.utils.OnceLogger.once;
import static org.openapitools.codegen.utils.StringUtils.*;

public class DefaultCodegen implements CodegenConfig {
    private final Logger LOGGER = LoggerFactory.getLogger(DefaultCodegen.class);

    public static FeatureSet DefaultFeatureSet;

    // A cache of sanitized words. The sanitizeName() method is invoked many times with the same
    // arguments, this cache is used to optimized performance.
    private static final Cache<SanitizeNameOptions, String> sanitizedNameCache;
    private static final String xSchemaTestExamplesKey = "x-schema-test-examples";
    private static final String xSchemaTestExamplesRefPrefix = "#/components/x-schema-test-examples/";
    protected static Schema falseSchema;
    protected static Schema trueSchema = new Schema();

    static {
        DefaultFeatureSet = FeatureSet.newBuilder()
                .includeDataTypeFeatures(
                        DataTypeFeature.Int32, DataTypeFeature.Int64, DataTypeFeature.Float, DataTypeFeature.Double,
                        DataTypeFeature.Decimal, DataTypeFeature.String, DataTypeFeature.Byte, DataTypeFeature.Binary,
                        DataTypeFeature.Boolean, DataTypeFeature.Date, DataTypeFeature.DateTime, DataTypeFeature.Password,
                        DataTypeFeature.File, DataTypeFeature.Array, DataTypeFeature.Object, DataTypeFeature.Maps, DataTypeFeature.CollectionFormat,
                        DataTypeFeature.CollectionFormatMulti, DataTypeFeature.Enum, DataTypeFeature.ArrayOfEnum, DataTypeFeature.ArrayOfModel,
                        DataTypeFeature.ArrayOfCollectionOfPrimitives, DataTypeFeature.ArrayOfCollectionOfModel, DataTypeFeature.ArrayOfCollectionOfEnum,
                        DataTypeFeature.MapOfEnum, DataTypeFeature.MapOfModel, DataTypeFeature.MapOfCollectionOfPrimitives,
                        DataTypeFeature.MapOfCollectionOfModel, DataTypeFeature.MapOfCollectionOfEnum
                        // Custom types are template specific
                )
                .includeDocumentationFeatures(
                        DocumentationFeature.Api, DocumentationFeature.Model
                        // README is template specific
                )
                .includeGlobalFeatures(
                        GlobalFeature.Host, GlobalFeature.BasePath, GlobalFeature.Info, GlobalFeature.PartialSchemes,
                        GlobalFeature.Consumes, GlobalFeature.Produces, GlobalFeature.ExternalDocumentation, GlobalFeature.Examples,
                        GlobalFeature.Callbacks
                        // TODO: xml structures, styles, link objects, parameterized servers, full schemes for OAS 2.0
                )
                .includeSchemaSupportFeatures(
                        SchemaSupportFeature.Simple, SchemaSupportFeature.Composite,
                        SchemaSupportFeature.Polymorphism
                        // Union (OneOf) not 100% yet.
                )
                .includeParameterFeatures(
                        ParameterFeature.Path, ParameterFeature.Query, ParameterFeature.Header, ParameterFeature.Body,
                        ParameterFeature.FormUnencoded, ParameterFeature.FormMultipart, ParameterFeature.Cookie
                )
                .includeSecurityFeatures(
                        SecurityFeature.BasicAuth, SecurityFeature.ApiKey, SecurityFeature.BearerToken,
                        SecurityFeature.OAuth2_Implicit, SecurityFeature.OAuth2_Password,
                        SecurityFeature.OAuth2_ClientCredentials, SecurityFeature.OAuth2_AuthorizationCode
                        // OpenIdConnect and SignatureAuth and AW4Signature are not yet 100% supported
                )
                .includeWireFormatFeatures(
                        WireFormatFeature.JSON, WireFormatFeature.XML
                        // PROTOBUF and Custom are generator specific
                )
                .build();

        int cacheSize = Integer.parseInt(GlobalSettings.getProperty(NAME_CACHE_SIZE_PROPERTY, "500"));
        int cacheExpiry = Integer.parseInt(GlobalSettings.getProperty(NAME_CACHE_EXPIRY_PROPERTY, "10"));
        sanitizedNameCache = Caffeine.newBuilder()
                .maximumSize(cacheSize)
                .expireAfterAccess(cacheExpiry, TimeUnit.SECONDS)
                .ticker(Ticker.systemTicker())
                .build();
        falseSchema = new Schema();
        falseSchema.setNot(new Schema());
    }

    protected GeneratorMetadata generatorMetadata;
    protected String inputSpec;
    protected String outputFolder = "";
    protected Set<String> defaultIncludes;
    protected Map<String, String> typeMapping;
    // instantiationTypes map from container types only: set, map, and array to the in language-type
    protected Map<String, String> instantiationTypes;
    protected Set<String> reservedWords;
    protected Set<String> languageSpecificPrimitives = new HashSet<>();
    protected Set<String> openapiGeneratorIgnoreList = new HashSet<>();
    protected Map<String, String> importMapping = new HashMap<>();
    // a map to store the mapping between a schema and the new one
    protected Map<String, String> schemaMapping = new HashMap<>();
    // a map to store the mapping between inline schema and the name provided by the user
    protected Map<String, String> inlineSchemaNameMapping = new HashMap<>();
    // a map to store the inline schema naming conventions
    protected Map<String, String> inlineSchemaOption = new HashMap<>();
    // a map to store the mapping between property name and the name provided by the user
    protected Map<String, String> nameMapping = new HashMap<>();
    // a map to store the mapping between parameter name and the name provided by the user
    protected Map<String, String> parameterNameMapping = new HashMap<>();
    // a map to store the mapping between model name and the name provided by the user
    protected Map<String, String> modelNameMapping = new HashMap<>();
    // a map to store the mapping between enum name and the name provided by the user
    protected Map<String, String> enumNameMapping = new HashMap<>();
    // a map to store the mapping between operation id name and the name provided by the user
    protected Map<String, String> operationIdNameMapping = new HashMap<>();
    // a map to store the rules in OpenAPI Normalizer
    protected Map<String, String> openapiNormalizer = new HashMap<>();
    protected String modelPackage = "", apiPackage = "", fileSuffix;
    protected String modelNamePrefix = "", modelNameSuffix = "";
    protected String apiNamePrefix = "", apiNameSuffix = "Api";
    protected String testPackage = "";
    protected String filesMetadataFilename = "FILES";
    protected String versionMetadataFilename = "VERSION";
    /*
    apiTemplateFiles are for API outputs only (controllers/handlers).
    API templates may be written multiple times; APIs are grouped by tag and the file is written once per tag group.
    */
    protected Map<String, String> apiTemplateFiles = new HashMap<>();
    protected Map<String, String> modelTemplateFiles = new HashMap<>();
    protected Map<String, String> apiTestTemplateFiles = new HashMap<>();
    protected Map<String, String> modelTestTemplateFiles = new HashMap<>();
    protected Map<String, String> apiDocTemplateFiles = new HashMap<>();
    protected Map<String, String> modelDocTemplateFiles = new HashMap<>();
    protected Map<String, String> reservedWordsMappings = new HashMap<>();
    protected String templateDir;
    protected String embeddedTemplateDir;
    protected Map<String, Object> additionalProperties = new HashMap<>();
    protected Map<String, String> serverVariables = new HashMap<>();
    protected Map<String, Object> vendorExtensions = new HashMap<>();
    protected Map<String, String> templateOutputDirs = new HashMap<>();
    /*
    Supporting files are those which aren't models, APIs, or docs.
    These get a different map of data bound to the templates. Supporting files are written once.
    See also 'apiTemplateFiles'.
    */
    protected List<SupportingFile> supportingFiles = new ArrayList<>();
    protected List<CliOption> cliOptions = new ArrayList<>();
    protected boolean skipOverwrite;
    protected boolean removeOperationIdPrefix;
    protected String removeOperationIdPrefixDelimiter = "_";
    protected int removeOperationIdPrefixCount = 1;
    protected boolean skipOperationExample;

    protected final static Pattern XML_MIME_PATTERN = Pattern.compile("(?i)application\\/(.*)[+]?xml(;.*)?");
    protected final static Pattern JSON_MIME_PATTERN = Pattern.compile("(?i)application\\/json(;.*)?");
    protected final static Pattern JSON_VENDOR_MIME_PATTERN = Pattern.compile("(?i)application\\/vnd.(.*)+json(;.*)?");
    private static final Pattern COMMON_PREFIX_ENUM_NAME = Pattern.compile("[a-zA-Z0-9]+\\z");

    /**
     * True if the code generator supports multiple class inheritance.
     * This is used to model the parent hierarchy based on the 'allOf' composed schemas.
     */
    protected boolean supportsMultipleInheritance;
    /**
     * True if the code generator supports single class inheritance.
     * This is used to model the parent hierarchy based on the 'allOf' composed schemas.
     * Note: the single-class inheritance technique has inherent limitations because
     * a 'allOf' composed schema may have multiple $ref child schemas, each one
     * potentially representing a "parent" in the class inheritance hierarchy.
     * Some language generators also use class inheritance to implement the `additionalProperties`
     * keyword. For example, the Java code generator may generate 'extends HashMap'.
     */
    protected boolean supportsInheritance;
    /**
     * True if the language generator supports the 'additionalProperties' keyword
     * as sibling of a composed (allOf/anyOf/oneOf) schema.
     * Note: all language generators should support this to comply with the OAS specification.
     */
    protected boolean supportsAdditionalPropertiesWithComposedSchema;
    protected boolean supportsMixins;
    protected Map<String, String> supportedLibraries = new LinkedHashMap<>();
    protected String library;
    protected Boolean sortParamsByRequiredFlag = true;
    protected Boolean sortModelPropertiesByRequiredFlag = false;
    protected Boolean ensureUniqueParams = true;
    protected Boolean allowUnicodeIdentifiers = false;
    protected String gitHost, gitUserId, gitRepoId, releaseNote;
    protected String httpUserAgent;
    protected Boolean hideGenerationTimestamp = true;
    // How to encode special characters like $
    // They are translated to words like "Dollar"
    // Then translated back during JSON encoding and decoding
    protected Map<String, String> specialCharReplacements = new LinkedHashMap<>();
    // When a model is an alias for a simple type
    protected Map<String, String> typeAliases = Collections.emptyMap();
    protected Boolean prependFormOrBodyParameters = false;
    // The extension of the generated documentation files (defaults to markdown .md)
    protected String docExtension;
    protected String ignoreFilePathOverride;
    // flag to indicate whether to use environment variable to post process file
    protected boolean enablePostProcessFile = false;
    private TemplatingEngineAdapter templatingEngine = new MustacheEngineAdapter();
    // flag to indicate whether to use the utils.OneOfImplementorAdditionalData related logic
    protected boolean useOneOfInterfaces = false;
    // whether or not the oneOf imports machinery should add oneOf interfaces as imports in implementing classes
    protected boolean addOneOfInterfaceImports = false;
    protected List<CodegenModel> addOneOfInterfaces = new ArrayList<>();

    // flag to indicate whether to only update files whose contents have changed
    protected boolean enableMinimalUpdate = false;

    // acts strictly upon a spec, potentially modifying it to have consistent behavior across generators.
    protected boolean strictSpecBehavior = true;
    // flag to indicate whether enum value prefixes are removed
    protected boolean removeEnumValuePrefix = true;

    // Support legacy logic for evaluating discriminators
    protected boolean legacyDiscriminatorBehavior = true;

    // Specify what to do if the 'additionalProperties' keyword is not present in a schema.
    // See CodegenConstants.java for more details.
    protected boolean disallowAdditionalPropertiesIfNotPresent = true;

    // If the server adds new enum cases, that are unknown by an old spec/client, the client will fail to parse the network response.
    // With this option enabled, each enum will have a new case, 'unknown_default_open_api', so that when the server sends an enum case that is not known by the client/spec, they can safely fallback to this case.
    protected boolean enumUnknownDefaultCase = false;
    protected String enumUnknownDefaultCaseName = "unknown_default_open_api";

    // make openapi available to all methods
    protected OpenAPI openAPI;

    // A cache to efficiently lookup a Schema instance based on the return value of `toModelName()`.
    private Map<String, Schema> modelNameToSchemaCache;

    // A cache to efficiently lookup schema `toModelName()` based on the schema Key
    private final Map<String, String> schemaKeyToModelNameCache = new HashMap<>();

    protected boolean loadDeepObjectIntoItems = true;

    // if true then baseTypes will be imported
    protected boolean importBaseType = true;

    // if true then container types will be imported
    protected boolean importContainerType = true;

    protected boolean addSuffixToDuplicateOperationNicknames = true;

    // Whether to automatically hardcode params that are considered Constants by OpenAPI Spec
    protected boolean autosetConstants = false;

    public boolean getAddSuffixToDuplicateOperationNicknames() {
        return addSuffixToDuplicateOperationNicknames;
    }

    @Override
    public List<CliOption> cliOptions() {
        return cliOptions;
    }

    @Override
    public void processOpts() {

        if (additionalProperties.containsKey(CodegenConstants.TEMPLATE_DIR)) {
            this.setTemplateDir((String) additionalProperties.get(CodegenConstants.TEMPLATE_DIR));
        }

        if (additionalProperties.containsKey(CodegenConstants.MODEL_PACKAGE)) {
            this.setModelPackage((String) additionalProperties.get(CodegenConstants.MODEL_PACKAGE));
        }

        if (additionalProperties.containsKey(CodegenConstants.API_PACKAGE)) {
            this.setApiPackage((String) additionalProperties.get(CodegenConstants.API_PACKAGE));
        }

        if (additionalProperties.containsKey(CodegenConstants.HIDE_GENERATION_TIMESTAMP)) {
            setHideGenerationTimestamp(convertPropertyToBooleanAndWriteBack(CodegenConstants.HIDE_GENERATION_TIMESTAMP));
        } else {
            additionalProperties.put(CodegenConstants.HIDE_GENERATION_TIMESTAMP, hideGenerationTimestamp);
        }

        if (additionalProperties.containsKey(CodegenConstants.SORT_PARAMS_BY_REQUIRED_FLAG)) {
            this.setSortParamsByRequiredFlag(Boolean.valueOf(additionalProperties
                    .get(CodegenConstants.SORT_PARAMS_BY_REQUIRED_FLAG).toString()));
        }

        if (additionalProperties.containsKey(CodegenConstants.SORT_MODEL_PROPERTIES_BY_REQUIRED_FLAG)) {
            this.setSortModelPropertiesByRequiredFlag(Boolean.valueOf(additionalProperties
                    .get(CodegenConstants.SORT_MODEL_PROPERTIES_BY_REQUIRED_FLAG).toString()));
        }

        if (additionalProperties.containsKey(CodegenConstants.PREPEND_FORM_OR_BODY_PARAMETERS)) {
            this.setPrependFormOrBodyParameters(Boolean.valueOf(additionalProperties
                    .get(CodegenConstants.PREPEND_FORM_OR_BODY_PARAMETERS).toString()));
        }

        if (additionalProperties.containsKey(CodegenConstants.ENSURE_UNIQUE_PARAMS)) {
            this.setEnsureUniqueParams(Boolean.valueOf(additionalProperties
                    .get(CodegenConstants.ENSURE_UNIQUE_PARAMS).toString()));
        }

        if (additionalProperties.containsKey(CodegenConstants.ALLOW_UNICODE_IDENTIFIERS)) {
            this.setAllowUnicodeIdentifiers(Boolean.valueOf(additionalProperties
                    .get(CodegenConstants.ALLOW_UNICODE_IDENTIFIERS).toString()));
        }

        if (additionalProperties.containsKey(CodegenConstants.API_NAME_PREFIX)) {
            this.setApiNamePrefix((String) additionalProperties.get(CodegenConstants.API_NAME_PREFIX));
        }

        if (additionalProperties.containsKey(CodegenConstants.API_NAME_SUFFIX)) {
            this.setApiNameSuffix((String) additionalProperties.get(CodegenConstants.API_NAME_SUFFIX));
        }

        if (additionalProperties.containsKey(CodegenConstants.MODEL_NAME_PREFIX)) {
            this.setModelNamePrefix((String) additionalProperties.get(CodegenConstants.MODEL_NAME_PREFIX));
        }

        if (additionalProperties.containsKey(CodegenConstants.MODEL_NAME_SUFFIX)) {
            this.setModelNameSuffix((String) additionalProperties.get(CodegenConstants.MODEL_NAME_SUFFIX));
        }

        if (additionalProperties.containsKey(CodegenConstants.REMOVE_OPERATION_ID_PREFIX)) {
            this.setRemoveOperationIdPrefix(Boolean.parseBoolean(additionalProperties
                    .get(CodegenConstants.REMOVE_OPERATION_ID_PREFIX).toString()));
        }

        if (additionalProperties.containsKey(CodegenConstants.REMOVE_OPERATION_ID_PREFIX_DELIMITER)) {
            this.setRemoveOperationIdPrefixDelimiter(additionalProperties
                    .get(CodegenConstants.REMOVE_OPERATION_ID_PREFIX_DELIMITER).toString());
        }

        if (additionalProperties.containsKey(CodegenConstants.REMOVE_OPERATION_ID_PREFIX_COUNT)) {
            this.setRemoveOperationIdPrefixCount(Integer.parseInt(additionalProperties
                    .get(CodegenConstants.REMOVE_OPERATION_ID_PREFIX_COUNT).toString()));
        }

        if (additionalProperties.containsKey(CodegenConstants.SKIP_OPERATION_EXAMPLE)) {
            this.setSkipOperationExample(Boolean.parseBoolean(additionalProperties
                    .get(CodegenConstants.SKIP_OPERATION_EXAMPLE).toString()));
        }

        if (additionalProperties.containsKey(CodegenConstants.DOCEXTENSION)) {
            this.setDocExtension(String.valueOf(additionalProperties
                    .get(CodegenConstants.DOCEXTENSION).toString()));
        }

        if (additionalProperties.containsKey(CodegenConstants.ENABLE_POST_PROCESS_FILE)) {
            this.setEnablePostProcessFile(Boolean.parseBoolean(additionalProperties
                    .get(CodegenConstants.ENABLE_POST_PROCESS_FILE).toString()));
        }

        if (additionalProperties.containsKey(CodegenConstants.GENERATE_ALIAS_AS_MODEL)) {
            ModelUtils.setGenerateAliasAsModel(Boolean.parseBoolean(additionalProperties
                    .get(CodegenConstants.GENERATE_ALIAS_AS_MODEL).toString()));
        }

        if (additionalProperties.containsKey(CodegenConstants.REMOVE_ENUM_VALUE_PREFIX)) {
            this.setRemoveEnumValuePrefix(Boolean.parseBoolean(additionalProperties
                    .get(CodegenConstants.REMOVE_ENUM_VALUE_PREFIX).toString()));
        }

        if (additionalProperties.containsKey(CodegenConstants.LEGACY_DISCRIMINATOR_BEHAVIOR)) {
            this.setLegacyDiscriminatorBehavior(Boolean.parseBoolean(additionalProperties
                    .get(CodegenConstants.LEGACY_DISCRIMINATOR_BEHAVIOR).toString()));
        }
        if (additionalProperties.containsKey(CodegenConstants.DISALLOW_ADDITIONAL_PROPERTIES_IF_NOT_PRESENT)) {
            this.setDisallowAdditionalPropertiesIfNotPresent(Boolean.parseBoolean(additionalProperties
                    .get(CodegenConstants.DISALLOW_ADDITIONAL_PROPERTIES_IF_NOT_PRESENT).toString()));
        }
        if (additionalProperties.containsKey(CodegenConstants.ENUM_UNKNOWN_DEFAULT_CASE)) {
            this.setEnumUnknownDefaultCase(Boolean.parseBoolean(additionalProperties
                    .get(CodegenConstants.ENUM_UNKNOWN_DEFAULT_CASE).toString()));
        }
        if (additionalProperties.containsKey(CodegenConstants.AUTOSET_CONSTANTS)) {
            this.setAutosetConstants(
                    Boolean.parseBoolean(additionalProperties.get(CodegenConstants.AUTOSET_CONSTANTS).toString()));
        }
    }

    /***
     * Preset map builder with commonly used Mustache lambdas.
     *
     * To extend the map, override addMustacheLambdas(), call parent method
     * first and then add additional lambdas to the returned builder.
     *
     * If common lambdas are not desired, override addMustacheLambdas() method
     * and return empty builder.
     *
     * @return preinitialized map with common lambdas
     */
    protected ImmutableMap.Builder<String, Lambda> addMustacheLambdas() {

        return new ImmutableMap.Builder<String, Mustache.Lambda>()
                .put("lowercase", new LowercaseLambda().generator(this))
                .put("uppercase", new UppercaseLambda())
                .put("snakecase", new SnakecaseLambda())
                .put("titlecase", new TitlecaseLambda())
                .put("kebabcase", new KebabCaseLambda())
                .put("camelcase", new CamelCaseAndSanitizeLambda(true).generator(this))
                .put("pascalcase", new CamelCaseAndSanitizeLambda(false).generator(this))
                .put("uncamelize", new UncamelizeLambda())
                .put("forwardslash", new ForwardSlashLambda())
                .put("backslash", new BackSlashLambda())
                .put("doublequote", new DoubleQuoteLambda())
                .put("indented", new IndentedLambda())
                .put("indented_8", new IndentedLambda(8, " ", false, false))
                .put("indented_12", new IndentedLambda(12, " ", false, false))
                .put("indented_16", new IndentedLambda(16, " ", false, false));

    }

    private void registerMustacheLambdas() {
        ImmutableMap<String, Lambda> lambdas = addMustacheLambdas().build();

        if (lambdas.size() == 0) {
            return;
        }

        if (additionalProperties.containsKey("lambda")) {
            LOGGER.error("A property called 'lambda' already exists in additionalProperties");
            throw new RuntimeException("A property called 'lambda' already exists in additionalProperties");
        }
        additionalProperties.put("lambda", lambdas);
    }

    // override with any special post-processing for all models
    @Override
    @SuppressWarnings("static-method")
    public Map<String, ModelsMap> postProcessAllModels(Map<String, ModelsMap> objs) {
        for (Map.Entry<String, ModelsMap> entry : objs.entrySet()) {
            CodegenModel model = ModelUtils.getModelByName(entry.getKey(), objs);

            if (model == null) {
                LOGGER.warn("Null model found in postProcessAllModels: {}", entry.getKey());
                continue;
            }

            // add the model to the discriminator's mapping so templates have access to more than just the string to string mapping
            if (model.discriminator != null && model.discriminator.getMappedModels() != null) {
                for (CodegenDiscriminator.MappedModel mappedModel : model.discriminator.getMappedModels()) {
                    CodegenModel mappedCodegenModel = ModelUtils.getModelByName(mappedModel.getModelName(), objs);
                    mappedModel.setModel(mappedCodegenModel);
                }
            }

            for (CodegenProperty property : model.allVars) {
                property.isNew = codegenPropertyIsNew(model, property);
            }
            for (CodegenProperty property : model.vars) {
                property.isNew = codegenPropertyIsNew(model, property);
            }
            for (CodegenProperty property : model.readWriteVars) {
                property.isNew = codegenPropertyIsNew(model, property);
            }
            for (CodegenProperty property : model.optionalVars) {
                property.isNew = codegenPropertyIsNew(model, property);
            }
            for (CodegenProperty property : model.parentVars) {
                property.isNew = codegenPropertyIsNew(model, property);
            }
            for (CodegenProperty property : model.requiredVars) {
                property.isNew = codegenPropertyIsNew(model, property);
            }
            for (CodegenProperty property : model.readOnlyVars) {
                property.isNew = codegenPropertyIsNew(model, property);
            }
            for (CodegenProperty property : model.nonNullableVars) {
                property.isNew = codegenPropertyIsNew(model, property);
            }
        }

        if (this.useOneOfInterfaces) {
            // First, add newly created oneOf interfaces
            for (CodegenModel cm : addOneOfInterfaces) {
                ModelMap modelMapValue = new ModelMap(additionalProperties());
                modelMapValue.setModel(cm);

                List<Map<String, String>> importsValue = new ArrayList<>();
                ModelsMap objsValue = new ModelsMap();
                objsValue.setModels(Collections.singletonList(modelMapValue));
                objsValue.put("package", modelPackage());
                objsValue.setImports(importsValue);
                objsValue.put("classname", cm.classname);
                objsValue.putAll(additionalProperties);
                objs.put(cm.name, objsValue);
            }

            // Gather data from all the models that contain oneOf into OneOfImplementorAdditionalData classes
            // (see docstring of that class to find out what information is gathered and why)
            Map<String, OneOfImplementorAdditionalData> additionalDataMap = new HashMap<>();
            for (ModelsMap modelsAttrs : objs.values()) {
                List<Map<String, String>> modelsImports = modelsAttrs.getImportsOrEmpty();
                for (ModelMap mo : modelsAttrs.getModels()) {
                    CodegenModel cm = mo.getModel();
                    if (cm.oneOf.size() > 0) {
                        cm.vendorExtensions.put("x-is-one-of-interface", true);
                        for (String one : cm.oneOf) {
                            if (!additionalDataMap.containsKey(one)) {
                                additionalDataMap.put(one, new OneOfImplementorAdditionalData(one));
                            }
                            additionalDataMap.get(one).addFromInterfaceModel(cm, modelsImports);
                        }
                        // if this is oneOf interface, make sure we include the necessary imports for it
                        addImportsToOneOfInterface(modelsImports);
                    }
                }
            }

            // Add all the data from OneOfImplementorAdditionalData classes to the implementing models
            for (Map.Entry<String, ModelsMap> modelsEntry : objs.entrySet()) {
                ModelsMap modelsAttrs = modelsEntry.getValue();
                List<Map<String, String>> imports = modelsAttrs.getImports();
                for (ModelMap implmo : modelsAttrs.getModels()) {
                    CodegenModel implcm = implmo.getModel();
                    String modelName = toModelName(implcm.name);
                    if (additionalDataMap.containsKey(modelName)) {
                        additionalDataMap.get(modelName).addToImplementor(this, implcm, imports, addOneOfInterfaceImports);
                    }
                }
            }
        }

        return objs;
    }

    private boolean codegenPropertyIsNew(CodegenModel model, CodegenProperty property) {
        return model.parentModel == null
                ? false
                : model.parentModel.allVars.stream().anyMatch(p -> p.name.equals(property.name) && (p.dataType.equals(property.dataType) == false || p.datatypeWithEnum.equals(property.datatypeWithEnum) == false));
    }

    /**
     * Return a map from model name to Schema for efficient lookup.
     *
     * @return map from model name to Schema.
     */
    protected Map<String, Schema> getModelNameToSchemaCache() {
        if (modelNameToSchemaCache == null) {
            // Create a cache to efficiently lookup schema based on model name.
            Map<String, Schema> m = new HashMap<>();
            ModelUtils.getSchemas(openAPI).forEach((key, schema) -> m.put(toModelName(key), schema));
            modelNameToSchemaCache = Collections.unmodifiableMap(m);
        }
        return modelNameToSchemaCache;
    }

    /**
     * Index all CodegenModels by model name.
     *
     * @param objs Map of models
     * @return map of all models indexed by names
     */
    public Map<String, CodegenModel> getAllModels(Map<String, ModelsMap> objs) {
        Map<String, CodegenModel> allModels = new LinkedHashMap<>();
        for (Entry<String, ModelsMap> entry : objs.entrySet()) {
            String modelName = toModelName(entry.getKey());
            List<ModelMap> models = entry.getValue().getModels();
            for (ModelMap mo : models) {
                CodegenModel cm = mo.getModel();
                allModels.put(modelName, cm);
            }
        }
        return allModels;
    }

    /**
     * Loop through all models to update different flags (e.g. isSelfReference), children models, etc
     * and update mapped models for import.
     *
     * @param objs Map of models
     * @return maps of models with various updates
     */
    @Override
    public Map<String, ModelsMap> updateAllModels(Map<String, ModelsMap> objs) {
        Map<String, CodegenModel> allModels = getAllModels(objs);

        // Fix up all parent and interface CodegenModel references.
        for (CodegenModel cm : allModels.values()) {
            if (cm.getParent() != null) {
                cm.setParentModel(allModels.get(cm.getParent()));
            }
            if (cm.getInterfaces() != null && !cm.getInterfaces().isEmpty()) {
                cm.setInterfaceModels(new ArrayList<>(cm.getInterfaces().size()));
                for (String intf : cm.getInterfaces()) {
                    CodegenModel intfModel = allModels.get(intf);
                    if (intfModel != null) {
                        cm.getInterfaceModels().add(intfModel);
                    }
                }
            }
        }

        // Let parent know about all its children
        for (Map.Entry<String, CodegenModel> allModelsEntry : allModels.entrySet()) {
            String name = allModelsEntry.getKey();
            CodegenModel cm = allModelsEntry.getValue();
            CodegenModel parent = allModels.get(cm.getParent());
            // if a discriminator exists on the parent, don't add this child to the inheritance hierarchy
            // TODO Determine what to do if the parent discriminator name == the grandparent discriminator name
            while (parent != null) {
                if (parent.getChildren() == null) {
                    parent.setChildren(new ArrayList<>());
                }
                parent.getChildren().add(cm);
                parent.hasChildren = true;
                Schema parentSchema = this.openAPI.getComponents().getSchemas().get(parent.schemaName);
                if (parentSchema == null) {
                    LOGGER.warn("Failed to look up parent schema: {}", parent.schemaName);
                    parent = null;
                } else {
                    if (parentSchema.getDiscriminator() == null) {
                        parent = allModels.get(parent.getParent());
                    } else {
                        parent = null;
                    }
                }
            }
        }

        // loop through properties of each model to detect self-reference
        // and update mapped models for import
        for (ModelsMap entry : objs.values()) {
            for (ModelMap mo : entry.getModels()) {
                CodegenModel cm = mo.getModel();
                removeSelfReferenceImports(cm);

                if (!this.getLegacyDiscriminatorBehavior()) {
                    cm.addDiscriminatorMappedModelsImports(true);
                }
            }
        }
        setCircularReferences(allModels);

        return objs;
    }

    /**
     * Removes importToRemove from the imports of objs, if present.
     * This is useful to remove imports that are already present in operations-related template files, to avoid importing the same thing twice.
     *
     * @param objs           imports will be removed from this objs' imports collection
     * @param importToRemove the import statement to be removed
     */
    protected void removeImport(OperationsMap objs, String importToRemove) {
        List<Map<String, String>> imports = objs.getImports();
        for (Iterator<Map<String, String>> itr = imports.iterator(); itr.hasNext(); ) {
            String itrImport = itr.next().get("import");
            if (itrImport.equals(importToRemove)) {
                itr.remove();
            }
        }
    }

    /**
     * Removes imports from the model that points to itself
     * Marks a self referencing property, if detected
     *
     * @param model Self imports will be removed from this model.imports collection
     */
    protected void removeSelfReferenceImports(CodegenModel model) {
        for (CodegenProperty cp : model.allVars) {
            // detect self import
            if (cp.dataType.equalsIgnoreCase(model.classname) ||
                    (cp.isContainer && cp.items != null && cp.items.dataType.equalsIgnoreCase(model.classname))) {
                model.imports.remove(model.classname); // remove self import
                cp.isSelfReference = true;
            }
        }
    }

    public void setCircularReferences(Map<String, CodegenModel> models) {
        // for allVars
        final Map<String, List<CodegenProperty>> allVarsDependencyMap = models.entrySet().stream()
                .collect(Collectors.toMap(Entry::getKey, entry -> getModelDependencies(entry.getValue().getAllVars())));

        models.keySet().forEach(name -> setCircularReferencesOnProperties(name, allVarsDependencyMap));

        // for vars
        final Map<String, List<CodegenProperty>> varsDependencyMap = models.entrySet().stream()
                .collect(Collectors.toMap(Entry::getKey, entry -> getModelDependencies(entry.getValue().getVars())));

        models.keySet().forEach(name -> setCircularReferencesOnProperties(name, varsDependencyMap));

        // for oneOf
        final Map<String, List<CodegenProperty>> oneOfDependencyMap = models.entrySet().stream()
                .collect(Collectors.toMap(Entry::getKey, entry -> getModelDependencies(
                        (entry.getValue().getComposedSchemas() != null && entry.getValue().getComposedSchemas().getOneOf() != null)
                                ? entry.getValue().getComposedSchemas().getOneOf() : new ArrayList<CodegenProperty>())));

        models.keySet().forEach(name -> setCircularReferencesOnProperties(name, oneOfDependencyMap));
    }

    private List<CodegenProperty> getModelDependencies(List<CodegenProperty> vars) {
        return vars.stream()
                .map(prop -> {
                    if (prop.isContainer) {
                        return prop.items.dataType == null ? null : prop;
                    }
                    return prop.dataType == null ? null : prop;
                })
                .filter(Objects::nonNull)
                .collect(Collectors.toList());
    }

    private void setCircularReferencesOnProperties(final String root,
                                                   final Map<String, List<CodegenProperty>> dependencyMap) {
        dependencyMap.getOrDefault(root, new ArrayList<>())
                .forEach(prop -> {
                    final List<String> unvisited =
                            Collections.singletonList(prop.isContainer ? prop.items.dataType : prop.dataType);
                    prop.isCircularReference = isCircularReference(root,
                            new HashSet<>(),
                            new ArrayList<>(unvisited),
                            dependencyMap);
                });
    }

    private boolean isCircularReference(final String root,
                                        final Set<String> visited,
                                        final List<String> unvisited,
                                        final Map<String, List<CodegenProperty>> dependencyMap) {
        for (int i = 0; i < unvisited.size(); i++) {
            final String next = unvisited.get(i);
            if (!visited.contains(next)) {
                if (next.equals(root)) {
                    return true;
                }
                dependencyMap.getOrDefault(next, new ArrayList<>())
                        .forEach(prop -> unvisited.add(prop.isContainer ? prop.items.dataType : prop.dataType));
                visited.add(next);
            }
        }
        return false;
    }

    // override with any special post-processing
    @Override
    @SuppressWarnings("static-method")
    public ModelsMap postProcessModels(ModelsMap objs) {
        return objs;
    }

    /**
     * post process enum defined in model's properties
     *
     * @param objs Map of models
     * @return maps of models with better enum support
     */
    public ModelsMap postProcessModelsEnum(ModelsMap objs) {
        for (ModelMap mo : objs.getModels()) {
            CodegenModel cm = mo.getModel();

            // for enum model
            if (Boolean.TRUE.equals(cm.isEnum) && cm.allowableValues != null) {
                Map<String, Object> allowableValues = cm.allowableValues;
                List<Object> values = (List<Object>) allowableValues.get("values");
                List<Map<String, Object>> enumVars = buildEnumVars(values, cm.dataType);
                postProcessEnumVars(enumVars);
                // if "x-enum-varnames" or "x-enum-descriptions" defined, update varnames
                updateEnumVarsWithExtensions(enumVars, cm.getVendorExtensions(), cm.dataType);
                cm.allowableValues.put("enumVars", enumVars);
            }

            // update codegen property enum with proper naming convention
            // and handling of numbers, special characters
            for (CodegenProperty var : cm.vars) {
                updateCodegenPropertyEnum(var);
            }

            for (CodegenProperty var : cm.allVars) {
                updateCodegenPropertyEnum(var);
            }

            for (CodegenProperty var : cm.nonNullableVars) {
                updateCodegenPropertyEnum(var);
            }

            for (CodegenProperty var : cm.requiredVars) {
                updateCodegenPropertyEnum(var);
            }

            for (CodegenProperty var : cm.optionalVars) {
                updateCodegenPropertyEnum(var);
            }

            for (CodegenProperty var : cm.parentVars) {
                updateCodegenPropertyEnum(var);
            }

            for (CodegenProperty var : cm.readOnlyVars) {
                updateCodegenPropertyEnum(var);
            }

            for (CodegenProperty var : cm.readWriteVars) {
                updateCodegenPropertyEnum(var);
            }

        }
        return objs;
    }

    /**
     * Returns the common prefix of variables for enum naming if
     * two or more variables are present
     *
     * @param vars List of variable names
     * @return the common prefix for naming
     */
    public String findCommonPrefixOfVars(List<Object> vars) {
        if (vars.size() > 1) {
            try {
                String[] listStr = vars.toArray(new String[vars.size()]);
                String prefix = StringUtils.getCommonPrefix(listStr);
                // exclude trailing characters that should be part of a valid variable
                // e.g. ["status-on", "status-off"] => "status-" (not "status-o")
                final Matcher matcher = COMMON_PREFIX_ENUM_NAME.matcher(prefix);
                return matcher.replaceAll("");
            } catch (ArrayStoreException e) {
                // do nothing, just return default value
            }
        }
        return "";
    }

    /**
     * Return the enum default value in the language specified format
     *
     * @param value    enum variable name
     * @param datatype data type
     * @return the default value for the enum
     */
    public String toEnumDefaultValue(String value, String datatype) {
        return datatype + "." + value;
    }

    /**
     * Return the enum value in the language specified format
     * e.g. status becomes "status"
     *
     * @param value    enum variable name
     * @param datatype data type
     * @return the sanitized value for enum
     */
    public String toEnumValue(String value, String datatype) {
        if ("number".equalsIgnoreCase(datatype) || "boolean".equalsIgnoreCase(datatype)) {
            return value;
        } else {
            return "\"" + escapeText(value) + "\"";
        }
    }

    /**
     * Return the sanitized variable name for enum
     *
     * @param value    enum variable name
     * @param datatype data type
     * @return the sanitized variable name for enum
     */
    public String toEnumVarName(String value, String datatype) {
        if (value.length() == 0) {
            return "EMPTY";
        }

        String var = value.replaceAll("\\W+", "_").toUpperCase(Locale.ROOT);
        if (var.matches("\\d.*")) {
            var = "_" + var;
        }

        if (reservedWords.contains(var)) {
            return escapeReservedWord(var);
        }

        return var;
    }

    public boolean specVersionGreaterThanOrEqualTo310(OpenAPI openAPI) {
        String originalSpecVersion;
        String xOriginalSwaggerVersion = "x-original-swagger-version";
        if (openAPI.getExtensions() != null && !openAPI.getExtensions().isEmpty() && openAPI.getExtensions().containsValue(xOriginalSwaggerVersion)) {
            originalSpecVersion = (String) openAPI.getExtensions().get(xOriginalSwaggerVersion);
        } else {
            originalSpecVersion = openAPI.getOpenapi();
        }
        Integer specMajorVersion = Integer.parseInt(originalSpecVersion.substring(0, 1));
        Integer specMinorVersion = Integer.parseInt(originalSpecVersion.substring(2, 3));
        return specMajorVersion == 3 && specMinorVersion >= 1;
    }

    /**
     * Set the OpenAPI document.
     * This method is invoked when the input OpenAPI document has been parsed and validated.
     */
    @Override
    public void setOpenAPI(OpenAPI openAPI) {
        if (specVersionGreaterThanOrEqualTo310(openAPI)) {
            LOGGER.warn(UNSUPPORTED_V310_SPEC_MSG);
        }
        this.openAPI = openAPI;
        // Set global settings such that helper functions in ModelUtils can lookup the value
        // of the CLI option.
        ModelUtils.setDisallowAdditionalPropertiesIfNotPresent(getDisallowAdditionalPropertiesIfNotPresent());

        // Multiple operations rely on proper type aliases, so we should always update them
        typeAliases = getAllAliases(ModelUtils.getSchemas(openAPI));
    }

    // override with any message to be shown right before the process finishes
    @Override
    @SuppressWarnings("static-method")
    public void postProcess() {
        System.out.println("################################################################################");
        System.out.println("# Thanks for using OpenAPI Generator.                                          #");
        System.out.println("# Please consider donation to help us maintain this project \uD83D\uDE4F                 #");
        System.out.println("# https://opencollective.com/openapi_generator/donate                          #");
        System.out.println("################################################################################");
    }

    // override with any special post-processing
    @Override
    @SuppressWarnings("static-method")
    public OperationsMap postProcessOperationsWithModels(OperationsMap objs, List<ModelMap> allModels) {
        return objs;
    }

    // override with any special post-processing
    @Override
    @SuppressWarnings("static-method")
    public WebhooksMap postProcessWebhooksWithModels(WebhooksMap objs, List<ModelMap> allModels) {
        return objs;
    }

    // override with any special post-processing
    @Override
    @SuppressWarnings("static-method")
    public Map<String, Object> postProcessSupportingFileData(Map<String, Object> objs) {
        return objs;
    }

    // override to post-process any model properties
    @Override
    @SuppressWarnings("unused")
    public void postProcessModelProperty(CodegenModel model, CodegenProperty property) {
    }

    // override to post-process any response
    @Override
    @SuppressWarnings("unused")
    public void postProcessResponseWithProperty(CodegenResponse response, CodegenProperty property) {
    }

    // override to post-process any parameters
    @Override
    @SuppressWarnings("unused")
    public void postProcessParameter(CodegenParameter parameter) {
    }

    //override with any special handling of the entire OpenAPI spec document
    @Override
    @SuppressWarnings("unused")
    public void preprocessOpenAPI(OpenAPI openAPI) {
        if (useOneOfInterfaces && openAPI.getComponents() != null) {
            // we process the openapi schema here to find oneOf schemas and create interface models for them
            Map<String, Schema> schemas = new HashMap<>(openAPI.getComponents().getSchemas());
            if (schemas == null) {
                schemas = new HashMap<>();
            }
            Map<String, PathItem> pathItems = openAPI.getPaths();

            // we need to add all request and response bodies to processed schemas
            if (pathItems != null) {
                for (Map.Entry<String, PathItem> e : pathItems.entrySet()) {
                    for (Map.Entry<PathItem.HttpMethod, Operation> op : e.getValue().readOperationsMap().entrySet()) {
                        String opId = getOrGenerateOperationId(op.getValue(), e.getKey(), op.getKey().toString());
                        // process request body
                        RequestBody b = ModelUtils.getReferencedRequestBody(openAPI, op.getValue().getRequestBody());
                        Schema requestSchema = null;
                        if (b != null) {
                            requestSchema = ModelUtils.getSchemaFromRequestBody(b);
                        }
                        if (requestSchema != null) {
                            schemas.put(opId, requestSchema);
                        }
                        // process all response bodies
                        if (op.getValue().getResponses() != null) {
                            for (Map.Entry<String, ApiResponse> ar : op.getValue().getResponses().entrySet()) {
                                ApiResponse a = ModelUtils.getReferencedApiResponse(openAPI, ar.getValue());
                                Schema responseSchema = unaliasSchema(ModelUtils.getSchemaFromResponse(openAPI, a));
                                if (responseSchema != null) {
                                    schemas.put(opId + ar.getKey(), responseSchema);
                                }
                            }
                        }
                    }
                }
            }

            // also add all properties of all schemas to be checked for oneOf
            Map<String, Schema> propertySchemas = new HashMap<>();
            for (Map.Entry<String, Schema> e : schemas.entrySet()) {
                Schema s = e.getValue();
                Map<String, Schema> props = s.getProperties();
                if (props == null) {
                    props = new HashMap<>();
                }
                for (Map.Entry<String, Schema> p : props.entrySet()) {
                    propertySchemas.put(e.getKey() + "/" + p.getKey(), p.getValue());
                }
            }
            schemas.putAll(propertySchemas);

            // go through all gathered schemas and add them as interfaces to be created
            for (Map.Entry<String, Schema> e : schemas.entrySet()) {
                String n = toModelName(e.getKey());
                Schema s = e.getValue();
                String nOneOf = toModelName(n + "OneOf");
                if (ModelUtils.isComposedSchema(s)) {
                    if (e.getKey().contains("/")) {
                        // if this is property schema, we also need to generate the oneOf interface model
                        addOneOfNameExtension(s, nOneOf);
                        addOneOfInterfaceModel(s, nOneOf);
                    } else {
                        // else this is a component schema, so we will just use that as the oneOf interface model
                        addOneOfNameExtension(s, n);
                    }
                } else if (ModelUtils.isArraySchema(s)) {
                    Schema items = ModelUtils.getSchemaItems(s);
                    if (ModelUtils.isComposedSchema(items)) {
                        addOneOfNameExtension(items, nOneOf);
                        addOneOfInterfaceModel(items, nOneOf);
                    }
                } else if (ModelUtils.isMapSchema(s)) {
                    Schema addProps = ModelUtils.getAdditionalProperties(s);
                    if (addProps != null && ModelUtils.isComposedSchema(addProps)) {
                        addOneOfNameExtension(addProps, nOneOf);
                        addOneOfInterfaceModel(addProps, nOneOf);
                    }
                }
            }
        }
    }

    // override with any special handling of the entire OpenAPI spec document
    @Override
    @SuppressWarnings("unused")
    public void processOpenAPI(OpenAPI openAPI) {
    }

    // override with any special handling of the JMustache compiler
    @Override
    @SuppressWarnings("unused")
    public Compiler processCompiler(Compiler compiler) {
        return compiler;
    }

    // override with any special handling for the templating engine
    @Override
    @SuppressWarnings("unused")
    public TemplatingEngineAdapter processTemplatingEngine(TemplatingEngineAdapter templatingEngine) {
        return templatingEngine;
    }

    // override with any special text escaping logic
    @Override
    @SuppressWarnings("static-method")
    public String escapeText(String input) {
        if (input == null) {
            return input;
        }

        // remove \t, \n, \r
        // replace \ with \\
        // replace " with \"
        // outer unescape to retain the original multi-byte characters
        // finally escalate characters avoiding code injection
        return escapeUnsafeCharacters(
                StringEscapeUtils.unescapeJava(
                                StringEscapeUtils.escapeJava(input)
                                        .replace("\\/", "/"))
                        .replaceAll("[\\t\\n\\r]", " ")
                        .replace("\\", "\\\\")
                        .replace("\"", "\\\""));
    }

    /**
     * Escape characters while allowing new lines
     *
     * @param input String to be escaped
     * @return escaped string
     */
    @Override
    public String escapeTextWhileAllowingNewLines(String input) {
        if (input == null) {
            return input;
        }

        // remove \t
        // replace \ with \\
        // replace " with \"
        // outer unescape to retain the original multi-byte characters
        // finally escalate characters avoiding code injection
        return escapeUnsafeCharacters(
                StringEscapeUtils.unescapeJava(
                                StringEscapeUtils.escapeJava(input)
                                        .replace("\\/", "/"))
                        .replaceAll("[\\t]", " ")
                        .replace("\\", "\\\\")
                        .replace("\"", "\\\""));
    }

    // override with any special encoding and escaping logic
    @Override
    @SuppressWarnings("static-method")
    public String encodePath(String input) {
        return escapeText(input);
    }

    /**
     * override with any special text escaping logic to handle unsafe
     * characters so as to avoid code injection
     *
     * @param input String to be cleaned up
     * @return string with unsafe characters removed or escaped
     */
    @Override
    public String escapeUnsafeCharacters(String input) {
        LOGGER.warn("escapeUnsafeCharacters should be overridden in the code generator with proper logic to escape " +
                "unsafe characters");
        // doing nothing by default and code generator should implement
        // the logic to prevent code injection
        // later we'll make this method abstract to make sure
        // code generator implements this method
        return input;
    }

    /**
     * Escape single and/or double quote to avoid code injection
     *
     * @param input String to be cleaned up
     * @return string with quotation mark removed or escaped
     */
    @Override
    public String escapeQuotationMark(String input) {
        LOGGER.warn("escapeQuotationMark should be overridden in the code generator with proper logic to escape " +
                "single/double quote");
        return input.replace("\"", "\\\"");
    }

    @Override
    public Set<String> defaultIncludes() {
        return defaultIncludes;
    }

    @Override
    public Map<String, String> typeMapping() {
        return typeMapping;
    }

    @Override
    public Map<String, String> instantiationTypes() {
        return instantiationTypes;
    }

    @Override
    public Set<String> reservedWords() {
        return reservedWords;
    }

    @Override
    public Set<String> languageSpecificPrimitives() {
        return languageSpecificPrimitives;
    }

    @Override
    public Set<String> openapiGeneratorIgnoreList() {
        return openapiGeneratorIgnoreList;
    }

    @Override
    public Map<String, String> importMapping() {
        return importMapping;
    }

    @Override
    public Map<String, String> schemaMapping() {
        return schemaMapping;
    }

    @Override
    public Map<String, String> inlineSchemaNameMapping() {
        return inlineSchemaNameMapping;
    }

    @Override
    public Map<String, String> inlineSchemaOption() {
        return inlineSchemaOption;
    }

    @Override
    public Map<String, String> nameMapping() {
        return nameMapping;
    }

    @Override
    public Map<String, String> parameterNameMapping() {
        return parameterNameMapping;
    }

    @Override
    public Map<String, String> modelNameMapping() {
        return modelNameMapping;
    }

    @Override
    public Map<String, String> enumNameMapping() {
        return enumNameMapping;
    }

    @Override
    public Map<String, String> operationIdNameMapping() {
        return operationIdNameMapping;
    }

    @Override
    public Map<String, String> openapiNormalizer() {
        return openapiNormalizer;
    }

    @Override
    public String testPackage() {
        return testPackage;
    }

    @Override
    public String modelPackage() {
        return modelPackage;
    }

    @Override
    public String apiPackage() {
        return apiPackage;
    }

    @Override
    public String fileSuffix() {
        return fileSuffix;
    }

    @Override
    public String templateDir() {
        return templateDir;
    }

    @Override
    public String embeddedTemplateDir() {
        if (embeddedTemplateDir != null) {
            return embeddedTemplateDir;
        } else {
            return templateDir;
        }
    }

    @Override
    public Map<String, String> apiDocTemplateFiles() {
        return apiDocTemplateFiles;
    }

    @Override
    public Map<String, String> modelDocTemplateFiles() {
        return modelDocTemplateFiles;
    }

    @Override
    public Map<String, String> reservedWordsMappings() {
        return reservedWordsMappings;
    }

    @Override
    public Map<String, String> apiTestTemplateFiles() {
        return apiTestTemplateFiles;
    }

    @Override
    public Map<String, String> modelTestTemplateFiles() {
        return modelTestTemplateFiles;
    }

    @Override
    public Map<String, String> apiTemplateFiles() {
        return apiTemplateFiles;
    }

    @Override
    public Map<String, String> modelTemplateFiles() {
        return modelTemplateFiles;
    }

    @Override
    public String apiFileFolder() {
        return outputFolder + File.separator + apiPackage().replace('.', File.separatorChar);
    }

    @Override
    public String modelFileFolder() {
        return outputFolder + File.separator + modelPackage().replace('.', File.separatorChar);
    }

    @Override
    public String apiTestFileFolder() {
        return outputFolder + File.separator + testPackage().replace('.', File.separatorChar);
    }

    @Override
    public String modelTestFileFolder() {
        return outputFolder + File.separator + testPackage().replace('.', File.separatorChar);
    }

    @Override
    public String apiDocFileFolder() {
        return outputFolder;
    }

    @Override
    public String modelDocFileFolder() {
        return outputFolder;
    }

    @Override
    public Map<String, Object> additionalProperties() {
        return additionalProperties;
    }

    @Override
    public Map<String, String> serverVariableOverrides() {
        return serverVariables;
    }

    @Override
    public Map<String, Object> vendorExtensions() {
        return vendorExtensions;
    }

    @Override
    public Map<String, String> templateOutputDirs() {
        return templateOutputDirs;
    }

    @Override
    public List<SupportingFile> supportingFiles() {
        return supportingFiles;
    }

    @Override
    public String outputFolder() {
        return outputFolder;
    }

    @Override
    public void setOutputDir(String dir) {
        this.outputFolder = dir;
    }

    @Override
    public String getOutputDir() {
        return outputFolder();
    }

    @Override
    public String getInputSpec() {
        return inputSpec;
    }

    @Override
    public void setInputSpec(String inputSpec) {
        this.inputSpec = inputSpec;
    }

    @Override
    public String getFilesMetadataFilename() {
        return filesMetadataFilename;
    }

    public void setFilesMetadataFilename(String filesMetadataFilename) {
        this.filesMetadataFilename = filesMetadataFilename;
    }

    @Override
    public String getVersionMetadataFilename() {
        return versionMetadataFilename;
    }

    public void setVersionMetadataFilename(String versionMetadataFilename) {
        this.versionMetadataFilename = versionMetadataFilename;
    }

    public void setTemplateDir(String templateDir) {
        this.templateDir = templateDir;
    }

    public void setModelPackage(String modelPackage) {
        this.modelPackage = modelPackage;
    }

    public String getModelNamePrefix() {
        return modelNamePrefix;
    }

    public void setModelNamePrefix(String modelNamePrefix) {
        this.modelNamePrefix = modelNamePrefix;
    }

    public String getModelNameSuffix() {
        return modelNameSuffix;
    }

    public void setModelNameSuffix(String modelNameSuffix) {
        this.modelNameSuffix = modelNameSuffix;
    }

    public String getApiNameSuffix() {
        return apiNameSuffix;
    }

    public void setApiNameSuffix(String apiNameSuffix) {
        this.apiNameSuffix = apiNameSuffix;
    }

    public String getApiNamePrefix() {
        return apiNamePrefix;
    }

    public void setApiNamePrefix(String apiNamePrefix) {
        this.apiNamePrefix = apiNamePrefix;
    }

    public void setApiPackage(String apiPackage) {
        this.apiPackage = apiPackage;
    }

    public Boolean getSortParamsByRequiredFlag() {
        return sortParamsByRequiredFlag;
    }

    public void setSortParamsByRequiredFlag(Boolean sortParamsByRequiredFlag) {
        this.sortParamsByRequiredFlag = sortParamsByRequiredFlag;
    }

    public Boolean getSortModelPropertiesByRequiredFlag() {
        return sortModelPropertiesByRequiredFlag;
    }

    public void setSortModelPropertiesByRequiredFlag(Boolean sortModelPropertiesByRequiredFlag) {
        this.sortModelPropertiesByRequiredFlag = sortModelPropertiesByRequiredFlag;
    }

    public Boolean getPrependFormOrBodyParameters() {
        return prependFormOrBodyParameters;
    }

    public void setPrependFormOrBodyParameters(Boolean prependFormOrBodyParameters) {
        this.prependFormOrBodyParameters = prependFormOrBodyParameters;
    }

    public Boolean getEnsureUniqueParams() {
        return ensureUniqueParams;
    }

    public void setEnsureUniqueParams(Boolean ensureUniqueParams) {
        this.ensureUniqueParams = ensureUniqueParams;
    }

    public Boolean getLegacyDiscriminatorBehavior() {
        return legacyDiscriminatorBehavior;
    }

    public void setLegacyDiscriminatorBehavior(boolean val) {
        this.legacyDiscriminatorBehavior = val;
    }

    public Boolean getDisallowAdditionalPropertiesIfNotPresent() {
        return disallowAdditionalPropertiesIfNotPresent;
    }

    public void setDisallowAdditionalPropertiesIfNotPresent(boolean val) {
        this.disallowAdditionalPropertiesIfNotPresent = val;
    }

    public Boolean getEnumUnknownDefaultCase() {
        return enumUnknownDefaultCase;
    }

    public void setEnumUnknownDefaultCase(boolean val) {
        this.enumUnknownDefaultCase = val;
    }

    public Boolean getAllowUnicodeIdentifiers() {
        return allowUnicodeIdentifiers;
    }

    public void setAllowUnicodeIdentifiers(Boolean allowUnicodeIdentifiers) {
        this.allowUnicodeIdentifiers = allowUnicodeIdentifiers;
    }

    public Boolean getUseOneOfInterfaces() {
        return useOneOfInterfaces;
    }

    public void setUseOneOfInterfaces(Boolean useOneOfInterfaces) {
        this.useOneOfInterfaces = useOneOfInterfaces;
    }

    /**
     * Return the regular expression/JSON schema pattern (http://json-schema.org/latest/json-schema-validation.html#anchor33)
     *
     * @param pattern the pattern (regular expression)
     * @return properly-escaped pattern
     */
    public String toRegularExpression(String pattern) {
        return addRegularExpressionDelimiter(escapeText(pattern));
    }

    /**
     * Return the file name of the Api Test
     *
     * @param name the file name of the Api
     * @return the file name of the Api
     */
    @Override
    public String toApiFilename(String name) {
        return toApiName(name);
    }

    /**
     * Return the file name of the Api Documentation
     *
     * @param name the file name of the Api
     * @return the file name of the Api
     */
    @Override
    public String toApiDocFilename(String name) {
        return toApiName(name);
    }

    /**
     * Return the file name of the Api Test
     *
     * @param name the file name of the Api
     * @return the file name of the Api
     */
    @Override
    public String toApiTestFilename(String name) {
        return toApiName(name) + "Test";
    }

    /**
     * Return the variable name in the Api
     *
     * @param name the variable name of the Api
     * @return the snake-cased variable name
     */
    @Override
    public String toApiVarName(String name) {
        return lowerCamelCase(name);
    }

    /**
     * Return the capitalized file name of the model
     *
     * @param name the model name
     * @return the file name of the model
     */
    @Override
    public String toModelFilename(String name) {
        return camelize(name);
    }

    /**
     * Return the capitalized file name of the model test
     *
     * @param name the model name
     * @return the file name of the model
     */
    @Override
    public String toModelTestFilename(String name) {
        return camelize(name) + "Test";
    }

    /**
     * Return the capitalized file name of the model documentation
     *
     * @param name the model name
     * @return the file name of the model
     */
    @Override
    public String toModelDocFilename(String name) {
        return camelize(name);
    }

    /**
     * Returns metadata about the generator.
     *
     * @return A provided {@link GeneratorMetadata} instance
     */
    @Override
    public GeneratorMetadata getGeneratorMetadata() {
        return generatorMetadata;
    }

    /**
     * Return the operation ID (method name)
     *
     * @param operationId operation ID
     * @return the sanitized method name
     */
    @SuppressWarnings("static-method")
    public String toOperationId(String operationId) {
        // throw exception if method name is empty
        if (StringUtils.isEmpty(operationId)) {
            throw new RuntimeException("Empty method name (operationId) not allowed");
        }

        return operationId;
    }

    /**
     * Return the variable name by removing invalid characters and proper escaping if
     * it's a reserved word.
     *
     * @param name the variable name
     * @return the sanitized variable name
     */
    public String toVarName(final String name) {
        // obtain the name from nameMapping directly if provided
        if (nameMapping.containsKey(name)) {
            return nameMapping.get(name);
        }

        if (reservedWords.contains(name)) {
            return escapeReservedWord(name);
        } else if (name.chars().anyMatch(character -> specialCharReplacements.containsKey(String.valueOf((char) character)))) {
            return escape(name, specialCharReplacements, null, null);
        }
        return name;
    }

    /**
     * Return the parameter name by removing invalid characters and proper escaping if
     * it's a reserved word.
     *
     * @param name Codegen property object
     * @return the sanitized parameter name
     */
    @Override
    public String toParamName(String name) {
        // obtain the name from parameterNameMapping directly if provided
        if (parameterNameMapping.containsKey(name)) {
            return parameterNameMapping.get(name);
        }

        name = removeNonNameElementToCamelCase(name); // FIXME: a parameter should not be assigned. Also declare the methods parameters as 'final'.
        if (reservedWords.contains(name)) {
            return escapeReservedWord(name);
        } else if (name.chars().anyMatch(character -> specialCharReplacements.containsKey(String.valueOf((char) character)))) {
            return escape(name, specialCharReplacements, null, null);
        }
        return name;

    }

    /**
     * Return the parameter name of array of model
     *
     * @param name name of the array model
     * @return the sanitized parameter name
     */
    public String toArrayModelParamName(String name) {
        return toParamName(name);
    }

    /**
     * Return the Enum name (e.g. StatusEnum given 'status')
     *
     * @param property Codegen property
     * @return the Enum name
     */
    @SuppressWarnings("static-method")
    public String toEnumName(CodegenProperty property) {
        return StringUtils.capitalize(property.name) + "Enum";
    }

    /**
     * Return the escaped name of the reserved word
     *
     * @param name the name to be escaped
     * @return the escaped reserved word
     * <p>
     * throws Runtime exception as reserved word is not allowed (default behavior)
     */
    @Override
    @SuppressWarnings("static-method")
    public String escapeReservedWord(String name) {
        throw new RuntimeException("reserved word " + name + " not allowed");
    }

    /**
     * Return the fully-qualified "Model" name for import
     *
     * @param name the name of the "Model"
     * @return the fully-qualified "Model" name for import
     */
    @Override
    public String toModelImport(String name) {
        if ("".equals(modelPackage())) {
            return name;
        } else {
            return modelPackage() + "." + name;
        }
    }

    /**
     * Returns the same content as [[toModelImport]] with key the fully-qualified Model name and value the initial input.
     * In case of union types this method has a key for each separate model and import.
     *
     * @param name the name of the "Model"
     * @return Map of fully-qualified models.
     */
    @Override
    public Map<String, String> toModelImportMap(String name) {
        return Collections.singletonMap(this.toModelImport(name), name);
    }

    /**
     * Return the fully-qualified "Api" name for import
     *
     * @param name the name of the "Api"
     * @return the fully-qualified "Api" name for import
     */
    @Override
    public String toApiImport(String name) {
        return apiPackage() + "." + name;
    }

    /**
     * Default constructor.
     * This method will map between OAS type and language-specified type, as well as mapping
     * between OAS type and the corresponding import statement for the language. This will
     * also add some language specified CLI options, if any.
     * returns string presentation of the example path (it's a constructor)
     */
    public DefaultCodegen() {
        CodegenType codegenType = getTag();
        if (codegenType == null) {
            codegenType = CodegenType.OTHER;
        }

        generatorMetadata = GeneratorMetadata.newBuilder()
                .stability(Stability.STABLE)
                .featureSet(DefaultFeatureSet)
                .generationMessage(String.format(Locale.ROOT, "OpenAPI Generator: %s (%s)", getName(), codegenType.toValue()))
                .build();

        defaultIncludes = new HashSet<>(
                Arrays.asList("double",
                        "int",
                        "long",
                        "short",
                        "char",
                        "float",
                        "String",
                        "boolean",
                        "Boolean",
                        "Double",
                        "Void",
                        "Integer",
                        "Long",
                        "Float")
        );

        typeMapping = new HashMap<>();
        typeMapping.put("array", "List");
        typeMapping.put("set", "Set");
        typeMapping.put("map", "Map");
        typeMapping.put("boolean", "Boolean");
        typeMapping.put("string", "String");
        typeMapping.put("int", "Integer");
        typeMapping.put("float", "Float");
        typeMapping.put("double", "Double");
        typeMapping.put("number", "BigDecimal");
        typeMapping.put("decimal", "BigDecimal");
        typeMapping.put("DateTime", "Date");
        typeMapping.put("long", "Long");
        typeMapping.put("short", "Short");
        typeMapping.put("integer", "Integer");
        typeMapping.put("UnsignedInteger", "Integer");
        typeMapping.put("UnsignedLong", "Long");
        typeMapping.put("char", "String");
        typeMapping.put("object", "Object");
        // FIXME: java specific type should be in Java Based Abstract Impl's
        typeMapping.put("ByteArray", "byte[]");
        typeMapping.put("binary", "File");
        typeMapping.put("file", "File");
        typeMapping.put("UUID", "UUID");
        typeMapping.put("URI", "URI");
        typeMapping.put("AnyType", "oas_any_type_not_mapped");

        instantiationTypes = new HashMap<>();

        reservedWords = new HashSet<>();

        cliOptions.add(CliOption.newBoolean(CodegenConstants.SORT_PARAMS_BY_REQUIRED_FLAG,
                CodegenConstants.SORT_PARAMS_BY_REQUIRED_FLAG_DESC).defaultValue(Boolean.TRUE.toString()));
        cliOptions.add(CliOption.newBoolean(CodegenConstants.SORT_MODEL_PROPERTIES_BY_REQUIRED_FLAG,
                CodegenConstants.SORT_MODEL_PROPERTIES_BY_REQUIRED_FLAG_DESC).defaultValue(Boolean.TRUE.toString()));
        cliOptions.add(CliOption.newBoolean(CodegenConstants.ENSURE_UNIQUE_PARAMS, CodegenConstants
                .ENSURE_UNIQUE_PARAMS_DESC).defaultValue(Boolean.TRUE.toString()));
        // name formatting options
        cliOptions.add(CliOption.newBoolean(CodegenConstants.ALLOW_UNICODE_IDENTIFIERS, CodegenConstants
                .ALLOW_UNICODE_IDENTIFIERS_DESC).defaultValue(Boolean.FALSE.toString()));
        // option to change the order of form/body parameter
        cliOptions.add(CliOption.newBoolean(CodegenConstants.PREPEND_FORM_OR_BODY_PARAMETERS,
                CodegenConstants.PREPEND_FORM_OR_BODY_PARAMETERS_DESC).defaultValue(Boolean.FALSE.toString()));

        // option to change how we process + set the data in the discriminator mapping
        CliOption legacyDiscriminatorBehaviorOpt = CliOption.newBoolean(CodegenConstants.LEGACY_DISCRIMINATOR_BEHAVIOR, CodegenConstants.LEGACY_DISCRIMINATOR_BEHAVIOR_DESC).defaultValue(Boolean.TRUE.toString());
        Map<String, String> legacyDiscriminatorBehaviorOpts = new HashMap<>();
        legacyDiscriminatorBehaviorOpts.put("true", "The mapping in the discriminator includes descendent schemas that allOf inherit from self and the discriminator mapping schemas in the OAS document.");
        legacyDiscriminatorBehaviorOpts.put("false", "The mapping in the discriminator includes any descendent schemas that allOf inherit from self, any oneOf schemas, any anyOf schemas, any x-discriminator-values, and the discriminator mapping schemas in the OAS document AND Codegen validates that oneOf and anyOf schemas contain the required discriminator and throws an error if the discriminator is missing.");
        legacyDiscriminatorBehaviorOpt.setEnum(legacyDiscriminatorBehaviorOpts);
        cliOptions.add(legacyDiscriminatorBehaviorOpt);

        // option to change how we process + set the data in the 'additionalProperties' keyword.
        CliOption disallowAdditionalPropertiesIfNotPresentOpt = CliOption.newBoolean(
                CodegenConstants.DISALLOW_ADDITIONAL_PROPERTIES_IF_NOT_PRESENT,
                CodegenConstants.DISALLOW_ADDITIONAL_PROPERTIES_IF_NOT_PRESENT_DESC).defaultValue(Boolean.TRUE.toString());
        Map<String, String> disallowAdditionalPropertiesIfNotPresentOpts = new HashMap<>();
        disallowAdditionalPropertiesIfNotPresentOpts.put("false",
                "The 'additionalProperties' implementation is compliant with the OAS and JSON schema specifications.");
        disallowAdditionalPropertiesIfNotPresentOpts.put("true",
                "Keep the old (incorrect) behaviour that 'additionalProperties' is set to false by default.");
        disallowAdditionalPropertiesIfNotPresentOpt.setEnum(disallowAdditionalPropertiesIfNotPresentOpts);
        cliOptions.add(disallowAdditionalPropertiesIfNotPresentOpt);
        this.setDisallowAdditionalPropertiesIfNotPresent(true);

        CliOption enumUnknownDefaultCaseOpt = CliOption.newBoolean(
                CodegenConstants.ENUM_UNKNOWN_DEFAULT_CASE,
                CodegenConstants.ENUM_UNKNOWN_DEFAULT_CASE_DESC).defaultValue(Boolean.FALSE.toString());
        Map<String, String> enumUnknownDefaultCaseOpts = new HashMap<>();
        enumUnknownDefaultCaseOpts.put("false",
                "No changes to the enum's are made, this is the default option.");
        enumUnknownDefaultCaseOpts.put("true",
                "With this option enabled, each enum will have a new case, 'unknown_default_open_api', so that when the enum case sent by the server is not known by the client/spec, can safely be decoded to this case.");
        enumUnknownDefaultCaseOpt.setEnum(enumUnknownDefaultCaseOpts);
        cliOptions.add(enumUnknownDefaultCaseOpt);
        this.setEnumUnknownDefaultCase(false);

        // initialize special character mapping
        initializeSpecialCharacterMapping();

        // Register common Mustache lambdas.
        registerMustacheLambdas();
    }

    /**
     * Initialize special character mapping
     */
    protected void initializeSpecialCharacterMapping() {
        // Initialize special characters
        specialCharReplacements.put("$", "Dollar");
        specialCharReplacements.put("^", "Caret");
        specialCharReplacements.put("|", "Pipe");
        specialCharReplacements.put("=", "Equal");
        specialCharReplacements.put("*", "Star");
        specialCharReplacements.put("-", "Minus");
        specialCharReplacements.put("&", "Ampersand");
        specialCharReplacements.put("%", "Percent");
        specialCharReplacements.put("#", "Hash");
        specialCharReplacements.put("@", "At");
        specialCharReplacements.put("!", "Exclamation");
        specialCharReplacements.put("+", "Plus");
        specialCharReplacements.put(":", "Colon");
        specialCharReplacements.put(";", "Semicolon");
        specialCharReplacements.put(">", "Greater_Than");
        specialCharReplacements.put("<", "Less_Than");
        specialCharReplacements.put(".", "Period");
        specialCharReplacements.put("_", "Underscore");
        specialCharReplacements.put("?", "Question_Mark");
        specialCharReplacements.put(",", "Comma");
        specialCharReplacements.put("'", "Quote");
        specialCharReplacements.put("\"", "Double_Quote");
        specialCharReplacements.put("/", "Slash");
        specialCharReplacements.put("\\", "Back_Slash");
        specialCharReplacements.put("(", "Left_Parenthesis");
        specialCharReplacements.put(")", "Right_Parenthesis");
        specialCharReplacements.put("{", "Left_Curly_Bracket");
        specialCharReplacements.put("}", "Right_Curly_Bracket");
        specialCharReplacements.put("[", "Left_Square_Bracket");
        specialCharReplacements.put("]", "Right_Square_Bracket");
        specialCharReplacements.put("~", "Tilde");
        specialCharReplacements.put("`", "Backtick");

        specialCharReplacements.put("<=", "Less_Than_Or_Equal_To");
        specialCharReplacements.put(">=", "Greater_Than_Or_Equal_To");
        specialCharReplacements.put("!=", "Not_Equal");
        specialCharReplacements.put("<>", "Not_Equal");
        specialCharReplacements.put("~=", "Tilde_Equal");
    }

    /**
     * Return the symbol name of a symbol
     *
     * @param input Symbol (e.g. $)
     * @return Symbol name (e.g. Dollar)
     */
    protected String getSymbolName(String input) {
        return specialCharReplacements.get(input);
    }

    /**
     * Return the example path
     *
     * @param path      the path of the operation
     * @param operation OAS operation object
     * @return string presentation of the example path
     */
    @Override
    @SuppressWarnings("static-method")
    public String generateExamplePath(String path, Operation operation) {
        StringBuilder sb = new StringBuilder();
        sb.append(path);

        if (operation.getParameters() != null) {
            int count = 0;

            for (Parameter param : operation.getParameters()) {
                if (param instanceof QueryParameter) {
                    StringBuilder paramPart = new StringBuilder();
                    QueryParameter qp = (QueryParameter) param;

                    if (count == 0) {
                        paramPart.append("?");
                    } else {
                        paramPart.append(",");
                    }
                    count += 1;
                    if (!param.getRequired()) {
                        paramPart.append("[");
                    }
                    paramPart.append(param.getName()).append("=");
                    paramPart.append("{");

                    // TODO support for multi, tsv?
                    if (qp.getStyle() != null) {
                        paramPart.append(param.getName()).append("1");
                        if (Parameter.StyleEnum.FORM.equals(qp.getStyle())) {
                            if (qp.getExplode() != null && qp.getExplode()) {
                                paramPart.append(",");
                            } else {
                                paramPart.append("&").append(param.getName()).append("=");
                                paramPart.append(param.getName()).append("2");
                            }
                        } else if (Parameter.StyleEnum.PIPEDELIMITED.equals(qp.getStyle())) {
                            paramPart.append("|");
                        } else if (Parameter.StyleEnum.SPACEDELIMITED.equals(qp.getStyle())) {
                            paramPart.append("%20");
                        } else {
                            LOGGER.warn("query parameter '{}' style not support: {}", param.getName(), qp.getStyle());
                        }
                    } else {
                        paramPart.append(param.getName());
                    }

                    paramPart.append("}");
                    if (!param.getRequired()) {
                        paramPart.append("]");
                    }
                    sb.append(paramPart);
                }
            }
        }

        return sb.toString();
    }

    /**
     * Return the instantiation type of the property, especially for map and array
     *
     * @param schema property schema
     * @return string presentation of the instantiation type of the property
     */
    public String toInstantiationType(Schema schema) {
        if (ModelUtils.isMapSchema(schema)) {
            Schema additionalProperties = ModelUtils.getAdditionalProperties(schema);
            String inner = getSchemaType(additionalProperties);
            String mapInstantion = instantiationTypes.get("map");
            if (mapInstantion != null) {
                return mapInstantion + "<String, " + inner + ">";
            }
            return inner;
        } else if (ModelUtils.isArraySchema(schema)) {
            String inner = getSchemaType(ModelUtils.getSchemaItems(schema));
            String parentType;
            if (ModelUtils.isSet(schema)) {
                parentType = "set";
            } else {
                parentType = "array";
            }
            return instantiationTypes.get(parentType) + "<" + inner + ">";
        } else {
            return null;
        }
    }

    /**
     * Return the example value of the parameter.
     *
     * @param codegenParameter Codegen parameter
     */
    public void setParameterExampleValue(CodegenParameter codegenParameter) {

        // set the example value
        // if not specified in x-example, generate a default value
        // TODO need to revise how to obtain the example value
        if (codegenParameter.vendorExtensions != null && codegenParameter.vendorExtensions.containsKey("x-example")) {
            codegenParameter.example = Json.pretty(codegenParameter.vendorExtensions.get("x-example"));
        } else if (Boolean.TRUE.equals(codegenParameter.isBoolean)) {
            codegenParameter.example = "true";
        } else if (Boolean.TRUE.equals(codegenParameter.isLong)) {
            codegenParameter.example = "789";
        } else if (Boolean.TRUE.equals(codegenParameter.isInteger)) {
            codegenParameter.example = "56";
        } else if (Boolean.TRUE.equals(codegenParameter.isFloat)) {
            codegenParameter.example = "3.4";
        } else if (Boolean.TRUE.equals(codegenParameter.isDouble)) {
            codegenParameter.example = "1.2";
        } else if (Boolean.TRUE.equals(codegenParameter.isNumber)) {
            codegenParameter.example = "8.14";
        } else if (Boolean.TRUE.equals(codegenParameter.isBinary)) {
            codegenParameter.example = "BINARY_DATA_HERE";
        } else if (Boolean.TRUE.equals(codegenParameter.isByteArray)) {
            codegenParameter.example = "BYTE_ARRAY_DATA_HERE";
        } else if (Boolean.TRUE.equals(codegenParameter.isFile)) {
            codegenParameter.example = "/path/to/file.txt";
        } else if (Boolean.TRUE.equals(codegenParameter.isDate)) {
            codegenParameter.example = "2013-10-20";
        } else if (Boolean.TRUE.equals(codegenParameter.isDateTime)) {
            codegenParameter.example = "2013-10-20T19:20:30+01:00";
        } else if (Boolean.TRUE.equals(codegenParameter.isUuid)) {
            codegenParameter.example = "38400000-8cf0-11bd-b23e-10b96e4ef00d";
        } else if (Boolean.TRUE.equals(codegenParameter.isUri)) {
            codegenParameter.example = "https://openapi-generator.tech";
        } else if (Boolean.TRUE.equals(codegenParameter.isString)) {
            codegenParameter.example = codegenParameter.paramName + "_example";
        } else if (Boolean.TRUE.equals(codegenParameter.isFreeFormObject)) {
            codegenParameter.example = "Object";
        }

    }

    /**
     * Return the example value of the parameter.
     *
     * @param codegenParameter Codegen parameter
     * @param parameter        Parameter
     */
    public void setParameterExampleValue(CodegenParameter codegenParameter, Parameter parameter) {
        if (parameter.getExample() != null) {
            codegenParameter.example = parameter.getExample().toString();
            return;
        }

        if (parameter.getExamples() != null && !parameter.getExamples().isEmpty()) {
            Example example = parameter.getExamples().values().iterator().next();
            if (example.getValue() != null) {
                codegenParameter.example = example.getValue().toString();
                return;
            }
        }

        Schema schema = parameter.getSchema();
        if (schema != null && schema.getExample() != null) {
            codegenParameter.example = schema.getExample().toString();
            return;
        }

        setParameterExampleValue(codegenParameter);
    }

    /**
     * Return the examples of the parameter.
     *
     * @param codegenParameter Codegen parameter
     * @param parameter        Parameter
     */
    public void setParameterExamples(CodegenParameter codegenParameter, Parameter parameter) {
        if (parameter.getExamples() != null && !parameter.getExamples().isEmpty()) {
            codegenParameter.examples = parameter.getExamples();
        }
    }

    /**
     * Return the example value of the parameter.
     *
     * @param codegenParameter Codegen parameter
     * @param requestBody      Request body
     */
    public void setParameterExampleValue(CodegenParameter codegenParameter, RequestBody requestBody) {
        Content content = requestBody.getContent();

        if (content.size() > 1) {
            // @see ModelUtils.getSchemaFromContent()
            once(LOGGER).debug("Multiple MediaTypes found, using only the first one");
        }

        MediaType mediaType = content.values().iterator().next();
        if (mediaType.getExample() != null) {
            codegenParameter.example = mediaType.getExample().toString();
            return;
        }

        if (mediaType.getExamples() != null && !mediaType.getExamples().isEmpty()) {
            Example example = mediaType.getExamples().values().iterator().next();
            if (example.getValue() != null) {
                codegenParameter.example = example.getValue().toString();
                return;
            }
        }

        setParameterExampleValue(codegenParameter);
    }

    /**
     * Sets the content type, style, and explode of the parameter based on the encoding specified
     * in the request body.
     *
     * @param codegenParameter Codegen parameter
     * @param mediaType        MediaType from the request body
     */
    public void setParameterEncodingValues(CodegenParameter codegenParameter, MediaType mediaType) {
        if (mediaType != null && mediaType.getEncoding() != null) {
            Encoding encoding = mediaType.getEncoding().get(codegenParameter.baseName);
            if (encoding != null) {
                boolean styleGiven = true;
                Encoding.StyleEnum style = encoding.getStyle();
                if (style == null || style == Encoding.StyleEnum.FORM) {
                    // (Unfortunately, swagger-parser-v3 will always provide 'form'
                    // when style is not specified, so we can't detect that)
                    style = Encoding.StyleEnum.FORM;
                    styleGiven = false;
                }
                boolean explodeGiven = true;
                Boolean explode = encoding.getExplode();
                if (explode == null) {
                    explode = style == Encoding.StyleEnum.FORM; // Default to True when form, False otherwise
                    explodeGiven = false;
                }

                if (!styleGiven && !explodeGiven) {
                    // Ignore contentType if style or explode are specified.
                    codegenParameter.contentType = encoding.getContentType();
                }

                codegenParameter.style = style.toString();
                codegenParameter.isDeepObject = Encoding.StyleEnum.DEEP_OBJECT == style;

                if (codegenParameter.isContainer) {
                    codegenParameter.isExplode = explode;
                    String collectionFormat = getCollectionFormat(codegenParameter);
                    codegenParameter.collectionFormat = StringUtils.isEmpty(collectionFormat) ? "csv" : collectionFormat;
                    codegenParameter.isCollectionFormatMulti = "multi".equals(collectionFormat);
                } else {
                    codegenParameter.isExplode = false;
                    codegenParameter.collectionFormat = null;
                    codegenParameter.isCollectionFormatMulti = false;
                }
            } else {
                LOGGER.debug("encoding not specified for {}", codegenParameter.baseName);
            }
        }
    }

    /**
     * Return the example value of the property
     * <p>
     * This method should be overridden in the generator to meet its requirement.
     *
     * @param schema Property schema
     * @return string presentation of the example value of the property
     */
    public String toExampleValue(Schema schema) {
        if (schema.getExample() != null) {
            return schema.getExample().toString();
        }

        return "null";
    }

    /**
     * Return the default value of the property
     * <p>
     * This method should be overridden in the generator to meet its requirement.
     * Return null if you do NOT want a default value.
     * Any non-null value will cause {{#defaultValue} check to pass.
     *
     * @param schema Property schema
     * @return string presentation of the default value of the property
     */
    @SuppressWarnings("static-method")
    public String toDefaultValue(Schema schema) {
        if (schema.getDefault() != null) {
            return schema.getDefault().toString();
        }

        return "null";
    }

    /**
     * Return the default value of the parameter
     * <p>
     * Return null if you do NOT want a default value.
     * Any non-null value will cause {{#defaultValue} check to pass.
     *
     * @param schema Parameter schema
     * @return string presentation of the default value of the parameter
     */
    public String toDefaultParameterValue(Schema<?> schema) {
        // by default works as original method to be backward compatible
        return toDefaultValue(schema);
    }

    /**
     * Return the default value of the parameter
     * <p>
     * Return null if you do NOT want a default value.
     * Any non-null value will cause {{#defaultValue} check to pass.
     *
     * @param codegenProperty Codegen Property
     * @param schema          Parameter schema
     * @return string presentation of the default value of the parameter
     */
    public String toDefaultParameterValue(CodegenProperty codegenProperty, Schema<?> schema) {
        // by default works as original method to be backward compatible
        return toDefaultParameterValue(schema);
    }

    /**
     * Return the property initialized from a data object
     * Useful for initialization with a plain object in Javascript
     *
     * @param name   Name of the property object
     * @param schema Property schema
     * @return string presentation of the default value of the property
     */
    @SuppressWarnings("static-method")
    public String toDefaultValueWithParam(String name, Schema schema) {
        return " = data." + name + ";";
    }

    /**
     * Return the default value of the property
     * <p>
     * Return null if you do NOT want a default value.
     * Any non-null value will cause {{#defaultValue} check to pass.
     *
     * @param schema          Property schema
     * @param codegenProperty Codegen property
     * @return string presentation of the default value of the property
     */
    public String toDefaultValue(CodegenProperty codegenProperty, Schema schema) {
        // use toDefaultValue(schema) if generator has not overriden this method
        return toDefaultValue(schema);
    }

    /**
     * returns the OpenAPI type for the property. Use getAlias to handle $ref of primitive type
     *
     * @param schema property schema
     * @return string presentation of the type
     **/
    @SuppressWarnings("static-method")
    public String getSchemaType(Schema schema) {
        if (ModelUtils.isComposedSchema(schema)) { // composed schema
            // Get the interfaces, i.e. the set of elements under 'allOf', 'anyOf' or 'oneOf'.
            List<Schema> schemas = ModelUtils.getInterfaces(schema);

            List<String> names = new ArrayList<>();
            // Build a list of the schema types under each interface.
            // For example, if a 'allOf' composed schema has $ref children,
            // add the type of each child to the list of names.
            for (Schema s : schemas) {
                names.add(getSingleSchemaType(s));
            }

            if (schema.getAllOf() != null) {
                return toAllOfName(names, schema);
            } else if (schema.getAnyOf() != null) { // anyOf
                return toAnyOfName(names, schema);
            } else if (schema.getOneOf() != null) { // oneOf
                return toOneOfName(names, schema);
            }
        }

        return getSingleSchemaType(schema);

    }


    protected Schema<?> getSchemaAdditionalProperties(Schema schema) {
        Schema<?> inner = ModelUtils.getAdditionalProperties(schema);
        if (inner == null) {
            LOGGER.error("`{}` (map property) does not have a proper inner type defined. Default to type:string", schema.getName());
            inner = new StringSchema().description("TODO default missing map inner type to string");
            schema.setAdditionalProperties(inner);
        }
        return inner;
    }

    /**
     * Return the name of the 'allOf' composed schema.
     *
     * @param names          List of names
     * @param composedSchema composed schema
     * @return name of the allOf schema
     */
    @SuppressWarnings("static-method")
    public String toAllOfName(List<String> names, Schema composedSchema) {
        Map<String, Object> exts = composedSchema.getExtensions();
        if (exts != null && exts.containsKey("x-all-of-name")) {
            return (String) exts.get("x-all-of-name");
        }
        if (names.size() == 0) {
            LOGGER.error("allOf has no member defined: {}. Default to ERROR_ALLOF_SCHEMA", composedSchema);
            return "ERROR_ALLOF_SCHEMA";
        } else if (names.size() == 1) {
            return names.get(0);
        } else {
            LOGGER.debug("allOf with multiple schemas defined. Using only the first one: {}", names.get(0));
            return names.get(0);
        }
    }

    /**
     * Return the name of the anyOf schema
     *
     * @param names          List of names
     * @param composedSchema composed schema
     * @return name of the anyOf schema
     */
    @SuppressWarnings("static-method")
    public String toAnyOfName(List<String> names, Schema composedSchema) {
        return "anyOf<" + String.join(",", names) + ">";
    }

    /**
     * Return the name of the oneOf schema.
     * <p>
     * This name is used to set the value of CodegenProperty.openApiType.
     * <p>
     * If the 'x-one-of-name' extension is specified in the OAS document, return that value.
     * Otherwise, a name is constructed by creating a comma-separated list of all the names
     * of the oneOf schemas.
     *
     * @param names          List of names
     * @param composedSchema composed schema
     * @return name of the oneOf schema
     */
    @SuppressWarnings("static-method")
    public String toOneOfName(List<String> names, Schema composedSchema) {
        Map<String, Object> exts = composedSchema.getExtensions();
        if (exts != null && exts.containsKey("x-one-of-name")) {
            return (String) exts.get("x-one-of-name");
        }
        return "oneOf<" + String.join(",", names) + ">";
    }

    @Override
    public Schema unaliasSchema(Schema schema) {
        return ModelUtils.unaliasSchema(this.openAPI, schema, schemaMapping);
    }

    /**
     * Return a string representation of the schema type, resolving aliasing and references if necessary.
     *
     * @param schema input
     * @return the string representation of the schema type.
     */
    protected String getSingleSchemaType(Schema schema) {
        Schema unaliasSchema = unaliasSchema(schema);

        if (ModelUtils.isRefToSchemaWithProperties(unaliasSchema.get$ref())) {
            // ref to schema's properties, e.g. #/components/schemas/Pet/properties/category
            Schema refSchema = ModelUtils.getReferencedSchema(openAPI, unaliasSchema);
            if (refSchema != null) {
                return getSingleSchemaType(refSchema);
            }
        }

        if (StringUtils.isNotBlank(unaliasSchema.get$ref())) { // reference to another definition/schema
            // get the schema/model name from $ref
            String schemaName = ModelUtils.getSimpleRef(unaliasSchema.get$ref());
            if (StringUtils.isNotEmpty(schemaName)) {
                if (schemaMapping.containsKey(schemaName)) {
                    return schemaName;
                }
                return getAlias(schemaName);
            } else {
                LOGGER.warn("Error obtaining the datatype from ref: {}. Default to 'object'", unaliasSchema.get$ref());
                return "object";
            }
        } else { // primitive type or model
            return getAlias(getPrimitiveType(unaliasSchema));
        }
    }

    /**
     * Return the OAI type (e.g. integer, long, etc) corresponding to a schema.
     * <pre>$ref</pre> is not taken into account by this method.
     * <p>
     * If the schema is free-form (i.e. 'type: object' with no properties) or inline
     * schema, the returned OAI type is 'object'.
     *
     * @param schema
     * @return type
     */
    private String getPrimitiveType(Schema schema) {
        if (schema == null) {
            throw new RuntimeException("schema cannot be null in getPrimitiveType");
        } else if (typeMapping.containsKey(schema.getType() + "+" + schema.getFormat())) {
            // allows custom type_format mapping.
            // use {type}+{format}
            return typeMapping.get(schema.getType() + "+" + schema.getFormat());
        } else if (ModelUtils.isNullType(schema)) {
            // The 'null' type is allowed in OAS 3.1 and above. It is not supported by OAS 3.0.x,
            // though this tooling supports it.
            return "null";
        } else if (ModelUtils.isDecimalSchema(schema)) {
            // special handle of type: string, format: number
            return "decimal";
        } else if (ModelUtils.isByteArraySchema(schema)) {
            return "ByteArray";
        } else if (ModelUtils.isFileSchema(schema)) {
            return "file";
        } else if (ModelUtils.isBinarySchema(schema)) {
            return SchemaTypeUtil.BINARY_FORMAT;
        } else if (ModelUtils.isBooleanSchema(schema)) {
            return SchemaTypeUtil.BOOLEAN_TYPE;
        } else if (ModelUtils.isDateSchema(schema)) {
            return SchemaTypeUtil.DATE_FORMAT;
        } else if (ModelUtils.isDateTimeSchema(schema)) {
            return "DateTime";
        } else if (ModelUtils.isNumberSchema(schema)) {
            if (schema.getFormat() == null) { // no format defined
                return "number";
            } else if (ModelUtils.isFloatSchema(schema)) {
                return SchemaTypeUtil.FLOAT_FORMAT;
            } else if (ModelUtils.isDoubleSchema(schema)) {
                return SchemaTypeUtil.DOUBLE_FORMAT;
            } else {
                LOGGER.warn("Unknown `format` {} detected for type `number`. Defaulting to `number`", schema.getFormat());
                return "number";
            }
        } else if (ModelUtils.isIntegerSchema(schema)) {
            if (ModelUtils.isUnsignedLongSchema(schema)) {
                return "UnsignedLong";
            } else if (ModelUtils.isUnsignedIntegerSchema(schema)) {
                return "UnsignedInteger";
            } else if (ModelUtils.isLongSchema(schema)) {
                return "long";
            } else if (ModelUtils.isShortSchema(schema)) {// int32
                return "integer";
            } else {
                return schema.getType(); // integer
            }
        } else if (ModelUtils.isMapSchema(schema)) {
            return "map";
        } else if (ModelUtils.isArraySchema(schema)) {
            if (ModelUtils.isSet(schema)) {
                return "set";
            } else {
                return "array";
            }
        } else if (ModelUtils.isUUIDSchema(schema)) {
            return "UUID";
        } else if (ModelUtils.isURISchema(schema)) {
            return "URI";
        } else if (ModelUtils.isStringSchema(schema)) {
            if (typeMapping.containsKey(schema.getFormat())) {
                // If the format matches a typeMapping (supplied with the --typeMappings flag)
                // then treat the format as a primitive type.
                // This allows the typeMapping flag to add a new custom type which can then
                // be used in the format field.
                return schema.getFormat();
            }
            return "string";
        } else if (ModelUtils.isFreeFormObject(schema)) {
            // Note: the value of a free-form object cannot be an arbitrary type. Per OAS specification,
            // it must be a map of string to values.
            return "object";
        } else if (schema.getProperties() != null && !schema.getProperties().isEmpty()) { // having property implies it's a model
            return "object";
        } else if (ModelUtils.isAnyType(schema)) {
            return "AnyType";
        } else if (StringUtils.isNotEmpty(schema.getType())) {
            if (!schemaMapping.containsKey(schema.getType())) {
                LOGGER.warn("Unknown type found in the schema: {}. To map it, please use the schema mapping option (e.g. --schema-mappings in CLI)", schema.getType());
            }
            return schema.getType();
        }
        // The 'type' attribute has not been set in the OAS schema, which means the value
        // can be an arbitrary type, e.g. integer, string, object, array, number...
        // TODO: we should return a different value to distinguish between free-form object
        // and arbitrary type.
        return "object";
    }

    /**
     * Return the lowerCamelCase of the string
     *
     * @param name string to be lowerCamelCased
     * @return lowerCamelCase string
     */
    @SuppressWarnings("static-method")
    public String lowerCamelCase(String name) {
        return (name.length() > 0) ? (Character.toLowerCase(name.charAt(0)) + name.substring(1)) : "";
    }

    /**
     * Output the language-specific type declaration of a given OAS name.
     *
     * @param name name
     * @return a string presentation of the type
     */
    @Override
    @SuppressWarnings("static-method")
    public String getTypeDeclaration(String name) {
        return name;
    }

    /**
     * Output the language-specific type declaration of the property.
     *
     * @param schema property schema
     * @return a string presentation of the property type
     */
    @Override
    public String getTypeDeclaration(Schema schema) {
        if (schema == null) {
            LOGGER.warn("Null schema found. Default type to `NULL_SCHEMA_ERR`");
            return "NULL_SCHEMA_ERR";
        }

        String oasType = getSchemaType(schema);
        if (typeMapping.containsKey(oasType)) {
            return typeMapping.get(oasType);
        }

        return oasType;
    }

    /**
     * Determine the type alias for the given type if it exists. This feature
     * was originally developed for Java because the language does not have an aliasing
     * mechanism of its own but later extends to handle other languages
     *
     * @param name The type name.
     * @return The alias of the given type, if it exists. If there is no alias
     * for this type, then returns the input type name.
     */
    public String getAlias(String name) {
        if (typeAliases != null && typeAliases.containsKey(name)) {
            return typeAliases.get(name);
        }
        return name;
    }

    /**
     * Output the Getter name for boolean property, e.g. getActive
     *
     * @param name the name of the property
     * @return getter name based on naming convention
     */
    @Override
    public String toBooleanGetter(String name) {
        return "get" + getterAndSetterCapitalize(name);
    }

    /**
     * Output the Getter name, e.g. getSize
     *
     * @param name the name of the property
     * @return getter name based on naming convention
     */
    @Override
    public String toGetter(String name) {
        return "get" + getterAndSetterCapitalize(name);
    }

    /**
     * Output the Setter name, e.g. setSize
     *
     * @param name the name of the property
     * @return setter name based on naming convention
     */
    @Override
    public String toSetter(String name) {
        return "set" + getterAndSetterCapitalize(name);
    }

    /**
     * Output the API (class) name (capitalized) ending with the specified or default suffix
     * Return DefaultApi if name is empty
     *
     * @param name the name of the Api
     * @return capitalized Api name
     */
    @Override
    public String toApiName(String name) {
        if (name.length() == 0) {
            return "DefaultApi";
        }
        return camelize(apiNamePrefix + "_" + name + "_" + apiNameSuffix);
    }

    /**
     * Converts the OpenAPI schema name to a model name suitable for the current code generator.
     * May be overridden for each programming language.
     * In case the name belongs to the TypeSystem it won't be renamed.
     *
     * @param name the name of the model
     * @return capitalized model name
     */
    @Override
    public String toModelName(final String name) {
        // obtain the name from modelNameMapping directly if provided
        if (modelNameMapping.containsKey(name)) {
            return modelNameMapping.get(name);
        }

        if (schemaKeyToModelNameCache.containsKey(name)) {
            return schemaKeyToModelNameCache.get(name);
        }

        String camelizedName = camelize(modelNamePrefix + "_" + name + "_" + modelNameSuffix);
        schemaKeyToModelNameCache.put(name, camelizedName);
        return camelizedName;
    }

    private static class NamedSchema {
        private NamedSchema(String name, Schema s, boolean required, boolean schemaIsFromAdditionalProperties) {
            this.name = name;
            this.schema = s;
            this.required = required;
            this.schemaIsFromAdditionalProperties = schemaIsFromAdditionalProperties;
        }

        private String name;
        private Schema schema;
        private boolean required;
        private boolean schemaIsFromAdditionalProperties;

        @Override
        public boolean equals(Object o) {
            if (this == o) return true;
            if (o == null || getClass() != o.getClass()) return false;
            NamedSchema that = (NamedSchema) o;
            return Objects.equals(required, that.required) &&
                    Objects.equals(name, that.name) &&
                    Objects.equals(schema, that.schema) &&
                    Objects.equals(schemaIsFromAdditionalProperties, that.schemaIsFromAdditionalProperties);
        }

        @Override
        public int hashCode() {
            return Objects.hash(name, schema, required, schemaIsFromAdditionalProperties);
        }
    }

    Map<NamedSchema, CodegenProperty> schemaCodegenPropertyCache = new HashMap<>();

    protected void updateModelForComposedSchema(CodegenModel m, Schema schema, Map<String, Schema> allDefinitions) {
        final Schema composed = schema;
        Map<String, Schema> properties = new LinkedHashMap<>();
        List<String> required = new ArrayList<>();
        Map<String, Schema> allProperties = new LinkedHashMap<>();
        List<String> allRequired = new ArrayList<>();

        // if schema has properties outside of allOf/oneOf/anyOf also add them to m
        if (composed.getProperties() != null && !composed.getProperties().isEmpty()) {
            if (composed.getOneOf() != null && !composed.getOneOf().isEmpty()) {
                LOGGER.warn("'oneOf' is intended to include only the additional optional OAS extension discriminator object. " +
                        "For more details, see https://json-schema.org/draft/2019-09/json-schema-core.html#rfc.section.9.2.1.3 and the OAS section on 'Composition and Inheritance'.");
            }
            addVars(m, unaliasPropertySchema(composed.getProperties()), composed.getRequired(), null, null);
        }

        // parent model
        final String parentName = ModelUtils.getParentName(composed, allDefinitions);
        final List<String> allParents = ModelUtils.getAllParentsName(composed, allDefinitions, false);
        final Schema parent = StringUtils.isBlank(parentName) || allDefinitions == null ? null : allDefinitions.get(parentName);

        // TODO revise the logic below to set discriminator, xml attributes
        if (supportsInheritance || supportsMixins) {
            m.allVars = new ArrayList<>();
            if (composed.getAllOf() != null) {
                int modelImplCnt = 0; // only one inline object allowed in a ComposedModel
                int modelDiscriminators = 0; // only one discriminator allowed in a ComposedModel
                for (Object innerSchema : composed.getAllOf()) { // TODO need to work with anyOf, oneOf as well
                    if (m.discriminator == null && ((Schema) innerSchema).getDiscriminator() != null) {
                        LOGGER.debug("discriminator is set to null (not correctly set earlier): {}", m.name);
                        m.setDiscriminator(createDiscriminator(m.name, (Schema) innerSchema));
                        modelDiscriminators++;
                    }

                    if (((Schema) innerSchema).getXml() != null) {
                        m.xmlPrefix = ((Schema) innerSchema).getXml().getPrefix();
                        m.xmlNamespace = ((Schema) innerSchema).getXml().getNamespace();
                        m.xmlName = ((Schema) innerSchema).getXml().getName();
                    }
                    if (modelDiscriminators > 1) {
                        LOGGER.error("Allof composed schema is inheriting >1 discriminator. Only use one discriminator: {}", composed);
                    }

                    if (modelImplCnt++ > 1) {
                        LOGGER.warn("More than one inline schema specified in allOf:. Only the first one is recognized. All others are ignored.");
                        break; // only one schema with discriminator allowed in allOf
                    }
                }
            }
        }

        // interfaces (schemas defined in allOf, anyOf, oneOf)
        List<Schema> interfaces = ModelUtils.getInterfaces(composed);
        if (!interfaces.isEmpty()) {
            // m.interfaces is for backward compatibility
            if (m.interfaces == null)
                m.interfaces = new ArrayList<>();

            for (Schema interfaceSchema : interfaces) {
                interfaceSchema = unaliasSchema(interfaceSchema);

                if (StringUtils.isBlank(interfaceSchema.get$ref())) {
                    // primitive type
                    String languageType = getTypeDeclaration(interfaceSchema);
                    CodegenProperty interfaceProperty = fromProperty(languageType, interfaceSchema, false);
                    if (ModelUtils.isArraySchema(interfaceSchema) || ModelUtils.isMapSchema(interfaceSchema)) {
                        while (interfaceProperty != null) {
                            addImport(m, interfaceProperty.complexType);
                            interfaceProperty = interfaceProperty.items;
                        }
                    }

                    if (composed.getAnyOf() != null) {
                        if (m.anyOf.contains(languageType)) {
                            LOGGER.debug("{} (anyOf schema) already has `{}` defined and therefore it's skipped.", m.name, languageType);
                        } else {
                            m.anyOf.add(languageType);

                        }
                    } else if (composed.getOneOf() != null) {
                        if (m.oneOf.contains(languageType)) {
                            LOGGER.debug("{} (oneOf schema) already has `{}` defined and therefore it's skipped.", m.name, languageType);
                        } else {
                            m.oneOf.add(languageType);
                        }
                    } else if (composed.getAllOf() != null) {
                        // no need to add primitive type to allOf, which should comprise of schemas (models) only
                    } else {
                        LOGGER.error("Composed schema has incorrect anyOf, allOf, oneOf defined: {}", composed);
                    }
                    continue;
                }

                // the rest of the section is for model
                Schema refSchema = null;
                String ref = ModelUtils.getSimpleRef(interfaceSchema.get$ref());
                if (allDefinitions != null) {
                    refSchema = allDefinitions.get(ref);
                }
                final String modelName = toModelName(ref);
                CodegenProperty interfaceProperty = fromProperty(modelName, interfaceSchema, false);
                m.interfaces.add(modelName);
                addImport(composed, refSchema, m, modelName);

                if (allDefinitions != null && refSchema != null) {
                    if (allParents.contains(ref) && supportsMultipleInheritance) {
                        // multiple inheritance
                        addProperties(allProperties, allRequired, refSchema, new HashSet<>());
                    } else if (parentName != null && parentName.equals(ref) && supportsInheritance) {
                        // single inheritance
                        addProperties(allProperties, allRequired, refSchema, new HashSet<>());
                    } else {
                        // composition
                        Map<String, Schema> newProperties = new LinkedHashMap<>();
                        addProperties(newProperties, required, refSchema, new HashSet<>());
                        mergeProperties(properties, newProperties);
                        addProperties(allProperties, allRequired, refSchema, new HashSet<>());
                    }
                }

                if (composed.getAnyOf() != null) {
                    m.anyOf.add(modelName);
                } else if (composed.getOneOf() != null) {
                    m.oneOf.add(modelName);
                } else if (composed.getAllOf() != null) {
                    m.allOf.add(modelName);
                } else {
                    LOGGER.error("Composed schema has incorrect anyOf, allOf, oneOf defined: {}", composed);
                }
            }
        }

        if (parent != null && composed.getAllOf() != null) { // set parent for allOf only
            m.parentSchema = parentName;
            m.parent = toModelName(parentName);

            if (supportsMultipleInheritance) {
                m.allParents = new ArrayList<>();
                for (String pname : allParents) {
                    String pModelName = toModelName(pname);
                    m.allParents.add(pModelName);
                    addImport(m, pModelName);
                }
            } else { // single inheritance
                addImport(m, m.parent);
            }
        }

        // child schema (properties owned by the schema itself)
        for (Schema component : interfaces) {
            if (component.get$ref() == null) {
                if (component != null) {
                    // component is the child schema
                    addProperties(properties, required, component, new HashSet<>());

                    // includes child's properties (all, required) in allProperties, allRequired
                    addProperties(allProperties, allRequired, component, new HashSet<>());
                }
                // in 7.0.0 release, we comment out below to allow more than 1 child schemas in allOf
                //break; // at most one child only
            }
        }

        if (composed.getRequired() != null) {
            required.addAll(composed.getRequired());
            allRequired.addAll(composed.getRequired());
        }

        addVars(m, unaliasPropertySchema(properties), required, unaliasPropertySchema(allProperties), allRequired);

        // Per OAS specification, composed schemas may use the 'additionalProperties' keyword.
        if (supportsAdditionalPropertiesWithComposedSchema) {
            // Process the schema specified with the 'additionalProperties' keyword.
            // This will set the 'CodegenModel.additionalPropertiesType' field
            // and potentially 'Codegen.parent'.
            //
            // Note: it's not a good idea to use single class inheritance to implement
            // the 'additionalProperties' keyword. Code generators that use single class
            // inheritance sometimes use the 'Codegen.parent' field to implement the
            // 'additionalProperties' keyword. However, that would be in conflict with
            // 'allOf' composed schemas, because these code generators also want to set
            // 'Codegen.parent' to the first child schema of the 'allOf' schema.
            addAdditionPropertiesToCodeGenModel(m, schema);
        }

        if (Boolean.TRUE.equals(schema.getNullable())) {
            m.isNullable = Boolean.TRUE;
        }

        // end of code block for composed schema
    }

    /**
     * Combines all previously-detected type entries for a schema with newly-discovered ones, to ensure
     * that schema for items like enum include all possible values.
     */
    private void mergeProperties(Map<String, Schema> existingProperties, Map<String, Schema> newProperties) {
        // https://github.com/OpenAPITools/openapi-generator/issues/12545
        if (null != existingProperties && null != newProperties) {
            Schema existingType = existingProperties.get("type");
            Schema newType = newProperties.get("type");
            newProperties.forEach((key, value) ->
                    existingProperties.put(
                            key,
                            ModelUtils.cloneSchema(value, specVersionGreaterThanOrEqualTo310(openAPI))
                    ));
            if (null != existingType && null != newType && null != newType.getEnum() && !newType.getEnum().isEmpty()) {
                for (Object e : newType.getEnum()) {
                    // ensure all interface enum types are added to schema
                    if (null != existingType.getEnum() && !existingType.getEnum().contains(e)) {
                        existingType.addEnumItemObject(e);
                    }
                }
                existingProperties.put("type", existingType);
            }
        }
    }

    protected void updateModelForObject(CodegenModel m, Schema schema) {
        if (schema.getProperties() != null || schema.getRequired() != null && !(ModelUtils.isComposedSchema(schema))) {
            // passing null to allProperties and allRequired as there's no parent
            addVars(m, unaliasPropertySchema(schema.getProperties()), schema.getRequired(), null, null);
        }
        if (ModelUtils.isMapSchema(schema)) {
            // an object or anyType composed schema that has additionalProperties set
            addAdditionPropertiesToCodeGenModel(m, schema);
        } else if (ModelUtils.isFreeFormObject(schema)) {
            // non-composed object type with no properties + additionalProperties
            // additionalProperties must be null, ObjectSchema, or empty Schema
            addAdditionPropertiesToCodeGenModel(m, schema);
        }
        // process 'additionalProperties'
        setAddProps(schema, m);
        addRequiredVarsMap(schema, m);
    }

    protected void updateModelForAnyType(CodegenModel m, Schema schema) {
        // The 'null' value is allowed when the OAS schema is 'any type'.
        // See https://github.com/OAI/OpenAPI-Specification/issues/1389
        if (Boolean.FALSE.equals(schema.getNullable())) {
            LOGGER.error("Schema '{}' is any type, which includes the 'null' value. 'nullable' cannot be set to 'false'", m.name);
        }
        // m.isNullable = true;
        if (ModelUtils.isMapSchema(schema)) {
            // an object or anyType composed schema that has additionalProperties set
            addAdditionPropertiesToCodeGenModel(m, schema);
            m.isMap = true;
        }
        if (schema.getProperties() != null || schema.getRequired() != null && !(ModelUtils.isComposedSchema(schema))) {
            // passing null to allProperties and allRequired as there's no parent
            addVars(m, unaliasPropertySchema(schema.getProperties()), schema.getRequired(), null, null);
        }
        // process 'additionalProperties'
        setAddProps(schema, m);
        addRequiredVarsMap(schema, m);
    }

    protected String toTestCaseName(String specTestCaseName) {
        return specTestCaseName;
    }

    /**
     * A method that allows generators to pre-process test example payloads
     * This can be useful if one needs to change how values like null in string are represented
     *
     * @param data the test data payload
     * @return the updated test data payload
     */
    protected Object processTestExampleData(Object data) {
        return data;
    }

    /**
     * Processes any test cases if they exist in the components.x-test-examples vendor extensions
     * If they exist then cast them to java class instances and return them back in a map
     *
     * @param refToTestCases the component schema name that the test cases are for
     */
    private HashMap<String, SchemaTestCase> extractSchemaTestCases(String refToTestCases) {
        // schemaName to a map of test case name to test case
        HashMap<String, Object> vendorExtensions = (HashMap<String, Object>) openAPI.getComponents().getExtensions();
        if (vendorExtensions == null || !vendorExtensions.containsKey(xSchemaTestExamplesKey)) {
            return null;
        }
        if (!refToTestCases.startsWith(xSchemaTestExamplesRefPrefix)) {
            return null;
        }
        String schemaName = refToTestCases.substring(xSchemaTestExamplesRefPrefix.length());
        HashMap<String, SchemaTestCase> schemaTestCases = new HashMap<>();
        LinkedHashMap<String, Object> schemaNameToTestCases = (LinkedHashMap<String, Object>) vendorExtensions.get(xSchemaTestExamplesKey);

        if (!schemaNameToTestCases.containsKey(schemaName)) {
            return null;
        }
        LinkedHashMap<String, LinkedHashMap<String, Object>> testNameToTesCase = (LinkedHashMap<String, LinkedHashMap<String, Object>>) schemaNameToTestCases.get(schemaName);
        for (Entry<String, LinkedHashMap<String, Object>> entry : testNameToTesCase.entrySet()) {
            LinkedHashMap<String, Object> testExample = (LinkedHashMap<String, Object>) entry.getValue();
            String nameInSnakeCase = toTestCaseName(entry.getKey());
            Object data = processTestExampleData(testExample.get("data"));
            SchemaTestCase testCase = new SchemaTestCase(
                    (String) testExample.getOrDefault("description", ""),
                    new ObjectWithTypeBooleans(data),
                    (boolean) testExample.get("valid")
            );
            schemaTestCases.put(nameInSnakeCase, testCase);
        }
        return schemaTestCases;
    }

    /**
     * Sets the booleans that define the model's type
     *
     * @param model  the model to update
     * @param schema the model's schema
     */
    protected void updateModelForString(CodegenModel model, Schema schema) {
        // NOTE: String schemas as CodegenModel is a rare use case and may be removed at a later date.
        if (ModelUtils.isDateTimeSchema(schema)) {
            // NOTE: DateTime schemas as CodegenModel is a rare use case and may be removed at a later date.
            model.setIsString(false); // for backward compatibility with 2.x
            model.isDateTime = Boolean.TRUE;
        } else if (ModelUtils.isDateSchema(schema)) {
            // NOTE: Date schemas as CodegenModel is a rare use case and may be removed at a later date.
            model.setIsString(false); // for backward compatibility with 2.x
            model.isDate = Boolean.TRUE;
        } else if (ModelUtils.isUUIDSchema(schema)) {
            // NOTE: UUID schemas as CodegenModel is a rare use case and may be removed at a later date.
            model.setIsString(false);
            model.setIsUuid(true);
        } else if (ModelUtils.isURISchema(schema)) {
            model.setIsString(false);
            model.setIsUri(true);
        }
    }

    protected void updateModelForNumber(CodegenModel model, Schema schema) {
        // NOTE: Number schemas as CodegenModel is a rare use case and may be removed at a later date.
        model.isNumeric = Boolean.TRUE;
        if (ModelUtils.isFloatSchema(schema)) { // float
            model.isFloat = Boolean.TRUE;
        } else if (ModelUtils.isDoubleSchema(schema)) { // double
            model.isDouble = Boolean.TRUE;
        }
    }

    protected void updateModelForInteger(CodegenModel model, Schema schema) {
        // NOTE: Integral schemas as CodegenModel is a rare use case and may be removed at a later date.
        model.isNumeric = Boolean.TRUE;
        if (ModelUtils.isLongSchema(schema)) { // int64/long format
            model.isLong = Boolean.TRUE;
        } else {
            model.isInteger = Boolean.TRUE; // older use case, int32 and unbounded int
            if (ModelUtils.isShortSchema(schema)) { // int32
                model.setIsShort(Boolean.TRUE);
            }
        }
    }

    /**
     * Convert OAS Model object to Codegen Model object.
     *
     * @param name   the name of the model
     * @param schema OAS Model object
     * @return Codegen Model object
     */
    @Override
    public CodegenModel fromModel(String name, Schema schema) {
        Map<String, Schema> allDefinitions = ModelUtils.getSchemas(this.openAPI);

        CodegenModel m = CodegenModelFactory.newInstance(CodegenModelType.MODEL);
        if (schema.equals(trueSchema)) {
            m.setIsBooleanSchemaTrue(true);
        } else if (schema.equals(falseSchema)) {
            m.setIsBooleanSchemaFalse(true);
        }
        // unalias schema
        schema = unaliasSchema(schema);
        if (schema == null) {
            LOGGER.warn("Schema {} not found", name);
            return null;
        }

        ModelUtils.syncValidationProperties(schema, m);
        if (openAPI != null) {
            HashMap<String, SchemaTestCase> schemaTestCases = extractSchemaTestCases(xSchemaTestExamplesRefPrefix + name);
            m.testCases = schemaTestCases;
        }

        if (reservedWords.contains(name)) {
            m.name = escapeReservedWord(name);
        } else {
            m.name = name;
        }
        m.schemaName = name; // original schema name
        m.title = escapeText(schema.getTitle());
        m.description = escapeText(schema.getDescription());
        m.unescapedDescription = schema.getDescription();
        m.classname = toModelName(name);
        m.classVarName = toVarName(name);
        m.classFilename = toModelFilename(name);
        m.modelJson = Json.pretty(schema);
        m.externalDocumentation = schema.getExternalDocs();
        if (schema.getExtensions() != null && !schema.getExtensions().isEmpty()) {
            m.getVendorExtensions().putAll(schema.getExtensions());
        }
        m.isAlias = (typeAliases.containsKey(name)
                || isAliasOfSimpleTypes(schema)); // check if the unaliased schema is an alias of simple OAS types
        m.setDiscriminator(createDiscriminator(name, schema));

        if (schema.getDeprecated() != null) {
            m.isDeprecated = schema.getDeprecated();
        }

        if (schema.getXml() != null) {
            m.xmlPrefix = schema.getXml().getPrefix();
            m.xmlNamespace = schema.getXml().getNamespace();
            m.xmlName = schema.getXml().getName();
        }
        if (!ModelUtils.isAnyType(schema) && !ModelUtils.isTypeObjectSchema(schema) && !ModelUtils.isArraySchema(schema) && schema.get$ref() == null && schema.getEnum() != null && !schema.getEnum().isEmpty()) {
            // TODO remove the anyType check here in the future ANyType models can have enums defined
            m.isEnum = true;
            // comment out below as allowableValues is not set in post processing model enum
            m.allowableValues = new HashMap<>();
            m.allowableValues.put("values", schema.getEnum());
        }
        if (!ModelUtils.isArraySchema(schema)) {
            m.dataType = getSchemaType(schema);
        }
        if (!ModelUtils.isAnyType(schema) && Boolean.TRUE.equals(schema.getNullable())) {
            m.isNullable = Boolean.TRUE;
        }

        m.setTypeProperties(schema);
        m.setFormat(schema.getFormat());
        m.setComposedSchemas(getComposedSchemas(schema));
        if (ModelUtils.isArraySchema(schema)) {
            CodegenProperty arrayProperty = fromProperty(name, schema, false);
            m.setItems(arrayProperty.items);
            m.arrayModelType = arrayProperty.complexType;
            addParentContainer(m, name, schema);
        } else if (ModelUtils.isIntegerSchema(schema)) { // integer type
            updateModelForInteger(m, schema);
        } else if (ModelUtils.isStringSchema(schema)) {
            updateModelForString(m, schema);
        } else if (ModelUtils.isNumberSchema(schema)) {
            updateModelForNumber(m, schema);
        } else if (ModelUtils.isAnyType(schema)) {
            updateModelForAnyType(m, schema);
        } else if (ModelUtils.isTypeObjectSchema(schema)) {
            updateModelForObject(m, schema);
        } else if (!ModelUtils.isNullType(schema)) {
            // referenced models here, component that refs another component which is a model
            // if a component references a schema which is not a generated model, the refed schema will be loaded into
            // schema by unaliasSchema and one of the above code paths will be taken
        }
        if (schema.get$ref() != null) {
            m.setRef(schema.get$ref());
        }

        if (ModelUtils.isComposedSchema(schema)) {
            updateModelForComposedSchema(m, schema, allDefinitions);
        }

        // remove duplicated properties
        m.removeAllDuplicatedProperty();

        // set isDiscriminator on the discriminator property
        if (m.discriminator != null) {
            String discPropName = m.discriminator.getPropertyBaseName();
            List<List<CodegenProperty>> listOLists = new ArrayList<>();
            listOLists.add(m.requiredVars);
            listOLists.add(m.vars);
            listOLists.add(m.allVars);
            for (List<CodegenProperty> theseVars : listOLists) {
                for (CodegenProperty requiredVar : theseVars) {
                    if (discPropName.equals(requiredVar.baseName)) {
                        requiredVar.isDiscriminator = true;
                    }
                }
            }
        }

        if (m.requiredVars != null && m.requiredVars.size() > 0) {
            m.setHasRequired(true);
        }

        if (sortModelPropertiesByRequiredFlag) {
            Comparator<CodegenProperty> comparator = new Comparator<CodegenProperty>() {
                @Override
                public int compare(CodegenProperty one, CodegenProperty another) {
                    if (one.required == another.required) return 0;
                    else if (one.required) return -1;
                    else return 1;
                }
            };
            Collections.sort(m.vars, comparator);
            Collections.sort(m.allVars, comparator);
        }

        // post process model properties
        if (m.vars != null) {
            for (CodegenProperty prop : m.vars) {
                postProcessModelProperty(m, prop);
            }
            m.hasVars = m.vars.size() > 0;
        }
        if (m.allVars != null) {
            for (CodegenProperty prop : m.allVars) {
                postProcessModelProperty(m, prop);
            }
        }

        return m;
    }

    protected void setAddProps(Schema schema, IJsonSchemaValidationProperties property) {
        if (schema.equals(new Schema())) {
            // if we are trying to set additionalProperties on an empty schema stop recursing
            return;
        }
        // Note: This flag is set to true if additioanl properties
        // is set (any type, free form object, boolean true, string, etc).
        // The variable name may be renamed later to avoid confusion.
        boolean additionalPropertiesIsAnyType = false;
        CodegenModel m = null;
        if (property instanceof CodegenModel) {
            m = (CodegenModel) property;
        }
        CodegenProperty addPropProp = null;
        boolean isAdditionalPropertiesTrue = false;
        if (schema.getAdditionalProperties() == null) {
            if (!disallowAdditionalPropertiesIfNotPresent) {
                isAdditionalPropertiesTrue = true;
                addPropProp = fromProperty(getAdditionalPropertiesName(), new Schema(), false);
                additionalPropertiesIsAnyType = true;
            }
        } else if (schema.getAdditionalProperties() instanceof Boolean) {
            if (Boolean.TRUE.equals(schema.getAdditionalProperties())) {
                isAdditionalPropertiesTrue = true;
                addPropProp = fromProperty(getAdditionalPropertiesName(), new Schema(), false);
                additionalPropertiesIsAnyType = true;
            }
        } else {
            // if additioanl properties is set (e.g. free form object, any type, string, etc)
            addPropProp = fromProperty(getAdditionalPropertiesName(), (Schema) schema.getAdditionalProperties(), false);
            additionalPropertiesIsAnyType = true;
        }
        if (additionalPropertiesIsAnyType) {
            property.setAdditionalPropertiesIsAnyType(true);
        }
        if (m != null && (isAdditionalPropertiesTrue || additionalPropertiesIsAnyType)) {
            m.isAdditionalPropertiesTrue = true;
        }
        if (ModelUtils.isComposedSchema(schema) && !supportsAdditionalPropertiesWithComposedSchema) {
            return;
        }
        if (addPropProp != null) {
            property.setAdditionalProperties(addPropProp);
        }
    }

    /**
     * Recursively look in Schema sc for the discriminator discPropName
     * and return a CodegenProperty with the dataType and required params set
     * the returned CodegenProperty may not be required and it may not be of type string
     *
     * @param composedSchemaName The name of the sc Schema
     * @param sc                 The Schema that may contain the discriminator
     * @param discPropName       The String that is the discriminator propertyName in the schema
     * @param visitedSchemas     A set of visited schema names
     */
    private CodegenProperty discriminatorFound(String composedSchemaName, Schema sc, String discPropName, Set<String> visitedSchemas) {
        if (visitedSchemas.contains(composedSchemaName)) { // recursive schema definition found
            return null;
        } else {
            visitedSchemas.add(composedSchemaName);
        }

        Schema refSchema = ModelUtils.getReferencedSchema(openAPI, sc);
        if (refSchema.getProperties() != null && refSchema.getProperties().get(discPropName) != null) {
            Schema discSchema = (Schema) refSchema.getProperties().get(discPropName);
            CodegenProperty cp = new CodegenProperty();
            if (ModelUtils.isStringSchema(discSchema)) {
                cp.isString = true;
            }
            cp.setRequired(false);
            if (refSchema.getRequired() != null && refSchema.getRequired().contains(discPropName)) {
                cp.setRequired(true);
            }
            return cp;
        }
        if (ModelUtils.isComposedSchema(refSchema)) {
            Schema composedSchema = refSchema;
            if (composedSchema.getAllOf() != null) {
                // If our discriminator is in one of the allOf schemas break when we find it
                for (Object allOf : composedSchema.getAllOf()) {
                    CodegenProperty cp = discriminatorFound(composedSchemaName, (Schema) allOf, discPropName, visitedSchemas);
                    if (cp != null) {
                        return cp;
                    }
                }
            }
            if (composedSchema.getOneOf() != null && composedSchema.getOneOf().size() != 0) {
                // All oneOf definitions must contain the discriminator
                CodegenProperty cp = new CodegenProperty();
                for (Object oneOf : composedSchema.getOneOf()) {
                    String modelName = ModelUtils.getSimpleRef(((Schema) oneOf).get$ref());
                    CodegenProperty thisCp = discriminatorFound(composedSchemaName, (Schema) oneOf, discPropName, visitedSchemas);
                    if (thisCp == null) {
                        once(LOGGER).warn(
                                "'{}' defines discriminator '{}', but the referenced OneOf schema '{}' is missing {}",
                                composedSchemaName, discPropName, modelName, discPropName);
                    }
                    if (cp != null && cp.dataType == null) {
                        cp = thisCp;
                        continue;
                    }
                    if (cp != thisCp) {
                        once(LOGGER).warn(
                                "'{}' defines discriminator '{}', but the OneOf schema '{}' has a different {} definition than the prior OneOf schema's. Make sure the {} type and required values are the same",
                                composedSchemaName, discPropName, modelName, discPropName, discPropName);
                    }
                }
                return cp;
            }
            if (composedSchema.getAnyOf() != null && composedSchema.getAnyOf().size() != 0) {
                // All anyOf definitions must contain the discriminator because a min of one must be selected
                CodegenProperty cp = new CodegenProperty();
                for (Object anyOf : composedSchema.getAnyOf()) {
                    String modelName = ModelUtils.getSimpleRef(((Schema) anyOf).get$ref());
                    CodegenProperty thisCp = discriminatorFound(composedSchemaName, (Schema) anyOf, discPropName, visitedSchemas);
                    if (thisCp == null) {
                        once(LOGGER).warn(
                                "'{}' defines discriminator '{}', but the referenced AnyOf schema '{}' is missing {}",
                                composedSchemaName, discPropName, modelName, discPropName);
                    }
                    if (cp != null && cp.dataType == null) {
                        cp = thisCp;
                        continue;
                    }
                    if (cp != thisCp) {
                        once(LOGGER).warn(
                                "'{}' defines discriminator '{}', but the AnyOf schema '{}' has a different {} definition than the prior AnyOf schema's. Make sure the {} type and required values are the same",
                                composedSchemaName, discPropName, modelName, discPropName, discPropName);
                    }
                }
                return cp;

            }
        }
        return null;
    }

    /**
     * Recursively look in Schema sc for the discriminator and return it
     *
     * @param sc             The Schema that may contain the discriminator
     * @param visitedSchemas An array list of visited schemas
     */
    private Discriminator recursiveGetDiscriminator(Schema sc, ArrayList<Schema> visitedSchemas) {
        Schema refSchema = ModelUtils.getReferencedSchema(openAPI, sc);
        Discriminator foundDisc = refSchema.getDiscriminator();
        if (foundDisc != null) {
            return foundDisc;
        }

        if (this.getLegacyDiscriminatorBehavior()) {
            return null;
        }

        for (Schema s : visitedSchemas) {
            if (s == refSchema) {
                return null;
            }
        }
        visitedSchemas.add(refSchema);

        Discriminator disc = new Discriminator();
        if (ModelUtils.isComposedSchema(refSchema)) {
            Schema composedSchema = refSchema;
            if (composedSchema.getAllOf() != null) {
                // If our discriminator is in one of the allOf schemas break when we find it
                for (Object allOf : composedSchema.getAllOf()) {
                    foundDisc = recursiveGetDiscriminator((Schema) allOf, visitedSchemas);
                    if (foundDisc != null) {
                        disc.setPropertyName(foundDisc.getPropertyName());
                        disc.setMapping(foundDisc.getMapping());
                        return disc;
                    }
                }
            }
            if (composedSchema.getOneOf() != null && composedSchema.getOneOf().size() != 0) {
                // All oneOf definitions must contain the discriminator
                Integer hasDiscriminatorCnt = 0;
                Integer hasNullTypeCnt = 0;
                Set<String> discriminatorsPropNames = new HashSet<>();
                for (Object oneOf : composedSchema.getOneOf()) {
                    if (ModelUtils.isNullType((Schema) oneOf)) {
                        // The null type does not have a discriminator. Skip.
                        hasNullTypeCnt++;
                        continue;
                    }
                    foundDisc = recursiveGetDiscriminator((Schema) oneOf, visitedSchemas);
                    if (foundDisc != null) {
                        discriminatorsPropNames.add(foundDisc.getPropertyName());
                        hasDiscriminatorCnt++;
                    }
                }
                if (discriminatorsPropNames.size() > 1) {
                    once(LOGGER).warn("The oneOf schemas have conflicting discriminator property names. " +
                            "oneOf schemas must have the same property name, but found " + String.join(", ", discriminatorsPropNames));
                }
                if (foundDisc != null && (hasDiscriminatorCnt + hasNullTypeCnt) == composedSchema.getOneOf().size() && discriminatorsPropNames.size() == 1) {
                    disc.setPropertyName(foundDisc.getPropertyName());
                    disc.setMapping(foundDisc.getMapping());
                    return disc;
                }
                // If the scenario when oneOf has two children and one of them is the 'null' type,
                // there is no need for a discriminator.
            }
            if (composedSchema.getAnyOf() != null && composedSchema.getAnyOf().size() != 0) {
                // All anyOf definitions must contain the discriminator because a min of one must be selected
                Integer hasDiscriminatorCnt = 0;
                Integer hasNullTypeCnt = 0;
                Set<String> discriminatorsPropNames = new HashSet<>();
                for (Object anyOf : composedSchema.getAnyOf()) {
                    if (ModelUtils.isNullType((Schema) anyOf)) {
                        // The null type does not have a discriminator. Skip.
                        hasNullTypeCnt++;
                        continue;
                    }
                    foundDisc = recursiveGetDiscriminator((Schema) anyOf, visitedSchemas);
                    if (foundDisc != null) {
                        discriminatorsPropNames.add(foundDisc.getPropertyName());
                        hasDiscriminatorCnt++;
                    }
                }
                if (discriminatorsPropNames.size() > 1) {
                    once(LOGGER).warn("The anyOf schemas have conflicting discriminator property names. " +
                            "anyOf schemas must have the same property name, but found " + String.join(", ", discriminatorsPropNames));
                }
                if (foundDisc != null && (hasDiscriminatorCnt + hasNullTypeCnt) == composedSchema.getAnyOf().size() && discriminatorsPropNames.size() == 1) {
                    disc.setPropertyName(foundDisc.getPropertyName());
                    disc.setMapping(foundDisc.getMapping());
                    return disc;
                }
                // If the scenario when anyOf has two children and one of them is the 'null' type,
                // there is no need for a discriminator.
            }
        }
        return null;
    }

    /**
     * This function is only used for composed schemas which have a discriminator
     * Process oneOf and anyOf models in a composed schema and adds them into
     * a list if the oneOf and anyOf models contain
     * the required discriminator. If they don't contain the required
     * discriminator or the discriminator is the wrong type then an error is
     * thrown
     *
     * @param composedSchemaName The String model name of the composed schema where we are setting the discriminator map
     * @param discPropName       The String that is the discriminator propertyName in the schema
     * @param c                  The ComposedSchema that contains the discriminator and oneOf/anyOf schemas
     * @return the list of oneOf and anyOf MappedModel that need to be added to the discriminator map
     */
    protected List<MappedModel> getOneOfAnyOfDescendants(String composedSchemaName, String discPropName, Schema c) {
        ArrayList<List<Schema>> listOLists = new ArrayList<>();
        listOLists.add(c.getOneOf());
        listOLists.add(c.getAnyOf());
        List<MappedModel> descendentSchemas = new ArrayList<>();
        for (List<Schema> schemaList : listOLists) {
            if (schemaList == null) {
                continue;
            }
            for (Schema sc : schemaList) {
                if (ModelUtils.isNullType(sc)) {
                    continue;
                }
                String ref = sc.get$ref();
                if (ref == null) {
                    // for schemas with no ref, it is not possible to build the discriminator map
                    // because ref is how we get the model name
                    // we only hit this use case for a schema with inline composed schemas, and one of those
                    // schemas also has inline composed schemas
                    // Note: if it is only inline one level, then the inline model resolver will move it into its own
                    // schema and make it a $ref schema in the oneOf/anyOf location
                    once(LOGGER).warn(
                            "Invalid inline schema defined in oneOf/anyOf in '{}'. Per the OpenApi spec, for this case when a composed schema defines a discriminator, the oneOf/anyOf schemas must use $ref. Change this inline definition to a $ref definition",
                            composedSchemaName);
                }
                CodegenProperty df = discriminatorFound(composedSchemaName, sc, discPropName, new TreeSet<String>());
                String modelName = ModelUtils.getSimpleRef(ref);
                if (df == null || !df.isString || df.required != true) {
                    String msgSuffix = "";
                    if (df == null) {
                        msgSuffix += discPropName + " is missing from the schema, define it as required and type string";
                    } else {
                        if (!df.isString) {
                            msgSuffix += "invalid type for " + discPropName + ", set it to string";
                        }
                        if (df.required != true) {
                            String spacer = "";
                            if (msgSuffix.length() != 0) {
                                spacer = ". ";
                            }
                            msgSuffix += spacer + "invalid optional definition of " + discPropName + ", include it in required";
                        }
                    }
                    once(LOGGER).warn("'{}' defines discriminator '{}', but the referenced schema '{}' is incorrect. {}",
                            composedSchemaName, discPropName, modelName, msgSuffix);
                }
                MappedModel mm = new MappedModel(modelName, toModelName(modelName));
                descendentSchemas.add(mm);
                Schema cs = ModelUtils.getSchema(openAPI, modelName);
                if (cs == null) { // cannot lookup the model based on the name
                    once(LOGGER).error("Failed to lookup the schema '{}' when processing oneOf/anyOf. Please check to ensure it's defined properly.", modelName);
                } else {
                    Map<String, Object> vendorExtensions = cs.getExtensions();
                    if (vendorExtensions != null && !vendorExtensions.isEmpty() && vendorExtensions.containsKey("x-discriminator-value")) {
                        String xDiscriminatorValue = (String) vendorExtensions.get("x-discriminator-value");
                        mm = new MappedModel(xDiscriminatorValue, toModelName(modelName), true);
                        descendentSchemas.add(mm);
                    }
                }
            }
        }
        return descendentSchemas;
    }

    protected List<MappedModel> getAllOfDescendants(String thisSchemaName) {
        ArrayList<String> queue = new ArrayList();
        List<MappedModel> descendentSchemas = new ArrayList();
        Map<String, Schema> schemas = ModelUtils.getSchemas(openAPI);
        String currentSchemaName = thisSchemaName;
        Set<String> keys = schemas.keySet();

        int count = 0;
        // hack: avoid infinite loop on potential self-references in event our checks fail.
        while (100000 > count++) {
            for (String childName : keys) {
                if (childName.equals(thisSchemaName)) {
                    continue;
                }
                Schema child = schemas.get(childName);
                if (ModelUtils.isComposedSchema(child)) {
                    List<Schema> parents = child.getAllOf();
                    if (parents != null) {
                        for (Schema parent : parents) {
                            String ref = parent.get$ref();
                            if (ref == null) {
                                // for schemas with no ref, it is not possible to build the discriminator map
                                // because ref is how we get the model name
                                // we hit this use case when an allOf composed schema contains an inline schema
                                continue;
                            }
                            String parentName = ModelUtils.getSimpleRef(ref);
                            if (parentName != null && parentName.equals(currentSchemaName)) {
                                if (queue.contains(childName) || descendentSchemas.stream().anyMatch(i -> childName.equals(i.getMappingName()))) {
                                    throw new RuntimeException("Stack overflow hit when looking for " + thisSchemaName + " an infinite loop starting and ending at " + childName + " was seen");
                                }
                                queue.add(childName);
                                break;
                            }
                        }
                    }
                }
            }
            if (queue.size() == 0) {
                break;
            }
            currentSchemaName = queue.remove(0);
            Schema cs = schemas.get(currentSchemaName);
            Map<String, Object> vendorExtensions = cs.getExtensions();
            String mappingName =
                    Optional.ofNullable(vendorExtensions)
                            .map(ve -> ve.get("x-discriminator-value"))
                            .map(discriminatorValue -> (String) discriminatorValue)
                            .orElse(currentSchemaName);
            MappedModel mm = new MappedModel(mappingName, toModelName(currentSchemaName), !mappingName.equals(currentSchemaName));
            descendentSchemas.add(mm);
        }
        return descendentSchemas;
    }

    protected CodegenDiscriminator createDiscriminator(String schemaName, Schema schema) {
        Discriminator sourceDiscriminator = recursiveGetDiscriminator(schema, new ArrayList<Schema>());
        if (sourceDiscriminator == null) {
            return null;
        }
        CodegenDiscriminator discriminator = new CodegenDiscriminator();
        String discriminatorPropertyName = sourceDiscriminator.getPropertyName();
        discriminator.setPropertyName(toVarName(discriminatorPropertyName));
        discriminator.setPropertyBaseName(sourceDiscriminator.getPropertyName());
        discriminator.setPropertyGetter(toGetter(discriminator.getPropertyName()));

        if (sourceDiscriminator.getExtensions() != null) {
            discriminator.setVendorExtensions(sourceDiscriminator.getExtensions());
        }

        // FIXME: there are other ways to define the type of the discriminator property (inline
        //  for example). Handling those scenarios is too complicated for me, I'm leaving it for
        //  the future..
        String propertyType =
                Optional.ofNullable(schema.getProperties())
                        .map(p -> (Schema<?>) p.get(discriminatorPropertyName))
                        .map(Schema::get$ref)
                        .map(ModelUtils::getSimpleRef)
                        .map(this::toModelName)
                        .orElseGet(() -> typeMapping.get("string"));
        discriminator.setPropertyType(propertyType);

        // check to see if the discriminator property is an enum string
        if (schema.getProperties() != null &&
                schema.getProperties().get(discriminatorPropertyName) instanceof StringSchema) {
            StringSchema s = (StringSchema) schema.getProperties().get(discriminatorPropertyName);
            if (s.getEnum() != null && !s.getEnum().isEmpty()) { // it's an enum string
                discriminator.setIsEnum(true);
            }
        }

        discriminator.setMapping(sourceDiscriminator.getMapping());
        List<MappedModel> uniqueDescendants = new ArrayList<>();
        if (sourceDiscriminator.getMapping() != null && !sourceDiscriminator.getMapping().isEmpty()) {
            for (Entry<String, String> e : sourceDiscriminator.getMapping().entrySet()) {
                String name;
                if (e.getValue().indexOf('/') >= 0) {
                    name = ModelUtils.getSimpleRef(e.getValue());
                    if (ModelUtils.getSchema(openAPI, name) == null) {
                        once(LOGGER).error("Failed to lookup the schema '{}' when processing the discriminator mapping of oneOf/anyOf. Please check to ensure it's defined properly.", name);
                    }
                } else {
                    name = e.getValue();
                }
                uniqueDescendants.add(new MappedModel(e.getKey(), toModelName(name), true));
            }
        }

        boolean legacyUseCase = (this.getLegacyDiscriminatorBehavior() && uniqueDescendants.isEmpty());
        if (!this.getLegacyDiscriminatorBehavior() || legacyUseCase) {
            // for schemas that allOf inherit from this schema, add those descendants to this discriminator map
            List<MappedModel> otherDescendants = getAllOfDescendants(schemaName);
            for (MappedModel otherDescendant : otherDescendants) {
                // add only if the mapping names are not the same and the model names are not the same
                boolean matched = false;
                for (MappedModel uniqueDescendant : uniqueDescendants) {
                    if (uniqueDescendant.getMappingName().equals(otherDescendant.getMappingName())
                            || (uniqueDescendant.getModelName().equals(otherDescendant.getModelName()))) {
                        matched = true;
                        break;
                    }
                }

                if (matched == false) {
                    uniqueDescendants.add(otherDescendant);
                }
            }
        }
        // if there are composed oneOf/anyOf schemas, add them to this discriminator
        if (ModelUtils.isComposedSchema(schema) && !this.getLegacyDiscriminatorBehavior()) {
            List<MappedModel> otherDescendants = getOneOfAnyOfDescendants(schemaName, discriminatorPropertyName, schema);
            for (MappedModel otherDescendant : otherDescendants) {
                if (!uniqueDescendants.contains(otherDescendant)) {
                    uniqueDescendants.add(otherDescendant);
                }
            }
        }
        if (!this.getLegacyDiscriminatorBehavior()) {
            Collections.sort(uniqueDescendants);
        }
        discriminator.getMappedModels().addAll(uniqueDescendants);

        return discriminator;
    }

    /**
     * Handle the model for the 'additionalProperties' keyword in the OAS schema.
     *
     * @param codegenModel The codegen representation of the schema.
     * @param schema       The input OAS schema.
     */
    protected void addAdditionPropertiesToCodeGenModel(CodegenModel codegenModel, Schema schema) {
        addParentContainer(codegenModel, codegenModel.name, schema);
    }

    /**
     * Add schema's properties to "properties" and "required" list
     *
     * @param properties     all properties
     * @param required       required property only
     * @param schema         schema in which the properties will be added to the lists
     * @param visitedSchemas circuit-breaker - the schemas with which the method was called before for recursive structures
     */
    protected void addProperties(Map<String, Schema> properties, List<String> required, Schema schema, Set<Schema> visitedSchemas) {
        if (schema == null) {
            return;
        }

        if (!visitedSchemas.add(schema)) {
            return;
        }
        if (ModelUtils.isComposedSchema(schema)) {
            // fix issue #16797 and #15796, constructor fail by missing parent required params
            if (schema.getProperties() != null && !schema.getProperties().isEmpty()) {
                properties.putAll(schema.getProperties());
            }

            if (schema.getAllOf() != null) {
                for (Object component : schema.getAllOf()) {
                    addProperties(properties, required, (Schema) component, visitedSchemas);
                }
            }

            if (schema.getRequired() != null) {
                required.addAll(schema.getRequired());
            }

            if (schema.getOneOf() != null) {
                for (Object component : schema.getOneOf()) {
                    addProperties(properties, required, (Schema) component, visitedSchemas);
                }
            }

            if (schema.getAnyOf() != null) {
                for (Object component : schema.getAnyOf()) {
                    addProperties(properties, required, (Schema) component, visitedSchemas);
                }
            }

            for (String r : required) {
                if (!properties.containsKey(r)) {
                    LOGGER.error("Required var {} not in properties", r);
                }
            }
            return;
        }

        if (StringUtils.isNotBlank(schema.get$ref())) {
            Schema interfaceSchema = ModelUtils.getReferencedSchema(this.openAPI, schema);
            addProperties(properties, required, interfaceSchema, visitedSchemas);
            return;
        }
        if (schema.getProperties() != null) {
            properties.putAll(schema.getProperties());
        }
        if (schema.getRequired() != null) {
            required.addAll(schema.getRequired());
        }
    }

    /**
     * Camelize the method name of the getter and setter
     *
     * @param name string to be camelized
     * @return Camelized string
     */
    public String getterAndSetterCapitalize(String name) {
        if (name == null || name.length() == 0) {
            return name;
        }
        return camelize(toVarName(name));
    }

    protected void updatePropertyForMap(CodegenProperty property, Schema p) {
        // throw exception if additionalProperties is false
        if (p.getAdditionalProperties() instanceof Boolean && Boolean.FALSE.equals(p.getAdditionalProperties())) {
            throw new RuntimeException("additionalProperties cannot be false in updatePropertyForMap.");
        }
        property.isContainer = true;
        property.containerType = "map";
        property.containerTypeMapped = typeMapping.get(property.containerType);
        // TODO remove this hack in the future, code should use minProperties and maxProperties for object schemas
        property.minItems = p.getMinProperties();
        property.maxItems = p.getMaxProperties();

        // handle inner property
        Schema innerSchema = unaliasSchema(ModelUtils.getAdditionalProperties(p));
        if (innerSchema == null) {
            LOGGER.error("Undefined map inner type for `{}`. Default to String.", p.getName());
            innerSchema = new StringSchema().description("//TODO automatically added by openapi-generator due to undefined type");
            p.setAdditionalProperties(innerSchema);
        }
        CodegenProperty cp = fromProperty("inner", innerSchema, false);
        updatePropertyForMap(property, cp);
    }

    protected void updatePropertyForObject(CodegenProperty property, Schema p) {
        if (ModelUtils.isFreeFormObject(p)) {
            // non-composed object type with no properties + additionalProperties
            // additionalProperties must be null, ObjectSchema, or empty Schema
            property.isFreeFormObject = true;
            if (languageSpecificPrimitives.contains(property.dataType)) {
                property.isPrimitiveType = true;
            }
            if (ModelUtils.isMapSchema(p)) {
                // an object or anyType composed schema that has additionalProperties set
                updatePropertyForMap(property, p);
            } else {
                // ObjectSchema with additionalProperties = null, can be nullable
                property.setIsMap(false);
            }
        } else if (ModelUtils.isMapSchema(p)) {
            // an object or anyType composed schema that has additionalProperties set
            updatePropertyForMap(property, p);
        }
        addVarsRequiredVarsAdditionalProps(p, property);
    }

    protected void updatePropertyForAnyType(CodegenProperty property, Schema p) {
        // The 'null' value is allowed when the OAS schema is 'any type'.
        // See https://github.com/OAI/OpenAPI-Specification/issues/1389
        if (Boolean.FALSE.equals(p.getNullable())) {
            LOGGER.warn("Schema '{}' is any type, which includes the 'null' value. 'nullable' cannot be set to 'false'", p.getName());
        }

        property.isNullable = property.isNullable ||
                !(ModelUtils.isComposedSchema(p)) ||
                p.getAllOf() == null ||
                p.getAllOf().size() == 0;
        if (languageSpecificPrimitives.contains(property.dataType)) {
            property.isPrimitiveType = true;
        }
        if (ModelUtils.isMapSchema(p)) {
            // an object or anyType composed schema that has additionalProperties set
            // some of our code assumes that any type schema with properties defined will be a map
            // even though it should allow in any type and have map constraints for properties
            updatePropertyForMap(property, p);
        }
        addVarsRequiredVarsAdditionalProps(p, property);
    }

    protected void updatePropertyForString(CodegenProperty property, Schema p) {
        if (ModelUtils.isByteArraySchema(p)) {
            property.setIsString(false);
            property.isByteArray = true;
        } else if (ModelUtils.isBinarySchema(p)) {
            property.isBinary = true;
            property.isFile = true; // file = binary in OAS3
        } else if (ModelUtils.isUUIDSchema(p)) {
            property.isUuid = true;
        } else if (ModelUtils.isURISchema(p)) {
            property.isUri = true;
        } else if (ModelUtils.isEmailSchema(p)) {
            property.isEmail = true;
        } else if (ModelUtils.isPasswordSchema(p)) {
            property.isPassword = true;
        } else if (ModelUtils.isDateSchema(p)) { // date format
            property.setIsString(false); // for backward compatibility with 2.x
            property.isDate = true;
        } else if (ModelUtils.isDateTimeSchema(p)) { // date-time format
            property.setIsString(false); // for backward compatibility with 2.x
            property.isDateTime = true;
        } else if (ModelUtils.isDecimalSchema(p)) { // type: string, format: number
            property.isDecimal = true;
            property.setIsString(false);
        }
        property.pattern = toRegularExpression(p.getPattern());
    }

    protected void updatePropertyForNumber(CodegenProperty property, Schema p) {
        property.isNumeric = Boolean.TRUE;
        if (ModelUtils.isFloatSchema(p)) { // float
            property.isFloat = Boolean.TRUE;
        } else if (ModelUtils.isDoubleSchema(p)) { // double
            property.isDouble = Boolean.TRUE;
        }
    }

    protected void updatePropertyForInteger(CodegenProperty property, Schema p) {
        property.isNumeric = Boolean.TRUE;
        if (ModelUtils.isLongSchema(p)) { // int64/long format
            property.isLong = Boolean.TRUE;
        } else {
            property.isInteger = Boolean.TRUE; // older use case, int32 and unbounded int
            if (ModelUtils.isShortSchema(p)) { // int32
                property.setIsShort(Boolean.TRUE);
            }
        }
    }

    /**
     * TODO remove this in 7.0.0 as a breaking change
     * This method was kept when required was added to the fromProperty signature
     * to ensure that the change was non-breaking
     *
     * @param name     name of the property
     * @param p        OAS property schema
     * @param required true if the property is required in the next higher object schema, false otherwise
     * @return Codegen Property object
     */
    public CodegenProperty fromProperty(String name, Schema p, boolean required) {
        return fromProperty(name, p, required, false);
    }


    /**
     * TODO remove this in 7.0.0 as a breaking change
     * This method was kept when required was added to the fromProperty signature
     * to ensure that the change was non-breaking
     *
     * @param name name of the property
     * @param p    OAS property schema
     * @return Codegen Property object
     */
    public CodegenProperty fromProperty(String name, Schema p) {
        return fromProperty(name, p, false, false);
    }

    /**
     * Convert OAS Property object to Codegen Property object.
     * <p>
     * The return value is cached. An internal cache is looked up to determine
     * if the CodegenProperty return value has already been instantiated for
     * the (String name, Schema p) arguments.
     * Any subsequent processing of the CodegenModel return value must be idempotent
     * for a given (String name, Schema schema).
     *
     * @param name                             name of the property
     * @param p                                OAS property schema
     * @param required                         true if the property is required in the next higher object schema, false otherwise
     * @param schemaIsFromAdditionalProperties true if the property is a required property defined by additional properties schema
     *                                         If this is the actual additionalProperties schema not defining a required property, then
     *                                         the value should be false
     * @return Codegen Property object
     */
    public CodegenProperty fromProperty(String name, Schema p, boolean required, boolean schemaIsFromAdditionalProperties) {
        if (p == null) {
            LOGGER.error("Undefined property/schema for `{}`. Default to type:string.", name);
            return null;
        }
        LOGGER.debug("debugging fromProperty for {}: {}", name, p);
        NamedSchema ns = new NamedSchema(name, p, required, schemaIsFromAdditionalProperties);
        CodegenProperty cpc = schemaCodegenPropertyCache.get(ns);
        if (cpc != null) {
            LOGGER.debug("Cached fromProperty for {} : {} required={}", name, p.getName(), required);
            return cpc;
        }

        // if it's ref to schema's properties, get the actual schema defined in the properties
        Schema refToPropertiesSchema = ModelUtils.getSchemaFromRefToSchemaWithProperties(openAPI, p.get$ref());
        if (refToPropertiesSchema != null) {
            p = refToPropertiesSchema;
            return fromProperty(name, refToPropertiesSchema, required, schemaIsFromAdditionalProperties);
        }

        Schema original = null;
        // check if it's allOf (only 1 sub schema) with or without default/nullable/etc set in the top level
        if (ModelUtils.isAllOf(p) && p.getAllOf().size() == 1) {
            if (p.getAllOf().get(0) instanceof Schema) {
                original = p;
                p = (Schema) p.getAllOf().get(0);
            } else {
                LOGGER.error("Unknown type in allOf schema. Please report the issue via openapi-generator's Github issue tracker.");
            }
        } else if (p.get$ref() != null) { // it's a ref
            original = p;
        }

        CodegenProperty property = CodegenModelFactory.newInstance(CodegenModelType.PROPERTY);
        if (p.equals(trueSchema)) {
            property.setIsBooleanSchemaTrue(true);
        } else if (p.equals(falseSchema)) {
            property.setIsBooleanSchemaFalse(true);
        }

        // unalias schema
        p = unaliasSchema(p);

        property.setSchemaIsFromAdditionalProperties(schemaIsFromAdditionalProperties);
        property.required = required;
        ModelUtils.syncValidationProperties(p, property);
        property.setFormat(p.getFormat());

        property.name = toVarName(name);
        property.baseName = name;
        if (p.getType() == null) {
            property.openApiType = getSchemaType(p);
        } else {
            property.openApiType = p.getType();
        }
        property.nameInPascalCase = camelize(property.name);
        property.nameInCamelCase = camelize(property.name, LOWERCASE_FIRST_LETTER);
        property.nameInSnakeCase = CaseFormat.UPPER_CAMEL.to(CaseFormat.UPPER_UNDERSCORE, property.nameInPascalCase);
        property.description = escapeText(p.getDescription());
        property.unescapedDescription = p.getDescription();
        property.title = p.getTitle();
        property.getter = toGetter(name);
        property.setter = toSetter(name);
        // put toExampleValue in a try-catch block to log the error as example values are not critical
        try {
            property.example = toExampleValue(p);
        } catch (Exception e) {
            LOGGER.error("Error in generating `example` for the property {}. Default to ERROR_TO_EXAMPLE_VALUE. Enable debugging for more info.", property.baseName);
            LOGGER.debug("Exception from toExampleValue: {}", e.getMessage());
            property.example = "ERROR_TO_EXAMPLE_VALUE";
        }

        property.jsonSchema = Json.pretty(Json.mapper().convertValue(p, TreeMap.class));

        if (p.getDeprecated() != null) {
            property.deprecated = p.getDeprecated();
        } else if (p.get$ref() != null) {
            // Since $ref should be replaced with the model it refers
            // to, $ref'ing a model with 'deprecated' set should cause
            // the property to reflect the model's 'deprecated' value.
            String ref = ModelUtils.getSimpleRef(p.get$ref());
            if (ref != null) {
                Schema referencedSchema = ModelUtils.getSchemas(this.openAPI).get(ref);
                if (referencedSchema != null && referencedSchema.getDeprecated() != null) {
                    property.deprecated = referencedSchema.getDeprecated();
                }
            }
        }
        if (p.getReadOnly() != null) {
            property.isReadOnly = p.getReadOnly();
        }
        if (p.getWriteOnly() != null) {
            property.isWriteOnly = p.getWriteOnly();
        }
        if (p.getNullable() != null) {
            property.isNullable = p.getNullable();
        }

        if (p.getExtensions() != null && !p.getExtensions().isEmpty()) {
            property.getVendorExtensions().putAll(p.getExtensions());
        } else if (p.get$ref() != null) {
            Schema referencedSchema = ModelUtils.getReferencedSchema(this.openAPI, p);
            if (referencedSchema.getExtensions() != null && !referencedSchema.getExtensions().isEmpty()) {
                property.getVendorExtensions().putAll(referencedSchema.getExtensions());
            }
        }

        //Inline enum case:
        if (p.getEnum() != null && !p.getEnum().isEmpty()) {
            List<Object> _enum = p.getEnum();
            property._enum = new ArrayList<>();
            for (Object i : _enum) {
                property._enum.add(String.valueOf(i));
            }
            property.isEnum = true;
            property.isInnerEnum = true;

            Map<String, Object> allowableValues = new HashMap<>();
            allowableValues.put("values", _enum);
            if (allowableValues.size() > 0) {
                property.allowableValues = allowableValues;
            }
        }

        Schema referencedSchema = ModelUtils.getReferencedSchema(this.openAPI, p);

        //Referenced enum case:
        if (referencedSchema != p && referencedSchema.getEnum() != null && !referencedSchema.getEnum().isEmpty()) {
            List<Object> _enum = referencedSchema.getEnum();

            property.isEnumRef = true;

            Map<String, Object> allowableValues = new HashMap<>();
            allowableValues.put("values", _enum);
            if (allowableValues.size() > 0) {
                property.allowableValues = allowableValues;
            }
        }

        // set isNullable using nullable or x-nullable in the schema
        if (referencedSchema.getNullable() != null) {
            property.isNullable = referencedSchema.getNullable();
        } else if (referencedSchema.getExtensions() != null &&
                referencedSchema.getExtensions().containsKey("x-nullable")) {
            property.isNullable = (Boolean) referencedSchema.getExtensions().get("x-nullable");
        }

        final XML referencedSchemaXml = referencedSchema.getXml();

        if (referencedSchemaXml != null) {
            property.xmlName = referencedSchemaXml.getName();
            property.xmlNamespace = referencedSchemaXml.getNamespace();
            property.xmlPrefix = referencedSchemaXml.getPrefix();
            if (referencedSchemaXml.getAttribute() != null) {
                property.isXmlAttribute = referencedSchemaXml.getAttribute();
            }
            if (referencedSchemaXml.getWrapped() != null) {
                property.isXmlWrapped = referencedSchemaXml.getWrapped();
            }
        }

        if (p.getXml() != null) {
            if (p.getXml().getAttribute() != null) {
                property.isXmlAttribute = p.getXml().getAttribute();
            }
            if (p.getXml().getWrapped() != null) {
                property.isXmlWrapped = p.getXml().getWrapped();
            }
            property.xmlPrefix = p.getXml().getPrefix();
            property.xmlName = p.getXml().getName();
            property.xmlNamespace = p.getXml().getNamespace();
        }

        property.dataType = getTypeDeclaration(p);
        property.dataFormat = p.getFormat();
        property.baseType = getSchemaType(p);

        // this can cause issues for clients which don't support enums
        if (property.isEnum) {
            property.datatypeWithEnum = toEnumName(property);
            property.enumName = toEnumName(property);
        } else {
            property.datatypeWithEnum = property.dataType;
        }

        property.setTypeProperties(p);
        property.setComposedSchemas(getComposedSchemas(p));
        if (ModelUtils.isIntegerSchema(p)) { // integer type
            updatePropertyForInteger(property, p);
        } else if (ModelUtils.isBooleanSchema(p)) { // boolean type
            property.getter = toBooleanGetter(name);
        } else if (ModelUtils.isFileSchema(p) && !ModelUtils.isStringSchema(p)) {
            // swagger v2 only, type file
            property.isFile = true;
        } else if (ModelUtils.isStringSchema(p)) {
            updatePropertyForString(property, p);
        } else if (ModelUtils.isNumberSchema(p)) {
            updatePropertyForNumber(property, p);
        } else if (ModelUtils.isArraySchema(p)) {
            // default to string if inner item is undefined
            property.isContainer = true;
            if (ModelUtils.isSet(p)) {
                property.containerType = "set";
                property.containerTypeMapped = typeMapping.get(property.containerType);
            } else {
                property.containerType = "array";
                property.containerTypeMapped = typeMapping.get(property.containerType);
            }
            property.baseType = getSchemaType(p);

            // handle inner property
            String itemName = getItemsName(p, name);
            Schema innerSchema = unaliasSchema(ModelUtils.getSchemaItems(p));
            CodegenProperty cp = fromProperty(itemName, innerSchema, false);
            updatePropertyForArray(property, cp);
        } else if (ModelUtils.isTypeObjectSchema(p)) {
            updatePropertyForObject(property, p);
        } else if (ModelUtils.isAnyType(p)) {
            updatePropertyForAnyType(property, p);
        } else if (!ModelUtils.isNullType(p)) {
            // referenced model
        }
        if (p.get$ref() != null) {
            property.setRef(p.get$ref());
        }

        boolean isAnyTypeWithNothingElseSet = (ModelUtils.isAnyType(p) &&
                (p.getProperties() == null || p.getProperties().isEmpty()) &&
                !ModelUtils.isComposedSchema(p) &&
                p.getAdditionalProperties() == null && p.getNot() == null && p.getEnum() == null);

        if (!ModelUtils.isArraySchema(p) && !ModelUtils.isMapSchema(p) && !ModelUtils.isFreeFormObject(p) && !isAnyTypeWithNothingElseSet) {
            /* schemas that are not Array, not ModelUtils.isMapSchema, not isFreeFormObject, not AnyType with nothing else set
             * so primitive schemas int, str, number, referenced schemas, AnyType schemas with properties, enums, or composition
             */
            String type = getSchemaType(p);
            setNonArrayMapProperty(property, type);
            property.isModel = (ModelUtils.isComposedSchema(referencedSchema) || ModelUtils.isObjectSchema(referencedSchema)) && ModelUtils.isModel(referencedSchema);
        }

        // restore original schema with default value, nullable, readonly etc
        if (original != null) {
            p = original;
            // evaluate common attributes if defined in the top level
            if (p.getNullable() != null) {
                property.isNullable = p.getNullable();
            } else if (p.getExtensions() != null && p.getExtensions().containsKey("x-nullable")) {
                property.isNullable = (Boolean) p.getExtensions().get("x-nullable");
            }

            if (p.getReadOnly() != null) {
                property.isReadOnly = p.getReadOnly();
            }

            if (p.getWriteOnly() != null) {
                property.isWriteOnly = p.getWriteOnly();
            }
            if (original.getExtensions() != null) {
                property.getVendorExtensions().putAll(original.getExtensions());
            }
            if (original.getDeprecated() != null) {
                property.deprecated = p.getDeprecated();
            }
            if (original.getDescription() != null) {
                property.description = escapeText(p.getDescription());
                property.unescapedDescription = p.getDescription();
            }
            if (original.getMaxLength() != null) {
                property.setMaxLength(original.getMaxLength());
            }
            if (original.getMinLength() != null) {
                property.setMinLength(original.getMinLength());
            }
            if (original.getMaxItems() != null) {
                property.setMaxItems(original.getMaxItems());
            }
            if (original.getMinItems() != null) {
                property.setMinItems(original.getMinItems());
            }
            if (original.getMaximum() != null) {
                property.setMaximum(String.valueOf(original.getMaximum().doubleValue()));
            }
            if (original.getMinimum() != null) {
                property.setMinimum(String.valueOf(original.getMinimum().doubleValue()));
            }
            if (original.getTitle() != null) {
                property.setTitle(original.getTitle());
            }
        }

        // set the default value
        property.defaultValue = toDefaultValue(property, p);
        property.defaultValueWithParam = toDefaultValueWithParam(name, p);

        LOGGER.debug("debugging from property return: {}", property);
        schemaCodegenPropertyCache.put(ns, property);
        return property;
    }

    /**
     * Update property for array(list) container
     *
     * @param property      Codegen property
     * @param innerProperty Codegen inner property of map or list
     */
    protected void updatePropertyForArray(CodegenProperty property, CodegenProperty innerProperty) {
        if (innerProperty == null) {
            if (LOGGER.isWarnEnabled()) {
                LOGGER.warn("skipping invalid array property {}", Json.pretty(property));
            }
            return;
        }
        property.dataFormat = innerProperty.dataFormat;
        if (!languageSpecificPrimitives.contains(innerProperty.baseType)) {
            property.complexType = innerProperty.baseType;
        } else {
            property.isPrimitiveType = true;
        }
        property.items = innerProperty;
        property.mostInnerItems = getMostInnerItems(innerProperty);
        // inner item is Enum
        if (isPropertyInnerMostEnum(property)) {
            // isEnum is set to true when the type is an enum
            // or the inner type of an array/map is an enum
            property.isEnum = true;
            property.isInnerEnum = true;
            // update datatypeWithEnum and default value for array
            // e.g. List<string> => List<StatusEnum>
            updateDataTypeWithEnumForArray(property);
            // set allowable values to enum values (including array/map of enum)
            property.allowableValues = getInnerEnumAllowableValues(property);
        }

    }

    /**
     * Update property for map container
     *
     * @param property      Codegen property
     * @param innerProperty Codegen inner property of map or list
     */
    protected void updatePropertyForMap(CodegenProperty property, CodegenProperty innerProperty) {
        if (innerProperty == null) {
            if (LOGGER.isWarnEnabled()) {
                LOGGER.warn("skipping invalid map property {}", Json.pretty(property));
            }
            return;
        }
        if (!languageSpecificPrimitives.contains(innerProperty.baseType)) {
            property.complexType = innerProperty.baseType;
        } else {
            property.isPrimitiveType = true;
        }
        // TODO fix this, map should not be assigning properties to items
        property.items = innerProperty;
        property.mostInnerItems = getMostInnerItems(innerProperty);
        property.dataFormat = innerProperty.dataFormat;
        // inner item is Enum
        if (isPropertyInnerMostEnum(property)) {
            // isEnum is set to true when the type is an enum
            // or the inner type of an array/map is an enum
            property.isEnum = true;
            property.isInnerEnum = true;
            // update datatypeWithEnum and default value for map
            // e.g. Dictionary<string, string> => Dictionary<string, StatusEnum>
            updateDataTypeWithEnumForMap(property);
            // set allowable values to enum values (including array/map of enum)
            property.allowableValues = getInnerEnumAllowableValues(property);
        }

    }

    /**
     * Update property for map container
     *
     * @param property Codegen property
     * @return True if the inner most type is enum
     */
    protected Boolean isPropertyInnerMostEnum(CodegenProperty property) {
        CodegenProperty currentProperty = getMostInnerItems(property);

        return currentProperty != null && currentProperty.isEnum;
    }

    protected CodegenProperty getMostInnerItems(CodegenProperty property) {
        CodegenProperty currentProperty = property;
        while (currentProperty != null && (Boolean.TRUE.equals(currentProperty.isMap)
                || Boolean.TRUE.equals(currentProperty.isArray)) && currentProperty.items != null) {
            currentProperty = currentProperty.items;
        }
        return currentProperty;
    }

    protected Map<String, Object> getInnerEnumAllowableValues(CodegenProperty property) {
        CodegenProperty currentProperty = getMostInnerItems(property);

        return currentProperty == null ? new HashMap<>() : currentProperty.allowableValues;
    }

    /**
     * Update datatypeWithEnum for array container
     *
     * @param property Codegen property
     */
    protected void updateDataTypeWithEnumForArray(CodegenProperty property) {
        CodegenProperty baseItem = property.items;
        while (baseItem != null && (Boolean.TRUE.equals(baseItem.isMap)
                || Boolean.TRUE.equals(baseItem.isArray))) {
            baseItem = baseItem.items;
        }
        if (baseItem != null) {
            // set both datatype and datetypeWithEnum as only the inner type is enum
            property.datatypeWithEnum = property.datatypeWithEnum.replace(baseItem.baseType, toEnumName(baseItem));

            // naming the enum with respect to the language enum naming convention
            // e.g. remove [], {} from array/map of enum
            property.enumName = toEnumName(property);

            // set default value for variable with inner enum
            if (property.defaultValue != null) {
                property.defaultValue = property.defaultValue.replace(baseItem.baseType, toEnumName(baseItem));
            }

            updateCodegenPropertyEnum(property);
        }
    }

    /**
     * Update datatypeWithEnum for map container
     *
     * @param property Codegen property
     */
    protected void updateDataTypeWithEnumForMap(CodegenProperty property) {
        CodegenProperty baseItem = property.items;
        while (baseItem != null && (Boolean.TRUE.equals(baseItem.isMap)
                || Boolean.TRUE.equals(baseItem.isArray))) {
            baseItem = baseItem.items;
        }

        if (baseItem != null) {
            // set both datatype and datetypeWithEnum as only the inner type is enum
            property.datatypeWithEnum = property.datatypeWithEnum.replace(", " + baseItem.baseType, ", " + toEnumName(baseItem));

            // naming the enum with respect to the language enum naming convention
            // e.g. remove [], {} from array/map of enum
            property.enumName = toEnumName(property);

            // set default value for variable with inner enum
            if (property.defaultValue != null) {
                property.defaultValue = property.defaultValue.replace(", " + property.items.baseType, ", " + toEnumName(property.items));
            }

            updateCodegenPropertyEnum(property);
        }
    }

    protected void setNonArrayMapProperty(CodegenProperty property, String type) {
        property.isContainer = false;
        if (languageSpecificPrimitives().contains(type)) {
            property.isPrimitiveType = true;
        } else {
            property.complexType = property.baseType;
            property.isModel = true;
        }
    }

    /**
     * Override with any special handling of response codes
     *
     * @param responses OAS Operation's responses
     * @return default method response or <code>null</code> if not found
     */
    protected ApiResponse findMethodResponse(ApiResponses responses) {
        String code = null;
        for (String responseCode : responses.keySet()) {
            if (responseCode.startsWith("2") || responseCode.equals("default")) {
                if (code == null || code.compareTo(responseCode) > 0) {
                    code = responseCode;
                }
            }
        }
        if (code == null) {
            return null;
        }
        return responses.get(code);
    }

    /**
     * Set op's returnBaseType, returnType, examples etc.
     *
     * @param operation      endpoint Operation
     * @param schemas        a map of the schemas in the openapi spec
     * @param op             endpoint CodegenOperation
     * @param methodResponse the default ApiResponse for the endpoint
     */
    protected void handleMethodResponse(Operation operation,
                                        Map<String, Schema> schemas,
                                        CodegenOperation op,
                                        ApiResponse methodResponse) {
        handleMethodResponse(operation, schemas, op, methodResponse, Collections.emptyMap());
    }

    /**
     * Set op's returnBaseType, returnType, examples etc.
     *
     * @param operation      endpoint Operation
     * @param schemas        a map of the schemas in the openapi spec
     * @param op             endpoint CodegenOperation
     * @param methodResponse the default ApiResponse for the endpoint
     * @param schemaMappings mappings of external types to be omitted by unaliasing
     */
    protected void handleMethodResponse(Operation operation,
                                        Map<String, Schema> schemas,
                                        CodegenOperation op,
                                        ApiResponse methodResponse,
                                        Map<String, String> schemaMappings) {
        Schema responseSchema = unaliasSchema(ModelUtils.getSchemaFromResponse(openAPI, methodResponse));

        if (responseSchema != null) {
            CodegenProperty cm = fromProperty("response", responseSchema, false);

            if (ModelUtils.isArraySchema(responseSchema)) {
                CodegenProperty innerProperty = fromProperty("response", ModelUtils.getSchemaItems(responseSchema), false);
                op.returnBaseType = innerProperty.baseType;
            } else if (ModelUtils.isMapSchema(responseSchema)) {
                CodegenProperty innerProperty = fromProperty("response", ModelUtils.getAdditionalProperties(responseSchema), false);
                op.returnBaseType = innerProperty.baseType;
            } else {
                if (cm.complexType != null) {
                    op.returnBaseType = cm.complexType;
                } else {
                    op.returnBaseType = cm.baseType;
                }
            }

            op.defaultResponse = toDefaultValue(responseSchema);
            op.returnType = cm.dataType;
            op.returnFormat = cm.dataFormat;
            op.hasReference = schemas != null && schemas.containsKey(op.returnBaseType);

            // lookup discriminator
            Schema schema = null;
            if (schemas != null) {
                schema = schemas.get(op.returnBaseType);
            }
            if (schema != null) {
                CodegenModel cmod = fromModel(op.returnBaseType, schema);
                op.discriminator = cmod.discriminator;
            }

            if (cm.isContainer) {
                op.returnContainer = cm.containerType;
                if ("map".equals(cm.containerType)) {
                    op.isMap = true;
                } else if ("list".equalsIgnoreCase(cm.containerType)) {
                    op.isArray = true;
                } else if ("array".equalsIgnoreCase(cm.containerType)) {
                    op.isArray = true;
                } else if ("set".equalsIgnoreCase(cm.containerType)) {
                    op.isArray = true;
                }
            } else {
                op.returnSimpleType = true;
            }
            if (languageSpecificPrimitives().contains(op.returnBaseType) || op.returnBaseType == null) {
                op.returnTypeIsPrimitive = true;
            }
            op.returnProperty = cm;
        }
        addHeaders(methodResponse, op.responseHeaders);
    }

    /**
     * Convert OAS Operation object to Codegen Operation object
     *
     * @param httpMethod HTTP method
     * @param operation  OAS operation object
     * @param path       the path of the operation
     * @param servers    list of servers
     * @return Codegen Operation object
     */
    @Override
    public CodegenOperation fromOperation(String path,
                                          String httpMethod,
                                          Operation operation,
                                          List<Server> servers) {
        LOGGER.debug("fromOperation => operation: {}", operation);
        if (operation == null)
            throw new RuntimeException("operation cannot be null in fromOperation");

        Map<String, Schema> schemas = ModelUtils.getSchemas(this.openAPI);
        CodegenOperation op = CodegenModelFactory.newInstance(CodegenModelType.OPERATION);
        Set<String> imports = new HashSet<>();
        if (operation.getExtensions() != null && !operation.getExtensions().isEmpty()) {
            op.vendorExtensions.putAll(operation.getExtensions());

            Object isCallbackRequest = op.vendorExtensions.remove("x-callback-request");
            op.isCallbackRequest = Boolean.TRUE.equals(isCallbackRequest);
        }

        // servers setting
        if (operation.getServers() != null && !operation.getServers().isEmpty()) {
            // use operation-level servers first if defined
            op.servers = fromServers(operation.getServers());
        } else if (servers != null && !servers.isEmpty()) {
            // use path-level servers
            op.servers = fromServers(servers);
        }

        // store the original operationId for plug-in
        op.operationIdOriginal = operation.getOperationId();

        String operationId = getOrGenerateOperationId(operation, path, httpMethod);
        // remove prefix in operationId
        if (removeOperationIdPrefix) {
            // The prefix is everything before the removeOperationIdPrefixCount occurrence of removeOperationIdPrefixDelimiter
            String[] components = operationId.split("[" + removeOperationIdPrefixDelimiter + "]");
            if (components.length > 1) {
                // If removeOperationIdPrefixCount is -1 or bigger that the number of occurrences, uses the last one
                int component_number = removeOperationIdPrefixCount == -1 ? components.length - 1 : removeOperationIdPrefixCount;
                component_number = Math.min(component_number, components.length - 1);
                // Reconstruct the operationId from its split elements and the delimiter
                operationId = String.join(removeOperationIdPrefixDelimiter, Arrays.copyOfRange(components, component_number, components.length));
            }
        }
        operationId = removeNonNameElementToCamelCase(operationId);

        if (isStrictSpecBehavior() && !path.startsWith("/")) {
            // modifies an operation.path to strictly conform to OpenAPI Spec
            op.path = "/" + path;
        } else {
            op.path = path;
        }

        if (operationIdNameMapping.containsKey(operationId)) {
            op.operationId = operationIdNameMapping.get(operationId);
        } else {
            op.operationId = toOperationId(operationId);
        }
        op.summary = escapeText(operation.getSummary());
        op.unescapedNotes = operation.getDescription();
        op.notes = escapeText(operation.getDescription());
        op.hasConsumes = false;
        op.hasProduces = false;
        if (operation.getDeprecated() != null) {
            op.isDeprecated = operation.getDeprecated();
        }

        addConsumesInfo(operation, op);

        if (operation.getResponses() != null && !operation.getResponses().isEmpty()) {
            ApiResponse methodResponse = findMethodResponse(operation.getResponses());
            for (Map.Entry<String, ApiResponse> operationGetResponsesEntry : operation.getResponses().entrySet()) {
                String key = operationGetResponsesEntry.getKey();
                ApiResponse response = operationGetResponsesEntry.getValue();
                addProducesInfo(response, op);
                CodegenResponse r = fromResponse(key, response);
                Map<String, Header> headers = response.getHeaders();
                if (headers != null) {
                    List<CodegenParameter> responseHeaders = new ArrayList<>();
                    for (Entry<String, Header> entry : headers.entrySet()) {
                        String headerName = entry.getKey();
                        Header header = ModelUtils.getReferencedHeader(this.openAPI, entry.getValue());
                        CodegenParameter responseHeader = headerToCodegenParameter(header, headerName, imports, String.format(Locale.ROOT, "%sResponseParameter", r.code));
                        responseHeaders.add(responseHeader);
                    }
                    r.setResponseHeaders(responseHeaders);
                }
                String mediaTypeSchemaSuffix = String.format(Locale.ROOT, "%sResponseBody", r.code);
                r.setContent(getContent(response.getContent(), imports, mediaTypeSchemaSuffix));

                if (r.baseType != null &&
                        !defaultIncludes.contains(r.baseType) &&
                        !languageSpecificPrimitives.contains(r.baseType)) {
                    imports.add(r.baseType);
                }

                if ("set".equals(r.containerType) && typeMapping.containsKey(r.containerType)) {
                    op.uniqueItems = true;
                    imports.add(typeMapping.get(r.containerType));
                }

                op.responses.add(r);
                if (Boolean.TRUE.equals(r.isBinary) && Boolean.TRUE.equals(r.is2xx) && Boolean.FALSE.equals(op.isResponseBinary)) {
                    op.isResponseBinary = Boolean.TRUE;
                }
                if (Boolean.TRUE.equals(r.isFile) && Boolean.TRUE.equals(r.is2xx) && Boolean.FALSE.equals(op.isResponseFile)) {
                    op.isResponseFile = Boolean.TRUE;
                }
                if (Boolean.TRUE.equals(r.isDefault)) {
                    op.defaultReturnType = Boolean.TRUE;
                }

                // check if any 4xx or 5xx response has an error response object defined
                if ((Boolean.TRUE.equals(r.is4xx) || Boolean.TRUE.equals(r.is5xx)) &&
                        Boolean.FALSE.equals(r.primitiveType) && Boolean.FALSE.equals(r.simpleType)) {
                    op.hasErrorResponseObject = Boolean.TRUE;
                }
            }

            // check if the operation can both return a 2xx response with a body and without
            if (op.responses.stream().anyMatch(response -> response.is2xx && response.dataType != null) &&
                    op.responses.stream().anyMatch(response -> response.is2xx && response.dataType == null)) {
                op.isResponseOptional = Boolean.TRUE;
            }

            op.responses.sort((a, b) -> {
                int aScore = a.isWildcard() ? 2 : a.isRange() ? 1 : 0;
                int bScore = b.isWildcard() ? 2 : b.isRange() ? 1 : 0;
                return Integer.compare(aScore, bScore);
            });

            if (methodResponse != null) {
                handleMethodResponse(operation, schemas, op, methodResponse, importMapping);
            }
        }

        // check skipOperationExample, which can be set to true to avoid out of memory errors for large spec
        if (!isSkipOperationExample() && operation.getResponses() != null) {
            // generate examples
            ExampleGenerator generator = new ExampleGenerator(schemas, this.openAPI);
            List<Map<String, String>> examples = new ArrayList<>();

            for (String statusCode : operation.getResponses().keySet()) {
                ApiResponse apiResponse = operation.getResponses().get(statusCode);
                Schema schema = unaliasSchema(ModelUtils.getSchemaFromResponse(openAPI, apiResponse));
                if (schema == null) {
                    continue;
                }

                if (apiResponse.getContent() != null) {
                    Set<String> producesInfo = new ConcurrentSkipListSet<>(apiResponse.getContent().keySet());

                    String exampleStatusCode = statusCode;
                    if (exampleStatusCode.equals("default")) {
                        exampleStatusCode = "200";
                    }
                    List<Map<String, String>> examplesForResponse = generator.generateFromResponseSchema(exampleStatusCode, schema, producesInfo);
                    if (examplesForResponse != null) {
                        examples.addAll(examplesForResponse);
                    }
                }
            }
            op.examples = examples;
        }

        if (operation.getCallbacks() != null && !operation.getCallbacks().isEmpty()) {
            operation.getCallbacks().forEach((name, callback) -> {
                CodegenCallback c = fromCallback(name, callback, servers);
                op.callbacks.add(c);
            });
        }

        List<Parameter> parameters = operation.getParameters();
        List<CodegenParameter> allParams = new ArrayList<>();
        List<CodegenParameter> bodyParams = new ArrayList<>();
        List<CodegenParameter> pathParams = new ArrayList<>();
        List<CodegenParameter> queryParams = new ArrayList<>();
        List<CodegenParameter> headerParams = new ArrayList<>();
        List<CodegenParameter> cookieParams = new ArrayList<>();
        List<CodegenParameter> formParams = new ArrayList<>();
        List<CodegenParameter> requiredParams = new ArrayList<>();
        List<CodegenParameter> optionalParams = new ArrayList<>();
        List<CodegenParameter> requiredAndNotNullableParams = new ArrayList<>();
        List<CodegenParameter> notNullableParams = new ArrayList<>();

        CodegenParameter bodyParam = null;
        RequestBody requestBody = ModelUtils.getReferencedRequestBody(this.openAPI, operation.getRequestBody());
        if (requestBody != null) {
            String contentType = getContentType(requestBody);
            if (contentType != null) {
                contentType = contentType.toLowerCase(Locale.ROOT);
            }
            if (contentType != null &&
<<<<<<< HEAD
                    (contentType.startsWith("application/x-www-form-urlencoded") ||
=======
                    ((!(this instanceof RustAxumServerCodegen) && contentType.startsWith("application/x-www-form-urlencoded")) ||
>>>>>>> 58aad760
                            contentType.startsWith("multipart"))) {
                // process form parameters
                formParams = fromRequestBodyToFormParameters(requestBody, imports);
                op.isMultipart = contentType.startsWith("multipart");
                for (CodegenParameter cp : formParams) {
                    setParameterEncodingValues(cp, requestBody.getContent().get(contentType));
                    postProcessParameter(cp);
                }
                // add form parameters to the beginning of all parameter list
                if (prependFormOrBodyParameters) {
                    for (CodegenParameter cp : formParams) {
                        allParams.add(cp.copy());
                    }
                }
            } else {
                // process body parameter
                String bodyParameterName = "";
                if (op.vendorExtensions != null && op.vendorExtensions.containsKey("x-codegen-request-body-name")) {
                    bodyParameterName = (String) op.vendorExtensions.get("x-codegen-request-body-name");
                }
                if (requestBody.getExtensions() != null && requestBody.getExtensions().containsKey("x-codegen-request-body-name")) {
                    bodyParameterName = (String) requestBody.getExtensions().get("x-codegen-request-body-name");
                }

                bodyParam = fromRequestBody(requestBody, imports, bodyParameterName);

                if (bodyParam != null) {
                    bodyParam.description = escapeText(requestBody.getDescription());
                    postProcessParameter(bodyParam);
                    bodyParams.add(bodyParam);
                    if (prependFormOrBodyParameters) {
                        allParams.add(bodyParam);
                    }

                    // add example
                    if (schemas != null && !isSkipOperationExample()) {
                        op.requestBodyExamples = new ExampleGenerator(schemas, this.openAPI).generate(null, new ArrayList<>(getConsumesInfo(this.openAPI, operation)), bodyParam.baseType);
                    }
                }
            }
        }

        if (parameters != null) {
            for (Parameter param : parameters) {
                param = ModelUtils.getReferencedParameter(this.openAPI, param);

                CodegenParameter p = fromParameter(param, imports);
                p.setContent(getContent(param.getContent(), imports, "RequestParameter" + toModelName(param.getName())));

                // ensure unique params
                if (ensureUniqueParams) {
                    while (!isParameterNameUnique(p, allParams)) {
                        p.paramName = generateNextName(p.paramName);
                    }
                }

                allParams.add(p);

                if (param instanceof QueryParameter || "query".equalsIgnoreCase(param.getIn())) {
                    queryParams.add(p.copy());
                } else if (param instanceof PathParameter || "path".equalsIgnoreCase(param.getIn())) {
                    pathParams.add(p.copy());
                } else if (param instanceof HeaderParameter || "header".equalsIgnoreCase(param.getIn())) {
                    headerParams.add(p.copy());
                } else if (param instanceof CookieParameter || "cookie".equalsIgnoreCase(param.getIn())) {
                    cookieParams.add(p.copy());
                } else {
                    LOGGER.warn("Unknown parameter type {} for {}", p.baseType, p.baseName);
                }

            }
        }

        // add form/body parameter (if any) to the end of all parameter list
        if (!prependFormOrBodyParameters) {
            for (CodegenParameter cp : formParams) {
                if (ensureUniqueParams) {
                    while (!isParameterNameUnique(cp, allParams)) {
                        cp.paramName = generateNextName(cp.paramName);
                    }
                }
                allParams.add(cp.copy());
            }

            for (CodegenParameter cp : bodyParams) {
                if (ensureUniqueParams) {
                    while (!isParameterNameUnique(cp, allParams)) {
                        cp.paramName = generateNextName(cp.paramName);
                    }
                }
                allParams.add(cp.copy());
            }
        }

        // create optional, required parameters
        for (CodegenParameter cp : allParams) {
            if (cp.required) { //required parameters
                requiredParams.add(cp.copy());
            } else { // optional parameters
                optionalParams.add(cp.copy());
                op.hasOptionalParams = true;
            }

            if (cp.requiredAndNotNullable()) {
                requiredAndNotNullableParams.add(cp.copy());
            }

            if (!cp.isNullable) {
                notNullableParams.add(cp.copy());
            }
        }

        // add imports to operation import tag
        for (String i : imports) {
            if (needToImport(i)) {
                op.imports.add(i);
            }
        }

        op.bodyParam = bodyParam;
        op.httpMethod = httpMethod.toUpperCase(Locale.ROOT);

        // move "required" parameters in front of "optional" parameters
        if (sortParamsByRequiredFlag) {
            Collections.sort(allParams, new Comparator<CodegenParameter>() {
                @Override
                public int compare(CodegenParameter one, CodegenParameter another) {
                    if (one.required == another.required)
                        return 0;
                    else if (one.required)
                        return -1;
                    else
                        return 1;
                }
            });
        }

        op.allParams = allParams;
        op.bodyParams = bodyParams;
        op.pathParams = pathParams;
        op.queryParams = queryParams;
        op.headerParams = headerParams;
        op.cookieParams = cookieParams;
        op.formParams = formParams;
        op.requiredParams = requiredParams;
        op.optionalParams = optionalParams;
        op.requiredAndNotNullableParams = requiredAndNotNullableParams;
        op.notNullableParams = notNullableParams;
        op.externalDocs = operation.getExternalDocs();
        // legacy support
        op.nickname = op.operationId;

        if (op.allParams.size() > 0) {
            op.hasParams = true;
        }
        op.hasRequiredParams = op.requiredParams.size() > 0;

        // set Restful Flag
        op.isRestfulShow = op.isRestfulShow();
        op.isRestfulIndex = op.isRestfulIndex();
        op.isRestfulCreate = op.isRestfulCreate();
        op.isRestfulUpdate = op.isRestfulUpdate();
        op.isRestfulDestroy = op.isRestfulDestroy();
        op.isRestful = op.isRestful();

        return op;
    }

    public boolean isParameterNameUnique(CodegenParameter p, List<CodegenParameter> parameters) {
        for (CodegenParameter parameter : parameters) {
            if (System.identityHashCode(p) == System.identityHashCode(parameter)) {
                continue; // skip itself
            }

            if (p.paramName.equals(parameter.paramName)) {
                return false;
            }
        }

        return true;
    }

    /**
     * Convert OAS Response object to Codegen Response object
     *
     * @param responseCode HTTP response code
     * @param response     OAS Response object
     * @return Codegen Response object
     */
    public CodegenResponse fromResponse(String responseCode, ApiResponse response) {
        CodegenResponse r = CodegenModelFactory.newInstance(CodegenModelType.RESPONSE);

        if ("default".equals(responseCode) || "defaultResponse".equals(responseCode)) {
            r.code = "0";
            r.isDefault = true;
        } else {
            r.code = responseCode;
            switch (r.code.charAt(0)) {

                case '1':
                    r.is1xx = true;
                    break;
                case '2':
                    r.is2xx = true;
                    break;
                case '3':
                    r.is3xx = true;
                    break;
                case '4':
                    r.is4xx = true;
                    break;
                case '5':
                    r.is5xx = true;
                    break;
                default:
                    throw new RuntimeException("Invalid response code " + responseCode);
            }
        }

        Schema responseSchema;
        if (this.openAPI != null && this.openAPI.getComponents() != null) {
            responseSchema = unaliasSchema(ModelUtils.getSchemaFromResponse(openAPI, response));
        } else { // no model/alias defined
            responseSchema = ModelUtils.getSchemaFromResponse(openAPI, response);
        }
        r.schema = responseSchema;
        r.message = escapeText(response.getDescription());
        // TODO need to revise and test examples in responses
        // ApiResponse does not support examples at the moment
        //r.examples = toExamples(response.getExamples());
        r.jsonSchema = Json.pretty(response);
        if (response.getExtensions() != null && !response.getExtensions().isEmpty()) {
            r.vendorExtensions.putAll(response.getExtensions());
        }
        addHeaders(response, r.headers);
        r.hasHeaders = !r.headers.isEmpty();

        if (r.schema == null) {
            r.primitiveType = true;
            r.simpleType = true;
            return r;
        }

        ModelUtils.syncValidationProperties(responseSchema, r);
        if (responseSchema.getPattern() != null) {
            r.setPattern(toRegularExpression(responseSchema.getPattern()));
        }

        CodegenProperty cp = fromProperty("response", responseSchema, false);
        r.dataType = getTypeDeclaration(responseSchema);
        r.returnProperty = cp;

        if (!ModelUtils.isArraySchema(responseSchema)) {
            if (cp.complexType != null) {
                if (cp.items != null) {
                    r.baseType = cp.items.complexType;
                } else {
                    r.baseType = cp.complexType;
                }
                r.isModel = true;
            } else {
                r.baseType = cp.baseType;
            }
        }

        r.setTypeProperties(responseSchema);
        r.setComposedSchemas(getComposedSchemas(responseSchema));
        if (ModelUtils.isArraySchema(responseSchema)) {
            r.simpleType = false;
            r.isArray = true;
            r.containerType = cp.containerType;
            r.containerTypeMapped = typeMapping.get(cp.containerType);
            CodegenProperty items = fromProperty("response", ModelUtils.getSchemaItems(responseSchema), false);
            r.setItems(items);
            CodegenProperty innerCp = items;

            while (innerCp != null) {
                r.baseType = innerCp.baseType;
                innerCp = innerCp.items;
            }
        } else if (ModelUtils.isFileSchema(responseSchema) && !ModelUtils.isStringSchema(responseSchema)) {
            // swagger v2 only, type file
            r.isFile = true;
        } else if (ModelUtils.isStringSchema(responseSchema)) {
            if (ModelUtils.isEmailSchema(responseSchema)) {
                r.isEmail = true;
            } else if (ModelUtils.isPasswordSchema(responseSchema)) {
                r.isPassword = true;
            } else if (ModelUtils.isUUIDSchema(responseSchema)) {
                r.isUuid = true;
            } else if (ModelUtils.isByteArraySchema(responseSchema)) {
                r.setIsString(false);
                r.isByteArray = true;
            } else if (ModelUtils.isBinarySchema(responseSchema)) {
                r.isFile = true; // file = binary in OAS3
                r.isBinary = true;
            } else if (ModelUtils.isDateSchema(responseSchema)) {
                r.setIsString(false); // for backward compatibility with 2.x
                r.isDate = true;
            } else if (ModelUtils.isDateTimeSchema(responseSchema)) {
                r.setIsString(false); // for backward compatibility with 2.x
                r.isDateTime = true;
            } else if (ModelUtils.isDecimalSchema(responseSchema)) { // type: string, format: number
                r.isDecimal = true;
                r.setIsString(false);
                r.isNumeric = true;
            }
        } else if (ModelUtils.isIntegerSchema(responseSchema)) { // integer type
            r.isNumeric = Boolean.TRUE;
            if (ModelUtils.isLongSchema(responseSchema)) { // int64/long format
                r.isLong = Boolean.TRUE;
            } else {
                r.isInteger = Boolean.TRUE; // older use case, int32 and unbounded int
                if (ModelUtils.isShortSchema(responseSchema)) { // int32
                    r.setIsShort(Boolean.TRUE);
                }
            }
        } else if (ModelUtils.isNumberSchema(responseSchema)) {
            r.isNumeric = Boolean.TRUE;
            if (ModelUtils.isFloatSchema(responseSchema)) { // float
                r.isFloat = Boolean.TRUE;
            } else if (ModelUtils.isDoubleSchema(responseSchema)) { // double
                r.isDouble = Boolean.TRUE;
            }
        } else if (ModelUtils.isTypeObjectSchema(responseSchema)) {
            if (ModelUtils.isFreeFormObject(responseSchema)) {
                r.isFreeFormObject = true;
            } else {
                r.isModel = true;
            }
            r.simpleType = false;
            r.containerType = cp.containerType;
            r.containerTypeMapped = cp.containerTypeMapped;
            addVarsRequiredVarsAdditionalProps(responseSchema, r);
        } else if (ModelUtils.isAnyType(responseSchema)) {
            addVarsRequiredVarsAdditionalProps(responseSchema, r);
        } else if (!ModelUtils.isBooleanSchema(responseSchema)) {
            // referenced schemas
            LOGGER.debug("Property type is not primitive: {}", cp.dataType);
        }

        r.primitiveType = (r.baseType == null || languageSpecificPrimitives().contains(r.baseType));

        if (r.baseType == null) {
            r.isMap = false;
            r.isArray = false;
            r.primitiveType = true;
            r.simpleType = true;
        }

        postProcessResponseWithProperty(r, cp);
        return r;
    }

    /**
     * Convert OAS Callback object to Codegen Callback object
     *
     * @param name     callback name
     * @param callback OAS Callback object
     * @param servers  list of servers
     * @return Codegen Response object
     */
    public CodegenCallback fromCallback(String name, Callback callback, List<Server> servers) {
        CodegenCallback c = new CodegenCallback();
        c.name = name;

        if (callback.getExtensions() != null && !callback.getExtensions().isEmpty()) {
            c.vendorExtensions.putAll(callback.getExtensions());
        }

        callback.forEach((expression, pi) -> {
            CodegenCallback.Url u = new CodegenCallback.Url();
            u.expression = expression;

            if (pi.getExtensions() != null && !pi.getExtensions().isEmpty()) {
                u.vendorExtensions.putAll(pi.getExtensions());
            }

            Stream.of(
                            Pair.of("get", pi.getGet()),
                            Pair.of("head", pi.getHead()),
                            Pair.of("put", pi.getPut()),
                            Pair.of("post", pi.getPost()),
                            Pair.of("delete", pi.getDelete()),
                            Pair.of("patch", pi.getPatch()),
                            Pair.of("options", pi.getOptions()))
                    .filter(p -> p.getValue() != null)
                    .forEach(p -> {
                        String method = p.getKey();
                        Operation op = p.getValue();

                        if (op.getExtensions() != null && Boolean.TRUE.equals(op.getExtensions().get("x-internal"))) {
                            // skip operation if x-internal sets to true
                            LOGGER.info("Operation ({} {} - {}) not generated since x-internal is set to true",
                                    method, expression, op.getOperationId());
                        } else {
                            boolean genId = op.getOperationId() == null;
                            if (genId) {
                                op.setOperationId(getOrGenerateOperationId(op, c.name + "_" + expression.replaceAll("\\{\\$.*}", ""), method));
                            }

                            if (op.getExtensions() == null) {
                                op.setExtensions(new HashMap<>());
                            }
                            // This extension will be removed later by `fromOperation()` as it is only needed here to
                            // distinguish between normal operations and callback requests
                            op.getExtensions().put("x-callback-request", true);

                            CodegenOperation co = fromOperation(expression, method, op, servers);
                            if (genId) {
                                co.operationIdOriginal = null;
                                // legacy (see `fromOperation()`)
                                co.nickname = co.operationId;
                            }
                            u.requests.add(co);
                        }
                    });

            c.urls.add(u);
        });

        return c;
    }

    private void finishUpdatingParameter(CodegenParameter codegenParameter, Parameter parameter) {
        // default to UNKNOWN_PARAMETER_NAME if paramName is null
        if (codegenParameter.paramName == null) {
            LOGGER.warn("Parameter name not defined properly. Default to UNKNOWN_PARAMETER_NAME");
            codegenParameter.paramName = "UNKNOWN_PARAMETER_NAME";
        }

        // set the parameter example value
        // should be overridden by lang codegen
        setParameterExampleValue(codegenParameter, parameter);
        // set the parameter examples (if available)
        setParameterExamples(codegenParameter, parameter);

        postProcessParameter(codegenParameter);
        LOGGER.debug("debugging codegenParameter return: {}", codegenParameter);
    }


    private void updateParameterForMap(CodegenParameter codegenParameter, Schema parameterSchema, Set<String> imports) {
        CodegenProperty codegenProperty = fromProperty("inner", ModelUtils.getAdditionalProperties(parameterSchema), false);
        codegenParameter.items = codegenProperty;
        codegenParameter.mostInnerItems = codegenProperty.mostInnerItems;
        codegenParameter.baseType = codegenProperty.dataType;
        codegenParameter.isContainer = true;
        codegenParameter.isMap = true;

        // recursively add import
        while (codegenProperty != null) {
            imports.add(codegenProperty.baseType);
            codegenProperty = codegenProperty.items;
        }
    }

    protected void updateParameterForString(CodegenParameter codegenParameter, Schema parameterSchema) {
        if (ModelUtils.isEmailSchema(parameterSchema)) {
            codegenParameter.isEmail = true;
        } else if (ModelUtils.isUUIDSchema(parameterSchema)) {
            codegenParameter.isUuid = true;
        } else if (ModelUtils.isByteArraySchema(parameterSchema)) {
            codegenParameter.setIsString(false);
            codegenParameter.isByteArray = true;
            codegenParameter.isPrimitiveType = true;
        } else if (ModelUtils.isBinarySchema(parameterSchema)) {
            codegenParameter.isBinary = true;
            codegenParameter.isFile = true; // file = binary in OAS3
            codegenParameter.isPrimitiveType = true;
        } else if (ModelUtils.isDateSchema(parameterSchema)) {
            codegenParameter.setIsString(false); // for backward compatibility with 2.x
            codegenParameter.isDate = true;
            codegenParameter.isPrimitiveType = true;
        } else if (ModelUtils.isDateTimeSchema(parameterSchema)) {
            codegenParameter.setIsString(false); // for backward compatibility with 2.x
            codegenParameter.isDateTime = true;
            codegenParameter.isPrimitiveType = true;
        } else if (ModelUtils.isDecimalSchema(parameterSchema)) { // type: string, format: number
            codegenParameter.setIsString(false);
            codegenParameter.isDecimal = true;
            codegenParameter.isPrimitiveType = true;
        }
        if (Boolean.TRUE.equals(codegenParameter.isString)) {
            codegenParameter.isPrimitiveType = true;
        }
    }

    /**
     * Convert OAS Parameter object to Codegen Parameter object
     *
     * @param parameter OAS parameter object
     * @param imports   set of imports for library/package/module
     * @return Codegen Parameter object
     */
    public CodegenParameter fromParameter(Parameter parameter, Set<String> imports) {
        CodegenParameter codegenParameter = CodegenModelFactory.newInstance(CodegenModelType.PARAMETER);

        codegenParameter.baseName = parameter.getName();
        codegenParameter.description = escapeText(parameter.getDescription());
        codegenParameter.unescapedDescription = parameter.getDescription();
        if (parameter.getRequired() != null) {
            codegenParameter.required = parameter.getRequired();
        }
        if (parameter.getDeprecated() != null) {
            codegenParameter.isDeprecated = parameter.getDeprecated();
        }
        codegenParameter.jsonSchema = Json.pretty(parameter);

        if (GlobalSettings.getProperty("debugParser") != null) {
            LOGGER.info("working on Parameter {}", parameter.getName());
            LOGGER.info("JSON schema: {}", codegenParameter.jsonSchema);
        }

        if (parameter.getExtensions() != null && !parameter.getExtensions().isEmpty()) {
            codegenParameter.vendorExtensions.putAll(parameter.getExtensions());
        }

        Schema parameterSchema;

        // the parameter model name is obtained from the schema $ref
        // e.g. #/components/schemas/list_pageQuery_parameter => toModelName(list_pageQuery_parameter)
        String parameterModelName = null;

        if (parameter.getSchema() != null) {
            parameterSchema = unaliasSchema(parameter.getSchema());
            parameterModelName = getParameterDataType(parameter, parameterSchema);
            CodegenProperty prop;
            if (this instanceof RustServerCodegen) {
                // for rust server, we need to do somethings special as it uses
                // $ref (e.g. #components/schemas/Pet) to determine whether it's a model
                prop = fromProperty(parameter.getName(), parameterSchema, false);
            } else if (getUseInlineModelResolver()) {
                prop = fromProperty(parameter.getName(), getReferencedSchemaWhenNotEnum(parameterSchema), false);
            } else {
                prop = fromProperty(parameter.getName(), parameterSchema, false);
            }
            codegenParameter.setSchema(prop);
        } else if (parameter.getContent() != null) {
            Content content = parameter.getContent();
            if (content.size() > 1) {
                once(LOGGER).warn("Multiple schemas found in content, returning only the first one");
            }
            Map.Entry<String, MediaType> entry = content.entrySet().iterator().next();
            codegenParameter.contentType = entry.getKey();
            parameterSchema = entry.getValue().getSchema();
            parameterModelName = getParameterDataType(parameter, parameterSchema);
        } else {
            parameterSchema = null;
        }

        if (parameter instanceof QueryParameter || "query".equalsIgnoreCase(parameter.getIn())) {
            codegenParameter.isQueryParam = true;
            codegenParameter.isAllowEmptyValue = parameter.getAllowEmptyValue() != null && parameter.getAllowEmptyValue();
        } else if (parameter instanceof PathParameter || "path".equalsIgnoreCase(parameter.getIn())) {
            codegenParameter.required = true;
            codegenParameter.isPathParam = true;
        } else if (parameter instanceof HeaderParameter || "header".equalsIgnoreCase(parameter.getIn())) {
            codegenParameter.isHeaderParam = true;
        } else if (parameter instanceof CookieParameter || "cookie".equalsIgnoreCase(parameter.getIn())) {
            codegenParameter.isCookieParam = true;
        } else {
            LOGGER.warn("Unknown parameter type: {}", parameter.getName());
        }

        if (parameterSchema == null) {
            LOGGER.error("Not handling {} as Body Parameter at the moment", parameter);
            finishUpdatingParameter(codegenParameter, parameter);
            return codegenParameter;
        }

        // TODO need to review replacing empty map with schemaMapping instead
        parameterSchema = unaliasSchema(parameterSchema);
        if (parameterSchema == null) {
            LOGGER.warn("warning!  Schema not found for parameter \" {} \"", parameter.getName());
            finishUpdatingParameter(codegenParameter, parameter);
            return codegenParameter;
        }

        if (getUseInlineModelResolver() && !(this instanceof RustServerCodegen)) {
            // for rust server, we cannot run the following as it uses
            // $ref (e.g. #components/schemas/Pet) to determine whether it's a model
            parameterSchema = getReferencedSchemaWhenNotEnum(parameterSchema);
        }

        ModelUtils.syncValidationProperties(parameterSchema, codegenParameter);
        codegenParameter.setTypeProperties(parameterSchema);
        codegenParameter.setComposedSchemas(getComposedSchemas(parameterSchema));

        if (Boolean.TRUE.equals(parameterSchema.getNullable())) { // use nullable defined in the spec
            codegenParameter.isNullable = true;
        }

        if (parameter.getStyle() != null) {
            codegenParameter.style = parameter.getStyle().toString();
            codegenParameter.isDeepObject = Parameter.StyleEnum.DEEPOBJECT == parameter.getStyle();
            codegenParameter.isMatrix = Parameter.StyleEnum.MATRIX == parameter.getStyle();
        }

        // the default value is false
        // https://github.com/OAI/OpenAPI-Specification/blob/master/versions/3.0.2.md#user-content-parameterexplode
        codegenParameter.isExplode = parameter.getExplode() != null && parameter.getExplode();

        // TODO revise collectionFormat, default collection format in OAS 3 appears to multi at least for query parameters
        // https://swagger.io/docs/specification/serialization/
        String collectionFormat = null;

        if (ModelUtils.isFileSchema(parameterSchema) && !ModelUtils.isStringSchema(parameterSchema)) {
            // swagger v2 only, type file
            codegenParameter.isFile = true;
        } else if (ModelUtils.isStringSchema(parameterSchema)) {
            updateParameterForString(codegenParameter, parameterSchema);
        } else if (ModelUtils.isBooleanSchema(parameterSchema)) {
            codegenParameter.isPrimitiveType = true;
        } else if (ModelUtils.isNumberSchema(parameterSchema)) {
            codegenParameter.isPrimitiveType = true;
            if (ModelUtils.isFloatSchema(parameterSchema)) { // float
                codegenParameter.isFloat = true;
            } else if (ModelUtils.isDoubleSchema(parameterSchema)) { // double
                codegenParameter.isDouble = true;
            }
        } else if (ModelUtils.isIntegerSchema(parameterSchema)) { // integer type
            codegenParameter.isPrimitiveType = true;
            if (ModelUtils.isLongSchema(parameterSchema)) { // int64/long format
                codegenParameter.isLong = true;
            } else {
                codegenParameter.isInteger = true;
                if (ModelUtils.isShortSchema(parameterSchema)) { // int32/short format
                    codegenParameter.isShort = true;
                } else { // unbounded integer
                }
            }
        } else if (ModelUtils.isTypeObjectSchema(parameterSchema)) {
            if (ModelUtils.isMapSchema(parameterSchema)) { // for map parameter
                updateParameterForMap(codegenParameter, parameterSchema, imports);
            }
            if (ModelUtils.isFreeFormObject(parameterSchema)) {
                codegenParameter.isFreeFormObject = true;
            }
            addVarsRequiredVarsAdditionalProps(parameterSchema, codegenParameter);
        } else if (ModelUtils.isNullType(parameterSchema)) {
        } else if (ModelUtils.isAnyType(parameterSchema)) {
            // any schema with no type set, composed schemas often do this
            if (ModelUtils.isMapSchema(parameterSchema)) { // for map parameter
                updateParameterForMap(codegenParameter, parameterSchema, imports);
            }
            addVarsRequiredVarsAdditionalProps(parameterSchema, codegenParameter);
        } else if (ModelUtils.isArraySchema(parameterSchema)) {
            Schema inner = ModelUtils.getSchemaItems(parameterSchema);

            collectionFormat = getCollectionFormat(parameter);
            // default to csv:
            collectionFormat = StringUtils.isEmpty(collectionFormat) ? "csv" : collectionFormat;
            CodegenProperty itemsProperty = fromProperty("inner", inner, false);
            codegenParameter.items = itemsProperty;
            codegenParameter.mostInnerItems = itemsProperty.mostInnerItems;
            codegenParameter.baseType = itemsProperty.dataType;
            codegenParameter.isContainer = true;
            // recursively add import
            while (itemsProperty != null) {
                imports.add(itemsProperty.baseType);
                itemsProperty = itemsProperty.items;
            }
        } else {
            // referenced schemas
        }

        CodegenProperty codegenProperty = fromProperty(parameter.getName(), parameterSchema, false);
        if (Boolean.TRUE.equals(codegenProperty.isModel)) {
            codegenParameter.isModel = true;
        }

        if (parameterModelName != null) {
            codegenParameter.dataType = parameterModelName;
            if (ModelUtils.isObjectSchema(parameterSchema) || ModelUtils.isComposedSchema(parameterSchema)) {
                codegenProperty.complexType = codegenParameter.dataType;
            }
        } else {
            codegenParameter.dataType = codegenProperty.dataType;
        }

        if (ModelUtils.isArraySchema(parameterSchema)) {
            imports.add(codegenProperty.baseType);
        }

        codegenParameter.dataFormat = codegenProperty.dataFormat;
        if (parameter.getRequired() != null) {
            codegenParameter.required = parameter.getRequired().booleanValue();
        }

        // set containerType
        codegenParameter.containerType = codegenProperty.containerType;
        codegenParameter.containerTypeMapped = codegenProperty.containerTypeMapped;

        // enum
        updateCodegenPropertyEnum(codegenProperty);
        codegenParameter.isEnum = codegenProperty.isEnum;
        codegenParameter.isEnumRef = codegenProperty.isEnumRef;
        codegenParameter._enum = codegenProperty._enum;
        codegenParameter.allowableValues = codegenProperty.allowableValues;

        if (codegenProperty.isEnum) {
            codegenParameter.datatypeWithEnum = codegenProperty.datatypeWithEnum;
            codegenParameter.enumName = codegenProperty.enumName;
            if (codegenProperty.defaultValue != null) {
                codegenParameter.enumDefaultValue = codegenProperty.defaultValue.replace(codegenProperty.enumName + ".", "");
            }
        }

        if (codegenProperty.items != null && codegenProperty.items.isEnum) {
            codegenParameter.datatypeWithEnum = codegenProperty.datatypeWithEnum;
            codegenParameter.enumName = codegenProperty.enumName;
            codegenParameter.items = codegenProperty.items;
            codegenParameter.mostInnerItems = codegenProperty.mostInnerItems;
        }

        codegenParameter.collectionFormat = collectionFormat;
        if ("multi".equals(collectionFormat)) {
            codegenParameter.isCollectionFormatMulti = true;
        }
        codegenParameter.paramName = toParamName(parameter.getName());
        codegenParameter.nameInCamelCase = camelize(codegenParameter.paramName, LOWERCASE_FIRST_LETTER);
        codegenParameter.nameInPascalCase = camelize(codegenParameter.paramName);
        codegenParameter.nameInSnakeCase = CaseFormat.UPPER_CAMEL.to(CaseFormat.UPPER_UNDERSCORE, codegenParameter.nameInPascalCase);
        codegenParameter.nameInLowerCase = codegenParameter.paramName.toLowerCase(Locale.ROOT);

        // import
        if (codegenProperty.complexType != null) {
            imports.add(codegenProperty.complexType);
        }

        codegenParameter.pattern = toRegularExpression(parameterSchema.getPattern());

        if (codegenParameter.isQueryParam && codegenParameter.isDeepObject && loadDeepObjectIntoItems) {
            Schema schema = parameterSchema;
            if (schema.get$ref() != null) {
                schema = ModelUtils.getReferencedSchema(openAPI, schema);
            }
            codegenParameter.items = fromProperty(codegenParameter.paramName, schema, false);
            // https://swagger.io/docs/specification/serialization/
            if (schema != null) {
                Map<String, Schema<?>> properties = schema.getProperties();
                List<String> requiredVarNames = new ArrayList<>();
                if (schema.getRequired() != null) {
                    requiredVarNames.addAll(schema.getRequired());
                }
                if (properties != null) {
                    codegenParameter.items.vars =
                            properties.entrySet().stream()
                                    .map(entry -> {
                                        CodegenProperty property = fromProperty(entry.getKey(), entry.getValue(), requiredVarNames.contains(entry.getKey()));
                                        return property;
                                    }).collect(Collectors.toList());
                } else {
                    //LOGGER.error("properties is null: {}", schema);
                }
            } else {
                LOGGER.warn(
                        "No object schema found for deepObject parameter{} deepObject won't have specific properties",
                        codegenParameter);
            }
        }

        // set default value
        codegenParameter.defaultValue = toDefaultParameterValue(codegenProperty, parameterSchema);

        finishUpdatingParameter(codegenParameter, parameter);
        return codegenParameter;
    }

    private Schema getReferencedSchemaWhenNotEnum(Schema parameterSchema) {
        Schema referencedSchema = ModelUtils.getReferencedSchema(openAPI, parameterSchema);
        if (referencedSchema.getEnum() != null && !referencedSchema.getEnum().isEmpty()) {
            referencedSchema = parameterSchema;
        }
        return referencedSchema;
    }

    /**
     * Returns the data type of parameter.
     * Returns null by default to use the CodegenProperty.datatype value
     *
     * @param parameter Parameter
     * @param schema    Schema
     * @return data type
     */
    protected String getParameterDataType(Parameter parameter, Schema schema) {
        Schema unaliasSchema = unaliasSchema(schema);
        if (unaliasSchema.get$ref() != null) {
            return toModelName(ModelUtils.getSimpleRef(unaliasSchema.get$ref()));
        }
        return null;
    }

    // TODO revise below as it should be replaced by ModelUtils.isByteArraySchema(parameterSchema)
    public boolean isDataTypeBinary(String dataType) {
        if (dataType != null) {
            return dataType.toLowerCase(Locale.ROOT).startsWith("byte");
        } else {
            return false;
        }
    }

    // TODO revise below as it should be replaced by ModelUtils.isFileSchema(parameterSchema)
    public boolean isDataTypeFile(String dataType) {
        if (dataType != null) {
            return dataType.toLowerCase(Locale.ROOT).equals("file");
        } else {
            return false;
        }
    }

    /**
     * Convert map of OAS SecurityScheme objects to a list of Codegen Security objects
     *
     * @param securitySchemeMap a map of OAS SecuritySchemeDefinition object
     * @return a list of Codegen Security objects
     */
    @Override
    @SuppressWarnings("static-method")
    public List<CodegenSecurity> fromSecurity(Map<String, SecurityScheme> securitySchemeMap) {
        if (securitySchemeMap == null) {
            return Collections.emptyList();
        }

        List<CodegenSecurity> codegenSecurities = new ArrayList<>(securitySchemeMap.size());
        for (String key : securitySchemeMap.keySet()) {
            final SecurityScheme securityScheme = securitySchemeMap.get(key);
            if (SecurityScheme.Type.APIKEY.equals(securityScheme.getType())) {
                final CodegenSecurity cs = defaultCodegenSecurity(key, securityScheme);
                cs.isBasic = cs.isOAuth = cs.isOpenId = false;
                cs.isApiKey = true;
                cs.keyParamName = securityScheme.getName();
                cs.isKeyInHeader = securityScheme.getIn() == SecurityScheme.In.HEADER;
                cs.isKeyInQuery = securityScheme.getIn() == SecurityScheme.In.QUERY;
                cs.isKeyInCookie = securityScheme.getIn() == SecurityScheme.In.COOKIE;  //it assumes a validation step prior to generation. (cookie-auth supported from OpenAPI 3.0.0)
                codegenSecurities.add(cs);
            } else if (SecurityScheme.Type.HTTP.equals(securityScheme.getType())) {
                final CodegenSecurity cs = defaultCodegenSecurity(key, securityScheme);
                cs.isKeyInHeader = cs.isKeyInQuery = cs.isKeyInCookie = cs.isApiKey = cs.isOAuth = cs.isOpenId = false;
                cs.isBasic = true;
                if ("basic".equalsIgnoreCase(securityScheme.getScheme())) {
                    cs.isBasicBasic = true;
                } else if ("bearer".equalsIgnoreCase(securityScheme.getScheme())) {
                    cs.isBasicBearer = true;
                    cs.bearerFormat = securityScheme.getBearerFormat();
                } else if ("signature".equalsIgnoreCase(securityScheme.getScheme())) {
                    // HTTP signature as defined in https://datatracker.ietf.org/doc/draft-cavage-http-signatures/
                    // The registry of security schemes is maintained by IANA.
                    // https://www.iana.org/assignments/http-authschemes/http-authschemes.xhtml
                    // As of January 2020, the "signature" scheme has not been registered with IANA yet.
                    // This scheme may have to be changed when it is officially registered with IANA.
                    cs.isHttpSignature = true;
                    once(LOGGER).warn("Security scheme 'HTTP signature' is a draft IETF RFC and subject to change.");
                } else {
                    once(LOGGER).warn("Unknown scheme `{}` found in the HTTP security definition.", securityScheme.getScheme());
                }
                codegenSecurities.add(cs);
            } else if (SecurityScheme.Type.OAUTH2.equals(securityScheme.getType())) {
                final OAuthFlows flows = securityScheme.getFlows();
                boolean isFlowEmpty = true;
                if (securityScheme.getFlows() == null) {
                    throw new RuntimeException("missing oauth flow in " + key);
                }
                if (flows.getPassword() != null) {
                    final CodegenSecurity cs = defaultOauthCodegenSecurity(key, securityScheme);
                    setOauth2Info(cs, flows.getPassword());
                    cs.isPassword = true;
                    cs.flow = "password";
                    codegenSecurities.add(cs);
                    isFlowEmpty = false;
                }
                if (flows.getImplicit() != null) {
                    final CodegenSecurity cs = defaultOauthCodegenSecurity(key, securityScheme);
                    setOauth2Info(cs, flows.getImplicit());
                    cs.isImplicit = true;
                    cs.flow = "implicit";
                    codegenSecurities.add(cs);
                    isFlowEmpty = false;
                }
                if (flows.getClientCredentials() != null) {
                    final CodegenSecurity cs = defaultOauthCodegenSecurity(key, securityScheme);
                    setOauth2Info(cs, flows.getClientCredentials());
                    cs.isApplication = true;
                    cs.flow = "application";
                    codegenSecurities.add(cs);
                    isFlowEmpty = false;
                }
                if (flows.getAuthorizationCode() != null) {
                    final CodegenSecurity cs = defaultOauthCodegenSecurity(key, securityScheme);
                    setOauth2Info(cs, flows.getAuthorizationCode());
                    cs.isCode = true;
                    cs.flow = "accessCode";
                    codegenSecurities.add(cs);
                    isFlowEmpty = false;
                }

                if (isFlowEmpty) {
                    once(LOGGER).error("Invalid flow definition defined in the security scheme: {}", flows);
                }
            } else if (SecurityScheme.Type.OPENIDCONNECT.equals(securityScheme.getType())) {
                final CodegenSecurity cs = defaultCodegenSecurity(key, securityScheme);
                cs.isKeyInHeader = cs.isKeyInQuery = cs.isKeyInCookie = cs.isApiKey = cs.isBasic = false;
                cs.isOpenId = true;
                cs.openIdConnectUrl = securityScheme.getOpenIdConnectUrl();
                if (securityScheme.getFlows() != null) {
                    setOpenIdConnectInfo(cs, securityScheme.getFlows().getAuthorizationCode());
                }
                codegenSecurities.add(cs);
            } else {
                once(LOGGER).error("Unknown type `{}` found in the security definition `{}`.", securityScheme.getType(), securityScheme.getName());
            }
        }

        return codegenSecurities;
    }

    private CodegenSecurity defaultCodegenSecurity(String key, SecurityScheme securityScheme) {
        final CodegenSecurity cs = CodegenModelFactory.newInstance(CodegenModelType.SECURITY);
        cs.name = key;
        cs.description = securityScheme.getDescription();
        cs.type = securityScheme.getType().toString();
        cs.isCode = cs.isPassword = cs.isApplication = cs.isImplicit = cs.isOpenId = false;
        cs.isHttpSignature = false;
        cs.isBasicBasic = cs.isBasicBearer = false;
        cs.scheme = securityScheme.getScheme();
        if (securityScheme.getExtensions() != null) {
            cs.vendorExtensions.putAll(securityScheme.getExtensions());
        }
        return cs;
    }

    private CodegenSecurity defaultOauthCodegenSecurity(String key, SecurityScheme securityScheme) {
        final CodegenSecurity cs = defaultCodegenSecurity(key, securityScheme);
        cs.isKeyInHeader = cs.isKeyInQuery = cs.isKeyInCookie = cs.isApiKey = cs.isBasic = cs.isOpenId = false;
        cs.isOAuth = true;
        return cs;
    }

    protected void setReservedWordsLowerCase(List<String> words) {
        reservedWords = new HashSet<>();
        for (String word : words) {
            reservedWords.add(word.toLowerCase(Locale.ROOT));
        }
    }

    protected boolean isReservedWord(String word) {
        return word != null && reservedWords.contains(word.toLowerCase(Locale.ROOT));
    }

    /**
     * Get operationId from the operation object, and if it's blank, generate a new one from the given parameters.
     *
     * @param operation  the operation object
     * @param path       the path of the operation
     * @param httpMethod the HTTP method of the operation
     * @return the (generated) operationId
     */
    protected String getOrGenerateOperationId(Operation operation, String path, String httpMethod) {
        String operationId = operation.getOperationId();
        if (StringUtils.isBlank(operationId)) {
            String tmpPath = path;
            tmpPath = tmpPath.replaceAll("\\{", "");
            tmpPath = tmpPath.replaceAll("\\}", "");
            String[] parts = (tmpPath + "/" + httpMethod).split("/");
            StringBuilder builder = new StringBuilder();
            if ("/".equals(tmpPath)) {
                // must be root tmpPath
                builder.append("root");
            }
            for (String part : parts) {
                if (part.length() > 0) {
                    if (builder.toString().length() == 0) {
                        part = Character.toLowerCase(part.charAt(0)) + part.substring(1);
                    } else {
                        part = camelize(part);
                    }
                    builder.append(part);
                }
            }
            operationId = sanitizeName(builder.toString());
            LOGGER.warn("Empty operationId found for path: {} {}. Renamed to auto-generated operationId: {}", httpMethod, path, operationId);
        }
        return operationId;
    }

    /**
     * Check the type to see if it needs import the library/module/package
     *
     * @param type name of the type
     * @return true if the library/module/package of the corresponding type needs to be imported
     */
    protected boolean needToImport(String type) {
        return StringUtils.isNotBlank(type) && !defaultIncludes.contains(type)
                && !languageSpecificPrimitives.contains(type);
    }

    @SuppressWarnings("static-method")
    protected List<Map<String, Object>> toExamples(Map<String, Object> examples) {
        if (examples == null) {
            return null;
        }

        final List<Map<String, Object>> output = new ArrayList<>(examples.size());
        for (Map.Entry<String, Object> entry : examples.entrySet()) {
            final Map<String, Object> kv = new HashMap<>();
            kv.put("contentType", entry.getKey());
            kv.put("example", entry.getValue());
            output.add(kv);
        }
        return output;
    }

    /**
     * Add headers to codegen property
     *
     * @param response   API response
     * @param properties list of codegen property
     */
    protected void addHeaders(ApiResponse response, List<CodegenProperty> properties) {
        if (response.getHeaders() != null) {
            for (Map.Entry<String, Header> headerEntry : response.getHeaders().entrySet()) {
                String description = headerEntry.getValue().getDescription();
                // follow the $ref
                Header header = ModelUtils.getReferencedHeader(this.openAPI, headerEntry.getValue());

                Schema schema;
                if (header.getSchema() == null) {
                    LOGGER.warn("No schema defined for Header '{}', using a String schema", headerEntry.getKey());
                    schema = new StringSchema();
                } else {
                    schema = header.getSchema();
                }
                CodegenProperty cp = fromProperty(headerEntry.getKey(), schema, false);
                cp.setDescription(escapeText(description));
                cp.setUnescapedDescription(description);
                if (header.getRequired() != null) {
                    cp.setRequired(header.getRequired());
                } else {
                    cp.setRequired(false);
                }
                properties.add(cp);
            }
        }
    }

    /**
     * Add operation to group
     *
     * @param tag          name of the tag
     * @param resourcePath path of the resource
     * @param operation    OAS Operation object
     * @param co           Codegen Operation object
     * @param operations   map of Codegen operations
     */
    @Override
    @SuppressWarnings("static-method")
    public void addOperationToGroup(String tag, String resourcePath, Operation operation, CodegenOperation
            co, Map<String, List<CodegenOperation>> operations) {
        List<CodegenOperation> opList = operations.get(tag);
        if (opList == null) {
            opList = new ArrayList<>();
            operations.put(tag, opList);
        }
        // check for operationId uniqueness
        String uniqueName = co.operationId;
        int counter = 0;
        for (CodegenOperation op : opList) {
            if (uniqueName.equals(op.operationId)) {
                uniqueName = co.operationId + "_" + counter;
                counter++;
            }
        }
        if (!co.operationId.equals(uniqueName)) {
            LOGGER.warn("generated unique operationId `{}`", uniqueName);
        }
        co.operationId = uniqueName;
        co.operationIdLowerCase = uniqueName.toLowerCase(Locale.ROOT);
        co.operationIdCamelCase = camelize(uniqueName);
        co.operationIdSnakeCase = underscore(uniqueName);
        opList.add(co);
        co.baseName = tag;
    }

    protected void addParentFromContainer(CodegenModel model, Schema schema) {
        model.parent = toInstantiationType(schema);
    }

    /**
     * Sets the value of the 'model.parent' property in CodegenModel, based on the value
     * of the 'additionalProperties' keyword. Some language generator use class inheritance
     * to implement additional properties. For example, in Java the generated model class
     * has 'extends HashMap' to represent the additional properties.
     * <p>
     * TODO: it's not a good idea to use single class inheritance to implement
     * additionalProperties. That may work for non-composed schemas, but that does not
     * work for composed 'allOf' schemas. For example, in Java, if additionalProperties
     * is set to true (which it should be by default, per OAS spec), then the generated
     * code has extends HashMap. That wouldn't work for composed 'allOf' schemas.
     *
     * @param model  the codegen representation of the OAS schema.
     * @param name   the name of the model.
     * @param schema the input OAS schema.
     */
    protected void addParentContainer(CodegenModel model, String name, Schema schema) {
        final CodegenProperty property = fromProperty(name, schema, false);
        addImport(model, property.complexType);
        addParentFromContainer(model, schema);
        final String instantiationType = instantiationTypes.get(property.containerType);
        if (instantiationType != null) {
            addImport(model, instantiationType);
        }

        if (property.containerTypeMapped != null) {
            addImport(model, property.containerTypeMapped);
        }
    }

    /**
     * Generate the next name for the given name, i.e. append "2" to the base name if not ending with a number,
     * otherwise increase the number by 1. For example:
     * status    => status2
     * status2   => status3
     * myName100 => myName101
     *
     * @param name The base name
     * @return The next name for the base name
     */
    private static String generateNextName(String name) {
        Pattern pattern = Pattern.compile("\\d+\\z");
        Matcher matcher = pattern.matcher(name);
        if (matcher.find()) {
            String numStr = matcher.group();
            int num = Integer.parseInt(numStr) + 1;
            return name.substring(0, name.length() - numStr.length()) + num;
        } else {
            return name + "2";
        }
    }

    protected void addImports(CodegenModel m, IJsonSchemaValidationProperties type) {
        addImports(m.imports, type);
    }

    protected void addImports(Set<String> importsToBeAddedTo, IJsonSchemaValidationProperties type) {
        addImports(importsToBeAddedTo, type.getImports(importContainerType, importBaseType, generatorMetadata.getFeatureSet()));
    }

    protected void addImports(Set<String> importsToBeAddedTo, Set<String> importsToAdd) {
        importsToAdd.stream().forEach(i -> addImport(importsToBeAddedTo, i));
    }

    protected void addImport(CodegenModel m, String type) {
        addImport(m.imports, type);
    }

    protected void addImport(Set<String> importsToBeAddedTo, String type) {
        if (shouldAddImport(type)) {
            importsToBeAddedTo.add(type);
        }
    }

    /**
     * Add the model name of the child schema in a composed schema to the set of imports
     *
     * @param composed    composed schema
     * @param childSchema composed schema
     * @param model       codegen model
     * @param modelName   model name
     */
    protected void addImport(Schema composed, Schema childSchema, CodegenModel model, String modelName) {
        if (composed == null || childSchema == null) {
            return;
        }

        // import only if it's not allOf composition schema (without discriminator)
        if (!(composed.getAllOf() != null && childSchema.getDiscriminator() == null)) {
            addImport(model, modelName);
        } else {
            LOGGER.debug("Skipped import for allOf composition schema {}", modelName);
        }
    }

    protected boolean shouldAddImport(String type) {
        return type != null && needToImport(type);
    }

    /**
     * Loop through properties and unalias the reference if $ref (reference) is defined
     *
     * @param properties model properties (schemas)
     * @return model properties with direct reference to schemas
     */
    protected Map<String, Schema> unaliasPropertySchema(Map<String, Schema> properties) {
        if (properties != null) {
            for (String key : properties.keySet()) {
                properties.put(key, unaliasSchema(properties.get(key)));

            }
        }

        return properties;
    }

    protected void addVars(CodegenModel m, Map<String, Schema> properties, List<String> required,
                           Map<String, Schema> allProperties, List<String> allRequired) {

        m.hasRequired = false;
        m.hasReadOnly = false;
        if (properties != null && !properties.isEmpty()) {
            m.hasVars = true;

            Set<String> mandatory = required == null ? Collections.emptySet()
                    : new TreeSet<>(required);

            // update "vars" without parent's properties (all, required)
            addVars(m, m.vars, properties, mandatory);
            m.allMandatory = m.mandatory = mandatory;
        } else {
            m.emptyVars = true;
            m.hasVars = false;
            m.hasEnums = false;
        }

        if (allProperties != null) {
            Set<String> allMandatory = allRequired == null ? Collections.emptySet()
                    : new TreeSet<>(allRequired);
            // update "allVars" with parent's properties (all, required)
            addVars(m, m.allVars, allProperties, allMandatory);
            m.allMandatory = allMandatory;
        } else { // without parent, allVars and vars are the same
            m.allVars = m.vars;
            m.allMandatory = m.mandatory;
        }

        // loop through list to update property name with toVarName
        Set<String> renamedMandatory = new ConcurrentSkipListSet<>();
        Iterator<String> mandatoryIterator = m.mandatory.iterator();
        while (mandatoryIterator.hasNext()) {
            renamedMandatory.add(toVarName(mandatoryIterator.next()));
        }
        m.mandatory = renamedMandatory;

        Set<String> renamedAllMandatory = new ConcurrentSkipListSet<>();
        Iterator<String> allMandatoryIterator = m.allMandatory.iterator();
        while (allMandatoryIterator.hasNext()) {
            renamedAllMandatory.add(toVarName(allMandatoryIterator.next()));
        }
        m.allMandatory = renamedAllMandatory;
    }

    /**
     * Add variables (properties) to codegen model (list of properties, various flags, etc)
     *
     * @param m          Must be an instance of IJsonSchemaValidationProperties, may be model or property...
     * @param vars       list of codegen properties (e.g. vars, allVars) to be updated with the new properties
     * @param properties a map of properties (schema)
     * @param mandatory  a set of required properties' name
     */
    protected void addVars(IJsonSchemaValidationProperties m, List<CodegenProperty> vars, Map<String, Schema> properties, Set<String> mandatory) {
        if (properties == null) {
            return;
        }

        HashMap<String, CodegenProperty> varsMap = new HashMap<>();
        CodegenModel cm = null;
        if (m instanceof CodegenModel) {
            cm = (CodegenModel) m;

            if (cm.allVars == vars) { // processing allVars
                for (CodegenProperty var : cm.vars) {
                    // create a map of codegen properties for lookup later
                    varsMap.put(var.baseName, var);
                    var.isOverridden = false;
                }
            }
        }

        for (Map.Entry<String, Schema> entry : properties.entrySet()) {
            final String key = entry.getKey();
            final Schema prop = entry.getValue();
            if (prop == null) {
                LOGGER.warn("Please report the issue. There shouldn't be null property for {}", key);
            } else {
                final CodegenProperty cp;

                if (cm != null && cm.allVars == vars && varsMap.keySet().contains(key)) {
                    // when updating allVars, reuse the codegen property from the child model if it's already present
                    // the goal is to avoid issues when the property is defined in both child, parent but the
                    // definition is not identical, e.g. required vs optional, integer vs string
                    LOGGER.debug("The property `{}` already defined in the child model. Using the one from child.",
                            key);
                    cp = varsMap.get(key);
                } else {
                    // properties in the parent model only
                    cp = fromProperty(key, prop, mandatory.contains(key));
                }

                if (cm != null && cm.allVars == vars && cp.isOverridden == null) { // processing allVars and it's a parent property
                    cp.isOverridden = true;
                }

                vars.add(cp);
                m.setHasVars(true);

                if (cp.required) {
                    m.setHasRequired(true);
                    m.getRequiredVars().add(cp);
                }

                if (cm == null) {
                    continue;
                }
                cm.hasOptional = cm.hasOptional || !cp.required;
                if (cp.getIsEnumOrRef()) { // isEnum or isEnumRef set to true
                    // FIXME: if supporting inheritance, when called a second time for allProperties it is possible for
                    // m.hasEnums to be set incorrectly if allProperties has enumerations but properties does not.
                    cm.hasEnums = true;
                }

                // set model's hasOnlyReadOnly to false if the property is read-only
                if (!Boolean.TRUE.equals(cp.isReadOnly)) {
                    cm.hasOnlyReadOnly = false;
                }
                addImportsForPropertyType(cm, cp);

                // if required, add to the list "requiredVars"
                if (Boolean.FALSE.equals(cp.required)) {
                    cm.optionalVars.add(cp);
                }

                // if readonly, add to readOnlyVars (list of properties)
                if (Boolean.TRUE.equals(cp.isReadOnly)) {
                    cm.readOnlyVars.add(cp);
                    cm.hasReadOnly = true;
                } else { // else add to readWriteVars (list of properties)
                    // duplicated properties will be removed by removeAllDuplicatedProperty later
                    cm.readWriteVars.add(cp);
                }

                if (Boolean.FALSE.equals(cp.isNullable)) {
                    cm.nonNullableVars.add(cp);
                }
            }
        }
        return;
    }

    /**
     * For a given property, adds all needed imports to the model
     * This includes a flat property type (e.g. property type: ReferencedModel)
     * as well as container type (property type: array of ReferencedModel's)
     *
     * @param model    The codegen representation of the OAS schema.
     * @param property The codegen representation of the OAS schema's property.
     */
    protected void addImportsForPropertyType(CodegenModel model, CodegenProperty property) {
        if (property.isArray) {
            if (Boolean.TRUE.equals(property.getUniqueItemsBoolean())) { // set
                addImport(model.imports, typeMapping.get("set"));
            } else { // array
                addImport(model.imports, typeMapping.get("array"));
            }
        }

        if (property.isMap) { // map
            addImport(model.imports, typeMapping.get("map"));
        }

        addImports(model, property);
    }

    /**
     * Determine all of the types in the model definitions (schemas) that are aliases of
     * simple types.
     *
     * @param schemas The complete set of model definitions (schemas).
     * @return A mapping from model name to type alias
     */
    Map<String, String> getAllAliases(Map<String, Schema> schemas) {
        if (schemas == null || schemas.isEmpty()) {
            return new HashMap<>();
        }

        Map<String, String> aliases = new HashMap<>();
        for (Map.Entry<String, Schema> entry : schemas.entrySet()) {
            Schema schema = entry.getValue();
            if (isAliasOfSimpleTypes(schema)) {
                if (schema.getAllOf() != null && schema.getAllOf().size() == 1) { // allOf with a single item
                    Schema unaliasSchema = unaliasSchema(schema);
                    unaliasSchema = ModelUtils.getReferencedSchema(this.openAPI, unaliasSchema);
                    aliases.put(entry.getKey() /* schema name, e.g. Pet */, getPrimitiveType(unaliasSchema));
                } else {
                    aliases.put(entry.getKey() /* schema name, e.g. Pet */, getPrimitiveType(schema));
                }
            }
        }

        return aliases;
    }

    private Boolean isAliasOfSimpleTypes(Schema schema) {
        if (schema == null) {
            return false;
        }

        // allOf with a single item
        if (schema.getAllOf() != null && schema.getAllOf().size() == 1
                && schema.getAllOf().get(0) instanceof Schema) {
            schema = unaliasSchema((Schema) schema.getAllOf().get(0));
            schema = ModelUtils.getReferencedSchema(this.openAPI, schema);
        }

        return (!ModelUtils.isObjectSchema(schema)
                && !ModelUtils.isArraySchema(schema)
                && !ModelUtils.isMapSchema(schema)
                && !ModelUtils.isComposedSchema(schema)
                && schema.getEnum() == null);
    }

    /**
     * Remove characters not suitable for variable or method name from the input and camelize it
     *
     * @param name string to be camelize
     * @return camelized string
     */
    @SuppressWarnings("static-method")
    public String removeNonNameElementToCamelCase(String name) {
        return removeNonNameElementToCamelCase(name, "[-_:;#" + removeOperationIdPrefixDelimiter + "]");
    }

    /**
     * Remove characters that is not good to be included in method name from the input and camelize it
     *
     * @param name                  string to be camelize
     * @param nonNameElementPattern a regex pattern of the characters that is not good to be included in name
     * @return camelized string
     */
    protected String removeNonNameElementToCamelCase(final String name, final String nonNameElementPattern) {
        String result = Arrays.stream(name.split(nonNameElementPattern))
                .map(StringUtils::capitalize)
                .collect(Collectors.joining(""));
        if (result.length() > 0) {
            result = result.substring(0, 1).toLowerCase(Locale.ROOT) + result.substring(1);
        }
        return result;
    }

    @Override
    public String apiFilename(String templateName, String tag) {
        String suffix = apiTemplateFiles().get(templateName);
        return apiFileFolder() + File.separator + toApiFilename(tag) + suffix;
    }

    @Override
    public String apiFilename(String templateName, String tag, String outputDir) {
        String suffix = apiTemplateFiles().get(templateName);
        return outputDir + File.separator + toApiFilename(tag) + suffix;
    }

    @Override
    public String modelFilename(String templateName, String modelName) {
        String suffix = modelTemplateFiles().get(templateName);
        return modelFileFolder() + File.separator + toModelFilename(modelName) + suffix;
    }

    @Override
    public String modelFilename(String templateName, String modelName, String outputDir) {
        String suffix = modelTemplateFiles().get(templateName);
        return outputDir + File.separator + toModelFilename(modelName) + suffix;
    }

    /**
     * Return the full path and API documentation file
     *
     * @param templateName template name
     * @param tag          tag
     * @return the API documentation file name with full path
     */
    @Override
    public String apiDocFilename(String templateName, String tag) {
        String docExtension = getDocExtension();
        String suffix = docExtension != null ? docExtension : apiDocTemplateFiles().get(templateName);
        return apiDocFileFolder() + File.separator + toApiDocFilename(tag) + suffix;
    }

    /**
     * Return the full path and API test file
     *
     * @param templateName template name
     * @param tag          tag
     * @return the API test file name with full path
     */
    @Override
    public String apiTestFilename(String templateName, String tag) {
        String suffix = apiTestTemplateFiles().get(templateName);
        return apiTestFileFolder() + File.separator + toApiTestFilename(tag) + suffix;
    }

    @Override
    public boolean shouldOverwrite(String filename) {
        return !(skipOverwrite && new File(filename).exists());
    }

    @Override
    public boolean isSkipOverwrite() {
        return skipOverwrite;
    }

    @Override
    public void setSkipOverwrite(boolean skipOverwrite) {
        this.skipOverwrite = skipOverwrite;
    }

    @Override
    public boolean isRemoveOperationIdPrefix() {
        return removeOperationIdPrefix;
    }

    @Override
    public boolean isSkipOperationExample() {
        return skipOperationExample;
    }

    @Override
    public void setRemoveOperationIdPrefix(boolean removeOperationIdPrefix) {
        this.removeOperationIdPrefix = removeOperationIdPrefix;
    }

    public String getRemoveOperationIdPrefixDelimiter() {
        return removeOperationIdPrefixDelimiter;
    }

    public void setRemoveOperationIdPrefixDelimiter(String removeOperationIdPrefixDelimiter) {
        this.removeOperationIdPrefixDelimiter = removeOperationIdPrefixDelimiter;
    }

    public int getRemoveOperationIdPrefixCount() {
        return removeOperationIdPrefixCount;
    }

    public void setRemoveOperationIdPrefixCount(int removeOperationIdPrefixCount) {
        this.removeOperationIdPrefixCount = removeOperationIdPrefixCount;
    }

    @Override
    public void setSkipOperationExample(boolean skipOperationExample) {
        this.skipOperationExample = skipOperationExample;
    }

    @Override
    public boolean isHideGenerationTimestamp() {
        return hideGenerationTimestamp;
    }

    @Override
    public void setHideGenerationTimestamp(boolean hideGenerationTimestamp) {
        this.hideGenerationTimestamp = hideGenerationTimestamp;
    }

    /**
     * All library templates supported.
     * (key: library name, value: library description)
     *
     * @return the supported libraries
     */
    @Override
    public Map<String, String> supportedLibraries() {
        return supportedLibraries;
    }

    /**
     * Set library template (sub-template).
     *
     * @param library Library template
     */
    @Override
    public void setLibrary(String library) {
        if (library != null && !supportedLibraries.containsKey(library)) {
            StringBuilder sb = new StringBuilder("Unknown library: " + library + "\nAvailable libraries:");
            if (supportedLibraries.size() == 0) {
                sb.append("\n  ").append("NONE");
            } else {
                for (String lib : supportedLibraries.keySet()) {
                    sb.append("\n  ").append(lib);
                }
            }
            throw new RuntimeException(sb.toString());
        }
        this.library = library;
    }

    /**
     * Library template (sub-template).
     *
     * @return Library template
     */
    @Override
    public String getLibrary() {
        return library;
    }

    /**
     * check if current active library equals to passed
     *
     * @param library - library to be compared with
     * @return {@code true} if passed library is active, {@code false} otherwise
     */
    public final boolean isLibrary(String library) {
        return library.equals(this.library);
    }

    /**
     * Set Git host.
     *
     * @param gitHost Git host
     */
    @Override
    public void setGitHost(String gitHost) {
        this.gitHost = gitHost;
    }

    /**
     * Git host.
     *
     * @return Git host
     */
    @Override
    public String getGitHost() {
        return gitHost;
    }

    /**
     * Set Git user ID.
     *
     * @param gitUserId Git user ID
     */
    @Override
    public void setGitUserId(String gitUserId) {
        this.gitUserId = gitUserId;
    }

    /**
     * Git user ID
     *
     * @return Git user ID
     */
    @Override
    public String getGitUserId() {
        return gitUserId;
    }

    /**
     * Set Git repo ID.
     *
     * @param gitRepoId Git repo ID
     */
    @Override
    public void setGitRepoId(String gitRepoId) {
        this.gitRepoId = gitRepoId;
    }

    /**
     * Git repo ID
     *
     * @return Git repo ID
     */
    @Override
    public String getGitRepoId() {
        return gitRepoId;
    }

    /**
     * Set release note.
     *
     * @param releaseNote Release note
     */
    @Override
    public void setReleaseNote(String releaseNote) {
        this.releaseNote = releaseNote;
    }

    /**
     * Release note
     *
     * @return Release note
     */
    @Override
    public String getReleaseNote() {
        return releaseNote;
    }

    /**
     * Documentation files extension
     *
     * @return Documentation files extension
     */
    @Override
    public String getDocExtension() {
        return docExtension;
    }

    /**
     * Set Documentation files extension
     *
     * @param userDocExtension documentation files extension
     */
    @Override
    public void setDocExtension(String userDocExtension) {
        this.docExtension = userDocExtension;
    }

    /**
     * Set HTTP user agent.
     *
     * @param httpUserAgent HTTP user agent
     */
    @Override
    public void setHttpUserAgent(String httpUserAgent) {
        this.httpUserAgent = httpUserAgent;
    }

    /**
     * HTTP user agent
     *
     * @return HTTP user agent
     */
    @Override
    public String getHttpUserAgent() {
        return httpUserAgent;
    }

    @SuppressWarnings("static-method")
    protected CliOption buildLibraryCliOption(Map<String, String> supportedLibraries) {
        StringBuilder sb = new StringBuilder("library template (sub-template) to use:");
        for (String lib : supportedLibraries.keySet()) {
            sb.append("\n").append(lib).append(" - ").append(supportedLibraries.get(lib));
        }
        return new CliOption(CodegenConstants.LIBRARY, sb.toString());
    }

    /**
     * Sanitize name (parameter, property, method, etc)
     *
     * @param name string to be sanitize
     * @return sanitized string
     */
    @Override
    @SuppressWarnings("static-method")
    public String sanitizeName(String name) {
        return sanitizeName(name, "\\W");
    }

    @Override
    public void setTemplatingEngine(TemplatingEngineAdapter templatingEngine) {
        this.templatingEngine = templatingEngine;
    }

    @Override
    public TemplatingEngineAdapter getTemplatingEngine() {
        return this.templatingEngine;
    }

    /**
     * Sanitize name (parameter, property, method, etc)
     *
     * @param name            string to be sanitize
     * @param removeCharRegEx a regex containing all char that will be removed
     * @return sanitized string
     */
    public String sanitizeName(String name, String removeCharRegEx) {
        return sanitizeName(name, removeCharRegEx, new ArrayList<>());
    }

    /**
     * Sanitize name (parameter, property, method, etc)
     *
     * @param name            string to be sanitize
     * @param removeCharRegEx a regex containing all char that will be removed
     * @param exceptionList   a list of matches which should not be sanitized (i.e exception)
     * @return sanitized string
     */
    @SuppressWarnings("static-method")
    public String sanitizeName(final String name, String removeCharRegEx, ArrayList<String> exceptionList) {
        // NOTE: performance wise, we should have written with 2 replaceAll to replace desired
        // character with _ or empty character. Below aims to spell out different cases we've
        // encountered so far and hopefully make it easier for others to add more special
        // cases in the future.

        // better error handling when map/array type is invalid
        if (name == null) {
            LOGGER.error("String to be sanitized is null. Default to ERROR_UNKNOWN");
            return "ERROR_UNKNOWN";
        }

        // if the name is just '$', map it to 'value' for the time being.
        if ("$".equals(name)) {
            return "value";
        }

        SanitizeNameOptions opts = new SanitizeNameOptions(name, removeCharRegEx, exceptionList);

        return sanitizedNameCache.get(opts, sanitizeNameOptions -> {
            String modifiable = sanitizeNameOptions.getName();
            List<String> exceptions = sanitizeNameOptions.getExceptions();
            // input[] => input
            modifiable = this.sanitizeValue(modifiable, "\\[\\]", "", exceptions);

            // input[a][b] => input_a_b
            modifiable = this.sanitizeValue(modifiable, "\\[", "_", exceptions);
            modifiable = this.sanitizeValue(modifiable, "\\]", "", exceptions);

            // input(a)(b) => input_a_b
            modifiable = this.sanitizeValue(modifiable, "\\(", "_", exceptions);
            modifiable = this.sanitizeValue(modifiable, "\\)", "", exceptions);

            // input.name => input_name
            modifiable = this.sanitizeValue(modifiable, "\\.", "_", exceptions);

            // input-name => input_name
            modifiable = this.sanitizeValue(modifiable, "-", "_", exceptions);

            // a|b => a_b
            modifiable = this.sanitizeValue(modifiable, "\\|", "_", exceptions);

            // input name and age => input_name_and_age
            modifiable = this.sanitizeValue(modifiable, " ", "_", exceptions);

            // /api/films/get => _api_films_get
            // \api\films\get => _api_films_get
            modifiable = modifiable.replaceAll("/", "_");
            modifiable = modifiable.replaceAll("\\\\", "_");

            // remove everything else other than word, number and _
            // $php_variable => php_variable
            if (allowUnicodeIdentifiers) { //could be converted to a single line with ?: operator
                modifiable = Pattern.compile(sanitizeNameOptions.getRemoveCharRegEx(), Pattern.UNICODE_CHARACTER_CLASS).matcher(modifiable).replaceAll("");
            } else {
                modifiable = modifiable.replaceAll(sanitizeNameOptions.getRemoveCharRegEx(), "");
            }
            return modifiable;
        });
    }

    private String sanitizeValue(String value, String replaceMatch, String replaceValue, List<String> exceptionList) {
        if (exceptionList.size() == 0 || !exceptionList.contains(replaceMatch)) {
            return value.replaceAll(replaceMatch, replaceValue);
        }
        return value;
    }

    /**
     * Sanitize tag
     *
     * @param tag Tag
     * @return Sanitized tag
     */
    @Override
    public String sanitizeTag(String tag) {
        tag = camelize(sanitizeName(tag));

        // tag starts with numbers
        if (tag.matches("^\\d.*")) {
            tag = "Class" + tag;
        }

        return tag;
    }

    /**
     * Set CodegenParameter boolean flag using CodegenProperty.
     * NOTE: This is deprecated and can be removed in 6.0.0
     * This logic has been folded into the original call sites and long term will be moved into
     * IJsonSchemaValidationProperties.setTypeProperties and overrides like updateModelForObject
     *
     * @param parameter Codegen Parameter
     * @param property  Codegen property
     */
    public void setParameterBooleanFlagWithCodegenProperty(CodegenParameter parameter, CodegenProperty property) {
        if (parameter == null) {
            LOGGER.error("Codegen Parameter cannot be null.");
            return;
        }

        if (property == null) {
            LOGGER.error("Codegen Property cannot be null.");
            return;
        }
        if (Boolean.TRUE.equals(property.isEmail) && Boolean.TRUE.equals(property.isString)) {
            parameter.isEmail = true;
        } else if (Boolean.TRUE.equals(property.isPassword) && Boolean.TRUE.equals(property.isString)) {
            parameter.isPassword = true;
        } else if (Boolean.TRUE.equals(property.isUuid) && Boolean.TRUE.equals(property.isString)) {
            parameter.isUuid = true;
        } else if (Boolean.TRUE.equals(property.isByteArray)) {
            parameter.isByteArray = true;
            parameter.isPrimitiveType = true;
        } else if (Boolean.TRUE.equals(property.isBinary)) {
            parameter.isBinary = true;
            parameter.isPrimitiveType = true;
        } else if (Boolean.TRUE.equals(property.isString)) {
            parameter.isString = true;
            parameter.isPrimitiveType = true;
        } else if (Boolean.TRUE.equals(property.isBoolean)) {
            parameter.isBoolean = true;
            parameter.isPrimitiveType = true;
        } else if (Boolean.TRUE.equals(property.isLong)) {
            parameter.isLong = true;
            parameter.isPrimitiveType = true;
        } else if (Boolean.TRUE.equals(property.isInteger)) {
            parameter.isInteger = true;
            parameter.isPrimitiveType = true;
            if (Boolean.TRUE.equals(property.isShort)) {
                parameter.isShort = true;
            } else if (Boolean.TRUE.equals(property.isUnboundedInteger)) {
                parameter.isUnboundedInteger = true;
            }
        } else if (Boolean.TRUE.equals(property.isDouble)) {
            parameter.isDouble = true;
            parameter.isPrimitiveType = true;
        } else if (Boolean.TRUE.equals(property.isFloat)) {
            parameter.isFloat = true;
            parameter.isPrimitiveType = true;
        } else if (Boolean.TRUE.equals(property.isDecimal)) {
            parameter.isDecimal = true;
            parameter.isPrimitiveType = true;
        } else if (Boolean.TRUE.equals(property.isNumber)) {
            parameter.isNumber = true;
            parameter.isPrimitiveType = true;
        } else if (Boolean.TRUE.equals(property.isDate)) {
            parameter.isDate = true;
            parameter.isPrimitiveType = true;
        } else if (Boolean.TRUE.equals(property.isDateTime)) {
            parameter.isDateTime = true;
            parameter.isPrimitiveType = true;
        } else if (Boolean.TRUE.equals(property.isFreeFormObject)) {
            parameter.isFreeFormObject = true;
        } else if (Boolean.TRUE.equals(property.isAnyType)) {
            parameter.isAnyType = true;
        } else {
            LOGGER.debug("Property type is not primitive: {}", property.dataType);
        }

        if (Boolean.TRUE.equals(property.isFile)) {
            parameter.isFile = true;
        }
        if (Boolean.TRUE.equals(property.isModel)) {
            parameter.isModel = true;
        }
    }

    /**
     * Update codegen property's enum by adding "enumVars" (with name and value)
     *
     * @param var list of CodegenProperty
     */
    public void updateCodegenPropertyEnum(CodegenProperty var) {
        Map<String, Object> allowableValues = var.allowableValues;

        // handle array
        if (var.mostInnerItems != null) {
            allowableValues = var.mostInnerItems.allowableValues;
        }

        if (allowableValues == null) {
            return;
        }

        List<Object> values = (List<Object>) allowableValues.get("values");
        if (values == null) {
            return;
        }

        String varDataType = var.mostInnerItems != null ? var.mostInnerItems.dataType : var.dataType;
        Optional<Schema> referencedSchema = ModelUtils.getSchemas(openAPI).entrySet().stream()
                .filter(entry -> Objects.equals(varDataType, toModelName(entry.getKey())))
                .map(Map.Entry::getValue)
                .findFirst();
        String dataType = (referencedSchema.isPresent()) ? getTypeDeclaration(referencedSchema.get()) : varDataType;
        List<Map<String, Object>> enumVars = buildEnumVars(values, dataType);
        postProcessEnumVars(enumVars);

        // if "x-enum-varnames" or "x-enum-descriptions" defined, update varnames
        Map<String, Object> extensions = var.mostInnerItems != null ? var.mostInnerItems.getVendorExtensions() : var.getVendorExtensions();
        if (referencedSchema.isPresent()) {
            extensions = referencedSchema.get().getExtensions();
        }
        updateEnumVarsWithExtensions(enumVars, extensions, dataType);
        allowableValues.put("enumVars", enumVars);

        // handle default value for enum, e.g. available => StatusEnum.AVAILABLE
        if (var.defaultValue != null) {
            final String enumDefaultValue = getEnumDefaultValue(var.defaultValue, dataType);

            String enumName = null;
            for (Map<String, Object> enumVar : enumVars) {
                if (enumDefaultValue.equals(enumVar.get("value"))) {
                    enumName = (String) enumVar.get("name");
                    break;
                }
            }
            if (enumName != null) {
                var.defaultValue = toEnumDefaultValue(enumName, var.datatypeWithEnum);
            }
        }
    }

    protected String getEnumDefaultValue(String defaultValue, String dataType) {
        final String enumDefaultValue;
        if (isDataTypeString(dataType)) {
            enumDefaultValue = toEnumValue(defaultValue, dataType);
        } else {
            enumDefaultValue = defaultValue;
        }
        return enumDefaultValue;
    }

    protected List<Map<String, Object>> buildEnumVars(List<Object> values, String dataType) {
        List<Map<String, Object>> enumVars = new ArrayList<>();
        int truncateIdx = isRemoveEnumValuePrefix()
                ? findCommonPrefixOfVars(values).length()
                : 0;

        for (Object value : values) {
            Map<String, Object> enumVar = new HashMap<>();
            String enumName = truncateIdx == 0
                    ? String.valueOf(value)
                    : value.toString().substring(truncateIdx);

            if (enumName.isEmpty()) {
                enumName = value.toString();
            }

            final String finalEnumName = toEnumVarName(enumName, dataType);

            enumVar.put("name", finalEnumName);
            enumVar.put("value", toEnumValue(String.valueOf(value), dataType));
            enumVar.put("isString", isDataTypeString(dataType));
            // TODO: add isNumeric
            enumVars.add(enumVar);
        }

        if (enumUnknownDefaultCase) {
            // If the server adds new enum cases, that are unknown by an old spec/client, the client will fail to parse the network response.
            // With this option enabled, each enum will have a new case, 'unknown_default_open_api', so that when the server sends an enum case that is not known by the client/spec, they can safely fallback to this case.
            Map<String, Object> enumVar = new HashMap<>();
            String enumName = enumUnknownDefaultCaseName;

            String enumValue = isDataTypeString(dataType)
                    ? enumUnknownDefaultCaseName
                    : // This is a dummy value that attempts to avoid collisions with previously specified cases.
                    // Int.max / 192
                    // The number 192 that is used to calculate this random value, is the Swift Evolution proposal for frozen/non-frozen enums.
                    // [SE-0192](https://github.com/apple/swift-evolution/blob/master/proposals/0192-non-exhaustive-enums.md)
                    // Since this functionality was born in the Swift 5 generator and latter on broth to all generators
                    // https://github.com/OpenAPITools/openapi-generator/pull/11013
                    String.valueOf(11184809);

            enumVar.put("name", toEnumVarName(enumName, dataType));
            enumVar.put("value", toEnumValue(enumValue, dataType));
            enumVar.put("isString", isDataTypeString(dataType));
            // TODO: add isNumeric
            enumVars.add(enumVar);
        }

        return enumVars;
    }

    protected void postProcessEnumVars(List<Map<String, Object>> enumVars) {
        Collections.reverse(enumVars);
        enumVars.forEach(v -> {
            String name = (String) v.get("name");
            long count = enumVars.stream().filter(v1 -> v1.get("name").equals(name)).count();
            if (count > 1) {
                String uniqueEnumName = getUniqueEnumName(name, enumVars);
                LOGGER.debug("Changing duplicate enumeration name from " + v.get("name") + " to " + uniqueEnumName);
                v.put("name", uniqueEnumName);
            }
        });
        Collections.reverse(enumVars);
    }

    private String getUniqueEnumName(String name, List<Map<String, Object>> enumVars) {
        long count = enumVars.stream().filter(v -> v.get("name").equals(name)).count();
        return count > 1
                ? getUniqueEnumName(name + count, enumVars)
                : name;
    }

    protected void updateEnumVarsWithExtensions(List<Map<String, Object>> enumVars, Map<String, Object> vendorExtensions, String dataType) {
        if (vendorExtensions != null) {
            updateEnumVarsWithExtensions(enumVars, vendorExtensions, "x-enum-varnames", "name");
            updateEnumVarsWithExtensions(enumVars, vendorExtensions, "x-enum-descriptions", "enumDescription");
        }
    }

    private void updateEnumVarsWithExtensions(List<Map<String, Object>> enumVars, Map<String, Object> vendorExtensions, String extensionKey, String key) {
        if (vendorExtensions.containsKey(extensionKey)) {
            List<String> values = (List<String>) vendorExtensions.get(extensionKey);
            int size = Math.min(enumVars.size(), values.size());
            for (int i = 0; i < size; i++) {
                enumVars.get(i).put(key, values.get(i));
            }
        }
    }

    /**
     * If the pattern misses the delimiter, add "/" to the beginning and end
     * Otherwise, return the original pattern
     *
     * @param pattern the pattern (regular expression)
     * @return the pattern with delimiter
     */
    public String addRegularExpressionDelimiter(String pattern) {
        if (StringUtils.isEmpty(pattern)) {
            return pattern;
        }

        if (!pattern.matches("^/.*")) {
            return "/" + pattern.replaceAll("/", "\\\\/") + "/";
        }

        return pattern;
    }

    /**
     * reads propertyKey from additionalProperties, converts it to a boolean and
     * writes it back to additionalProperties to be usable as a boolean in
     * mustache files.
     *
     * @param propertyKey property key
     * @return property value as boolean
     */
    public boolean convertPropertyToBooleanAndWriteBack(String propertyKey) {
        boolean result = convertPropertyToBoolean(propertyKey);
        writePropertyBack(propertyKey, result);
        return result;
    }

    /**
     * Provides an override location, if any is specified, for the .openapi-generator-ignore.
     * <p>
     * This is originally intended for the first generation only.
     *
     * @return a string of the full path to an override ignore file.
     */
    @Override
    public String getIgnoreFilePathOverride() {
        return ignoreFilePathOverride;
    }

    /**
     * Sets an override location for the '.openapi-generator-ignore' location for the first code generation.
     *
     * @param ignoreFileOverride The full path to an ignore file
     */
    @Override
    public void setIgnoreFilePathOverride(final String ignoreFileOverride) {
        this.ignoreFilePathOverride = ignoreFileOverride;
    }

    public boolean convertPropertyToBoolean(String propertyKey) {
        final Object booleanValue = additionalProperties.get(propertyKey);
        boolean result = Boolean.FALSE;
        if (booleanValue instanceof Boolean) {
            result = (Boolean) booleanValue;
        } else if (booleanValue instanceof String) {
            result = Boolean.parseBoolean((String) booleanValue);
        } else {
            LOGGER.warn("The value (generator's option) must be either boolean or string. Default to `false`.");
        }
        return result;
    }

    public void writePropertyBack(String propertyKey, Object value) {
        additionalProperties.put(propertyKey, value);
    }

    protected String getContentType(RequestBody requestBody) {
        if (requestBody == null || requestBody.getContent() == null || requestBody.getContent().isEmpty()) {
            LOGGER.debug("Cannot determine the content type. Returning null.");
            return null;
        }
        return new ArrayList<>(requestBody.getContent().keySet()).get(0);
    }

    private void setOauth2Info(CodegenSecurity codegenSecurity, OAuthFlow flow) {
        codegenSecurity.authorizationUrl = flow.getAuthorizationUrl();
        codegenSecurity.tokenUrl = flow.getTokenUrl();
        codegenSecurity.refreshUrl = flow.getRefreshUrl();

        if (flow.getScopes() != null && !flow.getScopes().isEmpty()) {
            List<Map<String, Object>> scopes = new ArrayList<>();
            for (Map.Entry<String, String> scopeEntry : flow.getScopes().entrySet()) {
                Map<String, Object> scope = new HashMap<>();
                scope.put("scope", scopeEntry.getKey());
                scope.put("description", escapeText(scopeEntry.getValue()));
                scopes.add(scope);
            }
            codegenSecurity.scopes = scopes;
            codegenSecurity.hasScopes = true;
        }
    }

    private void setOpenIdConnectInfo(CodegenSecurity codegenSecurity, OAuthFlow flow) {
        if (flow.getScopes() != null && !flow.getScopes().isEmpty()) {
            List<Map<String, Object>> scopes = new ArrayList<>();
            for (Map.Entry<String, String> scopeEntry : flow.getScopes().entrySet()) {
                Map<String, Object> scope = new HashMap<>();
                scope.put("scope", scopeEntry.getKey());
                scopes.add(scope);
            }
            codegenSecurity.scopes = scopes;
        }
    }

    private void addConsumesInfo(Operation operation, CodegenOperation codegenOperation) {
        RequestBody requestBody = ModelUtils.getReferencedRequestBody(this.openAPI, operation.getRequestBody());
        if (requestBody == null || requestBody.getContent() == null || requestBody.getContent().isEmpty()) {
            return;
        }

        Set<String> consumes = requestBody.getContent().keySet();
        List<Map<String, String>> mediaTypeList = new ArrayList<>();
        for (String key : consumes) {
            Map<String, String> mediaType = new HashMap<>();
            if ("*/*".equals(key)) {
                // skip as it implies `consumes` in OAS2 is not defined
                continue;
            } else {
                mediaType.put("mediaType", escapeQuotationMark(key));
                if (isJsonMimeType(key)) {
                    mediaType.put("isJson", "true");
                } else if (isXmlMimeType(key)) {
                    mediaType.put("isXml", "true");
                }
            }
            mediaTypeList.add(mediaType);
        }

        if (!mediaTypeList.isEmpty()) {
            codegenOperation.consumes = mediaTypeList;
            codegenOperation.hasConsumes = true;
        }
    }

    public static Set<String> getConsumesInfo(OpenAPI openAPI, Operation operation) {
        RequestBody requestBody = ModelUtils.getReferencedRequestBody(openAPI, operation.getRequestBody());

        if (requestBody == null || requestBody.getContent() == null || requestBody.getContent().isEmpty()) {
            return Collections.emptySet(); // return empty set
        }
        return requestBody.getContent().keySet();
    }

    public boolean hasFormParameter(Operation operation) {
        Set<String> consumesInfo = getConsumesInfo(openAPI, operation);

        if (consumesInfo == null || consumesInfo.isEmpty()) {
            return false;
        }

        for (String consume : consumesInfo) {
            if (consume != null &&
                    (consume.toLowerCase(Locale.ROOT).startsWith("application/x-www-form-urlencoded") ||
                            consume.toLowerCase(Locale.ROOT).startsWith("multipart"))) {
                return true;
            }
        }

        return false;
    }

    public boolean hasBodyParameter(Operation operation) {
        RequestBody requestBody = ModelUtils.getReferencedRequestBody(openAPI, operation.getRequestBody());
        if (requestBody == null) {
            return false;
        }

        Schema schema = ModelUtils.getSchemaFromRequestBody(requestBody);
        return ModelUtils.getReferencedSchema(openAPI, schema) != null;
    }

    private void addProducesInfo(ApiResponse inputResponse, CodegenOperation codegenOperation) {
        ApiResponse response = ModelUtils.getReferencedApiResponse(this.openAPI, inputResponse);
        if (response == null || response.getContent() == null || response.getContent().isEmpty()) {
            return;
        }

        Set<String> produces = response.getContent().keySet();
        if (codegenOperation.produces == null) {
            codegenOperation.produces = new ArrayList<>();
        }

        Set<String> existingMediaTypes = new HashSet<>();
        for (Map<String, String> mediaType : codegenOperation.produces) {
            existingMediaTypes.add(mediaType.get("mediaType"));
        }

        for (String key : produces) {
            // escape quotation to avoid code injection, "*/*" is a special case, do nothing
            String encodedKey = "*/*".equals(key) ? key : escapeQuotationMark(key);
            //Only unique media types should be added to "produces"
            if (!existingMediaTypes.contains(encodedKey)) {
                Map<String, String> mediaType = new HashMap<>();
                mediaType.put("mediaType", encodedKey);
                if (isJsonMimeType(encodedKey)) {
                    mediaType.put("isJson", "true");
                } else if (isXmlMimeType(encodedKey)) {
                    mediaType.put("isXml", "true");
                }
                codegenOperation.produces.add(mediaType);
                codegenOperation.hasProduces = Boolean.TRUE;
            }
        }
    }

    /**
     * returns the list of MIME types the APIs can produce
     *
     * @param openAPI   current specification instance
     * @param operation Operation
     * @return a set of MIME types
     */
    public static Set<String> getProducesInfo(final OpenAPI openAPI, final Operation operation) {
        if (operation.getResponses() == null || operation.getResponses().isEmpty()) {
            return null;
        }

        Set<String> produces = new ConcurrentSkipListSet<>();

        for (ApiResponse r : operation.getResponses().values()) {
            ApiResponse response = ModelUtils.getReferencedApiResponse(openAPI, r);
            if (response.getContent() != null) {
                produces.addAll(response.getContent().keySet());
            }
        }

        return produces;
    }

    protected String getCollectionFormat(Parameter parameter) {
        if (Parameter.StyleEnum.FORM.equals(parameter.getStyle())) {
            // Ref: https://github.com/OAI/OpenAPI-Specification/blob/master/versions/3.0.1.md#style-values
            if (Boolean.TRUE.equals(parameter.getExplode())) { // explode is true (default)
                return "multi";
            } else {
                return "csv";
            }
        } else if (Parameter.StyleEnum.SIMPLE.equals(parameter.getStyle())) {
            return "csv";
        } else if (Parameter.StyleEnum.PIPEDELIMITED.equals(parameter.getStyle())) {
            return "pipes";
        } else if (Parameter.StyleEnum.SPACEDELIMITED.equals(parameter.getStyle())) {
            return "ssv";
        } else {
            return null;
        }
    }

    @Override
    public CodegenType getTag() {
        return null;
    }

    @Override
    public String getName() {
        return null;
    }

    @Override
    public String getHelp() {
        return null;
    }

    public List<CodegenParameter> fromRequestBodyToFormParameters(RequestBody body, Set<String> imports) {
        List<CodegenParameter> parameters = new ArrayList<>();
        LOGGER.debug("debugging fromRequestBodyToFormParameters= {}", body);
        Schema schema = ModelUtils.getSchemaFromRequestBody(body);
        schema = ModelUtils.getReferencedSchema(this.openAPI, schema);

        Schema original = null;
        // check if it's allOf (only 1 sub schema) with or without default/nullable/etc set in the top level
        if (ModelUtils.isAllOf(schema) && schema.getAllOf().size() == 1 &&
                schema.getType() == null && schema.getTypes() == null) {
            if (schema.getAllOf().get(0) instanceof Schema) {
                original = schema;
                schema = (Schema) schema.getAllOf().get(0);
            } else {
                LOGGER.error("Unknown type in allOf schema. Please report the issue via openapi-generator's Github issue tracker.");
            }
        }

        if (ModelUtils.isMapSchema(schema)) {
            LOGGER.error("Form parameters with additionalProperties are not supported by OpenAPI Generator. Please report the issue to https://github.com/openapitools/openapi-generator if you need help.");
        }
        if (ModelUtils.isArraySchema(schema)) {
            LOGGER.error("Array form parameters are not supported by OpenAPI Generator. Please report the issue to https://github.com/openapitools/openapi-generator if you need help.");
        }

        List<String> allRequired = new ArrayList<>();
        Map<String, Schema> properties = new LinkedHashMap<>();
        // this traverses a composed schema and extracts all properties in each schema into properties
        // TODO in the future have this return one codegenParameter of type object or composed which includes all definition
        // that will be needed for complex composition use cases
        // https://github.com/OpenAPITools/openapi-generator/issues/10415
        addProperties(properties, allRequired, schema, new HashSet<>());

        boolean isOneOfOrAnyOf = ModelUtils.isOneOf(schema) || ModelUtils.isAnyOf(schema);

        if (!properties.isEmpty()) {
            for (Map.Entry<String, Schema> entry : properties.entrySet()) {
                CodegenParameter codegenParameter;
                // key => property name
                // value => property schema
                String propertyName = entry.getKey();
                Schema propertySchema = entry.getValue();
                codegenParameter = fromFormProperty(propertyName, propertySchema, imports);

                if (isOneOfOrAnyOf) {
                    // for oneOf/anyOf, mark all the properties collected from the sub-schemas as optional
                    // so that users can choose which property to include in the form parameters
                    codegenParameter.required = false;
                } else if (!codegenParameter.required && schema.getRequired() != null) {
                    // Set 'required' flag defined in the schema element
                    codegenParameter.required = schema.getRequired().contains(entry.getKey());
                } else if (!codegenParameter.required) {
                    // Set 'required' flag for properties declared inside the allOf
                    codegenParameter.required = allRequired.stream().anyMatch(r -> r.equals(codegenParameter.paramName));
                }

                parameters.add(codegenParameter);
            }
        }

        return parameters;
    }

    public CodegenParameter fromFormProperty(String name, Schema propertySchema, Set<String> imports) {
        CodegenParameter codegenParameter = CodegenModelFactory.newInstance(CodegenModelType.PARAMETER);

        LOGGER.debug("Debugging fromFormProperty {}: {}", name, propertySchema);
        CodegenProperty codegenProperty = fromProperty(name, propertySchema, false);

        Schema ps = unaliasSchema(propertySchema);
        ModelUtils.syncValidationProperties(ps, codegenParameter);
        codegenParameter.setTypeProperties(ps);
        codegenParameter.setComposedSchemas(getComposedSchemas(ps));
        if (ps.getPattern() != null) {
            codegenParameter.pattern = toRegularExpression(ps.getPattern());
        }

        codegenParameter.baseType = codegenProperty.baseType;
        codegenParameter.dataType = codegenProperty.dataType;
        codegenParameter.baseName = codegenProperty.baseName;
        codegenParameter.paramName = toParamName(codegenParameter.baseName);
        codegenParameter.nameInCamelCase = camelize(codegenParameter.paramName, LOWERCASE_FIRST_LETTER);
        codegenParameter.nameInPascalCase = camelize(codegenParameter.paramName);
        codegenParameter.nameInSnakeCase = CaseFormat.UPPER_CAMEL.to(CaseFormat.UPPER_UNDERSCORE, codegenParameter.nameInPascalCase);
        codegenParameter.nameInLowerCase = codegenParameter.paramName.toLowerCase(Locale.ROOT);
        codegenParameter.isContainer = codegenProperty.isContainer;
        codegenParameter.containerType = codegenProperty.containerType;
        codegenParameter.containerTypeMapped = codegenProperty.containerTypeMapped;
        codegenParameter.dataFormat = codegenProperty.dataFormat;
        // non-array/map
        updateCodegenPropertyEnum(codegenProperty);
        codegenParameter.isEnum = codegenProperty.isEnum;
        codegenParameter.isEnumRef = codegenProperty.isEnumRef;
        codegenParameter._enum = codegenProperty._enum;
        codegenParameter.allowableValues = codegenProperty.allowableValues;

        // set default value
        codegenParameter.defaultValue = toDefaultParameterValue(codegenProperty, propertySchema);

        if (ModelUtils.isFileSchema(ps) && !ModelUtils.isStringSchema(ps)) {
            // swagger v2 only, type file
            codegenParameter.isFile = true;
        } else if (ModelUtils.isStringSchema(ps)) {
            if (ModelUtils.isEmailSchema(ps)) {
                codegenParameter.isEmail = true;
            } else if (ModelUtils.isPasswordSchema(ps)) {
                codegenParameter.isPassword = true;
            } else if (ModelUtils.isUUIDSchema(ps)) {
                codegenParameter.isUuid = true;
            } else if (ModelUtils.isByteArraySchema(ps)) {
                codegenParameter.setIsString(false);
                codegenParameter.isByteArray = true;
                codegenParameter.isPrimitiveType = true;
            } else if (ModelUtils.isBinarySchema(ps)) {
                codegenParameter.isBinary = true;
                codegenParameter.isFile = true; // file = binary in OAS3
                codegenParameter.isPrimitiveType = true;
            } else if (ModelUtils.isDateSchema(ps)) {
                codegenParameter.setIsString(false); // for backward compatibility with 2.x
                codegenParameter.isDate = true;
                codegenParameter.isPrimitiveType = true;
            } else if (ModelUtils.isDateTimeSchema(ps)) {
                codegenParameter.setIsString(false); // for backward compatibility with 2.x
                codegenParameter.isDateTime = true;
                codegenParameter.isPrimitiveType = true;
            } else if (ModelUtils.isDecimalSchema(ps)) { // type: string, format: number
                codegenParameter.setIsString(false);
                codegenParameter.isDecimal = true;
                codegenParameter.isPrimitiveType = true;
            }
            if (Boolean.TRUE.equals(codegenParameter.isString)) {
                codegenParameter.isPrimitiveType = true;
            }
        } else if (ModelUtils.isBooleanSchema(ps)) {
            codegenParameter.isPrimitiveType = true;
        } else if (ModelUtils.isNumberSchema(ps)) {
            codegenParameter.isPrimitiveType = true;
            if (ModelUtils.isFloatSchema(ps)) { // float
                codegenParameter.isFloat = true;
            } else if (ModelUtils.isDoubleSchema(ps)) { // double
                codegenParameter.isDouble = true;
            }
        } else if (ModelUtils.isIntegerSchema(ps)) { // integer type
            codegenParameter.isPrimitiveType = true;
            if (ModelUtils.isLongSchema(ps)) { // int64/long format
                codegenParameter.isLong = true;
            } else {
                codegenParameter.isInteger = true;
                if (ModelUtils.isShortSchema(ps)) { // int32/short format
                    codegenParameter.isShort = true;
                } else { // unbounded integer
                }
            }
        } else if (ModelUtils.isTypeObjectSchema(ps)) {
            if (ModelUtils.isMapSchema(ps)) {
                codegenParameter.isMap = true;
                codegenParameter.additionalProperties = codegenProperty.additionalProperties;
                codegenParameter.setAdditionalPropertiesIsAnyType(codegenProperty.getAdditionalPropertiesIsAnyType());
                codegenParameter.items = codegenProperty.items;
                codegenParameter.isPrimitiveType = false;
                codegenParameter.items = codegenProperty.items;
                codegenParameter.mostInnerItems = codegenProperty.mostInnerItems;
            } else if (ModelUtils.isFreeFormObject(ps)) {
                codegenParameter.isFreeFormObject = true;
            }
        } else if (ModelUtils.isNullType(ps)) {
        } else if (ModelUtils.isAnyType(ps)) {
            // any schema with no type set, composed schemas often do this
        } else if (ModelUtils.isArraySchema(ps)) {
            Schema inner = ModelUtils.getSchemaItems(ps);
            CodegenProperty arrayInnerProperty = fromProperty("inner", inner, false);
            codegenParameter.isArray = true;
            codegenParameter.items = arrayInnerProperty;
            codegenParameter.mostInnerItems = arrayInnerProperty.mostInnerItems;
            codegenParameter.isPrimitiveType = false;
            // hoist items data into the array property
            // TODO this hoisting code is generator specific and should be isolated into updateFormPropertyForArray
            codegenParameter.baseType = arrayInnerProperty.dataType;
            // TODO we need to fix array of item (with default value) generator by generator
            // https://github.com/OpenAPITools/openapi-generator/pull/16654/ is a good reference
            if (!(this instanceof PhpNextgenClientCodegen)) {
                // no need to set default value here as it was set earlier
                codegenParameter.defaultValue = arrayInnerProperty.getDefaultValue();
            }
            if (codegenParameter.items.isFile) {
                codegenParameter.isFile = true;
                codegenParameter.dataFormat = codegenParameter.items.dataFormat;
            }
            if (arrayInnerProperty._enum != null) {
                codegenParameter._enum = arrayInnerProperty._enum;
            }
            if (arrayInnerProperty.baseType != null && arrayInnerProperty.enumName != null) {
                codegenParameter.datatypeWithEnum = codegenParameter.dataType.replace(arrayInnerProperty.baseType, arrayInnerProperty.enumName);
            } else {
                LOGGER.warn("Could not compute datatypeWithEnum from {}, {}", arrayInnerProperty.baseType, arrayInnerProperty.enumName);
            }
            // end of hoisting

            // collectionFormat for form parameter does not consider
            // style and explode from encoding at this point
            String collectionFormat = getCollectionFormat(codegenParameter);
            codegenParameter.collectionFormat = StringUtils.isEmpty(collectionFormat) ? "csv" : collectionFormat;
            codegenParameter.isCollectionFormatMulti = "multi".equals(collectionFormat);

            // recursively add import
            while (arrayInnerProperty != null) {
                imports.add(arrayInnerProperty.baseType);
                arrayInnerProperty = arrayInnerProperty.items;
            }
        } else {
            // referenced schemas
        }

        if (Boolean.TRUE.equals(codegenProperty.isModel)) {
            codegenParameter.isModel = true;
        }

        codegenParameter.isFormParam = Boolean.TRUE;
        codegenParameter.description = escapeText(codegenProperty.description);
        codegenParameter.unescapedDescription = codegenProperty.getDescription();
        codegenParameter.jsonSchema = Json.pretty(propertySchema);
        codegenParameter.containerType = codegenProperty.containerType;
        codegenParameter.containerTypeMapped = codegenProperty.containerTypeMapped;

        if (codegenProperty.getVendorExtensions() != null && !codegenProperty.getVendorExtensions().isEmpty()) {
            codegenParameter.vendorExtensions = codegenProperty.getVendorExtensions();
        }
        if (propertySchema.getRequired() != null && !propertySchema.getRequired().isEmpty() && propertySchema.getRequired().contains(codegenProperty.baseName)) {
            codegenParameter.required = Boolean.TRUE;
        }

        if (codegenProperty.isEnum) {
            codegenParameter.datatypeWithEnum = codegenProperty.datatypeWithEnum;
            codegenParameter.enumName = codegenProperty.enumName;
            if (codegenProperty.defaultValue != null) {
                codegenParameter.enumDefaultValue = codegenProperty.defaultValue.replace(codegenProperty.enumName + ".", "");
            }
        }

        // import
        if (codegenProperty.complexType != null) {
            imports.add(codegenProperty.complexType);
        }

        // set example value
        setParameterExampleValue(codegenParameter);

        // set nullable
        setParameterNullable(codegenParameter, codegenProperty);

        return codegenParameter;
    }

    protected void addBodyModelSchema(CodegenParameter codegenParameter, String name, Schema schema, Set<String> imports, String bodyParameterName, boolean forceSimpleRef) {
        CodegenModel codegenModel = null;
        if (StringUtils.isNotBlank(name)) {
            schema.setName(name);
            codegenModel = fromModel(name, schema);
        }
        if (codegenModel != null) {
            codegenParameter.isModel = true;
        }

        if (codegenModel != null && (codegenModel.hasVars || forceSimpleRef)) {
            if (StringUtils.isEmpty(bodyParameterName)) {
                codegenParameter.baseName = codegenModel.classname;
            } else {
                codegenParameter.baseName = bodyParameterName;
            }
            codegenParameter.paramName = toParamName(codegenParameter.baseName);
            codegenParameter.baseType = codegenModel.classname;
            codegenParameter.dataType = getTypeDeclaration(codegenModel.classname);
            codegenParameter.description = codegenModel.description;
            codegenParameter.isNullable = codegenModel.isNullable;
            imports.add(codegenParameter.baseType);
        } else {
            CodegenProperty codegenProperty = fromProperty("property", schema, false);

            if (codegenProperty != null && codegenProperty.getComplexType() != null && codegenProperty.getComplexType().contains(" | ")) {
                // TODO move this splitting logic to the generator that needs it only
                List<String> parts = Arrays.asList(codegenProperty.getComplexType().split(" \\| "));
                imports.addAll(parts);

                String codegenModelName = codegenProperty.getComplexType();
                codegenParameter.baseName = codegenModelName;
                codegenParameter.paramName = toParamName(codegenParameter.baseName);
                codegenParameter.baseType = codegenParameter.baseName;
                codegenParameter.dataType = getTypeDeclaration(codegenModelName);
                codegenParameter.description = codegenProperty.getDescription();
                codegenParameter.isNullable = codegenProperty.isNullable;
            } else {
                if (ModelUtils.isMapSchema(schema)) {// http body is map
                    LOGGER.error("Map should be supported. Please report to openapi-generator github repo about the issue.");
                } else if (codegenProperty != null) {
                    String codegenModelName, codegenModelDescription;

                    if (codegenModel != null) {
                        codegenModelName = codegenModel.classname;
                        codegenModelDescription = codegenModel.description;
                    } else {
                        LOGGER.warn("The following schema has undefined (null) baseType. " +
                                "It could be due to form parameter defined in OpenAPI v2 spec with incorrect consumes. " +
                                "A correct 'consumes' for form parameters should be " +
                                "'application/x-www-form-urlencoded' or 'multipart/?'");
                        LOGGER.warn("schema: {}", schema);
                        LOGGER.warn("codegenModel is null. Default to UNKNOWN_BASE_TYPE");
                        codegenModelName = "UNKNOWN_BASE_TYPE";
                        codegenModelDescription = "UNKNOWN_DESCRIPTION";
                    }

                    if (StringUtils.isEmpty(bodyParameterName)) {
                        codegenParameter.baseName = codegenModelName;
                    } else {
                        codegenParameter.baseName = bodyParameterName;
                    }

                    codegenParameter.paramName = toParamName(codegenParameter.baseName);
                    codegenParameter.baseType = codegenModelName;
                    codegenParameter.dataType = getTypeDeclaration(codegenModelName);
                    codegenParameter.description = codegenModelDescription;
                    imports.add(codegenParameter.baseType);

                    if (codegenProperty.complexType != null && codegenProperty.getComposedSchemas() == null) {
                        imports.add(codegenProperty.complexType);
                    }
                }
            }

            // set nullable
            setParameterNullable(codegenParameter, codegenProperty);
        }
    }

    protected void updateRequestBodyForMap(CodegenParameter codegenParameter, Schema schema, String name, Set<String> imports, String bodyParameterName) {
        boolean useModel = true;
        if (StringUtils.isBlank(name)) {
            useModel = false;
        } else {
            if (ModelUtils.isFreeFormObject(schema)) {
                useModel = ModelUtils.shouldGenerateFreeFormObjectModel(name, this);
            } else if (ModelUtils.isMapSchema(schema)) {
                useModel = ModelUtils.shouldGenerateMapModel(schema);
            } else if (ModelUtils.isArraySchema(schema)) {
                useModel = ModelUtils.shouldGenerateArrayModel(schema);
            }
        }

        if (useModel) {
            this.addBodyModelSchema(codegenParameter, name, schema, imports, bodyParameterName, true);
        } else {
            Schema inner = ModelUtils.getAdditionalProperties(schema);
            if (inner == null) {
                LOGGER.error("No inner type supplied for map parameter `{}`. Default to type:string", schema.getName());
                inner = new StringSchema().description("//TODO automatically added by openapi-generator");
                schema.setAdditionalProperties(inner);
            }
            CodegenProperty codegenProperty = fromProperty("property", schema, false);

            imports.add(codegenProperty.baseType);
            CodegenProperty innerCp = codegenProperty;
            while (innerCp != null) {
                if (innerCp.complexType != null) {
                    imports.add(innerCp.complexType);
                }
                innerCp = innerCp.items;
            }


            if (StringUtils.isEmpty(bodyParameterName)) {
                codegenParameter.baseName = "request_body";
            } else {
                codegenParameter.baseName = bodyParameterName;
            }
            codegenParameter.paramName = toParamName(codegenParameter.baseName);
            codegenParameter.items = codegenProperty.items;
            codegenParameter.mostInnerItems = codegenProperty.mostInnerItems;
            codegenParameter.dataType = getTypeDeclaration(schema);
            codegenParameter.baseType = getSchemaType(inner);
            codegenParameter.isContainer = Boolean.TRUE;
            codegenParameter.isMap = Boolean.TRUE;
            codegenParameter.isNullable = codegenProperty.isNullable;
            codegenParameter.containerType = codegenProperty.containerType;
            codegenParameter.containerTypeMapped = codegenProperty.containerTypeMapped;

            // set nullable
            setParameterNullable(codegenParameter, codegenProperty);
        }
    }

    protected void updateRequestBodyForPrimitiveType(CodegenParameter codegenParameter, Schema schema, String bodyParameterName, Set<String> imports) {
        CodegenProperty codegenProperty = fromProperty("PRIMITIVE_REQUEST_BODY", schema, false);
        if (codegenProperty != null) {
            if (StringUtils.isEmpty(bodyParameterName)) {
                codegenParameter.baseName = "body";  // default to body
            } else {
                codegenParameter.baseName = bodyParameterName;
            }
            codegenParameter.isPrimitiveType = true;
            codegenParameter.baseType = codegenProperty.baseType;
            codegenParameter.dataType = codegenProperty.dataType;
            codegenParameter.description = codegenProperty.description;
            codegenParameter.paramName = toParamName(codegenParameter.baseName);
            codegenParameter.pattern = codegenProperty.pattern;
            codegenParameter.isNullable = codegenProperty.isNullable;

            if (codegenProperty.complexType != null) {
                imports.add(codegenProperty.complexType);
            }
        }
        // set nullable
        setParameterNullable(codegenParameter, codegenProperty);
    }

    protected void updateRequestBodyForObject(CodegenParameter codegenParameter, Schema schema, String name, Set<String> imports, String bodyParameterName) {
        if (ModelUtils.isMapSchema(schema)) {
            // Schema with additionalproperties: true (including composed schemas with additionalproperties: true)
            updateRequestBodyForMap(codegenParameter, schema, name, imports, bodyParameterName);
        } else if (ModelUtils.isFreeFormObject(schema)) {
            // non-composed object type with no properties + additionalProperties
            // additionalProperties must be null, ObjectSchema, or empty Schema
            codegenParameter.isFreeFormObject = true;

            // HTTP request body is free form object
            CodegenProperty codegenProperty = fromProperty("FREE_FORM_REQUEST_BODY", schema, false);
            if (codegenProperty != null) {
                if (StringUtils.isEmpty(bodyParameterName)) {
                    codegenParameter.baseName = "body";  // default to body
                } else {
                    codegenParameter.baseName = bodyParameterName;
                }
                codegenParameter.isPrimitiveType = true;
                codegenParameter.baseType = codegenProperty.baseType;
                codegenParameter.dataType = codegenProperty.dataType;
                codegenParameter.description = codegenProperty.description;
                codegenParameter.isNullable = codegenProperty.isNullable;
                codegenParameter.paramName = toParamName(codegenParameter.baseName);
            }
            // set nullable
            setParameterNullable(codegenParameter, codegenProperty);
        } else if (ModelUtils.isObjectSchema(schema) || ModelUtils.isComposedSchema(schema)) {
            // object type schema or composed schema with properties defined
            this.addBodyModelSchema(codegenParameter, name, schema, imports, bodyParameterName, false);
        }
        addVarsRequiredVarsAdditionalProps(schema, codegenParameter);
    }

    protected void updateRequestBodyForArray(CodegenParameter codegenParameter, Schema schema, String name, Set<String> imports, String bodyParameterName) {
        if (ModelUtils.isGenerateAliasAsModel(schema) && StringUtils.isNotBlank(name)) {
            this.addBodyModelSchema(codegenParameter, name, schema, imports, bodyParameterName, true);
        } else {
            Schema inner = ModelUtils.getSchemaItems(schema);
            CodegenProperty codegenProperty = fromProperty("property", schema, false);
            if (codegenProperty == null) {
                throw new RuntimeException("CodegenProperty cannot be null. arraySchema for debugging: " + schema);
            }

            imports.add(codegenProperty.baseType);
            CodegenProperty innerCp = codegenProperty;
            CodegenProperty mostInnerItem = innerCp;
            // loop through multidimensional array to add proper import
            // also find the most inner item
            while (innerCp != null) {
                if (innerCp.complexType != null) {
                    imports.add(innerCp.complexType);
                }
                mostInnerItem = innerCp;
                innerCp = innerCp.items;
            }

            if (StringUtils.isEmpty(bodyParameterName)) {
                if (StringUtils.isEmpty(mostInnerItem.complexType)) {
                    codegenParameter.baseName = "request_body";
                } else {
                    codegenParameter.baseName = mostInnerItem.complexType;
                }
            } else {
                codegenParameter.baseName = bodyParameterName;
            }
            codegenParameter.paramName = toArrayModelParamName(codegenParameter.baseName);
            codegenParameter.nameInCamelCase = camelize(codegenParameter.paramName, LOWERCASE_FIRST_LETTER);
            codegenParameter.nameInPascalCase = camelize(codegenParameter.paramName);
            codegenParameter.nameInSnakeCase = CaseFormat.UPPER_CAMEL.to(CaseFormat.UPPER_UNDERSCORE, codegenParameter.nameInPascalCase);
            codegenParameter.nameInLowerCase = codegenParameter.paramName.toLowerCase(Locale.ROOT);

            codegenParameter.items = codegenProperty.items;
            codegenParameter.mostInnerItems = codegenProperty.mostInnerItems;
            codegenParameter.dataType = getTypeDeclaration(schema);
            codegenParameter.baseType = getSchemaType(inner);
            codegenParameter.isContainer = Boolean.TRUE;
            codegenParameter.isNullable = codegenProperty.isNullable;
            codegenParameter.containerType = codegenProperty.containerType;
            codegenParameter.containerTypeMapped = codegenProperty.containerTypeMapped;

            // set nullable
            setParameterNullable(codegenParameter, codegenProperty);

            while (codegenProperty != null) {
                imports.add(codegenProperty.baseType);
                codegenProperty = codegenProperty.items;
            }
        }
    }

    protected void updateRequestBodyForString(CodegenParameter codegenParameter, Schema schema, Set<String> imports, String bodyParameterName) {
        updateRequestBodyForPrimitiveType(codegenParameter, schema, bodyParameterName, imports);
        if (ModelUtils.isByteArraySchema(schema)) {
            codegenParameter.setIsString(false);
            codegenParameter.isByteArray = true;
        } else if (ModelUtils.isBinarySchema(schema)) {
            codegenParameter.isBinary = true;
            codegenParameter.isFile = true; // file = binary in OAS3
        } else if (ModelUtils.isUUIDSchema(schema)) {
            codegenParameter.isUuid = true;
        } else if (ModelUtils.isURISchema(schema)) {
            codegenParameter.isUri = true;
        } else if (ModelUtils.isEmailSchema(schema)) {
            codegenParameter.isEmail = true;
        } else if (ModelUtils.isDateSchema(schema)) { // date format
            codegenParameter.setIsString(false); // for backward compatibility with 2.x
            codegenParameter.isDate = true;
        } else if (ModelUtils.isDateTimeSchema(schema)) { // date-time format
            codegenParameter.setIsString(false); // for backward compatibility with 2.x
            codegenParameter.isDateTime = true;
        } else if (ModelUtils.isDecimalSchema(schema)) { // type: string, format: number
            codegenParameter.isDecimal = true;
            codegenParameter.setIsString(false);
        }
        codegenParameter.pattern = toRegularExpression(schema.getPattern());
    }

    protected String toMediaTypeSchemaName(String contentType, String mediaTypeSchemaSuffix) {
        return "SchemaFor" + mediaTypeSchemaSuffix + toModelName(contentType);
    }

    private CodegenParameter headerToCodegenParameter(Header header, String headerName, Set<String> imports, String mediaTypeSchemaSuffix) {
        if (header == null) {
            return null;
        }
        Parameter headerParam = new Parameter();
        headerParam.setName(headerName);
        headerParam.setIn("header");
        headerParam.setDescription(header.getDescription());
        headerParam.setRequired(header.getRequired());
        headerParam.setDeprecated(header.getDeprecated());
        Header.StyleEnum style = header.getStyle();
        if (style != null) {
            headerParam.setStyle(Parameter.StyleEnum.valueOf(style.name()));
        }
        headerParam.setExplode(header.getExplode());
        headerParam.setSchema(header.getSchema());
        headerParam.setExamples(header.getExamples());
        headerParam.setExample(header.getExample());
        headerParam.setContent(header.getContent());
        headerParam.setExtensions(header.getExtensions());
        CodegenParameter param = fromParameter(headerParam, imports);
        param.setContent(getContent(headerParam.getContent(), imports, mediaTypeSchemaSuffix));
        return param;
    }

    protected LinkedHashMap<String, CodegenMediaType> getContent(Content content, Set<String> imports, String mediaTypeSchemaSuffix) {
        if (content == null) {
            return null;
        }
        LinkedHashMap<String, CodegenMediaType> cmtContent = new LinkedHashMap<>();
        for (Entry<String, MediaType> contentEntry : content.entrySet()) {
            MediaType mt = contentEntry.getValue();
            LinkedHashMap<String, CodegenEncoding> ceMap = null;
            if (mt.getEncoding() != null) {
                ceMap = new LinkedHashMap<>();
                Map<String, Encoding> encMap = mt.getEncoding();
                for (Entry<String, Encoding> encodingEntry : encMap.entrySet()) {
                    Encoding enc = encodingEntry.getValue();
                    List<CodegenParameter> headers = new ArrayList<>();
                    if (enc.getHeaders() != null) {
                        Map<String, Header> encHeaders = enc.getHeaders();
                        for (Entry<String, Header> headerEntry : encHeaders.entrySet()) {
                            String headerName = headerEntry.getKey();
                            Header header = ModelUtils.getReferencedHeader(this.openAPI, headerEntry.getValue());
                            CodegenParameter param = headerToCodegenParameter(header, headerName, imports, mediaTypeSchemaSuffix);
                            headers.add(param);
                        }
                    }
                    CodegenEncoding ce = new CodegenEncoding(
                            enc.getContentType(),
                            headers,
                            enc.getStyle().toString(),
                            enc.getExplode() == null ? false : enc.getExplode().booleanValue(),
                            enc.getAllowReserved() == null ? false : enc.getAllowReserved().booleanValue()
                    );

                    if (enc.getExtensions() != null) {
                        ce.vendorExtensions = enc.getExtensions();
                    }

                    String propName = encodingEntry.getKey();
                    ceMap.put(propName, ce);
                }
            }
            String contentType = contentEntry.getKey();
            CodegenProperty schemaProp = null;
            if (mt.getSchema() != null) {
                schemaProp = fromProperty(toMediaTypeSchemaName(contentType, mediaTypeSchemaSuffix), mt.getSchema(), false);
            }
            HashMap<String, SchemaTestCase> schemaTestCases = null;
            if (mt.getExtensions() != null && mt.getExtensions().containsKey(xSchemaTestExamplesKey)) {
                Object objNodeWithRef = mt.getExtensions().get(xSchemaTestExamplesKey);
                if (objNodeWithRef instanceof LinkedHashMap) {
                    LinkedHashMap<String, String> nodeWithRef = (LinkedHashMap<String, String>) objNodeWithRef;
                    String refKey = "$ref";
                    String refToTestCases = nodeWithRef.getOrDefault(refKey, null);
                    if (refToTestCases != null) {
                        schemaTestCases = extractSchemaTestCases(refToTestCases);
                    }
                }
            }

            CodegenMediaType codegenMt;
            if (mt.getExamples() != null) {
                codegenMt = new CodegenMediaType(schemaProp, ceMap, schemaTestCases, mt.getExamples());
            } else if (mt.getExample() != null) {
                codegenMt = new CodegenMediaType(schemaProp, ceMap, schemaTestCases, mt.getExample());
            } else {
                codegenMt = new CodegenMediaType(schemaProp, ceMap, schemaTestCases);
            }

            if (mt.getExtensions() != null) {
                codegenMt.vendorExtensions = mt.getExtensions();
            }

            cmtContent.put(contentType, codegenMt);
            if (schemaProp != null) {
                addImports(imports, schemaProp.getImports(true, importBaseType, generatorMetadata.getFeatureSet()));
            }
        }
        return cmtContent;
    }

    public CodegenParameter fromRequestBody(RequestBody body, Set<String> imports, String bodyParameterName) {
        if (body == null) {
            LOGGER.error("body in fromRequestBody cannot be null!");
            throw new RuntimeException("body in fromRequestBody cannot be null!");
        }
        CodegenParameter codegenParameter = CodegenModelFactory.newInstance(CodegenModelType.PARAMETER);
        codegenParameter.baseName = "UNKNOWN_BASE_NAME";
        codegenParameter.paramName = "UNKNOWN_PARAM_NAME";
        codegenParameter.description = escapeText(body.getDescription());
        codegenParameter.required = body.getRequired() != null ? body.getRequired() : Boolean.FALSE;
        codegenParameter.isBodyParam = Boolean.TRUE;
        if (body.getExtensions() != null) {
            codegenParameter.vendorExtensions.putAll(body.getExtensions());
        }

        String name = null;
        LOGGER.debug("Request body = {}", body);
        Schema schema = ModelUtils.getSchemaFromRequestBody(body);
        if (schema == null) {
            LOGGER.error("Schema cannot be null in the request body: {}", body);
            return null;
        }
        Schema original = null;
        // check if it's allOf (only 1 sub schema) with or without default/nullable/etc set in the top level
        if (ModelUtils.isAllOf(schema) && schema.getAllOf().size() == 1 &&
                schema.getType() == null && schema.getTypes() == null) {
            if (schema.getAllOf().get(0) instanceof Schema) {
                original = schema;
                schema = (Schema) schema.getAllOf().get(0);
            } else {
                LOGGER.error("Unknown type in allOf schema. Please report the issue via openapi-generator's Github issue tracker.");
            }
        }

        codegenParameter.setContent(getContent(body.getContent(), imports, "RequestBody"));
        if (StringUtils.isNotBlank(schema.get$ref())) {
            name = ModelUtils.getSimpleRef(schema.get$ref());
        }

        Schema unaliasedSchema = unaliasSchema(schema);
        schema = ModelUtils.getReferencedSchema(this.openAPI, schema);

        ModelUtils.syncValidationProperties(unaliasedSchema, codegenParameter);
        codegenParameter.setTypeProperties(unaliasedSchema);
        codegenParameter.setComposedSchemas(getComposedSchemas(unaliasedSchema));
        // TODO in the future switch al the below schema usages to unaliasedSchema
        // because it keeps models as refs and will not get their referenced schemas
        if (ModelUtils.isArraySchema(schema)) {
            updateRequestBodyForArray(codegenParameter, schema, name, imports, bodyParameterName);
        } else if (ModelUtils.isTypeObjectSchema(schema)) {
            updateRequestBodyForObject(codegenParameter, schema, name, imports, bodyParameterName);
        } else if (ModelUtils.isIntegerSchema(schema)) { // integer type
            updateRequestBodyForPrimitiveType(codegenParameter, schema, bodyParameterName, imports);
            codegenParameter.isNumeric = Boolean.TRUE;
            if (ModelUtils.isLongSchema(schema)) { // int64/long format
                codegenParameter.isLong = Boolean.TRUE;
            } else {
                codegenParameter.isInteger = Boolean.TRUE; // older use case, int32 and unbounded int
                if (ModelUtils.isShortSchema(schema)) { // int32
                    codegenParameter.setIsShort(Boolean.TRUE);
                }
            }
        } else if (ModelUtils.isBooleanSchema(schema)) { // boolean type
            updateRequestBodyForPrimitiveType(codegenParameter, schema, bodyParameterName, imports);
        } else if (ModelUtils.isFileSchema(schema) && !ModelUtils.isStringSchema(schema)) {
            // swagger v2 only, type file
            codegenParameter.isFile = true;
        } else if (ModelUtils.isStringSchema(schema)) {
            updateRequestBodyForString(codegenParameter, schema, imports, bodyParameterName);
        } else if (ModelUtils.isNumberSchema(schema)) {
            updateRequestBodyForPrimitiveType(codegenParameter, schema, bodyParameterName, imports);
            codegenParameter.isNumeric = Boolean.TRUE;
            if (ModelUtils.isFloatSchema(schema)) { // float
                codegenParameter.isFloat = Boolean.TRUE;
            } else if (ModelUtils.isDoubleSchema(schema)) { // double
                codegenParameter.isDouble = Boolean.TRUE;
            }
        } else if (ModelUtils.isNullType(schema)) {
            updateRequestBodyForPrimitiveType(codegenParameter, schema, bodyParameterName, imports);
        } else if (ModelUtils.isAnyType(schema)) {
            if (ModelUtils.isMapSchema(schema)) {
                // Schema with additionalproperties: true (including composed schemas with additionalproperties: true)
                updateRequestBodyForMap(codegenParameter, schema, name, imports, bodyParameterName);
            } else if (ModelUtils.isComposedSchema(schema)) {
                this.addBodyModelSchema(codegenParameter, name, schema, imports, bodyParameterName, false);
            } else if (ModelUtils.isObjectSchema(schema)) {
                // object type schema OR (AnyType schema with properties defined)
                this.addBodyModelSchema(codegenParameter, name, schema, imports, bodyParameterName, false);
            } else {
                updateRequestBodyForPrimitiveType(codegenParameter, schema, bodyParameterName, imports);
            }
            addVarsRequiredVarsAdditionalProps(schema, codegenParameter);
        } else {
            // referenced schemas
            updateRequestBodyForPrimitiveType(codegenParameter, schema, bodyParameterName, imports);
        }

        addJsonSchemaForBodyRequestInCaseItsNotPresent(codegenParameter, body);

        // set the parameter's example value
        // should be overridden by lang codegen
        setParameterExampleValue(codegenParameter, body);

        // restore original schema with description, extensions etc
        if (original != null) {
            // evaluate common attributes such as description if defined in the top level
            if (original.getNullable() != null) {
                codegenParameter.isNullable = original.getNullable();
            } else if (original.getExtensions() != null && original.getExtensions().containsKey("x-nullable")) {
                codegenParameter.isNullable = (Boolean) original.getExtensions().get("x-nullable");
            }

            if (original.getExtensions() != null) {
                codegenParameter.vendorExtensions.putAll(original.getExtensions());
            }
            if (original.getDeprecated() != null) {
                codegenParameter.isDeprecated = original.getDeprecated();
            }
            if (original.getDescription() != null) {
                codegenParameter.description = escapeText(original.getDescription());
                codegenParameter.unescapedDescription = original.getDescription();
            }
            if (original.getMaxLength() != null) {
                codegenParameter.setMaxLength(original.getMaxLength());
            }
            if (original.getMinLength() != null) {
                codegenParameter.setMinLength(original.getMinLength());
            }
            if (original.getMaxItems() != null) {
                codegenParameter.setMaxItems(original.getMaxItems());
            }
            if (original.getMinItems() != null) {
                codegenParameter.setMinItems(original.getMinItems());
            }
            if (original.getMaximum() != null) {
                codegenParameter.setMaximum(String.valueOf(original.getMaximum().doubleValue()));
            }
            if (original.getMinimum() != null) {
                codegenParameter.setMinimum(String.valueOf(original.getMinimum().doubleValue()));
            }
            /* comment out below as we don't store `title` in the codegen parametera the moment
            if (original.getTitle() != null) {
                codegenParameter.setTitle(original.getTitle());
            }
             */
        }

        return codegenParameter;
    }

    protected void addRequiredVarsMap(Schema schema, IJsonSchemaValidationProperties property) {
        /*
        this should be called after vars and additionalProperties are set
        Features added by storing codegenProperty values:
        - complexType stores reference to additionalProperties definition
        - baseName stores original name (can be invalid in a programming language)
        - nameInSnakeCase can store valid name for a programming language
         */
        Map<String, Schema> properties = schema.getProperties();
        Map<String, CodegenProperty> requiredVarsMap = new HashMap<>();
        List<String> requiredPropertyNames = schema.getRequired();
        if (requiredPropertyNames == null) {
            return;
        }
        for (String requiredPropertyName : requiredPropertyNames) {
            // required property is defined in properties, value is that CodegenProperty
            String usedRequiredPropertyName = handleSpecialCharacters(requiredPropertyName);
            if (properties != null && properties.containsKey(requiredPropertyName)) {
                // get cp from property
                boolean found = false;
                for (CodegenProperty cp : property.getVars()) {
                    if (cp.baseName.equals(requiredPropertyName)) {
                        found = true;
                        requiredVarsMap.put(requiredPropertyName, cp);
                        break;
                    }
                }
                if (found == false) {
                    LOGGER.warn("Property {} is not processed correctly (missing from getVars). Maybe it's a const (not yet supported) in openapi v3.1 spec.", requiredPropertyName);
                    continue;
                }
            } else if (schema.getAdditionalProperties() instanceof Boolean && Boolean.FALSE.equals(schema.getAdditionalProperties())) {
                // TODO add processing for requiredPropertyName
                // required property is not defined in properties, and additionalProperties is false, value is null
                requiredVarsMap.put(usedRequiredPropertyName, null);
            } else {
                // required property is not defined in properties, and additionalProperties is true or unset value is CodegenProperty made from empty schema
                // required property is not defined in properties, and additionalProperties is schema, value is CodegenProperty made from schema
                if (supportsAdditionalPropertiesWithComposedSchema && !disallowAdditionalPropertiesIfNotPresent) {
                    CodegenProperty cp;
                    if (schema.getAdditionalProperties() == null) {
                        // additionalProperties is null
                        cp = fromProperty(usedRequiredPropertyName, new Schema(), true, true);
                    } else if (schema.getAdditionalProperties() instanceof Boolean && Boolean.TRUE.equals(schema.getAdditionalProperties())) {
                        // additionalProperties is True
                        cp = fromProperty(requiredPropertyName, new Schema(), true, true);
                    } else {
                        // additionalProperties is schema
                        cp = fromProperty(requiredPropertyName, (Schema) schema.getAdditionalProperties(), true, true);
                    }
                    requiredVarsMap.put(usedRequiredPropertyName, cp);
                }
            }
        }
        if (!requiredVarsMap.isEmpty()) {
            property.setRequiredVarsMap(requiredVarsMap);
        }
    }

    protected void addVarsRequiredVarsAdditionalProps(Schema schema, IJsonSchemaValidationProperties property) {
        setAddProps(schema, property);
        Set<String> mandatory = schema.getRequired() == null ? Collections.emptySet()
                : new TreeSet<>(schema.getRequired());
        addVars(property, property.getVars(), schema.getProperties(), mandatory);
        addRequiredVarsMap(schema, property);
    }

    protected String getItemsName(Schema containingSchema, String containingSchemaName) {
        // fromProperty use case
        if (containingSchema.getExtensions() != null && containingSchema.getExtensions().get("x-item-name") != null) {
            return containingSchema.getExtensions().get("x-item-name").toString();
        }
        return toVarName(containingSchemaName);
    }

    protected String getAdditionalPropertiesName() {
        return "additional_properties";
    }

    private void addJsonSchemaForBodyRequestInCaseItsNotPresent(CodegenParameter codegenParameter, RequestBody body) {
        if (codegenParameter.jsonSchema == null)
            codegenParameter.jsonSchema = Json.pretty(body);
    }

    protected void addOption(String key, String description, String defaultValue) {
        addOption(key, description, defaultValue, null);
    }

    protected void addOption(String key, String description, String defaultValue, Map<String, String> enumValues) {
        CliOption option = new CliOption(key, description);
        if (defaultValue != null)
            option.defaultValue(defaultValue);
        if (enumValues != null)
            option.setEnum(enumValues);
        cliOptions.add(option);
    }

    protected void updateOption(String key, String defaultValue) {
        for (CliOption cliOption : cliOptions) {
            if (cliOption.getOpt().equals(key)) {
                cliOption.setDefault(defaultValue);
                break;
            }
        }
    }

    protected void removeOption(String key) {
        for (int i = 0; i < cliOptions.size(); i++) {
            if (key.equals(cliOptions.get(i).getOpt())) {
                cliOptions.remove(i);
                break;
            }
        }
    }

    protected void addSwitch(String key, String description, Boolean defaultValue) {
        CliOption option = CliOption.newBoolean(key, description);
        if (defaultValue != null)
            option.defaultValue(defaultValue.toString());
        cliOptions.add(option);
    }

    /**
     * generates OpenAPI specification file in JSON format
     *
     * @param objs map of object
     */
    protected void generateJSONSpecFile(Map<String, Object> objs) {
        OpenAPI openAPI = (OpenAPI) objs.get("openAPI");
        if (openAPI != null) {
            objs.put("openapi-json", SerializerUtils.toJsonString(openAPI));
        }
    }

    /**
     * generates OpenAPI specification file in YAML format
     *
     * @param objs map of object
     */
    public void generateYAMLSpecFile(Map<String, Object> objs) {
        OpenAPI openAPI = (OpenAPI) objs.get("openAPI");
        String yaml = SerializerUtils.toYamlString(openAPI);
        if (yaml != null) {
            objs.put("openapi-yaml", yaml);
        }
    }

    /**
     * checks if the data should be classified as "string" in enum
     * e.g. double in C# needs to be double-quoted (e.g. "2.8") by treating it as a string
     * In the future, we may rename this function to "isEnumString"
     *
     * @param dataType data type
     * @return true if it's a enum string
     */
    public boolean isDataTypeString(String dataType) {
        return "String".equals(dataType);
    }

    @Override
    public List<CodegenServer> fromServers(List<Server> servers) {
        if (servers == null) {
            return Collections.emptyList();
        }
        List<CodegenServer> codegenServers = new LinkedList<>();
        for (Server server : servers) {
            CodegenServer cs = new CodegenServer();
            cs.description = escapeText(server.getDescription());
            cs.url = server.getUrl();
            cs.variables = this.fromServerVariables(server.getVariables());

            if (server.getExtensions() != null) {
                cs.vendorExtensions = server.getExtensions();
            }

            codegenServers.add(cs);
        }
        return codegenServers;
    }

    @Override
    public List<CodegenServerVariable> fromServerVariables(Map<String, ServerVariable> variables) {
        if (variables == null) {
            return Collections.emptyList();
        }

        Map<String, String> variableOverrides = serverVariableOverrides();

        List<CodegenServerVariable> codegenServerVariables = new LinkedList<>();
        for (Entry<String, ServerVariable> variableEntry : variables.entrySet()) {
            CodegenServerVariable codegenServerVariable = new CodegenServerVariable();
            ServerVariable variable = variableEntry.getValue();
            List<String> enums = variable.getEnum();

            codegenServerVariable.defaultValue = variable.getDefault();
            codegenServerVariable.description = escapeText(variable.getDescription());
            codegenServerVariable.enumValues = enums;
            codegenServerVariable.name = variableEntry.getKey();

            if (variable.getExtensions() != null) {
                codegenServerVariable.vendorExtensions = variable.getExtensions();
            }

            // Sets the override value for a server variable pattern.
            // NOTE: OpenAPI Specification doesn't prevent multiple server URLs with variables. If multiple objects have the same
            //       variables pattern, user overrides will apply to _all_ of these patterns. We may want to consider indexed overrides.
            if (variableOverrides != null && !variableOverrides.isEmpty()) {
                String value = variableOverrides.getOrDefault(variableEntry.getKey(), variable.getDefault());
                codegenServerVariable.value = value;

                if (enums != null && !enums.isEmpty() && !enums.contains(value)) {
                    if (LOGGER.isWarnEnabled()) { // prevents calculating StringUtils.join when debug isn't enabled
                        LOGGER.warn("Variable override of '{}' is not listed in the enum of allowed values ({}).", value, StringUtils.join(enums, ","));
                    }
                }
            } else {
                codegenServerVariable.value = variable.getDefault();
            }

            codegenServerVariables.add(codegenServerVariable);
        }
        return codegenServerVariables;
    }

    protected void setParameterNullable(CodegenParameter parameter, CodegenProperty property) {
        if (parameter == null || property == null) {
            return;
        }
        parameter.isNullable = property.isNullable;
    }

    /**
     * Post-process the auto-generated file, e.g. using go-fmt to format the Go code. The file type can be "model-test",
     * "model-doc", "model", "api", "api-test", "api-doc", "supporting-mustache", "supporting-common",
     * "openapi-generator-ignore", "openapi-generator-version"
     * <p>
     * TODO: store these values in enum instead
     *
     * @param file     file to be processed
     * @param fileType file type
     */
    @Override
    public void postProcessFile(File file, String fileType) {
        LOGGER.debug("Post processing file {} ({})", file, fileType);
    }

    /**
     * Boolean value indicating the state of the option for post-processing file using environment variables.
     *
     * @return true if the option is enabled
     */
    @Override
    public boolean isEnablePostProcessFile() {
        return enablePostProcessFile;
    }

    /**
     * Set the boolean value indicating the state of the option for post-processing file using environment variables.
     *
     * @param enablePostProcessFile true to enable post-processing file
     */
    @Override
    public void setEnablePostProcessFile(boolean enablePostProcessFile) {
        this.enablePostProcessFile = enablePostProcessFile;
    }

    /**
     * Get the boolean value indicating the state of the option for updating only changed files
     */
    @Override
    public boolean isEnableMinimalUpdate() {
        return enableMinimalUpdate;
    }

    /**
     * Set the boolean value indicating the state of the option for updating only changed files
     *
     * @param enableMinimalUpdate true to enable minimal update
     */
    @Override
    public void setEnableMinimalUpdate(boolean enableMinimalUpdate) {
        this.enableMinimalUpdate = enableMinimalUpdate;
    }

    /**
     * Indicates whether the codegen configuration should treat documents as strictly defined by the OpenAPI specification.
     *
     * @return true to act strictly upon spec documents, potentially modifying the spec to strictly fit the spec.
     */
    @Override
    public boolean isStrictSpecBehavior() {
        return this.strictSpecBehavior;
    }

    /**
     * Sets the boolean valid indicating whether generation will work strictly against the specification, potentially making
     * minor changes to the input document.
     *
     * @param strictSpecBehavior true if we will behave strictly, false to allow specification documents which pass validation to be loosely interpreted against the spec.
     */
    @Override
    public void setStrictSpecBehavior(final boolean strictSpecBehavior) {
        this.strictSpecBehavior = strictSpecBehavior;
    }

    @Override
    public FeatureSet getFeatureSet() {
        return this.generatorMetadata.getFeatureSet();
    }

    /**
     * Get the boolean value indicating whether to remove enum value prefixes
     */
    @Override
    public boolean isRemoveEnumValuePrefix() {
        return this.removeEnumValuePrefix;
    }

    /**
     * Set the boolean value indicating whether to remove enum value prefixes
     *
     * @param removeEnumValuePrefix true to enable enum value prefix removal
     */
    @Override
    public void setRemoveEnumValuePrefix(final boolean removeEnumValuePrefix) {
        this.removeEnumValuePrefix = removeEnumValuePrefix;
    }

    //// Following methods are related to the "useOneOfInterfaces" feature

    /**
     * Add "x-one-of-name" extension to a given oneOf schema (assuming it has at least 1 oneOf elements)
     *
     * @param schema schema to add the extension to
     * @param name   name of the parent oneOf schema
     */
    public void addOneOfNameExtension(Schema schema, String name) {
        if (schema.getOneOf() != null && schema.getOneOf().size() > 0) {
            schema.addExtension("x-one-of-name", name);
        }
    }

    /**
     * Add a given ComposedSchema as an interface model to be generated, assuming it has `oneOf` defined
     *
     * @param cs   ComposedSchema object to create as interface model
     * @param type name to use for the generated interface model
     */
    public void addOneOfInterfaceModel(Schema cs, String type) {
        if (cs.getOneOf() == null) {
            return;
        }

        CodegenModel cm = new CodegenModel();

        cm.setDiscriminator(createDiscriminator("", cs));

        for (Object o : Optional.ofNullable(cs.getOneOf()).orElse(Collections.emptyList())) {
            if (((Schema) o).get$ref() == null) {
                if (cm.discriminator != null && ((Schema) o).get$ref() == null) {
                    // OpenAPI spec states that inline objects should not be considered when discriminator is used
                    // https://github.com/OAI/OpenAPI-Specification/blob/master/versions/3.0.2.md#discriminatorObject
                    LOGGER.warn("Ignoring inline object in oneOf definition of {}, since discriminator is used", type);
                } else {
                    LOGGER.warn("Inline models are not supported in oneOf definition right now");
                }
                continue;
            }
            cm.oneOf.add(toModelName(ModelUtils.getSimpleRef(((Schema) o).get$ref())));
        }
        cm.name = type;
        cm.classname = type;
        cm.vendorExtensions.put("x-is-one-of-interface", true);
        cm.interfaceModels = new ArrayList<>();

        addOneOfInterfaces.add(cm);
    }

    public void addImportsToOneOfInterface(List<Map<String, String>> imports) {
    }
    //// End of methods related to the "useOneOfInterfaces" feature

    protected void modifyFeatureSet(Consumer<FeatureSet.Builder> processor) {
        FeatureSet.Builder builder = getFeatureSet().modify();
        processor.accept(builder);
        this.generatorMetadata = GeneratorMetadata.newBuilder(generatorMetadata)
                .featureSet(builder.build()).build();
    }

    /**
     * An map entry for cached sanitized names.
     */
    private static class SanitizeNameOptions {
        public SanitizeNameOptions(String name, String removeCharRegEx, List<String> exceptions) {
            this.name = name;
            this.removeCharRegEx = removeCharRegEx;
            if (exceptions != null) {
                this.exceptions = Collections.unmodifiableList(exceptions);
            } else {
                this.exceptions = Collections.emptyList();
            }
        }

        public String getName() {
            return name;
        }

        public String getRemoveCharRegEx() {
            return removeCharRegEx;
        }

        public List<String> getExceptions() {
            return exceptions;
        }

        private final String name;
        private final String removeCharRegEx;
        private final List<String> exceptions;

        @Override
        public boolean equals(Object o) {
            if (this == o) return true;
            if (o == null || getClass() != o.getClass()) return false;
            SanitizeNameOptions that = (SanitizeNameOptions) o;
            return Objects.equals(getName(), that.getName()) &&
                    Objects.equals(getRemoveCharRegEx(), that.getRemoveCharRegEx()) &&
                    Objects.equals(getExceptions(), that.getExceptions());
        }

        @Override
        public int hashCode() {
            return Objects.hash(getName(), getRemoveCharRegEx(), getExceptions());
        }
    }

    /**
     * Check if the given MIME is a JSON MIME.
     * JSON MIME examples:
     * application/json
     * application/json; charset=UTF8
     * APPLICATION/JSON
     *
     * @param mime MIME string
     * @return true if the input matches the JSON MIME
     */
    public static boolean isJsonMimeType(String mime) {
        return mime != null && (JSON_MIME_PATTERN.matcher(mime).matches());
    }

    public static boolean isXmlMimeType(String mime) {
        return mime != null && (XML_MIME_PATTERN.matcher(mime).matches());
    }

    /**
     * Check if the given MIME is a JSON Vendor MIME.
     * JSON MIME examples:
     * application/vnd.mycompany+json
     * application/vnd.mycompany.resourceA.version1+json
     *
     * @param mime MIME string
     * @return true if the input matches the JSON vendor MIME
     */
    protected static boolean isJsonVendorMimeType(String mime) {
        return mime != null && JSON_VENDOR_MIME_PATTERN.matcher(mime).matches();
    }

    /**
     * Builds OAPI 2.0 collectionFormat value based on style and explode values
     * for the {@link CodegenParameter}.
     *
     * @param codegenParameter parameter
     * @return string for a collectionFormat.
     */
    protected String getCollectionFormat(CodegenParameter codegenParameter) {
        if ("form".equals(codegenParameter.style)) {
            // Ref: https://github.com/OAI/OpenAPI-Specification/blob/master/versions/3.0.1.md#style-values
            if (codegenParameter.isExplode) {
                return "multi";
            } else {
                return "csv";
            }
        } else if ("simple".equals(codegenParameter.style)) {
            return "csv";
        } else if ("pipeDelimited".equals(codegenParameter.style)) {
            return "pipes";
        } else if ("spaceDelimited".equals(codegenParameter.style)) {
            return "ssv";
        } else {
            // Doesn't map to any of the collectionFormat strings
            return null;
        }
    }

    private CodegenComposedSchemas getComposedSchemas(Schema schema) {
        if (!(ModelUtils.isComposedSchema(schema)) && schema.getNot() == null) {
            return null;
        }
        Schema notSchema = schema.getNot();
        CodegenProperty notProperty = null;
        if (notSchema != null) {
            notProperty = fromProperty("not_schema", notSchema, false);
        }
        List<CodegenProperty> allOf = new ArrayList<>();
        List<CodegenProperty> oneOf = new ArrayList<>();
        List<CodegenProperty> anyOf = new ArrayList<>();
        if (ModelUtils.isComposedSchema(schema)) {
            allOf = getComposedProperties(schema.getAllOf(), "all_of");
            oneOf = getComposedProperties(schema.getOneOf(), "one_of");
            anyOf = getComposedProperties(schema.getAnyOf(), "any_of");
        }
        return new CodegenComposedSchemas(
                allOf,
                oneOf,
                anyOf,
                notProperty
        );
    }

    private List<CodegenProperty> getComposedProperties(List<Schema> xOfCollection, String collectionName) {
        if (xOfCollection == null) {
            return null;
        }
        List<CodegenProperty> xOf = new ArrayList<>();
        Set<String> dataTypeSet = new HashSet<>(); // to keep track of dataType
        int i = 0;
        for (Schema xOfSchema : xOfCollection) {
            CodegenProperty cp = fromProperty(collectionName + "_" + i, xOfSchema, false);
            xOf.add(cp);
            i += 1;

            if (dataTypeSet.contains(cp.dataType)
                    || (isTypeErasedGenerics() && dataTypeSet.contains(cp.baseType))) {
                // add "x-duplicated-data-type" to indicate if the dataType already occurs before
                // in other sub-schemas of allOf/anyOf/oneOf
                cp.vendorExtensions.putIfAbsent("x-duplicated-data-type", true);
            } else {
                if (isTypeErasedGenerics()) {
                    dataTypeSet.add(cp.baseType);
                } else {
                    dataTypeSet.add(cp.dataType);
                }
            }
        }
        return xOf;
    }

    @Override
    public String defaultTemplatingEngine() {
        return "mustache";
    }

    @Override
    public GeneratorLanguage generatorLanguage() {
        return GeneratorLanguage.JAVA;
    }

    @Override
    public String generatorLanguageVersion() {
        return null;
    }

    @Override
    public List<VendorExtension> getSupportedVendorExtensions() {
        return new ArrayList<>();
    }

    @Override
    public boolean getUseInlineModelResolver() {
        return true;
    }

    @Override
    public boolean getUseOpenapiNormalizer() {
        return true;
    }

    @Override
    public Set<String> getOpenapiGeneratorIgnoreList() {
        return openapiGeneratorIgnoreList;
    }

    @Override
    public boolean isTypeErasedGenerics() {
        return false;
    }

    /*
        A function to convert yaml or json ingested strings like property names
        And convert special characters like newline, tab, carriage return
        Into strings that can be rendered in the language that the generator will output to
        */
    protected String handleSpecialCharacters(String name) {
        return name;
    }

    /**
     * Used to ensure that null or Schema is returned given an input Boolean/Schema/null
     * This will be used in openapi 3.1.0 spec processing to ensure that Booleans become Schemas
     * Because our generators only understand Schemas
     * Note: use getIsBooleanSchemaTrue or getIsBooleanSchemaFalse on the IJsonSchemaValidationProperties
     * if you need to be able to detect if the original schema's value was true or false
     *
     * @param schema the input Boolean or Schema data to convert to a Schema
     * @return Schema the input data converted to a Schema if possible
     */
    protected Schema getSchemaFromBooleanOrSchema(Object schema) {
        if (schema == null) {
            return null;
        } else if (schema instanceof Boolean) {
            if (Boolean.TRUE.equals(schema)) {
                return trueSchema;
            } else if (Boolean.FALSE.equals(schema)) {
                return falseSchema;
            }
            // null case
            return null;
        } else if (schema instanceof Schema) {
            return (Schema) schema;
        } else {
            throw new IllegalArgumentException("Invalid schema type; type must be Boolean or Schema");
        }
    }

    public void setAutosetConstants(boolean autosetConstants) {
        this.autosetConstants = autosetConstants;
    }

    /**
     * This method removes all constant Query, Header and Cookie Params from allParams and sets them as constantParams in the CodegenOperation.
     * The definition of constant is single valued required enum params.
     * The constantParams in the generated code should be hardcoded to the constantValue if autosetConstants feature is enabled.
     *
     * @param operation - operation to be processed
     */
    protected void handleConstantParams(CodegenOperation operation) {
        if (!autosetConstants || operation.allParams.isEmpty()) {
            return;
        }
        final ArrayList<CodegenParameter> copy = new ArrayList<>(operation.allParams);
        // Remove all params from Params, Non constant params will be added back later.
        operation.allParams.clear();

        // Finds all constant params, removes them from allParams and adds them to constant params.
        // Also, adds back non constant params to allParams.
        for (CodegenParameter p : copy) {
            if (p.isEnum && p.required && p._enum != null && p._enum.size() == 1) {
                // Add to constantParams for use in the code generation templates. 
                operation.constantParams.add(p);
                if (p.isQueryParam) {
                    operation.queryParams.removeIf(param -> param.baseName.equals(p.baseName));
                }
                if (p.isHeaderParam) {
                    operation.headerParams.removeIf(param -> param.baseName.equals(p.baseName));
                }
                if (p.isCookieParam) {
                    operation.cookieParams.removeIf(param -> param.baseName.equals(p.baseName));
                }
                LOGGER.info("Update operation [{}]. Remove parameter [{}] because it can only have a fixed value of [{}]", operation.operationId, p.baseName, p._enum.get(0));
            } else {
                // Add back to allParams as the param is not a constant.
                operation.allParams.add(p);
            }
        }
        operation.hasParams = !operation.allParams.isEmpty();
    }
}<|MERGE_RESOLUTION|>--- conflicted
+++ resolved
@@ -52,6 +52,7 @@
 import org.openapitools.codegen.config.GlobalSettings;
 import org.openapitools.codegen.examples.ExampleGenerator;
 import org.openapitools.codegen.languages.PhpNextgenClientCodegen;
+import org.openapitools.codegen.languages.RustAxumServerCodegen;
 import org.openapitools.codegen.languages.RustServerCodegen;
 import org.openapitools.codegen.meta.FeatureSet;
 import org.openapitools.codegen.meta.GeneratorMetadata;
@@ -4742,11 +4743,7 @@
                 contentType = contentType.toLowerCase(Locale.ROOT);
             }
             if (contentType != null &&
-<<<<<<< HEAD
-                    (contentType.startsWith("application/x-www-form-urlencoded") ||
-=======
                     ((!(this instanceof RustAxumServerCodegen) && contentType.startsWith("application/x-www-form-urlencoded")) ||
->>>>>>> 58aad760
                             contentType.startsWith("multipart"))) {
                 // process form parameters
                 formParams = fromRequestBodyToFormParameters(requestBody, imports);
