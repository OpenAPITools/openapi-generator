--- conflicted
+++ resolved
@@ -257,11 +257,8 @@
     private Map<String, Schema> modelNameToSchemaCache;
 
     // A cache to efficiently lookup schema `toModelName()` based on the schema Key
-<<<<<<< HEAD
     private Map<String, String> schemaKeyToModelNameCache = new HashMap<>();
-=======
-    private Map<String, String> schemaKeyToModelNameCache;
->>>>>>> 84525659
+
 
     @Override
     public List<CliOption> cliOptions() {
