--- conflicted
+++ resolved
@@ -3784,11 +3784,7 @@
 
             for (String r : required) {
                 if (!properties.containsKey(r)) {
-<<<<<<< HEAD
-                    LOGGER.error("Required var %s not in properties", r);
-=======
                     LOGGER.error("Required var {} not in properties", r);
->>>>>>> e78aeb6b
                 }
             }
             return;
