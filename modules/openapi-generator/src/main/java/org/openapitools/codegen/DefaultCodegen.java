/*
 * Copyright 2018 OpenAPI-Generator Contributors (https://openapi-generator.tech)
 * Copyright 2018 SmartBear Software
 *
 * Licensed under the Apache License, Version 2.0 (the "License");
 * you may not use this file except in compliance with the License.
 * You may obtain a copy of the License at
 *
 *     https://www.apache.org/licenses/LICENSE-2.0
 *
 * Unless required by applicable law or agreed to in writing, software
 * distributed under the License is distributed on an "AS IS" BASIS,
 * WITHOUT WARRANTIES OR CONDITIONS OF ANY KIND, either express or implied.
 * See the License for the specific language governing permissions and
 * limitations under the License.
 */

package org.openapitools.codegen;

import com.github.benmanes.caffeine.cache.Cache;
import com.github.benmanes.caffeine.cache.Caffeine;
import com.github.benmanes.caffeine.cache.Ticker;
import com.google.common.base.CaseFormat;
import com.google.common.collect.ImmutableMap;
import com.samskivert.mustache.Mustache;
import com.samskivert.mustache.Mustache.Compiler;
import com.samskivert.mustache.Mustache.Lambda;
import io.swagger.v3.core.util.Json;
import io.swagger.v3.oas.models.OpenAPI;
import io.swagger.v3.oas.models.Operation;
import io.swagger.v3.oas.models.PathItem;
import io.swagger.v3.oas.models.callbacks.Callback;
import io.swagger.v3.oas.models.examples.Example;
import io.swagger.v3.oas.models.headers.Header;
import io.swagger.v3.oas.models.media.*;
import io.swagger.v3.oas.models.parameters.*;
import io.swagger.v3.oas.models.responses.ApiResponse;
import io.swagger.v3.oas.models.responses.ApiResponses;
import io.swagger.v3.oas.models.security.OAuthFlow;
import io.swagger.v3.oas.models.security.OAuthFlows;
import io.swagger.v3.oas.models.security.SecurityScheme;
import io.swagger.v3.oas.models.servers.Server;
import io.swagger.v3.oas.models.servers.ServerVariable;
import io.swagger.v3.parser.util.SchemaTypeUtil;
import org.apache.commons.lang3.ObjectUtils;
import org.apache.commons.lang3.StringEscapeUtils;
import org.apache.commons.lang3.StringUtils;
import org.apache.commons.lang3.tuple.Pair;
import org.openapitools.codegen.CodegenDiscriminator.MappedModel;
import org.openapitools.codegen.api.TemplatingEngineAdapter;
import org.openapitools.codegen.config.GlobalSettings;
import org.openapitools.codegen.examples.ExampleGenerator;
import org.openapitools.codegen.meta.FeatureSet;
import org.openapitools.codegen.meta.GeneratorMetadata;
import org.openapitools.codegen.meta.Stability;
import org.openapitools.codegen.meta.features.*;
import org.openapitools.codegen.serializer.SerializerUtils;
import org.openapitools.codegen.templating.MustacheEngineAdapter;
import org.openapitools.codegen.templating.mustache.*;
import org.openapitools.codegen.utils.ModelUtils;
import org.openapitools.codegen.utils.OneOfImplementorAdditionalData;
import org.slf4j.Logger;
import org.slf4j.LoggerFactory;

import java.io.File;
import java.util.*;
import java.util.Map.Entry;
import java.util.concurrent.TimeUnit;
import java.util.function.Consumer;
import java.util.regex.Matcher;
import java.util.regex.Pattern;
import java.util.stream.Collectors;
import java.util.stream.Stream;

import static org.openapitools.codegen.utils.OnceLogger.once;
import static org.openapitools.codegen.utils.StringUtils.*;

public class DefaultCodegen implements CodegenConfig {
    private static final Logger LOGGER = LoggerFactory.getLogger(DefaultCodegen.class);

    public static FeatureSet DefaultFeatureSet;

    // A cache of sanitized words. The sanitizeName() method is invoked many times with the same
    // arguments, this cache is used to optimized performance.
    private static Cache<SanitizeNameOptions, String> sanitizedNameCache;

    static {
        DefaultFeatureSet = FeatureSet.newBuilder()
                .includeDataTypeFeatures(
                        DataTypeFeature.Int32, DataTypeFeature.Int64, DataTypeFeature.Float, DataTypeFeature.Double,
                        DataTypeFeature.Decimal, DataTypeFeature.String, DataTypeFeature.Byte, DataTypeFeature.Binary,
                        DataTypeFeature.Boolean, DataTypeFeature.Date, DataTypeFeature.DateTime, DataTypeFeature.Password,
                        DataTypeFeature.File, DataTypeFeature.Array, DataTypeFeature.Maps, DataTypeFeature.CollectionFormat,
                        DataTypeFeature.CollectionFormatMulti, DataTypeFeature.Enum, DataTypeFeature.ArrayOfEnum, DataTypeFeature.ArrayOfModel,
                        DataTypeFeature.ArrayOfCollectionOfPrimitives, DataTypeFeature.ArrayOfCollectionOfModel, DataTypeFeature.ArrayOfCollectionOfEnum,
                        DataTypeFeature.MapOfEnum, DataTypeFeature.MapOfModel, DataTypeFeature.MapOfCollectionOfPrimitives,
                        DataTypeFeature.MapOfCollectionOfModel, DataTypeFeature.MapOfCollectionOfEnum
                        // Custom types are template specific
                )
                .includeDocumentationFeatures(
                        DocumentationFeature.Api, DocumentationFeature.Model
                        // README is template specific
                )
                .includeGlobalFeatures(
                        GlobalFeature.Host, GlobalFeature.BasePath, GlobalFeature.Info, GlobalFeature.PartialSchemes,
                        GlobalFeature.Consumes, GlobalFeature.Produces, GlobalFeature.ExternalDocumentation, GlobalFeature.Examples,
                        GlobalFeature.Callbacks
                        // TODO: xml structures, styles, link objects, parameterized servers, full schemes for OAS 2.0
                )
                .includeSchemaSupportFeatures(
                        SchemaSupportFeature.Simple, SchemaSupportFeature.Composite,
                        SchemaSupportFeature.Polymorphism
                        // Union (OneOf) not 100% yet.
                )
                .includeParameterFeatures(
                        ParameterFeature.Path, ParameterFeature.Query, ParameterFeature.Header, ParameterFeature.Body,
                        ParameterFeature.FormUnencoded, ParameterFeature.FormMultipart, ParameterFeature.Cookie
                )
                .includeSecurityFeatures(
                        SecurityFeature.BasicAuth, SecurityFeature.ApiKey, SecurityFeature.BearerToken,
                        SecurityFeature.OAuth2_Implicit, SecurityFeature.OAuth2_Password,
                        SecurityFeature.OAuth2_ClientCredentials, SecurityFeature.OAuth2_AuthorizationCode
                        // OpenIDConnect not yet supported
                )
                .includeWireFormatFeatures(
                        WireFormatFeature.JSON, WireFormatFeature.XML
                        // PROTOBUF and Custom are generator specific
                )
                .build();

        int cacheSize = Integer.parseInt(GlobalSettings.getProperty(NAME_CACHE_SIZE_PROPERTY, "500"));
        int cacheExpiry = Integer.parseInt(GlobalSettings.getProperty(NAME_CACHE_EXPIRY_PROPERTY, "10"));
        sanitizedNameCache = Caffeine.newBuilder()
                .maximumSize(cacheSize)
                .expireAfterAccess(cacheExpiry, TimeUnit.SECONDS)
                .ticker(Ticker.systemTicker())
                .build();
    }

    protected GeneratorMetadata generatorMetadata;
    protected String inputSpec;
    protected String outputFolder = "";
    protected Set<String> defaultIncludes = new HashSet<String>();
    protected Map<String, String> typeMapping = new HashMap<String, String>();
    protected Map<String, String> instantiationTypes = new HashMap<String, String>();
    protected Set<String> reservedWords = new HashSet<String>();
    protected Set<String> languageSpecificPrimitives = new HashSet<String>();
    protected Map<String, String> importMapping = new HashMap<String, String>();
    protected String modelPackage = "", apiPackage = "", fileSuffix;
    protected String modelNamePrefix = "", modelNameSuffix = "";
    protected String apiNamePrefix = "", apiNameSuffix = "Api";
    protected String testPackage = "";
    /*
    apiTemplateFiles are for API outputs only (controllers/handlers).
    API templates may be written multiple times; APIs are grouped by tag and the file is written once per tag group.
    */
    protected Map<String, String> apiTemplateFiles = new HashMap<String, String>();
    protected Map<String, String> modelTemplateFiles = new HashMap<String, String>();
    protected Map<String, String> apiTestTemplateFiles = new HashMap<String, String>();
    protected Map<String, String> modelTestTemplateFiles = new HashMap<String, String>();
    protected Map<String, String> apiDocTemplateFiles = new HashMap<String, String>();
    protected Map<String, String> modelDocTemplateFiles = new HashMap<String, String>();
    protected Map<String, String> reservedWordsMappings = new HashMap<String, String>();
    protected String templateDir;
    protected String embeddedTemplateDir;
    protected String commonTemplateDir = "_common";
    protected Map<String, Object> additionalProperties = new HashMap<String, Object>();
    protected Map<String, String> serverVariables = new HashMap<String, String>();
    protected Map<String, Object> vendorExtensions = new HashMap<String, Object>();
    /*
    Supporting files are those which aren't models, APIs, or docs.
    These get a different map of data bound to the templates. Supporting files are written once.
    See also 'apiTemplateFiles'.
    */
    protected List<SupportingFile> supportingFiles = new ArrayList<SupportingFile>();
    protected List<CliOption> cliOptions = new ArrayList<CliOption>();
    protected boolean skipOverwrite;
    protected boolean removeOperationIdPrefix;
    protected boolean supportsMultipleInheritance;
    protected boolean supportsInheritance;
    protected boolean supportsMixins;
    protected Map<String, String> supportedLibraries = new LinkedHashMap<String, String>();
    protected String library;
    protected Boolean sortParamsByRequiredFlag = true;
    protected Boolean sortModelPropertiesByRequiredFlag = false;
    protected Boolean ensureUniqueParams = true;
    protected Boolean allowUnicodeIdentifiers = false;
    protected String gitHost, gitUserId, gitRepoId, releaseNote;
    protected String httpUserAgent;
    protected Boolean hideGenerationTimestamp = true;
    // How to encode special characters like $
    // They are translated to words like "Dollar" and prefixed with '
    // Then translated back during JSON encoding and decoding
    protected Map<String, String> specialCharReplacements = new HashMap<String, String>();
    // When a model is an alias for a simple type
    protected Map<String, String> typeAliases = null;
    protected Boolean prependFormOrBodyParameters = false;
    // The extension of the generated documentation files (defaults to markdown .md)
    protected String docExtension;
    protected String ignoreFilePathOverride;
    // flag to indicate whether to use environment variable to post process file
    protected boolean enablePostProcessFile = false;
    private TemplatingEngineAdapter templatingEngine = new MustacheEngineAdapter();
    // flag to indicate whether to use the utils.OneOfImplementorAdditionalData related logic
    protected boolean useOneOfInterfaces = false;
    // whether or not the oneOf imports machinery should add oneOf interfaces as imports in implementing classes
    protected boolean addOneOfInterfaceImports = false;
    protected List<CodegenModel> addOneOfInterfaces = new ArrayList<CodegenModel>();

    // flag to indicate whether to only update files whose contents have changed
    protected boolean enableMinimalUpdate = false;

    // acts strictly upon a spec, potentially modifying it to have consistent behavior across generators.
    protected boolean strictSpecBehavior = true;
    // flag to indicate whether enum value prefixes are removed
    protected boolean removeEnumValuePrefix = true;

    // Support legacy logic for evaluating discriminators
    protected boolean legacyDiscriminatorBehavior = true;

    // make openapi available to all methods
    protected OpenAPI openAPI;

    public List<CliOption> cliOptions() {
        return cliOptions;
    }

    public void processOpts() {
        if (additionalProperties.containsKey(CodegenConstants.TEMPLATE_DIR)) {
            this.setTemplateDir((String) additionalProperties.get(CodegenConstants.TEMPLATE_DIR));
        }

        if (additionalProperties.containsKey(CodegenConstants.MODEL_PACKAGE)) {
            this.setModelPackage((String) additionalProperties.get(CodegenConstants.MODEL_PACKAGE));
        }

        if (additionalProperties.containsKey(CodegenConstants.API_PACKAGE)) {
            this.setApiPackage((String) additionalProperties.get(CodegenConstants.API_PACKAGE));
        }

        if (additionalProperties.containsKey(CodegenConstants.HIDE_GENERATION_TIMESTAMP)) {
            setHideGenerationTimestamp(convertPropertyToBooleanAndWriteBack(CodegenConstants.HIDE_GENERATION_TIMESTAMP));
        } else {
            additionalProperties.put(CodegenConstants.HIDE_GENERATION_TIMESTAMP, hideGenerationTimestamp);
        }

        if (additionalProperties.containsKey(CodegenConstants.SORT_PARAMS_BY_REQUIRED_FLAG)) {
            this.setSortParamsByRequiredFlag(Boolean.valueOf(additionalProperties
                    .get(CodegenConstants.SORT_PARAMS_BY_REQUIRED_FLAG).toString()));
        }

        if (additionalProperties.containsKey(CodegenConstants.SORT_MODEL_PROPERTIES_BY_REQUIRED_FLAG)) {
            this.setSortModelPropertiesByRequiredFlag(Boolean.valueOf(additionalProperties
                    .get(CodegenConstants.SORT_MODEL_PROPERTIES_BY_REQUIRED_FLAG).toString()));
        }

        if (additionalProperties.containsKey(CodegenConstants.PREPEND_FORM_OR_BODY_PARAMETERS)) {
            this.setPrependFormOrBodyParameters(Boolean.valueOf(additionalProperties
                    .get(CodegenConstants.PREPEND_FORM_OR_BODY_PARAMETERS).toString()));
        }

        if (additionalProperties.containsKey(CodegenConstants.ENSURE_UNIQUE_PARAMS)) {
            this.setEnsureUniqueParams(Boolean.valueOf(additionalProperties
                    .get(CodegenConstants.ENSURE_UNIQUE_PARAMS).toString()));
        }

        if (additionalProperties.containsKey(CodegenConstants.ALLOW_UNICODE_IDENTIFIERS)) {
            this.setAllowUnicodeIdentifiers(Boolean.valueOf(additionalProperties
                    .get(CodegenConstants.ALLOW_UNICODE_IDENTIFIERS).toString()));
        }

        if (additionalProperties.containsKey(CodegenConstants.API_NAME_PREFIX)) {
            this.setApiNamePrefix((String) additionalProperties.get(CodegenConstants.API_NAME_PREFIX));
        }

        if (additionalProperties.containsKey(CodegenConstants.API_NAME_SUFFIX)) {
            this.setApiNameSuffix((String) additionalProperties.get(CodegenConstants.API_NAME_SUFFIX));
        }

        if (additionalProperties.containsKey(CodegenConstants.MODEL_NAME_PREFIX)) {
            this.setModelNamePrefix((String) additionalProperties.get(CodegenConstants.MODEL_NAME_PREFIX));
        }

        if (additionalProperties.containsKey(CodegenConstants.MODEL_NAME_SUFFIX)) {
            this.setModelNameSuffix((String) additionalProperties.get(CodegenConstants.MODEL_NAME_SUFFIX));
        }

        if (additionalProperties.containsKey(CodegenConstants.REMOVE_OPERATION_ID_PREFIX)) {
            this.setRemoveOperationIdPrefix(Boolean.valueOf(additionalProperties
                    .get(CodegenConstants.REMOVE_OPERATION_ID_PREFIX).toString()));
        }

        if (additionalProperties.containsKey(CodegenConstants.DOCEXTENSION)) {
            this.setDocExtension(String.valueOf(additionalProperties
                    .get(CodegenConstants.DOCEXTENSION).toString()));
        }

        if (additionalProperties.containsKey(CodegenConstants.ENABLE_POST_PROCESS_FILE)) {
            this.setEnablePostProcessFile(Boolean.valueOf(additionalProperties
                    .get(CodegenConstants.ENABLE_POST_PROCESS_FILE).toString()));
        }

        if (additionalProperties.containsKey(CodegenConstants.GENERATE_ALIAS_AS_MODEL)) {
            ModelUtils.setGenerateAliasAsModel(Boolean.valueOf(additionalProperties
                    .get(CodegenConstants.GENERATE_ALIAS_AS_MODEL).toString()));
        }

        if (additionalProperties.containsKey(CodegenConstants.REMOVE_ENUM_VALUE_PREFIX)) {
            this.setRemoveEnumValuePrefix(Boolean.valueOf(additionalProperties
                    .get(CodegenConstants.REMOVE_ENUM_VALUE_PREFIX).toString()));
        }

        if (additionalProperties.containsKey(CodegenConstants.LEGACY_DISCRIMINATOR_BEHAVIOR)) {
            this.setLegacyDiscriminatorBehavior(Boolean.valueOf(additionalProperties
                    .get(CodegenConstants.LEGACY_DISCRIMINATOR_BEHAVIOR).toString()));
        }
    }

    /***
     * Preset map builder with commonly used Mustache lambdas.
     *
     * To extend the map, override addMustacheLambdas(), call parent method
     * first and then add additional lambdas to the returned builder.
     *
     * If common lambdas are not desired, override addMustacheLambdas() method
     * and return empty builder.
     *
     * @return preinitialized map builder with common lambdas
     */
    protected ImmutableMap.Builder<String, Lambda> addMustacheLambdas() {

        return new ImmutableMap.Builder<String, Mustache.Lambda>()
                .put("lowercase", new LowercaseLambda().generator(this))
                .put("uppercase", new UppercaseLambda())
                .put("titlecase", new TitlecaseLambda())
                .put("camelcase", new CamelCaseLambda().generator(this))
                .put("indented", new IndentedLambda())
                .put("indented_8", new IndentedLambda(8, " "))
                .put("indented_12", new IndentedLambda(12, " "))
                .put("indented_16", new IndentedLambda(16, " "));
    }

    private void registerMustacheLambdas() {
        ImmutableMap<String, Lambda> lambdas = addMustacheLambdas().build();

        if (lambdas.size() == 0) {
            return;
        }

        if (additionalProperties.containsKey("lambda")) {
            LOGGER.error("A property called 'lambda' already exists in additionalProperties");
            throw new RuntimeException("A property called 'lambda' already exists in additionalProperties");
        }
        additionalProperties.put("lambda", lambdas);
    }

    // override with any special post-processing for all models
    @SuppressWarnings({"static-method", "unchecked"})
    public Map<String, Object> postProcessAllModels(Map<String, Object> objs) {
        if (this.useOneOfInterfaces) {
            // First, add newly created oneOf interfaces
            for (CodegenModel cm : addOneOfInterfaces) {
                Map<String, Object> modelValue = new HashMap<String, Object>() {{
                    putAll(additionalProperties());
                    put("model", cm);
                }};
                List<Object> modelsValue = Arrays.asList(modelValue);
                List<Map<String, String>> importsValue = new ArrayList<Map<String, String>>();
                Map<String, Object> objsValue = new HashMap<String, Object>() {{
                    put("models", modelsValue);
                    put("package", modelPackage());
                    put("imports", importsValue);
                    put("classname", cm.classname);
                    putAll(additionalProperties);
                }};
                objs.put(cm.name, objsValue);
            }

            // Gather data from all the models that contain oneOf into OneOfImplementorAdditionalData classes
            // (see docstring of that class to find out what information is gathered and why)
            Map<String, OneOfImplementorAdditionalData> additionalDataMap = new HashMap<String, OneOfImplementorAdditionalData>();
            for (Map.Entry modelsEntry : objs.entrySet()) {
                Map<String, Object> modelsAttrs = (Map<String, Object>) modelsEntry.getValue();
                List<Object> models = (List<Object>) modelsAttrs.get("models");
                List<Map<String, String>> modelsImports = (List<Map<String, String>>) modelsAttrs.getOrDefault("imports", new ArrayList<Map<String, String>>());
                for (Object _mo : models) {
                    Map<String, Object> mo = (Map<String, Object>) _mo;
                    CodegenModel cm = (CodegenModel) mo.get("model");
                    if (cm.oneOf.size() > 0) {
                        cm.vendorExtensions.put("x-is-one-of-interface", true);
                        for (String one : cm.oneOf) {
                            if (!additionalDataMap.containsKey(one)) {
                                additionalDataMap.put(one, new OneOfImplementorAdditionalData(one));
                            }
                            additionalDataMap.get(one).addFromInterfaceModel(cm, modelsImports);
                        }
                        // if this is oneOf interface, make sure we include the necessary imports for it
                        addImportsToOneOfInterface(modelsImports);
                    }
                }
            }

            // Add all the data from OneOfImplementorAdditionalData classes to the implementing models
            for (Map.Entry modelsEntry : objs.entrySet()) {
                Map<String, Object> modelsAttrs = (Map<String, Object>) modelsEntry.getValue();
                List<Object> models = (List<Object>) modelsAttrs.get("models");
                List<Map<String, String>> imports = (List<Map<String, String>>) modelsAttrs.get("imports");
                for (Object _implmo : models) {
                    Map<String, Object> implmo = (Map<String, Object>) _implmo;
                    CodegenModel implcm = (CodegenModel) implmo.get("model");
                    String modelName = toModelName(implcm.name);
                    if (additionalDataMap.containsKey(modelName)) {
                        additionalDataMap.get(modelName).addToImplementor(this, implcm, imports, addOneOfInterfaceImports);
                    }
                }
            }
        }

        return objs;
    }

    /**
     * Index all CodegenModels by model name.
     *
     * @param objs Map of models
     * @return map of all models indexed by names
     */
    public Map<String, CodegenModel> getAllModels(Map<String, Object> objs) {
        Map<String, CodegenModel> allModels = new HashMap<String, CodegenModel>();
        for (Entry<String, Object> entry : objs.entrySet()) {
            String modelName = toModelName(entry.getKey());
            Map<String, Object> inner = (Map<String, Object>) entry.getValue();
            List<Map<String, Object>> models = (List<Map<String, Object>>) inner.get("models");
            for (Map<String, Object> mo : models) {
                CodegenModel cm = (CodegenModel) mo.get("model");
                allModels.put(modelName, cm);
            }
        }
        return allModels;
    }

    /**
     * Loop through all models to update different flags (e.g. isSelfReference), children models, etc
     *
     * @param objs Map of models
     * @return maps of models with various updates
     */
    public Map<String, Object> updateAllModels(Map<String, Object> objs) {
        Map<String, CodegenModel> allModels = getAllModels(objs);

        // Fix up all parent and interface CodegenModel references.
        for (CodegenModel cm : allModels.values()) {
            if (cm.getParent() != null) {
                cm.setParentModel(allModels.get(cm.getParent()));
            }
            if (cm.getInterfaces() != null && !cm.getInterfaces().isEmpty()) {
                cm.setInterfaceModels(new ArrayList<CodegenModel>(cm.getInterfaces().size()));
                for (String intf : cm.getInterfaces()) {
                    CodegenModel intfModel = allModels.get(intf);
                    if (intfModel != null) {
                        cm.getInterfaceModels().add(intfModel);
                    }
                }
            }
        }

        // Let parent know about all its children
        for (String name : allModels.keySet()) {
            CodegenModel cm = allModels.get(name);
            CodegenModel parent = allModels.get(cm.getParent());
            // if a discriminator exists on the parent, don't add this child to the inheritance hierarchy
            // TODO Determine what to do if the parent discriminator name == the grandparent discriminator name
            while (parent != null) {
                if (parent.getChildren() == null) {
                    parent.setChildren(new ArrayList<CodegenModel>());
                }
                parent.getChildren().add(cm);
                parent.hasChildren = true;
                Schema parentSchema = this.openAPI.getComponents().getSchemas().get(parent.name);
                if (parentSchema.getDiscriminator() == null) {
                    parent = allModels.get(parent.getParent());
                } else {
                    parent = null;
                }
            }
        }

        // loop through properties of each model to detect self-reference
        for (Map.Entry<String, Object> entry : objs.entrySet()) {
            Map<String, Object> inner = (Map<String, Object>) entry.getValue();
            List<Map<String, Object>> models = (List<Map<String, Object>>) inner.get("models");
            for (Map<String, Object> mo : models) {
                CodegenModel cm = (CodegenModel) mo.get("model");
                for (CodegenProperty cp : cm.allVars) {
                    // detect self import
                    if (cp.dataType.equalsIgnoreCase(cm.classname) ||
                            (cp.isContainer && cp.items != null && cp.items.dataType.equalsIgnoreCase(cm.classname))) {
                        cm.imports.remove(cm.classname); // remove self import
                        cp.isSelfReference = true;
                    }
                }
            }
        }
        setCircularReferences(allModels);

        return objs;
    }

    public void setCircularReferences(Map<String, CodegenModel> models) {
        final Map<String, List<CodegenProperty>> dependencyMap = models.entrySet().stream()
                .collect(Collectors.toMap(Entry::getKey, entry -> getModelDependencies(entry.getValue())));

        models.keySet().forEach(name -> setCircularReferencesOnProperties(name, dependencyMap));
    }

    private List<CodegenProperty> getModelDependencies(CodegenModel model) {
        return model.getAllVars().stream()
                .map(prop -> {
                    if (prop.isContainer) {
                        return prop.items.dataType == null ? null : prop;
                    }
                    return prop.dataType == null ? null : prop;
                })
                .filter(prop -> prop != null)
                .collect(Collectors.toList());
    }

    private void setCircularReferencesOnProperties(final String root,
                                                   final Map<String, List<CodegenProperty>> dependencyMap) {
        dependencyMap.getOrDefault(root, new ArrayList<>()).stream()
                .forEach(prop -> {
                    final List<String> unvisited =
                            Collections.singletonList(prop.isContainer ? prop.items.dataType : prop.dataType);
                    prop.isCircularReference = isCircularReference(root,
                            new HashSet<>(),
                            new ArrayList<>(unvisited),
                            dependencyMap);
                });
    }

    private boolean isCircularReference(final String root,
                                        final Set<String> visited,
                                        final List<String> unvisited,
                                        final Map<String, List<CodegenProperty>> dependencyMap) {
        for (int i = 0; i < unvisited.size(); i++) {
            final String next = unvisited.get(i);
            if (!visited.contains(next)) {
                if (next.equals(root)) {
                    return true;
                }
                dependencyMap.getOrDefault(next, new ArrayList<>())
                        .forEach(prop -> unvisited.add(prop.isContainer ? prop.items.dataType : prop.dataType));
                visited.add(next);
            }
        }
        return false;
    }

    // override with any special post-processing
    @SuppressWarnings("static-method")
    public Map<String, Object> postProcessModels(Map<String, Object> objs) {
        return objs;
    }

    /**
     * post process enum defined in model's properties
     *
     * @param objs Map of models
     * @return maps of models with better enum support
     */
    public Map<String, Object> postProcessModelsEnum(Map<String, Object> objs) {
        List<Object> models = (List<Object>) objs.get("models");
        for (Object _mo : models) {
            Map<String, Object> mo = (Map<String, Object>) _mo;
            CodegenModel cm = (CodegenModel) mo.get("model");

            // for enum model
            if (Boolean.TRUE.equals(cm.isEnum) && cm.allowableValues != null) {
                Map<String, Object> allowableValues = cm.allowableValues;
                List<Object> values = (List<Object>) allowableValues.get("values");
                List<Map<String, Object>> enumVars = buildEnumVars(values, cm.dataType);
                // if "x-enum-varnames" or "x-enum-descriptions" defined, update varnames
                updateEnumVarsWithExtensions(enumVars, cm.getVendorExtensions());
                cm.allowableValues.put("enumVars", enumVars);
            }

            // update codegen property enum with proper naming convention
            // and handling of numbers, special characters
            for (CodegenProperty var : cm.vars) {
                updateCodegenPropertyEnum(var);
            }

            for (CodegenProperty var : cm.allVars) {
                updateCodegenPropertyEnum(var);
            }

            for (CodegenProperty var : cm.requiredVars) {
                updateCodegenPropertyEnum(var);
            }

            for (CodegenProperty var : cm.optionalVars) {
                updateCodegenPropertyEnum(var);
            }

            for (CodegenProperty var : cm.parentVars) {
                updateCodegenPropertyEnum(var);
            }

            for (CodegenProperty var : cm.readOnlyVars) {
                updateCodegenPropertyEnum(var);
            }

            for (CodegenProperty var : cm.readWriteVars) {
                updateCodegenPropertyEnum(var);
            }

        }
        return objs;
    }

    /**
     * Returns the common prefix of variables for enum naming if
     * two or more variables are present
     *
     * @param vars List of variable names
     * @return the common prefix for naming
     */
    public String findCommonPrefixOfVars(List<Object> vars) {
        if (vars.size() > 1) {
            try {
                String[] listStr = vars.toArray(new String[vars.size()]);
                String prefix = StringUtils.getCommonPrefix(listStr);
                // exclude trailing characters that should be part of a valid variable
                // e.g. ["status-on", "status-off"] => "status-" (not "status-o")
                return prefix.replaceAll("[a-zA-Z0-9]+\\z", "");
            } catch (ArrayStoreException e) {
                // do nothing, just return default value
            }
        }
        return "";
    }

    /**
     * Return the enum default value in the language specified format
     *
     * @param value    enum variable name
     * @param datatype data type
     * @return the default value for the enum
     */
    public String toEnumDefaultValue(String value, String datatype) {
        return datatype + "." + value;
    }

    /**
     * Return the enum value in the language specified format
     * e.g. status becomes "status"
     *
     * @param value    enum variable name
     * @param datatype data type
     * @return the sanitized value for enum
     */
    public String toEnumValue(String value, String datatype) {
        if ("number".equalsIgnoreCase(datatype)) {
            return value;
        } else {
            return "\"" + escapeText(value) + "\"";
        }
    }

    /**
     * Return the sanitized variable name for enum
     *
     * @param value    enum variable name
     * @param datatype data type
     * @return the sanitized variable name for enum
     */
    public String toEnumVarName(String value, String datatype) {
        if (value.length() == 0) {
            return "EMPTY";
        }

        String var = value.replaceAll("\\W+", "_").toUpperCase(Locale.ROOT);
        if (var.matches("\\d.*")) {
            return "_" + var;
        } else {
            return var;
        }
    }

    @Override
    public void setOpenAPI(OpenAPI openAPI) {
        this.openAPI = openAPI;
    }

    // override with any special post-processing
    @SuppressWarnings("static-method")
    public Map<String, Object> postProcessOperationsWithModels(Map<String, Object> objs, List<Object> allModels) {
        return objs;
    }

    // override with any special post-processing
    @SuppressWarnings("static-method")
    public Map<String, Object> postProcessSupportingFileData(Map<String, Object> objs) {
        return objs;
    }

    // override to post-process any model properties
    @SuppressWarnings("unused")
    public void postProcessModelProperty(CodegenModel model, CodegenProperty property) {
    }

    // override to post-process any parameters
    @SuppressWarnings("unused")
    public void postProcessParameter(CodegenParameter parameter) {
    }

    //override with any special handling of the entire OpenAPI spec document
    @SuppressWarnings("unused")
    public void preprocessOpenAPI(OpenAPI openAPI) {
        if (useOneOfInterfaces) {
            // we process the openapi schema here to find oneOf schemas and create interface models for them
            Map<String, Schema> schemas = new HashMap<String, Schema>(openAPI.getComponents().getSchemas());
            if (schemas == null) {
                schemas = new HashMap<String, Schema>();
            }
            Map<String, PathItem> pathItems = openAPI.getPaths();

            // we need to add all request and response bodies to processed schemas
            if (pathItems != null) {
                for (Map.Entry<String, PathItem> e : pathItems.entrySet()) {
                    for (Map.Entry<PathItem.HttpMethod, Operation> op : e.getValue().readOperationsMap().entrySet()) {
                        String opId = getOrGenerateOperationId(op.getValue(), e.getKey(), op.getKey().toString());
                        // process request body
                        RequestBody b = ModelUtils.getReferencedRequestBody(openAPI, op.getValue().getRequestBody());
                        Schema requestSchema = null;
                        if (b != null) {
                            requestSchema = ModelUtils.getSchemaFromRequestBody(b);
                        }
                        if (requestSchema != null) {
                            schemas.put(opId, requestSchema);
                        }
                        // process all response bodies
                        for (Map.Entry<String, ApiResponse> ar : op.getValue().getResponses().entrySet()) {
                            ApiResponse a = ModelUtils.getReferencedApiResponse(openAPI, ar.getValue());
                            Schema responseSchema = ModelUtils.getSchemaFromResponse(a);
                            if (responseSchema != null) {
                                schemas.put(opId + ar.getKey(), responseSchema);
                            }
                        }
                    }
                }
            }

            // also add all properties of all schemas to be checked for oneOf
            Map<String, Schema> propertySchemas = new HashMap<String, Schema>();
            for (Map.Entry<String, Schema> e : schemas.entrySet()) {
                Schema s = e.getValue();
                Map<String, Schema> props = s.getProperties();
                if (props == null) {
                    props = new HashMap<String, Schema>();
                }
                for (Map.Entry<String, Schema> p : props.entrySet()) {
                    propertySchemas.put(e.getKey() + "/" + p.getKey(), p.getValue());
                }
            }
            schemas.putAll(propertySchemas);

            // go through all gathered schemas and add them as interfaces to be created
            for (Map.Entry<String, Schema> e : schemas.entrySet()) {
                String n = toModelName(e.getKey());
                Schema s = e.getValue();
                String nOneOf = toModelName(n + "OneOf");
                if (ModelUtils.isComposedSchema(s)) {
                    if (e.getKey().contains("/")) {
                        // if this is property schema, we also need to generate the oneOf interface model
                        addOneOfNameExtension((ComposedSchema) s, nOneOf);
                        addOneOfInterfaceModel((ComposedSchema) s, nOneOf, openAPI);
                    } else {
                        // else this is a component schema, so we will just use that as the oneOf interface model
                        addOneOfNameExtension((ComposedSchema) s, n);
                    }
                } else if (ModelUtils.isArraySchema(s)) {
                    Schema items = ((ArraySchema) s).getItems();
                    if (ModelUtils.isComposedSchema(items)) {
                        addOneOfNameExtension((ComposedSchema) items, nOneOf);
                        addOneOfInterfaceModel((ComposedSchema) items, nOneOf, openAPI);
                    }
                } else if (ModelUtils.isMapSchema(s)) {
                    Schema addProps = ModelUtils.getAdditionalProperties(s);
                    if (addProps != null && ModelUtils.isComposedSchema(addProps)) {
                        addOneOfNameExtension((ComposedSchema) addProps, nOneOf);
                        addOneOfInterfaceModel((ComposedSchema) addProps, nOneOf, openAPI);
                    }
                }
            }
        }
    }

    // override with any special handling of the entire OpenAPI spec document
    @SuppressWarnings("unused")
    public void processOpenAPI(OpenAPI openAPI) {
    }

    // override with any special handling of the JMustache compiler
    @SuppressWarnings("unused")
    public Compiler processCompiler(Compiler compiler) {
        return compiler;
    }

    // override with any special handling for the templating engine
    @SuppressWarnings("unused")
    public TemplatingEngineAdapter processTemplatingEngine(TemplatingEngineAdapter templatingEngine) {
        return templatingEngine;
    }

    // override with any special text escaping logic
    @SuppressWarnings("static-method")
    public String escapeText(String input) {
        if (input == null) {
            return input;
        }

        // remove \t, \n, \r
        // replace \ with \\
        // replace " with \"
        // outter unescape to retain the original multi-byte characters
        // finally escalate characters avoiding code injection
        return escapeUnsafeCharacters(
                StringEscapeUtils.unescapeJava(
                        StringEscapeUtils.escapeJava(input)
                                .replace("\\/", "/"))
                        .replaceAll("[\\t\\n\\r]", " ")
                        .replace("\\", "\\\\")
                        .replace("\"", "\\\""));
    }

    /**
     * Escape characters while allowing new lines
     *
     * @param input String to be escaped
     * @return escaped string
     */
    public String escapeTextWhileAllowingNewLines(String input) {
        if (input == null) {
            return input;
        }

        // remove \t
        // replace \ with \\
        // replace " with \"
        // outter unescape to retain the original multi-byte characters
        // finally escalate characters avoiding code injection
        return escapeUnsafeCharacters(
                StringEscapeUtils.unescapeJava(
                        StringEscapeUtils.escapeJava(input)
                                .replace("\\/", "/"))
                        .replaceAll("[\\t]", " ")
                        .replace("\\", "\\\\")
                        .replace("\"", "\\\""));
    }

    // override with any special encoding and escaping logic
    @SuppressWarnings("static-method")
    public String encodePath(String input) {
        return escapeText(input);
    }

    /**
     * override with any special text escaping logic to handle unsafe
     * characters so as to avoid code injection
     *
     * @param input String to be cleaned up
     * @return string with unsafe characters removed or escaped
     */
    public String escapeUnsafeCharacters(String input) {
        LOGGER.warn("escapeUnsafeCharacters should be overridden in the code generator with proper logic to escape " +
                "unsafe characters");
        // doing nothing by default and code generator should implement
        // the logic to prevent code injection
        // later we'll make this method abstract to make sure
        // code generator implements this method
        return input;
    }

    /**
     * Escape single and/or double quote to avoid code injection
     *
     * @param input String to be cleaned up
     * @return string with quotation mark removed or escaped
     */
    public String escapeQuotationMark(String input) {
        LOGGER.warn("escapeQuotationMark should be overridden in the code generator with proper logic to escape " +
                "single/double quote");
        return input.replace("\"", "\\\"");
    }

    public Set<String> defaultIncludes() {
        return defaultIncludes;
    }

    public Map<String, String> typeMapping() {
        return typeMapping;
    }

    public Map<String, String> instantiationTypes() {
        return instantiationTypes;
    }

    public Set<String> reservedWords() {
        return reservedWords;
    }

    public Set<String> languageSpecificPrimitives() {
        return languageSpecificPrimitives;
    }

    public Map<String, String> importMapping() {
        return importMapping;
    }

    public String testPackage() {
        return testPackage;
    }

    public String modelPackage() {
        return modelPackage;
    }

    public String apiPackage() {
        return apiPackage;
    }

    public String fileSuffix() {
        return fileSuffix;
    }

    public String templateDir() {
        return templateDir;
    }

    public String embeddedTemplateDir() {
        if (embeddedTemplateDir != null) {
            return embeddedTemplateDir;
        } else {
            return templateDir;
        }
    }

    public String getCommonTemplateDir() {
        return this.commonTemplateDir;
    }

    public void setCommonTemplateDir(String commonTemplateDir) {
        this.commonTemplateDir = commonTemplateDir;
    }

    public Map<String, String> apiDocTemplateFiles() {
        return apiDocTemplateFiles;
    }

    public Map<String, String> modelDocTemplateFiles() {
        return modelDocTemplateFiles;
    }

    public Map<String, String> reservedWordsMappings() {
        return reservedWordsMappings;
    }

    public Map<String, String> apiTestTemplateFiles() {
        return apiTestTemplateFiles;
    }

    public Map<String, String> modelTestTemplateFiles() {
        return modelTestTemplateFiles;
    }

    public Map<String, String> apiTemplateFiles() {
        return apiTemplateFiles;
    }

    public Map<String, String> modelTemplateFiles() {
        return modelTemplateFiles;
    }

    public String apiFileFolder() {
        return outputFolder + File.separator + apiPackage().replace('.', File.separatorChar);
    }

    public String modelFileFolder() {
        return outputFolder + File.separator + modelPackage().replace('.', File.separatorChar);
    }

    public String apiTestFileFolder() {
        return outputFolder + File.separator + testPackage().replace('.', File.separatorChar);
    }

    public String modelTestFileFolder() {
        return outputFolder + File.separator + testPackage().replace('.', File.separatorChar);
    }

    public String apiDocFileFolder() {
        return outputFolder;
    }

    public String modelDocFileFolder() {
        return outputFolder;
    }

    public Map<String, Object> additionalProperties() {
        return additionalProperties;
    }

    public Map<String, String> serverVariableOverrides() {
        return serverVariables;
    }

    public Map<String, Object> vendorExtensions() {
        return vendorExtensions;
    }

    public List<SupportingFile> supportingFiles() {
        return supportingFiles;
    }

    public String outputFolder() {
        return outputFolder;
    }

    public void setOutputDir(String dir) {
        this.outputFolder = dir;
    }

    public String getOutputDir() {
        return outputFolder();
    }

    public String getInputSpec() {
        return inputSpec;
    }

    public void setInputSpec(String inputSpec) {
        this.inputSpec = inputSpec;
    }

    public void setTemplateDir(String templateDir) {
        this.templateDir = templateDir;
    }

    public void setModelPackage(String modelPackage) {
        this.modelPackage = modelPackage;
    }

    public String getModelNamePrefix() {
        return modelNamePrefix;
    }

    public void setModelNamePrefix(String modelNamePrefix) {
        this.modelNamePrefix = modelNamePrefix;
    }

    public String getModelNameSuffix() {
        return modelNameSuffix;
    }

    public void setModelNameSuffix(String modelNameSuffix) {
        this.modelNameSuffix = modelNameSuffix;
    }

    public String getApiNameSuffix() {
        return apiNameSuffix;
    }

    public void setApiNameSuffix(String apiNameSuffix) {
        this.apiNameSuffix = apiNameSuffix;
    }

    public String getApiNamePrefix() {
        return apiNamePrefix;
    }

    public void setApiNamePrefix(String apiNamePrefix) {
        this.apiNamePrefix = apiNamePrefix;
    }

    public void setApiPackage(String apiPackage) {
        this.apiPackage = apiPackage;
    }

    public Boolean getSortParamsByRequiredFlag() {
        return sortParamsByRequiredFlag;
    }

    public void setSortParamsByRequiredFlag(Boolean sortParamsByRequiredFlag) {
        this.sortParamsByRequiredFlag = sortParamsByRequiredFlag;
    }

    public Boolean getSortModelPropertiesByRequiredFlag() {
        return sortModelPropertiesByRequiredFlag;
    }

    public void setSortModelPropertiesByRequiredFlag(Boolean sortModelPropertiesByRequiredFlag) {
        this.sortModelPropertiesByRequiredFlag = sortModelPropertiesByRequiredFlag;
    }

    public Boolean getPrependFormOrBodyParameters() {
        return prependFormOrBodyParameters;
    }

    public void setPrependFormOrBodyParameters(Boolean prependFormOrBodyParameters) {
        this.prependFormOrBodyParameters = prependFormOrBodyParameters;
    }

    public Boolean getEnsureUniqueParams() {
        return ensureUniqueParams;
    }

    public void setEnsureUniqueParams(Boolean ensureUniqueParams) {
        this.ensureUniqueParams = ensureUniqueParams;
    }

    public Boolean getLegacyDiscriminatorBehavior() {
        return legacyDiscriminatorBehavior;
    }

    public void setLegacyDiscriminatorBehavior(boolean val){
        this.legacyDiscriminatorBehavior = val;
    }

    public Boolean getAllowUnicodeIdentifiers() {
        return allowUnicodeIdentifiers;
    }

    public void setAllowUnicodeIdentifiers(Boolean allowUnicodeIdentifiers) {
        this.allowUnicodeIdentifiers = allowUnicodeIdentifiers;
    }

    public Boolean getUseOneOfInterfaces() {
        return useOneOfInterfaces;
    }

    public void setUseOneOfInterfaces(Boolean useOneOfInterfaces) {
        this.useOneOfInterfaces = useOneOfInterfaces;
    }

    /**
     * Return the regular expression/JSON schema pattern (http://json-schema.org/latest/json-schema-validation.html#anchor33)
     *
     * @param pattern the pattern (regular expression)
     * @return properly-escaped pattern
     */
    public String toRegularExpression(String pattern) {
        return addRegularExpressionDelimiter(escapeText(pattern));
    }

    /**
     * Return the file name of the Api Test
     *
     * @param name the file name of the Api
     * @return the file name of the Api
     */
    public String toApiFilename(String name) {
        return toApiName(name);
    }

    /**
     * Return the file name of the Api Documentation
     *
     * @param name the file name of the Api
     * @return the file name of the Api
     */
    public String toApiDocFilename(String name) {
        return toApiName(name);
    }

    /**
     * Return the file name of the Api Test
     *
     * @param name the file name of the Api
     * @return the file name of the Api
     */
    public String toApiTestFilename(String name) {
        return toApiName(name) + "Test";
    }

    /**
     * Return the variable name in the Api
     *
     * @param name the varible name of the Api
     * @return the snake-cased variable name
     */
    public String toApiVarName(String name) {
        return lowerCamelCase(name);
    }

    /**
     * Return the capitalized file name of the model
     *
     * @param name the model name
     * @return the file name of the model
     */
    public String toModelFilename(String name) {
        return camelize(name);
    }

    /**
     * Return the capitalized file name of the model test
     *
     * @param name the model name
     * @return the file name of the model
     */
    public String toModelTestFilename(String name) {
        return camelize(name) + "Test";
    }

    /**
     * Return the capitalized file name of the model documentation
     *
     * @param name the model name
     * @return the file name of the model
     */
    public String toModelDocFilename(String name) {
        return camelize(name);
    }

    /**
     * Returns metadata about the generator.
     *
     * @return A provided {@link GeneratorMetadata} instance
     */
    @Override
    public GeneratorMetadata getGeneratorMetadata() {
        return generatorMetadata;
    }

    /**
     * Return the operation ID (method name)
     *
     * @param operationId operation ID
     * @return the sanitized method name
     */
    @SuppressWarnings("static-method")
    public String toOperationId(String operationId) {
        // throw exception if method name is empty
        if (StringUtils.isEmpty(operationId)) {
            throw new RuntimeException("Empty method name (operationId) not allowed");
        }

        return operationId;
    }

    /**
     * Return the variable name by removing invalid characters and proper escaping if
     * it's a reserved word.
     *
     * @param name the variable name
     * @return the sanitized variable name
     */
    public String toVarName(String name) {
        if (reservedWords.contains(name)) {
            return escapeReservedWord(name);
        } else if (((CharSequence) name).chars().anyMatch(character -> specialCharReplacements.keySet().contains("" + ((char) character)))) {
            return escape(name, specialCharReplacements, null, null);
        } else {
            return name;
        }
    }

    /**
     * Return the parameter name by removing invalid characters and proper escaping if
     * it's a reserved word.
     *
     * @param name Codegen property object
     * @return the sanitized parameter name
     */
    public String toParamName(String name) {
        name = removeNonNameElementToCamelCase(name); // FIXME: a parameter should not be assigned. Also declare the methods parameters as 'final'.
        if (reservedWords.contains(name)) {
            return escapeReservedWord(name);
        } else if (((CharSequence) name).chars().anyMatch(character -> specialCharReplacements.keySet().contains("" + ((char) character)))) {
            return escape(name, specialCharReplacements, null, null);
        }
        return name;
    }

    /**
     * Return the parameter name of array of model
     *
     * @param name name of the array model
     * @return the sanitized parameter name
     */
    public String toArrayModelParamName(String name) {
        return toParamName(name);
    }

    /**
     * Return the Enum name (e.g. StatusEnum given 'status')
     *
     * @param property Codegen property
     * @return the Enum name
     */
    @SuppressWarnings("static-method")
    public String toEnumName(CodegenProperty property) {
        return StringUtils.capitalize(property.name) + "Enum";
    }

    /**
     * Return the escaped name of the reserved word
     *
     * @param name the name to be escaped
     * @return the escaped reserved word
     * <p>
     * throws Runtime exception as reserved word is not allowed (default behavior)
     */
    @SuppressWarnings("static-method")
    public String escapeReservedWord(String name) {
        throw new RuntimeException("reserved word " + name + " not allowed");
    }

    /**
     * Return the fully-qualified "Model" name for import
     *
     * @param name the name of the "Model"
     * @return the fully-qualified "Model" name for import
     */
    public String toModelImport(String name) {
        if ("".equals(modelPackage())) {
            return name;
        } else {
            return modelPackage() + "." + name;
        }
    }

    /**
     * Return the fully-qualified "Api" name for import
     *
     * @param name the name of the "Api"
     * @return the fully-qualified "Api" name for import
     */
    public String toApiImport(String name) {
        return apiPackage() + "." + name;
    }

    /**
     * Default constructor.
     * This method will map between OAS type and language-specified type, as well as mapping
     * between OAS type and the corresponding import statement for the language. This will
     * also add some language specified CLI options, if any.
     * returns string presentation of the example path (it's a constructor)
     */
    public DefaultCodegen() {
        CodegenType codegenType = getTag();
        if (codegenType == null) {
            codegenType = CodegenType.OTHER;
        }

        generatorMetadata = GeneratorMetadata.newBuilder()
                .stability(Stability.STABLE)
                .featureSet(DefaultFeatureSet)
                .generationMessage(String.format(Locale.ROOT, "OpenAPI Generator: %s (%s)", getName(), codegenType.toValue()))
                .build();

        defaultIncludes = new HashSet<String>(
                Arrays.asList("double",
                        "int",
                        "long",
                        "short",
                        "char",
                        "float",
                        "String",
                        "boolean",
                        "Boolean",
                        "Double",
                        "Void",
                        "Integer",
                        "Long",
                        "Float")
        );

        typeMapping = new HashMap<String, String>();
        typeMapping.put("array", "List");
        typeMapping.put("map", "Map");
        typeMapping.put("List", "List");
        typeMapping.put("boolean", "Boolean");
        typeMapping.put("string", "String");
        typeMapping.put("int", "Integer");
        typeMapping.put("float", "Float");
        typeMapping.put("number", "BigDecimal");
        typeMapping.put("DateTime", "Date");
        typeMapping.put("long", "Long");
        typeMapping.put("short", "Short");
        typeMapping.put("char", "String");
        typeMapping.put("double", "Double");
        typeMapping.put("object", "Object");
        typeMapping.put("integer", "Integer");
        typeMapping.put("ByteArray", "byte[]");
        typeMapping.put("binary", "File");
        typeMapping.put("file", "File");
        typeMapping.put("UUID", "UUID");
        typeMapping.put("URI", "URI");
        typeMapping.put("BigDecimal", "BigDecimal");

        instantiationTypes = new HashMap<String, String>();

        reservedWords = new HashSet<String>();

        // TODO: Move Java specific import mappings out of DefaultCodegen.
        importMapping = new HashMap<String, String>();
        importMapping.put("BigDecimal", "java.math.BigDecimal");
        importMapping.put("UUID", "java.util.UUID");
        importMapping.put("URI", "java.net.URI");
        importMapping.put("File", "java.io.File");
        importMapping.put("Date", "java.util.Date");
        importMapping.put("Timestamp", "java.sql.Timestamp");
        importMapping.put("Map", "java.util.Map");
        importMapping.put("HashMap", "java.util.HashMap");
        importMapping.put("Array", "java.util.List");
        importMapping.put("ArrayList", "java.util.ArrayList");
        importMapping.put("List", "java.util.*");
        importMapping.put("Set", "java.util.*");
        importMapping.put("DateTime", "org.joda.time.*");
        importMapping.put("LocalDateTime", "org.joda.time.*");
        importMapping.put("LocalDate", "org.joda.time.*");
        importMapping.put("LocalTime", "org.joda.time.*");

        // we've used the .openapi-generator-ignore approach as
        // suppportingFiles can be cleared by code generator that extends
        // the default codegen, leaving the commented code below for
        // future reference
        //supportingFiles.add(new GlobalSupportingFile("LICENSE", "LICENSE"));

        cliOptions.add(CliOption.newBoolean(CodegenConstants.SORT_PARAMS_BY_REQUIRED_FLAG,
                CodegenConstants.SORT_PARAMS_BY_REQUIRED_FLAG_DESC).defaultValue(Boolean.TRUE.toString()));
        cliOptions.add(CliOption.newBoolean(CodegenConstants.SORT_MODEL_PROPERTIES_BY_REQUIRED_FLAG,
                CodegenConstants.SORT_MODEL_PROPERTIES_BY_REQUIRED_FLAG_DESC).defaultValue(Boolean.TRUE.toString()));
        cliOptions.add(CliOption.newBoolean(CodegenConstants.ENSURE_UNIQUE_PARAMS, CodegenConstants
                .ENSURE_UNIQUE_PARAMS_DESC).defaultValue(Boolean.TRUE.toString()));
        // name formatting options
        cliOptions.add(CliOption.newBoolean(CodegenConstants.ALLOW_UNICODE_IDENTIFIERS, CodegenConstants
                .ALLOW_UNICODE_IDENTIFIERS_DESC).defaultValue(Boolean.FALSE.toString()));
        // option to change the order of form/body parameter
        cliOptions.add(CliOption.newBoolean(CodegenConstants.PREPEND_FORM_OR_BODY_PARAMETERS,
                CodegenConstants.PREPEND_FORM_OR_BODY_PARAMETERS_DESC).defaultValue(Boolean.FALSE.toString()));
        cliOptions.add(CliOption.newBoolean(CodegenConstants.LEGACY_DISCRIMINATOR_BEHAVIOR,
                CodegenConstants.LEGACY_DISCRIMINATOR_BEHAVIOR_DESC).defaultValue(Boolean.TRUE.toString()));


        // initialize special character mapping
        initalizeSpecialCharacterMapping();

        // Register common Mustache lambdas.
        registerMustacheLambdas();
    }

    /**
     * Initialize special character mapping
     */
    protected void initalizeSpecialCharacterMapping() {
        // Initialize special characters
        specialCharReplacements.put("$", "Dollar");
        specialCharReplacements.put("^", "Caret");
        specialCharReplacements.put("|", "Pipe");
        specialCharReplacements.put("=", "Equal");
        specialCharReplacements.put("*", "Star");
        specialCharReplacements.put("-", "Minus");
        specialCharReplacements.put("&", "Ampersand");
        specialCharReplacements.put("%", "Percent");
        specialCharReplacements.put("#", "Hash");
        specialCharReplacements.put("@", "At");
        specialCharReplacements.put("!", "Exclamation");
        specialCharReplacements.put("+", "Plus");
        specialCharReplacements.put(":", "Colon");
        specialCharReplacements.put(">", "Greater_Than");
        specialCharReplacements.put("<", "Less_Than");
        specialCharReplacements.put(".", "Period");
        specialCharReplacements.put("_", "Underscore");
        specialCharReplacements.put("?", "Question_Mark");
        specialCharReplacements.put(",", "Comma");
        specialCharReplacements.put("'", "Quote");
        specialCharReplacements.put("\"", "Double_Quote");
        specialCharReplacements.put("/", "Slash");
        specialCharReplacements.put("\\", "Back_Slash");
        specialCharReplacements.put("(", "Left_Parenthesis");
        specialCharReplacements.put(")", "Right_Parenthesis");
        specialCharReplacements.put("{", "Left_Curly_Bracket");
        specialCharReplacements.put("}", "Right_Curly_Bracket");
        specialCharReplacements.put("[", "Left_Square_Bracket");
        specialCharReplacements.put("]", "Right_Square_Bracket");
        specialCharReplacements.put("~", "Tilde");
        specialCharReplacements.put("`", "Backtick");

        specialCharReplacements.put("<=", "Less_Than_Or_Equal_To");
        specialCharReplacements.put(">=", "Greater_Than_Or_Equal_To");
        specialCharReplacements.put("!=", "Not_Equal");
    }

    /**
     * Return the symbol name of a symbol
     *
     * @param input Symbol (e.g. $)
     * @return Symbol name (e.g. Dollar)
     */
    protected String getSymbolName(String input) {
        return specialCharReplacements.get(input);
    }

    /**
     * Return the example path
     *
     * @param path      the path of the operation
     * @param operation OAS operation object
     * @return string presentation of the example path
     */
    @SuppressWarnings("static-method")
    public String generateExamplePath(String path, Operation operation) {
        StringBuilder sb = new StringBuilder();
        sb.append(path);

        if (operation.getParameters() != null) {
            int count = 0;

            for (Parameter param : operation.getParameters()) {
                if (param instanceof QueryParameter) {
                    StringBuilder paramPart = new StringBuilder();
                    QueryParameter qp = (QueryParameter) param;

                    if (count == 0) {
                        paramPart.append("?");
                    } else {
                        paramPart.append(",");
                    }
                    count += 1;
                    if (!param.getRequired()) {
                        paramPart.append("[");
                    }
                    paramPart.append(param.getName()).append("=");
                    paramPart.append("{");

                    // TODO support for multi, tsv?
                    if (qp.getStyle() != null) {
                        paramPart.append(param.getName()).append("1");
                        if (Parameter.StyleEnum.FORM.equals(qp.getStyle())) {
                            if (qp.getExplode() != null && qp.getExplode()) {
                                paramPart.append(",");
                            } else {
                                paramPart.append("&").append(param.getName()).append("=");
                                paramPart.append(param.getName()).append("2");
                            }
                        } else if (Parameter.StyleEnum.PIPEDELIMITED.equals(qp.getStyle())) {
                            paramPart.append("|");
                        } else if (Parameter.StyleEnum.SPACEDELIMITED.equals(qp.getStyle())) {
                            paramPart.append("%20");
                        } else {
                            LOGGER.warn("query parameter '" + param.getName() + "style not support: " + qp.getStyle());
                        }
                    } else {
                        paramPart.append(param.getName());
                    }

                    paramPart.append("}");
                    if (!param.getRequired()) {
                        paramPart.append("]");
                    }
                    sb.append(paramPart.toString());
                }
            }
        }

        return sb.toString();
    }

    /**
     * Return the instantiation type of the property, especially for map and array
     *
     * @param schema property schema
     * @return string presentation of the instantiation type of the property
     */
    public String toInstantiationType(Schema schema) {
        if (ModelUtils.isMapSchema(schema)) {
            Schema additionalProperties = ModelUtils.getAdditionalProperties(schema);
            String inner = getSchemaType(additionalProperties);
            return instantiationTypes.get("map") + "<String, " + inner + ">";
        } else if (ModelUtils.isArraySchema(schema)) {
            ArraySchema arraySchema = (ArraySchema) schema;
            String inner = getSchemaType(getSchemaItems(arraySchema));
            return instantiationTypes.get("array") + "<" + inner + ">";
        } else {
            return null;
        }
    }

    /**
     * Return the example value of the parameter.
     *
     * @param codegenParameter Codegen parameter
     */
    public void setParameterExampleValue(CodegenParameter codegenParameter) {

        // set the example value
        // if not specified in x-example, generate a default value
        // TODO need to revise how to obtain the example value
        if (codegenParameter.vendorExtensions != null && codegenParameter.vendorExtensions.containsKey("x-example")) {
            codegenParameter.example = Json.pretty(codegenParameter.vendorExtensions.get("x-example"));
        } else if (Boolean.TRUE.equals(codegenParameter.isBoolean)) {
            codegenParameter.example = "true";
        } else if (Boolean.TRUE.equals(codegenParameter.isLong)) {
            codegenParameter.example = "789";
        } else if (Boolean.TRUE.equals(codegenParameter.isInteger)) {
            codegenParameter.example = "56";
        } else if (Boolean.TRUE.equals(codegenParameter.isFloat)) {
            codegenParameter.example = "3.4";
        } else if (Boolean.TRUE.equals(codegenParameter.isDouble)) {
            codegenParameter.example = "1.2";
        } else if (Boolean.TRUE.equals(codegenParameter.isNumber)) {
            codegenParameter.example = "8.14";
        } else if (Boolean.TRUE.equals(codegenParameter.isBinary)) {
            codegenParameter.example = "BINARY_DATA_HERE";
        } else if (Boolean.TRUE.equals(codegenParameter.isByteArray)) {
            codegenParameter.example = "BYTE_ARRAY_DATA_HERE";
        } else if (Boolean.TRUE.equals(codegenParameter.isFile)) {
            codegenParameter.example = "/path/to/file.txt";
        } else if (Boolean.TRUE.equals(codegenParameter.isDate)) {
            codegenParameter.example = "2013-10-20";
        } else if (Boolean.TRUE.equals(codegenParameter.isDateTime)) {
            codegenParameter.example = "2013-10-20T19:20:30+01:00";
        } else if (Boolean.TRUE.equals(codegenParameter.isUuid)) {
            codegenParameter.example = "38400000-8cf0-11bd-b23e-10b96e4ef00d";
        } else if (Boolean.TRUE.equals(codegenParameter.isUri)) {
            codegenParameter.example = "https://openapi-generator.tech";
        } else if (Boolean.TRUE.equals(codegenParameter.isString)) {
            codegenParameter.example = codegenParameter.paramName + "_example";
        } else if (Boolean.TRUE.equals(codegenParameter.isFreeFormObject)) {
            codegenParameter.example = "Object";
        }

    }

    /**
     * Return the example value of the parameter.
     *
     * @param codegenParameter Codegen parameter
     * @param parameter        Parameter
     */
    public void setParameterExampleValue(CodegenParameter codegenParameter, Parameter parameter) {
        if (parameter.getExample() != null) {
            codegenParameter.example = parameter.getExample().toString();
            return;
        }

        if (parameter.getExamples() != null && !parameter.getExamples().isEmpty()) {
            Example example = parameter.getExamples().values().iterator().next();
            if (example.getValue() != null) {
                codegenParameter.example = example.getValue().toString();
                return;
            }
        }

        Schema schema = parameter.getSchema();
        if (schema != null && schema.getExample() != null) {
            codegenParameter.example = schema.getExample().toString();
            return;
        }

        setParameterExampleValue(codegenParameter);
    }

    /**
     * Return the example value of the parameter.
     *
     * @param codegenParameter Codegen parameter
     * @param requestBody      Request body
     */
    public void setParameterExampleValue(CodegenParameter codegenParameter, RequestBody requestBody) {
        Content content = requestBody.getContent();

        if (content.size() > 1) {
            // @see ModelUtils.getSchemaFromContent()
            once(LOGGER).warn("Multiple MediaTypes found, using only the first one");
        }

        MediaType mediaType = content.values().iterator().next();
        if (mediaType.getExample() != null) {
            codegenParameter.example = mediaType.getExample().toString();
            return;
        }

        if (mediaType.getExamples() != null && !mediaType.getExamples().isEmpty()) {
            Example example = mediaType.getExamples().values().iterator().next();
            if (example.getValue() != null) {
                codegenParameter.example = example.getValue().toString();
                return;
            }
        }

        setParameterExampleValue(codegenParameter);
    }

    /**
     * Return the example value of the property
     *
     * @param schema Property schema
     * @return string presentation of the example value of the property
     */
    public String toExampleValue(Schema schema) {
        if (schema.getExample() != null) {
            return schema.getExample().toString();
        }

        return getPropertyDefaultValue(schema);
    }

    /**
     * Return the default value of the property
     *
     * @param schema Property schema
     * @return string presentation of the default value of the property
     */
    @SuppressWarnings("static-method")
    public String toDefaultValue(Schema schema) {
        if (schema.getDefault() != null) {
            return schema.getDefault().toString();
        }

        return getPropertyDefaultValue(schema);
    }

    /**
     * Return property value depending on property type.
     *
     * @param schema property type
     * @return property value
     */
    @SuppressWarnings("squid:S3923")
    private String getPropertyDefaultValue(Schema schema) {
        /**
         * Although all branches return null, this is left intentionally as examples for new contributors
         */
        if (ModelUtils.isBooleanSchema(schema)) {
            return "null";
        } else if (ModelUtils.isDateSchema(schema)) {
            return "null";
        } else if (ModelUtils.isDateTimeSchema(schema)) {
            return "null";
        } else if (ModelUtils.isNumberSchema(schema)) {
            return "null";
        } else if (ModelUtils.isIntegerSchema(schema)) {
            return "null";
        } else if (ModelUtils.isStringSchema(schema)) {
            return "null";
        } else if (ModelUtils.isObjectSchema(schema)) {
            return "null";
        } else {
            return "null";
        }
    }

    /**
     * Return the property initialized from a data object
     * Useful for initialization with a plain object in Javascript
     *
     * @param name   Name of the property object
     * @param schema Property schema
     * @return string presentation of the default value of the property
     */
    @SuppressWarnings("static-method")
    public String toDefaultValueWithParam(String name, Schema schema) {
        return " = data." + name + ";";
    }

    /**
     * returns the OpenAPI type for the property. Use getAlias to handle $ref of primitive type
     *
     * @param schema property schema
     * @return string presentation of the type
     **/
    @SuppressWarnings("static-method")
    public String getSchemaType(Schema schema) {
        if (schema instanceof ComposedSchema) { // composed schema
            ComposedSchema cs = (ComposedSchema) schema;
            // Get the interfaces, i.e. the set of elements under 'allOf', 'anyOf' or 'oneOf'.
            List<Schema> schemas = ModelUtils.getInterfaces(cs);

            List<String> names = new ArrayList<>();
            // Build a list of the schema types under each interface.
            // For example, if a 'allOf' composed schema has $ref children,
            // add the type of each child to the list of names.
            for (Schema s : schemas) {
                names.add(getSingleSchemaType(s));
            }

            if (cs.getAllOf() != null) {
                return toAllOfName(names, cs);
            } else if (cs.getAnyOf() != null) { // anyOf
                return toAnyOfName(names, cs);
            } else if (cs.getOneOf() != null) { // oneOf
                return toOneOfName(names, cs);
            }
        }

        return getSingleSchemaType(schema);

    }

    protected Schema<?> getSchemaItems(ArraySchema schema) {
        Schema<?> items = schema.getItems();
        if (items == null) {
            LOGGER.error("Undefined array inner type for `{}`. Default to String.", schema.getName());
            items = new StringSchema().description("TODO default missing array inner type to string");
            schema.setItems(items);
        }
        return items;
    }

    protected Schema<?> getSchemaAdditionalProperties(Schema schema) {
        Schema<?> inner = ModelUtils.getAdditionalProperties(schema);
        if (inner == null) {
            LOGGER.error("`{}` (map property) does not have a proper inner type defined. Default to type:string", schema.getName());
            inner = new StringSchema().description("TODO default missing map inner type to string");
            schema.setAdditionalProperties(inner);
        }
        return inner;
    }

    /**
     * Return the name of the 'allOf' composed schema.
     *
     * @param names          List of names
     * @param composedSchema composed schema
     * @return name of the allOf schema
     */
    @SuppressWarnings("static-method")
    public String toAllOfName(List<String> names, ComposedSchema composedSchema) {
        Map<String, Object> exts = composedSchema.getExtensions();
        if (exts != null && exts.containsKey("x-all-of-name")) {
            return (String) exts.get("x-all-of-name");
        }
        if (names.size() == 0) {
            LOGGER.error("allOf has no member defined: {}. Default to ERROR_ALLOF_SCHEMA", composedSchema);
            return "ERROR_ALLOF_SCHEMA";
        } else if (names.size() == 1) {
            return names.get(0);
        } else {
            LOGGER.warn("allOf with multiple schemas defined. Using only the first one: {}", names.get(0));
            return names.get(0);
        }
    }

    /**
     * Return the name of the anyOf schema
     *
     * @param names          List of names
     * @param composedSchema composed schema
     * @return name of the anyOf schema
     */
    @SuppressWarnings("static-method")
    public String toAnyOfName(List<String> names, ComposedSchema composedSchema) {
        return "anyOf<" + String.join(",", names) + ">";
    }

    /**
     * Return the name of the oneOf schema.
     *
     * This name is used to set the value of CodegenProperty.openApiType.
     *
     * If the 'x-one-of-name' extension is specified in the OAS document, return that value.
     * Otherwise, a name is constructed by creating a comma-separated list of all the names
     * of the oneOf schemas.
     *
     * @param names          List of names
     * @param composedSchema composed schema
     * @return name of the oneOf schema
     */
    @SuppressWarnings("static-method")
    public String toOneOfName(List<String> names, ComposedSchema composedSchema) {
        Map<String, Object> exts = composedSchema.getExtensions();
        if (exts != null && exts.containsKey("x-one-of-name")) {
            return (String) exts.get("x-one-of-name");
        }
        return "oneOf<" + String.join(",", names) + ">";
    }

    /**
     * Return a string representation of the schema type, resolving aliasing and references if necessary.
     *
     * @param schema
     * @return the string representation of the schema type.
     */
    private String getSingleSchemaType(Schema schema) {
        Schema unaliasSchema = ModelUtils.unaliasSchema(this.openAPI, schema, importMapping);

        if (StringUtils.isNotBlank(unaliasSchema.get$ref())) { // reference to another definition/schema
            // get the schema/model name from $ref
            String schemaName = ModelUtils.getSimpleRef(unaliasSchema.get$ref());
            if (StringUtils.isNotEmpty(schemaName)) {
                if (importMapping.containsKey(schemaName)) {
                    return schemaName;
                }
                return getAlias(schemaName);
            } else {
                LOGGER.warn("Error obtaining the datatype from ref:" + unaliasSchema.get$ref() + ". Default to 'object'");
                return "object";
            }
        } else { // primitive type or model
            return getAlias(getPrimitiveType(unaliasSchema));
        }
    }

    /**
     * Return the OAI type (e.g. integer, long, etc) corresponding to a schema.
     * <pre>$ref</pre> is not taken into account by this method.
     * <p>
     * If the schema is free-form (i.e. 'type: object' with no properties) or inline
     * schema, the returned OAI type is 'object'.
     *
     * @param schema
     * @return type
     */
    private String getPrimitiveType(Schema schema) {
        if (schema == null) {
            throw new RuntimeException("schema cannot be null in getPrimitiveType");
        } else if (ModelUtils.isNullType(schema)) {
            // The 'null' type is allowed in OAS 3.1 and above. It is not supported by OAS 3.0.x,
            // though this tooling supports it.
            return "null";
        } else if (ModelUtils.isStringSchema(schema) && "number".equals(schema.getFormat())) {
            // special handle of type: string, format: number
            return "BigDecimal";
        } else if (ModelUtils.isByteArraySchema(schema)) {
            return "ByteArray";
        } else if (ModelUtils.isFileSchema(schema)) {
            return "file";
        } else if (ModelUtils.isBinarySchema(schema)) {
            return SchemaTypeUtil.BINARY_FORMAT;
        } else if (ModelUtils.isBooleanSchema(schema)) {
            return SchemaTypeUtil.BOOLEAN_TYPE;
        } else if (ModelUtils.isDateSchema(schema)) {
            return SchemaTypeUtil.DATE_FORMAT;
        } else if (ModelUtils.isDateTimeSchema(schema)) {
            return "DateTime";
        } else if (ModelUtils.isNumberSchema(schema)) {
            if (schema.getFormat() == null) { // no format defined
                return "number";
            } else if (ModelUtils.isFloatSchema(schema)) {
                return SchemaTypeUtil.FLOAT_FORMAT;
            } else if (ModelUtils.isDoubleSchema(schema)) {
                return SchemaTypeUtil.DOUBLE_FORMAT;
            } else {
                LOGGER.warn("Unknown `format` {} detected for type `number`. Defaulting to `number`", schema.getFormat());
                return "number";
            }
        } else if (ModelUtils.isIntegerSchema(schema)) {
            if (ModelUtils.isLongSchema(schema)) {
                return "long";
            } else {
                return schema.getType(); // integer
            }
        } else if (ModelUtils.isMapSchema(schema)) {
            return "map";
        } else if (ModelUtils.isArraySchema(schema)) {
            return "array";
        } else if (ModelUtils.isUUIDSchema(schema)) {
            return "UUID";
        } else if (ModelUtils.isURISchema(schema)) {
            return "URI";
        } else if (ModelUtils.isStringSchema(schema)) {
            if (typeMapping.containsKey(schema.getFormat())) {
                // If the format matches a typeMapping (supplied with the --typeMappings flag)
                // then treat the format as a primitive type.
                // This allows the typeMapping flag to add a new custom type which can then
                // be used in the format field.
                return schema.getFormat();
            }
            return "string";
        } else if (ModelUtils.isFreeFormObject(schema)) {
            // Note: the value of a free-form object cannot be an arbitrary type. Per OAS specification,
            // it must be a map of string to values.
            return "object";
        } else if (schema.getProperties() != null && !schema.getProperties().isEmpty()) { // having property implies it's a model
            return "object";
        } else if (StringUtils.isNotEmpty(schema.getType())) {
            LOGGER.warn("Unknown type found in the schema: " + schema.getType());
            return schema.getType();
        }
        // The 'type' attribute has not been set in the OAS schema, which means the value
        // can be an arbitrary type, e.g. integer, string, object, array, number...
        // TODO: we should return a different value to distinguish between free-form object
        // and arbitrary type.
        return "object";
    }

    /**
     * Return the lowerCamelCase of the string
     *
     * @param name string to be lowerCamelCased
     * @return lowerCamelCase string
     */
    @SuppressWarnings("static-method")
    public String lowerCamelCase(String name) {
        return (name.length() > 0) ? (Character.toLowerCase(name.charAt(0)) + name.substring(1)) : "";
    }

    /**
     * Output the type declaration of a given name
     *
     * @param name name
     * @return a string presentation of the type
     */
    @SuppressWarnings("static-method")
    public String getTypeDeclaration(String name) {
        return name;
    }

    /**
     * Output the type declaration of the property
     *
     * @param schema property schema
     * @return a string presentation of the property type
     */
    public String getTypeDeclaration(Schema schema) {
        if (schema == null) {
            LOGGER.warn("Null schema found. Default type to `NULL_SCHMEA_ERR`");
            return "NULL_SCHMEA_ERR";
        }

        String oasType = getSchemaType(schema);
        if (typeMapping.containsKey(oasType)) {
            return typeMapping.get(oasType);
        }

        return oasType;
    }

    /**
     * Determine the type alias for the given type if it exists. This feature
     * was originally developed for Java because the language does not have an aliasing
     * mechanism of its own but later extends to handle other languages
     *
     * @param name The type name.
     * @return The alias of the given type, if it exists. If there is no alias
     * for this type, then returns the input type name.
     */
    public String getAlias(String name) {
        if (typeAliases != null && typeAliases.containsKey(name)) {
            return typeAliases.get(name);
        }
        return name;
    }

    /**
     * Output the Getter name for boolean property, e.g. getActive
     *
     * @param name the name of the property
     * @return getter name based on naming convention
     */
    public String toBooleanGetter(String name) {
        return "get" + getterAndSetterCapitalize(name);
    }

    /**
     * Output the Getter name, e.g. getSize
     *
     * @param name the name of the property
     * @return getter name based on naming convention
     */
    public String toGetter(String name) {
        return "get" + getterAndSetterCapitalize(name);
    }

    /**
     * Output the Setter name, e.g. setSize
     *
     * @param name the name of the property
     * @return setter name based on naming convention
     */
    public String toSetter(String name) {
        return "set" + getterAndSetterCapitalize(name);
    }

    /**
     * Output the API (class) name (capitalized) ending with the specified or default suffix
     * Return DefaultApi if name is empty
     *
     * @param name the name of the Api
     * @return capitalized Api name
     */
    public String toApiName(String name) {
        if (name.length() == 0) {
            return "DefaultApi";
        }
        return camelize(apiNamePrefix + "_" + name + "_" + apiNameSuffix);
    }

    /**
     * Output the proper model name (capitalized).
     * In case the name belongs to the TypeSystem it won't be renamed.
     *
     * @param name the name of the model
     * @return capitalized model name
     */
    public String toModelName(final String name) {
        return camelize(modelNamePrefix + "_" + name + "_" + modelNameSuffix);
    }

    /**
     * Convert OAS Model object to Codegen Model object
     *
     * @param name   the name of the model
     * @param schema OAS Model object
     * @return Codegen Model object
     */
    public CodegenModel fromModel(String name, Schema schema) {
        Map<String, Schema> allDefinitions = ModelUtils.getSchemas(this.openAPI);
        if (typeAliases == null) {
            // Only do this once during first call
            typeAliases = getAllAliases(allDefinitions);
        }

        // unalias schema
        schema = ModelUtils.unaliasSchema(this.openAPI, schema, importMapping);
        if (schema == null) {
            LOGGER.warn("Schema {} not found", name);
            return null;
        }

        CodegenModel m = CodegenModelFactory.newInstance(CodegenModelType.MODEL);

        if (reservedWords.contains(name)) {
            m.name = escapeReservedWord(name);
        } else {
            m.name = name;
        }
        m.title = escapeText(schema.getTitle());
        m.description = escapeText(schema.getDescription());
        m.unescapedDescription = schema.getDescription();
        m.classname = toModelName(name);
        m.classVarName = toVarName(name);
        m.classFilename = toModelFilename(name);
        m.modelJson = Json.pretty(schema);
        m.externalDocumentation = schema.getExternalDocs();
        if (schema.getExtensions() != null && !schema.getExtensions().isEmpty()) {
            m.getVendorExtensions().putAll(schema.getExtensions());
        }
        m.isAlias = (typeAliases.containsKey(name)
                || isAliasOfSimpleTypes(schema)); // check if the unaliased schema is an alias of simple OAS types
        m.discriminator = createDiscriminator(name, schema, this.openAPI);
        if (!this.getLegacyDiscriminatorBehavior()) {
            m.addDiscriminatorMappedModelsImports();
        }

        if (schema.getDeprecated() != null) {
            m.isDeprecated = schema.getDeprecated();
        }

        if (schema.getXml() != null) {
            m.xmlPrefix = schema.getXml().getPrefix();
            m.xmlNamespace = schema.getXml().getNamespace();
            m.xmlName = schema.getXml().getName();
        }

        if (ModelUtils.isArraySchema(schema)) {
            m.isArrayModel = true;
            m.arrayModelType = fromProperty(name, schema).complexType;
            addParentContainer(m, name, schema);
        } else if (schema instanceof ComposedSchema) {
            final ComposedSchema composed = (ComposedSchema) schema;
            Map<String, Schema> properties = new LinkedHashMap<String, Schema>();
            List<String> required = new ArrayList<String>();
            Map<String, Schema> allProperties = new LinkedHashMap<String, Schema>();
            List<String> allRequired = new ArrayList<String>();

            // if schema has properties outside of allOf/oneOf/anyOf also add them to m
            if (composed.getProperties() != null && !composed.getProperties().isEmpty()) {
                if (composed.getOneOf() != null && !composed.getOneOf().isEmpty()) {
                    LOGGER.warn("'oneOf' is intended to include only the additional optional OAS extension discriminator object. " +
                            "For more details, see https://json-schema.org/draft/2019-09/json-schema-core.html#rfc.section.9.2.1.3 and the OAS section on 'Composition and Inheritance'.");
                }
                addVars(m, unaliasPropertySchema(composed.getProperties()), composed.getRequired(), null, null);
            }

            // parent model
            final String parentName = ModelUtils.getParentName(composed, allDefinitions);
            final List<String> allParents = ModelUtils.getAllParentsName(composed, allDefinitions, false);
            final Schema parent = StringUtils.isBlank(parentName) || allDefinitions == null ? null : allDefinitions.get(parentName);

            // TODO revise the logic below to set dicriminator, xml attributes
            if (supportsInheritance || supportsMixins) {
                m.allVars = new ArrayList<CodegenProperty>();
                if (composed.getAllOf() != null) {
                    int modelImplCnt = 0; // only one inline object allowed in a ComposedModel
                    int modelDiscriminators = 0; // only one discriminator allowed in a ComposedModel
                    for (Schema innerSchema : composed.getAllOf()) { // TODO need to work with anyOf, oneOf as well
                        if (m.discriminator == null && innerSchema.getDiscriminator() != null) {
                            LOGGER.debug("discriminator is set to null (not correctly set earlier): {}", name);
                            m.discriminator = createDiscriminator(name, innerSchema, this.openAPI);
                            if (!this.getLegacyDiscriminatorBehavior()) {
                                m.addDiscriminatorMappedModelsImports();
                            }
                            modelDiscriminators++;
                        }

                        if (innerSchema.getXml() != null) {
                            m.xmlPrefix = innerSchema.getXml().getPrefix();
                            m.xmlNamespace = innerSchema.getXml().getNamespace();
                            m.xmlName = innerSchema.getXml().getName();
                        }
                        if (modelDiscriminators > 1) {
                            LOGGER.error("Allof composed schema is inheriting >1 discriminator. Only use one discriminator: {}", composed);
                        }

                        if (modelImplCnt++ > 1) {
                            LOGGER.warn("More than one inline schema specified in allOf:. Only the first one is recognized. All others are ignored.");
                            break; // only one schema with discriminator allowed in allOf
                        }
                    }
                }
            }

            // interfaces (schemas defined in allOf, anyOf, oneOf)
            List<Schema> interfaces = ModelUtils.getInterfaces(composed);
            if (!interfaces.isEmpty()) {
                // m.interfaces is for backward compatibility
                if (m.interfaces == null)
                    m.interfaces = new ArrayList<String>();

                for (Schema interfaceSchema : interfaces) {
                    interfaceSchema = ModelUtils.unaliasSchema(this.openAPI, interfaceSchema, importMapping);

                    if (StringUtils.isBlank(interfaceSchema.get$ref())) {
                        // primitive type
                        String languageType = getTypeDeclaration(interfaceSchema);

                        if (composed.getAnyOf() != null) {
                            if (m.anyOf.contains(languageType)) {
                                LOGGER.warn("{} (anyOf schema) already has `{}` defined and therefore it's skipped.", m.name, languageType);
                            } else {
                                m.anyOf.add(languageType);
                            }
                        } else if (composed.getOneOf() != null) {
                            if (m.oneOf.contains(languageType)) {
                                LOGGER.warn("{} (oneOf schema) already has `{}` defined and therefore it's skipped.", m.name, languageType);
                            } else {
                                m.oneOf.add(languageType);
                            }
                        } else if (composed.getAllOf() != null) {
                            // no need to add primitive type to allOf, which should comprise of schemas (models) only
                        } else {
                            LOGGER.error("Composed schema has incorrect anyOf, allOf, oneOf defined: {}", composed);
                        }
                        continue;
                    }

                    // the rest of the section is for model
                    Schema refSchema = null;
                    String ref = ModelUtils.getSimpleRef(interfaceSchema.get$ref());
                    if (allDefinitions != null) {
                        refSchema = allDefinitions.get(ref);
                    }
                    final String modelName = toModelName(ref);
                    m.interfaces.add(modelName);
                    addImport(m, modelName);
                    if (allDefinitions != null && refSchema != null) {
                        if (allParents.contains(ref) && supportsMultipleInheritance) {
                            // multiple inheritance
                            addProperties(allProperties, allRequired, refSchema);
                        } else if (parentName != null && parentName.equals(ref) && supportsInheritance) {
                            // single inheritance
                            addProperties(allProperties, allRequired, refSchema);
                        } else {
                            // composition
                            addProperties(properties, required, refSchema);
                            addProperties(allProperties, allRequired, refSchema);
                        }
                    }

                    if (composed.getAnyOf() != null) {
                        m.anyOf.add(modelName);
                    } else if (composed.getOneOf() != null) {
                        m.oneOf.add(modelName);
                    } else if (composed.getAllOf() != null) {
                        m.allOf.add(modelName);
                    } else {
                        LOGGER.error("Composed schema has incorrect anyOf, allOf, oneOf defined: {}", composed);
                    }
                }
            }

            if (parent != null && composed.getAllOf() != null) { // set parent for allOf only
                m.parentSchema = parentName;
                m.parent = toModelName(parentName);

                if (supportsMultipleInheritance) {
                    m.allParents = new ArrayList<String>();
                    for (String pname : allParents) {
                        String pModelName = toModelName(pname);
                        m.allParents.add(pModelName);
                        addImport(m, pModelName);
                    }
                } else { // single inheritance
                    addImport(m, m.parent);
                }
            }

            // child schema (properties owned by the schema itself)
            for (Schema component : interfaces) {
                if (component.get$ref() == null) {
                    if (component != null) {
                        // component is the child schema
                        addProperties(properties, required, component);

                        // includes child's properties (all, required) in allProperties, allRequired
                        addProperties(allProperties, allRequired, component);
                    }
                    break; // at most one child only
                }
            }

            if (composed.getRequired() != null) {
                required.addAll(composed.getRequired());
                allRequired.addAll(composed.getRequired());
            }

            addVars(m, unaliasPropertySchema(properties), required, unaliasPropertySchema(allProperties), allRequired);

            // end of code block for composed schema
        } else {
            m.dataType = getSchemaType(schema);
            if (schema.getEnum() != null && !schema.getEnum().isEmpty()) {
                m.isEnum = true;
                // comment out below as allowableValues is not set in post processing model enum
                m.allowableValues = new HashMap<String, Object>();
                m.allowableValues.put("values", schema.getEnum());
            }
            if (ModelUtils.isMapSchema(schema)) {
                addAdditionPropertiesToCodeGenModel(m, schema);
                m.isMapModel = true;
            } else if (ModelUtils.isIntegerSchema(schema)) { // integer type
                // NOTE: Integral schemas as CodegenModel is a rare use case and may be removed at a later date.
                // Sync of properties is done for consistency with other data types like CodegenParameter/CodegenProperty.
                ModelUtils.syncValidationProperties(schema, m);

                m.isNumeric = Boolean.TRUE;
                if (ModelUtils.isLongSchema(schema)) { // int64/long format
                    m.isLong = Boolean.TRUE;
                } else { // int32 format
                    m.isInteger = Boolean.TRUE;
                }
            } else if (ModelUtils.isStringSchema(schema)) {
                // NOTE: String schemas as CodegenModel is a rare use case and may be removed at a later date.
                // Sync of properties is done for consistency with other data types like CodegenParameter/CodegenProperty.
                ModelUtils.syncValidationProperties(schema, m);
                m.isString = Boolean.TRUE;
            } else if (ModelUtils.isNumberSchema(schema)) {
                // NOTE: Number schemas as CodegenModel is a rare use case and may be removed at a later date.
                // Sync of properties is done for consistency with other data types like CodegenParameter/CodegenProperty.
                ModelUtils.syncValidationProperties(schema, m);
                m.isNumeric = Boolean.TRUE;
                if (ModelUtils.isFloatSchema(schema)) { // float
                    m.isFloat = Boolean.TRUE;
                } else if (ModelUtils.isDoubleSchema(schema)) { // double
                    m.isDouble = Boolean.TRUE;
                } else { // type is number and without format
                    m.isNumber = Boolean.TRUE;
                }
            }

            if (Boolean.TRUE.equals(schema.getNullable())) {
                m.isNullable = Boolean.TRUE;
            }

            // passing null to allProperties and allRequired as there's no parent
            addVars(m, unaliasPropertySchema(schema.getProperties()), schema.getRequired(), null, null);
        }

        // remove duplicated properties
        m.removeAllDuplicatedProperty();

        // post process model properties
        if (m.vars != null) {
            for (CodegenProperty prop : m.vars) {
                postProcessModelProperty(m, prop);
            }
            m.hasVars = m.vars.size() > 0;
        }
        if (m.allVars != null) {
            for (CodegenProperty prop : m.allVars) {
                postProcessModelProperty(m, prop);
            }
        }

        // set isDiscriminator on the discriminator property
        if (m.discriminator != null) {
            String discPropName = m.discriminator.getPropertyBaseName();
            List<List<CodegenProperty>> listOLists = new ArrayList<List<CodegenProperty>>();
            listOLists.add(m.requiredVars);
            listOLists.add(m.vars);
            listOLists.add(m.allVars);
            for (List<CodegenProperty> theseVars: listOLists) {
                for (CodegenProperty requiredVar: theseVars) {
                    if (discPropName.equals(requiredVar.baseName)) {
                        requiredVar.isDiscriminator = true;
                    }
                }
            }
        }

        if (sortModelPropertiesByRequiredFlag) {
            Comparator<CodegenProperty> comparator = new Comparator<CodegenProperty>() {
                @Override
                public int compare(CodegenProperty one, CodegenProperty another) {
                    if (one.required == another.required) return 0;
                    else if (one.required) return -1;
                    else return 1;
                }
            };
            Collections.sort(m.vars, comparator);
            Collections.sort(m.allVars, comparator);
        }

        return m;
    }

    /**
     * Recursively look in Schema sc for the discriminator discPropName
     * and return a CodegenProperty with the dataType and required params set
     * the returned CodegenProperty may not be required and it may not be of type string
     * @param composedSchemaName The name of the sc Schema
     * @param sc The Schema that may contain the discriminator
     * @param discPropName The String that is the discriminator propertyName in the schema
     */
    private CodegenProperty discriminatorFound(String composedSchemaName, Schema sc, String discPropName, OpenAPI openAPI) {
        Schema refSchema = ModelUtils.getReferencedSchema(openAPI, sc);
        if (refSchema.getProperties() != null && refSchema.getProperties().get(discPropName) != null) {
            Schema discSchema = (Schema) refSchema.getProperties().get(discPropName);
            CodegenProperty cp = new CodegenProperty();
            if (ModelUtils.isStringSchema(discSchema)) {
                cp.isString = true;
            }
            cp.setRequired(false);
            if (refSchema.getRequired() != null && refSchema.getRequired().contains(discPropName)) {
                cp.setRequired(true);
            }
            return cp;
        }
        if (ModelUtils.isComposedSchema(refSchema)) {
            ComposedSchema composedSchema = (ComposedSchema) refSchema;
            if (composedSchema.getAllOf() != null) {
                // If our discriminator is in one of the allOf schemas break when we find it
                for  (Schema allOf: composedSchema.getAllOf()) {
                    CodegenProperty cp = discriminatorFound(composedSchemaName, allOf, discPropName, openAPI);
                    if (cp != null) {
                        return cp;
                    }
                }
            }
            if (composedSchema.getOneOf() != null && composedSchema.getOneOf().size() != 0) {
                // All oneOf definitions must contain the discriminator
                CodegenProperty cp = new CodegenProperty();
                for  (Schema oneOf: composedSchema.getOneOf()) {
                    String modelName = ModelUtils.getSimpleRef(oneOf.get$ref());
                    CodegenProperty thisCp = discriminatorFound(composedSchemaName, oneOf, discPropName, openAPI);
                    if (thisCp == null) {
                        throw new RuntimeException("'" + composedSchemaName + "' defines discriminator '" + discPropName + "', but the referenced OneOf schema '" + modelName + "' is missing "+discPropName);
                    }
                    if (cp.dataType == null) {
                        cp = thisCp;
                        continue;
                    }
                    if (cp != thisCp) {
                        throw new RuntimeException("'" + composedSchemaName + "' defines discriminator '" + discPropName + "', but the OneOf schema '" + modelName + "' has a different "+discPropName+" definition than the prior OneOf schema's. Make sure the "+discPropName+" type and required values are the same");
                    }
                }
                return cp;
            }
            if (composedSchema.getAnyOf() != null && composedSchema.getAnyOf().size() != 0) {
                // All anyOf definitions must contain the discriminator because a min of one must be selected
                CodegenProperty cp = new CodegenProperty();
                for  (Schema anyOf: composedSchema.getAnyOf()) {
                    String modelName = ModelUtils.getSimpleRef(anyOf.get$ref());
                    CodegenProperty thisCp = discriminatorFound(composedSchemaName, anyOf, discPropName, openAPI);
                    if (thisCp == null) {
                        throw new RuntimeException("'" + composedSchemaName + "' defines discriminator '" + discPropName + "', but the referenced AnyOf schema '" + modelName + "' is missing "+discPropName);
                    }
                    if (cp.dataType == null) {
                        cp = thisCp;
                        continue;
                    }
                    if (cp != thisCp) {
                        throw new RuntimeException("'" + composedSchemaName + "' defines discriminator '" + discPropName + "', but the AnyOf schema '" + modelName + "' has a different "+discPropName+" definition than the prior AnyOf schema's. Make sure the "+discPropName+" type and required values are the same");
                    }
                }
                return cp;

            }
        }
        return null;
    }

    /**
     * Recursively look in Schema sc for the discriminator and return it
     * Schema sc location
     * OpenAPI openAPI the spec where we are searching for the discriminator
     * @param sc The Schema that may contain the discriminator
     */
    private Discriminator recursiveGetDiscriminator(Schema sc, OpenAPI openAPI) {
        Schema refSchema = ModelUtils.getReferencedSchema(openAPI, sc);
        Discriminator foundDisc = refSchema.getDiscriminator();
        if (foundDisc != null) {
            return foundDisc;
        }
        if (!!this.getLegacyDiscriminatorBehavior()) {
            return null;
        }
        Discriminator disc = new Discriminator();
        if (ModelUtils.isComposedSchema(refSchema)) {
            ComposedSchema composedSchema = (ComposedSchema) refSchema;
            if (composedSchema.getAllOf() != null) {
                // If our discriminator is in one of the allOf schemas break when we find it
                for  (Schema allOf: composedSchema.getAllOf()) {
                    foundDisc = recursiveGetDiscriminator(allOf, openAPI);
                    if (foundDisc != null) {
                        disc.setPropertyName(foundDisc.getPropertyName());
                        disc.setMapping(foundDisc.getMapping());
                        return disc;
                    }
                }
            }
            if (composedSchema.getOneOf() != null && composedSchema.getOneOf().size() != 0) {
                // All oneOf definitions must contain the discriminator
                Integer hasDiscriminatorCnt = 0;
                Set<String> discriminatorsPropNames = new HashSet<>();
                for  (Schema oneOf: composedSchema.getOneOf()) {
                    foundDisc = recursiveGetDiscriminator(oneOf, openAPI);
                    if (foundDisc != null) {
                        discriminatorsPropNames.add(foundDisc.getPropertyName());
                        hasDiscriminatorCnt++;
                    }
                }
                if (hasDiscriminatorCnt == composedSchema.getOneOf().size() && discriminatorsPropNames.size() == 1) {
                    disc.setPropertyName(foundDisc.getPropertyName());
                    disc.setMapping(foundDisc.getMapping());
                    return disc;
                }
            }
            if (composedSchema.getAnyOf() != null && composedSchema.getAnyOf().size() != 0) {
                // All anyOf definitions must contain the discriminator because a min of one must be selected
                Integer hasDiscriminatorCnt = 0;
                Set<String> discriminatorsPropNames = new HashSet<>();
                for  (Schema anyOf: composedSchema.getAnyOf()) {
                    foundDisc = recursiveGetDiscriminator(anyOf, openAPI);
                    if (foundDisc != null) {
                        discriminatorsPropNames.add(foundDisc.getPropertyName());
                        hasDiscriminatorCnt++;
                    }
                }
                if (hasDiscriminatorCnt == composedSchema.getAnyOf().size() && discriminatorsPropNames.size() == 1) {
                    disc.setPropertyName(foundDisc.getPropertyName());
                    disc.setMapping(foundDisc.getMapping());
                    return disc;
                }
            }
        }
        return null;
    }

    /**
     * This function is only used for composed schemas which have a discriminator
     * Process oneOf and anyOf models in a composed schema and adds them into
     * a list if the oneOf and anyOf models contain
     * the required discriminator. If they don't contain the required
     * discriminator or the discriminator is the wrong type then an error is
     * thrown
     * @param composedSchemaName The String model name of the composed schema where we are setting the discriminator map
     * @param discPropName The String that is the discriminator propertyName in the schema
     * @param c The ComposedSchema that contains the discriminator and oneOf/anyOf schemas
     * @param openAPI The OpenAPI spec that we are using
     * @return the list of oneOf and anyOf MappedModel that need to be added to the discriminator map
     */
    protected List<MappedModel> getOneOfAnyOfDescendants(String composedSchemaName, String discPropName, ComposedSchema c, OpenAPI openAPI) {
        ArrayList<List<Schema>> listOLists = new ArrayList<List<Schema>>();
        listOLists.add(c.getOneOf());
        listOLists.add(c.getAnyOf());
        List<MappedModel> descendentSchemas = new ArrayList();
        for (List<Schema> schemaList: listOLists) {
            if (schemaList == null) {
                continue;
            }
            for  (Schema sc: schemaList) {
                String ref = sc.get$ref();
                if (ref == null) {
                    // for schemas with no ref, it is not possible to build the discriminator map
                    // because ref is how we get the model name
                    // we only hit this use case for a schema with inline composed schemas, and one of those
                    // schemas also has inline composed schemas
                    // Note: if it is only inline one level, then the inline model resolver will move it into its own
                    // schema and make it a $ref schema in the oneOf/anyOf location
                    throw new RuntimeException("Invalid inline schema defined in oneOf/anyOf in '" + composedSchemaName + "'. Per the OpenApi spec, for this case when a composed schema defines a discriminator, the oneOf/anyOf schemas must use $ref. Change this inline definition to a $ref definition");
                }
                CodegenProperty df = discriminatorFound(composedSchemaName, sc, discPropName, openAPI);
                String modelName = ModelUtils.getSimpleRef(ref);
                if (df == null || !df.isString || df.required != true) {
                    String msgSuffix = "";
                    if (df == null) {
                        msgSuffix += discPropName+" is missing from the schema, define it as required and type string";
                    } else {
                        if (!df.isString) {
                            msgSuffix += "invalid type for "+discPropName+", set it to string";
                        }
                        if (df.required != true) {
                            String spacer = "";
                            if (msgSuffix.length() != 0) {
                                spacer = ". ";
                            }
                            msgSuffix += spacer+"invalid optional definition of "+discPropName+", include it in required";
                        }
                    }
                    throw new RuntimeException("'" + composedSchemaName + "' defines discriminator '" + discPropName + "', but the referenced schema '" + modelName + "' is incorrect. "+msgSuffix);
                }
                MappedModel mm = new MappedModel(modelName, toModelName(modelName));
                descendentSchemas.add(mm);
                Schema cs = ModelUtils.getSchema(openAPI, modelName);
                Map<String, Object> vendorExtensions = cs.getExtensions();
                if (vendorExtensions != null && !vendorExtensions.isEmpty() && vendorExtensions.containsKey("x-discriminator-value")) {
                    String xDiscriminatorValue = (String) vendorExtensions.get("x-discriminator-value");
                    mm = new MappedModel(xDiscriminatorValue, toModelName(modelName));
                    descendentSchemas.add(mm);
                }

            }
        }
        return descendentSchemas;
    }

    protected List<MappedModel> getAllOfDescendants(String thisSchemaName, OpenAPI openAPI) {
        ArrayList<String> queue = new ArrayList();;
        List<MappedModel> descendentSchemas = new ArrayList();
        Map<String, Schema> schemas = ModelUtils.getSchemas(openAPI);
        String currentSchemaName = thisSchemaName;
        while (true) {
            for (String childName : schemas.keySet()) {
                if (childName == thisSchemaName) {
                    continue;
                }
                Schema child = schemas.get(childName);
                if (ModelUtils.isComposedSchema(child)) {
                    ComposedSchema composedChild = (ComposedSchema) child;
                    List<Schema> parents = composedChild.getAllOf();
                    if (parents != null) {
                        for  (Schema parent: parents) {
                            String ref = parent.get$ref();
                            if (ref == null) {
                                // for schemas with no ref, it is not possible to build the discriminator map
                                // because ref is how we get the model name
                                // we only hit this use case for a schema with inline composed schemas, and one of those
                                // schemas also has inline composed schemas
                                throw new RuntimeException("Invalid inline schema defined in allOf in '" + childName + "'. Per the OpenApi spec, for this case when a composed schema defines a discriminator, the allOf schemas must use $ref. Change this inline definition to a $ref definition");
                            }
                            String parentName = ModelUtils.getSimpleRef(ref);
                            if (parentName.equals(currentSchemaName)) {
                                if (queue.contains(childName) || descendentSchemas.contains(childName)) {
                                    throw new RuntimeException("Stack overflow hit when looking for "+thisSchemaName+" an infinite loop starting and ending at "+childName+" was seen");
                                }
                                queue.add(childName);
                                break;
                            }
                        }
                    }
                }
            }
            if (queue.size() == 0) {
                break;
            }
            currentSchemaName = queue.remove(0);
            MappedModel mm = new MappedModel(currentSchemaName, toModelName(currentSchemaName));
            descendentSchemas.add(mm);
            Schema cs = schemas.get(currentSchemaName);
            Map<String, Object> vendorExtensions = cs.getExtensions();
            if (vendorExtensions != null && !vendorExtensions.isEmpty() && vendorExtensions.containsKey("x-discriminator-value")) {
                String xDiscriminatorValue = (String) vendorExtensions.get("x-discriminator-value");
                mm = new MappedModel(xDiscriminatorValue, toModelName(currentSchemaName));
                descendentSchemas.add(mm);
            }
        }
        return descendentSchemas;
    }

    protected CodegenDiscriminator createDiscriminator(String schemaName, Schema schema, OpenAPI openAPI) {
        Discriminator sourceDiscriminator = recursiveGetDiscriminator(schema, openAPI);
        if (sourceDiscriminator == null) {
            return null;
        }
        CodegenDiscriminator discriminator = new CodegenDiscriminator();
        String discPropName = sourceDiscriminator.getPropertyName();
        discriminator.setPropertyName(toVarName(discPropName));
        discriminator.setPropertyBaseName(sourceDiscriminator.getPropertyName());
        discriminator.setPropertyGetter(toGetter(discriminator.getPropertyName()));
        // FIXME: for now, we assume that the discriminator property is String
        discriminator.setPropertyType(typeMapping.get("string"));
        discriminator.setMapping(sourceDiscriminator.getMapping());
        List<MappedModel> uniqueDescendants = new ArrayList();
        if (sourceDiscriminator.getMapping() != null && !sourceDiscriminator.getMapping().isEmpty()) {
            for (Entry<String, String> e : sourceDiscriminator.getMapping().entrySet()) {
                String nameOrRef = e.getValue();
                String name = nameOrRef.indexOf('/') >= 0 ? ModelUtils.getSimpleRef(nameOrRef) : nameOrRef;
                String modelName = toModelName(name);
                uniqueDescendants.add(new MappedModel(e.getKey(), modelName));
            }
        }

        boolean legacyUseCase = (this.getLegacyDiscriminatorBehavior() && uniqueDescendants.isEmpty());
        if (!this.getLegacyDiscriminatorBehavior() || legacyUseCase) {
            // for schemas that allOf inherit from this schema, add those descendants to this discriminator map
            List<MappedModel> otherDescendants = getAllOfDescendants(schemaName, openAPI);
            for (MappedModel otherDescendant: otherDescendants) {
                if (!uniqueDescendants.contains(otherDescendant)) {
                    uniqueDescendants.add(otherDescendant);
                }
            }
        }
        // if there are composed oneOf/anyOf schemas, add them to this discriminator
        if (ModelUtils.isComposedSchema(schema) && !this.getLegacyDiscriminatorBehavior()) {
            List<MappedModel> otherDescendants = getOneOfAnyOfDescendants(schemaName, discPropName, (ComposedSchema) schema, openAPI);
            for (MappedModel otherDescendant: otherDescendants) {
                if (!uniqueDescendants.contains(otherDescendant)) {
                    uniqueDescendants.add(otherDescendant);
                }
            }
<<<<<<< HEAD
        }
        if (!this.getLegacyDiscriminatorBehavior()) {
            Collections.sort(uniqueDescendants);
        }
=======
        }
        if (!this.getLegacyDiscriminatorBehavior()) {
            Collections.sort(uniqueDescendants);
        }
>>>>>>> e8f486ba
        discriminator.getMappedModels().addAll(uniqueDescendants);
        return discriminator;
    }

    protected void addAdditionPropertiesToCodeGenModel(CodegenModel codegenModel, Schema schema) {
        addParentContainer(codegenModel, codegenModel.name, schema);
    }

    /**
     * Add schema's properties to "properties" and "required" list
     *
     * @param properties all properties
     * @param required   required property only
     * @param schema     schema in which the properties will be added to the lists
     */
    protected void addProperties(Map<String, Schema> properties, List<String> required, Schema schema) {
        if (schema instanceof ComposedSchema) {
            ComposedSchema composedSchema = (ComposedSchema) schema;

            if (composedSchema.getAllOf() != null) {
                for (Schema component : composedSchema.getAllOf()) {
                    addProperties(properties, required, component);
                }
            }

            if (schema.getRequired() != null) {
                required.addAll(schema.getRequired());
            }

            if (composedSchema.getOneOf() != null) {
                for (Schema component : composedSchema.getOneOf()) {
                    addProperties(properties, required, component);
                }
            }

            if (composedSchema.getAnyOf() != null) {
                for (Schema component : composedSchema.getAnyOf()) {
                    addProperties(properties, required, component);
                }
            }

            return;
        }

        if (StringUtils.isNotBlank(schema.get$ref())) {
            Schema interfaceSchema = ModelUtils.getReferencedSchema(this.openAPI, schema);
            addProperties(properties, required, interfaceSchema);
            return;
        }
        if (schema.getProperties() != null) {
            properties.putAll(schema.getProperties());
        }
        if (schema.getRequired() != null) {
            required.addAll(schema.getRequired());
        }
    }

    /**
     * Camelize the method name of the getter and setter
     *
     * @param name string to be camelized
     * @return Camelized string
     */
    public String getterAndSetterCapitalize(String name) {
        if (name == null || name.length() == 0) {
            return name;
        }
        return camelize(toVarName(name));
    }

    /**
     * Convert OAS Property object to Codegen Property object
     *
     * @param name name of the property
     * @param p    OAS property object
     * @return Codegen Property object
     */
    public CodegenProperty fromProperty(String name, Schema p) {
        if (p == null) {
            LOGGER.error("Undefined property/schema for `{}`. Default to type:string.", name);
            return null;
        }
        LOGGER.debug("debugging fromProperty for " + name + " : " + p);

        // unalias schema
        p = ModelUtils.unaliasSchema(this.openAPI, p, importMapping);

        CodegenProperty property = CodegenModelFactory.newInstance(CodegenModelType.PROPERTY);

        ModelUtils.syncValidationProperties(p, property);

        property.name = toVarName(name);
        property.baseName = name;
        if (p.getType() == null) {
            property.openApiType = getSchemaType(p);
        } else {
            property.openApiType = p.getType();
        }
        property.nameInCamelCase = camelize(property.name, false);
        property.nameInSnakeCase = CaseFormat.UPPER_CAMEL.to(CaseFormat.UPPER_UNDERSCORE, property.nameInCamelCase);
        property.description = escapeText(p.getDescription());
        property.unescapedDescription = p.getDescription();
        property.title = p.getTitle();
        property.getter = toGetter(name);
        property.setter = toSetter(name);
        property.example = toExampleValue(p);
        property.defaultValue = toDefaultValue(p);
        property.defaultValueWithParam = toDefaultValueWithParam(name, p);
        property.jsonSchema = Json.pretty(p);

        if (p.getDeprecated() != null) {
            property.deprecated = p.getDeprecated();
        }
        if (p.getReadOnly() != null) {
            property.isReadOnly = p.getReadOnly();
        }
        if (p.getWriteOnly() != null) {
            property.isWriteOnly = p.getWriteOnly();
        }
        if (p.getNullable() != null) {
            property.isNullable = p.getNullable();
        }

        if (p.getXml() != null) {
            if (p.getXml().getAttribute() != null) {
                property.isXmlAttribute = p.getXml().getAttribute();
            }
            property.xmlPrefix = p.getXml().getPrefix();
            property.xmlName = p.getXml().getName();
            property.xmlNamespace = p.getXml().getNamespace();
        }
        if (p.getExtensions() != null && !p.getExtensions().isEmpty()) {
            property.getVendorExtensions().putAll(p.getExtensions());
        }

        String type = getSchemaType(p);
        if (ModelUtils.isIntegerSchema(p)) { // integer type
            property.isNumeric = Boolean.TRUE;
            if (ModelUtils.isLongSchema(p)) { // int64/long format
                property.isLong = Boolean.TRUE;
            } else { // int32 format
                property.isInteger = Boolean.TRUE;
            }

            if (p.getMinimum() != null) {
                property.minimum = String.valueOf(p.getMinimum().longValue());
            }
            if (p.getMaximum() != null) {
                property.maximum = String.valueOf(p.getMaximum().longValue());
            }
            if (p.getExclusiveMinimum() != null) {
                property.exclusiveMinimum = p.getExclusiveMinimum();
            }
            if (p.getExclusiveMaximum() != null) {
                property.exclusiveMaximum = p.getExclusiveMaximum();
            }

            // check if any validation rule defined
            // exclusive* are noop without corresponding min/max
            if (property.minimum != null || property.maximum != null)
                property.hasValidation = true;

        } else if (ModelUtils.isBooleanSchema(p)) { // boolean type
            property.isBoolean = true;
            property.getter = toBooleanGetter(name);
        } else if (ModelUtils.isDateSchema(p)) { // date format
            property.isString = false; // for backward compatibility with 2.x
            property.isDate = true;

        } else if (ModelUtils.isDateTimeSchema(p)) { // date-time format
            property.isString = false; // for backward compatibility with 2.x
            property.isDateTime = true;

        } else if (ModelUtils.isStringSchema(p)) {
            if (ModelUtils.isByteArraySchema(p)) {
                property.isByteArray = true;
            } else if (ModelUtils.isBinarySchema(p)) {
                property.isBinary = true;
                property.isFile = true; // file = binary in OAS3
            } else if (ModelUtils.isFileSchema(p)) {
                property.isFile = true;
            } else if (ModelUtils.isUUIDSchema(p)) {
                // keep isString to true to make it backward compatible
                property.isString = true;
                property.isUuid = true;
            } else if (ModelUtils.isURISchema(p)) {
                property.isString = true; // for backward compatibility
                property.isUri = true;
            } else if (ModelUtils.isEmailSchema(p)) {
                property.isString = true;
                property.isEmail = true;
            } else {
                property.isString = true;
            }

            property.maxLength = p.getMaxLength();
            property.minLength = p.getMinLength();
            property.pattern = toRegularExpression(p.getPattern());

            // check if any validation rule defined
            if (property.pattern != null || property.minLength != null || property.maxLength != null)
                property.hasValidation = true;

        } else if (ModelUtils.isNumberSchema(p)) {
            property.isNumeric = Boolean.TRUE;
            if (ModelUtils.isFloatSchema(p)) { // float
                property.isFloat = Boolean.TRUE;
            } else if (ModelUtils.isDoubleSchema(p)) { // double
                property.isDouble = Boolean.TRUE;
            } else { // type is number and without format
                property.isNumber = Boolean.TRUE;
            }

            if (p.getMinimum() != null) {
                property.minimum = String.valueOf(p.getMinimum());
            }
            if (p.getMaximum() != null) {
                property.maximum = String.valueOf(p.getMaximum());
            }
            if (p.getExclusiveMinimum() != null) {
                property.exclusiveMinimum = p.getExclusiveMinimum();
            }
            if (p.getExclusiveMaximum() != null) {
                property.exclusiveMaximum = p.getExclusiveMaximum();
            }
            if (p.getMultipleOf() != null) {
                property.multipleOf = p.getMultipleOf();
            }

            // check if any validation rule defined
            // exclusive* are noop without corresponding min/max
            if (property.minimum != null || property.maximum != null)
                property.hasValidation = true;

        } else if (ModelUtils.isFreeFormObject(p)) {
            property.isFreeFormObject = true;
        } else if (ModelUtils.isArraySchema(p)) {
            // default to string if inner item is undefined
            ArraySchema arraySchema = (ArraySchema) p;
            Schema innerSchema = ModelUtils.unaliasSchema(this.openAPI, getSchemaItems(arraySchema), importMapping);
        } else if (ModelUtils.isMapSchema(p)) {
            Schema innerSchema = ModelUtils.unaliasSchema(this.openAPI, ModelUtils.getAdditionalProperties(p),
                    importMapping);
            if (innerSchema == null) {
                LOGGER.error("Undefined map inner type for `{}`. Default to String.", p.getName());
                innerSchema = new StringSchema().description("//TODO automatically added by openapi-generator due to undefined type");
                p.setAdditionalProperties(innerSchema);
            }
        }

        //Inline enum case:
        if (p.getEnum() != null && !p.getEnum().isEmpty()) {
            List<Object> _enum = p.getEnum();
            property._enum = new ArrayList<String>();
            for (Object i : _enum) {
                property._enum.add(String.valueOf(i));
            }
            property.isEnum = true;

            Map<String, Object> allowableValues = new HashMap<String, Object>();
            allowableValues.put("values", _enum);
            if (allowableValues.size() > 0) {
                property.allowableValues = allowableValues;
            }
        }

        Schema referencedSchema = ModelUtils.getReferencedSchema(this.openAPI, p);

        //Referenced enum case:
        if (referencedSchema.getEnum() != null && !referencedSchema.getEnum().isEmpty()) {
            List<Object> _enum = referencedSchema.getEnum();

            Map<String, Object> allowableValues = new HashMap<String, Object>();
            allowableValues.put("values", _enum);
            if (allowableValues.size() > 0) {
                property.allowableValues = allowableValues;
            }
        }

        if (referencedSchema.getNullable() != null) {
            property.isNullable = referencedSchema.getNullable();
        }

        property.dataType = getTypeDeclaration(p);
        property.dataFormat = p.getFormat();
        property.baseType = getSchemaType(p);

        // this can cause issues for clients which don't support enums
        if (property.isEnum) {
            property.datatypeWithEnum = toEnumName(property);
            property.enumName = toEnumName(property);
        } else {
            property.datatypeWithEnum = property.dataType;
        }

        if (ModelUtils.isArraySchema(p)) {
            property.isContainer = true;
            property.isListContainer = true;
            property.containerType = "array";
            property.baseType = getSchemaType(p);
            if (p.getXml() != null) {
                property.isXmlWrapped = p.getXml().getWrapped() == null ? false : p.getXml().getWrapped();
                property.xmlPrefix = p.getXml().getPrefix();
                property.xmlNamespace = p.getXml().getNamespace();
                property.xmlName = p.getXml().getName();
            }

            // handle inner property
            property.maxItems = p.getMaxItems();
            property.minItems = p.getMinItems();
            String itemName = null;
            if (p.getExtensions() != null && p.getExtensions().get("x-item-name") != null) {
                itemName = p.getExtensions().get("x-item-name").toString();
            }
            if (itemName == null) {
                itemName = property.name;
            }
            ArraySchema arraySchema = (ArraySchema) p;
            Schema innerSchema = ModelUtils.unaliasSchema(this.openAPI, getSchemaItems(arraySchema), importMapping);
            CodegenProperty cp = fromProperty(itemName, innerSchema);
            updatePropertyForArray(property, cp);
        } else if (ModelUtils.isMapSchema(p)) {
            property.isContainer = true;
            property.isMapContainer = true;
            property.containerType = "map";
            property.baseType = getSchemaType(p);
            property.minItems = p.getMinProperties();
            property.maxItems = p.getMaxProperties();

            // handle inner property
            Schema innerSchema = ModelUtils.unaliasSchema(this.openAPI, ModelUtils.getAdditionalProperties(p),
                    importMapping);
            if (innerSchema == null) {
                LOGGER.error("Undefined map inner type for `{}`. Default to String.", p.getName());
                innerSchema = new StringSchema().description("//TODO automatically added by openapi-generator due to undefined type");
                p.setAdditionalProperties(innerSchema);
            }
            CodegenProperty cp = fromProperty("inner", innerSchema);
            updatePropertyForMap(property, cp);
        } else if (ModelUtils.isFreeFormObject(p)) {
            property.isFreeFormObject = true;
            property.baseType = getSchemaType(p);
        } else { // model
            // TODO revise the logic below
            //if (StringUtils.isNotBlank(p.get$ref())) {
            //    property.baseType = getSimpleRef(p.get$ref());
            //}
            // --END of revision
            setNonArrayMapProperty(property, type);
            Schema refOrCurrent = ModelUtils.getReferencedSchema(this.openAPI, p);
            property.isModel = (ModelUtils.isComposedSchema(refOrCurrent) || ModelUtils.isObjectSchema(refOrCurrent)) && ModelUtils.isModel(refOrCurrent);
            if (ModelUtils.isAnyTypeSchema(p)) {
                property.isAnyType = true;
            }
        }

        LOGGER.debug("debugging from property return: " + property);
        return property;
    }

    /**
     * Update property for array(list) container
     *
     * @param property      Codegen property
     * @param innerProperty Codegen inner property of map or list
     */
    protected void updatePropertyForArray(CodegenProperty property, CodegenProperty innerProperty) {
        if (innerProperty == null) {
            LOGGER.warn("skipping invalid array property " + Json.pretty(property));
            return;
        }
        property.dataFormat = innerProperty.dataFormat;
        if (!languageSpecificPrimitives.contains(innerProperty.baseType)) {
            property.complexType = innerProperty.baseType;
        } else {
            property.isPrimitiveType = true;
        }
        property.items = innerProperty;
        property.mostInnerItems = getMostInnerItems(innerProperty);
        // inner item is Enum
        if (isPropertyInnerMostEnum(property)) {
            // isEnum is set to true when the type is an enum
            // or the inner type of an array/map is an enum
            property.isEnum = true;
            // update datatypeWithEnum and default value for array
            // e.g. List<string> => List<StatusEnum>
            updateDataTypeWithEnumForArray(property);
            // set allowable values to enum values (including array/map of enum)
            property.allowableValues = getInnerEnumAllowableValues(property);
        }

    }

    /**
     * Update property for map container
     *
     * @param property      Codegen property
     * @param innerProperty Codegen inner property of map or list
     */
    protected void updatePropertyForMap(CodegenProperty property, CodegenProperty innerProperty) {
        if (innerProperty == null) {
            LOGGER.warn("skipping invalid map property " + Json.pretty(property));
            return;
        }
        if (!languageSpecificPrimitives.contains(innerProperty.baseType)) {
            property.complexType = innerProperty.baseType;
        } else {
            property.isPrimitiveType = true;
        }
        property.items = innerProperty;
        property.mostInnerItems = getMostInnerItems(innerProperty);
        property.dataFormat = innerProperty.dataFormat;
        // inner item is Enum
        if (isPropertyInnerMostEnum(property)) {
            // isEnum is set to true when the type is an enum
            // or the inner type of an array/map is an enum
            property.isEnum = true;
            // update datatypeWithEnum and default value for map
            // e.g. Dictionary<string, string> => Dictionary<string, StatusEnum>
            updateDataTypeWithEnumForMap(property);
            // set allowable values to enum values (including array/map of enum)
            property.allowableValues = getInnerEnumAllowableValues(property);
        }

    }

    /**
     * Update property for map container
     *
     * @param property Codegen property
     * @return True if the inner most type is enum
     */
    protected Boolean isPropertyInnerMostEnum(CodegenProperty property) {
        CodegenProperty currentProperty = getMostInnerItems(property);

        return currentProperty == null ? false : currentProperty.isEnum;
    }

    protected CodegenProperty getMostInnerItems(CodegenProperty property) {
        CodegenProperty currentProperty = property;
        while (currentProperty != null && (Boolean.TRUE.equals(currentProperty.isMapContainer)
                || Boolean.TRUE.equals(currentProperty.isListContainer))) {
            currentProperty = currentProperty.items;
        }
        return currentProperty;
    }

    protected Map<String, Object> getInnerEnumAllowableValues(CodegenProperty property) {
        CodegenProperty currentProperty = getMostInnerItems(property);

        return currentProperty == null ? new HashMap<String, Object>() : currentProperty.allowableValues;
    }

    /**
     * Update datatypeWithEnum for array container
     *
     * @param property Codegen property
     */
    protected void updateDataTypeWithEnumForArray(CodegenProperty property) {
        CodegenProperty baseItem = property.items;
        while (baseItem != null && (Boolean.TRUE.equals(baseItem.isMapContainer)
                || Boolean.TRUE.equals(baseItem.isListContainer))) {
            baseItem = baseItem.items;
        }
        if (baseItem != null) {
            // set both datatype and datetypeWithEnum as only the inner type is enum
            property.datatypeWithEnum = property.datatypeWithEnum.replace(baseItem.baseType, toEnumName(baseItem));

            // naming the enum with respect to the language enum naming convention
            // e.g. remove [], {} from array/map of enum
            property.enumName = toEnumName(property);

            // set default value for variable with inner enum
            if (property.defaultValue != null) {
                property.defaultValue = property.defaultValue.replace(baseItem.baseType, toEnumName(baseItem));
            }

            updateCodegenPropertyEnum(property);
        }
    }

    /**
     * Update datatypeWithEnum for map container
     *
     * @param property Codegen property
     */
    protected void updateDataTypeWithEnumForMap(CodegenProperty property) {
        CodegenProperty baseItem = property.items;
        while (baseItem != null && (Boolean.TRUE.equals(baseItem.isMapContainer)
                || Boolean.TRUE.equals(baseItem.isListContainer))) {
            baseItem = baseItem.items;
        }

        if (baseItem != null) {
            // set both datatype and datetypeWithEnum as only the inner type is enum
            property.datatypeWithEnum = property.datatypeWithEnum.replace(", " + baseItem.baseType, ", " + toEnumName(baseItem));

            // naming the enum with respect to the language enum naming convention
            // e.g. remove [], {} from array/map of enum
            property.enumName = toEnumName(property);

            // set default value for variable with inner enum
            if (property.defaultValue != null) {
                property.defaultValue = property.defaultValue.replace(", " + property.items.baseType, ", " + toEnumName(property.items));
            }

            updateCodegenPropertyEnum(property);
        }
    }

    protected void setNonArrayMapProperty(CodegenProperty property, String type) {
        property.isContainer = false;
        if (languageSpecificPrimitives().contains(type)) {
            property.isPrimitiveType = true;
        } else {
            property.complexType = property.baseType;
            property.isModel = true;
        }
    }

    /**
     * Override with any special handling of response codes
     *
     * @param responses OAS Operation's responses
     * @return default method response or <code>null</code> if not found
     */
    protected ApiResponse findMethodResponse(ApiResponses responses) {
        String code = null;
        for (String responseCode : responses.keySet()) {
            if (responseCode.startsWith("2") || responseCode.equals("default")) {
                if (code == null || code.compareTo(responseCode) > 0) {
                    code = responseCode;
                }
            }
        }
        if (code == null) {
            return null;
        }
        return responses.get(code);
    }

    /**
     * Set op's returnBaseType, returnType, examples etc.
     *
     * @param operation      endpoint Operation
     * @param schemas        a map of the schemas in the openapi spec
     * @param op             endpoint CodegenOperation
     * @param methodResponse the default ApiResponse for the endpoint
     */
    protected void handleMethodResponse(Operation operation,
                                        Map<String, Schema> schemas,
                                        CodegenOperation op,
                                        ApiResponse methodResponse) {
        handleMethodResponse(operation, schemas, op, methodResponse, Collections.<String, String>emptyMap());
    }

    /**
     * Set op's returnBaseType, returnType, examples etc.
     *
     * @param operation      endpoint Operation
     * @param schemas        a map of the schemas in the openapi spec
     * @param op             endpoint CodegenOperation
     * @param methodResponse the default ApiResponse for the endpoint
     * @param importMappings mappings of external types to be omitted by unaliasing
     */
    protected void handleMethodResponse(Operation operation,
                                        Map<String, Schema> schemas,
                                        CodegenOperation op,
                                        ApiResponse methodResponse,
                                        Map<String, String> importMappings) {
        Schema responseSchema = ModelUtils.unaliasSchema(this.openAPI, ModelUtils.getSchemaFromResponse(methodResponse), importMappings);

        if (responseSchema != null) {
            CodegenProperty cm = fromProperty("response", responseSchema);

            if (ModelUtils.isArraySchema(responseSchema)) {
                ArraySchema as = (ArraySchema) responseSchema;
                CodegenProperty innerProperty = fromProperty("response", getSchemaItems(as));
                op.returnBaseType = innerProperty.baseType;
            } else if (ModelUtils.isMapSchema(responseSchema)) {
                CodegenProperty innerProperty = fromProperty("response", ModelUtils.getAdditionalProperties(responseSchema));
                op.returnBaseType = innerProperty.baseType;
            } else {
                if (cm.complexType != null) {
                    op.returnBaseType = cm.complexType;
                } else {
                    op.returnBaseType = cm.baseType;
                }
            }

            // generate examples
            String exampleStatusCode = "200";
            for (String key : operation.getResponses().keySet()) {
                if (operation.getResponses().get(key) == methodResponse && !key.equals("default")) {
                    exampleStatusCode = key;
                }
            }
            op.examples = new ExampleGenerator(schemas, this.openAPI).generateFromResponseSchema(exampleStatusCode, responseSchema, getProducesInfo(this.openAPI, operation));
            op.defaultResponse = toDefaultValue(responseSchema);
            op.returnType = cm.dataType;
            op.hasReference = schemas.containsKey(op.returnBaseType);

            // lookup discriminator
            Schema schema = schemas.get(op.returnBaseType);
            if (schema != null) {
                CodegenModel cmod = fromModel(op.returnBaseType, schema);
                op.discriminator = cmod.discriminator;
            }

            if (cm.isContainer) {
                op.returnContainer = cm.containerType;
                if ("map".equals(cm.containerType)) {
                    op.isMapContainer = true;
                } else if ("list".equalsIgnoreCase(cm.containerType)) {
                    op.isListContainer = true;
                } else if ("array".equalsIgnoreCase(cm.containerType)) {
                    op.isListContainer = true;
                }
            } else {
                op.returnSimpleType = true;
            }
            if (languageSpecificPrimitives().contains(op.returnBaseType) || op.returnBaseType == null) {
                op.returnTypeIsPrimitive = true;
            }
        }
        addHeaders(methodResponse, op.responseHeaders);
    }

    /**
     * Convert OAS Operation object to Codegen Operation object
     *
     * @param httpMethod HTTP method
     * @param operation  OAS operation object
     * @param path       the path of the operation
     * @param servers    list of servers
     * @return Codegen Operation object
     */
    public CodegenOperation fromOperation(String path,
                                          String httpMethod,
                                          Operation operation,
                                          List<Server> servers) {
        LOGGER.debug("fromOperation => operation: " + operation);
        if (operation == null)
            throw new RuntimeException("operation cannot be null in fromOperation");

        Map<String, Schema> schemas = ModelUtils.getSchemas(this.openAPI);
        CodegenOperation op = CodegenModelFactory.newInstance(CodegenModelType.OPERATION);
        Set<String> imports = new HashSet<String>();
        if (operation.getExtensions() != null && !operation.getExtensions().isEmpty()) {
            op.vendorExtensions.putAll(operation.getExtensions());

            Object isCallbackRequest = op.vendorExtensions.remove("x-callback-request");
            op.isCallbackRequest = Boolean.TRUE.equals(isCallbackRequest);
        }

        // servers setting
        if (operation.getServers() != null && !operation.getServers().isEmpty()) {
            // use operation-level servers first if defined
            op.servers = fromServers(operation.getServers());
        } else if (servers != null && !servers.isEmpty()) {
            // use path-level servers
            op.servers = fromServers(servers);
        }

        // store the original operationId for plug-in
        op.operationIdOriginal = operation.getOperationId();

        String operationId = getOrGenerateOperationId(operation, path, httpMethod);
        // remove prefix in operationId
        if (removeOperationIdPrefix) {
            int offset = operationId.indexOf('_');
            if (offset > -1) {
                operationId = operationId.substring(offset + 1);
            }
        }
        operationId = removeNonNameElementToCamelCase(operationId);

        if (isStrictSpecBehavior() && !path.startsWith("/")) {
            // modifies an operation.path to strictly conform to OpenAPI Spec
            op.path = "/" + path;
        } else {
            op.path = path;
        }

        op.operationId = toOperationId(operationId);
        op.summary = escapeText(operation.getSummary());
        op.unescapedNotes = operation.getDescription();
        op.notes = escapeText(operation.getDescription());
        op.hasConsumes = false;
        op.hasProduces = false;
        if (operation.getDeprecated() != null) {
            op.isDeprecated = operation.getDeprecated();
        }

        addConsumesInfo(operation, op);

        if (operation.getResponses() != null && !operation.getResponses().isEmpty()) {
            ApiResponse methodResponse = findMethodResponse(operation.getResponses());
            for (String key : operation.getResponses().keySet()) {
                ApiResponse response = operation.getResponses().get(key);
                addProducesInfo(response, op);
                CodegenResponse r = fromResponse(key, response);
                r.hasMore = true;
                if (r.baseType != null &&
                        !defaultIncludes.contains(r.baseType) &&
                        !languageSpecificPrimitives.contains(r.baseType)) {
                    imports.add(r.baseType);
                }
                r.isDefault = response == methodResponse;
                op.responses.add(r);
                if (Boolean.TRUE.equals(r.isBinary) && Boolean.TRUE.equals(r.isDefault)) {
                    op.isResponseBinary = Boolean.TRUE;
                }
                if (Boolean.TRUE.equals(r.isFile) && Boolean.TRUE.equals(r.isDefault)) {
                    op.isResponseFile = Boolean.TRUE;
                }
            }
            op.responses.sort((a, b) -> {
                int aDefault = "0".equals(a.code) ? 1 : 0;
                int bDefault = "0".equals(b.code) ? 1 : 0;
                return aDefault - bDefault;
            });
            op.responses.get(op.responses.size() - 1).hasMore = false;

            if (methodResponse != null) {
                handleMethodResponse(operation, schemas, op, methodResponse, importMapping);
            }
        }

        if (operation.getCallbacks() != null && !operation.getCallbacks().isEmpty()) {
            operation.getCallbacks().forEach((name, callback) -> {
                CodegenCallback c = fromCallback(name, callback, servers);
                c.hasMore = true;
                op.callbacks.add(c);
            });
            op.callbacks.get(op.callbacks.size() - 1).hasMore = false;
        }

        List<Parameter> parameters = operation.getParameters();
        List<CodegenParameter> allParams = new ArrayList<CodegenParameter>();
        List<CodegenParameter> bodyParams = new ArrayList<CodegenParameter>();
        List<CodegenParameter> pathParams = new ArrayList<CodegenParameter>();
        List<CodegenParameter> queryParams = new ArrayList<CodegenParameter>();
        List<CodegenParameter> headerParams = new ArrayList<CodegenParameter>();
        List<CodegenParameter> cookieParams = new ArrayList<CodegenParameter>();
        List<CodegenParameter> formParams = new ArrayList<CodegenParameter>();
        List<CodegenParameter> requiredParams = new ArrayList<CodegenParameter>();
        List<CodegenParameter> optionalParams = new ArrayList<CodegenParameter>();

        CodegenParameter bodyParam = null;
        RequestBody requestBody = operation.getRequestBody();
        if (requestBody != null) {
            String contentType = getContentType(requestBody);
            if (contentType != null &&
                    (contentType.toLowerCase(Locale.ROOT).startsWith("application/x-www-form-urlencoded") ||
                            contentType.toLowerCase(Locale.ROOT).startsWith("multipart"))) {
                // process form parameters
                formParams = fromRequestBodyToFormParameters(requestBody, imports);
                op.isMultipart = contentType.toLowerCase(Locale.ROOT).startsWith("multipart");
                for (CodegenParameter cp : formParams) {
                    postProcessParameter(cp);
                }
                // add form parameters to the beginning of all parameter list
                if (prependFormOrBodyParameters) {
                    for (CodegenParameter cp : formParams) {
                        allParams.add(cp.copy());
                    }
                }
            } else {
                // process body parameter
                requestBody = ModelUtils.getReferencedRequestBody(this.openAPI, requestBody);

                String bodyParameterName = "";
                if (op.vendorExtensions != null && op.vendorExtensions.containsKey("x-codegen-request-body-name")) {
                    bodyParameterName = (String) op.vendorExtensions.get("x-codegen-request-body-name");
                }
                bodyParam = fromRequestBody(requestBody, imports, bodyParameterName);
                bodyParam.description = escapeText(requestBody.getDescription());
                postProcessParameter(bodyParam);

                bodyParams.add(bodyParam);

                if (prependFormOrBodyParameters) {
                    allParams.add(bodyParam);
                }

                // add example
                if (schemas != null) {
                    op.requestBodyExamples = new ExampleGenerator(schemas, this.openAPI).generate(null, new ArrayList<String>(getConsumesInfo(this.openAPI, operation)), bodyParam.baseType);
                }
            }
        }

        if (parameters != null) {
            for (Parameter param : parameters) {
                param = ModelUtils.getReferencedParameter(this.openAPI, param);

                CodegenParameter p = fromParameter(param, imports);

                // ensure unique params
                if (ensureUniqueParams) {
                    if (!isParameterNameUnique(p, allParams)) {
                        p.paramName = generateNextName(p.paramName);
                    }
                }

                allParams.add(p);

                if (param instanceof QueryParameter || "query".equalsIgnoreCase(param.getIn())) {
                    queryParams.add(p.copy());
                } else if (param instanceof PathParameter || "path".equalsIgnoreCase(param.getIn())) {
                    pathParams.add(p.copy());
                } else if (param instanceof HeaderParameter || "header".equalsIgnoreCase(param.getIn())) {
                    headerParams.add(p.copy());
                } else if (param instanceof CookieParameter || "cookie".equalsIgnoreCase(param.getIn())) {
                    cookieParams.add(p.copy());
                } else {
                    LOGGER.warn("Unknown parameter type " + p.baseType + " for " + p.baseName);
                }

            }
        }

        // add form/body parameter (if any) to the end of all parameter list
        if (!prependFormOrBodyParameters) {
            for (CodegenParameter cp : formParams) {
                allParams.add(cp.copy());
            }

            for (CodegenParameter cp : bodyParams) {
                allParams.add(cp.copy());
            }
        }

        // create optional, required parameters
        for (CodegenParameter cp : allParams) {
            if (cp.required) { //required parameters
                requiredParams.add(cp.copy());
            } else { // optional parameters
                optionalParams.add(cp.copy());
                op.hasOptionalParams = true;
            }
        }

        // add imports to operation import tag
        for (String i : imports) {
            if (needToImport(i)) {
                op.imports.add(i);
            }
        }

        op.bodyParam = bodyParam;
        op.httpMethod = httpMethod.toUpperCase(Locale.ROOT);

        // move "required" parameters in front of "optional" parameters
        if (sortParamsByRequiredFlag) {
            Collections.sort(allParams, new Comparator<CodegenParameter>() {
                @Override
                public int compare(CodegenParameter one, CodegenParameter another) {
                    if (one.required == another.required)
                        return 0;
                    else if (one.required)
                        return -1;
                    else
                        return 1;
                }
            });
        }

        op.allParams = addHasMore(allParams);
        op.bodyParams = addHasMore(bodyParams);
        op.pathParams = addHasMore(pathParams);
        op.queryParams = addHasMore(queryParams);
        op.headerParams = addHasMore(headerParams);
        op.cookieParams = addHasMore(cookieParams);
        op.formParams = addHasMore(formParams);
        op.requiredParams = addHasMore(requiredParams);
        op.optionalParams = addHasMore(optionalParams);
        op.externalDocs = operation.getExternalDocs();
        // legacy support
        op.nickname = op.operationId;

        if (op.allParams.size() > 0) {
            op.hasParams = true;
        }
        op.hasRequiredParams = op.requiredParams.size() > 0;

        // set Restful Flag
        op.isRestfulShow = op.isRestfulShow();
        op.isRestfulIndex = op.isRestfulIndex();
        op.isRestfulCreate = op.isRestfulCreate();
        op.isRestfulUpdate = op.isRestfulUpdate();
        op.isRestfulDestroy = op.isRestfulDestroy();
        op.isRestful = op.isRestful();

        return op;
    }

    public boolean isParameterNameUnique(CodegenParameter p, List<CodegenParameter> parameters) {
        for (CodegenParameter parameter : parameters) {
            if (System.identityHashCode(p) == System.identityHashCode(parameter)) {
                continue; // skip itself
            }

            if (p.paramName.equals(parameter.paramName)) {
                return false;
            }
        }

        return true;
    }

    /**
     * Convert OAS Response object to Codegen Response object
     *
     * @param responseCode HTTP response code
     * @param response     OAS Response object
     * @return Codegen Response object
     */
    public CodegenResponse fromResponse(String responseCode, ApiResponse response) {
        CodegenResponse r = CodegenModelFactory.newInstance(CodegenModelType.RESPONSE);

        if (response.getContent() != null && response.getContent().size() > 0) {
            // Ensure validation properties from a target schema are persisted on CodegenResponse.
            // This ignores any edge case where different schemas have different validations because we don't
            // have a way to indicate a preference for response schema and are effective 1:1.
            Schema contentSchema = null;
            for (MediaType mt : response.getContent().values()) {
                if (contentSchema != null) break;
                contentSchema = mt.getSchema();
            }
            if (contentSchema != null) {
                ModelUtils.syncValidationProperties(contentSchema, r);
            }
        }

        if ("default".equals(responseCode) || "defaultResponse".equals(responseCode)) {
            r.code = "0";
        } else {
            r.code = responseCode;
            switch (r.code.charAt(0)) {
                case '1':
                    r.is1xx = true;
                    break;
                case '2':
                    r.is2xx = true;
                    break;
                case '3':
                    r.is3xx = true;
                    break;
                case '4':
                    r.is4xx = true;
                    break;
                case '5':
                    r.is5xx = true;
                    break;
                default:
                    throw new RuntimeException("Invalid response code " + responseCode);
            }
        }
        Schema responseSchema;
        if (this.openAPI != null && this.openAPI.getComponents() != null) {
            responseSchema = ModelUtils.unaliasSchema(this.openAPI, ModelUtils.getSchemaFromResponse(response),
                    importMapping);
        } else { // no model/alias defined
            responseSchema = ModelUtils.getSchemaFromResponse(response);
        }
        r.schema = responseSchema;
        if (responseSchema != null && responseSchema.getPattern() != null) {
            r.setPattern(toRegularExpression(responseSchema.getPattern()));
        }

        r.message = escapeText(response.getDescription());
        // TODO need to revise and test examples in responses
        // ApiResponse does not support examples at the moment
        //r.examples = toExamples(response.getExamples());
        r.jsonSchema = Json.pretty(response);
        if (response.getExtensions() != null && !response.getExtensions().isEmpty()) {
            r.vendorExtensions.putAll(response.getExtensions());
        }
        addHeaders(response, r.headers);
        r.hasHeaders = !r.headers.isEmpty();

        if (r.schema != null) {
            Map<String, Schema> allSchemas = null;
            CodegenProperty cp = fromProperty("response", responseSchema);

            if (ModelUtils.isArraySchema(responseSchema)) {
                ArraySchema as = (ArraySchema) responseSchema;
                CodegenProperty innerProperty = fromProperty("response", getSchemaItems(as));
                CodegenProperty innerCp = innerProperty;
                while (innerCp != null) {
                    r.baseType = innerCp.baseType;
                    innerCp = innerCp.items;
                }
            } else {
                if (cp.complexType != null) {
                    r.baseType = cp.complexType;
                    r.isModel = true;
                } else {
                    r.baseType = cp.baseType;
                }
            }

            r.dataType = cp.dataType;
            if (Boolean.TRUE.equals(cp.isString) && Boolean.TRUE.equals(cp.isEmail)) {
                r.isEmail = true;
            } else if (Boolean.TRUE.equals(cp.isString) && Boolean.TRUE.equals(cp.isUuid)) {
                r.isUuid = true;
            } else if (Boolean.TRUE.equals(cp.isByteArray)) {
                r.isByteArray = true;
            } else if (Boolean.TRUE.equals(cp.isString)) {
                r.isString = true;
            } else if (Boolean.TRUE.equals(cp.isBoolean)) {
                r.isBoolean = true;
            } else if (Boolean.TRUE.equals(cp.isLong)) {
                r.isLong = true;
                r.isNumeric = true;
            } else if (Boolean.TRUE.equals(cp.isInteger)) {
                r.isInteger = true;
                r.isNumeric = true;
            } else if (Boolean.TRUE.equals(cp.isNumber)) {
                r.isNumber = true;
                r.isNumeric = true;
            } else if (Boolean.TRUE.equals(cp.isDouble)) {
                r.isDouble = true;
                r.isNumeric = true;
            } else if (Boolean.TRUE.equals(cp.isFloat)) {
                r.isFloat = true;
                r.isNumeric = true;
            } else if (Boolean.TRUE.equals(cp.isBinary)) {
                r.isFile = true; // file = binary in OAS3
                r.isBinary = true;
            } else if (Boolean.TRUE.equals(cp.isFile)) {
                r.isFile = true;
            } else if (Boolean.TRUE.equals(cp.isDate)) {
                r.isDate = true;
            } else if (Boolean.TRUE.equals(cp.isDateTime)) {
                r.isDateTime = true;
            } else if (Boolean.TRUE.equals(cp.isFreeFormObject)) {
                r.isFreeFormObject = true;
            } else {
                LOGGER.debug("Property type is not primitive: " + cp.dataType);
            }

            if (cp.isContainer) {
                r.simpleType = false;
                r.containerType = cp.containerType;
                r.isMapContainer = "map".equals(cp.containerType);
                r.isListContainer = "list".equalsIgnoreCase(cp.containerType) || "array".equalsIgnoreCase(cp.containerType);
            } else {
                r.simpleType = true;
            }

            r.primitiveType = (r.baseType == null || languageSpecificPrimitives().contains(r.baseType));
        }

        if (r.baseType == null) {
            r.isMapContainer = false;
            r.isListContainer = false;
            r.primitiveType = true;
            r.simpleType = true;
        }

        return r;
    }

    /**
     * Convert OAS Callback object to Codegen Callback object
     *
     * @param name     callback name
     * @param callback OAS Callback object
     * @param servers  list of servers
     * @return Codegen Response object
     */
    public CodegenCallback fromCallback(String name, Callback callback, List<Server> servers) {
        CodegenCallback c = new CodegenCallback();
        c.name = name;

        if (callback.getExtensions() != null && !callback.getExtensions().isEmpty()) {
            c.vendorExtensions.putAll(callback.getExtensions());
        }

        callback.forEach((expression, pi) -> {
            CodegenCallback.Url u = new CodegenCallback.Url();
            u.expression = expression;
            u.hasMore = true;

            if (pi.getExtensions() != null && !pi.getExtensions().isEmpty()) {
                u.vendorExtensions.putAll(pi.getExtensions());
            }

            Stream.of(
                    Pair.of("get", pi.getGet()),
                    Pair.of("head", pi.getHead()),
                    Pair.of("put", pi.getPut()),
                    Pair.of("post", pi.getPost()),
                    Pair.of("delete", pi.getDelete()),
                    Pair.of("patch", pi.getPatch()),
                    Pair.of("options", pi.getOptions()))
                    .filter(p -> p.getValue() != null)
                    .forEach(p -> {
                        String method = p.getKey();
                        Operation op = p.getValue();

                        boolean genId = op.getOperationId() == null;
                        if (genId) {
                            op.setOperationId(getOrGenerateOperationId(op, c.name + "_" + expression.replaceAll("\\{\\$.*}", ""), method));
                        }

                        if (op.getExtensions() == null) {
                            op.setExtensions(new HashMap<>());
                        }
                        // This extension will be removed later by `fromOperation()` as it is only needed here to
                        // distinguish between normal operations and callback requests
                        op.getExtensions().put("x-callback-request", true);

                        CodegenOperation co = fromOperation(expression, method, op, servers);
                        if (genId) {
                            co.operationIdOriginal = null;
                            // legacy (see `fromOperation()`)
                            co.nickname = co.operationId;
                        }
                        u.requests.add(co);
                    });

            if (!u.requests.isEmpty()) {
                u.requests.get(u.requests.size() - 1).hasMore = false;
            }
            c.urls.add(u);
        });

        if (!c.urls.isEmpty()) {
            c.urls.get(c.urls.size() - 1).hasMore = false;
        }

        return c;
    }

    /**
     * Convert OAS Parameter object to Codegen Parameter object
     *
     * @param parameter OAS parameter object
     * @param imports   set of imports for library/package/module
     * @return Codegen Parameter object
     */
    public CodegenParameter fromParameter(Parameter parameter, Set<String> imports) {
        CodegenParameter codegenParameter = CodegenModelFactory.newInstance(CodegenModelType.PARAMETER);

        if (parameter.getContent() != null && parameter.getContent().size() > 0) {
            // Ensure validation properties from a target schema are persisted on CodegenParameter.
            // This ignores any edge case where different schemas have different validations because we don't
            // have a way to indicate a preference for parameter schema and are effective 1:1.
            Schema contentSchema = null;
            for (MediaType mt : parameter.getContent().values()) {
                if (contentSchema != null) break;
                contentSchema = mt.getSchema();
            }
            if (contentSchema != null) {
                ModelUtils.syncValidationProperties(contentSchema, codegenParameter);
            }
        }

        codegenParameter.baseName = parameter.getName();
        codegenParameter.description = escapeText(parameter.getDescription());
        codegenParameter.unescapedDescription = parameter.getDescription();
        if (parameter.getRequired() != null) {
            codegenParameter.required = parameter.getRequired();
        }
        codegenParameter.jsonSchema = Json.pretty(parameter);

        if (GlobalSettings.getProperty("debugParser") != null) {
            LOGGER.info("working on Parameter " + parameter.getName());
            LOGGER.info("JSON schema: " + codegenParameter.jsonSchema);
        }

        if (parameter.getExtensions() != null && !parameter.getExtensions().isEmpty()) {
            codegenParameter.vendorExtensions.putAll(parameter.getExtensions());
        }

        Schema s;
        if (parameter.getSchema() != null) {
            s = parameter.getSchema();
        } else if (parameter.getContent() != null) {
            Content content = parameter.getContent();
            if (content.size() > 1) {
                once(LOGGER).warn("Multiple schemas found in content, returning only the first one");
            }
            MediaType mediaType = content.values().iterator().next();
            s = mediaType.getSchema();
        } else {
            s = null;
        }

        if (s != null) {
            Schema parameterSchema = ModelUtils.unaliasSchema(this.openAPI, s, importMapping);
            if (parameterSchema == null) {
                LOGGER.warn("warning!  Schema not found for parameter \"" + parameter.getName() + "\", using String");
                parameterSchema = new StringSchema().description("//TODO automatically added by openapi-generator due to missing type definition.");
            }

            if (Boolean.TRUE.equals(parameterSchema.getNullable())) { // use nullable defined in the spec
                codegenParameter.isNullable = true;
            }

            // set default value
            codegenParameter.defaultValue = toDefaultValue(parameterSchema);

            if (parameter.getStyle() != null) {
                codegenParameter.style = parameter.getStyle().toString();
            }

            // the default value is false
            // https://github.com/OAI/OpenAPI-Specification/blob/master/versions/3.0.2.md#user-content-parameterexplode
            codegenParameter.isExplode = parameter.getExplode() == null ? false : parameter.getExplode();

            // TODO revise collectionFormat
            String collectionFormat = null;
            if (ModelUtils.isArraySchema(parameterSchema)) { // for array parameter
                final ArraySchema arraySchema = (ArraySchema) parameterSchema;
                Schema inner = getSchemaItems(arraySchema);

                collectionFormat = getCollectionFormat(parameter);
                // default to csv:
                collectionFormat = StringUtils.isEmpty(collectionFormat) ? "csv" : collectionFormat;
                CodegenProperty codegenProperty = fromProperty("inner", inner);
                codegenParameter.items = codegenProperty;
                codegenParameter.mostInnerItems = codegenProperty.mostInnerItems;
                codegenParameter.baseType = codegenProperty.dataType;
                codegenParameter.isContainer = true;
                codegenParameter.isListContainer = true;

                // recursively add import
                while (codegenProperty != null) {
                    imports.add(codegenProperty.baseType);
                    codegenProperty = codegenProperty.items;
                }

            } else if (ModelUtils.isMapSchema(parameterSchema)) { // for map parameter
                CodegenProperty codegenProperty = fromProperty("inner", ModelUtils.getAdditionalProperties(parameterSchema));
                codegenParameter.items = codegenProperty;
                codegenParameter.mostInnerItems = codegenProperty.mostInnerItems;
                codegenParameter.baseType = codegenProperty.dataType;
                codegenParameter.isContainer = true;
                codegenParameter.isMapContainer = true;

                // recursively add import
                while (codegenProperty != null) {
                    imports.add(codegenProperty.baseType);
                    codegenProperty = codegenProperty.items;
                }
            }
/* TODO revise the logic below
            } else {
                Map<PropertyId, Object> args = new HashMap<PropertyId, Object>();
                String format = qp.getFormat();
                args.put(PropertyId.ENUM, qp.getEnum());
                property = PropertyBuilder.build(type, format, args);
            }
*/

            CodegenProperty codegenProperty = fromProperty(parameter.getName(), parameterSchema);
            // TODO revise below which seems not working
            //if (parameterSchema.getRequired() != null && !parameterSchema.getRequired().isEmpty() && parameterSchema.getRequired().contains(codegenProperty.baseName)) {
            codegenProperty.required = Boolean.TRUE.equals(parameter.getRequired()) ? true : false;
            //}
            //codegenProperty.required = true;

            // set boolean flag (e.g. isString)
            setParameterBooleanFlagWithCodegenProperty(codegenParameter, codegenProperty);

            String parameterDataType = this.getParameterDataType(parameter, parameterSchema);
            if (parameterDataType != null) {
                codegenParameter.dataType = parameterDataType;
            } else {
                codegenParameter.dataType = codegenProperty.dataType;
            }
            if (ModelUtils.isObjectSchema(parameterSchema)) {
                codegenProperty.complexType = codegenParameter.dataType;
            }
            codegenParameter.dataFormat = codegenProperty.dataFormat;
            codegenParameter.required = codegenProperty.required;

            if (codegenProperty.isEnum) {
                codegenParameter.datatypeWithEnum = codegenProperty.datatypeWithEnum;
                codegenParameter.enumName = codegenProperty.enumName;
            }

            // enum
            updateCodegenPropertyEnum(codegenProperty);
            codegenParameter.isEnum = codegenProperty.isEnum;
            codegenParameter._enum = codegenProperty._enum;
            codegenParameter.allowableValues = codegenProperty.allowableValues;

            if (codegenProperty.items != null && codegenProperty.items.isEnum) {
                codegenParameter.datatypeWithEnum = codegenProperty.datatypeWithEnum;
                codegenParameter.enumName = codegenProperty.enumName;
                codegenParameter.items = codegenProperty.items;
                codegenParameter.mostInnerItems = codegenProperty.mostInnerItems;
            }

            codegenParameter.collectionFormat = collectionFormat;
            if ("multi".equals(collectionFormat)) {
                codegenParameter.isCollectionFormatMulti = true;
            }
            codegenParameter.paramName = toParamName(parameter.getName());

            // import
            if (codegenProperty.complexType != null) {
                imports.add(codegenProperty.complexType);
            }

            // validation
            // handle maximum, minimum properly for int/long by removing the trailing ".0"
            if (ModelUtils.isIntegerSchema(parameterSchema)) {
                codegenParameter.maximum = parameterSchema.getMaximum() == null ? null : String.valueOf(parameterSchema.getMaximum().longValue());
                codegenParameter.minimum = parameterSchema.getMinimum() == null ? null : String.valueOf(parameterSchema.getMinimum().longValue());
            } else {
                codegenParameter.maximum = parameterSchema.getMaximum() == null ? null : String.valueOf(parameterSchema.getMaximum());
                codegenParameter.minimum = parameterSchema.getMinimum() == null ? null : String.valueOf(parameterSchema.getMinimum());
            }

            codegenParameter.exclusiveMaximum = parameterSchema.getExclusiveMaximum() == null ? false : parameterSchema.getExclusiveMaximum();
            codegenParameter.exclusiveMinimum = parameterSchema.getExclusiveMinimum() == null ? false : parameterSchema.getExclusiveMinimum();
            codegenParameter.maxLength = parameterSchema.getMaxLength();
            codegenParameter.minLength = parameterSchema.getMinLength();
            codegenParameter.pattern = toRegularExpression(parameterSchema.getPattern());
            codegenParameter.maxItems = parameterSchema.getMaxItems();
            codegenParameter.minItems = parameterSchema.getMinItems();
            codegenParameter.uniqueItems = parameterSchema.getUniqueItems() == null ? false : parameterSchema.getUniqueItems();
            codegenParameter.multipleOf = parameterSchema.getMultipleOf();

            // exclusive* are noop without corresponding min/max
            if (codegenParameter.maximum != null || codegenParameter.minimum != null ||
                    codegenParameter.maxLength != null || codegenParameter.minLength != null ||
                    codegenParameter.maxItems != null || codegenParameter.minItems != null ||
                    codegenParameter.pattern != null) {
                codegenParameter.hasValidation = true;
            }

        } else {
            LOGGER.error("ERROR! Not handling  " + parameter + " as Body Parameter at the moment");
             /* TODO need to revise the logic below to handle body parameter
            if (!(parameter instanceof BodyParameter)) {
                LOGGER.error("Cannot use Parameter " + parameter + " as Body Parameter");
            }

            BodyParameter bp = (BodyParameter) param;
            Model model = bp.getSchema();

            if (model instanceof ModelImpl) {
                ModelImpl impl = (ModelImpl) model;
                CodegenModel cm = fromModel(bp.getName(), impl);
                if (!cm.emptyVars) {
                    codegen.dataType = getTypeDeclaration(cm.classname);
                    imports.add(p.dataType);
                } else {
                    Property prop = PropertyBuilder.build(impl.getType(), impl.getFormat(), null);
                    prop.setRequired(bp.getRequired());
                    CodegenProperty cp = fromProperty("property", prop);
                    if (cp != null) {
                        p.baseType = cp.baseType;
                        p.dataType = cp.datatype;
                        p.isPrimitiveType = cp.isPrimitiveType;
                        p.isBinary = isDataTypeBinary(cp.datatype);
                        p.isFile = isDataTypeFile(cp.datatype);
                        if (cp.complexType != null) {
                            imports.add(cp.complexType);
                        }
                    }

                    // set boolean flag (e.g. isString)
                    setParameterBooleanFlagWithCodegenProperty(p, cp);
                }
            } else if (model instanceof ArrayModel) {
                // to use the built-in model parsing, we unwrap the ArrayModel
                // and get a single property from it
                ArrayModel impl = (ArrayModel) model;
                // get the single property
                ArrayProperty ap = new ArrayProperty().items(impl.getItems());
                ap.setRequired(param.getRequired());
                CodegenProperty cp = fromProperty("inner", ap);
                if (cp.complexType != null) {
                    imports.add(cp.complexType);
                }
                imports.add(cp.baseType);

                // recursively add import
                CodegenProperty innerCp = cp;
                while(innerCp != null) {
                    if(innerCp.complexType != null) {
                        imports.add(innerCp.complexType);
                    }
                    innerCp = innerCp.items;
                }

                p.items = cp;
                p.dataType = cp.datatype;
                p.baseType = cp.complexType;
                p.isPrimitiveType = cp.isPrimitiveType;
                p.isContainer = true;
                p.isListContainer = true;

                // set boolean flag (e.g. isString)
                setParameterBooleanFlagWithCodegenProperty(p, cp);
            } else {
                Model sub = bp.getSchema();
                if (sub instanceof RefModel) {
                    String name = ((RefModel) sub).getSimpleRef();
                    name = getAlias(name);
                    if (typeMapping.containsKey(name)) {
                        name = typeMapping.get(name);
                        p.baseType = name;
                    } else {
                        name = toModelName(name);
                        p.baseType = name;
                        if (defaultIncludes.contains(name)) {
                            imports.add(name);
                        }
                        imports.add(name);
                        name = getTypeDeclaration(name);
                    }
                    p.dataType = name;
                }
            }
            p.paramName = toParamName(bp.getName());
        */
        }

        if (parameter instanceof QueryParameter || "query".equalsIgnoreCase(parameter.getIn())) {
            codegenParameter.isQueryParam = true;
        } else if (parameter instanceof PathParameter || "path".equalsIgnoreCase(parameter.getIn())) {
            codegenParameter.required = true;
            codegenParameter.isPathParam = true;
        } else if (parameter instanceof HeaderParameter || "header".equalsIgnoreCase(parameter.getIn())) {
            codegenParameter.isHeaderParam = true;
        } else if (parameter instanceof CookieParameter || "cookie".equalsIgnoreCase(parameter.getIn())) {
            codegenParameter.isCookieParam = true;
        } else {
            LOGGER.warn("Unknown parameter type: " + parameter.getName());
        }

        // default to UNKNOWN_PARAMETER_NAME if paramName is null
        if (codegenParameter.paramName == null) {
            LOGGER.warn("Parameter name not defined properly. Default to UNKNOWN_PARAMETER_NAME");
            codegenParameter.paramName = "UNKNOWN_PARAMETER_NAME";
        }

        // set the parameter example value
        // should be overridden by lang codegen
        setParameterExampleValue(codegenParameter, parameter);

        postProcessParameter(codegenParameter);
        LOGGER.debug("debugging codegenParameter return: " + codegenParameter);
        return codegenParameter;
    }

    /**
     * Returns the data type of a parameter.
     * Returns null by default to use the CodegenProperty.datatype value
     *
     * @param parameter Parameter
     * @param schema    Schema
     * @return data type
     */
    protected String getParameterDataType(Parameter parameter, Schema schema) {
        if (parameter.get$ref() != null) {
            String refName = ModelUtils.getSimpleRef(parameter.get$ref());
            return toModelName(refName);
        }
        return null;
    }

    // TODO revise below as it should be replaced by ModelUtils.isByteArraySchema(parameterSchema)
    public boolean isDataTypeBinary(String dataType) {
        if (dataType != null) {
            return dataType.toLowerCase(Locale.ROOT).startsWith("byte");
        } else {
            return false;
        }
    }

    // TODO revise below as it should be replaced by ModelUtils.isFileSchema(parameterSchema)
    public boolean isDataTypeFile(String dataType) {
        if (dataType != null) {
            return dataType.toLowerCase(Locale.ROOT).equals("file");
        } else {
            return false;
        }
    }

    /**
     * Convert map of OAS SecurityScheme objects to a list of Codegen Security objects
     *
     * @param securitySchemeMap a map of OAS SecuritySchemeDefinition object
     * @return a list of Codegen Security objects
     */
    @SuppressWarnings("static-method")
    public List<CodegenSecurity> fromSecurity(Map<String, SecurityScheme> securitySchemeMap) {
        if (securitySchemeMap == null) {
            return Collections.emptyList();
        }

        List<CodegenSecurity> codegenSecurities = new ArrayList<CodegenSecurity>(securitySchemeMap.size());
        for (String key : securitySchemeMap.keySet()) {
            final SecurityScheme securityScheme = securitySchemeMap.get(key);

            CodegenSecurity cs = CodegenModelFactory.newInstance(CodegenModelType.SECURITY);
            cs.name = key;
            cs.type = securityScheme.getType().toString();
            cs.isCode = cs.isPassword = cs.isApplication = cs.isImplicit = false;
            cs.isHttpSignature = false;
            cs.isBasicBasic = cs.isBasicBearer = false;
            cs.scheme = securityScheme.getScheme();
            if (securityScheme.getExtensions() != null) {
                cs.vendorExtensions.putAll(securityScheme.getExtensions());
            }

            if (SecurityScheme.Type.APIKEY.equals(securityScheme.getType())) {
                cs.isBasic = cs.isOAuth = false;
                cs.isApiKey = true;
                cs.keyParamName = securityScheme.getName();
                cs.isKeyInHeader = securityScheme.getIn() == SecurityScheme.In.HEADER;
                cs.isKeyInQuery = securityScheme.getIn() == SecurityScheme.In.QUERY;
                cs.isKeyInCookie = securityScheme.getIn() == SecurityScheme.In.COOKIE;  //it assumes a validation step prior to generation. (cookie-auth supported from OpenAPI 3.0.0)
            } else if (SecurityScheme.Type.HTTP.equals(securityScheme.getType())) {
                cs.isKeyInHeader = cs.isKeyInQuery = cs.isKeyInCookie = cs.isApiKey = cs.isOAuth = false;
                cs.isBasic = true;
                if ("basic".equals(securityScheme.getScheme())) {
                    cs.isBasicBasic = true;
                } else if ("bearer".equals(securityScheme.getScheme())) {
                    cs.isBasicBearer = true;
                    cs.bearerFormat = securityScheme.getBearerFormat();
                } else if ("signature".equals(securityScheme.getScheme())) {
                    // HTTP signature as defined in https://datatracker.ietf.org/doc/draft-cavage-http-signatures/
                    // The registry of security schemes is maintained by IANA.
                    // https://www.iana.org/assignments/http-authschemes/http-authschemes.xhtml
                    // As of January 2020, the "signature" scheme has not been registered with IANA yet.
                    // This scheme may have to be changed when it is officially registered with IANA.
                    cs.isHttpSignature = true;
                    once(LOGGER).warn("Security scheme 'HTTP signature' is a draft IETF RFC and subject to change.");
                }
            } else if (SecurityScheme.Type.OAUTH2.equals(securityScheme.getType())) {
                cs.isKeyInHeader = cs.isKeyInQuery = cs.isKeyInCookie = cs.isApiKey = cs.isBasic = false;
                cs.isOAuth = true;
                final OAuthFlows flows = securityScheme.getFlows();
                if (securityScheme.getFlows() == null) {
                    throw new RuntimeException("missing oauth flow in " + cs.name);
                }
                if (flows.getPassword() != null) {
                    setOauth2Info(cs, flows.getPassword());
                    cs.isPassword = true;
                    cs.flow = "password";
                } else if (flows.getImplicit() != null) {
                    setOauth2Info(cs, flows.getImplicit());
                    cs.isImplicit = true;
                    cs.flow = "implicit";
                } else if (flows.getClientCredentials() != null) {
                    setOauth2Info(cs, flows.getClientCredentials());
                    cs.isApplication = true;
                    cs.flow = "application";
                } else if (flows.getAuthorizationCode() != null) {
                    setOauth2Info(cs, flows.getAuthorizationCode());
                    cs.isCode = true;
                    cs.flow = "accessCode";
                } else {
                    throw new RuntimeException("Could not identify any oauth2 flow in " + cs.name);
                }
            }

            codegenSecurities.add(cs);
        }

        // sort auth methods to maintain the same order
        Collections.sort(codegenSecurities, new Comparator<CodegenSecurity>() {
            @Override
            public int compare(CodegenSecurity one, CodegenSecurity another) {
                return ObjectUtils.compare(one.name, another.name);
            }
        });
        // set 'hasMore'
        Iterator<CodegenSecurity> it = codegenSecurities.iterator();
        while (it.hasNext()) {
            final CodegenSecurity security = it.next();
            security.hasMore = it.hasNext();
        }

        return codegenSecurities;
    }

    protected void setReservedWordsLowerCase(List<String> words) {
        reservedWords = new HashSet<String>();
        for (String word : words) {
            reservedWords.add(word.toLowerCase(Locale.ROOT));
        }
    }

    protected boolean isReservedWord(String word) {
        return word != null && reservedWords.contains(word.toLowerCase(Locale.ROOT));
    }

    /**
     * Get operationId from the operation object, and if it's blank, generate a new one from the given parameters.
     *
     * @param operation  the operation object
     * @param path       the path of the operation
     * @param httpMethod the HTTP method of the operation
     * @return the (generated) operationId
     */
    protected String getOrGenerateOperationId(Operation operation, String path, String httpMethod) {
        String operationId = operation.getOperationId();
        if (StringUtils.isBlank(operationId)) {
            String tmpPath = path;
            tmpPath = tmpPath.replaceAll("\\{", "");
            tmpPath = tmpPath.replaceAll("\\}", "");
            String[] parts = (tmpPath + "/" + httpMethod).split("/");
            StringBuilder builder = new StringBuilder();
            if ("/".equals(tmpPath)) {
                // must be root tmpPath
                builder.append("root");
            }
            for (String part : parts) {
                if (part.length() > 0) {
                    if (builder.toString().length() == 0) {
                        part = Character.toLowerCase(part.charAt(0)) + part.substring(1);
                    } else {
                        part = camelize(part);
                    }
                    builder.append(part);
                }
            }
            operationId = sanitizeName(builder.toString());
            LOGGER.warn("Empty operationId found for path: " + httpMethod + " " + path + ". Renamed to auto-generated operationId: " + operationId);
        }
        return operationId;
    }

    /**
     * Check the type to see if it needs import the library/module/package
     *
     * @param type name of the type
     * @return true if the library/module/package of the corresponding type needs to be imported
     */
    protected boolean needToImport(String type) {
        return StringUtils.isNotBlank(type) && !defaultIncludes.contains(type)
                && !languageSpecificPrimitives.contains(type);
    }

    @SuppressWarnings("static-method")
    protected List<Map<String, Object>> toExamples(Map<String, Object> examples) {
        if (examples == null) {
            return null;
        }

        final List<Map<String, Object>> output = new ArrayList<Map<String, Object>>(examples.size());
        for (Map.Entry<String, Object> entry : examples.entrySet()) {
            final Map<String, Object> kv = new HashMap<String, Object>();
            kv.put("contentType", entry.getKey());
            kv.put("example", entry.getValue());
            output.add(kv);
        }
        return output;
    }

    /**
     * Add headers to codegen property
     *
     * @param response   API response
     * @param properties list of codegen property
     */
    protected void addHeaders(ApiResponse response, List<CodegenProperty> properties) {
        if (response.getHeaders() != null) {
            for (Map.Entry<String, Header> headerEntry : response.getHeaders().entrySet()) {
                String description = headerEntry.getValue().getDescription();
                // follow the $ref
                Header header = ModelUtils.getReferencedHeader(this.openAPI, headerEntry.getValue());

                Schema schema;
                if (header.getSchema() == null) {
                    LOGGER.warn("No schema defined for Header '" + headerEntry.getKey() + "', using a String schema");
                    schema = new StringSchema();
                } else {
                    schema = header.getSchema();
                }
                CodegenProperty cp = fromProperty(headerEntry.getKey(), schema);
                cp.setDescription(escapeText(description));
                cp.setUnescapedDescription(description);
                properties.add(cp);
            }
        }
    }

    private static List<CodegenParameter> addHasMore(List<CodegenParameter> objs) {
        if (objs != null) {
            for (int i = 0; i < objs.size(); i++) {
                if (i > 0) {
                    objs.get(i).secondaryParam = true;
                }
                if (i < objs.size() - 1) {
                    objs.get(i).hasMore = true;
                }
            }
        }
        return objs;
    }

    /**
     * Add operation to group
     *
     * @param tag          name of the tag
     * @param resourcePath path of the resource
     * @param operation    OAS Operation object
     * @param co           Codegen Operation object
     * @param operations   map of Codegen operations
     */
    @SuppressWarnings("static-method")
    public void addOperationToGroup(String tag, String resourcePath, Operation operation, CodegenOperation
            co, Map<String, List<CodegenOperation>> operations) {
        List<CodegenOperation> opList = operations.get(tag);
        if (opList == null) {
            opList = new ArrayList<CodegenOperation>();
            operations.put(tag, opList);
        }
        // check for operationId uniqueness
        String uniqueName = co.operationId;
        int counter = 0;
        for (CodegenOperation op : opList) {
            if (uniqueName.equals(op.operationId)) {
                uniqueName = co.operationId + "_" + counter;
                counter++;
            }
        }
        if (!co.operationId.equals(uniqueName)) {
            LOGGER.warn("generated unique operationId `" + uniqueName + "`");
        }
        co.operationId = uniqueName;
        co.operationIdLowerCase = uniqueName.toLowerCase(Locale.ROOT);
        co.operationIdCamelCase = camelize(uniqueName);
        co.operationIdSnakeCase = underscore(uniqueName);
        opList.add(co);
        co.baseName = tag;
    }

    protected void addParentContainer(CodegenModel model, String name, Schema schema) {
        final CodegenProperty property = fromProperty(name, schema);
        addImport(model, property.complexType);
        model.parent = toInstantiationType(schema);
        final String containerType = property.containerType;
        final String instantiationType = instantiationTypes.get(containerType);
        if (instantiationType != null) {
            addImport(model, instantiationType);
        }

        final String mappedType = typeMapping.get(containerType);
        if (mappedType != null) {
            addImport(model, mappedType);
        }
    }

    /**
     * Generate the next name for the given name, i.e. append "2" to the base name if not ending with a number,
     * otherwise increase the number by 1. For example:
     * status    => status2
     * status2   => status3
     * myName100 => myName101
     *
     * @param name The base name
     * @return The next name for the base name
     */
    private static String generateNextName(String name) {
        Pattern pattern = Pattern.compile("\\d+\\z");
        Matcher matcher = pattern.matcher(name);
        if (matcher.find()) {
            String numStr = matcher.group();
            int num = Integer.parseInt(numStr) + 1;
            return name.substring(0, name.length() - numStr.length()) + num;
        } else {
            return name + "2";
        }
    }

    protected void addImport(CodegenModel m, String type) {
        if (type != null && needToImport(type)) {
            m.imports.add(type);
        }
    }

    /**
     * Loop through propertiies and unalias the reference if $ref (reference) is defined
     *
     * @param properties model properties (schemas)
     * @return model properties with direct reference to schemas
     */
    private Map<String, Schema> unaliasPropertySchema(Map<String, Schema> properties) {
        if (properties != null) {
            for (String key : properties.keySet()) {
                properties.put(key, ModelUtils.unaliasSchema(this.openAPI, properties.get(key), importMapping()));

            }
        }

        return properties;
    }

    private void addVars(CodegenModel m, Map<String, Schema> properties, List<String> required,
                         Map<String, Schema> allProperties, List<String> allRequired) {

        m.hasRequired = false;
        if (properties != null && !properties.isEmpty()) {
            m.hasVars = true;
            m.hasEnums = false; // TODO need to fix as its false in both cases

            Set<String> mandatory = required == null ? Collections.<String>emptySet()
                    : new TreeSet<String>(required);

            // update "vars" without parent's properties (all, required)
            addVars(m, m.vars, properties, mandatory);
            m.allMandatory = m.mandatory = mandatory;
        } else {
            m.emptyVars = true;
            m.hasVars = false;
            m.hasEnums = false; // TODO need to fix as its false in both cases
        }

        if (allProperties != null) {
            Set<String> allMandatory = allRequired == null ? Collections.<String>emptySet()
                    : new TreeSet<String>(allRequired);
            // update "vars" with parent's properties (all, required)
            addVars(m, m.allVars, allProperties, allMandatory);
            m.allMandatory = allMandatory;
        } else { // without parent, allVars and vars are the same
            m.allVars = m.vars;
            m.allMandatory = m.mandatory;
        }

        // loop through list to update property name with toVarName
        Set<String> renamedMandatory = new TreeSet<String>();
        Iterator<String> mandatoryIterator = m.mandatory.iterator();
        while (mandatoryIterator.hasNext()) {
            renamedMandatory.add(toVarName(mandatoryIterator.next()));
        }
        m.mandatory = renamedMandatory;

        Set<String> renamedAllMandatory = new TreeSet<String>();
        Iterator<String> allMandatoryIterator = m.allMandatory.iterator();
        while (allMandatoryIterator.hasNext()) {
            renamedAllMandatory.add(toVarName(allMandatoryIterator.next()));
        }
        m.allMandatory = renamedAllMandatory;
    }

    /**
     * Add variables (properties) to codegen model (list of properties, various flags, etc)
     *
     * @param m          Codegen model
     * @param vars       list of codegen properties (e.g. vars, allVars) to be updated with the new properties
     * @param properties a map of properties (schema)
     * @param mandatory  a set of required properties' name
     */
    private void addVars(CodegenModel m, List<CodegenProperty> vars, Map<String, Schema> properties, Set<String> mandatory) {
        for (Map.Entry<String, Schema> entry : properties.entrySet()) {

            final String key = entry.getKey();
            final Schema prop = entry.getValue();

            if (prop == null) {
                LOGGER.warn("Please report the issue. There shouldn't be null property for " + key);
            } else {
                final CodegenProperty cp = fromProperty(key, prop);
                cp.required = mandatory.contains(key);
                m.hasRequired = m.hasRequired || cp.required;
                m.hasOptional = m.hasOptional || !cp.required;
                if (cp.isEnum) {
                    // FIXME: if supporting inheritance, when called a second time for allProperties it is possible for
                    // m.hasEnums to be set incorrectly if allProperties has enumerations but properties does not.
                    m.hasEnums = true;
                }

                // set model's hasOnlyReadOnly to false if the property is read-only
                if (!Boolean.TRUE.equals(cp.isReadOnly)) {
                    m.hasOnlyReadOnly = false;
                }

                // TODO revise the logic to include map
                if (cp.isContainer) {
                    addImport(m, typeMapping.get("array"));
                }

                addImport(m, cp.baseType);
                CodegenProperty innerCp = cp;
                while (innerCp != null) {
                    addImport(m, innerCp.complexType);
                    innerCp = innerCp.items;
                }
                vars.add(cp);

                // if required, add to the list "requiredVars"
                if (Boolean.TRUE.equals(cp.required)) {
                    m.requiredVars.add(cp);
                } else { // else add to the list "optionalVars" for optional property
                    m.optionalVars.add(cp);
                }

                // if readonly, add to readOnlyVars (list of properties)
                if (Boolean.TRUE.equals(cp.isReadOnly)) {
                    m.readOnlyVars.add(cp);
                } else { // else add to readWriteVars (list of properties)
                    // duplicated properties will be removed by removeAllDuplicatedProperty later
                    m.readWriteVars.add(cp);
                }
            }
        }
    }

    /**
     * Determine all of the types in the model definitions (schemas) that are aliases of
     * simple types.
     *
     * @param schemas The complete set of model definitions (schemas).
     * @return A mapping from model name to type alias
     */
    Map<String, String> getAllAliases(Map<String, Schema> schemas) {
        if (schemas == null || schemas.isEmpty()) {
            return new HashMap<>();
        }

        Map<String, String> aliases = new HashMap<>();
        for (Map.Entry<String, Schema> entry : schemas.entrySet()) {
            Schema schema = entry.getValue();
            if (isAliasOfSimpleTypes(schema)) {
                String oasName = entry.getKey();
                String schemaType = getPrimitiveType(schema);
                aliases.put(oasName, schemaType);
            }

        }

        return aliases;
    }

    private static Boolean isAliasOfSimpleTypes(Schema schema) {
        return (!ModelUtils.isObjectSchema(schema)
                && !ModelUtils.isArraySchema(schema)
                && !ModelUtils.isMapSchema(schema)
                && !ModelUtils.isComposedSchema(schema)
                && schema.getEnum() == null);
    }

    /**
     * Remove characters not suitable for variable or method name from the input and camelize it
     *
     * @param name string to be camelize
     * @return camelized string
     */
    @SuppressWarnings("static-method")
    public String removeNonNameElementToCamelCase(String name) {
        return removeNonNameElementToCamelCase(name, "[-_:;#]");
    }

    /**
     * Remove characters that is not good to be included in method name from the input and camelize it
     *
     * @param name                  string to be camelize
     * @param nonNameElementPattern a regex pattern of the characters that is not good to be included in name
     * @return camelized string
     */
    protected String removeNonNameElementToCamelCase(final String name, final String nonNameElementPattern) {
        String result = Arrays.stream(name.split(nonNameElementPattern))
                .map(StringUtils::capitalize)
                .collect(Collectors.joining(""));
        if (result.length() > 0) {
            result = result.substring(0, 1).toLowerCase(Locale.ROOT) + result.substring(1);
        }
        return result;
    }

    public String apiFilename(String templateName, String tag) {
        String suffix = apiTemplateFiles().get(templateName);
        return apiFileFolder() + File.separator + toApiFilename(tag) + suffix;
    }

    /**
     * Return the full path and API documentation file
     *
     * @param templateName template name
     * @param tag          tag
     * @return the API documentation file name with full path
     */
    public String apiDocFilename(String templateName, String tag) {
        String docExtension = getDocExtension();
        String suffix = docExtension != null ? docExtension : apiDocTemplateFiles().get(templateName);
        return apiDocFileFolder() + File.separator + toApiDocFilename(tag) + suffix;
    }

    /**
     * Return the full path and API test file
     *
     * @param templateName template name
     * @param tag          tag
     * @return the API test file name with full path
     */
    public String apiTestFilename(String templateName, String tag) {
        String suffix = apiTestTemplateFiles().get(templateName);
        return apiTestFileFolder() + File.separator + toApiTestFilename(tag) + suffix;
    }

    public boolean shouldOverwrite(String filename) {
        return !(skipOverwrite && new File(filename).exists());
    }

    public boolean isSkipOverwrite() {
        return skipOverwrite;
    }

    public void setSkipOverwrite(boolean skipOverwrite) {
        this.skipOverwrite = skipOverwrite;
    }

    public boolean isRemoveOperationIdPrefix() {
        return removeOperationIdPrefix;
    }

    public void setRemoveOperationIdPrefix(boolean removeOperationIdPrefix) {
        this.removeOperationIdPrefix = removeOperationIdPrefix;
    }

    public boolean isHideGenerationTimestamp() {
        return hideGenerationTimestamp;
    }

    public void setHideGenerationTimestamp(boolean hideGenerationTimestamp) {
        this.hideGenerationTimestamp = hideGenerationTimestamp;
    }

    /**
     * All library templates supported.
     * (key: library name, value: library description)
     *
     * @return the supported libraries
     */
    public Map<String, String> supportedLibraries() {
        return supportedLibraries;
    }

    /**
     * Set library template (sub-template).
     *
     * @param library Library template
     */
    public void setLibrary(String library) {
        if (library != null && !supportedLibraries.containsKey(library)) {
            StringBuilder sb = new StringBuilder("Unknown library: " + library + "\nAvailable libraries:");
            if (supportedLibraries.size() == 0) {
                sb.append("\n  ").append("NONE");
            } else {
                for (String lib : supportedLibraries.keySet()) {
                    sb.append("\n  ").append(lib);
                }
            }
            throw new RuntimeException(sb.toString());
        }
        this.library = library;
    }

    /**
     * Library template (sub-template).
     *
     * @return Library template
     */
    public String getLibrary() {
        return library;
    }

    /**
     * Set Git host.
     *
     * @param gitHost Git host
     */
    public void setGitHost(String gitHost) {
        this.gitHost = gitHost;
    }

    /**
     * Git host.
     *
     * @return Git host
     */
    public String getGitHost() {
        return gitHost;
    }

    /**
     * Set Git user ID.
     *
     * @param gitUserId Git user ID
     */
    public void setGitUserId(String gitUserId) {
        this.gitUserId = gitUserId;
    }

    /**
     * Git user ID
     *
     * @return Git user ID
     */
    public String getGitUserId() {
        return gitUserId;
    }

    /**
     * Set Git repo ID.
     *
     * @param gitRepoId Git repo ID
     */
    public void setGitRepoId(String gitRepoId) {
        this.gitRepoId = gitRepoId;
    }

    /**
     * Git repo ID
     *
     * @return Git repo ID
     */
    public String getGitRepoId() {
        return gitRepoId;
    }

    /**
     * Set release note.
     *
     * @param releaseNote Release note
     */
    public void setReleaseNote(String releaseNote) {
        this.releaseNote = releaseNote;
    }

    /**
     * Release note
     *
     * @return Release note
     */
    public String getReleaseNote() {
        return releaseNote;
    }

    /**
     * Documentation files extension
     *
     * @return Documentation files extension
     */
    public String getDocExtension() {
        return docExtension;
    }

    /**
     * Set Documentation files extension
     *
     * @param userDocExtension documentation files extension
     */
    public void setDocExtension(String userDocExtension) {
        this.docExtension = userDocExtension;
    }

    /**
     * Set HTTP user agent.
     *
     * @param httpUserAgent HTTP user agent
     */
    public void setHttpUserAgent(String httpUserAgent) {
        this.httpUserAgent = httpUserAgent;
    }

    /**
     * HTTP user agent
     *
     * @return HTTP user agent
     */
    public String getHttpUserAgent() {
        return httpUserAgent;
    }

    @SuppressWarnings("static-method")
    protected CliOption buildLibraryCliOption(Map<String, String> supportedLibraries) {
        StringBuilder sb = new StringBuilder("library template (sub-template) to use:");
        for (String lib : supportedLibraries.keySet()) {
            sb.append("\n").append(lib).append(" - ").append(supportedLibraries.get(lib));
        }
        return new CliOption("library", sb.toString());
    }

    /**
     * Sanitize name (parameter, property, method, etc)
     *
     * @param name string to be sanitize
     * @return sanitized string
     */
    @SuppressWarnings("static-method")
    public String sanitizeName(String name) {
        return sanitizeName(name, "\\W");
    }

    @Override
    public void setTemplatingEngine(TemplatingEngineAdapter templatingEngine) {
        this.templatingEngine = templatingEngine;
    }

    @Override
    public TemplatingEngineAdapter getTemplatingEngine() {
        return this.templatingEngine;
    }

    /**
     * Sanitize name (parameter, property, method, etc)
     *
     * @param name            string to be sanitize
     * @param removeCharRegEx a regex containing all char that will be removed
     * @return sanitized string
     */
    public String sanitizeName(String name, String removeCharRegEx) {
        return sanitizeName(name, removeCharRegEx, new ArrayList<String>());
    }

    /**
     * Sanitize name (parameter, property, method, etc)
     *
     * @param name            string to be sanitize
     * @param removeCharRegEx a regex containing all char that will be removed
     * @param exceptionList   a list of matches which should not be sanitized (i.e exception)
     * @return sanitized string
     */
    @SuppressWarnings("static-method")
    public String sanitizeName(final String name, String removeCharRegEx, ArrayList<String> exceptionList) {
        // NOTE: performance wise, we should have written with 2 replaceAll to replace desired
        // character with _ or empty character. Below aims to spell out different cases we've
        // encountered so far and hopefully make it easier for others to add more special
        // cases in the future.

        // better error handling when map/array type is invalid
        if (name == null) {
            LOGGER.error("String to be sanitized is null. Default to ERROR_UNKNOWN");
            return "ERROR_UNKNOWN";
        }

        // if the name is just '$', map it to 'value' for the time being.
        if ("$".equals(name)) {
            return "value";
        }

        SanitizeNameOptions opts = new SanitizeNameOptions(name, removeCharRegEx, exceptionList);

        return sanitizedNameCache.get(opts, sanitizeNameOptions -> {
            String modifiable = sanitizeNameOptions.getName();
            List<String> exceptions = sanitizeNameOptions.getExceptions();
            // input[] => input
            modifiable = this.sanitizeValue(modifiable, "\\[\\]", "", exceptions);

            // input[a][b] => input_a_b
            modifiable = this.sanitizeValue(modifiable, "\\[", "_", exceptions);
            modifiable = this.sanitizeValue(modifiable, "\\]", "", exceptions);

            // input(a)(b) => input_a_b
            modifiable = this.sanitizeValue(modifiable, "\\(", "_", exceptions);
            modifiable = this.sanitizeValue(modifiable, "\\)", "", exceptions);

            // input.name => input_name
            modifiable = this.sanitizeValue(modifiable, "\\.", "_", exceptions);

            // input-name => input_name
            modifiable = this.sanitizeValue(modifiable, "-", "_", exceptions);

            // a|b => a_b
            modifiable = this.sanitizeValue(modifiable, "\\|", "_", exceptions);

            // input name and age => input_name_and_age
            modifiable = this.sanitizeValue(modifiable, " ", "_", exceptions);

            // /api/films/get => _api_films_get
            // \api\films\get => _api_films_get
            modifiable = modifiable.replaceAll("/", "_");
            modifiable = modifiable.replaceAll("\\\\", "_");

            // remove everything else other than word, number and _
            // $php_variable => php_variable
            if (allowUnicodeIdentifiers) { //could be converted to a single line with ?: operator
                modifiable = Pattern.compile(sanitizeNameOptions.getRemoveCharRegEx(), Pattern.UNICODE_CHARACTER_CLASS).matcher(modifiable).replaceAll("");
            } else {
                modifiable = modifiable.replaceAll(sanitizeNameOptions.getRemoveCharRegEx(), "");
            }
            return modifiable;
        });
    }

    private String sanitizeValue(String value, String replaceMatch, String replaceValue, List<String> exceptionList) {
        if (exceptionList.size() == 0 || !exceptionList.contains(replaceMatch)) {
            return value.replaceAll(replaceMatch, replaceValue);
        }
        return value;
    }

    /**
     * Sanitize tag
     *
     * @param tag Tag
     * @return Sanitized tag
     */
    public String sanitizeTag(String tag) {
        tag = camelize(sanitizeName(tag));

        // tag starts with numbers
        if (tag.matches("^\\d.*")) {
            tag = "Class" + tag;
        }

        return tag;
    }

    /**
     * Only write if the file doesn't exist
     *
     * @param outputFolder   Output folder
     * @param supportingFile Supporting file
     */
    public void writeOptional(String outputFolder, SupportingFile supportingFile) {
        String folder = "";

        if (outputFolder != null && !"".equals(outputFolder)) {
            folder += outputFolder + File.separator;
        }
        folder += supportingFile.folder;
        if (!"".equals(folder)) {
            folder += File.separator + supportingFile.destinationFilename;
        } else {
            folder = supportingFile.destinationFilename;
        }
        if (!new File(folder).exists()) {
            supportingFiles.add(supportingFile);
        } else {
            LOGGER.info("Skipped overwriting " + supportingFile.destinationFilename + " as the file already exists in " + folder);
        }
    }

    /**
     * Set CodegenParameter boolean flag using CodegenProperty.
     *
     * @param parameter Codegen Parameter
     * @param property  Codegen property
     */
    public void setParameterBooleanFlagWithCodegenProperty(CodegenParameter parameter, CodegenProperty property) {
        if (parameter == null) {
            LOGGER.error("Codegen Parameter cannot be null.");
            return;
        }

        if (property == null) {
            LOGGER.error("Codegen Property cannot be null.");
            return;
        }
        if (Boolean.TRUE.equals(property.isEmail) && Boolean.TRUE.equals(property.isString)) {
            parameter.isEmail = true;
        } else if (Boolean.TRUE.equals(property.isUuid) && Boolean.TRUE.equals(property.isString)) {
            parameter.isUuid = true;
        } else if (Boolean.TRUE.equals(property.isByteArray)) {
            parameter.isByteArray = true;
            parameter.isPrimitiveType = true;
        } else if (Boolean.TRUE.equals(property.isBinary)) {
            parameter.isBinary = true;
            parameter.isPrimitiveType = true;
        } else if (Boolean.TRUE.equals(property.isString)) {
            parameter.isString = true;
            parameter.isPrimitiveType = true;
        } else if (Boolean.TRUE.equals(property.isBoolean)) {
            parameter.isBoolean = true;
            parameter.isPrimitiveType = true;
        } else if (Boolean.TRUE.equals(property.isLong)) {
            parameter.isLong = true;
            parameter.isPrimitiveType = true;
        } else if (Boolean.TRUE.equals(property.isInteger)) {
            parameter.isInteger = true;
            parameter.isPrimitiveType = true;
        } else if (Boolean.TRUE.equals(property.isDouble)) {
            parameter.isDouble = true;
            parameter.isPrimitiveType = true;
        } else if (Boolean.TRUE.equals(property.isFloat)) {
            parameter.isFloat = true;
            parameter.isPrimitiveType = true;
        } else if (Boolean.TRUE.equals(property.isNumber)) {
            parameter.isNumber = true;
            parameter.isPrimitiveType = true;
        } else if (Boolean.TRUE.equals(property.isDate)) {
            parameter.isDate = true;
            parameter.isPrimitiveType = true;
        } else if (Boolean.TRUE.equals(property.isDateTime)) {
            parameter.isDateTime = true;
            parameter.isPrimitiveType = true;
        } else if (Boolean.TRUE.equals(property.isFreeFormObject)) {
            parameter.isFreeFormObject = true;
        } else {
            LOGGER.debug("Property type is not primitive: " + property.dataType);
        }

        if (Boolean.TRUE.equals(property.isFile)) {
            parameter.isFile = true;
        }
        if (Boolean.TRUE.equals(property.isModel)) {
            parameter.isModel = true;
        }
    }

    /**
     * Update codegen property's enum by adding "enumVars" (with name and value)
     *
     * @param var list of CodegenProperty
     */
    public void updateCodegenPropertyEnum(CodegenProperty var) {
        Map<String, Object> allowableValues = var.allowableValues;

        // handle array
        if (var.mostInnerItems != null) {
            allowableValues = var.mostInnerItems.allowableValues;
        }

        if (allowableValues == null) {
            return;
        }

        List<Object> values = (List<Object>) allowableValues.get("values");
        if (values == null) {
            return;
        }

        String varDataType = var.mostInnerItems != null ? var.mostInnerItems.dataType : var.dataType;
        Optional<Schema> referencedSchema = ModelUtils.getSchemas(openAPI).entrySet().stream()
                .filter(entry -> Objects.equals(varDataType, toModelName(entry.getKey())))
                .map(Map.Entry::getValue)
                .findFirst();
        String dataType = (referencedSchema.isPresent()) ? getTypeDeclaration(referencedSchema.get()) : varDataType;
        List<Map<String, Object>> enumVars = buildEnumVars(values, dataType);

        // if "x-enum-varnames" or "x-enum-descriptions" defined, update varnames
        Map<String, Object> extensions = var.mostInnerItems != null ? var.mostInnerItems.getVendorExtensions() : var.getVendorExtensions();
        if (referencedSchema.isPresent()) {
            extensions = referencedSchema.get().getExtensions();
        }
        updateEnumVarsWithExtensions(enumVars, extensions);
        allowableValues.put("enumVars", enumVars);

        // handle default value for enum, e.g. available => StatusEnum.AVAILABLE
        if (var.defaultValue != null) {
            String enumName = null;
            final String enumDefaultValue;
            if ("string".equalsIgnoreCase(dataType)) {
                enumDefaultValue = toEnumValue(var.defaultValue, dataType);
            } else {
                enumDefaultValue = var.defaultValue;
            }
            for (Map<String, Object> enumVar : enumVars) {
                if (enumDefaultValue.equals(enumVar.get("value"))) {
                    enumName = (String) enumVar.get("name");
                    break;
                }
            }
            if (enumName != null) {
                var.defaultValue = toEnumDefaultValue(enumName, var.datatypeWithEnum);
            }
        }
    }

    protected List<Map<String, Object>> buildEnumVars(List<Object> values, String dataType) {
        List<Map<String, Object>> enumVars = new ArrayList<>();
        int truncateIdx = 0;

        if (isRemoveEnumValuePrefix()) {
            String commonPrefix = findCommonPrefixOfVars(values);
            truncateIdx = commonPrefix.length();
        }

        for (Object value : values) {
            Map<String, Object> enumVar = new HashMap<>();
            String enumName;
            if (truncateIdx == 0) {
                enumName = String.valueOf(value);
            } else {
                enumName = value.toString().substring(truncateIdx);
                if ("".equals(enumName)) {
                    enumName = value.toString();
                }
            }

            enumVar.put("name", toEnumVarName(enumName, dataType));
            enumVar.put("value", toEnumValue(String.valueOf(value), dataType));
            enumVar.put("isString", isDataTypeString(dataType));
            enumVars.add(enumVar);
        }
        return enumVars;
    }

    protected void updateEnumVarsWithExtensions(List<Map<String, Object>> enumVars, Map<String, Object> vendorExtensions) {
        if (vendorExtensions != null) {
            updateEnumVarsWithExtensions(enumVars, vendorExtensions, "x-enum-varnames", "name");
            updateEnumVarsWithExtensions(enumVars, vendorExtensions, "x-enum-descriptions", "enumDescription");
        }
    }

    private void updateEnumVarsWithExtensions(List<Map<String, Object>> enumVars, Map<String, Object> vendorExtensions, String extensionKey, String key) {
        if (vendorExtensions.containsKey(extensionKey)) {
            List<String> values = (List<String>) vendorExtensions.get(extensionKey);
            int size = Math.min(enumVars.size(), values.size());
            for (int i = 0; i < size; i++) {
                enumVars.get(i).put(key, values.get(i));
            }
        }
    }

    /**
     * If the pattern misses the delimiter, add "/" to the beginning and end
     * Otherwise, return the original pattern
     *
     * @param pattern the pattern (regular expression)
     * @return the pattern with delimiter
     */
    public String addRegularExpressionDelimiter(String pattern) {
        if (StringUtils.isEmpty(pattern)) {
            return pattern;
        }

        if (!pattern.matches("^/.*")) {
            return "/" + pattern.replaceAll("/", "\\\\/") + "/";
        }

        return pattern;
    }

    /**
     * reads propertyKey from additionalProperties, converts it to a boolean and
     * writes it back to additionalProperties to be usable as a boolean in
     * mustache files.
     *
     * @param propertyKey property key
     * @return property value as boolean
     */
    public boolean convertPropertyToBooleanAndWriteBack(String propertyKey) {
        boolean result = convertPropertyToBoolean(propertyKey);
        writePropertyBack(propertyKey, result);
        return result;
    }

    /**
     * Provides an override location, if any is specified, for the .openapi-generator-ignore.
     * <p>
     * This is originally intended for the first generation only.
     *
     * @return a string of the full path to an override ignore file.
     */
    public String getIgnoreFilePathOverride() {
        return ignoreFilePathOverride;
    }

    /**
     * Sets an override location for the '.openapi-generator-ignore' location for the first code generation.
     *
     * @param ignoreFileOverride The full path to an ignore file
     */
    public void setIgnoreFilePathOverride(final String ignoreFileOverride) {
        this.ignoreFilePathOverride = ignoreFileOverride;
    }

    public boolean convertPropertyToBoolean(String propertyKey) {
        final Object booleanValue = additionalProperties.get(propertyKey);
        Boolean result = Boolean.FALSE;
        if (booleanValue instanceof Boolean) {
            result = (Boolean) booleanValue;
        } else if (booleanValue instanceof String) {
            result = Boolean.parseBoolean((String) booleanValue);
        } else {
            LOGGER.warn("The value (generator's option) must be either boolean or string. Default to `false`.");
        }
        return result;
    }

    public void writePropertyBack(String propertyKey, boolean value) {
        additionalProperties.put(propertyKey, value);
    }

    protected String getContentType(RequestBody requestBody) {
        if (requestBody == null || requestBody.getContent() == null || requestBody.getContent().isEmpty()) {
            LOGGER.debug("Cannot determine the content type. Returning null.");
            return null;
        }
        return new ArrayList<>(requestBody.getContent().keySet()).get(0);
    }

    private void setOauth2Info(CodegenSecurity codegenSecurity, OAuthFlow flow) {
        codegenSecurity.authorizationUrl = flow.getAuthorizationUrl();
        codegenSecurity.tokenUrl = flow.getTokenUrl();

        if (flow.getScopes() != null && !flow.getScopes().isEmpty()) {
            List<Map<String, Object>> scopes = new ArrayList<Map<String, Object>>();
            int count = 0, numScopes = flow.getScopes().size();
            for (Map.Entry<String, String> scopeEntry : flow.getScopes().entrySet()) {
                Map<String, Object> scope = new HashMap<String, Object>();
                scope.put("scope", scopeEntry.getKey());
                scope.put("description", escapeText(scopeEntry.getValue()));

                count += 1;
                if (count < numScopes) {
                    scope.put("hasMore", "true");
                } else {
                    scope.put("hasMore", null);
                }

                scopes.add(scope);
            }
            codegenSecurity.scopes = scopes;
        }
    }

    private void addConsumesInfo(Operation operation, CodegenOperation codegenOperation) {
        RequestBody requestBody = ModelUtils.getReferencedRequestBody(this.openAPI, operation.getRequestBody());
        if (requestBody == null || requestBody.getContent() == null || requestBody.getContent().isEmpty()) {
            return;
        }

        Set<String> consumes = requestBody.getContent().keySet();
        List<Map<String, String>> mediaTypeList = new ArrayList<>();
        int count = 0;
        for (String key : consumes) {
            Map<String, String> mediaType = new HashMap<>();
            if ("*/*".equals(key)) {
                // skip as it implies `consumes` in OAS2 is not defined
                continue;
            } else {
                mediaType.put("mediaType", escapeText(escapeQuotationMark(key)));
            }

            count += 1;
            if (count < consumes.size()) {
                mediaType.put("hasMore", "true");
            } else {
                mediaType.put("hasMore", null);
            }

            mediaTypeList.add(mediaType);
        }

        if (!mediaTypeList.isEmpty()) {
            codegenOperation.consumes = mediaTypeList;
            codegenOperation.hasConsumes = true;
        }
    }

    public static Set<String> getConsumesInfo(OpenAPI openAPI, Operation operation) {
        RequestBody requestBody = ModelUtils.getReferencedRequestBody(openAPI, operation.getRequestBody());

        if (requestBody == null || requestBody.getContent() == null || requestBody.getContent().isEmpty()) {
            return Collections.emptySet(); // return empty set
        }
        return requestBody.getContent().keySet();
    }

    public boolean hasFormParameter(OpenAPI openAPI, Operation operation) {
        Set<String> consumesInfo = getConsumesInfo(openAPI, operation);

        if (consumesInfo == null || consumesInfo.isEmpty()) {
            return false;
        }

        for (String consume : consumesInfo) {
            if (consume != null &&
                    (consume.toLowerCase(Locale.ROOT).startsWith("application/x-www-form-urlencoded") ||
                            consume.toLowerCase(Locale.ROOT).startsWith("multipart"))) {
                return true;
            }
        }

        return false;
    }

    public boolean hasBodyParameter(OpenAPI openAPI, Operation operation) {
        RequestBody requestBody = ModelUtils.getReferencedRequestBody(openAPI, operation.getRequestBody());
        if (requestBody == null) {
            return false;
        }

        Schema schema = ModelUtils.getSchemaFromRequestBody(requestBody);
        return ModelUtils.getReferencedSchema(openAPI, schema) != null;
    }

    private void addProducesInfo(ApiResponse inputResponse, CodegenOperation codegenOperation) {
        ApiResponse response = ModelUtils.getReferencedApiResponse(this.openAPI, inputResponse);
        if (response == null || response.getContent() == null || response.getContent().isEmpty()) {
            return;
        }

        Set<String> produces = response.getContent().keySet();
        if (codegenOperation.produces == null) {
            codegenOperation.produces = new ArrayList<>();
        }

        Set<String> existingMediaTypes = new HashSet<>();
        for (Map<String, String> mediaType : codegenOperation.produces) {
            existingMediaTypes.add(mediaType.get("mediaType"));
        }

        int count = 0;
        for (String key : produces) {
            // escape quotation to avoid code injection, "*/*" is a special case, do nothing
            String encodedKey = "*/*".equals(key) ? key : escapeText(escapeQuotationMark(key));
            //Only unique media types should be added to "produces"
            if (!existingMediaTypes.contains(encodedKey)) {
                Map<String, String> mediaType = new HashMap<String, String>();
                mediaType.put("mediaType", encodedKey);

                count += 1;
                if (count < produces.size()) {
                    mediaType.put("hasMore", "true");
                } else {
                    mediaType.put("hasMore", null);
                }

                if (!codegenOperation.produces.isEmpty()) {
                    final Map<String, String> lastMediaType = codegenOperation.produces.get(codegenOperation.produces.size() - 1);
                    lastMediaType.put("hasMore", "true");
                }

                codegenOperation.produces.add(mediaType);
                codegenOperation.hasProduces = Boolean.TRUE;
            }
        }
    }

    /**
     * returns the list of MIME types the APIs can produce
     *
     * @param openAPI   current specification instance
     * @param operation Operation
     * @return a set of MIME types
     */
    public static Set<String> getProducesInfo(final OpenAPI openAPI, final Operation operation) {
        if (operation.getResponses() == null || operation.getResponses().isEmpty()) {
            return null;
        }

        Set<String> produces = new TreeSet<String>();

        for (ApiResponse r : operation.getResponses().values()) {
            ApiResponse response = ModelUtils.getReferencedApiResponse(openAPI, r);
            if (response.getContent() != null) {
                produces.addAll(response.getContent().keySet());
            }
        }

        return produces;
    }

    protected String getCollectionFormat(Parameter parameter) {
        if (Parameter.StyleEnum.FORM.equals(parameter.getStyle())) {
            // Ref: https://github.com/OAI/OpenAPI-Specification/blob/master/versions/3.0.1.md#style-values
            if (Boolean.TRUE.equals(parameter.getExplode())) { // explode is true (default)
                return "multi";
            } else {
                return "csv";
            }
        } else if (Parameter.StyleEnum.SIMPLE.equals(parameter.getStyle())) {
            return "csv";
        } else if (Parameter.StyleEnum.PIPEDELIMITED.equals(parameter.getStyle())) {
            return "pipe";
        } else if (Parameter.StyleEnum.SPACEDELIMITED.equals(parameter.getStyle())) {
            return "space";
        } else {
            return null;
        }
    }

    public CodegenType getTag() {
        return null;
    }

    public String getName() {
        return null;
    }

    public String getHelp() {
        return null;
    }

    public List<CodegenParameter> fromRequestBodyToFormParameters(RequestBody body, Set<String> imports) {
        List<CodegenParameter> parameters = new ArrayList<CodegenParameter>();
        LOGGER.debug("debugging fromRequestBodyToFormParameters= " + body);
        Schema schema = ModelUtils.getSchemaFromRequestBody(body);
        schema = ModelUtils.getReferencedSchema(this.openAPI, schema);
        if (schema.getProperties() != null && !schema.getProperties().isEmpty()) {
            Map<String, Schema> properties = schema.getProperties();
            for (Map.Entry<String, Schema> entry : properties.entrySet()) {
                CodegenParameter codegenParameter = CodegenModelFactory.newInstance(CodegenModelType.PARAMETER);
                // key => property name
                // value => property schema
                String collectionFormat = null;
                Schema s = entry.getValue();
                // array of schema
                if (ModelUtils.isArraySchema(s)) {
                    final ArraySchema arraySchema = (ArraySchema) s;
                    Schema inner = getSchemaItems(arraySchema);

                    codegenParameter = fromFormProperty(entry.getKey(), inner, imports);
                    CodegenProperty codegenProperty = fromProperty("inner", inner);
                    codegenParameter.items = codegenProperty;
                    codegenParameter.mostInnerItems = codegenProperty.mostInnerItems;
                    codegenParameter.baseType = codegenProperty.dataType;
                    codegenParameter.isPrimitiveType = false;
                    codegenParameter.isContainer = true;
                    codegenParameter.isListContainer = true;
                    codegenParameter.description = escapeText(s.getDescription());
                    codegenParameter.dataType = getTypeDeclaration(arraySchema);
                    if (codegenParameter.baseType != null && codegenParameter.enumName != null) {
                        codegenParameter.datatypeWithEnum = codegenParameter.dataType.replace(codegenParameter.baseType, codegenParameter.enumName);
                    } else {
                        LOGGER.warn("Could not compute datatypeWithEnum from " + codegenParameter.baseType + ", " + codegenParameter.enumName);
                    }
                    //TODO fix collectformat for form parameters
                    //collectionFormat = getCollectionFormat(s);
                    // default to csv:
                    codegenParameter.collectionFormat = StringUtils.isEmpty(collectionFormat) ? "csv" : collectionFormat;

                    // set nullable
                    setParameterNullable(codegenParameter, codegenProperty);

                    // recursively add import
                    while (codegenProperty != null) {
                        imports.add(codegenProperty.baseType);
                        codegenProperty = codegenProperty.items;
                    }

                } else if (ModelUtils.isMapSchema(s)) {
                    LOGGER.error("Map of form parameters not supported. Please report the issue to https://github.com/openapitools/openapi-generator if you need help.");
                    continue;
                } else {
                    codegenParameter = fromFormProperty(entry.getKey(), entry.getValue(), imports);
                }

                // Set 'required' flag defined in the schema element
                if (!codegenParameter.required && schema.getRequired() != null) {
                    codegenParameter.required = schema.getRequired().contains(entry.getKey());
                }

                parameters.add(codegenParameter);
            }
        }

        return parameters;
    }

    public CodegenParameter fromFormProperty(String name, Schema propertySchema, Set<String> imports) {
        CodegenParameter codegenParameter = CodegenModelFactory.newInstance(CodegenModelType.PARAMETER);

        LOGGER.debug("Debugging fromFormProperty {}: {}", name, propertySchema);
        CodegenProperty codegenProperty = fromProperty(name, propertySchema);

        ModelUtils.syncValidationProperties(propertySchema, codegenProperty);

        codegenParameter.isFormParam = Boolean.TRUE;
        codegenParameter.baseName = codegenProperty.baseName;
        codegenParameter.paramName = toParamName((codegenParameter.baseName));
        codegenParameter.baseType = codegenProperty.baseType;
        codegenParameter.dataType = codegenProperty.dataType;
        codegenParameter.dataFormat = codegenProperty.dataFormat;
        codegenParameter.description = escapeText(codegenProperty.description);
        codegenParameter.unescapedDescription = codegenProperty.getDescription();
        codegenParameter.jsonSchema = Json.pretty(propertySchema);
        codegenParameter.defaultValue = codegenProperty.getDefaultValue();

        if (codegenProperty.getVendorExtensions() != null && !codegenProperty.getVendorExtensions().isEmpty()) {
            codegenParameter.vendorExtensions = codegenProperty.getVendorExtensions();
        }
        if (propertySchema.getRequired() != null && !propertySchema.getRequired().isEmpty() && propertySchema.getRequired().contains(codegenProperty.baseName)) {
            codegenParameter.required = Boolean.TRUE;
        }

        // non-array/map
        updateCodegenPropertyEnum(codegenProperty);
        codegenParameter.isEnum = codegenProperty.isEnum;
        codegenParameter._enum = codegenProperty._enum;
        codegenParameter.allowableValues = codegenProperty.allowableValues;

        if (codegenProperty.isEnum) {
            codegenParameter.datatypeWithEnum = codegenProperty.datatypeWithEnum;
            codegenParameter.enumName = codegenProperty.enumName;
        }

        if (codegenProperty.items != null && codegenProperty.items.isEnum) {
            codegenParameter.items = codegenProperty.items;
            codegenParameter.mostInnerItems = codegenProperty.mostInnerItems;
        }

        // import
        if (codegenProperty.complexType != null) {
            imports.add(codegenProperty.complexType);
        }

        // validation
        // handle maximum, minimum properly for int/long by removing the trailing ".0"
        if (ModelUtils.isIntegerSchema(propertySchema)) {
            codegenParameter.maximum = propertySchema.getMaximum() == null ? null : String.valueOf(propertySchema.getMaximum().longValue());
            codegenParameter.minimum = propertySchema.getMinimum() == null ? null : String.valueOf(propertySchema.getMinimum().longValue());
        } else {
            codegenParameter.maximum = propertySchema.getMaximum() == null ? null : String.valueOf(propertySchema.getMaximum());
            codegenParameter.minimum = propertySchema.getMinimum() == null ? null : String.valueOf(propertySchema.getMinimum());
        }

        codegenParameter.exclusiveMaximum = propertySchema.getExclusiveMaximum() == null ? false : propertySchema.getExclusiveMaximum();
        codegenParameter.exclusiveMinimum = propertySchema.getExclusiveMinimum() == null ? false : propertySchema.getExclusiveMinimum();
        codegenParameter.maxLength = propertySchema.getMaxLength();
        codegenParameter.minLength = propertySchema.getMinLength();
        codegenParameter.pattern = toRegularExpression(propertySchema.getPattern());
        codegenParameter.maxItems = propertySchema.getMaxItems();
        codegenParameter.minItems = propertySchema.getMinItems();
        codegenParameter.uniqueItems = propertySchema.getUniqueItems() == null ? false : propertySchema.getUniqueItems();
        codegenParameter.multipleOf = propertySchema.getMultipleOf();

        // exclusive* are noop without corresponding min/max
        if (codegenParameter.maximum != null || codegenParameter.minimum != null ||
                codegenParameter.maxLength != null || codegenParameter.minLength != null ||
                codegenParameter.maxItems != null || codegenParameter.minItems != null ||
                codegenParameter.pattern != null) {
            codegenParameter.hasValidation = true;
        }

        setParameterBooleanFlagWithCodegenProperty(codegenParameter, codegenProperty);
        setParameterExampleValue(codegenParameter);
        // set nullable
        setParameterNullable(codegenParameter, codegenProperty);

        //TODO collectionFormat for form parameter not yet supported
        //codegenParameter.collectionFormat = getCollectionFormat(propertySchema);
        return codegenParameter;
    }

    private void addBodyModelSchema(CodegenParameter codegenParameter, String name, Schema schema, Set<String> imports, String bodyParameterName, boolean forceSimpleRef) {
        CodegenModel codegenModel = null;
        if (StringUtils.isNotBlank(name)) {
            schema.setName(name);
            codegenModel = fromModel(name, schema);
        }
        if (codegenModel != null) {
            codegenParameter.isModel = true;
        }

        if (codegenModel != null && (codegenModel.hasVars || forceSimpleRef)) {
            if (StringUtils.isEmpty(bodyParameterName)) {
                codegenParameter.baseName = codegenModel.classname;
            } else {
                codegenParameter.baseName = bodyParameterName;
            }
            codegenParameter.paramName = toParamName(codegenParameter.baseName);
            codegenParameter.baseType = codegenModel.classname;
            codegenParameter.dataType = getTypeDeclaration(codegenModel.classname);
            codegenParameter.description = codegenModel.description;
            imports.add(codegenParameter.baseType);
        } else {
            CodegenProperty codegenProperty = fromProperty("property", schema);

            if (codegenProperty != null && codegenProperty.getComplexType() != null && codegenProperty.getComplexType().contains(" | ")) {
                List<String> parts = Arrays.asList(codegenProperty.getComplexType().split(" \\| "));
                imports.addAll(parts);
                String codegenModelName = codegenProperty.getComplexType();
                codegenParameter.baseName = codegenModelName;
                codegenParameter.paramName = toParamName(codegenParameter.baseName);
                codegenParameter.baseType = codegenParameter.baseName;
                codegenParameter.dataType = getTypeDeclaration(codegenModelName);
                codegenParameter.description = codegenProperty.getDescription();
            } else {
                if (ModelUtils.getAdditionalProperties(schema) != null) {// http body is map
                    LOGGER.error("Map should be supported. Please report to openapi-generator github repo about the issue.");
                } else if (codegenProperty != null) {
                    String codegenModelName, codegenModelDescription;

                    if (codegenModel != null) {
                        codegenModelName = codegenModel.classname;
                        codegenModelDescription = codegenModel.description;
                    } else {
                        LOGGER.warn("The following schema has undefined (null) baseType. " +
                                "It could be due to form parameter defined in OpenAPI v2 spec with incorrect consumes. " +
                                "A correct 'consumes' for form parameters should be " +
                                "'application/x-www-form-urlencoded' or 'multipart/?'");
                        LOGGER.warn("schema: " + schema);
                        LOGGER.warn("codegenModel is null. Default to UNKNOWN_BASE_TYPE");
                        codegenModelName = "UNKNOWN_BASE_TYPE";
                        codegenModelDescription = "UNKNOWN_DESCRIPTION";
                    }

                    if (StringUtils.isEmpty(bodyParameterName)) {
                        codegenParameter.baseName = codegenModelName;
                    } else {
                        codegenParameter.baseName = bodyParameterName;
                    }

                    codegenParameter.paramName = toParamName(codegenParameter.baseName);
                    codegenParameter.baseType = codegenModelName;
                    codegenParameter.dataType = getTypeDeclaration(codegenModelName);
                    codegenParameter.description = codegenModelDescription;
                    imports.add(codegenParameter.baseType);

                    if (codegenProperty.complexType != null) {
                        imports.add(codegenProperty.complexType);
                    }
                }
            }

            setParameterBooleanFlagWithCodegenProperty(codegenParameter, codegenProperty);
            // set nullable
            setParameterNullable(codegenParameter, codegenProperty);
        }
    }

    public CodegenParameter fromRequestBody(RequestBody body, Set<String> imports, String bodyParameterName) {
        if (body == null) {
            LOGGER.error("body in fromRequestBody cannot be null!");
            throw new RuntimeException("body in fromRequestBody cannot be null!");
        }
        CodegenParameter codegenParameter = CodegenModelFactory.newInstance(CodegenModelType.PARAMETER);
        codegenParameter.baseName = "UNKNOWN_BASE_NAME";
        codegenParameter.paramName = "UNKNOWN_PARAM_NAME";
        codegenParameter.description = escapeText(body.getDescription());
        codegenParameter.required = body.getRequired() != null ? body.getRequired() : Boolean.FALSE;
        codegenParameter.isBodyParam = Boolean.TRUE;

        String name = null;
        LOGGER.debug("Request body = " + body);
        Schema schema = ModelUtils.getSchemaFromRequestBody(body);
        if (schema == null) {
            throw new RuntimeException("Request body cannot be null. Possible cause: missing schema in body parameter (OAS v2): " + body);
        }

        if (StringUtils.isNotBlank(schema.get$ref())) {
            name = ModelUtils.getSimpleRef(schema.get$ref());
        }
        schema = ModelUtils.getReferencedSchema(this.openAPI, schema);

        ModelUtils.syncValidationProperties(schema, codegenParameter);

        if (ModelUtils.isMapSchema(schema)) {
            // Schema with additionalproperties: true (including composed schemas with additionalproperties: true)
            if (ModelUtils.isGenerateAliasAsModel() && StringUtils.isNotBlank(name)) {
                this.addBodyModelSchema(codegenParameter, name, schema, imports, bodyParameterName, true);
            } else {
                Schema inner = ModelUtils.getAdditionalProperties(schema);
                if (inner == null) {
                    LOGGER.error("No inner type supplied for map parameter `{}`. Default to type:string", schema.getName());
                    inner = new StringSchema().description("//TODO automatically added by openapi-generator");
                    schema.setAdditionalProperties(inner);
                }
                CodegenProperty codegenProperty = fromProperty("property", schema);

                imports.add(codegenProperty.baseType);

                CodegenProperty innerCp = codegenProperty;
                while (innerCp != null) {
                    if (innerCp.complexType != null) {
                        imports.add(innerCp.complexType);
                    }
                    innerCp = innerCp.items;
                }

                if (StringUtils.isEmpty(bodyParameterName)) {
                    codegenParameter.baseName = "request_body";
                } else {
                    codegenParameter.baseName = bodyParameterName;
                }
                codegenParameter.paramName = toParamName(codegenParameter.baseName);
                codegenParameter.items = codegenProperty.items;
                codegenParameter.mostInnerItems = codegenProperty.mostInnerItems;
                codegenParameter.dataType = getTypeDeclaration(schema);
                codegenParameter.baseType = getSchemaType(inner);
                codegenParameter.isContainer = Boolean.TRUE;
                codegenParameter.isMapContainer = Boolean.TRUE;

                setParameterBooleanFlagWithCodegenProperty(codegenParameter, codegenProperty);

                // set nullable
                setParameterNullable(codegenParameter, codegenProperty);
            }
        } else if (ModelUtils.isArraySchema(schema)) {
            if (ModelUtils.isGenerateAliasAsModel() && StringUtils.isNotBlank(name)) {
                this.addBodyModelSchema(codegenParameter, name, schema, imports, bodyParameterName, true);
            } else {
                final ArraySchema arraySchema = (ArraySchema) schema;
                Schema inner = getSchemaItems(arraySchema);
                CodegenProperty codegenProperty = fromProperty("property", arraySchema);
                imports.add(codegenProperty.baseType);
                CodegenProperty innerCp = codegenProperty;
                CodegenProperty mostInnerItem = innerCp;
                // loop through multidimensional array to add proper import
                // also find the most inner item
                while (innerCp != null) {
                    if (innerCp.complexType != null) {
                        imports.add(innerCp.complexType);
                    }
                    mostInnerItem = innerCp;
                    innerCp = innerCp.items;
                }

                if (StringUtils.isEmpty(bodyParameterName)) {
                    if (StringUtils.isEmpty(mostInnerItem.complexType)) {
                        codegenParameter.baseName = "request_body";
                    } else {
                        codegenParameter.baseName = mostInnerItem.complexType;
                    }
                } else {
                    codegenParameter.baseName = bodyParameterName;
                }
                codegenParameter.paramName = toArrayModelParamName(codegenParameter.baseName);
                codegenParameter.items = codegenProperty.items;
                codegenParameter.mostInnerItems = codegenProperty.mostInnerItems;
                codegenParameter.dataType = getTypeDeclaration(arraySchema);
                codegenParameter.baseType = getSchemaType(inner);
                codegenParameter.isContainer = Boolean.TRUE;
                codegenParameter.isListContainer = Boolean.TRUE;

                setParameterBooleanFlagWithCodegenProperty(codegenParameter, codegenProperty);
                // set nullable
                setParameterNullable(codegenParameter, codegenProperty);

                while (codegenProperty != null) {
                    imports.add(codegenProperty.baseType);
                    codegenProperty = codegenProperty.items;
                }
            }
        } else if (ModelUtils.isFreeFormObject(schema)) {
            // HTTP request body is free form object
            CodegenProperty codegenProperty = fromProperty("FREE_FORM_REQUEST_BODY", schema);
            if (codegenProperty != null) {
                if (StringUtils.isEmpty(bodyParameterName)) {
                    codegenParameter.baseName = "body";  // default to body
                } else {
                    codegenParameter.baseName = bodyParameterName;
                }
                codegenParameter.isPrimitiveType = true;
                codegenParameter.baseType = codegenProperty.baseType;
                codegenParameter.dataType = codegenProperty.dataType;
                codegenParameter.description = codegenProperty.description;
                codegenParameter.paramName = toParamName(codegenParameter.baseName);
            }
            setParameterBooleanFlagWithCodegenProperty(codegenParameter, codegenProperty);
            // set nullable
            setParameterNullable(codegenParameter, codegenProperty);

        } else if (ModelUtils.isObjectSchema(schema) || ModelUtils.isComposedSchema(schema)) {
          this.addBodyModelSchema(codegenParameter, name, schema, imports, bodyParameterName, false);
        } else {
            // HTTP request body is primitive type (e.g. integer, string, etc)
            CodegenProperty codegenProperty = fromProperty("PRIMITIVE_REQUEST_BODY", schema);
            if (codegenProperty != null) {
                if (StringUtils.isEmpty(bodyParameterName)) {
                    codegenParameter.baseName = "body";  // default to body
                } else {
                    codegenParameter.baseName = bodyParameterName;
                }
                codegenParameter.isPrimitiveType = true;
                codegenParameter.baseType = codegenProperty.baseType;
                codegenParameter.dataType = codegenProperty.dataType;
                codegenParameter.description = codegenProperty.description;
                codegenParameter.paramName = toParamName(codegenParameter.baseName);
                codegenParameter.minimum = codegenProperty.minimum;
                codegenParameter.maximum = codegenProperty.maximum;
                codegenParameter.exclusiveMinimum = codegenProperty.exclusiveMinimum;
                codegenParameter.exclusiveMaximum = codegenProperty.exclusiveMaximum;
                codegenParameter.minLength = codegenProperty.minLength;
                codegenParameter.maxLength = codegenProperty.maxLength;
                codegenParameter.pattern = codegenProperty.pattern;

                if (codegenProperty.complexType != null) {
                    imports.add(codegenProperty.complexType);
                }

            }
            setParameterBooleanFlagWithCodegenProperty(codegenParameter, codegenProperty);
            // set nullable
            setParameterNullable(codegenParameter, codegenProperty);
        }

        addJsonSchemaForBodyRequestInCaseItsNotPresent(codegenParameter, body);

        // set the parameter's example value
        // should be overridden by lang codegen
        setParameterExampleValue(codegenParameter, body);

        return codegenParameter;
    }

    private void addJsonSchemaForBodyRequestInCaseItsNotPresent(CodegenParameter codegenParameter, RequestBody body){
        if(codegenParameter.jsonSchema == null)
            codegenParameter.jsonSchema = Json.pretty(body);
    }

    protected void addOption(String key, String description, String defaultValue) {
        CliOption option = new CliOption(key, description);
        if (defaultValue != null)
            option.defaultValue(defaultValue);
        cliOptions.add(option);
    }

    protected void updateOption(String key, String defaultValue) {
        for (CliOption cliOption : cliOptions) {
            if (cliOption.getOpt().equals(key)) {
                cliOption.setDefault(defaultValue);
                break;
            }
        }
    }

    protected void removeOption(String key) {
        for (int i = 0; i < cliOptions.size(); i++) {
            if (key.equals(cliOptions.get(i).getOpt())) {
                cliOptions.remove(i);
                break;
            }
        }
    }

    protected void addSwitch(String key, String description, Boolean defaultValue) {
        CliOption option = CliOption.newBoolean(key, description);
        if (defaultValue != null)
            option.defaultValue(defaultValue.toString());
        cliOptions.add(option);
    }

    /**
     * generates OpenAPI specification file in JSON format
     *
     * @param objs map of object
     */
    protected void generateJSONSpecFile(Map<String, Object> objs) {
        OpenAPI openAPI = (OpenAPI) objs.get("openAPI");
        if (openAPI != null) {
            objs.put("openapi-json", SerializerUtils.toJsonString(openAPI));
        }
    }

    /**
     * generates OpenAPI specification file in YAML format
     *
     * @param objs map of object
     */
    public void generateYAMLSpecFile(Map<String, Object> objs) {
        OpenAPI openAPI = (OpenAPI) objs.get("openAPI");
        String yaml = SerializerUtils.toYamlString(openAPI);
        if (yaml != null) {
            objs.put("openapi-yaml", yaml);
        }
    }

    /**
     * checks if the data should be classified as "string" in enum
     * e.g. double in C# needs to be double-quoted (e.g. "2.8") by treating it as a string
     * In the future, we may rename this function to "isEnumString"
     *
     * @param dataType data type
     * @return true if it's a enum string
     */
    public boolean isDataTypeString(String dataType) {
        return "String".equals(dataType);
    }

    @Override
    public List<CodegenServer> fromServers(List<Server> servers) {
        if (servers == null) {
            return Collections.emptyList();
        }
        List<CodegenServer> codegenServers = new LinkedList<>();
        for (Server server : servers) {
            CodegenServer cs = new CodegenServer();
            cs.description = escapeText(server.getDescription());
            cs.url = server.getUrl();
            cs.variables = this.fromServerVariables(server.getVariables());
            codegenServers.add(cs);
        }
        return codegenServers;
    }

    @Override
    public List<CodegenServerVariable> fromServerVariables(Map<String, ServerVariable> variables) {
        if (variables == null) {
            return Collections.emptyList();
        }

        Map<String, String> variableOverrides = serverVariableOverrides();

        List<CodegenServerVariable> codegenServerVariables = new LinkedList<>();
        for (Entry<String, ServerVariable> variableEntry : variables.entrySet()) {
            CodegenServerVariable codegenServerVariable = new CodegenServerVariable();
            ServerVariable variable = variableEntry.getValue();
            List<String> enums = variable.getEnum();

            codegenServerVariable.defaultValue = variable.getDefault();
            codegenServerVariable.description = escapeText(variable.getDescription());
            codegenServerVariable.enumValues = enums;
            codegenServerVariable.name = variableEntry.getKey();

            // Sets the override value for a server variable pattern.
            // NOTE: OpenAPI Specification doesn't prevent multiple server URLs with variables. If multiple objects have the same
            //       variables pattern, user overrides will apply to _all_ of these patterns. We may want to consider indexed overrides.
            if (variableOverrides != null && !variableOverrides.isEmpty()) {
                String value = variableOverrides.getOrDefault(variableEntry.getKey(), variable.getDefault());
                codegenServerVariable.value = value;

                if (enums != null && !enums.isEmpty() && !enums.contains(value)) {
                    LOGGER.warn("Variable override of '{}' is not listed in the enum of allowed values ({}).", value, StringUtils.join(enums, ","));
                }
            } else {
                codegenServerVariable.value = variable.getDefault();
            }

            codegenServerVariables.add(codegenServerVariable);
        }
        return codegenServerVariables;
    }

    private void setParameterNullable(CodegenParameter parameter, CodegenProperty property) {
        if (parameter == null || property == null) {
            return;
        }
        parameter.isNullable = property.isNullable;
    }

    /**
     * Post-process the auto-generated file, e.g. using go-fmt to format the Go code. The file type can be "model-test",
     * "model-doc", "model", "api", "api-test", "api-doc", "supporting-mustache", "supporting-common",
     * "openapi-generator-ignore", "openapi-generator-version"
     * <p>
     * TODO: store these values in enum instead
     *
     * @param file     file to be processed
     * @param fileType file type
     */
    public void postProcessFile(File file, String fileType) {
        LOGGER.debug("Post processing file {} ({})", file, fileType);
    }

    /**
     * Boolean value indicating the state of the option for post-processing file using envirionment variables.
     *
     * @return true if the option is enabled
     */
    public boolean isEnablePostProcessFile() {
        return enablePostProcessFile;
    }

    /**
     * Set the boolean value indicating the state of the option for post-processing file using envirionment variables.
     *
     * @param enablePostProcessFile true to enable post-processing file
     */
    public void setEnablePostProcessFile(boolean enablePostProcessFile) {
        this.enablePostProcessFile = enablePostProcessFile;
    }

    /**
     * Get the boolean value indicating the state of the option for updating only changed files
     */
    @Override
    public boolean isEnableMinimalUpdate() {
        return enableMinimalUpdate;
    }

    /**
     * Set the boolean value indicating the state of the option for updating only changed files
     *
     * @param enableMinimalUpdate true to enable minimal update
     */
    @Override
    public void setEnableMinimalUpdate(boolean enableMinimalUpdate) {
        this.enableMinimalUpdate = enableMinimalUpdate;
    }

    /**
     * Indicates whether the codegen configuration should treat documents as strictly defined by the OpenAPI specification.
     *
     * @return true to act strictly upon spec documents, potentially modifying the spec to strictly fit the spec.
     */
    @Override
    public boolean isStrictSpecBehavior() {
        return this.strictSpecBehavior;
    }

    /**
     * Sets the boolean valid indicating whether generation will work strictly against the specification, potentially making
     * minor changes to the input document.
     *
     * @param strictSpecBehavior true if we will behave strictly, false to allow specification documents which pass validation to be loosely interpreted against the spec.
     */
    @Override
    public void setStrictSpecBehavior(final boolean strictSpecBehavior) {
        this.strictSpecBehavior = strictSpecBehavior;
    }

    @Override
    public FeatureSet getFeatureSet() {
        return this.generatorMetadata.getFeatureSet();
    }

    /**
     * Get the boolean value indicating whether to remove enum value prefixes
     */
    @Override
    public boolean isRemoveEnumValuePrefix() {
        return this.removeEnumValuePrefix;
    }

    /**
     * Set the boolean value indicating whether to remove enum value prefixes
     *
     * @param removeEnumValuePrefix true to enable enum value prefix removal
     */
    @Override
    public void setRemoveEnumValuePrefix(final boolean removeEnumValuePrefix) {
        this.removeEnumValuePrefix = removeEnumValuePrefix;
    }

    //// Following methods are related to the "useOneOfInterfaces" feature

    /**
     * Add "x-one-of-name" extension to a given oneOf schema (assuming it has at least 1 oneOf elements)
     *
     * @param s    schema to add the extension to
     * @param name name of the parent oneOf schema
     */
    public void addOneOfNameExtension(ComposedSchema s, String name) {
        if (s.getOneOf() != null && s.getOneOf().size() > 0) {
            s.addExtension("x-one-of-name", name);
        }
    }

    /**
     * Add a given ComposedSchema as an interface model to be generated, assuming it has `oneOf` defined
     *
     * @param cs   ComposedSchema object to create as interface model
     * @param type name to use for the generated interface model
     * @param openAPI OpenAPI spec that we are using
     */
    public void addOneOfInterfaceModel(ComposedSchema cs, String type, OpenAPI openAPI) {
        if (cs.getOneOf() == null) {
            return;
        }

        CodegenModel cm = new CodegenModel();

        cm.discriminator = createDiscriminator("", (Schema) cs, openAPI);
        if (!this.getLegacyDiscriminatorBehavior()) {
            cm.addDiscriminatorMappedModelsImports();
        }
        for (Schema o : Optional.ofNullable(cs.getOneOf()).orElse(Collections.emptyList())) {
            if (o.get$ref() == null) {
                if (cm.discriminator != null && o.get$ref() == null) {
                    // OpenAPI spec states that inline objects should not be considered when discriminator is used
                    // https://github.com/OAI/OpenAPI-Specification/blob/master/versions/3.0.2.md#discriminatorObject
                    LOGGER.warn("Ignoring inline object in oneOf definition of {}, since discriminator is used", type);
                } else {
                    LOGGER.warn("Inline models are not supported in oneOf definition right now");
                }
                continue;
            }
            cm.oneOf.add(toModelName(ModelUtils.getSimpleRef(o.get$ref())));
        }
        cm.name = type;
        cm.classname = type;
        cm.vendorExtensions.put("x-is-one-of-interface", true);
        cm.interfaceModels = new ArrayList<CodegenModel>();

        addOneOfInterfaces.add(cm);
    }

    public void addImportsToOneOfInterface(List<Map<String, String>> imports) {
    }
    //// End of methods related to the "useOneOfInterfaces" feature

    protected void modifyFeatureSet(Consumer<FeatureSet.Builder> processor) {
        FeatureSet.Builder builder = getFeatureSet().modify();
        processor.accept(builder);
        this.generatorMetadata = GeneratorMetadata.newBuilder(generatorMetadata)
                .featureSet(builder.build()).build();
    }

    private static class SanitizeNameOptions {
        public SanitizeNameOptions(String name, String removeCharRegEx, List<String> exceptions) {
            this.name = name;
            this.removeCharRegEx = removeCharRegEx;
            if (exceptions != null) {
                this.exceptions = Collections.unmodifiableList(exceptions);
            } else {
                this.exceptions = Collections.unmodifiableList(new ArrayList<>());
            }
        }

        public String getName() {
            return name;
        }

        public String getRemoveCharRegEx() {
            return removeCharRegEx;
        }

        public List<String> getExceptions() {
            return exceptions;
        }

        private String name;
        private String removeCharRegEx;
        private List<String> exceptions;

        @Override
        public boolean equals(Object o) {
            if (this == o) return true;
            if (o == null || getClass() != o.getClass()) return false;
            SanitizeNameOptions that = (SanitizeNameOptions) o;
            return Objects.equals(getName(), that.getName()) &&
                    Objects.equals(getRemoveCharRegEx(), that.getRemoveCharRegEx()) &&
                    Objects.equals(getExceptions(), that.getExceptions());
        }

        @Override
        public int hashCode() {
            return Objects.hash(getName(), getRemoveCharRegEx(), getExceptions());
        }
    }
}<|MERGE_RESOLUTION|>--- conflicted
+++ resolved
@@ -2723,17 +2723,10 @@
                     uniqueDescendants.add(otherDescendant);
                 }
             }
-<<<<<<< HEAD
         }
         if (!this.getLegacyDiscriminatorBehavior()) {
             Collections.sort(uniqueDescendants);
         }
-=======
-        }
-        if (!this.getLegacyDiscriminatorBehavior()) {
-            Collections.sort(uniqueDescendants);
-        }
->>>>>>> e8f486ba
         discriminator.getMappedModels().addAll(uniqueDescendants);
         return discriminator;
     }
