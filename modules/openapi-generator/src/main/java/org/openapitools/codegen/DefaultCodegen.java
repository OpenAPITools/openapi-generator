--- conflicted
+++ resolved
@@ -2538,16 +2538,12 @@
                 Integer hasDiscriminatorCnt = 0;
                 Integer hasNullTypeCnt = 0;
                 Set<String> discriminatorsPropNames = new HashSet<>();
-<<<<<<< HEAD
                 for  (Schema oneOf: composedSchema.getOneOf()) {
                     if (ModelUtils.isNullType(oneOf)) {
                         // The null type does not have a discriminator. Skip.
                         hasNullTypeCnt++;
                         continue;
                     }
-=======
-                for (Schema oneOf : composedSchema.getOneOf()) {
->>>>>>> 3bbaedd9
                     foundDisc = recursiveGetDiscriminator(oneOf, openAPI);
                     if (foundDisc != null) {
                         discriminatorsPropNames.add(foundDisc.getPropertyName());
@@ -2571,16 +2567,12 @@
                 Integer hasDiscriminatorCnt = 0;
                 Integer hasNullTypeCnt = 0;
                 Set<String> discriminatorsPropNames = new HashSet<>();
-<<<<<<< HEAD
                 for  (Schema anyOf: composedSchema.getAnyOf()) {
                     if (ModelUtils.isNullType(anyOf)) {
                         // The null type does not have a discriminator. Skip.
                         hasNullTypeCnt++;
                         continue;
                     }
-=======
-                for (Schema anyOf : composedSchema.getAnyOf()) {
->>>>>>> 3bbaedd9
                     foundDisc = recursiveGetDiscriminator(anyOf, openAPI);
                     if (foundDisc != null) {
                         discriminatorsPropNames.add(foundDisc.getPropertyName());
@@ -2626,14 +2618,10 @@
             if (schemaList == null) {
                 continue;
             }
-<<<<<<< HEAD
             for  (Schema sc: schemaList) {
                 if (ModelUtils.isNullType(sc)) {
                     continue;
                 }
-=======
-            for (Schema sc : schemaList) {
->>>>>>> 3bbaedd9
                 String ref = sc.get$ref();
                 if (ref == null) {
                     // for schemas with no ref, it is not possible to build the discriminator map
