--- conflicted
+++ resolved
@@ -70,11 +70,8 @@
 import java.io.File;
 import java.util.*;
 import java.util.Map.Entry;
-<<<<<<< HEAD
 import java.util.concurrent.TimeUnit;
-=======
 import java.util.function.Consumer;
->>>>>>> 0ed1b835
 import java.util.regex.Matcher;
 import java.util.regex.Pattern;
 import java.util.stream.Collectors;
@@ -5748,7 +5745,13 @@
     public void addImportsToOneOfInterface(List<Map<String, String>> imports) {}
     //// End of methods related to the "useOneOfInterfaces" feature
 
-<<<<<<< HEAD
+    protected void modifyFeatureSet(Consumer<FeatureSet.Builder> processor) {
+        FeatureSet.Builder builder = getFeatureSet().modify();
+        processor.accept(builder);
+        this.generatorMetadata = GeneratorMetadata.newBuilder(generatorMetadata)
+                .featureSet(builder.build()).build();
+    }
+
     private static class SanitizeNameOptions {
         public SanitizeNameOptions(String name, String removeCharRegEx, List<String> exceptions) {
             this.name = name;
@@ -5790,12 +5793,5 @@
         public int hashCode() {
             return Objects.hash(getName(), getRemoveCharRegEx(), getExceptions());
         }
-=======
-    protected void modifyFeatureSet(Consumer<FeatureSet.Builder> processor) {
-        FeatureSet.Builder builder = getFeatureSet().modify();
-        processor.accept(builder);
-        this.generatorMetadata = GeneratorMetadata.newBuilder(generatorMetadata)
-                .featureSet(builder.build()).build();
->>>>>>> 0ed1b835
     }
 }