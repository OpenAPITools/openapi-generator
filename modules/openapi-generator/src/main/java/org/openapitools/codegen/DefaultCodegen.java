/*
 * Copyright 2018 OpenAPI-Generator Contributors (https://openapi-generator.tech)
 * Copyright 2018 SmartBear Software
 *
 * Licensed under the Apache License, Version 2.0 (the "License");
 * you may not use this file except in compliance with the License.
 * You may obtain a copy of the License at
 *
 *     https://www.apache.org/licenses/LICENSE-2.0
 *
 * Unless required by applicable law or agreed to in writing, software
 * distributed under the License is distributed on an "AS IS" BASIS,
 * WITHOUT WARRANTIES OR CONDITIONS OF ANY KIND, either express or implied.
 * See the License for the specific language governing permissions and
 * limitations under the License.
 */

package org.openapitools.codegen;

import com.github.benmanes.caffeine.cache.Cache;
import com.github.benmanes.caffeine.cache.Caffeine;
import com.github.benmanes.caffeine.cache.Ticker;
import com.google.common.base.CaseFormat;
import com.google.common.collect.ImmutableMap;
import com.samskivert.mustache.Mustache;
import com.samskivert.mustache.Mustache.Compiler;
import com.samskivert.mustache.Mustache.Lambda;
import io.swagger.v3.core.util.Json;
import io.swagger.v3.oas.models.OpenAPI;
import io.swagger.v3.oas.models.Operation;
import io.swagger.v3.oas.models.PathItem;
import io.swagger.v3.oas.models.callbacks.Callback;
import io.swagger.v3.oas.models.examples.Example;
import io.swagger.v3.oas.models.headers.Header;
import io.swagger.v3.oas.models.media.*;
import io.swagger.v3.oas.models.parameters.*;
import io.swagger.v3.oas.models.responses.ApiResponse;
import io.swagger.v3.oas.models.responses.ApiResponses;
import io.swagger.v3.oas.models.security.OAuthFlow;
import io.swagger.v3.oas.models.security.OAuthFlows;
import io.swagger.v3.oas.models.security.SecurityScheme;
import io.swagger.v3.oas.models.servers.Server;
import io.swagger.v3.oas.models.servers.ServerVariable;
import io.swagger.v3.parser.util.SchemaTypeUtil;
import org.apache.commons.lang3.ObjectUtils;
import org.apache.commons.lang3.StringEscapeUtils;
import org.apache.commons.lang3.StringUtils;
import org.apache.commons.lang3.tuple.Pair;
import org.openapitools.codegen.CodegenDiscriminator.MappedModel;
import org.openapitools.codegen.api.TemplatingEngineAdapter;
import org.openapitools.codegen.config.GlobalSettings;
import org.openapitools.codegen.examples.ExampleGenerator;
import org.openapitools.codegen.meta.FeatureSet;
import org.openapitools.codegen.meta.GeneratorMetadata;
import org.openapitools.codegen.meta.Stability;
import org.openapitools.codegen.meta.features.*;
import org.openapitools.codegen.serializer.SerializerUtils;
import org.openapitools.codegen.templating.MustacheEngineAdapter;
import org.openapitools.codegen.templating.mustache.*;
import org.openapitools.codegen.utils.ModelUtils;
import org.openapitools.codegen.utils.OneOfImplementorAdditionalData;
import org.slf4j.Logger;
import org.slf4j.LoggerFactory;

import java.io.File;
import java.util.*;
import java.util.Map.Entry;
import java.util.concurrent.TimeUnit;
import java.util.function.Consumer;
import java.util.regex.Matcher;
import java.util.regex.Pattern;
import java.util.stream.Collectors;
import java.util.stream.Stream;

import static org.openapitools.codegen.utils.OnceLogger.once;
import static org.openapitools.codegen.utils.StringUtils.*;

public class DefaultCodegen implements CodegenConfig {
    private static final Logger LOGGER = LoggerFactory.getLogger(DefaultCodegen.class);

    public static FeatureSet DefaultFeatureSet;

    // A cache of sanitized words. The sanitizeName() method is invoked many times with the same
    // arguments, this cache is used to optimized performance.
    private static Cache<SanitizeNameOptions, String> sanitizedNameCache;

    static {
        DefaultFeatureSet = FeatureSet.newBuilder()
                .includeDataTypeFeatures(
                        DataTypeFeature.Int32, DataTypeFeature.Int64, DataTypeFeature.Float, DataTypeFeature.Double,
                        DataTypeFeature.Decimal, DataTypeFeature.String, DataTypeFeature.Byte, DataTypeFeature.Binary,
                        DataTypeFeature.Boolean, DataTypeFeature.Date, DataTypeFeature.DateTime, DataTypeFeature.Password,
                        DataTypeFeature.File, DataTypeFeature.Array, DataTypeFeature.Maps, DataTypeFeature.CollectionFormat,
                        DataTypeFeature.CollectionFormatMulti, DataTypeFeature.Enum, DataTypeFeature.ArrayOfEnum, DataTypeFeature.ArrayOfModel,
                        DataTypeFeature.ArrayOfCollectionOfPrimitives, DataTypeFeature.ArrayOfCollectionOfModel, DataTypeFeature.ArrayOfCollectionOfEnum,
                        DataTypeFeature.MapOfEnum, DataTypeFeature.MapOfModel, DataTypeFeature.MapOfCollectionOfPrimitives,
                        DataTypeFeature.MapOfCollectionOfModel, DataTypeFeature.MapOfCollectionOfEnum
                        // Custom types are template specific
                )
                .includeDocumentationFeatures(
                        DocumentationFeature.Api, DocumentationFeature.Model
                        // README is template specific
                )
                .includeGlobalFeatures(
                        GlobalFeature.Host, GlobalFeature.BasePath, GlobalFeature.Info, GlobalFeature.PartialSchemes,
                        GlobalFeature.Consumes, GlobalFeature.Produces, GlobalFeature.ExternalDocumentation, GlobalFeature.Examples,
                        GlobalFeature.Callbacks
                        // TODO: xml structures, styles, link objects, parameterized servers, full schemes for OAS 2.0
                )
                .includeSchemaSupportFeatures(
                        SchemaSupportFeature.Simple, SchemaSupportFeature.Composite,
                        SchemaSupportFeature.Polymorphism
                        // Union (OneOf) not 100% yet.
                )
                .includeParameterFeatures(
                        ParameterFeature.Path, ParameterFeature.Query, ParameterFeature.Header, ParameterFeature.Body,
                        ParameterFeature.FormUnencoded, ParameterFeature.FormMultipart, ParameterFeature.Cookie
                )
                .includeSecurityFeatures(
                        SecurityFeature.BasicAuth, SecurityFeature.ApiKey, SecurityFeature.BearerToken,
                        SecurityFeature.OAuth2_Implicit, SecurityFeature.OAuth2_Password,
                        SecurityFeature.OAuth2_ClientCredentials, SecurityFeature.OAuth2_AuthorizationCode
                        // OpenIDConnect not yet supported
                )
                .includeWireFormatFeatures(
                        WireFormatFeature.JSON, WireFormatFeature.XML
                        // PROTOBUF and Custom are generator specific
                )
                .build();

        int cacheSize = Integer.parseInt(GlobalSettings.getProperty(NAME_CACHE_SIZE_PROPERTY, "500"));
        int cacheExpiry = Integer.parseInt(GlobalSettings.getProperty(NAME_CACHE_EXPIRY_PROPERTY, "10"));
        sanitizedNameCache = Caffeine.newBuilder()
                .maximumSize(cacheSize)
                .expireAfterAccess(cacheExpiry, TimeUnit.SECONDS)
                .ticker(Ticker.systemTicker())
                .build();
    }

    protected GeneratorMetadata generatorMetadata;
    protected String inputSpec;
    protected String outputFolder = "";
    protected Set<String> defaultIncludes = new HashSet<String>();
    protected Map<String, String> typeMapping = new HashMap<String, String>();
    protected Map<String, String> instantiationTypes = new HashMap<String, String>();
    protected Set<String> reservedWords = new HashSet<String>();
    protected Set<String> languageSpecificPrimitives = new HashSet<String>();
    protected Map<String, String> importMapping = new HashMap<String, String>();
    protected String modelPackage = "", apiPackage = "", fileSuffix;
    protected String modelNamePrefix = "", modelNameSuffix = "";
    protected String apiNamePrefix = "", apiNameSuffix = "Api";
    protected String testPackage = "";
    /*
    apiTemplateFiles are for API outputs only (controllers/handlers).
    API templates may be written multiple times; APIs are grouped by tag and the file is written once per tag group.
    */
    protected Map<String, String> apiTemplateFiles = new HashMap<String, String>();
    protected Map<String, String> modelTemplateFiles = new HashMap<String, String>();
    protected Map<String, String> apiTestTemplateFiles = new HashMap<String, String>();
    protected Map<String, String> modelTestTemplateFiles = new HashMap<String, String>();
    protected Map<String, String> apiDocTemplateFiles = new HashMap<String, String>();
    protected Map<String, String> modelDocTemplateFiles = new HashMap<String, String>();
    protected Map<String, String> reservedWordsMappings = new HashMap<String, String>();
    protected String templateDir;
    protected String embeddedTemplateDir;
    protected String commonTemplateDir = "_common";
    protected Map<String, Object> additionalProperties = new HashMap<String, Object>();
    protected Map<String, String> serverVariables = new HashMap<String, String>();
    protected Map<String, Object> vendorExtensions = new HashMap<String, Object>();
    /*
    Supporting files are those which aren't models, APIs, or docs.
    These get a different map of data bound to the templates. Supporting files are written once.
    See also 'apiTemplateFiles'.
    */
    protected List<SupportingFile> supportingFiles = new ArrayList<SupportingFile>();
    protected List<CliOption> cliOptions = new ArrayList<CliOption>();
    protected boolean skipOverwrite;
    protected boolean removeOperationIdPrefix;
    protected boolean supportsMultipleInheritance;
    protected boolean supportsInheritance;
    protected boolean supportsMixins;
    protected Map<String, String> supportedLibraries = new LinkedHashMap<String, String>();
    protected String library;
    protected Boolean sortParamsByRequiredFlag = true;
    protected Boolean sortModelPropertiesByRequiredFlag = false;
    protected Boolean ensureUniqueParams = true;
    protected Boolean allowUnicodeIdentifiers = false;
    protected String gitHost, gitUserId, gitRepoId, releaseNote;
    protected String httpUserAgent;
    protected Boolean hideGenerationTimestamp = true;
    // How to encode special characters like $
    // They are translated to words like "Dollar" and prefixed with '
    // Then translated back during JSON encoding and decoding
    protected Map<String, String> specialCharReplacements = new HashMap<String, String>();
    // When a model is an alias for a simple type
    protected Map<String, String> typeAliases = null;
    protected Boolean prependFormOrBodyParameters = false;
    // The extension of the generated documentation files (defaults to markdown .md)
    protected String docExtension;
    protected String ignoreFilePathOverride;
    // flag to indicate whether to use environment variable to post process file
    protected boolean enablePostProcessFile = false;
    private TemplatingEngineAdapter templatingEngine = new MustacheEngineAdapter();
    // flag to indicate whether to use the utils.OneOfImplementorAdditionalData related logic
    protected boolean useOneOfInterfaces = false;
    // whether or not the oneOf imports machinery should add oneOf interfaces as imports in implementing classes
    protected boolean addOneOfInterfaceImports = false;
    protected List<CodegenModel> addOneOfInterfaces = new ArrayList<CodegenModel>();

    // flag to indicate whether to only update files whose contents have changed
    protected boolean enableMinimalUpdate = false;

    // acts strictly upon a spec, potentially modifying it to have consistent behavior across generators.
    protected boolean strictSpecBehavior = true;
    // flag to indicate whether enum value prefixes are removed
    protected boolean removeEnumValuePrefix = true;

    // flag to turn on explicit discriminators with verbose mappings
    protected boolean discriminatorExplicitMappingVerbose = false;

    // make openapi available to all methods
    protected OpenAPI openAPI;

    public List<CliOption> cliOptions() {
        return cliOptions;
    }

    public void processOpts() {
        if (additionalProperties.containsKey(CodegenConstants.TEMPLATE_DIR)) {
            this.setTemplateDir((String) additionalProperties.get(CodegenConstants.TEMPLATE_DIR));
        }

        if (additionalProperties.containsKey(CodegenConstants.MODEL_PACKAGE)) {
            this.setModelPackage((String) additionalProperties.get(CodegenConstants.MODEL_PACKAGE));
        }

        if (additionalProperties.containsKey(CodegenConstants.API_PACKAGE)) {
            this.setApiPackage((String) additionalProperties.get(CodegenConstants.API_PACKAGE));
        }

        if (additionalProperties.containsKey(CodegenConstants.HIDE_GENERATION_TIMESTAMP)) {
            setHideGenerationTimestamp(convertPropertyToBooleanAndWriteBack(CodegenConstants.HIDE_GENERATION_TIMESTAMP));
        } else {
            additionalProperties.put(CodegenConstants.HIDE_GENERATION_TIMESTAMP, hideGenerationTimestamp);
        }

        if (additionalProperties.containsKey(CodegenConstants.SORT_PARAMS_BY_REQUIRED_FLAG)) {
            this.setSortParamsByRequiredFlag(Boolean.valueOf(additionalProperties
                    .get(CodegenConstants.SORT_PARAMS_BY_REQUIRED_FLAG).toString()));
        }

        if (additionalProperties.containsKey(CodegenConstants.SORT_MODEL_PROPERTIES_BY_REQUIRED_FLAG)) {
            this.setSortModelPropertiesByRequiredFlag(Boolean.valueOf(additionalProperties
                    .get(CodegenConstants.SORT_MODEL_PROPERTIES_BY_REQUIRED_FLAG).toString()));
        }

        if (additionalProperties.containsKey(CodegenConstants.PREPEND_FORM_OR_BODY_PARAMETERS)) {
            this.setPrependFormOrBodyParameters(Boolean.valueOf(additionalProperties
                    .get(CodegenConstants.PREPEND_FORM_OR_BODY_PARAMETERS).toString()));
        }

        if (additionalProperties.containsKey(CodegenConstants.ENSURE_UNIQUE_PARAMS)) {
            this.setEnsureUniqueParams(Boolean.valueOf(additionalProperties
                    .get(CodegenConstants.ENSURE_UNIQUE_PARAMS).toString()));
        }

        if (additionalProperties.containsKey(CodegenConstants.ALLOW_UNICODE_IDENTIFIERS)) {
            this.setAllowUnicodeIdentifiers(Boolean.valueOf(additionalProperties
                    .get(CodegenConstants.ALLOW_UNICODE_IDENTIFIERS).toString()));
        }

        if (additionalProperties.containsKey(CodegenConstants.API_NAME_PREFIX)) {
            this.setApiNamePrefix((String) additionalProperties.get(CodegenConstants.API_NAME_PREFIX));
        }

        if (additionalProperties.containsKey(CodegenConstants.API_NAME_SUFFIX)) {
            this.setApiNameSuffix((String) additionalProperties.get(CodegenConstants.API_NAME_SUFFIX));
        }

        if (additionalProperties.containsKey(CodegenConstants.MODEL_NAME_PREFIX)) {
            this.setModelNamePrefix((String) additionalProperties.get(CodegenConstants.MODEL_NAME_PREFIX));
        }

        if (additionalProperties.containsKey(CodegenConstants.MODEL_NAME_SUFFIX)) {
            this.setModelNameSuffix((String) additionalProperties.get(CodegenConstants.MODEL_NAME_SUFFIX));
        }

        if (additionalProperties.containsKey(CodegenConstants.REMOVE_OPERATION_ID_PREFIX)) {
            this.setRemoveOperationIdPrefix(Boolean.valueOf(additionalProperties
                    .get(CodegenConstants.REMOVE_OPERATION_ID_PREFIX).toString()));
        }

        if (additionalProperties.containsKey(CodegenConstants.DOCEXTENSION)) {
            this.setDocExtension(String.valueOf(additionalProperties
                    .get(CodegenConstants.DOCEXTENSION).toString()));
        }

        if (additionalProperties.containsKey(CodegenConstants.ENABLE_POST_PROCESS_FILE)) {
            this.setEnablePostProcessFile(Boolean.valueOf(additionalProperties
                    .get(CodegenConstants.ENABLE_POST_PROCESS_FILE).toString()));
        }

        if (additionalProperties.containsKey(CodegenConstants.GENERATE_ALIAS_AS_MODEL)) {
            ModelUtils.setGenerateAliasAsModel(Boolean.valueOf(additionalProperties
                    .get(CodegenConstants.GENERATE_ALIAS_AS_MODEL).toString()));
        }

        if (additionalProperties.containsKey(CodegenConstants.REMOVE_ENUM_VALUE_PREFIX)) {
            this.setRemoveEnumValuePrefix(Boolean.valueOf(additionalProperties
                    .get(CodegenConstants.REMOVE_ENUM_VALUE_PREFIX).toString()));
        }

        if (additionalProperties.containsKey(CodegenConstants.DISCRIMINATOR_EXPLICIT_MAPPING_VERBOSE)) {
            this.setDiscriminatorExplicitMappingVerbose(Boolean.valueOf(additionalProperties
                    .get(CodegenConstants.DISCRIMINATOR_EXPLICIT_MAPPING_VERBOSE).toString()));
        }
    }

    /***
     * Preset map builder with commonly used Mustache lambdas.
     *
     * To extend the map, override addMustacheLambdas(), call parent method
     * first and then add additional lambdas to the returned builder.
     *
     * If common lambdas are not desired, override addMustacheLambdas() method
     * and return empty builder.
     *
     * @return preinitialized map builder with common lambdas
     */
    protected ImmutableMap.Builder<String, Lambda> addMustacheLambdas() {

        return new ImmutableMap.Builder<String, Mustache.Lambda>()
                .put("lowercase", new LowercaseLambda().generator(this))
                .put("uppercase", new UppercaseLambda())
                .put("titlecase", new TitlecaseLambda())
                .put("camelcase", new CamelCaseLambda().generator(this))
                .put("indented", new IndentedLambda())
                .put("indented_8", new IndentedLambda(8, " "))
                .put("indented_12", new IndentedLambda(12, " "))
                .put("indented_16", new IndentedLambda(16, " "));
    }

    private void registerMustacheLambdas() {
        ImmutableMap<String, Lambda> lambdas = addMustacheLambdas().build();

        if (lambdas.size() == 0) {
            return;
        }

        if (additionalProperties.containsKey("lambda")) {
            LOGGER.error("A property called 'lambda' already exists in additionalProperties");
            throw new RuntimeException("A property called 'lambda' already exists in additionalProperties");
        }
        additionalProperties.put("lambda", lambdas);
    }

    // override with any special post-processing for all models
    @SuppressWarnings({"static-method", "unchecked"})
    public Map<String, Object> postProcessAllModels(Map<String, Object> objs) {
        if (this.useOneOfInterfaces) {
            // First, add newly created oneOf interfaces
            for (CodegenModel cm : addOneOfInterfaces) {
                Map<String, Object> modelValue = new HashMap<String, Object>() {{
                    putAll(additionalProperties());
                    put("model", cm);
                }};
                List<Object> modelsValue = Arrays.asList(modelValue);
                List<Map<String, String>> importsValue = new ArrayList<Map<String, String>>();
                Map<String, Object> objsValue = new HashMap<String, Object>() {{
                    put("models", modelsValue);
                    put("package", modelPackage());
                    put("imports", importsValue);
                    put("classname", cm.classname);
                    putAll(additionalProperties);
                }};
                objs.put(cm.name, objsValue);
            }

            // Gather data from all the models that contain oneOf into OneOfImplementorAdditionalData classes
            // (see docstring of that class to find out what information is gathered and why)
            Map<String, OneOfImplementorAdditionalData> additionalDataMap = new HashMap<String, OneOfImplementorAdditionalData>();
            for (Map.Entry modelsEntry : objs.entrySet()) {
                Map<String, Object> modelsAttrs = (Map<String, Object>) modelsEntry.getValue();
                List<Object> models = (List<Object>) modelsAttrs.get("models");
                List<Map<String, String>> modelsImports = (List<Map<String, String>>) modelsAttrs.getOrDefault("imports", new ArrayList<Map<String, String>>());
                for (Object _mo : models) {
                    Map<String, Object> mo = (Map<String, Object>) _mo;
                    CodegenModel cm = (CodegenModel) mo.get("model");
                    if (cm.oneOf.size() > 0) {
                        cm.vendorExtensions.put("x-is-one-of-interface", true);
                        for (String one : cm.oneOf) {
                            if (!additionalDataMap.containsKey(one)) {
                                additionalDataMap.put(one, new OneOfImplementorAdditionalData(one));
                            }
                            additionalDataMap.get(one).addFromInterfaceModel(cm, modelsImports);
                        }
                        // if this is oneOf interface, make sure we include the necessary imports for it
                        addImportsToOneOfInterface(modelsImports);
                    }
                }
            }

            // Add all the data from OneOfImplementorAdditionalData classes to the implementing models
            for (Map.Entry modelsEntry : objs.entrySet()) {
                Map<String, Object> modelsAttrs = (Map<String, Object>) modelsEntry.getValue();
                List<Object> models = (List<Object>) modelsAttrs.get("models");
                List<Map<String, String>> imports = (List<Map<String, String>>) modelsAttrs.get("imports");
                for (Object _implmo : models) {
                    Map<String, Object> implmo = (Map<String, Object>) _implmo;
                    CodegenModel implcm = (CodegenModel) implmo.get("model");
                    String modelName = toModelName(implcm.name);
                    if (additionalDataMap.containsKey(modelName)) {
                        additionalDataMap.get(modelName).addToImplementor(this, implcm, imports, addOneOfInterfaceImports);
                    }
                }
            }
        }

        return objs;
    }

    /**
     * Index all CodegenModels by model name.
     *
     * @param objs Map of models
     * @return map of all models indexed by names
     */
    public Map<String, CodegenModel> getAllModels(Map<String, Object> objs) {
        Map<String, CodegenModel> allModels = new HashMap<String, CodegenModel>();
        for (Entry<String, Object> entry : objs.entrySet()) {
            String modelName = toModelName(entry.getKey());
            Map<String, Object> inner = (Map<String, Object>) entry.getValue();
            List<Map<String, Object>> models = (List<Map<String, Object>>) inner.get("models");
            for (Map<String, Object> mo : models) {
                CodegenModel cm = (CodegenModel) mo.get("model");
                allModels.put(modelName, cm);
            }
        }
        return allModels;
    }

    /**
     * Loop through all models to update different flags (e.g. isSelfReference), children models, etc
     *
     * @param objs Map of models
     * @return maps of models with various updates
     */
    public Map<String, Object> updateAllModels(Map<String, Object> objs) {
        Map<String, CodegenModel> allModels = getAllModels(objs);

        // Fix up all parent and interface CodegenModel references.
        for (CodegenModel cm : allModels.values()) {
            if (cm.getParent() != null) {
                cm.setParentModel(allModels.get(cm.getParent()));
            }
            if (cm.getInterfaces() != null && !cm.getInterfaces().isEmpty()) {
                cm.setInterfaceModels(new ArrayList<CodegenModel>(cm.getInterfaces().size()));
                for (String intf : cm.getInterfaces()) {
                    CodegenModel intfModel = allModels.get(intf);
                    if (intfModel != null) {
                        cm.getInterfaceModels().add(intfModel);
                    }
                }
            }
        }

        // Let parent know about all its children
        for (String name : allModels.keySet()) {
            CodegenModel cm = allModels.get(name);
            CodegenModel parent = allModels.get(cm.getParent());
            // if a discriminator exists on the parent, don't add this child to the inheritance hierarchy
            // TODO Determine what to do if the parent discriminator name == the grandparent discriminator name
            while (parent != null) {
                if (parent.getChildren() == null) {
                    parent.setChildren(new ArrayList<CodegenModel>());
                }
                parent.getChildren().add(cm);
                parent.hasChildren = true;
                Schema parentSchema = this.openAPI.getComponents().getSchemas().get(parent.name);
                if (parentSchema.getDiscriminator() == null) {
                    parent = allModels.get(parent.getParent());
                } else {
                    parent = null;
                }
            }
        }

        // loop through properties of each model to detect self-reference
        for (Map.Entry<String, Object> entry : objs.entrySet()) {
            Map<String, Object> inner = (Map<String, Object>) entry.getValue();
            List<Map<String, Object>> models = (List<Map<String, Object>>) inner.get("models");
            for (Map<String, Object> mo : models) {
                CodegenModel cm = (CodegenModel) mo.get("model");
                for (CodegenProperty cp : cm.allVars) {
                    // detect self import
                    if (cp.dataType.equalsIgnoreCase(cm.classname) ||
                            (cp.isContainer && cp.items != null && cp.items.dataType.equalsIgnoreCase(cm.classname))) {
                        cm.imports.remove(cm.classname); // remove self import
                        cp.isSelfReference = true;
                    }
                }
            }
        }
        setCircularReferences(allModels);

        return objs;
    }

    public void setCircularReferences(Map<String, CodegenModel> models) {
        final Map<String, List<CodegenProperty>> dependencyMap = models.entrySet().stream()
                .collect(Collectors.toMap(Entry::getKey, entry -> getModelDependencies(entry.getValue())));

        models.keySet().forEach(name -> setCircularReferencesOnProperties(name, dependencyMap));
    }

    private List<CodegenProperty> getModelDependencies(CodegenModel model) {
        return model.getAllVars().stream()
                .map(prop -> {
                    if (prop.isContainer) {
                        return prop.items.dataType == null ? null : prop;
                    }
                    return prop.dataType == null ? null : prop;
                })
                .filter(prop -> prop != null)
                .collect(Collectors.toList());
    }

    private void setCircularReferencesOnProperties(final String root,
                                                   final Map<String, List<CodegenProperty>> dependencyMap) {
        dependencyMap.getOrDefault(root, new ArrayList<>()).stream()
                .forEach(prop -> {
                    final List<String> unvisited =
                            Collections.singletonList(prop.isContainer ? prop.items.dataType : prop.dataType);
                    prop.isCircularReference = isCircularReference(root,
                            new HashSet<>(),
                            new ArrayList<>(unvisited),
                            dependencyMap);
                });
    }

    private boolean isCircularReference(final String root,
                                        final Set<String> visited,
                                        final List<String> unvisited,
                                        final Map<String, List<CodegenProperty>> dependencyMap) {
        for (int i = 0; i < unvisited.size(); i++) {
            final String next = unvisited.get(i);
            if (!visited.contains(next)) {
                if (next.equals(root)) {
                    return true;
                }
                dependencyMap.getOrDefault(next, new ArrayList<>())
                        .forEach(prop -> unvisited.add(prop.isContainer ? prop.items.dataType : prop.dataType));
                visited.add(next);
            }
        }
        return false;
    }

    // override with any special post-processing
    @SuppressWarnings("static-method")
    public Map<String, Object> postProcessModels(Map<String, Object> objs) {
        return objs;
    }

    /**
     * post process enum defined in model's properties
     *
     * @param objs Map of models
     * @return maps of models with better enum support
     */
    public Map<String, Object> postProcessModelsEnum(Map<String, Object> objs) {
        List<Object> models = (List<Object>) objs.get("models");
        for (Object _mo : models) {
            Map<String, Object> mo = (Map<String, Object>) _mo;
            CodegenModel cm = (CodegenModel) mo.get("model");

            // for enum model
            if (Boolean.TRUE.equals(cm.isEnum) && cm.allowableValues != null) {
                Map<String, Object> allowableValues = cm.allowableValues;
                List<Object> values = (List<Object>) allowableValues.get("values");
                List<Map<String, Object>> enumVars = buildEnumVars(values, cm.dataType);
                // if "x-enum-varnames" or "x-enum-descriptions" defined, update varnames
                updateEnumVarsWithExtensions(enumVars, cm.getVendorExtensions());
                cm.allowableValues.put("enumVars", enumVars);
            }

            // update codegen property enum with proper naming convention
            // and handling of numbers, special characters
            for (CodegenProperty var : cm.vars) {
                updateCodegenPropertyEnum(var);
            }

            for (CodegenProperty var : cm.allVars) {
                updateCodegenPropertyEnum(var);
            }

            for (CodegenProperty var : cm.requiredVars) {
                updateCodegenPropertyEnum(var);
            }

            for (CodegenProperty var : cm.optionalVars) {
                updateCodegenPropertyEnum(var);
            }

            for (CodegenProperty var : cm.parentVars) {
                updateCodegenPropertyEnum(var);
            }

            for (CodegenProperty var : cm.readOnlyVars) {
                updateCodegenPropertyEnum(var);
            }

            for (CodegenProperty var : cm.readWriteVars) {
                updateCodegenPropertyEnum(var);
            }

        }
        return objs;
    }

    /**
     * Returns the common prefix of variables for enum naming if
     * two or more variables are present
     *
     * @param vars List of variable names
     * @return the common prefix for naming
     */
    public String findCommonPrefixOfVars(List<Object> vars) {
        if (vars.size() > 1) {
            try {
                String[] listStr = vars.toArray(new String[vars.size()]);
                String prefix = StringUtils.getCommonPrefix(listStr);
                // exclude trailing characters that should be part of a valid variable
                // e.g. ["status-on", "status-off"] => "status-" (not "status-o")
                return prefix.replaceAll("[a-zA-Z0-9]+\\z", "");
            } catch (ArrayStoreException e) {
                // do nothing, just return default value
            }
        }
        return "";
    }

    /**
     * Return the enum default value in the language specified format
     *
     * @param value    enum variable name
     * @param datatype data type
     * @return the default value for the enum
     */
    public String toEnumDefaultValue(String value, String datatype) {
        return datatype + "." + value;
    }

    /**
     * Return the enum value in the language specified format
     * e.g. status becomes "status"
     *
     * @param value    enum variable name
     * @param datatype data type
     * @return the sanitized value for enum
     */
    public String toEnumValue(String value, String datatype) {
        if ("number".equalsIgnoreCase(datatype)) {
            return value;
        } else {
            return "\"" + escapeText(value) + "\"";
        }
    }

    /**
     * Return the sanitized variable name for enum
     *
     * @param value    enum variable name
     * @param datatype data type
     * @return the sanitized variable name for enum
     */
    public String toEnumVarName(String value, String datatype) {
        if (value.length() == 0) {
            return "EMPTY";
        }

        String var = value.replaceAll("\\W+", "_").toUpperCase(Locale.ROOT);
        if (var.matches("\\d.*")) {
            return "_" + var;
        } else {
            return var;
        }
    }

    @Override
    public void setOpenAPI(OpenAPI openAPI) {
        this.openAPI = openAPI;
    }

    // override with any special post-processing
    @SuppressWarnings("static-method")
    public Map<String, Object> postProcessOperationsWithModels(Map<String, Object> objs, List<Object> allModels) {
        return objs;
    }

    // override with any special post-processing
    @SuppressWarnings("static-method")
    public Map<String, Object> postProcessSupportingFileData(Map<String, Object> objs) {
        return objs;
    }

    // override to post-process any model properties
    @SuppressWarnings("unused")
    public void postProcessModelProperty(CodegenModel model, CodegenProperty property) {
    }

    // override to post-process any parameters
    @SuppressWarnings("unused")
    public void postProcessParameter(CodegenParameter parameter) {
    }

    //override with any special handling of the entire OpenAPI spec document
    @SuppressWarnings("unused")
    public void preprocessOpenAPI(OpenAPI openAPI) {
        if (useOneOfInterfaces) {
            // we process the openapi schema here to find oneOf schemas and create interface models for them
            Map<String, Schema> schemas = new HashMap<String, Schema>(openAPI.getComponents().getSchemas());
            if (schemas == null) {
                schemas = new HashMap<String, Schema>();
            }
            Map<String, PathItem> pathItems = openAPI.getPaths();

            // we need to add all request and response bodies to processed schemas
            if (pathItems != null) {
                for (Map.Entry<String, PathItem> e : pathItems.entrySet()) {
                    for (Map.Entry<PathItem.HttpMethod, Operation> op : e.getValue().readOperationsMap().entrySet()) {
                        String opId = getOrGenerateOperationId(op.getValue(), e.getKey(), op.getKey().toString());
                        // process request body
                        RequestBody b = ModelUtils.getReferencedRequestBody(openAPI, op.getValue().getRequestBody());
                        Schema requestSchema = null;
                        if (b != null) {
                            requestSchema = ModelUtils.getSchemaFromRequestBody(b);
                        }
                        if (requestSchema != null) {
                            schemas.put(opId, requestSchema);
                        }
                        // process all response bodies
                        for (Map.Entry<String, ApiResponse> ar : op.getValue().getResponses().entrySet()) {
                            ApiResponse a = ModelUtils.getReferencedApiResponse(openAPI, ar.getValue());
                            Schema responseSchema = ModelUtils.getSchemaFromResponse(a);
                            if (responseSchema != null) {
                                schemas.put(opId + ar.getKey(), responseSchema);
                            }
                        }
                    }
                }
            }

            // also add all properties of all schemas to be checked for oneOf
            Map<String, Schema> propertySchemas = new HashMap<String, Schema>();
            for (Map.Entry<String, Schema> e : schemas.entrySet()) {
                Schema s = e.getValue();
                Map<String, Schema> props = s.getProperties();
                if (props == null) {
                    props = new HashMap<String, Schema>();
                }
                for (Map.Entry<String, Schema> p : props.entrySet()) {
                    propertySchemas.put(e.getKey() + "/" + p.getKey(), p.getValue());
                }
            }
            schemas.putAll(propertySchemas);

            // go through all gathered schemas and add them as interfaces to be created
            for (Map.Entry<String, Schema> e : schemas.entrySet()) {
                String n = toModelName(e.getKey());
                Schema s = e.getValue();
                String nOneOf = toModelName(n + "OneOf");
                if (ModelUtils.isComposedSchema(s)) {
                    if (e.getKey().contains("/")) {
                        // if this is property schema, we also need to generate the oneOf interface model
                        addOneOfNameExtension((ComposedSchema) s, nOneOf);
                        addOneOfInterfaceModel((ComposedSchema) s, nOneOf, openAPI);
                    } else {
                        // else this is a component schema, so we will just use that as the oneOf interface model
                        addOneOfNameExtension((ComposedSchema) s, n);
                    }
                } else if (ModelUtils.isArraySchema(s)) {
                    Schema items = ((ArraySchema) s).getItems();
                    if (ModelUtils.isComposedSchema(items)) {
                        addOneOfNameExtension((ComposedSchema) items, nOneOf);
                        addOneOfInterfaceModel((ComposedSchema) items, nOneOf, openAPI);
                    }
                } else if (ModelUtils.isMapSchema(s)) {
                    Schema addProps = ModelUtils.getAdditionalProperties(s);
                    if (addProps != null && ModelUtils.isComposedSchema(addProps)) {
                        addOneOfNameExtension((ComposedSchema) addProps, nOneOf);
                        addOneOfInterfaceModel((ComposedSchema) addProps, nOneOf, openAPI);
                    }
                }
            }
        }
    }

    // override with any special handling of the entire OpenAPI spec document
    @SuppressWarnings("unused")
    public void processOpenAPI(OpenAPI openAPI) {
    }

    // override with any special handling of the JMustache compiler
    @SuppressWarnings("unused")
    public Compiler processCompiler(Compiler compiler) {
        return compiler;
    }

    // override with any special handling for the templating engine
    @SuppressWarnings("unused")
    public TemplatingEngineAdapter processTemplatingEngine(TemplatingEngineAdapter templatingEngine) {
        return templatingEngine;
    }

    // override with any special text escaping logic
    @SuppressWarnings("static-method")
    public String escapeText(String input) {
        if (input == null) {
            return input;
        }

        // remove \t, \n, \r
        // replace \ with \\
        // replace " with \"
        // outter unescape to retain the original multi-byte characters
        // finally escalate characters avoiding code injection
        return escapeUnsafeCharacters(
                StringEscapeUtils.unescapeJava(
                        StringEscapeUtils.escapeJava(input)
                                .replace("\\/", "/"))
                        .replaceAll("[\\t\\n\\r]", " ")
                        .replace("\\", "\\\\")
                        .replace("\"", "\\\""));
    }

    /**
     * Escape characters while allowing new lines
     *
     * @param input String to be escaped
     * @return escaped string
     */
    public String escapeTextWhileAllowingNewLines(String input) {
        if (input == null) {
            return input;
        }

        // remove \t
        // replace \ with \\
        // replace " with \"
        // outter unescape to retain the original multi-byte characters
        // finally escalate characters avoiding code injection
        return escapeUnsafeCharacters(
                StringEscapeUtils.unescapeJava(
                        StringEscapeUtils.escapeJava(input)
                                .replace("\\/", "/"))
                        .replaceAll("[\\t]", " ")
                        .replace("\\", "\\\\")
                        .replace("\"", "\\\""));
    }

    // override with any special encoding and escaping logic
    @SuppressWarnings("static-method")
    public String encodePath(String input) {
        return escapeText(input);
    }

    /**
     * override with any special text escaping logic to handle unsafe
     * characters so as to avoid code injection
     *
     * @param input String to be cleaned up
     * @return string with unsafe characters removed or escaped
     */
    public String escapeUnsafeCharacters(String input) {
        LOGGER.warn("escapeUnsafeCharacters should be overridden in the code generator with proper logic to escape " +
                "unsafe characters");
        // doing nothing by default and code generator should implement
        // the logic to prevent code injection
        // later we'll make this method abstract to make sure
        // code generator implements this method
        return input;
    }

    /**
     * Escape single and/or double quote to avoid code injection
     *
     * @param input String to be cleaned up
     * @return string with quotation mark removed or escaped
     */
    public String escapeQuotationMark(String input) {
        LOGGER.warn("escapeQuotationMark should be overridden in the code generator with proper logic to escape " +
                "single/double quote");
        return input.replace("\"", "\\\"");
    }

    public Set<String> defaultIncludes() {
        return defaultIncludes;
    }

    public Map<String, String> typeMapping() {
        return typeMapping;
    }

    public Map<String, String> instantiationTypes() {
        return instantiationTypes;
    }

    public Set<String> reservedWords() {
        return reservedWords;
    }

    public Set<String> languageSpecificPrimitives() {
        return languageSpecificPrimitives;
    }

    public Map<String, String> importMapping() {
        return importMapping;
    }

    public String testPackage() {
        return testPackage;
    }

    public String modelPackage() {
        return modelPackage;
    }

    public String apiPackage() {
        return apiPackage;
    }

    public String fileSuffix() {
        return fileSuffix;
    }

    public String templateDir() {
        return templateDir;
    }

    public String embeddedTemplateDir() {
        if (embeddedTemplateDir != null) {
            return embeddedTemplateDir;
        } else {
            return templateDir;
        }
    }

    public String getCommonTemplateDir() {
        return this.commonTemplateDir;
    }

    public void setCommonTemplateDir(String commonTemplateDir) {
        this.commonTemplateDir = commonTemplateDir;
    }

    public Map<String, String> apiDocTemplateFiles() {
        return apiDocTemplateFiles;
    }

    public Map<String, String> modelDocTemplateFiles() {
        return modelDocTemplateFiles;
    }

    public Map<String, String> reservedWordsMappings() {
        return reservedWordsMappings;
    }

    public Map<String, String> apiTestTemplateFiles() {
        return apiTestTemplateFiles;
    }

    public Map<String, String> modelTestTemplateFiles() {
        return modelTestTemplateFiles;
    }

    public Map<String, String> apiTemplateFiles() {
        return apiTemplateFiles;
    }

    public Map<String, String> modelTemplateFiles() {
        return modelTemplateFiles;
    }

    public String apiFileFolder() {
        return outputFolder + File.separator + apiPackage().replace('.', File.separatorChar);
    }

    public String modelFileFolder() {
        return outputFolder + File.separator + modelPackage().replace('.', File.separatorChar);
    }

    public String apiTestFileFolder() {
        return outputFolder + File.separator + testPackage().replace('.', File.separatorChar);
    }

    public String modelTestFileFolder() {
        return outputFolder + File.separator + testPackage().replace('.', File.separatorChar);
    }

    public String apiDocFileFolder() {
        return outputFolder;
    }

    public String modelDocFileFolder() {
        return outputFolder;
    }

    public Map<String, Object> additionalProperties() {
        return additionalProperties;
    }

    public Map<String, String> serverVariableOverrides() {
        return serverVariables;
    }

    public Map<String, Object> vendorExtensions() {
        return vendorExtensions;
    }

    public List<SupportingFile> supportingFiles() {
        return supportingFiles;
    }

    public String outputFolder() {
        return outputFolder;
    }

    public void setOutputDir(String dir) {
        this.outputFolder = dir;
    }

    public String getOutputDir() {
        return outputFolder();
    }

    public String getInputSpec() {
        return inputSpec;
    }

    public void setInputSpec(String inputSpec) {
        this.inputSpec = inputSpec;
    }

    public void setTemplateDir(String templateDir) {
        this.templateDir = templateDir;
    }

    public void setModelPackage(String modelPackage) {
        this.modelPackage = modelPackage;
    }

    public String getModelNamePrefix() {
        return modelNamePrefix;
    }

    public void setModelNamePrefix(String modelNamePrefix) {
        this.modelNamePrefix = modelNamePrefix;
    }

    public String getModelNameSuffix() {
        return modelNameSuffix;
    }

    public void setModelNameSuffix(String modelNameSuffix) {
        this.modelNameSuffix = modelNameSuffix;
    }

    public String getApiNameSuffix() {
        return apiNameSuffix;
    }

    public void setApiNameSuffix(String apiNameSuffix) {
        this.apiNameSuffix = apiNameSuffix;
    }

    public String getApiNamePrefix() {
        return apiNamePrefix;
    }

    public void setApiNamePrefix(String apiNamePrefix) {
        this.apiNamePrefix = apiNamePrefix;
    }

    public void setApiPackage(String apiPackage) {
        this.apiPackage = apiPackage;
    }

    public Boolean getSortParamsByRequiredFlag() {
        return sortParamsByRequiredFlag;
    }

    public void setSortParamsByRequiredFlag(Boolean sortParamsByRequiredFlag) {
        this.sortParamsByRequiredFlag = sortParamsByRequiredFlag;
    }

    public Boolean getSortModelPropertiesByRequiredFlag() {
        return sortModelPropertiesByRequiredFlag;
    }

    public void setSortModelPropertiesByRequiredFlag(Boolean sortModelPropertiesByRequiredFlag) {
        this.sortModelPropertiesByRequiredFlag = sortModelPropertiesByRequiredFlag;
    }

    public Boolean getPrependFormOrBodyParameters() {
        return prependFormOrBodyParameters;
    }

    public void setPrependFormOrBodyParameters(Boolean prependFormOrBodyParameters) {
        this.prependFormOrBodyParameters = prependFormOrBodyParameters;
    }

    public Boolean getEnsureUniqueParams() {
        return ensureUniqueParams;
    }

    public void setEnsureUniqueParams(Boolean ensureUniqueParams) {
        this.ensureUniqueParams = ensureUniqueParams;
    }

    public Boolean getDiscriminatorExplicitMappingVerbose() {
        return discriminatorExplicitMappingVerbose;
    }

    public void setDiscriminatorExplicitMappingVerbose(boolean val){
        this.discriminatorExplicitMappingVerbose = val;
    }

    public Boolean getAllowUnicodeIdentifiers() {
        return allowUnicodeIdentifiers;
    }

    public void setAllowUnicodeIdentifiers(Boolean allowUnicodeIdentifiers) {
        this.allowUnicodeIdentifiers = allowUnicodeIdentifiers;
    }

    public Boolean getUseOneOfInterfaces() {
        return useOneOfInterfaces;
    }

    public void setUseOneOfInterfaces(Boolean useOneOfInterfaces) {
        this.useOneOfInterfaces = useOneOfInterfaces;
    }

    /**
     * Return the regular expression/JSON schema pattern (http://json-schema.org/latest/json-schema-validation.html#anchor33)
     *
     * @param pattern the pattern (regular expression)
     * @return properly-escaped pattern
     */
    public String toRegularExpression(String pattern) {
        return addRegularExpressionDelimiter(escapeText(pattern));
    }

    /**
     * Return the file name of the Api Test
     *
     * @param name the file name of the Api
     * @return the file name of the Api
     */
    public String toApiFilename(String name) {
        return toApiName(name);
    }

    /**
     * Return the file name of the Api Documentation
     *
     * @param name the file name of the Api
     * @return the file name of the Api
     */
    public String toApiDocFilename(String name) {
        return toApiName(name);
    }

    /**
     * Return the file name of the Api Test
     *
     * @param name the file name of the Api
     * @return the file name of the Api
     */
    public String toApiTestFilename(String name) {
        return toApiName(name) + "Test";
    }

    /**
     * Return the variable name in the Api
     *
     * @param name the varible name of the Api
     * @return the snake-cased variable name
     */
    public String toApiVarName(String name) {
        return lowerCamelCase(name);
    }

    /**
     * Return the capitalized file name of the model
     *
     * @param name the model name
     * @return the file name of the model
     */
    public String toModelFilename(String name) {
        return camelize(name);
    }

    /**
     * Return the capitalized file name of the model test
     *
     * @param name the model name
     * @return the file name of the model
     */
    public String toModelTestFilename(String name) {
        return camelize(name) + "Test";
    }

    /**
     * Return the capitalized file name of the model documentation
     *
     * @param name the model name
     * @return the file name of the model
     */
    public String toModelDocFilename(String name) {
        return camelize(name);
    }

    /**
     * Returns metadata about the generator.
     *
     * @return A provided {@link GeneratorMetadata} instance
     */
    @Override
    public GeneratorMetadata getGeneratorMetadata() {
        return generatorMetadata;
    }

    /**
     * Return the operation ID (method name)
     *
     * @param operationId operation ID
     * @return the sanitized method name
     */
    @SuppressWarnings("static-method")
    public String toOperationId(String operationId) {
        // throw exception if method name is empty
        if (StringUtils.isEmpty(operationId)) {
            throw new RuntimeException("Empty method name (operationId) not allowed");
        }

        return operationId;
    }

    /**
     * Return the variable name by removing invalid characters and proper escaping if
     * it's a reserved word.
     *
     * @param name the variable name
     * @return the sanitized variable name
     */
    public String toVarName(String name) {
        if (reservedWords.contains(name)) {
            return escapeReservedWord(name);
        } else if (((CharSequence) name).chars().anyMatch(character -> specialCharReplacements.keySet().contains("" + ((char) character)))) {
            return escape(name, specialCharReplacements, null, null);
        } else {
            return name;
        }
    }

    /**
     * Return the parameter name by removing invalid characters and proper escaping if
     * it's a reserved word.
     *
     * @param name Codegen property object
     * @return the sanitized parameter name
     */
    public String toParamName(String name) {
        name = removeNonNameElementToCamelCase(name); // FIXME: a parameter should not be assigned. Also declare the methods parameters as 'final'.
        if (reservedWords.contains(name)) {
            return escapeReservedWord(name);
        } else if (((CharSequence) name).chars().anyMatch(character -> specialCharReplacements.keySet().contains("" + ((char) character)))) {
            return escape(name, specialCharReplacements, null, null);
        }
        return name;
    }

    /**
     * Return the parameter name of array of model
     *
     * @param name name of the array model
     * @return the sanitized parameter name
     */
    public String toArrayModelParamName(String name) {
        return toParamName(name);
    }

    /**
     * Return the Enum name (e.g. StatusEnum given 'status')
     *
     * @param property Codegen property
     * @return the Enum name
     */
    @SuppressWarnings("static-method")
    public String toEnumName(CodegenProperty property) {
        return StringUtils.capitalize(property.name) + "Enum";
    }

    /**
     * Return the escaped name of the reserved word
     *
     * @param name the name to be escaped
     * @return the escaped reserved word
     * <p>
     * throws Runtime exception as reserved word is not allowed (default behavior)
     */
    @SuppressWarnings("static-method")
    public String escapeReservedWord(String name) {
        throw new RuntimeException("reserved word " + name + " not allowed");
    }

    /**
     * Return the fully-qualified "Model" name for import
     *
     * @param name the name of the "Model"
     * @return the fully-qualified "Model" name for import
     */
    public String toModelImport(String name) {
        if ("".equals(modelPackage())) {
            return name;
        } else {
            return modelPackage() + "." + name;
        }
    }

    /**
     * Return the fully-qualified "Api" name for import
     *
     * @param name the name of the "Api"
     * @return the fully-qualified "Api" name for import
     */
    public String toApiImport(String name) {
        return apiPackage() + "." + name;
    }

    /**
     * Default constructor.
     * This method will map between OAS type and language-specified type, as well as mapping
     * between OAS type and the corresponding import statement for the language. This will
     * also add some language specified CLI options, if any.
     * returns string presentation of the example path (it's a constructor)
     */
    public DefaultCodegen() {
        CodegenType codegenType = getTag();
        if (codegenType == null) {
            codegenType = CodegenType.OTHER;
        }

        generatorMetadata = GeneratorMetadata.newBuilder()
                .stability(Stability.STABLE)
                .featureSet(DefaultFeatureSet)
                .generationMessage(String.format(Locale.ROOT, "OpenAPI Generator: %s (%s)", getName(), codegenType.toValue()))
                .build();

        defaultIncludes = new HashSet<String>(
                Arrays.asList("double",
                        "int",
                        "long",
                        "short",
                        "char",
                        "float",
                        "String",
                        "boolean",
                        "Boolean",
                        "Double",
                        "Void",
                        "Integer",
                        "Long",
                        "Float")
        );

        typeMapping = new HashMap<String, String>();
        typeMapping.put("array", "List");
        typeMapping.put("map", "Map");
        typeMapping.put("List", "List");
        typeMapping.put("boolean", "Boolean");
        typeMapping.put("string", "String");
        typeMapping.put("int", "Integer");
        typeMapping.put("float", "Float");
        typeMapping.put("number", "BigDecimal");
        typeMapping.put("DateTime", "Date");
        typeMapping.put("long", "Long");
        typeMapping.put("short", "Short");
        typeMapping.put("char", "String");
        typeMapping.put("double", "Double");
        typeMapping.put("object", "Object");
        typeMapping.put("integer", "Integer");
        typeMapping.put("ByteArray", "byte[]");
        typeMapping.put("binary", "File");
        typeMapping.put("file", "File");
        typeMapping.put("UUID", "UUID");
        typeMapping.put("URI", "URI");
        typeMapping.put("BigDecimal", "BigDecimal");

        instantiationTypes = new HashMap<String, String>();

        reservedWords = new HashSet<String>();

        // TODO: Move Java specific import mappings out of DefaultCodegen.
        importMapping = new HashMap<String, String>();
        importMapping.put("BigDecimal", "java.math.BigDecimal");
        importMapping.put("UUID", "java.util.UUID");
        importMapping.put("URI", "java.net.URI");
        importMapping.put("File", "java.io.File");
        importMapping.put("Date", "java.util.Date");
        importMapping.put("Timestamp", "java.sql.Timestamp");
        importMapping.put("Map", "java.util.Map");
        importMapping.put("HashMap", "java.util.HashMap");
        importMapping.put("Array", "java.util.List");
        importMapping.put("ArrayList", "java.util.ArrayList");
        importMapping.put("List", "java.util.*");
        importMapping.put("Set", "java.util.*");
        importMapping.put("DateTime", "org.joda.time.*");
        importMapping.put("LocalDateTime", "org.joda.time.*");
        importMapping.put("LocalDate", "org.joda.time.*");
        importMapping.put("LocalTime", "org.joda.time.*");

        // we've used the .openapi-generator-ignore approach as
        // suppportingFiles can be cleared by code generator that extends
        // the default codegen, leaving the commented code below for
        // future reference
        //supportingFiles.add(new GlobalSupportingFile("LICENSE", "LICENSE"));

        cliOptions.add(CliOption.newBoolean(CodegenConstants.SORT_PARAMS_BY_REQUIRED_FLAG,
                CodegenConstants.SORT_PARAMS_BY_REQUIRED_FLAG_DESC).defaultValue(Boolean.TRUE.toString()));
        cliOptions.add(CliOption.newBoolean(CodegenConstants.SORT_MODEL_PROPERTIES_BY_REQUIRED_FLAG,
                CodegenConstants.SORT_MODEL_PROPERTIES_BY_REQUIRED_FLAG_DESC).defaultValue(Boolean.TRUE.toString()));
        cliOptions.add(CliOption.newBoolean(CodegenConstants.ENSURE_UNIQUE_PARAMS, CodegenConstants
                .ENSURE_UNIQUE_PARAMS_DESC).defaultValue(Boolean.TRUE.toString()));
        // name formatting options
        cliOptions.add(CliOption.newBoolean(CodegenConstants.ALLOW_UNICODE_IDENTIFIERS, CodegenConstants
                .ALLOW_UNICODE_IDENTIFIERS_DESC).defaultValue(Boolean.FALSE.toString()));
        // option to change the order of form/body parameter
        cliOptions.add(CliOption.newBoolean(CodegenConstants.PREPEND_FORM_OR_BODY_PARAMETERS,
                CodegenConstants.PREPEND_FORM_OR_BODY_PARAMETERS_DESC).defaultValue(Boolean.FALSE.toString()));
        cliOptions.add(CliOption.newBoolean(CodegenConstants.DISCRIMINATOR_EXPLICIT_MAPPING_VERBOSE,
                CodegenConstants.DISCRIMINATOR_EXPLICIT_MAPPING_VERBOSE_DESC).defaultValue(Boolean.FALSE.toString()));


        // initialize special character mapping
        initalizeSpecialCharacterMapping();

        // Register common Mustache lambdas.
        registerMustacheLambdas();
    }

    /**
     * Initialize special character mapping
     */
    protected void initalizeSpecialCharacterMapping() {
        // Initialize special characters
        specialCharReplacements.put("$", "Dollar");
        specialCharReplacements.put("^", "Caret");
        specialCharReplacements.put("|", "Pipe");
        specialCharReplacements.put("=", "Equal");
        specialCharReplacements.put("*", "Star");
        specialCharReplacements.put("-", "Minus");
        specialCharReplacements.put("&", "Ampersand");
        specialCharReplacements.put("%", "Percent");
        specialCharReplacements.put("#", "Hash");
        specialCharReplacements.put("@", "At");
        specialCharReplacements.put("!", "Exclamation");
        specialCharReplacements.put("+", "Plus");
        specialCharReplacements.put(":", "Colon");
        specialCharReplacements.put(">", "Greater_Than");
        specialCharReplacements.put("<", "Less_Than");
        specialCharReplacements.put(".", "Period");
        specialCharReplacements.put("_", "Underscore");
        specialCharReplacements.put("?", "Question_Mark");
        specialCharReplacements.put(",", "Comma");
        specialCharReplacements.put("'", "Quote");
        specialCharReplacements.put("\"", "Double_Quote");
        specialCharReplacements.put("/", "Slash");
        specialCharReplacements.put("\\", "Back_Slash");
        specialCharReplacements.put("(", "Left_Parenthesis");
        specialCharReplacements.put(")", "Right_Parenthesis");
        specialCharReplacements.put("{", "Left_Curly_Bracket");
        specialCharReplacements.put("}", "Right_Curly_Bracket");
        specialCharReplacements.put("[", "Left_Square_Bracket");
        specialCharReplacements.put("]", "Right_Square_Bracket");
        specialCharReplacements.put("~", "Tilde");
        specialCharReplacements.put("`", "Backtick");

        specialCharReplacements.put("<=", "Less_Than_Or_Equal_To");
        specialCharReplacements.put(">=", "Greater_Than_Or_Equal_To");
        specialCharReplacements.put("!=", "Not_Equal");
    }

    /**
     * Return the symbol name of a symbol
     *
     * @param input Symbol (e.g. $)
     * @return Symbol name (e.g. Dollar)
     */
    protected String getSymbolName(String input) {
        return specialCharReplacements.get(input);
    }

    /**
     * Return the example path
     *
     * @param path      the path of the operation
     * @param operation OAS operation object
     * @return string presentation of the example path
     */
    @SuppressWarnings("static-method")
    public String generateExamplePath(String path, Operation operation) {
        StringBuilder sb = new StringBuilder();
        sb.append(path);

        if (operation.getParameters() != null) {
            int count = 0;

            for (Parameter param : operation.getParameters()) {
                if (param instanceof QueryParameter) {
                    StringBuilder paramPart = new StringBuilder();
                    QueryParameter qp = (QueryParameter) param;

                    if (count == 0) {
                        paramPart.append("?");
                    } else {
                        paramPart.append(",");
                    }
                    count += 1;
                    if (!param.getRequired()) {
                        paramPart.append("[");
                    }
                    paramPart.append(param.getName()).append("=");
                    paramPart.append("{");

                    // TODO support for multi, tsv?
                    if (qp.getStyle() != null) {
                        paramPart.append(param.getName()).append("1");
                        if (Parameter.StyleEnum.FORM.equals(qp.getStyle())) {
                            if (qp.getExplode() != null && qp.getExplode()) {
                                paramPart.append(",");
                            } else {
                                paramPart.append("&").append(param.getName()).append("=");
                                paramPart.append(param.getName()).append("2");
                            }
                        } else if (Parameter.StyleEnum.PIPEDELIMITED.equals(qp.getStyle())) {
                            paramPart.append("|");
                        } else if (Parameter.StyleEnum.SPACEDELIMITED.equals(qp.getStyle())) {
                            paramPart.append("%20");
                        } else {
                            LOGGER.warn("query parameter '" + param.getName() + "style not support: " + qp.getStyle());
                        }
                    } else {
                        paramPart.append(param.getName());
                    }

                    paramPart.append("}");
                    if (!param.getRequired()) {
                        paramPart.append("]");
                    }
                    sb.append(paramPart.toString());
                }
            }
        }

        return sb.toString();
    }

    /**
     * Return the instantiation type of the property, especially for map and array
     *
     * @param schema property schema
     * @return string presentation of the instantiation type of the property
     */
    public String toInstantiationType(Schema schema) {
        if (ModelUtils.isMapSchema(schema)) {
            Schema additionalProperties = ModelUtils.getAdditionalProperties(schema);
            String inner = getSchemaType(additionalProperties);
            return instantiationTypes.get("map") + "<String, " + inner + ">";
        } else if (ModelUtils.isArraySchema(schema)) {
            ArraySchema arraySchema = (ArraySchema) schema;
            String inner = getSchemaType(getSchemaItems(arraySchema));
            return instantiationTypes.get("array") + "<" + inner + ">";
        } else {
            return null;
        }
    }

    /**
     * Return the example value of the parameter.
     *
     * @param codegenParameter Codegen parameter
     */
    public void setParameterExampleValue(CodegenParameter codegenParameter) {

        // set the example value
        // if not specified in x-example, generate a default value
        // TODO need to revise how to obtain the example value
        if (codegenParameter.vendorExtensions != null && codegenParameter.vendorExtensions.containsKey("x-example")) {
            codegenParameter.example = Json.pretty(codegenParameter.vendorExtensions.get("x-example"));
        } else if (Boolean.TRUE.equals(codegenParameter.isBoolean)) {
            codegenParameter.example = "true";
        } else if (Boolean.TRUE.equals(codegenParameter.isLong)) {
            codegenParameter.example = "789";
        } else if (Boolean.TRUE.equals(codegenParameter.isInteger)) {
            codegenParameter.example = "56";
        } else if (Boolean.TRUE.equals(codegenParameter.isFloat)) {
            codegenParameter.example = "3.4";
        } else if (Boolean.TRUE.equals(codegenParameter.isDouble)) {
            codegenParameter.example = "1.2";
        } else if (Boolean.TRUE.equals(codegenParameter.isNumber)) {
            codegenParameter.example = "8.14";
        } else if (Boolean.TRUE.equals(codegenParameter.isBinary)) {
            codegenParameter.example = "BINARY_DATA_HERE";
        } else if (Boolean.TRUE.equals(codegenParameter.isByteArray)) {
            codegenParameter.example = "BYTE_ARRAY_DATA_HERE";
        } else if (Boolean.TRUE.equals(codegenParameter.isFile)) {
            codegenParameter.example = "/path/to/file.txt";
        } else if (Boolean.TRUE.equals(codegenParameter.isDate)) {
            codegenParameter.example = "2013-10-20";
        } else if (Boolean.TRUE.equals(codegenParameter.isDateTime)) {
            codegenParameter.example = "2013-10-20T19:20:30+01:00";
        } else if (Boolean.TRUE.equals(codegenParameter.isUuid)) {
            codegenParameter.example = "38400000-8cf0-11bd-b23e-10b96e4ef00d";
        } else if (Boolean.TRUE.equals(codegenParameter.isUri)) {
            codegenParameter.example = "https://openapi-generator.tech";
        } else if (Boolean.TRUE.equals(codegenParameter.isString)) {
            codegenParameter.example = codegenParameter.paramName + "_example";
        } else if (Boolean.TRUE.equals(codegenParameter.isFreeFormObject)) {
            codegenParameter.example = "Object";
        }

    }

    /**
     * Return the example value of the parameter.
     *
     * @param codegenParameter Codegen parameter
     * @param parameter        Parameter
     */
    public void setParameterExampleValue(CodegenParameter codegenParameter, Parameter parameter) {
        if (parameter.getExample() != null) {
            codegenParameter.example = parameter.getExample().toString();
            return;
        }

        if (parameter.getExamples() != null && !parameter.getExamples().isEmpty()) {
            Example example = parameter.getExamples().values().iterator().next();
            if (example.getValue() != null) {
                codegenParameter.example = example.getValue().toString();
                return;
            }
        }

        Schema schema = parameter.getSchema();
        if (schema != null && schema.getExample() != null) {
            codegenParameter.example = schema.getExample().toString();
            return;
        }

        setParameterExampleValue(codegenParameter);
    }

    /**
     * Return the example value of the parameter.
     *
     * @param codegenParameter Codegen parameter
     * @param requestBody      Request body
     */
    public void setParameterExampleValue(CodegenParameter codegenParameter, RequestBody requestBody) {
        Content content = requestBody.getContent();

        if (content.size() > 1) {
            // @see ModelUtils.getSchemaFromContent()
            once(LOGGER).warn("Multiple MediaTypes found, using only the first one");
        }

        MediaType mediaType = content.values().iterator().next();
        if (mediaType.getExample() != null) {
            codegenParameter.example = mediaType.getExample().toString();
            return;
        }

        if (mediaType.getExamples() != null && !mediaType.getExamples().isEmpty()) {
            Example example = mediaType.getExamples().values().iterator().next();
            if (example.getValue() != null) {
                codegenParameter.example = example.getValue().toString();
                return;
            }
        }

        setParameterExampleValue(codegenParameter);
    }

    /**
     * Return the example value of the property
     *
     * @param schema Property schema
     * @return string presentation of the example value of the property
     */
    public String toExampleValue(Schema schema) {
        if (schema.getExample() != null) {
            return schema.getExample().toString();
        }

        return getPropertyDefaultValue(schema);
    }

    /**
     * Return the default value of the property
     *
     * @param schema Property schema
     * @return string presentation of the default value of the property
     */
    @SuppressWarnings("static-method")
    public String toDefaultValue(Schema schema) {
        if (schema.getDefault() != null) {
            return schema.getDefault().toString();
        }

        return getPropertyDefaultValue(schema);
    }

    /**
     * Return property value depending on property type.
     *
     * @param schema property type
     * @return property value
     */
    @SuppressWarnings("squid:S3923")
    private String getPropertyDefaultValue(Schema schema) {
        /**
         * Although all branches return null, this is left intentionally as examples for new contributors
         */
        if (ModelUtils.isBooleanSchema(schema)) {
            return "null";
        } else if (ModelUtils.isDateSchema(schema)) {
            return "null";
        } else if (ModelUtils.isDateTimeSchema(schema)) {
            return "null";
        } else if (ModelUtils.isNumberSchema(schema)) {
            return "null";
        } else if (ModelUtils.isIntegerSchema(schema)) {
            return "null";
        } else if (ModelUtils.isStringSchema(schema)) {
            return "null";
        } else if (ModelUtils.isObjectSchema(schema)) {
            return "null";
        } else {
            return "null";
        }
    }

    /**
     * Return the property initialized from a data object
     * Useful for initialization with a plain object in Javascript
     *
     * @param name   Name of the property object
     * @param schema Property schema
     * @return string presentation of the default value of the property
     */
    @SuppressWarnings("static-method")
    public String toDefaultValueWithParam(String name, Schema schema) {
        return " = data." + name + ";";
    }

    /**
     * returns the OpenAPI type for the property. Use getAlias to handle $ref of primitive type
     *
     * @param schema property schema
     * @return string presentation of the type
     **/
    @SuppressWarnings("static-method")
    public String getSchemaType(Schema schema) {
        if (schema instanceof ComposedSchema) { // composed schema
            ComposedSchema cs = (ComposedSchema) schema;
            // Get the interfaces, i.e. the set of elements under 'allOf', 'anyOf' or 'oneOf'.
            List<Schema> schemas = ModelUtils.getInterfaces(cs);

            List<String> names = new ArrayList<>();
            // Build a list of the schema types under each interface.
            // For example, if a 'allOf' composed schema has $ref children,
            // add the type of each child to the list of names.
            for (Schema s : schemas) {
                names.add(getSingleSchemaType(s));
            }

            if (cs.getAllOf() != null) {
                return toAllOfName(names, cs);
            } else if (cs.getAnyOf() != null) { // anyOf
                return toAnyOfName(names, cs);
            } else if (cs.getOneOf() != null) { // oneOf
                return toOneOfName(names, cs);
            }
        }

        return getSingleSchemaType(schema);

    }

    protected Schema<?> getSchemaItems(ArraySchema schema) {
        Schema<?> items = schema.getItems();
        if (items == null) {
            LOGGER.error("Undefined array inner type for `{}`. Default to String.", schema.getName());
            items = new StringSchema().description("TODO default missing array inner type to string");
            schema.setItems(items);
        }
        return items;
    }

    protected Schema<?> getSchemaAdditionalProperties(Schema schema) {
        Schema<?> inner = ModelUtils.getAdditionalProperties(schema);
        if (inner == null) {
            LOGGER.error("`{}` (map property) does not have a proper inner type defined. Default to type:string", schema.getName());
            inner = new StringSchema().description("TODO default missing map inner type to string");
            schema.setAdditionalProperties(inner);
        }
        return inner;
    }

    /**
     * Return the name of the 'allOf' composed schema.
     *
     * @param names          List of names
     * @param composedSchema composed schema
     * @return name of the allOf schema
     */
    @SuppressWarnings("static-method")
    public String toAllOfName(List<String> names, ComposedSchema composedSchema) {
        Map<String, Object> exts = composedSchema.getExtensions();
        if (exts != null && exts.containsKey("x-all-of-name")) {
            return (String) exts.get("x-all-of-name");
        }
        if (names.size() == 0) {
            LOGGER.error("allOf has no member defined: {}. Default to ERROR_ALLOF_SCHEMA", composedSchema);
            return "ERROR_ALLOF_SCHEMA";
        } else if (names.size() == 1) {
            return names.get(0);
        } else {
            LOGGER.warn("allOf with multiple schemas defined. Using only the first one: {}", names.get(0));
            return names.get(0);
        }
    }

    /**
     * Return the name of the anyOf schema
     *
     * @param names          List of names
     * @param composedSchema composed schema
     * @return name of the anyOf schema
     */
    @SuppressWarnings("static-method")
    public String toAnyOfName(List<String> names, ComposedSchema composedSchema) {
        return "anyOf<" + String.join(",", names) + ">";
    }

    /**
     * Return the name of the oneOf schema
     *
     * @param names          List of names
     * @param composedSchema composed schema
     * @return name of the oneOf schema
     */
    @SuppressWarnings("static-method")
    public String toOneOfName(List<String> names, ComposedSchema composedSchema) {
        Map<String, Object> exts = composedSchema.getExtensions();
        if (exts != null && exts.containsKey("x-oneOf-name")) {
            return (String) exts.get("x-oneOf-name");
        }
        return "oneOf<" + String.join(",", names) + ">";
    }

    /**
     * Return a string representation of the schema type, resolving aliasing and references if necessary.
     *
     * @param schema
     * @return the string representation of the schema type.
     */
    private String getSingleSchemaType(Schema schema) {
        Schema unaliasSchema = ModelUtils.unaliasSchema(this.openAPI, schema, importMapping);

        if (StringUtils.isNotBlank(unaliasSchema.get$ref())) { // reference to another definition/schema
            // get the schema/model name from $ref
            String schemaName = ModelUtils.getSimpleRef(unaliasSchema.get$ref());
            if (StringUtils.isNotEmpty(schemaName)) {
                if (importMapping.containsKey(schemaName)) {
                    return schemaName;
                }
                return getAlias(schemaName);
            } else {
                LOGGER.warn("Error obtaining the datatype from ref:" + unaliasSchema.get$ref() + ". Default to 'object'");
                return "object";
            }
        } else { // primitive type or model
            return getAlias(getPrimitiveType(unaliasSchema));
        }
    }

    /**
     * Return the OAI type (e.g. integer, long, etc) corresponding to a schema.
     * <pre>$ref</pre> is not taken into account by this method.
     * <p>
     * If the schema is free-form (i.e. 'type: object' with no properties) or inline
     * schema, the returned OAI type is 'object'.
     *
     * @param schema
     * @return type
     */
    private String getPrimitiveType(Schema schema) {
        if (schema == null) {
            throw new RuntimeException("schema cannot be null in getPrimitiveType");
        } else if (ModelUtils.isNullType(schema)) {
            // The 'null' type is allowed in OAS 3.1 and above. It is not supported by OAS 3.0.x,
            // though this tooling supports it.
            return "null";
        } else if (ModelUtils.isStringSchema(schema) && "number".equals(schema.getFormat())) {
            // special handle of type: string, format: number
            return "BigDecimal";
        } else if (ModelUtils.isByteArraySchema(schema)) {
            return "ByteArray";
        } else if (ModelUtils.isFileSchema(schema)) {
            return "file";
        } else if (ModelUtils.isBinarySchema(schema)) {
            return SchemaTypeUtil.BINARY_FORMAT;
        } else if (ModelUtils.isBooleanSchema(schema)) {
            return SchemaTypeUtil.BOOLEAN_TYPE;
        } else if (ModelUtils.isDateSchema(schema)) {
            return SchemaTypeUtil.DATE_FORMAT;
        } else if (ModelUtils.isDateTimeSchema(schema)) {
            return "DateTime";
        } else if (ModelUtils.isNumberSchema(schema)) {
            if (schema.getFormat() == null) { // no format defined
                return "number";
            } else if (ModelUtils.isFloatSchema(schema)) {
                return SchemaTypeUtil.FLOAT_FORMAT;
            } else if (ModelUtils.isDoubleSchema(schema)) {
                return SchemaTypeUtil.DOUBLE_FORMAT;
            } else {
                LOGGER.warn("Unknown `format` {} detected for type `number`. Defaulting to `number`", schema.getFormat());
                return "number";
            }
        } else if (ModelUtils.isIntegerSchema(schema)) {
            if (ModelUtils.isLongSchema(schema)) {
                return "long";
            } else {
                return schema.getType(); // integer
            }
        } else if (ModelUtils.isMapSchema(schema)) {
            return "map";
        } else if (ModelUtils.isArraySchema(schema)) {
            return "array";
        } else if (ModelUtils.isUUIDSchema(schema)) {
            return "UUID";
        } else if (ModelUtils.isURISchema(schema)) {
            return "URI";
        } else if (ModelUtils.isStringSchema(schema)) {
            if (typeMapping.containsKey(schema.getFormat())) {
                // If the format matches a typeMapping (supplied with the --typeMappings flag)
                // then treat the format as a primitive type.
                // This allows the typeMapping flag to add a new custom type which can then
                // be used in the format field.
                return schema.getFormat();
            }
            return "string";
        } else if (ModelUtils.isFreeFormObject(schema)) {
            // Note: the value of a free-form object cannot be an arbitrary type. Per OAS specification,
            // it must be a map of string to values.
            return "object";
        } else if (schema.getProperties() != null && !schema.getProperties().isEmpty()) { // having property implies it's a model
            return "object";
        } else if (StringUtils.isNotEmpty(schema.getType())) {
            LOGGER.warn("Unknown type found in the schema: " + schema.getType());
            return schema.getType();
        }
        // The 'type' attribute has not been set in the OAS schema, which means the value
        // can be an arbitrary type, e.g. integer, string, object, array, number...
        // TODO: we should return a different value to distinguish between free-form object
        // and arbitrary type.
        return "object";
    }

    /**
     * Return the lowerCamelCase of the string
     *
     * @param name string to be lowerCamelCased
     * @return lowerCamelCase string
     */
    @SuppressWarnings("static-method")
    public String lowerCamelCase(String name) {
        return (name.length() > 0) ? (Character.toLowerCase(name.charAt(0)) + name.substring(1)) : "";
    }

    /**
     * Output the type declaration of a given name
     *
     * @param name name
     * @return a string presentation of the type
     */
    @SuppressWarnings("static-method")
    public String getTypeDeclaration(String name) {
        return name;
    }

    /**
     * Output the type declaration of the property
     *
     * @param schema property schema
     * @return a string presentation of the property type
     */
    public String getTypeDeclaration(Schema schema) {
        if (schema == null) {
            LOGGER.warn("Null schema found. Default type to `NULL_SCHMEA_ERR`");
            return "NULL_SCHMEA_ERR";
        }

        String oasType = getSchemaType(schema);
        if (typeMapping.containsKey(oasType)) {
            return typeMapping.get(oasType);
        }

        return oasType;
    }

    /**
     * Determine the type alias for the given type if it exists. This feature
     * was originally developed for Java because the language does not have an aliasing
     * mechanism of its own but later extends to handle other languages
     *
     * @param name The type name.
     * @return The alias of the given type, if it exists. If there is no alias
     * for this type, then returns the input type name.
     */
    public String getAlias(String name) {
        if (typeAliases != null && typeAliases.containsKey(name)) {
            return typeAliases.get(name);
        }
        return name;
    }

    /**
     * Output the Getter name for boolean property, e.g. getActive
     *
     * @param name the name of the property
     * @return getter name based on naming convention
     */
    public String toBooleanGetter(String name) {
        return "get" + getterAndSetterCapitalize(name);
    }

    /**
     * Output the Getter name, e.g. getSize
     *
     * @param name the name of the property
     * @return getter name based on naming convention
     */
    public String toGetter(String name) {
        return "get" + getterAndSetterCapitalize(name);
    }

    /**
     * Output the Setter name, e.g. setSize
     *
     * @param name the name of the property
     * @return setter name based on naming convention
     */
    public String toSetter(String name) {
        return "set" + getterAndSetterCapitalize(name);
    }

    /**
     * Output the API (class) name (capitalized) ending with the specified or default suffix
     * Return DefaultApi if name is empty
     *
     * @param name the name of the Api
     * @return capitalized Api name
     */
    public String toApiName(String name) {
        if (name.length() == 0) {
            return "DefaultApi";
        }
        return camelize(apiNamePrefix + "_" + name + "_" + apiNameSuffix);
    }

    /**
     * Output the proper model name (capitalized).
     * In case the name belongs to the TypeSystem it won't be renamed.
     *
     * @param name the name of the model
     * @return capitalized model name
     */
    public String toModelName(final String name) {
        return camelize(modelNamePrefix + "_" + name + "_" + modelNameSuffix);
    }

    /**
     * Convert OAS Model object to Codegen Model object
     *
     * @param name   the name of the model
     * @param schema OAS Model object
     * @return Codegen Model object
     */
    public CodegenModel fromModel(String name, Schema schema) {
        Map<String, Schema> allDefinitions = ModelUtils.getSchemas(this.openAPI);
        if (typeAliases == null) {
            // Only do this once during first call
            typeAliases = getAllAliases(allDefinitions);
        }

        // unalias schema
        schema = ModelUtils.unaliasSchema(this.openAPI, schema, importMapping);
        if (schema == null) {
            LOGGER.warn("Schema {} not found", name);
            return null;
        }

        CodegenModel m = CodegenModelFactory.newInstance(CodegenModelType.MODEL);

        if (reservedWords.contains(name)) {
            m.name = escapeReservedWord(name);
        } else {
            m.name = name;
        }
        m.title = escapeText(schema.getTitle());
        m.description = escapeText(schema.getDescription());
        m.unescapedDescription = schema.getDescription();
        m.classname = toModelName(name);
        m.classVarName = toVarName(name);
        m.classFilename = toModelFilename(name);
        m.modelJson = Json.pretty(schema);
        m.externalDocumentation = schema.getExternalDocs();
        if (schema.getExtensions() != null && !schema.getExtensions().isEmpty()) {
            m.getVendorExtensions().putAll(schema.getExtensions());
        }
        m.isAlias = (typeAliases.containsKey(name)
<<<<<<< HEAD
                        || isAliasOfSimpleTypes(schema)); // check if the unaliased schema is an alias of simple OAS types
=======
                || isAliasOfSimpleTypes(schema)); // check if the unaliased schema is an alias of simple OAS types
>>>>>>> 9e7a0ca3
        m.discriminator = createDiscriminator(name, schema, this.openAPI);
        if (this.getDiscriminatorExplicitMappingVerbose()) {
            m.addDiscriminatorMappedModelsImports();
        }
<<<<<<< HEAD
=======

        if (schema.getDeprecated() != null) {
            m.isDeprecated = schema.getDeprecated();
        }
>>>>>>> 9e7a0ca3

        if (schema.getXml() != null) {
            m.xmlPrefix = schema.getXml().getPrefix();
            m.xmlNamespace = schema.getXml().getNamespace();
            m.xmlName = schema.getXml().getName();
        }

        if (ModelUtils.isArraySchema(schema)) {
            m.isArrayModel = true;
            m.arrayModelType = fromProperty(name, schema).complexType;
            addParentContainer(m, name, schema);
        } else if (schema instanceof ComposedSchema) {
            final ComposedSchema composed = (ComposedSchema) schema;
            Map<String, Schema> properties = new LinkedHashMap<String, Schema>();
            List<String> required = new ArrayList<String>();
            Map<String, Schema> allProperties = new LinkedHashMap<String, Schema>();
            List<String> allRequired = new ArrayList<String>();

            // if schema has properties outside of allOf/oneOf/anyOf also add them to m
            if (composed.getProperties() != null && !composed.getProperties().isEmpty()) {
                if (composed.getOneOf() != null && !composed.getOneOf().isEmpty()) {
                    LOGGER.warn("'oneOf' is intended to include only the additional optional OAS extension discriminator object. " +
                            "For more details, see https://json-schema.org/draft/2019-09/json-schema-core.html#rfc.section.9.2.1.3 and the OAS section on 'Composition and Inheritance'.");
                }
                addVars(m, unaliasPropertySchema(composed.getProperties()), composed.getRequired(), null, null);
            }

            // parent model
            final String parentName = ModelUtils.getParentName(composed, allDefinitions);
            final List<String> allParents = ModelUtils.getAllParentsName(composed, allDefinitions, false);
            final Schema parent = StringUtils.isBlank(parentName) || allDefinitions == null ? null : allDefinitions.get(parentName);

            // TODO revise the logic below to set dicriminator, xml attributes
            if (supportsInheritance || supportsMixins) {
                m.allVars = new ArrayList<CodegenProperty>();
                if (composed.getAllOf() != null) {
                    int modelImplCnt = 0; // only one inline object allowed in a ComposedModel
                    int modelDiscriminators = 0; // only one discriminator allowed in a ComposedModel
                    for (Schema innerSchema : composed.getAllOf()) { // TODO need to work with anyOf, oneOf as well
                        if (m.discriminator == null && innerSchema.getDiscriminator() != null) {
                            LOGGER.debug("discriminator is set to null (not correctly set earlier): {}", name);
                            m.discriminator = createDiscriminator(name, innerSchema, this.openAPI);
                            if (this.getDiscriminatorExplicitMappingVerbose()) {
                                m.addDiscriminatorMappedModelsImports();
                            }
                            modelDiscriminators++;
                        }

                        if (innerSchema.getXml() != null) {
                            m.xmlPrefix = innerSchema.getXml().getPrefix();
                            m.xmlNamespace = innerSchema.getXml().getNamespace();
                            m.xmlName = innerSchema.getXml().getName();
                        }
                        if (modelDiscriminators > 1) {
                            LOGGER.error("Allof composed schema is inheriting >1 discriminator. Only use one discriminator: {}", composed);
                        }

                        if (modelImplCnt++ > 1) {
                            LOGGER.warn("More than one inline schema specified in allOf:. Only the first one is recognized. All others are ignored.");
                            break; // only one schema with discriminator allowed in allOf
                        }
                    }
                }
            }

            // interfaces (schemas defined in allOf, anyOf, oneOf)
            List<Schema> interfaces = ModelUtils.getInterfaces(composed);
            if (!interfaces.isEmpty()) {
                // m.interfaces is for backward compatibility
                if (m.interfaces == null)
                    m.interfaces = new ArrayList<String>();

                for (Schema interfaceSchema : interfaces) {
                    if (StringUtils.isBlank(interfaceSchema.get$ref())) {
                        continue;
                    }
                    Schema refSchema = null;
                    String ref = ModelUtils.getSimpleRef(interfaceSchema.get$ref());
                    if (allDefinitions != null) {
                        refSchema = allDefinitions.get(ref);
                    }
                    final String modelName = toModelName(ref);
                    m.interfaces.add(modelName);
                    addImport(m, modelName);
                    if (allDefinitions != null && refSchema != null) {
                        if (allParents.contains(ref) && supportsMultipleInheritance) {
                            // multiple inheritance
                            addProperties(allProperties, allRequired, refSchema);
                        } else if (parentName != null && parentName.equals(ref) && supportsInheritance) {
                            // single inheritance
                            addProperties(allProperties, allRequired, refSchema);
                        } else {
                            // composition
                            addProperties(properties, required, refSchema);
                            addProperties(allProperties, allRequired, refSchema);
                        }
                    }

                    if (composed.getAnyOf() != null) {
                        m.anyOf.add(modelName);
                    } else if (composed.getOneOf() != null) {
                        m.oneOf.add(modelName);
                    } else if (composed.getAllOf() != null) {
                        m.allOf.add(modelName);
                    } else {
                        LOGGER.error("Composed schema has incorrect anyOf, allOf, oneOf defined: {}", composed);
                    }
                }
            }

            if (parent != null && composed.getAllOf() != null) { // set parent for allOf only
                m.parentSchema = parentName;
                m.parent = toModelName(parentName);

                if (supportsMultipleInheritance) {
                    m.allParents = new ArrayList<String>();
                    for (String pname : allParents) {
                        String pModelName = toModelName(pname);
                        m.allParents.add(pModelName);
                        addImport(m, pModelName);
                    }
                } else { // single inheritance
                    addImport(m, m.parent);
                }
            }

            // child schema (properties owned by the schema itself)
            for (Schema component : interfaces) {
                if (component.get$ref() == null) {
                    if (component != null) {
                        // component is the child schema
                        addProperties(properties, required, component);

                        // includes child's properties (all, required) in allProperties, allRequired
                        addProperties(allProperties, allRequired, component);
                    }
                    break; // at most one child only
                }
            }

            if (composed.getRequired() != null) {
                required.addAll(composed.getRequired());
                allRequired.addAll(composed.getRequired());
            }

            addVars(m, unaliasPropertySchema(properties), required, unaliasPropertySchema(allProperties), allRequired);

            // end of code block for composed schema
        } else {
            m.dataType = getSchemaType(schema);
            if (schema.getEnum() != null && !schema.getEnum().isEmpty()) {
                m.isEnum = true;
                // comment out below as allowableValues is not set in post processing model enum
                m.allowableValues = new HashMap<String, Object>();
                m.allowableValues.put("values", schema.getEnum());
            }
            if (ModelUtils.isMapSchema(schema)) {
                addAdditionPropertiesToCodeGenModel(m, schema);
                m.isMapModel = true;
            } else if (ModelUtils.isIntegerSchema(schema)) { // integer type
                // NOTE: Integral schemas as CodegenModel is a rare use case and may be removed at a later date.
                // Sync of properties is done for consistency with other data types like CodegenParameter/CodegenProperty.
                ModelUtils.syncValidationProperties(schema, m);

                m.isNumeric = Boolean.TRUE;
                if (ModelUtils.isLongSchema(schema)) { // int64/long format
                    m.isLong = Boolean.TRUE;
                } else { // int32 format
                    m.isInteger = Boolean.TRUE;
                }
            } else if (ModelUtils.isStringSchema(schema)) {
                // NOTE: String schemas as CodegenModel is a rare use case and may be removed at a later date.
                // Sync of properties is done for consistency with other data types like CodegenParameter/CodegenProperty.
                ModelUtils.syncValidationProperties(schema, m);
                m.isString = Boolean.TRUE;
            } else if (ModelUtils.isNumberSchema(schema)) {
                // NOTE: Number schemas as CodegenModel is a rare use case and may be removed at a later date.
                // Sync of properties is done for consistency with other data types like CodegenParameter/CodegenProperty.
                ModelUtils.syncValidationProperties(schema, m);
                m.isNumeric = Boolean.TRUE;
                if (ModelUtils.isFloatSchema(schema)) { // float
                    m.isFloat = Boolean.TRUE;
                } else if (ModelUtils.isDoubleSchema(schema)) { // double
                    m.isDouble = Boolean.TRUE;
                } else { // type is number and without format
                    m.isNumber = Boolean.TRUE;
                }
            }

            if (Boolean.TRUE.equals(schema.getNullable())) {
                m.isNullable = Boolean.TRUE;
            }

            // passing null to allProperties and allRequired as there's no parent
            addVars(m, unaliasPropertySchema(schema.getProperties()), schema.getRequired(), null, null);
        }

        // remove duplicated properties
        m.removeAllDuplicatedProperty();

        // post process model properties
        if (m.vars != null) {
            for (CodegenProperty prop : m.vars) {
                postProcessModelProperty(m, prop);
            }
            m.hasVars = m.vars.size() > 0;
        }
        if (m.allVars != null) {
            for (CodegenProperty prop : m.allVars) {
                postProcessModelProperty(m, prop);
            }
        }

        // set isDiscriminator on the discriminator property
        if (m.discriminator != null) {
            String discPropName = m.discriminator.getPropertyBaseName();
            List<List<CodegenProperty>> listOLists = new ArrayList<List<CodegenProperty>>();
            listOLists.add(m.requiredVars);
            listOLists.add(m.vars);
            listOLists.add(m.allVars);
            for (List<CodegenProperty> theseVars: listOLists) {
                for (CodegenProperty requiredVar: theseVars) {
                    if (discPropName.equals(requiredVar.baseName)) {
                        requiredVar.isDiscriminator = true;
                    }
                }
            }
        }

        if (sortModelPropertiesByRequiredFlag) {
            Comparator<CodegenProperty> comparator = new Comparator<CodegenProperty>() {
                @Override
                public int compare(CodegenProperty one, CodegenProperty another) {
                    if (one.required == another.required) return 0;
                    else if (one.required) return -1;
                    else return 1;
                }
            };
            Collections.sort(m.vars, comparator);
            Collections.sort(m.allVars, comparator);
        }

        return m;
    }

    /**
     * Recursively look in Schema sc for the discriminator discPropName
     * and return a CodegenProperty with the dataType and required params set
     * the returned CodegenProperty may not be required and it may not be of type string
     * @param composedSchemaName The name of the sc Schema
     * @param sc The Schema that may contain the discriminator
     * @param discPropName The String that is the discriminator propertyName in the schema
     */
    private CodegenProperty discriminatorFound(String composedSchemaName, Schema sc, String discPropName, OpenAPI openAPI) {
        Schema refSchema = ModelUtils.getReferencedSchema(openAPI, sc);
        if (refSchema.getProperties() != null && refSchema.getProperties().get(discPropName) != null) {
            Schema discSchema = (Schema) refSchema.getProperties().get(discPropName);
            CodegenProperty cp = new CodegenProperty();
            if (ModelUtils.isStringSchema(discSchema)) {
                cp.isString = true;
            }
            cp.setRequired(false);
            if (refSchema.getRequired() != null && refSchema.getRequired().contains(discPropName)) {
                cp.setRequired(true);
            }
            return cp;
        }
        if (ModelUtils.isComposedSchema(refSchema)) {
            ComposedSchema composedSchema = (ComposedSchema) refSchema;
            if (composedSchema.getAllOf() != null) {
                // If our discriminator is in one of the allOf schemas break when we find it
                for  (Schema allOf: composedSchema.getAllOf()) {
                    CodegenProperty cp = discriminatorFound(composedSchemaName, allOf, discPropName, openAPI);
                    if (cp != null) {
                        return cp;
                    }
                }
            }
            if (composedSchema.getOneOf() != null && composedSchema.getOneOf().size() != 0) {
                // All oneOf definitions must contain the discriminator
                CodegenProperty cp = new CodegenProperty();
                for  (Schema oneOf: composedSchema.getOneOf()) {
                    String modelName = ModelUtils.getSimpleRef(oneOf.get$ref());
                    CodegenProperty thisCp = discriminatorFound(composedSchemaName, oneOf, discPropName, openAPI);
                    if (thisCp == null) {
                        throw new RuntimeException("'" + composedSchemaName + "' defines discriminator '" + discPropName + "', but the referenced OneOf schema '" + modelName + "' is missing "+discPropName);
                    }
                    if (cp.dataType == null) {
                        cp = thisCp;
                        continue;
                    }
                    if (cp != thisCp) {
                        throw new RuntimeException("'" + composedSchemaName + "' defines discriminator '" + discPropName + "', but the OneOf schema '" + modelName + "' has a different "+discPropName+" definition than the prior OneOf schema's. Make sure the "+discPropName+" type and required values are the same");
                    }
                }
                return cp;
            }
            if (composedSchema.getAnyOf() != null && composedSchema.getAnyOf().size() != 0) {
                // All anyOf definitions must contain the discriminator because a min of one must be selected
                CodegenProperty cp = new CodegenProperty();
                for  (Schema anyOf: composedSchema.getAnyOf()) {
                    String modelName = ModelUtils.getSimpleRef(anyOf.get$ref());
                    CodegenProperty thisCp = discriminatorFound(composedSchemaName, anyOf, discPropName, openAPI);
                    if (thisCp == null) {
                        throw new RuntimeException("'" + composedSchemaName + "' defines discriminator '" + discPropName + "', but the referenced AnyOf schema '" + modelName + "' is missing "+discPropName);
                    }
                    if (cp.dataType == null) {
                        cp = thisCp;
                        continue;
                    }
                    if (cp != thisCp) {
                        throw new RuntimeException("'" + composedSchemaName + "' defines discriminator '" + discPropName + "', but the AnyOf schema '" + modelName + "' has a different "+discPropName+" definition than the prior AnyOf schema's. Make sure the "+discPropName+" type and required values are the same");
                    }
                }
                return cp;

            }
        }
        return null;
    }

    /**
     * Recursively look in Schema sc for the discriminator and return it
     * Schema sc location
     * OpenAPI openAPI the spec where we are searching for the discriminator
     * @param sc The Schema that may contain the discriminator
     */
    private Discriminator recursiveGetDiscriminator(Schema sc, OpenAPI openAPI) {
        Schema refSchema = ModelUtils.getReferencedSchema(openAPI, sc);
        Discriminator foundDisc = refSchema.getDiscriminator();
        if (foundDisc != null) {
            return foundDisc;
        }
        if (!this.getDiscriminatorExplicitMappingVerbose()) {
            return null;
        }
        Discriminator disc = new Discriminator();
        if (ModelUtils.isComposedSchema(refSchema)) {
            ComposedSchema composedSchema = (ComposedSchema) refSchema;
            if (composedSchema.getAllOf() != null) {
                // If our discriminator is in one of the allOf schemas break when we find it
                for  (Schema allOf: composedSchema.getAllOf()) {
                    foundDisc = recursiveGetDiscriminator(allOf, openAPI);
                    if (foundDisc != null) {
                        disc.setPropertyName(foundDisc.getPropertyName());
                        disc.setMapping(foundDisc.getMapping());
                        return disc;
                    }
                }
            }
            if (composedSchema.getOneOf() != null && composedSchema.getOneOf().size() != 0) {
                // All oneOf definitions must contain the discriminator
                Integer hasDiscriminatorCnt = 0;
<<<<<<< HEAD
                Integer hasNullTypeCnt = 0;
                Set<String> discriminatorsPropNames = new HashSet<>();
                for  (Schema oneOf: composedSchema.getOneOf()) {
                    if (ModelUtils.isNullType(oneOf)) {
                        // The null type does not have a discriminator. Skip.
                        hasNullTypeCnt++;
                        continue;
                    }
=======
                Set<String> discriminatorsPropNames = new HashSet<>();
                for  (Schema oneOf: composedSchema.getOneOf()) {
>>>>>>> 9e7a0ca3
                    foundDisc = recursiveGetDiscriminator(oneOf, openAPI);
                    if (foundDisc != null) {
                        discriminatorsPropNames.add(foundDisc.getPropertyName());
                        hasDiscriminatorCnt++;
                    }
                }
<<<<<<< HEAD
                if (discriminatorsPropNames.size() > 1) {
                    throw new RuntimeException("The oneOf schemas have conflicting discriminator property names. " +
                        "oneOf schemas must have the same property name, but found " + String.join(", ", discriminatorsPropNames));
                }
                if ((hasDiscriminatorCnt + hasNullTypeCnt) == composedSchema.getOneOf().size() && discriminatorsPropNames.size() == 1) {
=======
                if (hasDiscriminatorCnt == composedSchema.getOneOf().size() && discriminatorsPropNames.size() == 1) {
>>>>>>> 9e7a0ca3
                    disc.setPropertyName(foundDisc.getPropertyName());
                    disc.setMapping(foundDisc.getMapping());
                    return disc;
                }
<<<<<<< HEAD
                // If the scenario when oneOf has two children and one of them is the 'null' type,
                // there is no need for a discriminator.
=======
>>>>>>> 9e7a0ca3
            }
            if (composedSchema.getAnyOf() != null && composedSchema.getAnyOf().size() != 0) {
                // All anyOf definitions must contain the discriminator because a min of one must be selected
                Integer hasDiscriminatorCnt = 0;
<<<<<<< HEAD
                Integer hasNullTypeCnt = 0;
                Set<String> discriminatorsPropNames = new HashSet<>();
                for  (Schema anyOf: composedSchema.getAnyOf()) {
                    if (ModelUtils.isNullType(anyOf)) {
                        // The null type does not have a discriminator. Skip.
                        hasNullTypeCnt++;
                        continue;
                    }
=======
                Set<String> discriminatorsPropNames = new HashSet<>();
                for  (Schema anyOf: composedSchema.getAnyOf()) {
>>>>>>> 9e7a0ca3
                    foundDisc = recursiveGetDiscriminator(anyOf, openAPI);
                    if (foundDisc != null) {
                        discriminatorsPropNames.add(foundDisc.getPropertyName());
                        hasDiscriminatorCnt++;
                    }
                }
<<<<<<< HEAD
                if (discriminatorsPropNames.size() > 1) {
                    throw new RuntimeException("The anyOf schemas have conflicting discriminator property names. " +
                        "anyOf schemas must have the same property name, but found " + String.join(", ", discriminatorsPropNames));
                }
                if ((hasDiscriminatorCnt + hasNullTypeCnt) == composedSchema.getAnyOf().size() && discriminatorsPropNames.size() == 1) {
=======
                if (hasDiscriminatorCnt == composedSchema.getAnyOf().size() && discriminatorsPropNames.size() == 1) {
>>>>>>> 9e7a0ca3
                    disc.setPropertyName(foundDisc.getPropertyName());
                    disc.setMapping(foundDisc.getMapping());
                    return disc;
                }
<<<<<<< HEAD
                // If the scenario when anyOf has two children and one of them is the 'null' type,
                // there is no need for a discriminator.
=======
>>>>>>> 9e7a0ca3
            }
        }
        return null;
    }

    /**
     * This function is only used for composed schemas which have a discriminator
     * Process oneOf and anyOf models in a composed schema and adds them into
     * a list if the oneOf and anyOf models contain
     * the required discriminator. If they don't contain the required
     * discriminator or the discriminator is the wrong type then an error is
     * thrown
     * @param composedSchemaName The String model name of the composed schema where we are setting the discriminator map
     * @param discPropName The String that is the discriminator propertyName in the schema
     * @param c The ComposedSchema that contains the discriminator and oneOf/anyOf schemas
     * @param openAPI The OpenAPI spec that we are using
     * @return the list of oneOf and anyOf MappedModel that need to be added to the discriminator map
     */
    protected List<MappedModel> getOneOfAnyOfDescendants(String composedSchemaName, String discPropName, ComposedSchema c, OpenAPI openAPI) {
        ArrayList<List<Schema>> listOLists = new ArrayList<List<Schema>>();
        listOLists.add(c.getOneOf());
        listOLists.add(c.getAnyOf());
        List<MappedModel> descendentSchemas = new ArrayList();
        for (List<Schema> schemaList: listOLists) {
            if (schemaList == null) {
                continue;
            }
            for  (Schema sc: schemaList) {
<<<<<<< HEAD
                if (ModelUtils.isNullType(sc)) {
                    continue;
                }
=======
>>>>>>> 9e7a0ca3
                String ref = sc.get$ref();
                if (ref == null) {
                    // for schemas with no ref, it is not possible to build the discriminator map
                    // because ref is how we get the model name
                    // we only hit this use case for a schema with inline composed schemas, and one of those
                    // schemas also has inline composed schemas
                    // Note: if it is only inline one level, then the inline model resolver will move it into its own
                    // schema and make it a $ref schema in the oneOf/anyOf location
                    throw new RuntimeException("Invalid inline schema defined in oneOf/anyOf in '" + composedSchemaName + "'. Per the OpenApi spec, for this case when a composed schema defines a discriminator, the oneOf/anyOf schemas must use $ref. Change this inline definition to a $ref definition");
                }
                CodegenProperty df = discriminatorFound(composedSchemaName, sc, discPropName, openAPI);
                String modelName = ModelUtils.getSimpleRef(ref);
                if (df == null || !df.isString || df.required != true) {
                    String msgSuffix = "";
                    if (df == null) {
                        msgSuffix += discPropName+" is missing from the schema, define it as required and type string";
                    } else {
                        if (!df.isString) {
                            msgSuffix += "invalid type for "+discPropName+", set it to string";
                        }
                        if (df.required != true) {
                            String spacer = "";
                            if (msgSuffix.length() != 0) {
                                spacer = ". ";
                            }
                            msgSuffix += spacer+"invalid optional definition of "+discPropName+", include it in required";
                        }
                    }
                    throw new RuntimeException("'" + composedSchemaName + "' defines discriminator '" + discPropName + "', but the referenced schema '" + modelName + "' is incorrect. "+msgSuffix);
                }
                MappedModel mm = new MappedModel(modelName, toModelName(modelName));
                descendentSchemas.add(mm);
                Schema cs = ModelUtils.getSchema(openAPI, modelName);
                Map<String, Object> vendorExtensions = cs.getExtensions();
                if (vendorExtensions != null && !vendorExtensions.isEmpty() && vendorExtensions.containsKey("x-discriminator-value")) {
                    String xDiscriminatorValue = (String) vendorExtensions.get("x-discriminator-value");
                    mm = new MappedModel(xDiscriminatorValue, toModelName(modelName));
                    descendentSchemas.add(mm);
                }

            }
        }
        return descendentSchemas;
    }

    protected List<MappedModel> getAllOfDescendants(String thisSchemaName, OpenAPI openAPI) {
        ArrayList<String> queue = new ArrayList();;
        List<MappedModel> descendentSchemas = new ArrayList();
        Map<String, Schema> schemas = ModelUtils.getSchemas(openAPI);
        String currentSchemaName = thisSchemaName;
        while (true) {
            for (String childName : schemas.keySet()) {
                if (childName == thisSchemaName) {
                    continue;
                }
                Schema child = schemas.get(childName);
                if (ModelUtils.isComposedSchema(child)) {
                    ComposedSchema composedChild = (ComposedSchema) child;
                    List<Schema> parents = composedChild.getAllOf();
                    if (parents != null) {
                        for  (Schema parent: parents) {
                            String ref = parent.get$ref();
                            if (ref == null) {
                                // for schemas with no ref, it is not possible to build the discriminator map
                                // because ref is how we get the model name
                                // we only hit this use case for a schema with inline composed schemas, and one of those
                                // schemas also has inline composed schemas
                                throw new RuntimeException("Invalid inline schema defined in allOf in '" + childName + "'. Per the OpenApi spec, for this case when a composed schema defines a discriminator, the allOf schemas must use $ref. Change this inline definition to a $ref definition");
                            }
                            String parentName = ModelUtils.getSimpleRef(ref);
                            if (parentName.equals(currentSchemaName)) {
                                if (queue.contains(childName) || descendentSchemas.contains(childName)) {
                                    throw new RuntimeException("Stack overflow hit when looking for "+thisSchemaName+" an infinite loop starting and ending at "+childName+" was seen");
                                }
                                queue.add(childName);
                                break;
                            }
                        }
                    }
                }
            }
            if (queue.size() == 0) {
                break;
            }
            currentSchemaName = queue.remove(0);
            MappedModel mm = new MappedModel(currentSchemaName, toModelName(currentSchemaName));
            descendentSchemas.add(mm);
            Schema cs = schemas.get(currentSchemaName);
            Map<String, Object> vendorExtensions = cs.getExtensions();
            if (vendorExtensions != null && !vendorExtensions.isEmpty() && vendorExtensions.containsKey("x-discriminator-value")) {
                String xDiscriminatorValue = (String) vendorExtensions.get("x-discriminator-value");
                mm = new MappedModel(xDiscriminatorValue, toModelName(currentSchemaName));
                descendentSchemas.add(mm);
            }
        }
        return descendentSchemas;
    }

    protected CodegenDiscriminator createDiscriminator(String schemaName, Schema schema, OpenAPI openAPI) {
        Discriminator sourceDiscriminator = recursiveGetDiscriminator(schema, openAPI);
        if (sourceDiscriminator == null) {
            return null;
        }
        CodegenDiscriminator discriminator = new CodegenDiscriminator();
        String discPropName = sourceDiscriminator.getPropertyName();
        discriminator.setPropertyName(toVarName(discPropName));
        discriminator.setPropertyBaseName(sourceDiscriminator.getPropertyName());
        discriminator.setPropertyGetter(toGetter(discriminator.getPropertyName()));
        // FIXME: for now, we assume that the discriminator property is String
        discriminator.setPropertyType(typeMapping.get("string"));
        discriminator.setMapping(sourceDiscriminator.getMapping());
        List<MappedModel> uniqueDescendants = new ArrayList();
        if (sourceDiscriminator.getMapping() != null && !sourceDiscriminator.getMapping().isEmpty()) {
            for (Entry<String, String> e : sourceDiscriminator.getMapping().entrySet()) {
                String nameOrRef = e.getValue();
                String name = nameOrRef.indexOf('/') >= 0 ? ModelUtils.getSimpleRef(nameOrRef) : nameOrRef;
                String modelName = toModelName(name);
                uniqueDescendants.add(new MappedModel(e.getKey(), modelName));
            }
        }

        boolean legacyUseCase = (!this.getDiscriminatorExplicitMappingVerbose() && uniqueDescendants.isEmpty());
        if (this.getDiscriminatorExplicitMappingVerbose() || legacyUseCase) {
            // for schemas that allOf inherit from this schema, add those descendants to this discriminator map
            List<MappedModel> otherDescendants = getAllOfDescendants(schemaName, openAPI);
            for (MappedModel otherDescendant: otherDescendants) {
                if (!uniqueDescendants.contains(otherDescendant)) {
                    uniqueDescendants.add(otherDescendant);
                }
            }
<<<<<<< HEAD
        }
        // if there are composed oneOf/anyOf schemas, add them to this discriminator
        if (ModelUtils.isComposedSchema(schema) && this.getDiscriminatorExplicitMappingVerbose()) {
            List<MappedModel> otherDescendants = getOneOfAnyOfDescendants(schemaName, discPropName, (ComposedSchema) schema, openAPI);
            for (MappedModel otherDescendant: otherDescendants) {
                if (!uniqueDescendants.contains(otherDescendant)) {
                    uniqueDescendants.add(otherDescendant);
                }
            }
        }
        if (this.getDiscriminatorExplicitMappingVerbose()) {
            Collections.sort(uniqueDescendants);
        }
=======
        }
        // if there are composed oneOf/anyOf schemas, add them to this discriminator
        if (ModelUtils.isComposedSchema(schema) && this.getDiscriminatorExplicitMappingVerbose()) {
            List<MappedModel> otherDescendants = getOneOfAnyOfDescendants(schemaName, discPropName, (ComposedSchema) schema, openAPI);
            for (MappedModel otherDescendant: otherDescendants) {
                if (!uniqueDescendants.contains(otherDescendant)) {
                    uniqueDescendants.add(otherDescendant);
                }
            }
        }
        if (this.getDiscriminatorExplicitMappingVerbose()) {
            Collections.sort(uniqueDescendants);
        }
>>>>>>> 9e7a0ca3
        discriminator.getMappedModels().addAll(uniqueDescendants);
        return discriminator;
    }

    protected void addAdditionPropertiesToCodeGenModel(CodegenModel codegenModel, Schema schema) {
        addParentContainer(codegenModel, codegenModel.name, schema);
    }

    /**
     * Add schema's properties to "properties" and "required" list
     *
     * @param properties all properties
     * @param required   required property only
     * @param schema     schema in which the properties will be added to the lists
     */
    protected void addProperties(Map<String, Schema> properties, List<String> required, Schema schema) {
        if (schema instanceof ComposedSchema) {
            ComposedSchema composedSchema = (ComposedSchema) schema;

            if (composedSchema.getAllOf() != null) {
                for (Schema component : composedSchema.getAllOf()) {
                    addProperties(properties, required, component);
                }
            }

            if (schema.getRequired() != null) {
                required.addAll(schema.getRequired());
            }

            if (composedSchema.getOneOf() != null) {
                for (Schema component : composedSchema.getOneOf()) {
                    addProperties(properties, required, component);
                }
            }

            if (composedSchema.getAnyOf() != null) {
                for (Schema component : composedSchema.getAnyOf()) {
                    addProperties(properties, required, component);
                }
            }

            return;
        }

        if (StringUtils.isNotBlank(schema.get$ref())) {
            Schema interfaceSchema = ModelUtils.getReferencedSchema(this.openAPI, schema);
            addProperties(properties, required, interfaceSchema);
            return;
        }
        if (schema.getProperties() != null) {
            properties.putAll(schema.getProperties());
        }
        if (schema.getRequired() != null) {
            required.addAll(schema.getRequired());
        }
    }

    /**
     * Camelize the method name of the getter and setter
     *
     * @param name string to be camelized
     * @return Camelized string
     */
    public String getterAndSetterCapitalize(String name) {
        if (name == null || name.length() == 0) {
            return name;
        }
        return camelize(toVarName(name));
    }

    /**
     * Convert OAS Property object to Codegen Property object
     *
     * @param name name of the property
     * @param p    OAS property object
     * @return Codegen Property object
     */
    public CodegenProperty fromProperty(String name, Schema p) {
        if (p == null) {
            LOGGER.error("Undefined property/schema for `{}`. Default to type:string.", name);
            return null;
        }
        LOGGER.debug("debugging fromProperty for " + name + " : " + p);

        // unalias schema
        p = ModelUtils.unaliasSchema(this.openAPI, p, importMapping);

        CodegenProperty property = CodegenModelFactory.newInstance(CodegenModelType.PROPERTY);

        ModelUtils.syncValidationProperties(p, property);

        property.name = toVarName(name);
        property.baseName = name;
        if (p.getType() == null) {
            property.openApiType = getSchemaType(p);
        } else {
            property.openApiType = p.getType();
        }
        property.nameInCamelCase = camelize(property.name, false);
        property.nameInSnakeCase = CaseFormat.UPPER_CAMEL.to(CaseFormat.UPPER_UNDERSCORE, property.nameInCamelCase);
        property.description = escapeText(p.getDescription());
        property.unescapedDescription = p.getDescription();
        property.title = p.getTitle();
        property.getter = toGetter(name);
        property.setter = toSetter(name);
        property.example = toExampleValue(p);
        property.defaultValue = toDefaultValue(p);
        property.defaultValueWithParam = toDefaultValueWithParam(name, p);
        property.jsonSchema = Json.pretty(p);

        if (p.getDeprecated() != null) {
            property.deprecated = p.getDeprecated();
        }
        if (p.getReadOnly() != null) {
            property.isReadOnly = p.getReadOnly();
        }
        if (p.getWriteOnly() != null) {
            property.isWriteOnly = p.getWriteOnly();
        }
        if (p.getNullable() != null) {
            property.isNullable = p.getNullable();
        }

        if (p.getXml() != null) {
            if (p.getXml().getAttribute() != null) {
                property.isXmlAttribute = p.getXml().getAttribute();
            }
            property.xmlPrefix = p.getXml().getPrefix();
            property.xmlName = p.getXml().getName();
            property.xmlNamespace = p.getXml().getNamespace();
        }
        if (p.getExtensions() != null && !p.getExtensions().isEmpty()) {
            property.getVendorExtensions().putAll(p.getExtensions());
        }

        String type = getSchemaType(p);
        if (ModelUtils.isIntegerSchema(p)) { // integer type
            property.isNumeric = Boolean.TRUE;
            if (ModelUtils.isLongSchema(p)) { // int64/long format
                property.isLong = Boolean.TRUE;
            } else { // int32 format
                property.isInteger = Boolean.TRUE;
            }

            if (p.getMinimum() != null) {
                property.minimum = String.valueOf(p.getMinimum().longValue());
            }
            if (p.getMaximum() != null) {
                property.maximum = String.valueOf(p.getMaximum().longValue());
            }
            if (p.getExclusiveMinimum() != null) {
                property.exclusiveMinimum = p.getExclusiveMinimum();
            }
            if (p.getExclusiveMaximum() != null) {
                property.exclusiveMaximum = p.getExclusiveMaximum();
            }

            // check if any validation rule defined
            // exclusive* are noop without corresponding min/max
            if (property.minimum != null || property.maximum != null)
                property.hasValidation = true;

        } else if (ModelUtils.isBooleanSchema(p)) { // boolean type
            property.isBoolean = true;
            property.getter = toBooleanGetter(name);
        } else if (ModelUtils.isDateSchema(p)) { // date format
            property.isString = false; // for backward compatibility with 2.x
            property.isDate = true;

        } else if (ModelUtils.isDateTimeSchema(p)) { // date-time format
            property.isString = false; // for backward compatibility with 2.x
            property.isDateTime = true;

        } else if (ModelUtils.isStringSchema(p)) {
            if (ModelUtils.isByteArraySchema(p)) {
                property.isByteArray = true;
            } else if (ModelUtils.isBinarySchema(p)) {
                property.isBinary = true;
                property.isFile = true; // file = binary in OAS3
            } else if (ModelUtils.isFileSchema(p)) {
                property.isFile = true;
            } else if (ModelUtils.isUUIDSchema(p)) {
                // keep isString to true to make it backward compatible
                property.isString = true;
                property.isUuid = true;
            } else if (ModelUtils.isURISchema(p)) {
                property.isString = true; // for backward compatibility
                property.isUri = true;
            } else if (ModelUtils.isEmailSchema(p)) {
                property.isString = true;
                property.isEmail = true;
            } else {
                property.isString = true;
            }

            property.maxLength = p.getMaxLength();
            property.minLength = p.getMinLength();
            property.pattern = toRegularExpression(p.getPattern());

            // check if any validation rule defined
            if (property.pattern != null || property.minLength != null || property.maxLength != null)
                property.hasValidation = true;

        } else if (ModelUtils.isNumberSchema(p)) {
            property.isNumeric = Boolean.TRUE;
            if (ModelUtils.isFloatSchema(p)) { // float
                property.isFloat = Boolean.TRUE;
            } else if (ModelUtils.isDoubleSchema(p)) { // double
                property.isDouble = Boolean.TRUE;
            } else { // type is number and without format
                property.isNumber = Boolean.TRUE;
            }

            if (p.getMinimum() != null) {
                property.minimum = String.valueOf(p.getMinimum());
            }
            if (p.getMaximum() != null) {
                property.maximum = String.valueOf(p.getMaximum());
            }
            if (p.getExclusiveMinimum() != null) {
                property.exclusiveMinimum = p.getExclusiveMinimum();
            }
            if (p.getExclusiveMaximum() != null) {
                property.exclusiveMaximum = p.getExclusiveMaximum();
            }
            if (p.getMultipleOf() != null) {
                property.multipleOf = p.getMultipleOf();
            }

            // check if any validation rule defined
            // exclusive* are noop without corresponding min/max
            if (property.minimum != null || property.maximum != null)
                property.hasValidation = true;

        } else if (ModelUtils.isFreeFormObject(p)) {
            property.isFreeFormObject = true;
        } else if (ModelUtils.isArraySchema(p)) {
            // default to string if inner item is undefined
            ArraySchema arraySchema = (ArraySchema) p;
            Schema innerSchema = ModelUtils.unaliasSchema(this.openAPI, getSchemaItems(arraySchema), importMapping);
        } else if (ModelUtils.isMapSchema(p)) {
            Schema innerSchema = ModelUtils.unaliasSchema(this.openAPI, ModelUtils.getAdditionalProperties(p),
                    importMapping);
            if (innerSchema == null) {
                LOGGER.error("Undefined map inner type for `{}`. Default to String.", p.getName());
                innerSchema = new StringSchema().description("//TODO automatically added by openapi-generator due to undefined type");
                p.setAdditionalProperties(innerSchema);
            }
        }

        //Inline enum case:
        if (p.getEnum() != null && !p.getEnum().isEmpty()) {
            List<Object> _enum = p.getEnum();
            property._enum = new ArrayList<String>();
            for (Object i : _enum) {
                property._enum.add(String.valueOf(i));
            }
            property.isEnum = true;

            Map<String, Object> allowableValues = new HashMap<String, Object>();
            allowableValues.put("values", _enum);
            if (allowableValues.size() > 0) {
                property.allowableValues = allowableValues;
            }
        }

        Schema referencedSchema = ModelUtils.getReferencedSchema(this.openAPI, p);

        //Referenced enum case:
        if (referencedSchema.getEnum() != null && !referencedSchema.getEnum().isEmpty()) {
            List<Object> _enum = referencedSchema.getEnum();

            Map<String, Object> allowableValues = new HashMap<String, Object>();
            allowableValues.put("values", _enum);
            if (allowableValues.size() > 0) {
                property.allowableValues = allowableValues;
            }
        }

        if (referencedSchema.getNullable() != null) {
            property.isNullable = referencedSchema.getNullable();
        }

        property.dataType = getTypeDeclaration(p);
        property.dataFormat = p.getFormat();
        property.baseType = getSchemaType(p);

        // this can cause issues for clients which don't support enums
        if (property.isEnum) {
            property.datatypeWithEnum = toEnumName(property);
            property.enumName = toEnumName(property);
        } else {
            property.datatypeWithEnum = property.dataType;
        }

        if (ModelUtils.isArraySchema(p)) {
            property.isContainer = true;
            property.isListContainer = true;
            property.containerType = "array";
            property.baseType = getSchemaType(p);
            if (p.getXml() != null) {
                property.isXmlWrapped = p.getXml().getWrapped() == null ? false : p.getXml().getWrapped();
                property.xmlPrefix = p.getXml().getPrefix();
                property.xmlNamespace = p.getXml().getNamespace();
                property.xmlName = p.getXml().getName();
            }

            // handle inner property
            property.maxItems = p.getMaxItems();
            property.minItems = p.getMinItems();
            String itemName = null;
            if (p.getExtensions() != null && p.getExtensions().get("x-item-name") != null) {
                itemName = p.getExtensions().get("x-item-name").toString();
            }
            if (itemName == null) {
                itemName = property.name;
            }
            ArraySchema arraySchema = (ArraySchema) p;
            Schema innerSchema = ModelUtils.unaliasSchema(this.openAPI, getSchemaItems(arraySchema), importMapping);
            CodegenProperty cp = fromProperty(itemName, innerSchema);
            updatePropertyForArray(property, cp);
        } else if (ModelUtils.isMapSchema(p)) {
            property.isContainer = true;
            property.isMapContainer = true;
            property.containerType = "map";
            property.baseType = getSchemaType(p);
            property.minItems = p.getMinProperties();
            property.maxItems = p.getMaxProperties();

            // handle inner property
            Schema innerSchema = ModelUtils.unaliasSchema(this.openAPI, ModelUtils.getAdditionalProperties(p),
                    importMapping);
            if (innerSchema == null) {
                LOGGER.error("Undefined map inner type for `{}`. Default to String.", p.getName());
                innerSchema = new StringSchema().description("//TODO automatically added by openapi-generator due to undefined type");
                p.setAdditionalProperties(innerSchema);
            }
            CodegenProperty cp = fromProperty("inner", innerSchema);
            updatePropertyForMap(property, cp);
        } else if (ModelUtils.isFreeFormObject(p)) {
            property.isFreeFormObject = true;
            property.baseType = getSchemaType(p);
        } else { // model
            // TODO revise the logic below
            //if (StringUtils.isNotBlank(p.get$ref())) {
            //    property.baseType = getSimpleRef(p.get$ref());
            //}
            // --END of revision
            setNonArrayMapProperty(property, type);
            Schema refOrCurrent = ModelUtils.getReferencedSchema(this.openAPI, p);
            property.isModel = (ModelUtils.isComposedSchema(refOrCurrent) || ModelUtils.isObjectSchema(refOrCurrent)) && ModelUtils.isModel(refOrCurrent);
            if (ModelUtils.isAnyTypeSchema(p)) {
                property.isAnyType = true;
            }
        }

        LOGGER.debug("debugging from property return: " + property);
        return property;
    }

    /**
     * Update property for array(list) container
     *
     * @param property      Codegen property
     * @param innerProperty Codegen inner property of map or list
     */
    protected void updatePropertyForArray(CodegenProperty property, CodegenProperty innerProperty) {
        if (innerProperty == null) {
            LOGGER.warn("skipping invalid array property " + Json.pretty(property));
            return;
        }
        property.dataFormat = innerProperty.dataFormat;
        if (!languageSpecificPrimitives.contains(innerProperty.baseType)) {
            property.complexType = innerProperty.baseType;
        } else {
            property.isPrimitiveType = true;
        }
        property.items = innerProperty;
        property.mostInnerItems = getMostInnerItems(innerProperty);
        // inner item is Enum
        if (isPropertyInnerMostEnum(property)) {
            // isEnum is set to true when the type is an enum
            // or the inner type of an array/map is an enum
            property.isEnum = true;
            // update datatypeWithEnum and default value for array
            // e.g. List<string> => List<StatusEnum>
            updateDataTypeWithEnumForArray(property);
            // set allowable values to enum values (including array/map of enum)
            property.allowableValues = getInnerEnumAllowableValues(property);
        }

    }

    /**
     * Update property for map container
     *
     * @param property      Codegen property
     * @param innerProperty Codegen inner property of map or list
     */
    protected void updatePropertyForMap(CodegenProperty property, CodegenProperty innerProperty) {
        if (innerProperty == null) {
            LOGGER.warn("skipping invalid map property " + Json.pretty(property));
            return;
        }
        if (!languageSpecificPrimitives.contains(innerProperty.baseType)) {
            property.complexType = innerProperty.baseType;
        } else {
            property.isPrimitiveType = true;
        }
        property.items = innerProperty;
        property.mostInnerItems = getMostInnerItems(innerProperty);
        property.dataFormat = innerProperty.dataFormat;
        // inner item is Enum
        if (isPropertyInnerMostEnum(property)) {
            // isEnum is set to true when the type is an enum
            // or the inner type of an array/map is an enum
            property.isEnum = true;
            // update datatypeWithEnum and default value for map
            // e.g. Dictionary<string, string> => Dictionary<string, StatusEnum>
            updateDataTypeWithEnumForMap(property);
            // set allowable values to enum values (including array/map of enum)
            property.allowableValues = getInnerEnumAllowableValues(property);
        }

    }

    /**
     * Update property for map container
     *
     * @param property Codegen property
     * @return True if the inner most type is enum
     */
    protected Boolean isPropertyInnerMostEnum(CodegenProperty property) {
        CodegenProperty currentProperty = getMostInnerItems(property);

        return currentProperty == null ? false : currentProperty.isEnum;
    }

    protected CodegenProperty getMostInnerItems(CodegenProperty property) {
        CodegenProperty currentProperty = property;
        while (currentProperty != null && (Boolean.TRUE.equals(currentProperty.isMapContainer)
                || Boolean.TRUE.equals(currentProperty.isListContainer))) {
            currentProperty = currentProperty.items;
        }
        return currentProperty;
    }

    protected Map<String, Object> getInnerEnumAllowableValues(CodegenProperty property) {
        CodegenProperty currentProperty = getMostInnerItems(property);

        return currentProperty == null ? new HashMap<String, Object>() : currentProperty.allowableValues;
    }

    /**
     * Update datatypeWithEnum for array container
     *
     * @param property Codegen property
     */
    protected void updateDataTypeWithEnumForArray(CodegenProperty property) {
        CodegenProperty baseItem = property.items;
        while (baseItem != null && (Boolean.TRUE.equals(baseItem.isMapContainer)
                || Boolean.TRUE.equals(baseItem.isListContainer))) {
            baseItem = baseItem.items;
        }
        if (baseItem != null) {
            // set both datatype and datetypeWithEnum as only the inner type is enum
            property.datatypeWithEnum = property.datatypeWithEnum.replace(baseItem.baseType, toEnumName(baseItem));

            // naming the enum with respect to the language enum naming convention
            // e.g. remove [], {} from array/map of enum
            property.enumName = toEnumName(property);

            // set default value for variable with inner enum
            if (property.defaultValue != null) {
                property.defaultValue = property.defaultValue.replace(baseItem.baseType, toEnumName(baseItem));
            }

            updateCodegenPropertyEnum(property);
        }
    }

    /**
     * Update datatypeWithEnum for map container
     *
     * @param property Codegen property
     */
    protected void updateDataTypeWithEnumForMap(CodegenProperty property) {
        CodegenProperty baseItem = property.items;
        while (baseItem != null && (Boolean.TRUE.equals(baseItem.isMapContainer)
                || Boolean.TRUE.equals(baseItem.isListContainer))) {
            baseItem = baseItem.items;
        }

        if (baseItem != null) {
            // set both datatype and datetypeWithEnum as only the inner type is enum
            property.datatypeWithEnum = property.datatypeWithEnum.replace(", " + baseItem.baseType, ", " + toEnumName(baseItem));

            // naming the enum with respect to the language enum naming convention
            // e.g. remove [], {} from array/map of enum
            property.enumName = toEnumName(property);

            // set default value for variable with inner enum
            if (property.defaultValue != null) {
                property.defaultValue = property.defaultValue.replace(", " + property.items.baseType, ", " + toEnumName(property.items));
            }

            updateCodegenPropertyEnum(property);
        }
    }

    protected void setNonArrayMapProperty(CodegenProperty property, String type) {
        property.isContainer = false;
        if (languageSpecificPrimitives().contains(type)) {
            property.isPrimitiveType = true;
        } else {
            property.complexType = property.baseType;
            property.isModel = true;
        }
    }

    /**
     * Override with any special handling of response codes
     *
     * @param responses OAS Operation's responses
     * @return default method response or <code>null</code> if not found
     */
    protected ApiResponse findMethodResponse(ApiResponses responses) {
        String code = null;
        for (String responseCode : responses.keySet()) {
            if (responseCode.startsWith("2") || responseCode.equals("default")) {
                if (code == null || code.compareTo(responseCode) > 0) {
                    code = responseCode;
                }
            }
        }
        if (code == null) {
            return null;
        }
        return responses.get(code);
    }

    /**
     * Set op's returnBaseType, returnType, examples etc.
     *
     * @param operation      endpoint Operation
     * @param schemas        a map of the schemas in the openapi spec
     * @param op             endpoint CodegenOperation
     * @param methodResponse the default ApiResponse for the endpoint
     */
    protected void handleMethodResponse(Operation operation,
                                        Map<String, Schema> schemas,
                                        CodegenOperation op,
                                        ApiResponse methodResponse) {
        handleMethodResponse(operation, schemas, op, methodResponse, Collections.<String, String>emptyMap());
    }

    /**
     * Set op's returnBaseType, returnType, examples etc.
     *
     * @param operation      endpoint Operation
     * @param schemas        a map of the schemas in the openapi spec
     * @param op             endpoint CodegenOperation
     * @param methodResponse the default ApiResponse for the endpoint
     * @param importMappings mappings of external types to be omitted by unaliasing
     */
    protected void handleMethodResponse(Operation operation,
                                        Map<String, Schema> schemas,
                                        CodegenOperation op,
                                        ApiResponse methodResponse,
                                        Map<String, String> importMappings) {
        Schema responseSchema = ModelUtils.unaliasSchema(this.openAPI, ModelUtils.getSchemaFromResponse(methodResponse), importMappings);

        if (responseSchema != null) {
            CodegenProperty cm = fromProperty("response", responseSchema);

            if (ModelUtils.isArraySchema(responseSchema)) {
                ArraySchema as = (ArraySchema) responseSchema;
                CodegenProperty innerProperty = fromProperty("response", getSchemaItems(as));
                op.returnBaseType = innerProperty.baseType;
            } else if (ModelUtils.isMapSchema(responseSchema)) {
                CodegenProperty innerProperty = fromProperty("response", ModelUtils.getAdditionalProperties(responseSchema));
                op.returnBaseType = innerProperty.baseType;
            } else {
                if (cm.complexType != null) {
                    op.returnBaseType = cm.complexType;
                } else {
                    op.returnBaseType = cm.baseType;
                }
            }

            // generate examples
            String exampleStatusCode = "200";
            for (String key : operation.getResponses().keySet()) {
                if (operation.getResponses().get(key) == methodResponse && !key.equals("default")) {
                    exampleStatusCode = key;
                }
            }
            op.examples = new ExampleGenerator(schemas, this.openAPI).generateFromResponseSchema(exampleStatusCode, responseSchema, getProducesInfo(this.openAPI, operation));
            op.defaultResponse = toDefaultValue(responseSchema);
            op.returnType = cm.dataType;
            op.hasReference = schemas.containsKey(op.returnBaseType);

            // lookup discriminator
            Schema schema = schemas.get(op.returnBaseType);
            if (schema != null) {
                CodegenModel cmod = fromModel(op.returnBaseType, schema);
                op.discriminator = cmod.discriminator;
            }

            if (cm.isContainer) {
                op.returnContainer = cm.containerType;
                if ("map".equals(cm.containerType)) {
                    op.isMapContainer = true;
                } else if ("list".equalsIgnoreCase(cm.containerType)) {
                    op.isListContainer = true;
                } else if ("array".equalsIgnoreCase(cm.containerType)) {
                    op.isListContainer = true;
                }
            } else {
                op.returnSimpleType = true;
            }
            if (languageSpecificPrimitives().contains(op.returnBaseType) || op.returnBaseType == null) {
                op.returnTypeIsPrimitive = true;
            }
        }
        addHeaders(methodResponse, op.responseHeaders);
    }

    /**
     * Convert OAS Operation object to Codegen Operation object
     *
     * @param httpMethod HTTP method
     * @param operation  OAS operation object
     * @param path       the path of the operation
     * @param servers    list of servers
     * @return Codegen Operation object
     */
    public CodegenOperation fromOperation(String path,
                                          String httpMethod,
                                          Operation operation,
                                          List<Server> servers) {
        LOGGER.debug("fromOperation => operation: " + operation);
        if (operation == null)
            throw new RuntimeException("operation cannot be null in fromOperation");

        Map<String, Schema> schemas = ModelUtils.getSchemas(this.openAPI);
        CodegenOperation op = CodegenModelFactory.newInstance(CodegenModelType.OPERATION);
        Set<String> imports = new HashSet<String>();
        if (operation.getExtensions() != null && !operation.getExtensions().isEmpty()) {
            op.vendorExtensions.putAll(operation.getExtensions());

            Object isCallbackRequest = op.vendorExtensions.remove("x-callback-request");
            op.isCallbackRequest = Boolean.TRUE.equals(isCallbackRequest);
        }

        // servers setting
        if (operation.getServers() != null && !operation.getServers().isEmpty()) {
            // use operation-level servers first if defined
            op.servers = fromServers(operation.getServers());
        } else if (servers != null && !servers.isEmpty()) {
            // use path-level servers
            op.servers = fromServers(servers);
        }

        // store the original operationId for plug-in
        op.operationIdOriginal = operation.getOperationId();

        String operationId = getOrGenerateOperationId(operation, path, httpMethod);
        // remove prefix in operationId
        if (removeOperationIdPrefix) {
            int offset = operationId.indexOf('_');
            if (offset > -1) {
                operationId = operationId.substring(offset + 1);
            }
        }
        operationId = removeNonNameElementToCamelCase(operationId);

        if (isStrictSpecBehavior() && !path.startsWith("/")) {
            // modifies an operation.path to strictly conform to OpenAPI Spec
            op.path = "/" + path;
        } else {
            op.path = path;
        }

        op.operationId = toOperationId(operationId);
        op.summary = escapeText(operation.getSummary());
        op.unescapedNotes = operation.getDescription();
        op.notes = escapeText(operation.getDescription());
        op.hasConsumes = false;
        op.hasProduces = false;
        if (operation.getDeprecated() != null) {
            op.isDeprecated = operation.getDeprecated();
        }

        addConsumesInfo(operation, op);

        if (operation.getResponses() != null && !operation.getResponses().isEmpty()) {
            ApiResponse methodResponse = findMethodResponse(operation.getResponses());
            for (String key : operation.getResponses().keySet()) {
                ApiResponse response = operation.getResponses().get(key);
                addProducesInfo(response, op);
                CodegenResponse r = fromResponse(key, response);
                r.hasMore = true;
                if (r.baseType != null &&
                        !defaultIncludes.contains(r.baseType) &&
                        !languageSpecificPrimitives.contains(r.baseType)) {
                    imports.add(r.baseType);
                }
                r.isDefault = response == methodResponse;
                op.responses.add(r);
                if (Boolean.TRUE.equals(r.isBinary) && Boolean.TRUE.equals(r.isDefault)) {
                    op.isResponseBinary = Boolean.TRUE;
                }
                if (Boolean.TRUE.equals(r.isFile) && Boolean.TRUE.equals(r.isDefault)) {
                    op.isResponseFile = Boolean.TRUE;
                }
            }
            op.responses.sort((a, b) -> {
                int aDefault = "0".equals(a.code) ? 1 : 0;
                int bDefault = "0".equals(b.code) ? 1 : 0;
                return aDefault - bDefault;
            });
            op.responses.get(op.responses.size() - 1).hasMore = false;

            if (methodResponse != null) {
                handleMethodResponse(operation, schemas, op, methodResponse, importMapping);
            }
        }

        if (operation.getCallbacks() != null && !operation.getCallbacks().isEmpty()) {
            operation.getCallbacks().forEach((name, callback) -> {
                CodegenCallback c = fromCallback(name, callback, servers);
                c.hasMore = true;
                op.callbacks.add(c);
            });
            op.callbacks.get(op.callbacks.size() - 1).hasMore = false;
        }

        List<Parameter> parameters = operation.getParameters();
        List<CodegenParameter> allParams = new ArrayList<CodegenParameter>();
        List<CodegenParameter> bodyParams = new ArrayList<CodegenParameter>();
        List<CodegenParameter> pathParams = new ArrayList<CodegenParameter>();
        List<CodegenParameter> queryParams = new ArrayList<CodegenParameter>();
        List<CodegenParameter> headerParams = new ArrayList<CodegenParameter>();
        List<CodegenParameter> cookieParams = new ArrayList<CodegenParameter>();
        List<CodegenParameter> formParams = new ArrayList<CodegenParameter>();
        List<CodegenParameter> requiredParams = new ArrayList<CodegenParameter>();
        List<CodegenParameter> optionalParams = new ArrayList<CodegenParameter>();

        CodegenParameter bodyParam = null;
        RequestBody requestBody = operation.getRequestBody();
        if (requestBody != null) {
            String contentType = getContentType(requestBody);
            if (contentType != null &&
                    (contentType.toLowerCase(Locale.ROOT).startsWith("application/x-www-form-urlencoded") ||
                            contentType.toLowerCase(Locale.ROOT).startsWith("multipart"))) {
                // process form parameters
                formParams = fromRequestBodyToFormParameters(requestBody, imports);
                op.isMultipart = contentType.toLowerCase(Locale.ROOT).startsWith("multipart");
                for (CodegenParameter cp : formParams) {
                    postProcessParameter(cp);
                }
                // add form parameters to the beginning of all parameter list
                if (prependFormOrBodyParameters) {
                    for (CodegenParameter cp : formParams) {
                        allParams.add(cp.copy());
                    }
                }
            } else {
                // process body parameter
                requestBody = ModelUtils.getReferencedRequestBody(this.openAPI, requestBody);

                String bodyParameterName = "";
                if (op.vendorExtensions != null && op.vendorExtensions.containsKey("x-codegen-request-body-name")) {
                    bodyParameterName = (String) op.vendorExtensions.get("x-codegen-request-body-name");
                }
                bodyParam = fromRequestBody(requestBody, imports, bodyParameterName);
                bodyParam.description = escapeText(requestBody.getDescription());
                postProcessParameter(bodyParam);

                bodyParams.add(bodyParam);

                if (prependFormOrBodyParameters) {
                    allParams.add(bodyParam);
                }

                // add example
                if (schemas != null) {
                    op.requestBodyExamples = new ExampleGenerator(schemas, this.openAPI).generate(null, new ArrayList<String>(getConsumesInfo(this.openAPI, operation)), bodyParam.baseType);
                }
            }
        }

        if (parameters != null) {
            for (Parameter param : parameters) {
                param = ModelUtils.getReferencedParameter(this.openAPI, param);

                CodegenParameter p = fromParameter(param, imports);

                // ensure unique params
                if (ensureUniqueParams) {
                    if (!isParameterNameUnique(p, allParams)) {
                        p.paramName = generateNextName(p.paramName);
                    }
                }

                allParams.add(p);

                if (param instanceof QueryParameter || "query".equalsIgnoreCase(param.getIn())) {
                    queryParams.add(p.copy());
                } else if (param instanceof PathParameter || "path".equalsIgnoreCase(param.getIn())) {
                    pathParams.add(p.copy());
                } else if (param instanceof HeaderParameter || "header".equalsIgnoreCase(param.getIn())) {
                    headerParams.add(p.copy());
                } else if (param instanceof CookieParameter || "cookie".equalsIgnoreCase(param.getIn())) {
                    cookieParams.add(p.copy());
                } else {
                    LOGGER.warn("Unknown parameter type " + p.baseType + " for " + p.baseName);
                }

            }
        }

        // add form/body parameter (if any) to the end of all parameter list
        if (!prependFormOrBodyParameters) {
            for (CodegenParameter cp : formParams) {
                allParams.add(cp.copy());
            }

            for (CodegenParameter cp : bodyParams) {
                allParams.add(cp.copy());
            }
        }

        // create optional, required parameters
        for (CodegenParameter cp : allParams) {
            if (cp.required) { //required parameters
                requiredParams.add(cp.copy());
            } else { // optional parameters
                optionalParams.add(cp.copy());
                op.hasOptionalParams = true;
            }
        }

        // add imports to operation import tag
        for (String i : imports) {
            if (needToImport(i)) {
                op.imports.add(i);
            }
        }

        op.bodyParam = bodyParam;
        op.httpMethod = httpMethod.toUpperCase(Locale.ROOT);

        // move "required" parameters in front of "optional" parameters
        if (sortParamsByRequiredFlag) {
            Collections.sort(allParams, new Comparator<CodegenParameter>() {
                @Override
                public int compare(CodegenParameter one, CodegenParameter another) {
                    if (one.required == another.required)
                        return 0;
                    else if (one.required)
                        return -1;
                    else
                        return 1;
                }
            });
        }

        op.allParams = addHasMore(allParams);
        op.bodyParams = addHasMore(bodyParams);
        op.pathParams = addHasMore(pathParams);
        op.queryParams = addHasMore(queryParams);
        op.headerParams = addHasMore(headerParams);
        op.cookieParams = addHasMore(cookieParams);
        op.formParams = addHasMore(formParams);
        op.requiredParams = addHasMore(requiredParams);
        op.optionalParams = addHasMore(optionalParams);
        op.externalDocs = operation.getExternalDocs();
        // legacy support
        op.nickname = op.operationId;

        if (op.allParams.size() > 0) {
            op.hasParams = true;
        }
        op.hasRequiredParams = op.requiredParams.size() > 0;

        // set Restful Flag
        op.isRestfulShow = op.isRestfulShow();
        op.isRestfulIndex = op.isRestfulIndex();
        op.isRestfulCreate = op.isRestfulCreate();
        op.isRestfulUpdate = op.isRestfulUpdate();
        op.isRestfulDestroy = op.isRestfulDestroy();
        op.isRestful = op.isRestful();

        return op;
    }

    public boolean isParameterNameUnique(CodegenParameter p, List<CodegenParameter> parameters) {
        for (CodegenParameter parameter : parameters) {
            if (System.identityHashCode(p) == System.identityHashCode(parameter)) {
                continue; // skip itself
            }

            if (p.paramName.equals(parameter.paramName)) {
                return false;
            }
        }

        return true;
    }

    /**
     * Convert OAS Response object to Codegen Response object
     *
     * @param responseCode HTTP response code
     * @param response     OAS Response object
     * @return Codegen Response object
     */
    public CodegenResponse fromResponse(String responseCode, ApiResponse response) {
        CodegenResponse r = CodegenModelFactory.newInstance(CodegenModelType.RESPONSE);

        if (response.getContent() != null && response.getContent().size() > 0) {
            // Ensure validation properties from a target schema are persisted on CodegenResponse.
            // This ignores any edge case where different schemas have different validations because we don't
            // have a way to indicate a preference for response schema and are effective 1:1.
            Schema contentSchema = null;
            for (MediaType mt : response.getContent().values()) {
                if (contentSchema != null) break;
                contentSchema = mt.getSchema();
            }
            if (contentSchema != null) {
                ModelUtils.syncValidationProperties(contentSchema, r);
            }
        }

        if ("default".equals(responseCode) || "defaultResponse".equals(responseCode)) {
            r.code = "0";
        } else {
            r.code = responseCode;
            switch (r.code.charAt(0)) {
                case '1':
                    r.is1xx = true;
                    break;
                case '2':
                    r.is2xx = true;
                    break;
                case '3':
                    r.is3xx = true;
                    break;
                case '4':
                    r.is4xx = true;
                    break;
                case '5':
                    r.is5xx = true;
                    break;
                default:
                    throw new RuntimeException("Invalid response code " + responseCode);
            }
        }
        Schema responseSchema;
        if (this.openAPI != null && this.openAPI.getComponents() != null) {
            responseSchema = ModelUtils.unaliasSchema(this.openAPI, ModelUtils.getSchemaFromResponse(response),
                    importMapping);
        } else { // no model/alias defined
            responseSchema = ModelUtils.getSchemaFromResponse(response);
        }
        r.schema = responseSchema;
        if (responseSchema != null && responseSchema.getPattern() != null) {
            r.setPattern(toRegularExpression(responseSchema.getPattern()));
        }

        r.message = escapeText(response.getDescription());
        // TODO need to revise and test examples in responses
        // ApiResponse does not support examples at the moment
        //r.examples = toExamples(response.getExamples());
        r.jsonSchema = Json.pretty(response);
        if (response.getExtensions() != null && !response.getExtensions().isEmpty()) {
            r.vendorExtensions.putAll(response.getExtensions());
        }
        addHeaders(response, r.headers);
        r.hasHeaders = !r.headers.isEmpty();

        if (r.schema != null) {
            Map<String, Schema> allSchemas = null;
            CodegenProperty cp = fromProperty("response", responseSchema);

            if (ModelUtils.isArraySchema(responseSchema)) {
                ArraySchema as = (ArraySchema) responseSchema;
                CodegenProperty innerProperty = fromProperty("response", getSchemaItems(as));
                CodegenProperty innerCp = innerProperty;
                while (innerCp != null) {
                    r.baseType = innerCp.baseType;
                    innerCp = innerCp.items;
                }
            } else {
                if (cp.complexType != null) {
                    r.baseType = cp.complexType;
                    r.isModel = true;
                } else {
                    r.baseType = cp.baseType;
                }
            }

            r.dataType = cp.dataType;
            if (Boolean.TRUE.equals(cp.isString) && Boolean.TRUE.equals(cp.isEmail)) {
                r.isEmail = true;
            } else if (Boolean.TRUE.equals(cp.isString) && Boolean.TRUE.equals(cp.isUuid)) {
                r.isUuid = true;
            } else if (Boolean.TRUE.equals(cp.isByteArray)) {
                r.isByteArray = true;
            } else if (Boolean.TRUE.equals(cp.isString)) {
                r.isString = true;
            } else if (Boolean.TRUE.equals(cp.isBoolean)) {
                r.isBoolean = true;
            } else if (Boolean.TRUE.equals(cp.isLong)) {
                r.isLong = true;
                r.isNumeric = true;
            } else if (Boolean.TRUE.equals(cp.isInteger)) {
                r.isInteger = true;
                r.isNumeric = true;
            } else if (Boolean.TRUE.equals(cp.isNumber)) {
                r.isNumber = true;
                r.isNumeric = true;
            } else if (Boolean.TRUE.equals(cp.isDouble)) {
                r.isDouble = true;
                r.isNumeric = true;
            } else if (Boolean.TRUE.equals(cp.isFloat)) {
                r.isFloat = true;
                r.isNumeric = true;
            } else if (Boolean.TRUE.equals(cp.isBinary)) {
                r.isFile = true; // file = binary in OAS3
                r.isBinary = true;
            } else if (Boolean.TRUE.equals(cp.isFile)) {
                r.isFile = true;
            } else if (Boolean.TRUE.equals(cp.isDate)) {
                r.isDate = true;
            } else if (Boolean.TRUE.equals(cp.isDateTime)) {
                r.isDateTime = true;
            } else if (Boolean.TRUE.equals(cp.isFreeFormObject)) {
                r.isFreeFormObject = true;
            } else {
                LOGGER.debug("Property type is not primitive: " + cp.dataType);
            }

            if (cp.isContainer) {
                r.simpleType = false;
                r.containerType = cp.containerType;
                r.isMapContainer = "map".equals(cp.containerType);
                r.isListContainer = "list".equalsIgnoreCase(cp.containerType) || "array".equalsIgnoreCase(cp.containerType);
            } else {
                r.simpleType = true;
            }

            r.primitiveType = (r.baseType == null || languageSpecificPrimitives().contains(r.baseType));
        }

        if (r.baseType == null) {
            r.isMapContainer = false;
            r.isListContainer = false;
            r.primitiveType = true;
            r.simpleType = true;
        }

        return r;
    }

    /**
     * Convert OAS Callback object to Codegen Callback object
     *
     * @param name     callback name
     * @param callback OAS Callback object
     * @param servers  list of servers
     * @return Codegen Response object
     */
    public CodegenCallback fromCallback(String name, Callback callback, List<Server> servers) {
        CodegenCallback c = new CodegenCallback();
        c.name = name;

        if (callback.getExtensions() != null && !callback.getExtensions().isEmpty()) {
            c.vendorExtensions.putAll(callback.getExtensions());
        }

        callback.forEach((expression, pi) -> {
            CodegenCallback.Url u = new CodegenCallback.Url();
            u.expression = expression;
            u.hasMore = true;

            if (pi.getExtensions() != null && !pi.getExtensions().isEmpty()) {
                u.vendorExtensions.putAll(pi.getExtensions());
            }

            Stream.of(
                    Pair.of("get", pi.getGet()),
                    Pair.of("head", pi.getHead()),
                    Pair.of("put", pi.getPut()),
                    Pair.of("post", pi.getPost()),
                    Pair.of("delete", pi.getDelete()),
                    Pair.of("patch", pi.getPatch()),
                    Pair.of("options", pi.getOptions()))
                    .filter(p -> p.getValue() != null)
                    .forEach(p -> {
                        String method = p.getKey();
                        Operation op = p.getValue();

                        boolean genId = op.getOperationId() == null;
                        if (genId) {
                            op.setOperationId(getOrGenerateOperationId(op, c.name + "_" + expression.replaceAll("\\{\\$.*}", ""), method));
                        }

                        if (op.getExtensions() == null) {
                            op.setExtensions(new HashMap<>());
                        }
                        // This extension will be removed later by `fromOperation()` as it is only needed here to
                        // distinguish between normal operations and callback requests
                        op.getExtensions().put("x-callback-request", true);

                        CodegenOperation co = fromOperation(expression, method, op, servers);
                        if (genId) {
                            co.operationIdOriginal = null;
                            // legacy (see `fromOperation()`)
                            co.nickname = co.operationId;
                        }
                        u.requests.add(co);
                    });

            if (!u.requests.isEmpty()) {
                u.requests.get(u.requests.size() - 1).hasMore = false;
            }
            c.urls.add(u);
        });

        if (!c.urls.isEmpty()) {
            c.urls.get(c.urls.size() - 1).hasMore = false;
        }

        return c;
    }

    /**
     * Convert OAS Parameter object to Codegen Parameter object
     *
     * @param parameter OAS parameter object
     * @param imports   set of imports for library/package/module
     * @return Codegen Parameter object
     */
    public CodegenParameter fromParameter(Parameter parameter, Set<String> imports) {
        CodegenParameter codegenParameter = CodegenModelFactory.newInstance(CodegenModelType.PARAMETER);

        if (parameter.getContent() != null && parameter.getContent().size() > 0) {
            // Ensure validation properties from a target schema are persisted on CodegenParameter.
            // This ignores any edge case where different schemas have different validations because we don't
            // have a way to indicate a preference for parameter schema and are effective 1:1.
            Schema contentSchema = null;
            for (MediaType mt : parameter.getContent().values()) {
                if (contentSchema != null) break;
                contentSchema = mt.getSchema();
            }
            if (contentSchema != null) {
                ModelUtils.syncValidationProperties(contentSchema, codegenParameter);
            }
        }

        codegenParameter.baseName = parameter.getName();
        codegenParameter.description = escapeText(parameter.getDescription());
        codegenParameter.unescapedDescription = parameter.getDescription();
        if (parameter.getRequired() != null) {
            codegenParameter.required = parameter.getRequired();
        }
        codegenParameter.jsonSchema = Json.pretty(parameter);

        if (GlobalSettings.getProperty("debugParser") != null) {
            LOGGER.info("working on Parameter " + parameter.getName());
            LOGGER.info("JSON schema: " + codegenParameter.jsonSchema);
        }

        if (parameter.getExtensions() != null && !parameter.getExtensions().isEmpty()) {
            codegenParameter.vendorExtensions.putAll(parameter.getExtensions());
        }

        Schema s;
        if (parameter.getSchema() != null) {
            s = parameter.getSchema();
        } else if (parameter.getContent() != null) {
            Content content = parameter.getContent();
            if (content.size() > 1) {
                once(LOGGER).warn("Multiple schemas found in content, returning only the first one");
            }
            MediaType mediaType = content.values().iterator().next();
            s = mediaType.getSchema();
        } else {
            s = null;
        }

        if (s != null) {
            Schema parameterSchema = ModelUtils.unaliasSchema(this.openAPI, s, importMapping);
            if (parameterSchema == null) {
                LOGGER.warn("warning!  Schema not found for parameter \"" + parameter.getName() + "\", using String");
                parameterSchema = new StringSchema().description("//TODO automatically added by openapi-generator due to missing type definition.");
            }

            if (Boolean.TRUE.equals(parameterSchema.getNullable())) { // use nullable defined in the spec
                codegenParameter.isNullable = true;
            }

            // set default value
            codegenParameter.defaultValue = toDefaultValue(parameterSchema);

            if (parameter.getStyle() != null) {
                codegenParameter.style = parameter.getStyle().toString();
            }

            // the default value is false
            // https://github.com/OAI/OpenAPI-Specification/blob/master/versions/3.0.2.md#user-content-parameterexplode
            codegenParameter.isExplode = parameter.getExplode() == null ? false : parameter.getExplode();

            // TODO revise collectionFormat
            String collectionFormat = null;
            if (ModelUtils.isArraySchema(parameterSchema)) { // for array parameter
                final ArraySchema arraySchema = (ArraySchema) parameterSchema;
                Schema inner = getSchemaItems(arraySchema);

                collectionFormat = getCollectionFormat(parameter);
                // default to csv:
                collectionFormat = StringUtils.isEmpty(collectionFormat) ? "csv" : collectionFormat;
                CodegenProperty codegenProperty = fromProperty("inner", inner);
                codegenParameter.items = codegenProperty;
                codegenParameter.mostInnerItems = codegenProperty.mostInnerItems;
                codegenParameter.baseType = codegenProperty.dataType;
                codegenParameter.isContainer = true;
                codegenParameter.isListContainer = true;

                // recursively add import
                while (codegenProperty != null) {
                    imports.add(codegenProperty.baseType);
                    codegenProperty = codegenProperty.items;
                }

            } else if (ModelUtils.isMapSchema(parameterSchema)) { // for map parameter
                CodegenProperty codegenProperty = fromProperty("inner", ModelUtils.getAdditionalProperties(parameterSchema));
                codegenParameter.items = codegenProperty;
                codegenParameter.mostInnerItems = codegenProperty.mostInnerItems;
                codegenParameter.baseType = codegenProperty.dataType;
                codegenParameter.isContainer = true;
                codegenParameter.isMapContainer = true;

                // recursively add import
                while (codegenProperty != null) {
                    imports.add(codegenProperty.baseType);
                    codegenProperty = codegenProperty.items;
                }
            }
/* TODO revise the logic below
            } else {
                Map<PropertyId, Object> args = new HashMap<PropertyId, Object>();
                String format = qp.getFormat();
                args.put(PropertyId.ENUM, qp.getEnum());
                property = PropertyBuilder.build(type, format, args);
            }
*/

            CodegenProperty codegenProperty = fromProperty(parameter.getName(), parameterSchema);
            // TODO revise below which seems not working
            //if (parameterSchema.getRequired() != null && !parameterSchema.getRequired().isEmpty() && parameterSchema.getRequired().contains(codegenProperty.baseName)) {
            codegenProperty.required = Boolean.TRUE.equals(parameter.getRequired()) ? true : false;
            //}
            //codegenProperty.required = true;

            // set boolean flag (e.g. isString)
            setParameterBooleanFlagWithCodegenProperty(codegenParameter, codegenProperty);

            String parameterDataType = this.getParameterDataType(parameter, parameterSchema);
            if (parameterDataType != null) {
                codegenParameter.dataType = parameterDataType;
            } else {
                codegenParameter.dataType = codegenProperty.dataType;
            }
            if (ModelUtils.isObjectSchema(parameterSchema)) {
                codegenProperty.complexType = codegenParameter.dataType;
            }
            codegenParameter.dataFormat = codegenProperty.dataFormat;
            codegenParameter.required = codegenProperty.required;

            if (codegenProperty.isEnum) {
                codegenParameter.datatypeWithEnum = codegenProperty.datatypeWithEnum;
                codegenParameter.enumName = codegenProperty.enumName;
            }

            // enum
            updateCodegenPropertyEnum(codegenProperty);
            codegenParameter.isEnum = codegenProperty.isEnum;
            codegenParameter._enum = codegenProperty._enum;
            codegenParameter.allowableValues = codegenProperty.allowableValues;

            if (codegenProperty.items != null && codegenProperty.items.isEnum) {
                codegenParameter.datatypeWithEnum = codegenProperty.datatypeWithEnum;
                codegenParameter.enumName = codegenProperty.enumName;
                codegenParameter.items = codegenProperty.items;
                codegenParameter.mostInnerItems = codegenProperty.mostInnerItems;
            }

            codegenParameter.collectionFormat = collectionFormat;
            if ("multi".equals(collectionFormat)) {
                codegenParameter.isCollectionFormatMulti = true;
            }
            codegenParameter.paramName = toParamName(parameter.getName());

            // import
            if (codegenProperty.complexType != null) {
                imports.add(codegenProperty.complexType);
            }

            // validation
            // handle maximum, minimum properly for int/long by removing the trailing ".0"
            if (ModelUtils.isIntegerSchema(parameterSchema)) {
                codegenParameter.maximum = parameterSchema.getMaximum() == null ? null : String.valueOf(parameterSchema.getMaximum().longValue());
                codegenParameter.minimum = parameterSchema.getMinimum() == null ? null : String.valueOf(parameterSchema.getMinimum().longValue());
            } else {
                codegenParameter.maximum = parameterSchema.getMaximum() == null ? null : String.valueOf(parameterSchema.getMaximum());
                codegenParameter.minimum = parameterSchema.getMinimum() == null ? null : String.valueOf(parameterSchema.getMinimum());
            }

            codegenParameter.exclusiveMaximum = parameterSchema.getExclusiveMaximum() == null ? false : parameterSchema.getExclusiveMaximum();
            codegenParameter.exclusiveMinimum = parameterSchema.getExclusiveMinimum() == null ? false : parameterSchema.getExclusiveMinimum();
            codegenParameter.maxLength = parameterSchema.getMaxLength();
            codegenParameter.minLength = parameterSchema.getMinLength();
            codegenParameter.pattern = toRegularExpression(parameterSchema.getPattern());
            codegenParameter.maxItems = parameterSchema.getMaxItems();
            codegenParameter.minItems = parameterSchema.getMinItems();
            codegenParameter.uniqueItems = parameterSchema.getUniqueItems() == null ? false : parameterSchema.getUniqueItems();
            codegenParameter.multipleOf = parameterSchema.getMultipleOf();

            // exclusive* are noop without corresponding min/max
            if (codegenParameter.maximum != null || codegenParameter.minimum != null ||
                    codegenParameter.maxLength != null || codegenParameter.minLength != null ||
                    codegenParameter.maxItems != null || codegenParameter.minItems != null ||
                    codegenParameter.pattern != null) {
                codegenParameter.hasValidation = true;
            }

        } else {
            LOGGER.error("ERROR! Not handling  " + parameter + " as Body Parameter at the moment");
             /* TODO need to revise the logic below to handle body parameter
            if (!(parameter instanceof BodyParameter)) {
                LOGGER.error("Cannot use Parameter " + parameter + " as Body Parameter");
            }

            BodyParameter bp = (BodyParameter) param;
            Model model = bp.getSchema();

            if (model instanceof ModelImpl) {
                ModelImpl impl = (ModelImpl) model;
                CodegenModel cm = fromModel(bp.getName(), impl);
                if (!cm.emptyVars) {
                    codegen.dataType = getTypeDeclaration(cm.classname);
                    imports.add(p.dataType);
                } else {
                    Property prop = PropertyBuilder.build(impl.getType(), impl.getFormat(), null);
                    prop.setRequired(bp.getRequired());
                    CodegenProperty cp = fromProperty("property", prop);
                    if (cp != null) {
                        p.baseType = cp.baseType;
                        p.dataType = cp.datatype;
                        p.isPrimitiveType = cp.isPrimitiveType;
                        p.isBinary = isDataTypeBinary(cp.datatype);
                        p.isFile = isDataTypeFile(cp.datatype);
                        if (cp.complexType != null) {
                            imports.add(cp.complexType);
                        }
                    }

                    // set boolean flag (e.g. isString)
                    setParameterBooleanFlagWithCodegenProperty(p, cp);
                }
            } else if (model instanceof ArrayModel) {
                // to use the built-in model parsing, we unwrap the ArrayModel
                // and get a single property from it
                ArrayModel impl = (ArrayModel) model;
                // get the single property
                ArrayProperty ap = new ArrayProperty().items(impl.getItems());
                ap.setRequired(param.getRequired());
                CodegenProperty cp = fromProperty("inner", ap);
                if (cp.complexType != null) {
                    imports.add(cp.complexType);
                }
                imports.add(cp.baseType);

                // recursively add import
                CodegenProperty innerCp = cp;
                while(innerCp != null) {
                    if(innerCp.complexType != null) {
                        imports.add(innerCp.complexType);
                    }
                    innerCp = innerCp.items;
                }

                p.items = cp;
                p.dataType = cp.datatype;
                p.baseType = cp.complexType;
                p.isPrimitiveType = cp.isPrimitiveType;
                p.isContainer = true;
                p.isListContainer = true;

                // set boolean flag (e.g. isString)
                setParameterBooleanFlagWithCodegenProperty(p, cp);
            } else {
                Model sub = bp.getSchema();
                if (sub instanceof RefModel) {
                    String name = ((RefModel) sub).getSimpleRef();
                    name = getAlias(name);
                    if (typeMapping.containsKey(name)) {
                        name = typeMapping.get(name);
                        p.baseType = name;
                    } else {
                        name = toModelName(name);
                        p.baseType = name;
                        if (defaultIncludes.contains(name)) {
                            imports.add(name);
                        }
                        imports.add(name);
                        name = getTypeDeclaration(name);
                    }
                    p.dataType = name;
                }
            }
            p.paramName = toParamName(bp.getName());
        */
        }

        if (parameter instanceof QueryParameter || "query".equalsIgnoreCase(parameter.getIn())) {
            codegenParameter.isQueryParam = true;
        } else if (parameter instanceof PathParameter || "path".equalsIgnoreCase(parameter.getIn())) {
            codegenParameter.required = true;
            codegenParameter.isPathParam = true;
        } else if (parameter instanceof HeaderParameter || "header".equalsIgnoreCase(parameter.getIn())) {
            codegenParameter.isHeaderParam = true;
        } else if (parameter instanceof CookieParameter || "cookie".equalsIgnoreCase(parameter.getIn())) {
            codegenParameter.isCookieParam = true;
        } else {
            LOGGER.warn("Unknown parameter type: " + parameter.getName());
        }

        // default to UNKNOWN_PARAMETER_NAME if paramName is null
        if (codegenParameter.paramName == null) {
            LOGGER.warn("Parameter name not defined properly. Default to UNKNOWN_PARAMETER_NAME");
            codegenParameter.paramName = "UNKNOWN_PARAMETER_NAME";
        }

        // set the parameter example value
        // should be overridden by lang codegen
        setParameterExampleValue(codegenParameter, parameter);

        postProcessParameter(codegenParameter);
        LOGGER.debug("debugging codegenParameter return: " + codegenParameter);
        return codegenParameter;
    }

    /**
     * Returns the data type of a parameter.
     * Returns null by default to use the CodegenProperty.datatype value
     *
     * @param parameter Parameter
     * @param schema    Schema
     * @return data type
     */
    protected String getParameterDataType(Parameter parameter, Schema schema) {
        if (parameter.get$ref() != null) {
            String refName = ModelUtils.getSimpleRef(parameter.get$ref());
            return toModelName(refName);
        }
        return null;
    }

    // TODO revise below as it should be replaced by ModelUtils.isByteArraySchema(parameterSchema)
    public boolean isDataTypeBinary(String dataType) {
        if (dataType != null) {
            return dataType.toLowerCase(Locale.ROOT).startsWith("byte");
        } else {
            return false;
        }
    }

    // TODO revise below as it should be replaced by ModelUtils.isFileSchema(parameterSchema)
    public boolean isDataTypeFile(String dataType) {
        if (dataType != null) {
            return dataType.toLowerCase(Locale.ROOT).equals("file");
        } else {
            return false;
        }
    }

    /**
     * Convert map of OAS SecurityScheme objects to a list of Codegen Security objects
     *
     * @param securitySchemeMap a map of OAS SecuritySchemeDefinition object
     * @return a list of Codegen Security objects
     */
    @SuppressWarnings("static-method")
    public List<CodegenSecurity> fromSecurity(Map<String, SecurityScheme> securitySchemeMap) {
        if (securitySchemeMap == null) {
            return Collections.emptyList();
        }

        List<CodegenSecurity> codegenSecurities = new ArrayList<CodegenSecurity>(securitySchemeMap.size());
        for (String key : securitySchemeMap.keySet()) {
            final SecurityScheme securityScheme = securitySchemeMap.get(key);

            CodegenSecurity cs = CodegenModelFactory.newInstance(CodegenModelType.SECURITY);
            cs.name = key;
            cs.type = securityScheme.getType().toString();
            cs.isCode = cs.isPassword = cs.isApplication = cs.isImplicit = false;
            cs.isHttpSignature = false;
            cs.isBasicBasic = cs.isBasicBearer = false;
            cs.scheme = securityScheme.getScheme();
            if (securityScheme.getExtensions() != null) {
                cs.vendorExtensions.putAll(securityScheme.getExtensions());
            }

            if (SecurityScheme.Type.APIKEY.equals(securityScheme.getType())) {
                cs.isBasic = cs.isOAuth = false;
                cs.isApiKey = true;
                cs.keyParamName = securityScheme.getName();
                cs.isKeyInHeader = securityScheme.getIn() == SecurityScheme.In.HEADER;
                cs.isKeyInQuery = securityScheme.getIn() == SecurityScheme.In.QUERY;
                cs.isKeyInCookie = securityScheme.getIn() == SecurityScheme.In.COOKIE;  //it assumes a validation step prior to generation. (cookie-auth supported from OpenAPI 3.0.0)
            } else if (SecurityScheme.Type.HTTP.equals(securityScheme.getType())) {
                cs.isKeyInHeader = cs.isKeyInQuery = cs.isKeyInCookie = cs.isApiKey = cs.isOAuth = false;
                cs.isBasic = true;
                if ("basic".equals(securityScheme.getScheme())) {
                    cs.isBasicBasic = true;
                } else if ("bearer".equals(securityScheme.getScheme())) {
                    cs.isBasicBearer = true;
                    cs.bearerFormat = securityScheme.getBearerFormat();
                } else if ("signature".equals(securityScheme.getScheme())) {
                    // HTTP signature as defined in https://datatracker.ietf.org/doc/draft-cavage-http-signatures/
                    // The registry of security schemes is maintained by IANA.
                    // https://www.iana.org/assignments/http-authschemes/http-authschemes.xhtml
                    // As of January 2020, the "signature" scheme has not been registered with IANA yet.
                    // This scheme may have to be changed when it is officially registered with IANA.
                    cs.isHttpSignature = true;
                    once(LOGGER).warn("Security scheme 'HTTP signature' is a draft IETF RFC and subject to change.");
                }
            } else if (SecurityScheme.Type.OAUTH2.equals(securityScheme.getType())) {
                cs.isKeyInHeader = cs.isKeyInQuery = cs.isKeyInCookie = cs.isApiKey = cs.isBasic = false;
                cs.isOAuth = true;
                final OAuthFlows flows = securityScheme.getFlows();
                if (securityScheme.getFlows() == null) {
                    throw new RuntimeException("missing oauth flow in " + cs.name);
                }
                if (flows.getPassword() != null) {
                    setOauth2Info(cs, flows.getPassword());
                    cs.isPassword = true;
                    cs.flow = "password";
                } else if (flows.getImplicit() != null) {
                    setOauth2Info(cs, flows.getImplicit());
                    cs.isImplicit = true;
                    cs.flow = "implicit";
                } else if (flows.getClientCredentials() != null) {
                    setOauth2Info(cs, flows.getClientCredentials());
                    cs.isApplication = true;
                    cs.flow = "application";
                } else if (flows.getAuthorizationCode() != null) {
                    setOauth2Info(cs, flows.getAuthorizationCode());
                    cs.isCode = true;
                    cs.flow = "accessCode";
                } else {
                    throw new RuntimeException("Could not identify any oauth2 flow in " + cs.name);
                }
            }

            codegenSecurities.add(cs);
        }

        // sort auth methods to maintain the same order
        Collections.sort(codegenSecurities, new Comparator<CodegenSecurity>() {
            @Override
            public int compare(CodegenSecurity one, CodegenSecurity another) {
                return ObjectUtils.compare(one.name, another.name);
            }
        });
        // set 'hasMore'
        Iterator<CodegenSecurity> it = codegenSecurities.iterator();
        while (it.hasNext()) {
            final CodegenSecurity security = it.next();
            security.hasMore = it.hasNext();
        }

        return codegenSecurities;
    }

    protected void setReservedWordsLowerCase(List<String> words) {
        reservedWords = new HashSet<String>();
        for (String word : words) {
            reservedWords.add(word.toLowerCase(Locale.ROOT));
        }
    }

    protected boolean isReservedWord(String word) {
        return word != null && reservedWords.contains(word.toLowerCase(Locale.ROOT));
    }

    /**
     * Get operationId from the operation object, and if it's blank, generate a new one from the given parameters.
     *
     * @param operation  the operation object
     * @param path       the path of the operation
     * @param httpMethod the HTTP method of the operation
     * @return the (generated) operationId
     */
    protected String getOrGenerateOperationId(Operation operation, String path, String httpMethod) {
        String operationId = operation.getOperationId();
        if (StringUtils.isBlank(operationId)) {
            String tmpPath = path;
            tmpPath = tmpPath.replaceAll("\\{", "");
            tmpPath = tmpPath.replaceAll("\\}", "");
            String[] parts = (tmpPath + "/" + httpMethod).split("/");
            StringBuilder builder = new StringBuilder();
            if ("/".equals(tmpPath)) {
                // must be root tmpPath
                builder.append("root");
            }
            for (String part : parts) {
                if (part.length() > 0) {
                    if (builder.toString().length() == 0) {
                        part = Character.toLowerCase(part.charAt(0)) + part.substring(1);
                    } else {
                        part = camelize(part);
                    }
                    builder.append(part);
                }
            }
            operationId = sanitizeName(builder.toString());
            LOGGER.warn("Empty operationId found for path: " + httpMethod + " " + path + ". Renamed to auto-generated operationId: " + operationId);
        }
        return operationId;
    }

    /**
     * Check the type to see if it needs import the library/module/package
     *
     * @param type name of the type
     * @return true if the library/module/package of the corresponding type needs to be imported
     */
    protected boolean needToImport(String type) {
        return StringUtils.isNotBlank(type) && !defaultIncludes.contains(type)
                && !languageSpecificPrimitives.contains(type);
    }

    @SuppressWarnings("static-method")
    protected List<Map<String, Object>> toExamples(Map<String, Object> examples) {
        if (examples == null) {
            return null;
        }

        final List<Map<String, Object>> output = new ArrayList<Map<String, Object>>(examples.size());
        for (Map.Entry<String, Object> entry : examples.entrySet()) {
            final Map<String, Object> kv = new HashMap<String, Object>();
            kv.put("contentType", entry.getKey());
            kv.put("example", entry.getValue());
            output.add(kv);
        }
        return output;
    }

    /**
     * Add headers to codegen property
     *
     * @param response   API response
     * @param properties list of codegen property
     */
    protected void addHeaders(ApiResponse response, List<CodegenProperty> properties) {
        if (response.getHeaders() != null) {
            for (Map.Entry<String, Header> headerEntry : response.getHeaders().entrySet()) {
                String description = headerEntry.getValue().getDescription();
                // follow the $ref
                Header header = ModelUtils.getReferencedHeader(this.openAPI, headerEntry.getValue());

                Schema schema;
                if (header.getSchema() == null) {
                    LOGGER.warn("No schema defined for Header '" + headerEntry.getKey() + "', using a String schema");
                    schema = new StringSchema();
                } else {
                    schema = header.getSchema();
                }
                CodegenProperty cp = fromProperty(headerEntry.getKey(), schema);
                cp.setDescription(escapeText(description));
                cp.setUnescapedDescription(description);
                properties.add(cp);
            }
        }
    }

    private static List<CodegenParameter> addHasMore(List<CodegenParameter> objs) {
        if (objs != null) {
            for (int i = 0; i < objs.size(); i++) {
                if (i > 0) {
                    objs.get(i).secondaryParam = true;
                }
                if (i < objs.size() - 1) {
                    objs.get(i).hasMore = true;
                }
            }
        }
        return objs;
    }

    /**
     * Add operation to group
     *
     * @param tag          name of the tag
     * @param resourcePath path of the resource
     * @param operation    OAS Operation object
     * @param co           Codegen Operation object
     * @param operations   map of Codegen operations
     */
    @SuppressWarnings("static-method")
    public void addOperationToGroup(String tag, String resourcePath, Operation operation, CodegenOperation
            co, Map<String, List<CodegenOperation>> operations) {
        List<CodegenOperation> opList = operations.get(tag);
        if (opList == null) {
            opList = new ArrayList<CodegenOperation>();
            operations.put(tag, opList);
        }
        // check for operationId uniqueness
        String uniqueName = co.operationId;
        int counter = 0;
        for (CodegenOperation op : opList) {
            if (uniqueName.equals(op.operationId)) {
                uniqueName = co.operationId + "_" + counter;
                counter++;
            }
        }
        if (!co.operationId.equals(uniqueName)) {
            LOGGER.warn("generated unique operationId `" + uniqueName + "`");
        }
        co.operationId = uniqueName;
        co.operationIdLowerCase = uniqueName.toLowerCase(Locale.ROOT);
        co.operationIdCamelCase = camelize(uniqueName);
        co.operationIdSnakeCase = underscore(uniqueName);
        opList.add(co);
        co.baseName = tag;
    }

    protected void addParentContainer(CodegenModel model, String name, Schema schema) {
        final CodegenProperty property = fromProperty(name, schema);
        addImport(model, property.complexType);
        model.parent = toInstantiationType(schema);
        final String containerType = property.containerType;
        final String instantiationType = instantiationTypes.get(containerType);
        if (instantiationType != null) {
            addImport(model, instantiationType);
        }

        final String mappedType = typeMapping.get(containerType);
        if (mappedType != null) {
            addImport(model, mappedType);
        }
    }

    /**
     * Generate the next name for the given name, i.e. append "2" to the base name if not ending with a number,
     * otherwise increase the number by 1. For example:
     * status    => status2
     * status2   => status3
     * myName100 => myName101
     *
     * @param name The base name
     * @return The next name for the base name
     */
    private static String generateNextName(String name) {
        Pattern pattern = Pattern.compile("\\d+\\z");
        Matcher matcher = pattern.matcher(name);
        if (matcher.find()) {
            String numStr = matcher.group();
            int num = Integer.parseInt(numStr) + 1;
            return name.substring(0, name.length() - numStr.length()) + num;
        } else {
            return name + "2";
        }
    }

    protected void addImport(CodegenModel m, String type) {
        if (type != null && needToImport(type)) {
            m.imports.add(type);
        }
    }

    /**
     * Loop through propertiies and unalias the reference if $ref (reference) is defined
     *
     * @param properties model properties (schemas)
     * @return model properties with direct reference to schemas
     */
    private Map<String, Schema> unaliasPropertySchema(Map<String, Schema> properties) {
        if (properties != null) {
            for (String key : properties.keySet()) {
                properties.put(key, ModelUtils.unaliasSchema(this.openAPI, properties.get(key), importMapping()));

            }
        }

        return properties;
    }

    private void addVars(CodegenModel m, Map<String, Schema> properties, List<String> required,
                         Map<String, Schema> allProperties, List<String> allRequired) {

        m.hasRequired = false;
        if (properties != null && !properties.isEmpty()) {
            m.hasVars = true;
            m.hasEnums = false; // TODO need to fix as its false in both cases

            Set<String> mandatory = required == null ? Collections.<String>emptySet()
                    : new TreeSet<String>(required);

            // update "vars" without parent's properties (all, required)
            addVars(m, m.vars, properties, mandatory);
            m.allMandatory = m.mandatory = mandatory;
        } else {
            m.emptyVars = true;
            m.hasVars = false;
            m.hasEnums = false; // TODO need to fix as its false in both cases
        }

        if (allProperties != null) {
            Set<String> allMandatory = allRequired == null ? Collections.<String>emptySet()
                    : new TreeSet<String>(allRequired);
            // update "vars" with parent's properties (all, required)
            addVars(m, m.allVars, allProperties, allMandatory);
            m.allMandatory = allMandatory;
        } else { // without parent, allVars and vars are the same
            m.allVars = m.vars;
            m.allMandatory = m.mandatory;
        }

        // loop through list to update property name with toVarName
        Set<String> renamedMandatory = new TreeSet<String>();
        Iterator<String> mandatoryIterator = m.mandatory.iterator();
        while (mandatoryIterator.hasNext()) {
            renamedMandatory.add(toVarName(mandatoryIterator.next()));
        }
        m.mandatory = renamedMandatory;

        Set<String> renamedAllMandatory = new TreeSet<String>();
        Iterator<String> allMandatoryIterator = m.allMandatory.iterator();
        while (allMandatoryIterator.hasNext()) {
            renamedAllMandatory.add(toVarName(allMandatoryIterator.next()));
        }
        m.allMandatory = renamedAllMandatory;
    }

    /**
     * Add variables (properties) to codegen model (list of properties, various flags, etc)
     *
     * @param m          Codegen model
     * @param vars       list of codegen properties (e.g. vars, allVars) to be updated with the new properties
     * @param properties a map of properties (schema)
     * @param mandatory  a set of required properties' name
     */
    private void addVars(CodegenModel m, List<CodegenProperty> vars, Map<String, Schema> properties, Set<String> mandatory) {
        for (Map.Entry<String, Schema> entry : properties.entrySet()) {

            final String key = entry.getKey();
            final Schema prop = entry.getValue();

            if (prop == null) {
                LOGGER.warn("Please report the issue. There shouldn't be null property for " + key);
            } else {
                final CodegenProperty cp = fromProperty(key, prop);
                cp.required = mandatory.contains(key);
                m.hasRequired = m.hasRequired || cp.required;
                m.hasOptional = m.hasOptional || !cp.required;
                if (cp.isEnum) {
                    // FIXME: if supporting inheritance, when called a second time for allProperties it is possible for
                    // m.hasEnums to be set incorrectly if allProperties has enumerations but properties does not.
                    m.hasEnums = true;
                }

                // set model's hasOnlyReadOnly to false if the property is read-only
                if (!Boolean.TRUE.equals(cp.isReadOnly)) {
                    m.hasOnlyReadOnly = false;
                }

                // TODO revise the logic to include map
                if (cp.isContainer) {
                    addImport(m, typeMapping.get("array"));
                }

                addImport(m, cp.baseType);
                CodegenProperty innerCp = cp;
                while (innerCp != null) {
                    addImport(m, innerCp.complexType);
                    innerCp = innerCp.items;
                }
                vars.add(cp);

                // if required, add to the list "requiredVars"
                if (Boolean.TRUE.equals(cp.required)) {
                    m.requiredVars.add(cp);
                } else { // else add to the list "optionalVars" for optional property
                    m.optionalVars.add(cp);
                }

                // if readonly, add to readOnlyVars (list of properties)
                if (Boolean.TRUE.equals(cp.isReadOnly)) {
                    m.readOnlyVars.add(cp);
                } else { // else add to readWriteVars (list of properties)
                    // duplicated properties will be removed by removeAllDuplicatedProperty later
                    m.readWriteVars.add(cp);
                }
            }
        }
    }

    /**
     * Determine all of the types in the model definitions (schemas) that are aliases of
     * simple types.
     *
     * @param schemas The complete set of model definitions (schemas).
     * @return A mapping from model name to type alias
     */
    Map<String, String> getAllAliases(Map<String, Schema> schemas) {
        if (schemas == null || schemas.isEmpty()) {
            return new HashMap<>();
        }

        Map<String, String> aliases = new HashMap<>();
        for (Map.Entry<String, Schema> entry : schemas.entrySet()) {
            Schema schema = entry.getValue();
            if (isAliasOfSimpleTypes(schema)) {
                String oasName = entry.getKey();
                String schemaType = getPrimitiveType(schema);
                aliases.put(oasName, schemaType);
            }

        }

        return aliases;
    }

    private static Boolean isAliasOfSimpleTypes(Schema schema) {
        return (!ModelUtils.isObjectSchema(schema)
                && !ModelUtils.isArraySchema(schema)
                && !ModelUtils.isMapSchema(schema)
                && !ModelUtils.isComposedSchema(schema)
                && schema.getEnum() == null);
    }

    /**
     * Remove characters not suitable for variable or method name from the input and camelize it
     *
     * @param name string to be camelize
     * @return camelized string
     */
    @SuppressWarnings("static-method")
    public String removeNonNameElementToCamelCase(String name) {
        return removeNonNameElementToCamelCase(name, "[-_:;#]");
    }

    /**
     * Remove characters that is not good to be included in method name from the input and camelize it
     *
     * @param name                  string to be camelize
     * @param nonNameElementPattern a regex pattern of the characters that is not good to be included in name
     * @return camelized string
     */
    protected String removeNonNameElementToCamelCase(final String name, final String nonNameElementPattern) {
        String result = Arrays.stream(name.split(nonNameElementPattern))
                .map(StringUtils::capitalize)
                .collect(Collectors.joining(""));
        if (result.length() > 0) {
            result = result.substring(0, 1).toLowerCase(Locale.ROOT) + result.substring(1);
        }
        return result;
    }

    public String apiFilename(String templateName, String tag) {
        String suffix = apiTemplateFiles().get(templateName);
        return apiFileFolder() + File.separator + toApiFilename(tag) + suffix;
    }

    /**
     * Return the full path and API documentation file
     *
     * @param templateName template name
     * @param tag          tag
     * @return the API documentation file name with full path
     */
    public String apiDocFilename(String templateName, String tag) {
        String docExtension = getDocExtension();
        String suffix = docExtension != null ? docExtension : apiDocTemplateFiles().get(templateName);
        return apiDocFileFolder() + File.separator + toApiDocFilename(tag) + suffix;
    }

    /**
     * Return the full path and API test file
     *
     * @param templateName template name
     * @param tag          tag
     * @return the API test file name with full path
     */
    public String apiTestFilename(String templateName, String tag) {
        String suffix = apiTestTemplateFiles().get(templateName);
        return apiTestFileFolder() + File.separator + toApiTestFilename(tag) + suffix;
    }

    public boolean shouldOverwrite(String filename) {
        return !(skipOverwrite && new File(filename).exists());
    }

    public boolean isSkipOverwrite() {
        return skipOverwrite;
    }

    public void setSkipOverwrite(boolean skipOverwrite) {
        this.skipOverwrite = skipOverwrite;
    }

    public boolean isRemoveOperationIdPrefix() {
        return removeOperationIdPrefix;
    }

    public void setRemoveOperationIdPrefix(boolean removeOperationIdPrefix) {
        this.removeOperationIdPrefix = removeOperationIdPrefix;
    }

    public boolean isHideGenerationTimestamp() {
        return hideGenerationTimestamp;
    }

    public void setHideGenerationTimestamp(boolean hideGenerationTimestamp) {
        this.hideGenerationTimestamp = hideGenerationTimestamp;
    }

    /**
     * All library templates supported.
     * (key: library name, value: library description)
     *
     * @return the supported libraries
     */
    public Map<String, String> supportedLibraries() {
        return supportedLibraries;
    }

    /**
     * Set library template (sub-template).
     *
     * @param library Library template
     */
    public void setLibrary(String library) {
        if (library != null && !supportedLibraries.containsKey(library)) {
            StringBuilder sb = new StringBuilder("Unknown library: " + library + "\nAvailable libraries:");
            if (supportedLibraries.size() == 0) {
                sb.append("\n  ").append("NONE");
            } else {
                for (String lib : supportedLibraries.keySet()) {
                    sb.append("\n  ").append(lib);
                }
            }
            throw new RuntimeException(sb.toString());
        }
        this.library = library;
    }

    /**
     * Library template (sub-template).
     *
     * @return Library template
     */
    public String getLibrary() {
        return library;
    }

    /**
     * Set Git host.
     *
     * @param gitHost Git host
     */
    public void setGitHost(String gitHost) {
        this.gitHost = gitHost;
    }

    /**
     * Git host.
     *
     * @return Git host
     */
    public String getGitHost() {
        return gitHost;
    }

    /**
     * Set Git user ID.
     *
     * @param gitUserId Git user ID
     */
    public void setGitUserId(String gitUserId) {
        this.gitUserId = gitUserId;
    }

    /**
     * Git user ID
     *
     * @return Git user ID
     */
    public String getGitUserId() {
        return gitUserId;
    }

    /**
     * Set Git repo ID.
     *
     * @param gitRepoId Git repo ID
     */
    public void setGitRepoId(String gitRepoId) {
        this.gitRepoId = gitRepoId;
    }

    /**
     * Git repo ID
     *
     * @return Git repo ID
     */
    public String getGitRepoId() {
        return gitRepoId;
    }

    /**
     * Set release note.
     *
     * @param releaseNote Release note
     */
    public void setReleaseNote(String releaseNote) {
        this.releaseNote = releaseNote;
    }

    /**
     * Release note
     *
     * @return Release note
     */
    public String getReleaseNote() {
        return releaseNote;
    }

    /**
     * Documentation files extension
     *
     * @return Documentation files extension
     */
    public String getDocExtension() {
        return docExtension;
    }

    /**
     * Set Documentation files extension
     *
     * @param userDocExtension documentation files extension
     */
    public void setDocExtension(String userDocExtension) {
        this.docExtension = userDocExtension;
    }

    /**
     * Set HTTP user agent.
     *
     * @param httpUserAgent HTTP user agent
     */
    public void setHttpUserAgent(String httpUserAgent) {
        this.httpUserAgent = httpUserAgent;
    }

    /**
     * HTTP user agent
     *
     * @return HTTP user agent
     */
    public String getHttpUserAgent() {
        return httpUserAgent;
    }

    @SuppressWarnings("static-method")
    protected CliOption buildLibraryCliOption(Map<String, String> supportedLibraries) {
        StringBuilder sb = new StringBuilder("library template (sub-template) to use:");
        for (String lib : supportedLibraries.keySet()) {
            sb.append("\n").append(lib).append(" - ").append(supportedLibraries.get(lib));
        }
        return new CliOption("library", sb.toString());
    }

    /**
     * Sanitize name (parameter, property, method, etc)
     *
     * @param name string to be sanitize
     * @return sanitized string
     */
    @SuppressWarnings("static-method")
    public String sanitizeName(String name) {
        return sanitizeName(name, "\\W");
    }

    @Override
    public void setTemplatingEngine(TemplatingEngineAdapter templatingEngine) {
        this.templatingEngine = templatingEngine;
    }

    @Override
    public TemplatingEngineAdapter getTemplatingEngine() {
        return this.templatingEngine;
    }

    /**
     * Sanitize name (parameter, property, method, etc)
     *
     * @param name            string to be sanitize
     * @param removeCharRegEx a regex containing all char that will be removed
     * @return sanitized string
     */
    public String sanitizeName(String name, String removeCharRegEx) {
        return sanitizeName(name, removeCharRegEx, new ArrayList<String>());
    }

    /**
     * Sanitize name (parameter, property, method, etc)
     *
     * @param name            string to be sanitize
     * @param removeCharRegEx a regex containing all char that will be removed
     * @param exceptionList   a list of matches which should not be sanitized (i.e exception)
     * @return sanitized string
     */
    @SuppressWarnings("static-method")
    public String sanitizeName(final String name, String removeCharRegEx, ArrayList<String> exceptionList) {
        // NOTE: performance wise, we should have written with 2 replaceAll to replace desired
        // character with _ or empty character. Below aims to spell out different cases we've
        // encountered so far and hopefully make it easier for others to add more special
        // cases in the future.

        // better error handling when map/array type is invalid
        if (name == null) {
            LOGGER.error("String to be sanitized is null. Default to ERROR_UNKNOWN");
            return "ERROR_UNKNOWN";
        }

        // if the name is just '$', map it to 'value' for the time being.
        if ("$".equals(name)) {
            return "value";
        }

        SanitizeNameOptions opts = new SanitizeNameOptions(name, removeCharRegEx, exceptionList);

        return sanitizedNameCache.get(opts, sanitizeNameOptions -> {
            String modifiable = sanitizeNameOptions.getName();
            List<String> exceptions = sanitizeNameOptions.getExceptions();
            // input[] => input
            modifiable = this.sanitizeValue(modifiable, "\\[\\]", "", exceptions);

            // input[a][b] => input_a_b
            modifiable = this.sanitizeValue(modifiable, "\\[", "_", exceptions);
            modifiable = this.sanitizeValue(modifiable, "\\]", "", exceptions);

            // input(a)(b) => input_a_b
            modifiable = this.sanitizeValue(modifiable, "\\(", "_", exceptions);
            modifiable = this.sanitizeValue(modifiable, "\\)", "", exceptions);

            // input.name => input_name
            modifiable = this.sanitizeValue(modifiable, "\\.", "_", exceptions);

            // input-name => input_name
            modifiable = this.sanitizeValue(modifiable, "-", "_", exceptions);

            // a|b => a_b
            modifiable = this.sanitizeValue(modifiable, "\\|", "_", exceptions);

            // input name and age => input_name_and_age
            modifiable = this.sanitizeValue(modifiable, " ", "_", exceptions);

            // /api/films/get => _api_films_get
            // \api\films\get => _api_films_get
            modifiable = modifiable.replaceAll("/", "_");
            modifiable = modifiable.replaceAll("\\\\", "_");

            // remove everything else other than word, number and _
            // $php_variable => php_variable
            if (allowUnicodeIdentifiers) { //could be converted to a single line with ?: operator
                modifiable = Pattern.compile(sanitizeNameOptions.getRemoveCharRegEx(), Pattern.UNICODE_CHARACTER_CLASS).matcher(modifiable).replaceAll("");
            } else {
                modifiable = modifiable.replaceAll(sanitizeNameOptions.getRemoveCharRegEx(), "");
            }
            return modifiable;
        });
    }

    private String sanitizeValue(String value, String replaceMatch, String replaceValue, List<String> exceptionList) {
        if (exceptionList.size() == 0 || !exceptionList.contains(replaceMatch)) {
            return value.replaceAll(replaceMatch, replaceValue);
        }
        return value;
    }

    /**
     * Sanitize tag
     *
     * @param tag Tag
     * @return Sanitized tag
     */
    public String sanitizeTag(String tag) {
        tag = camelize(sanitizeName(tag));

        // tag starts with numbers
        if (tag.matches("^\\d.*")) {
            tag = "Class" + tag;
        }

        return tag;
    }

    /**
     * Only write if the file doesn't exist
     *
     * @param outputFolder   Output folder
     * @param supportingFile Supporting file
     */
    public void writeOptional(String outputFolder, SupportingFile supportingFile) {
        String folder = "";

        if (outputFolder != null && !"".equals(outputFolder)) {
            folder += outputFolder + File.separator;
        }
        folder += supportingFile.folder;
        if (!"".equals(folder)) {
            folder += File.separator + supportingFile.destinationFilename;
        } else {
            folder = supportingFile.destinationFilename;
        }
        if (!new File(folder).exists()) {
            supportingFiles.add(supportingFile);
        } else {
            LOGGER.info("Skipped overwriting " + supportingFile.destinationFilename + " as the file already exists in " + folder);
        }
    }

    /**
     * Set CodegenParameter boolean flag using CodegenProperty.
     *
     * @param parameter Codegen Parameter
     * @param property  Codegen property
     */
    public void setParameterBooleanFlagWithCodegenProperty(CodegenParameter parameter, CodegenProperty property) {
        if (parameter == null) {
            LOGGER.error("Codegen Parameter cannot be null.");
            return;
        }

        if (property == null) {
            LOGGER.error("Codegen Property cannot be null.");
            return;
        }
        if (Boolean.TRUE.equals(property.isEmail) && Boolean.TRUE.equals(property.isString)) {
            parameter.isEmail = true;
        } else if (Boolean.TRUE.equals(property.isUuid) && Boolean.TRUE.equals(property.isString)) {
            parameter.isUuid = true;
        } else if (Boolean.TRUE.equals(property.isByteArray)) {
            parameter.isByteArray = true;
            parameter.isPrimitiveType = true;
        } else if (Boolean.TRUE.equals(property.isBinary)) {
            parameter.isBinary = true;
            parameter.isPrimitiveType = true;
        } else if (Boolean.TRUE.equals(property.isString)) {
            parameter.isString = true;
            parameter.isPrimitiveType = true;
        } else if (Boolean.TRUE.equals(property.isBoolean)) {
            parameter.isBoolean = true;
            parameter.isPrimitiveType = true;
        } else if (Boolean.TRUE.equals(property.isLong)) {
            parameter.isLong = true;
            parameter.isPrimitiveType = true;
        } else if (Boolean.TRUE.equals(property.isInteger)) {
            parameter.isInteger = true;
            parameter.isPrimitiveType = true;
        } else if (Boolean.TRUE.equals(property.isDouble)) {
            parameter.isDouble = true;
            parameter.isPrimitiveType = true;
        } else if (Boolean.TRUE.equals(property.isFloat)) {
            parameter.isFloat = true;
            parameter.isPrimitiveType = true;
        } else if (Boolean.TRUE.equals(property.isNumber)) {
            parameter.isNumber = true;
            parameter.isPrimitiveType = true;
        } else if (Boolean.TRUE.equals(property.isDate)) {
            parameter.isDate = true;
            parameter.isPrimitiveType = true;
        } else if (Boolean.TRUE.equals(property.isDateTime)) {
            parameter.isDateTime = true;
            parameter.isPrimitiveType = true;
        } else if (Boolean.TRUE.equals(property.isFreeFormObject)) {
            parameter.isFreeFormObject = true;
        } else {
            LOGGER.debug("Property type is not primitive: " + property.dataType);
        }

        if (Boolean.TRUE.equals(property.isFile)) {
            parameter.isFile = true;
        }
        if (Boolean.TRUE.equals(property.isModel)) {
            parameter.isModel = true;
        }
    }

    /**
     * Update codegen property's enum by adding "enumVars" (with name and value)
     *
     * @param var list of CodegenProperty
     */
    public void updateCodegenPropertyEnum(CodegenProperty var) {
        Map<String, Object> allowableValues = var.allowableValues;

        // handle array
        if (var.mostInnerItems != null) {
            allowableValues = var.mostInnerItems.allowableValues;
        }

        if (allowableValues == null) {
            return;
        }

        List<Object> values = (List<Object>) allowableValues.get("values");
        if (values == null) {
            return;
        }

        String varDataType = var.mostInnerItems != null ? var.mostInnerItems.dataType : var.dataType;
        Optional<Schema> referencedSchema = ModelUtils.getSchemas(openAPI).entrySet().stream()
                .filter(entry -> Objects.equals(varDataType, toModelName(entry.getKey())))
                .map(Map.Entry::getValue)
                .findFirst();
        String dataType = (referencedSchema.isPresent()) ? getTypeDeclaration(referencedSchema.get()) : varDataType;
        List<Map<String, Object>> enumVars = buildEnumVars(values, dataType);

        // if "x-enum-varnames" or "x-enum-descriptions" defined, update varnames
        Map<String, Object> extensions = var.mostInnerItems != null ? var.mostInnerItems.getVendorExtensions() : var.getVendorExtensions();
        if (referencedSchema.isPresent()) {
            extensions = referencedSchema.get().getExtensions();
        }
        updateEnumVarsWithExtensions(enumVars, extensions);
        allowableValues.put("enumVars", enumVars);

        // handle default value for enum, e.g. available => StatusEnum.AVAILABLE
        if (var.defaultValue != null) {
            String enumName = null;
            final String enumDefaultValue;
            if ("string".equalsIgnoreCase(dataType)) {
                enumDefaultValue = toEnumValue(var.defaultValue, dataType);
            } else {
                enumDefaultValue = var.defaultValue;
            }
            for (Map<String, Object> enumVar : enumVars) {
                if (enumDefaultValue.equals(enumVar.get("value"))) {
                    enumName = (String) enumVar.get("name");
                    break;
                }
            }
            if (enumName != null) {
                var.defaultValue = toEnumDefaultValue(enumName, var.datatypeWithEnum);
            }
        }
    }

    protected List<Map<String, Object>> buildEnumVars(List<Object> values, String dataType) {
        List<Map<String, Object>> enumVars = new ArrayList<>();
        int truncateIdx = 0;

        if (isRemoveEnumValuePrefix()) {
            String commonPrefix = findCommonPrefixOfVars(values);
            truncateIdx = commonPrefix.length();
        }

        for (Object value : values) {
            Map<String, Object> enumVar = new HashMap<>();
            String enumName;
            if (truncateIdx == 0) {
                enumName = String.valueOf(value);
            } else {
                enumName = value.toString().substring(truncateIdx);
                if ("".equals(enumName)) {
                    enumName = value.toString();
                }
            }

            enumVar.put("name", toEnumVarName(enumName, dataType));
            enumVar.put("value", toEnumValue(String.valueOf(value), dataType));
            enumVar.put("isString", isDataTypeString(dataType));
            enumVars.add(enumVar);
        }
        return enumVars;
    }

    protected void updateEnumVarsWithExtensions(List<Map<String, Object>> enumVars, Map<String, Object> vendorExtensions) {
        if (vendorExtensions != null) {
            updateEnumVarsWithExtensions(enumVars, vendorExtensions, "x-enum-varnames", "name");
            updateEnumVarsWithExtensions(enumVars, vendorExtensions, "x-enum-descriptions", "enumDescription");
        }
    }

    private void updateEnumVarsWithExtensions(List<Map<String, Object>> enumVars, Map<String, Object> vendorExtensions, String extensionKey, String key) {
        if (vendorExtensions.containsKey(extensionKey)) {
            List<String> values = (List<String>) vendorExtensions.get(extensionKey);
            int size = Math.min(enumVars.size(), values.size());
            for (int i = 0; i < size; i++) {
                enumVars.get(i).put(key, values.get(i));
            }
        }
    }

    /**
     * If the pattern misses the delimiter, add "/" to the beginning and end
     * Otherwise, return the original pattern
     *
     * @param pattern the pattern (regular expression)
     * @return the pattern with delimiter
     */
    public String addRegularExpressionDelimiter(String pattern) {
        if (StringUtils.isEmpty(pattern)) {
            return pattern;
        }

        if (!pattern.matches("^/.*")) {
            return "/" + pattern.replaceAll("/", "\\\\/") + "/";
        }

        return pattern;
    }

    /**
     * reads propertyKey from additionalProperties, converts it to a boolean and
     * writes it back to additionalProperties to be usable as a boolean in
     * mustache files.
     *
     * @param propertyKey property key
     * @return property value as boolean
     */
    public boolean convertPropertyToBooleanAndWriteBack(String propertyKey) {
        boolean result = convertPropertyToBoolean(propertyKey);
        writePropertyBack(propertyKey, result);
        return result;
    }

    /**
     * Provides an override location, if any is specified, for the .openapi-generator-ignore.
     * <p>
     * This is originally intended for the first generation only.
     *
     * @return a string of the full path to an override ignore file.
     */
    public String getIgnoreFilePathOverride() {
        return ignoreFilePathOverride;
    }

    /**
     * Sets an override location for the '.openapi-generator-ignore' location for the first code generation.
     *
     * @param ignoreFileOverride The full path to an ignore file
     */
    public void setIgnoreFilePathOverride(final String ignoreFileOverride) {
        this.ignoreFilePathOverride = ignoreFileOverride;
    }

    public boolean convertPropertyToBoolean(String propertyKey) {
        final Object booleanValue = additionalProperties.get(propertyKey);
        Boolean result = Boolean.FALSE;
        if (booleanValue instanceof Boolean) {
            result = (Boolean) booleanValue;
        } else if (booleanValue instanceof String) {
            result = Boolean.parseBoolean((String) booleanValue);
        } else {
            LOGGER.warn("The value (generator's option) must be either boolean or string. Default to `false`.");
        }
        return result;
    }

    public void writePropertyBack(String propertyKey, boolean value) {
        additionalProperties.put(propertyKey, value);
    }

    protected String getContentType(RequestBody requestBody) {
        if (requestBody == null || requestBody.getContent() == null || requestBody.getContent().isEmpty()) {
            LOGGER.debug("Cannot determine the content type. Returning null.");
            return null;
        }
        return new ArrayList<>(requestBody.getContent().keySet()).get(0);
    }

    private void setOauth2Info(CodegenSecurity codegenSecurity, OAuthFlow flow) {
        codegenSecurity.authorizationUrl = flow.getAuthorizationUrl();
        codegenSecurity.tokenUrl = flow.getTokenUrl();

        if (flow.getScopes() != null && !flow.getScopes().isEmpty()) {
            List<Map<String, Object>> scopes = new ArrayList<Map<String, Object>>();
            int count = 0, numScopes = flow.getScopes().size();
            for (Map.Entry<String, String> scopeEntry : flow.getScopes().entrySet()) {
                Map<String, Object> scope = new HashMap<String, Object>();
                scope.put("scope", scopeEntry.getKey());
                scope.put("description", escapeText(scopeEntry.getValue()));

                count += 1;
                if (count < numScopes) {
                    scope.put("hasMore", "true");
                } else {
                    scope.put("hasMore", null);
                }

                scopes.add(scope);
            }
            codegenSecurity.scopes = scopes;
        }
    }

    private void addConsumesInfo(Operation operation, CodegenOperation codegenOperation) {
        RequestBody requestBody = ModelUtils.getReferencedRequestBody(this.openAPI, operation.getRequestBody());
        if (requestBody == null || requestBody.getContent() == null || requestBody.getContent().isEmpty()) {
            return;
        }

        Set<String> consumes = requestBody.getContent().keySet();
        List<Map<String, String>> mediaTypeList = new ArrayList<>();
        int count = 0;
        for (String key : consumes) {
            Map<String, String> mediaType = new HashMap<>();
            if ("*/*".equals(key)) {
                // skip as it implies `consumes` in OAS2 is not defined
                continue;
            } else {
                mediaType.put("mediaType", escapeText(escapeQuotationMark(key)));
            }

            count += 1;
            if (count < consumes.size()) {
                mediaType.put("hasMore", "true");
            } else {
                mediaType.put("hasMore", null);
            }

            mediaTypeList.add(mediaType);
        }

        if (!mediaTypeList.isEmpty()) {
            codegenOperation.consumes = mediaTypeList;
            codegenOperation.hasConsumes = true;
        }
    }

    public static Set<String> getConsumesInfo(OpenAPI openAPI, Operation operation) {
        RequestBody requestBody = ModelUtils.getReferencedRequestBody(openAPI, operation.getRequestBody());

        if (requestBody == null || requestBody.getContent() == null || requestBody.getContent().isEmpty()) {
            return Collections.emptySet(); // return empty set
        }
        return requestBody.getContent().keySet();
    }

    public boolean hasFormParameter(OpenAPI openAPI, Operation operation) {
        Set<String> consumesInfo = getConsumesInfo(openAPI, operation);

        if (consumesInfo == null || consumesInfo.isEmpty()) {
            return false;
        }

        for (String consume : consumesInfo) {
            if (consume != null &&
                    (consume.toLowerCase(Locale.ROOT).startsWith("application/x-www-form-urlencoded") ||
                            consume.toLowerCase(Locale.ROOT).startsWith("multipart"))) {
                return true;
            }
        }

        return false;
    }

    public boolean hasBodyParameter(OpenAPI openAPI, Operation operation) {
        RequestBody requestBody = ModelUtils.getReferencedRequestBody(openAPI, operation.getRequestBody());
        if (requestBody == null) {
            return false;
        }

        Schema schema = ModelUtils.getSchemaFromRequestBody(requestBody);
        return ModelUtils.getReferencedSchema(openAPI, schema) != null;
    }

    private void addProducesInfo(ApiResponse inputResponse, CodegenOperation codegenOperation) {
        ApiResponse response = ModelUtils.getReferencedApiResponse(this.openAPI, inputResponse);
        if (response == null || response.getContent() == null || response.getContent().isEmpty()) {
            return;
        }

        Set<String> produces = response.getContent().keySet();
        if (codegenOperation.produces == null) {
            codegenOperation.produces = new ArrayList<>();
        }

        Set<String> existingMediaTypes = new HashSet<>();
        for (Map<String, String> mediaType : codegenOperation.produces) {
            existingMediaTypes.add(mediaType.get("mediaType"));
        }

        int count = 0;
        for (String key : produces) {
            // escape quotation to avoid code injection, "*/*" is a special case, do nothing
            String encodedKey = "*/*".equals(key) ? key : escapeText(escapeQuotationMark(key));
            //Only unique media types should be added to "produces"
            if (!existingMediaTypes.contains(encodedKey)) {
                Map<String, String> mediaType = new HashMap<String, String>();
                mediaType.put("mediaType", encodedKey);

                count += 1;
                if (count < produces.size()) {
                    mediaType.put("hasMore", "true");
                } else {
                    mediaType.put("hasMore", null);
                }

                if (!codegenOperation.produces.isEmpty()) {
                    final Map<String, String> lastMediaType = codegenOperation.produces.get(codegenOperation.produces.size() - 1);
                    lastMediaType.put("hasMore", "true");
                }

                codegenOperation.produces.add(mediaType);
                codegenOperation.hasProduces = Boolean.TRUE;
            }
        }
    }

    /**
     * returns the list of MIME types the APIs can produce
     *
     * @param openAPI   current specification instance
     * @param operation Operation
     * @return a set of MIME types
     */
    public static Set<String> getProducesInfo(final OpenAPI openAPI, final Operation operation) {
        if (operation.getResponses() == null || operation.getResponses().isEmpty()) {
            return null;
        }

        Set<String> produces = new TreeSet<String>();

        for (ApiResponse r : operation.getResponses().values()) {
            ApiResponse response = ModelUtils.getReferencedApiResponse(openAPI, r);
            if (response.getContent() != null) {
                produces.addAll(response.getContent().keySet());
            }
        }

        return produces;
    }

    protected String getCollectionFormat(Parameter parameter) {
        if (Parameter.StyleEnum.FORM.equals(parameter.getStyle())) {
            // Ref: https://github.com/OAI/OpenAPI-Specification/blob/master/versions/3.0.1.md#style-values
            if (Boolean.TRUE.equals(parameter.getExplode())) { // explode is true (default)
                return "multi";
            } else {
                return "csv";
            }
        } else if (Parameter.StyleEnum.SIMPLE.equals(parameter.getStyle())) {
            return "csv";
        } else if (Parameter.StyleEnum.PIPEDELIMITED.equals(parameter.getStyle())) {
            return "pipe";
        } else if (Parameter.StyleEnum.SPACEDELIMITED.equals(parameter.getStyle())) {
            return "space";
        } else {
            return null;
        }
    }

    public CodegenType getTag() {
        return null;
    }

    public String getName() {
        return null;
    }

    public String getHelp() {
        return null;
    }

    public List<CodegenParameter> fromRequestBodyToFormParameters(RequestBody body, Set<String> imports) {
        List<CodegenParameter> parameters = new ArrayList<CodegenParameter>();
        LOGGER.debug("debugging fromRequestBodyToFormParameters= " + body);
        Schema schema = ModelUtils.getSchemaFromRequestBody(body);
        schema = ModelUtils.getReferencedSchema(this.openAPI, schema);
        if (schema.getProperties() != null && !schema.getProperties().isEmpty()) {
            Map<String, Schema> properties = schema.getProperties();
            for (Map.Entry<String, Schema> entry : properties.entrySet()) {
                CodegenParameter codegenParameter = CodegenModelFactory.newInstance(CodegenModelType.PARAMETER);
                // key => property name
                // value => property schema
                String collectionFormat = null;
                Schema s = entry.getValue();
                // array of schema
                if (ModelUtils.isArraySchema(s)) {
                    final ArraySchema arraySchema = (ArraySchema) s;
                    Schema inner = getSchemaItems(arraySchema);

                    codegenParameter = fromFormProperty(entry.getKey(), inner, imports);
                    CodegenProperty codegenProperty = fromProperty("inner", inner);
                    codegenParameter.items = codegenProperty;
                    codegenParameter.mostInnerItems = codegenProperty.mostInnerItems;
                    codegenParameter.baseType = codegenProperty.dataType;
                    codegenParameter.isPrimitiveType = false;
                    codegenParameter.isContainer = true;
                    codegenParameter.isListContainer = true;
                    codegenParameter.description = escapeText(s.getDescription());
                    codegenParameter.dataType = getTypeDeclaration(arraySchema);
                    if (codegenParameter.baseType != null && codegenParameter.enumName != null) {
                        codegenParameter.datatypeWithEnum = codegenParameter.dataType.replace(codegenParameter.baseType, codegenParameter.enumName);
                    } else {
                        LOGGER.warn("Could not compute datatypeWithEnum from " + codegenParameter.baseType + ", " + codegenParameter.enumName);
                    }
                    //TODO fix collectformat for form parameters
                    //collectionFormat = getCollectionFormat(s);
                    // default to csv:
                    codegenParameter.collectionFormat = StringUtils.isEmpty(collectionFormat) ? "csv" : collectionFormat;

                    // set nullable
                    setParameterNullable(codegenParameter, codegenProperty);

                    // recursively add import
                    while (codegenProperty != null) {
                        imports.add(codegenProperty.baseType);
                        codegenProperty = codegenProperty.items;
                    }

                } else if (ModelUtils.isMapSchema(s)) {
                    LOGGER.error("Map of form parameters not supported. Please report the issue to https://github.com/openapitools/openapi-generator if you need help.");
                    continue;
                } else {
                    codegenParameter = fromFormProperty(entry.getKey(), entry.getValue(), imports);
                }

                // Set 'required' flag defined in the schema element
                if (!codegenParameter.required && schema.getRequired() != null) {
                    codegenParameter.required = schema.getRequired().contains(entry.getKey());
                }

                parameters.add(codegenParameter);
            }
        }

        return parameters;
    }

    public CodegenParameter fromFormProperty(String name, Schema propertySchema, Set<String> imports) {
        CodegenParameter codegenParameter = CodegenModelFactory.newInstance(CodegenModelType.PARAMETER);

        LOGGER.debug("Debugging fromFormProperty {}: {}", name, propertySchema);
        CodegenProperty codegenProperty = fromProperty(name, propertySchema);

        ModelUtils.syncValidationProperties(propertySchema, codegenProperty);

        codegenParameter.isFormParam = Boolean.TRUE;
        codegenParameter.baseName = codegenProperty.baseName;
        codegenParameter.paramName = toParamName((codegenParameter.baseName));
        codegenParameter.baseType = codegenProperty.baseType;
        codegenParameter.dataType = codegenProperty.dataType;
        codegenParameter.dataFormat = codegenProperty.dataFormat;
        codegenParameter.description = escapeText(codegenProperty.description);
        codegenParameter.unescapedDescription = codegenProperty.getDescription();
        codegenParameter.jsonSchema = Json.pretty(propertySchema);
        codegenParameter.defaultValue = codegenProperty.getDefaultValue();

        if (codegenProperty.getVendorExtensions() != null && !codegenProperty.getVendorExtensions().isEmpty()) {
            codegenParameter.vendorExtensions = codegenProperty.getVendorExtensions();
        }
        if (propertySchema.getRequired() != null && !propertySchema.getRequired().isEmpty() && propertySchema.getRequired().contains(codegenProperty.baseName)) {
            codegenParameter.required = Boolean.TRUE;
        }

        // non-array/map
        updateCodegenPropertyEnum(codegenProperty);
        codegenParameter.isEnum = codegenProperty.isEnum;
        codegenParameter._enum = codegenProperty._enum;
        codegenParameter.allowableValues = codegenProperty.allowableValues;

        if (codegenProperty.isEnum) {
            codegenParameter.datatypeWithEnum = codegenProperty.datatypeWithEnum;
            codegenParameter.enumName = codegenProperty.enumName;
        }

        if (codegenProperty.items != null && codegenProperty.items.isEnum) {
            codegenParameter.items = codegenProperty.items;
            codegenParameter.mostInnerItems = codegenProperty.mostInnerItems;
        }

        // import
        if (codegenProperty.complexType != null) {
            imports.add(codegenProperty.complexType);
        }

        // validation
        // handle maximum, minimum properly for int/long by removing the trailing ".0"
        if (ModelUtils.isIntegerSchema(propertySchema)) {
            codegenParameter.maximum = propertySchema.getMaximum() == null ? null : String.valueOf(propertySchema.getMaximum().longValue());
            codegenParameter.minimum = propertySchema.getMinimum() == null ? null : String.valueOf(propertySchema.getMinimum().longValue());
        } else {
            codegenParameter.maximum = propertySchema.getMaximum() == null ? null : String.valueOf(propertySchema.getMaximum());
            codegenParameter.minimum = propertySchema.getMinimum() == null ? null : String.valueOf(propertySchema.getMinimum());
        }

        codegenParameter.exclusiveMaximum = propertySchema.getExclusiveMaximum() == null ? false : propertySchema.getExclusiveMaximum();
        codegenParameter.exclusiveMinimum = propertySchema.getExclusiveMinimum() == null ? false : propertySchema.getExclusiveMinimum();
        codegenParameter.maxLength = propertySchema.getMaxLength();
        codegenParameter.minLength = propertySchema.getMinLength();
        codegenParameter.pattern = toRegularExpression(propertySchema.getPattern());
        codegenParameter.maxItems = propertySchema.getMaxItems();
        codegenParameter.minItems = propertySchema.getMinItems();
        codegenParameter.uniqueItems = propertySchema.getUniqueItems() == null ? false : propertySchema.getUniqueItems();
        codegenParameter.multipleOf = propertySchema.getMultipleOf();

        // exclusive* are noop without corresponding min/max
        if (codegenParameter.maximum != null || codegenParameter.minimum != null ||
                codegenParameter.maxLength != null || codegenParameter.minLength != null ||
                codegenParameter.maxItems != null || codegenParameter.minItems != null ||
                codegenParameter.pattern != null) {
            codegenParameter.hasValidation = true;
        }

        setParameterBooleanFlagWithCodegenProperty(codegenParameter, codegenProperty);
        setParameterExampleValue(codegenParameter);
        // set nullable
        setParameterNullable(codegenParameter, codegenProperty);

        //TODO collectionFormat for form parameter not yet supported
        //codegenParameter.collectionFormat = getCollectionFormat(propertySchema);
        return codegenParameter;
    }

    private void addBodyModelSchema(CodegenParameter codegenParameter, String name, Schema schema, Set<String> imports, String bodyParameterName, boolean forceSimpleRef) {
        CodegenModel codegenModel = null;
        if (StringUtils.isNotBlank(name)) {
            schema.setName(name);
            codegenModel = fromModel(name, schema);
        }
        if (codegenModel != null) {
            codegenParameter.isModel = true;
        }

        if (codegenModel != null && (codegenModel.hasVars || forceSimpleRef)) {
            if (StringUtils.isEmpty(bodyParameterName)) {
                codegenParameter.baseName = codegenModel.classname;
            } else {
                codegenParameter.baseName = bodyParameterName;
            }
            codegenParameter.paramName = toParamName(codegenParameter.baseName);
            codegenParameter.baseType = codegenModel.classname;
            codegenParameter.dataType = getTypeDeclaration(codegenModel.classname);
            codegenParameter.description = codegenModel.description;
            imports.add(codegenParameter.baseType);
        } else {
            CodegenProperty codegenProperty = fromProperty("property", schema);

            if (codegenProperty != null && codegenProperty.getComplexType() != null && codegenProperty.getComplexType().contains(" | ")) {
                List<String> parts = Arrays.asList(codegenProperty.getComplexType().split(" \\| "));
                imports.addAll(parts);
                String codegenModelName = codegenProperty.getComplexType();
                codegenParameter.baseName = codegenModelName;
                codegenParameter.paramName = toParamName(codegenParameter.baseName);
                codegenParameter.baseType = codegenParameter.baseName;
                codegenParameter.dataType = getTypeDeclaration(codegenModelName);
                codegenParameter.description = codegenProperty.getDescription();
            } else {
                if (ModelUtils.getAdditionalProperties(schema) != null) {// http body is map
                    LOGGER.error("Map should be supported. Please report to openapi-generator github repo about the issue.");
                } else if (codegenProperty != null) {
                    String codegenModelName, codegenModelDescription;

                    if (codegenModel != null) {
                        codegenModelName = codegenModel.classname;
                        codegenModelDescription = codegenModel.description;
                    } else {
                        LOGGER.warn("The following schema has undefined (null) baseType. " +
                                "It could be due to form parameter defined in OpenAPI v2 spec with incorrect consumes. " +
                                "A correct 'consumes' for form parameters should be " +
                                "'application/x-www-form-urlencoded' or 'multipart/?'");
                        LOGGER.warn("schema: " + schema);
                        LOGGER.warn("codegenModel is null. Default to UNKNOWN_BASE_TYPE");
                        codegenModelName = "UNKNOWN_BASE_TYPE";
                        codegenModelDescription = "UNKNOWN_DESCRIPTION";
                    }

                    if (StringUtils.isEmpty(bodyParameterName)) {
                        codegenParameter.baseName = codegenModelName;
                    } else {
                        codegenParameter.baseName = bodyParameterName;
                    }

                    codegenParameter.paramName = toParamName(codegenParameter.baseName);
                    codegenParameter.baseType = codegenModelName;
                    codegenParameter.dataType = getTypeDeclaration(codegenModelName);
                    codegenParameter.description = codegenModelDescription;
                    imports.add(codegenParameter.baseType);

                    if (codegenProperty.complexType != null) {
                        imports.add(codegenProperty.complexType);
                    }
                }
            }

            setParameterBooleanFlagWithCodegenProperty(codegenParameter, codegenProperty);
            // set nullable
            setParameterNullable(codegenParameter, codegenProperty);
        }
    }

    public CodegenParameter fromRequestBody(RequestBody body, Set<String> imports, String bodyParameterName) {
        if (body == null) {
            LOGGER.error("body in fromRequestBody cannot be null!");
            throw new RuntimeException("body in fromRequestBody cannot be null!");
        }
        CodegenParameter codegenParameter = CodegenModelFactory.newInstance(CodegenModelType.PARAMETER);
        codegenParameter.baseName = "UNKNOWN_BASE_NAME";
        codegenParameter.paramName = "UNKNOWN_PARAM_NAME";
        codegenParameter.description = escapeText(body.getDescription());
        codegenParameter.required = body.getRequired() != null ? body.getRequired() : Boolean.FALSE;
        codegenParameter.isBodyParam = Boolean.TRUE;

        String name = null;
        LOGGER.debug("Request body = " + body);
        Schema schema = ModelUtils.getSchemaFromRequestBody(body);
        if (schema == null) {
            throw new RuntimeException("Request body cannot be null. Possible cause: missing schema in body parameter (OAS v2): " + body);
        }

        if (StringUtils.isNotBlank(schema.get$ref())) {
            name = ModelUtils.getSimpleRef(schema.get$ref());
        }
        schema = ModelUtils.getReferencedSchema(this.openAPI, schema);

        ModelUtils.syncValidationProperties(schema, codegenParameter);

        if (ModelUtils.isMapSchema(schema)) {
            // Schema with additionalproperties: true (including composed schemas with additionalproperties: true)
            if (ModelUtils.isGenerateAliasAsModel() && StringUtils.isNotBlank(name)) {
                this.addBodyModelSchema(codegenParameter, name, schema, imports, bodyParameterName, true);
            } else {
                Schema inner = ModelUtils.getAdditionalProperties(schema);
                if (inner == null) {
                    LOGGER.error("No inner type supplied for map parameter `{}`. Default to type:string", schema.getName());
                    inner = new StringSchema().description("//TODO automatically added by openapi-generator");
                    schema.setAdditionalProperties(inner);
                }
                CodegenProperty codegenProperty = fromProperty("property", schema);

                imports.add(codegenProperty.baseType);

                CodegenProperty innerCp = codegenProperty;
                while (innerCp != null) {
                    if (innerCp.complexType != null) {
                        imports.add(innerCp.complexType);
                    }
                    innerCp = innerCp.items;
                }

                if (StringUtils.isEmpty(bodyParameterName)) {
                    codegenParameter.baseName = "request_body";
                } else {
                    codegenParameter.baseName = bodyParameterName;
                }
                codegenParameter.paramName = toParamName(codegenParameter.baseName);
                codegenParameter.items = codegenProperty.items;
                codegenParameter.mostInnerItems = codegenProperty.mostInnerItems;
                codegenParameter.dataType = getTypeDeclaration(schema);
                codegenParameter.baseType = getSchemaType(inner);
                codegenParameter.isContainer = Boolean.TRUE;
                codegenParameter.isMapContainer = Boolean.TRUE;

                setParameterBooleanFlagWithCodegenProperty(codegenParameter, codegenProperty);

                // set nullable
                setParameterNullable(codegenParameter, codegenProperty);
            }
        } else if (ModelUtils.isArraySchema(schema)) {
            if (ModelUtils.isGenerateAliasAsModel() && StringUtils.isNotBlank(name)) {
                this.addBodyModelSchema(codegenParameter, name, schema, imports, bodyParameterName, true);
            } else {
                final ArraySchema arraySchema = (ArraySchema) schema;
                Schema inner = getSchemaItems(arraySchema);
                CodegenProperty codegenProperty = fromProperty("property", arraySchema);
                imports.add(codegenProperty.baseType);
                CodegenProperty innerCp = codegenProperty;
                CodegenProperty mostInnerItem = innerCp;
                // loop through multidimensional array to add proper import
                // also find the most inner item
                while (innerCp != null) {
                    if (innerCp.complexType != null) {
                        imports.add(innerCp.complexType);
                    }
                    mostInnerItem = innerCp;
                    innerCp = innerCp.items;
                }

                if (StringUtils.isEmpty(bodyParameterName)) {
                    if (StringUtils.isEmpty(mostInnerItem.complexType)) {
                        codegenParameter.baseName = "request_body";
                    } else {
                        codegenParameter.baseName = mostInnerItem.complexType;
                    }
                } else {
                    codegenParameter.baseName = bodyParameterName;
                }
                codegenParameter.paramName = toArrayModelParamName(codegenParameter.baseName);
                codegenParameter.items = codegenProperty.items;
                codegenParameter.mostInnerItems = codegenProperty.mostInnerItems;
                codegenParameter.dataType = getTypeDeclaration(arraySchema);
                codegenParameter.baseType = getSchemaType(inner);
                codegenParameter.isContainer = Boolean.TRUE;
                codegenParameter.isListContainer = Boolean.TRUE;

                setParameterBooleanFlagWithCodegenProperty(codegenParameter, codegenProperty);
                // set nullable
                setParameterNullable(codegenParameter, codegenProperty);

                while (codegenProperty != null) {
                    imports.add(codegenProperty.baseType);
                    codegenProperty = codegenProperty.items;
                }
            }
        } else if (ModelUtils.isFreeFormObject(schema)) {
            // HTTP request body is free form object
            CodegenProperty codegenProperty = fromProperty("FREE_FORM_REQUEST_BODY", schema);
            if (codegenProperty != null) {
                if (StringUtils.isEmpty(bodyParameterName)) {
                    codegenParameter.baseName = "body";  // default to body
                } else {
                    codegenParameter.baseName = bodyParameterName;
                }
                codegenParameter.isPrimitiveType = true;
                codegenParameter.baseType = codegenProperty.baseType;
                codegenParameter.dataType = codegenProperty.dataType;
                codegenParameter.description = codegenProperty.description;
                codegenParameter.paramName = toParamName(codegenParameter.baseName);
            }
            setParameterBooleanFlagWithCodegenProperty(codegenParameter, codegenProperty);
            // set nullable
            setParameterNullable(codegenParameter, codegenProperty);

        } else if (ModelUtils.isObjectSchema(schema) || ModelUtils.isComposedSchema(schema)) {
          this.addBodyModelSchema(codegenParameter, name, schema, imports, bodyParameterName, false);
        } else {
            // HTTP request body is primitive type (e.g. integer, string, etc)
            CodegenProperty codegenProperty = fromProperty("PRIMITIVE_REQUEST_BODY", schema);
            if (codegenProperty != null) {
                if (StringUtils.isEmpty(bodyParameterName)) {
                    codegenParameter.baseName = "body";  // default to body
                } else {
                    codegenParameter.baseName = bodyParameterName;
                }
                codegenParameter.isPrimitiveType = true;
                codegenParameter.baseType = codegenProperty.baseType;
                codegenParameter.dataType = codegenProperty.dataType;
                codegenParameter.description = codegenProperty.description;
                codegenParameter.paramName = toParamName(codegenParameter.baseName);
                codegenParameter.minimum = codegenProperty.minimum;
                codegenParameter.maximum = codegenProperty.maximum;
                codegenParameter.exclusiveMinimum = codegenProperty.exclusiveMinimum;
                codegenParameter.exclusiveMaximum = codegenProperty.exclusiveMaximum;
                codegenParameter.minLength = codegenProperty.minLength;
                codegenParameter.maxLength = codegenProperty.maxLength;
                codegenParameter.pattern = codegenProperty.pattern;

                if (codegenProperty.complexType != null) {
                    imports.add(codegenProperty.complexType);
                }

            }
            setParameterBooleanFlagWithCodegenProperty(codegenParameter, codegenProperty);
            // set nullable
            setParameterNullable(codegenParameter, codegenProperty);
        }

        addJsonSchemaForBodyRequestInCaseItsNotPresent(codegenParameter, body);

        // set the parameter's example value
        // should be overridden by lang codegen
        setParameterExampleValue(codegenParameter, body);

        return codegenParameter;
    }

    private void addJsonSchemaForBodyRequestInCaseItsNotPresent(CodegenParameter codegenParameter, RequestBody body){
        if(codegenParameter.jsonSchema == null)
            codegenParameter.jsonSchema = Json.pretty(body);
    }

    protected void addOption(String key, String description, String defaultValue) {
        CliOption option = new CliOption(key, description);
        if (defaultValue != null)
            option.defaultValue(defaultValue);
        cliOptions.add(option);
    }

    protected void updateOption(String key, String defaultValue) {
        for (CliOption cliOption : cliOptions) {
            if (cliOption.getOpt().equals(key)) {
                cliOption.setDefault(defaultValue);
                break;
            }
        }
    }

    protected void removeOption(String key) {
        for (int i = 0; i < cliOptions.size(); i++) {
            if (key.equals(cliOptions.get(i).getOpt())) {
                cliOptions.remove(i);
                break;
            }
        }
    }

    protected void addSwitch(String key, String description, Boolean defaultValue) {
        CliOption option = CliOption.newBoolean(key, description);
        if (defaultValue != null)
            option.defaultValue(defaultValue.toString());
        cliOptions.add(option);
    }

    /**
     * generates OpenAPI specification file in JSON format
     *
     * @param objs map of object
     */
    protected void generateJSONSpecFile(Map<String, Object> objs) {
        OpenAPI openAPI = (OpenAPI) objs.get("openAPI");
        if (openAPI != null) {
            objs.put("openapi-json", SerializerUtils.toJsonString(openAPI));
        }
    }

    /**
     * generates OpenAPI specification file in YAML format
     *
     * @param objs map of object
     */
    public void generateYAMLSpecFile(Map<String, Object> objs) {
        OpenAPI openAPI = (OpenAPI) objs.get("openAPI");
        String yaml = SerializerUtils.toYamlString(openAPI);
        if (yaml != null) {
            objs.put("openapi-yaml", yaml);
        }
    }

    /**
     * checks if the data should be classified as "string" in enum
     * e.g. double in C# needs to be double-quoted (e.g. "2.8") by treating it as a string
     * In the future, we may rename this function to "isEnumString"
     *
     * @param dataType data type
     * @return true if it's a enum string
     */
    public boolean isDataTypeString(String dataType) {
        return "String".equals(dataType);
    }

    @Override
    public List<CodegenServer> fromServers(List<Server> servers) {
        if (servers == null) {
            return Collections.emptyList();
        }
        List<CodegenServer> codegenServers = new LinkedList<>();
        for (Server server : servers) {
            CodegenServer cs = new CodegenServer();
            cs.description = escapeText(server.getDescription());
            cs.url = server.getUrl();
            cs.variables = this.fromServerVariables(server.getVariables());
            codegenServers.add(cs);
        }
        return codegenServers;
    }

    @Override
    public List<CodegenServerVariable> fromServerVariables(Map<String, ServerVariable> variables) {
        if (variables == null) {
            return Collections.emptyList();
        }

        Map<String, String> variableOverrides = serverVariableOverrides();

        List<CodegenServerVariable> codegenServerVariables = new LinkedList<>();
        for (Entry<String, ServerVariable> variableEntry : variables.entrySet()) {
            CodegenServerVariable codegenServerVariable = new CodegenServerVariable();
            ServerVariable variable = variableEntry.getValue();
            List<String> enums = variable.getEnum();

            codegenServerVariable.defaultValue = variable.getDefault();
            codegenServerVariable.description = escapeText(variable.getDescription());
            codegenServerVariable.enumValues = enums;
            codegenServerVariable.name = variableEntry.getKey();

            // Sets the override value for a server variable pattern.
            // NOTE: OpenAPI Specification doesn't prevent multiple server URLs with variables. If multiple objects have the same
            //       variables pattern, user overrides will apply to _all_ of these patterns. We may want to consider indexed overrides.
            if (variableOverrides != null && !variableOverrides.isEmpty()) {
                String value = variableOverrides.getOrDefault(variableEntry.getKey(), variable.getDefault());
                codegenServerVariable.value = value;

                if (enums != null && !enums.isEmpty() && !enums.contains(value)) {
                    LOGGER.warn("Variable override of '{}' is not listed in the enum of allowed values ({}).", value, StringUtils.join(enums, ","));
                }
            } else {
                codegenServerVariable.value = variable.getDefault();
            }

            codegenServerVariables.add(codegenServerVariable);
        }
        return codegenServerVariables;
    }

    private void setParameterNullable(CodegenParameter parameter, CodegenProperty property) {
        if (parameter == null || property == null) {
            return;
        }
        parameter.isNullable = property.isNullable;
    }

    /**
     * Post-process the auto-generated file, e.g. using go-fmt to format the Go code. The file type can be "model-test",
     * "model-doc", "model", "api", "api-test", "api-doc", "supporting-mustache", "supporting-common",
     * "openapi-generator-ignore", "openapi-generator-version"
     * <p>
     * TODO: store these values in enum instead
     *
     * @param file     file to be processed
     * @param fileType file type
     */
    public void postProcessFile(File file, String fileType) {
        LOGGER.debug("Post processing file {} ({})", file, fileType);
    }

    /**
     * Boolean value indicating the state of the option for post-processing file using envirionment variables.
     *
     * @return true if the option is enabled
     */
    public boolean isEnablePostProcessFile() {
        return enablePostProcessFile;
    }

    /**
     * Set the boolean value indicating the state of the option for post-processing file using envirionment variables.
     *
     * @param enablePostProcessFile true to enable post-processing file
     */
    public void setEnablePostProcessFile(boolean enablePostProcessFile) {
        this.enablePostProcessFile = enablePostProcessFile;
    }

    /**
     * Get the boolean value indicating the state of the option for updating only changed files
     */
    @Override
    public boolean isEnableMinimalUpdate() {
        return enableMinimalUpdate;
    }

    /**
     * Set the boolean value indicating the state of the option for updating only changed files
     *
     * @param enableMinimalUpdate true to enable minimal update
     */
    @Override
    public void setEnableMinimalUpdate(boolean enableMinimalUpdate) {
        this.enableMinimalUpdate = enableMinimalUpdate;
    }

    /**
     * Indicates whether the codegen configuration should treat documents as strictly defined by the OpenAPI specification.
     *
     * @return true to act strictly upon spec documents, potentially modifying the spec to strictly fit the spec.
     */
    @Override
    public boolean isStrictSpecBehavior() {
        return this.strictSpecBehavior;
    }

    /**
     * Sets the boolean valid indicating whether generation will work strictly against the specification, potentially making
     * minor changes to the input document.
     *
     * @param strictSpecBehavior true if we will behave strictly, false to allow specification documents which pass validation to be loosely interpreted against the spec.
     */
    @Override
    public void setStrictSpecBehavior(final boolean strictSpecBehavior) {
        this.strictSpecBehavior = strictSpecBehavior;
    }

    @Override
    public FeatureSet getFeatureSet() {
        return this.generatorMetadata.getFeatureSet();
    }

    /**
     * Get the boolean value indicating whether to remove enum value prefixes
     */
    @Override
    public boolean isRemoveEnumValuePrefix() {
        return this.removeEnumValuePrefix;
    }

    /**
     * Set the boolean value indicating whether to remove enum value prefixes
     *
     * @param removeEnumValuePrefix true to enable enum value prefix removal
     */
    @Override
    public void setRemoveEnumValuePrefix(final boolean removeEnumValuePrefix) {
        this.removeEnumValuePrefix = removeEnumValuePrefix;
    }

    //// Following methods are related to the "useOneOfInterfaces" feature

    /**
     * Add "x-oneOf-name" extension to a given oneOf schema (assuming it has at least 1 oneOf elements)
     *
     * @param s    schema to add the extension to
     * @param name name of the parent oneOf schema
     */
    public void addOneOfNameExtension(ComposedSchema s, String name) {
        if (s.getOneOf() != null && s.getOneOf().size() > 0) {
            s.addExtension("x-oneOf-name", name);
        }
    }

    /**
     * Add a given ComposedSchema as an interface model to be generated, assuming it has `oneOf` defined
     *
     * @param cs   ComposedSchema object to create as interface model
     * @param type name to use for the generated interface model
     * @param openAPI OpenAPI spec that we are using
     */
    public void addOneOfInterfaceModel(ComposedSchema cs, String type, OpenAPI openAPI) {
        if (cs.getOneOf() == null) {
            return;
        }

        CodegenModel cm = new CodegenModel();

        cm.discriminator = createDiscriminator("", (Schema) cs, openAPI);
        if (this.getDiscriminatorExplicitMappingVerbose()) {
            cm.addDiscriminatorMappedModelsImports();
        }
        for (Schema o : Optional.ofNullable(cs.getOneOf()).orElse(Collections.emptyList())) {
            if (o.get$ref() == null) {
                if (cm.discriminator != null && o.get$ref() == null) {
                    // OpenAPI spec states that inline objects should not be considered when discriminator is used
                    // https://github.com/OAI/OpenAPI-Specification/blob/master/versions/3.0.2.md#discriminatorObject
                    LOGGER.warn("Ignoring inline object in oneOf definition of {}, since discriminator is used", type);
                } else {
                    LOGGER.warn("Inline models are not supported in oneOf definition right now");
                }
                continue;
            }
            cm.oneOf.add(toModelName(ModelUtils.getSimpleRef(o.get$ref())));
        }
        cm.name = type;
        cm.classname = type;
        cm.vendorExtensions.put("x-is-one-of-interface", true);
        cm.interfaceModels = new ArrayList<CodegenModel>();

        addOneOfInterfaces.add(cm);
    }

    public void addImportsToOneOfInterface(List<Map<String, String>> imports) {
    }
    //// End of methods related to the "useOneOfInterfaces" feature

    protected void modifyFeatureSet(Consumer<FeatureSet.Builder> processor) {
        FeatureSet.Builder builder = getFeatureSet().modify();
        processor.accept(builder);
        this.generatorMetadata = GeneratorMetadata.newBuilder(generatorMetadata)
                .featureSet(builder.build()).build();
    }

    private static class SanitizeNameOptions {
        public SanitizeNameOptions(String name, String removeCharRegEx, List<String> exceptions) {
            this.name = name;
            this.removeCharRegEx = removeCharRegEx;
            if (exceptions != null) {
                this.exceptions = Collections.unmodifiableList(exceptions);
            } else {
                this.exceptions = Collections.unmodifiableList(new ArrayList<>());
            }
        }

        public String getName() {
            return name;
        }

        public String getRemoveCharRegEx() {
            return removeCharRegEx;
        }

        public List<String> getExceptions() {
            return exceptions;
        }

        private String name;
        private String removeCharRegEx;
        private List<String> exceptions;

        @Override
        public boolean equals(Object o) {
            if (this == o) return true;
            if (o == null || getClass() != o.getClass()) return false;
            SanitizeNameOptions that = (SanitizeNameOptions) o;
            return Objects.equals(getName(), that.getName()) &&
                    Objects.equals(getRemoveCharRegEx(), that.getRemoveCharRegEx()) &&
                    Objects.equals(getExceptions(), that.getExceptions());
        }

        @Override
        public int hashCode() {
            return Objects.hash(getName(), getRemoveCharRegEx(), getExceptions());
        }
    }
}<|MERGE_RESOLUTION|>--- conflicted
+++ resolved
@@ -2134,22 +2134,15 @@
             m.getVendorExtensions().putAll(schema.getExtensions());
         }
         m.isAlias = (typeAliases.containsKey(name)
-<<<<<<< HEAD
-                        || isAliasOfSimpleTypes(schema)); // check if the unaliased schema is an alias of simple OAS types
-=======
                 || isAliasOfSimpleTypes(schema)); // check if the unaliased schema is an alias of simple OAS types
->>>>>>> 9e7a0ca3
         m.discriminator = createDiscriminator(name, schema, this.openAPI);
         if (this.getDiscriminatorExplicitMappingVerbose()) {
             m.addDiscriminatorMappedModelsImports();
         }
-<<<<<<< HEAD
-=======
 
         if (schema.getDeprecated() != null) {
             m.isDeprecated = schema.getDeprecated();
         }
->>>>>>> 9e7a0ca3
 
         if (schema.getXml() != null) {
             m.xmlPrefix = schema.getXml().getPrefix();
@@ -2503,7 +2496,6 @@
             if (composedSchema.getOneOf() != null && composedSchema.getOneOf().size() != 0) {
                 // All oneOf definitions must contain the discriminator
                 Integer hasDiscriminatorCnt = 0;
-<<<<<<< HEAD
                 Integer hasNullTypeCnt = 0;
                 Set<String> discriminatorsPropNames = new HashSet<>();
                 for  (Schema oneOf: composedSchema.getOneOf()) {
@@ -2512,39 +2504,27 @@
                         hasNullTypeCnt++;
                         continue;
                     }
-=======
-                Set<String> discriminatorsPropNames = new HashSet<>();
-                for  (Schema oneOf: composedSchema.getOneOf()) {
->>>>>>> 9e7a0ca3
                     foundDisc = recursiveGetDiscriminator(oneOf, openAPI);
                     if (foundDisc != null) {
                         discriminatorsPropNames.add(foundDisc.getPropertyName());
                         hasDiscriminatorCnt++;
                     }
                 }
-<<<<<<< HEAD
                 if (discriminatorsPropNames.size() > 1) {
                     throw new RuntimeException("The oneOf schemas have conflicting discriminator property names. " +
                         "oneOf schemas must have the same property name, but found " + String.join(", ", discriminatorsPropNames));
                 }
                 if ((hasDiscriminatorCnt + hasNullTypeCnt) == composedSchema.getOneOf().size() && discriminatorsPropNames.size() == 1) {
-=======
-                if (hasDiscriminatorCnt == composedSchema.getOneOf().size() && discriminatorsPropNames.size() == 1) {
->>>>>>> 9e7a0ca3
                     disc.setPropertyName(foundDisc.getPropertyName());
                     disc.setMapping(foundDisc.getMapping());
                     return disc;
                 }
-<<<<<<< HEAD
                 // If the scenario when oneOf has two children and one of them is the 'null' type,
                 // there is no need for a discriminator.
-=======
->>>>>>> 9e7a0ca3
             }
             if (composedSchema.getAnyOf() != null && composedSchema.getAnyOf().size() != 0) {
                 // All anyOf definitions must contain the discriminator because a min of one must be selected
                 Integer hasDiscriminatorCnt = 0;
-<<<<<<< HEAD
                 Integer hasNullTypeCnt = 0;
                 Set<String> discriminatorsPropNames = new HashSet<>();
                 for  (Schema anyOf: composedSchema.getAnyOf()) {
@@ -2553,34 +2533,23 @@
                         hasNullTypeCnt++;
                         continue;
                     }
-=======
-                Set<String> discriminatorsPropNames = new HashSet<>();
-                for  (Schema anyOf: composedSchema.getAnyOf()) {
->>>>>>> 9e7a0ca3
                     foundDisc = recursiveGetDiscriminator(anyOf, openAPI);
                     if (foundDisc != null) {
                         discriminatorsPropNames.add(foundDisc.getPropertyName());
                         hasDiscriminatorCnt++;
                     }
                 }
-<<<<<<< HEAD
                 if (discriminatorsPropNames.size() > 1) {
                     throw new RuntimeException("The anyOf schemas have conflicting discriminator property names. " +
                         "anyOf schemas must have the same property name, but found " + String.join(", ", discriminatorsPropNames));
                 }
                 if ((hasDiscriminatorCnt + hasNullTypeCnt) == composedSchema.getAnyOf().size() && discriminatorsPropNames.size() == 1) {
-=======
-                if (hasDiscriminatorCnt == composedSchema.getAnyOf().size() && discriminatorsPropNames.size() == 1) {
->>>>>>> 9e7a0ca3
                     disc.setPropertyName(foundDisc.getPropertyName());
                     disc.setMapping(foundDisc.getMapping());
                     return disc;
                 }
-<<<<<<< HEAD
                 // If the scenario when anyOf has two children and one of them is the 'null' type,
                 // there is no need for a discriminator.
-=======
->>>>>>> 9e7a0ca3
             }
         }
         return null;
@@ -2609,12 +2578,9 @@
                 continue;
             }
             for  (Schema sc: schemaList) {
-<<<<<<< HEAD
                 if (ModelUtils.isNullType(sc)) {
                     continue;
                 }
-=======
->>>>>>> 9e7a0ca3
                 String ref = sc.get$ref();
                 if (ref == null) {
                     // for schemas with no ref, it is not possible to build the discriminator map
@@ -2745,7 +2711,6 @@
                     uniqueDescendants.add(otherDescendant);
                 }
             }
-<<<<<<< HEAD
         }
         // if there are composed oneOf/anyOf schemas, add them to this discriminator
         if (ModelUtils.isComposedSchema(schema) && this.getDiscriminatorExplicitMappingVerbose()) {
@@ -2759,21 +2724,6 @@
         if (this.getDiscriminatorExplicitMappingVerbose()) {
             Collections.sort(uniqueDescendants);
         }
-=======
-        }
-        // if there are composed oneOf/anyOf schemas, add them to this discriminator
-        if (ModelUtils.isComposedSchema(schema) && this.getDiscriminatorExplicitMappingVerbose()) {
-            List<MappedModel> otherDescendants = getOneOfAnyOfDescendants(schemaName, discPropName, (ComposedSchema) schema, openAPI);
-            for (MappedModel otherDescendant: otherDescendants) {
-                if (!uniqueDescendants.contains(otherDescendant)) {
-                    uniqueDescendants.add(otherDescendant);
-                }
-            }
-        }
-        if (this.getDiscriminatorExplicitMappingVerbose()) {
-            Collections.sort(uniqueDescendants);
-        }
->>>>>>> 9e7a0ca3
         discriminator.getMappedModels().addAll(uniqueDescendants);
         return discriminator;
     }
