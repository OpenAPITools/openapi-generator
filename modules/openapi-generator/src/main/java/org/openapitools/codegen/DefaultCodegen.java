/*
 * Copyright 2018 OpenAPI-Generator Contributors (https://openapi-generator.tech)
 * Copyright 2018 SmartBear Software
 *
 * Licensed under the Apache License, Version 2.0 (the "License");
 * you may not use this file except in compliance with the License.
 * You may obtain a copy of the License at
 *
 *     https://www.apache.org/licenses/LICENSE-2.0
 *
 * Unless required by applicable law or agreed to in writing, software
 * distributed under the License is distributed on an "AS IS" BASIS,
 * WITHOUT WARRANTIES OR CONDITIONS OF ANY KIND, either express or implied.
 * See the License for the specific language governing permissions and
 * limitations under the License.
 */

package org.openapitools.codegen;

import com.google.common.base.CaseFormat;
import com.google.common.collect.ImmutableMap;
import com.samskivert.mustache.Mustache;
import com.samskivert.mustache.Mustache.Compiler;
import com.samskivert.mustache.Mustache.Lambda;

import io.swagger.v3.core.util.Json;
import io.swagger.v3.oas.models.OpenAPI;
import io.swagger.v3.oas.models.Operation;
import io.swagger.v3.oas.models.callbacks.Callback;
import io.swagger.v3.oas.models.examples.Example;
import io.swagger.v3.oas.models.headers.Header;
import io.swagger.v3.oas.models.media.*;
import io.swagger.v3.oas.models.parameters.*;
import io.swagger.v3.oas.models.responses.ApiResponse;
import io.swagger.v3.oas.models.responses.ApiResponses;
import io.swagger.v3.oas.models.security.OAuthFlow;
import io.swagger.v3.oas.models.security.OAuthFlows;
import io.swagger.v3.oas.models.security.SecurityScheme;
import io.swagger.v3.oas.models.servers.Server;
import io.swagger.v3.oas.models.servers.ServerVariable;
import io.swagger.v3.parser.util.SchemaTypeUtil;
import org.apache.commons.lang3.ObjectUtils;
import org.apache.commons.lang3.StringEscapeUtils;
import org.apache.commons.lang3.StringUtils;
import org.apache.commons.lang3.tuple.Pair;
import org.openapitools.codegen.CodegenDiscriminator.MappedModel;
import org.openapitools.codegen.api.TemplatingEngineAdapter;
import org.openapitools.codegen.config.GlobalSettings;
import org.openapitools.codegen.examples.ExampleGenerator;
import org.openapitools.codegen.meta.FeatureSet;
import org.openapitools.codegen.meta.GeneratorMetadata;
import org.openapitools.codegen.meta.Stability;
import org.openapitools.codegen.meta.features.*;
import org.openapitools.codegen.serializer.SerializerUtils;
import org.openapitools.codegen.templating.MustacheEngineAdapter;
import org.openapitools.codegen.templating.mustache.CamelCaseLambda;
import org.openapitools.codegen.templating.mustache.IndentedLambda;
import org.openapitools.codegen.templating.mustache.LowercaseLambda;
import org.openapitools.codegen.templating.mustache.TitlecaseLambda;
import org.openapitools.codegen.templating.mustache.UppercaseLambda;
import org.openapitools.codegen.utils.ModelUtils;
import org.slf4j.Logger;
import org.slf4j.LoggerFactory;

import java.io.File;
import java.util.*;
import java.util.Map.Entry;
import java.util.regex.Matcher;
import java.util.regex.Pattern;
import java.util.stream.Collectors;
import java.util.stream.Stream;

import static org.openapitools.codegen.utils.StringUtils.*;

public class DefaultCodegen implements CodegenConfig {
    private static final Logger LOGGER = LoggerFactory.getLogger(DefaultCodegen.class);

    public static FeatureSet DefaultFeatureSet;

    static {
        DefaultFeatureSet = FeatureSet.newBuilder()
                .includeDataTypeFeatures(
                        DataTypeFeature.Int32, DataTypeFeature.Int64, DataTypeFeature.Float, DataTypeFeature.Double,
                        DataTypeFeature.Decimal, DataTypeFeature.String, DataTypeFeature.Byte, DataTypeFeature.Binary,
                        DataTypeFeature.Boolean, DataTypeFeature.Date, DataTypeFeature.DateTime, DataTypeFeature.Password,
                        DataTypeFeature.File, DataTypeFeature.Array, DataTypeFeature.Maps, DataTypeFeature.CollectionFormat,
                        DataTypeFeature.CollectionFormatMulti, DataTypeFeature.Enum, DataTypeFeature.ArrayOfEnum, DataTypeFeature.ArrayOfModel,
                        DataTypeFeature.ArrayOfCollectionOfPrimitives, DataTypeFeature.ArrayOfCollectionOfModel, DataTypeFeature.ArrayOfCollectionOfEnum,
                        DataTypeFeature.MapOfEnum, DataTypeFeature.MapOfModel, DataTypeFeature.MapOfCollectionOfPrimitives,
                        DataTypeFeature.MapOfCollectionOfModel, DataTypeFeature.MapOfCollectionOfEnum
                        // Custom types are template specific
                )
                .includeDocumentationFeatures(
                        DocumentationFeature.Api, DocumentationFeature.Model
                        // README is template specific
                )
                .includeGlobalFeatures(
                        GlobalFeature.Host, GlobalFeature.BasePath, GlobalFeature.Info, GlobalFeature.PartialSchemes,
                        GlobalFeature.Consumes, GlobalFeature.Produces, GlobalFeature.ExternalDocumentation, GlobalFeature.Examples,
                        GlobalFeature.Callbacks
                        // TODO: xml structures, styles, link objects, parameterized servers, full schemes for OAS 2.0
                )
                .includeSchemaSupportFeatures(
                        SchemaSupportFeature.Simple, SchemaSupportFeature.Composite,
                        SchemaSupportFeature.Polymorphism
                        // Union (OneOf) not 100% yet.
                )
                .includeParameterFeatures(
                        ParameterFeature.Path, ParameterFeature.Query, ParameterFeature.Header, ParameterFeature.Body,
                        ParameterFeature.FormUnencoded, ParameterFeature.FormMultipart, ParameterFeature.Cookie
                )
                .includeSecurityFeatures(
                        SecurityFeature.BasicAuth, SecurityFeature.ApiKey, SecurityFeature.BearerToken,
                        SecurityFeature.OAuth2_Implicit, SecurityFeature.OAuth2_Password,
                        SecurityFeature.OAuth2_ClientCredentials, SecurityFeature.OAuth2_AuthorizationCode
                        // OpenIDConnect not yet supported
                )
                .includeWireFormatFeatures(
                        WireFormatFeature.JSON, WireFormatFeature.XML
                        // PROTOBUF and Custom are generator specific
                )
                .build();
    }

    protected FeatureSet featureSet;
    protected GeneratorMetadata generatorMetadata;
    protected String inputSpec;
    protected String outputFolder = "";
    protected Set<String> defaultIncludes = new HashSet<String>();
    protected Map<String, String> typeMapping = new HashMap<String, String>();
    protected Map<String, String> instantiationTypes = new HashMap<String, String>();
    protected Set<String> reservedWords = new HashSet<String>();
    protected Set<String> languageSpecificPrimitives = new HashSet<String>();
    protected Map<String, String> importMapping = new HashMap<String, String>();
    protected String modelPackage = "", apiPackage = "", fileSuffix;
    protected String modelNamePrefix = "", modelNameSuffix = "";
    protected String apiNameSuffix = "Api";
    protected String testPackage = "";
    /*
    apiTemplateFiles are for API outputs only (controllers/handlers).
    API templates may be written multiple times; APIs are grouped by tag and the file is written once per tag group.
    */
    protected Map<String, String> apiTemplateFiles = new HashMap<String, String>();
    protected Map<String, String> modelTemplateFiles = new HashMap<String, String>();
    protected Map<String, String> apiTestTemplateFiles = new HashMap<String, String>();
    protected Map<String, String> modelTestTemplateFiles = new HashMap<String, String>();
    protected Map<String, String> apiDocTemplateFiles = new HashMap<String, String>();
    protected Map<String, String> modelDocTemplateFiles = new HashMap<String, String>();
    protected Map<String, String> reservedWordsMappings = new HashMap<String, String>();
    protected String templateDir;
    protected String embeddedTemplateDir;
    protected String commonTemplateDir = "_common";
    protected Map<String, Object> additionalProperties = new HashMap<String, Object>();
    protected Map<String, String> serverVariables = new HashMap<String, String>();
    protected Map<String, Object> vendorExtensions = new HashMap<String, Object>();
    /*
    Supporting files are those which aren't models, APIs, or docs.
    These get a different map of data bound to the templates. Supporting files are written once.
    See also 'apiTemplateFiles'.
    */
    protected List<SupportingFile> supportingFiles = new ArrayList<SupportingFile>();
    protected List<CliOption> cliOptions = new ArrayList<CliOption>();
    protected boolean skipOverwrite;
    protected boolean removeOperationIdPrefix;
    protected boolean supportsMultipleInheritance;
    protected boolean supportsInheritance;
    protected boolean supportsMixins;
    protected Map<String, String> supportedLibraries = new LinkedHashMap<String, String>();
    protected String library;
    protected Boolean sortParamsByRequiredFlag = true;
    protected Boolean sortModelPropertiesByRequiredFlag = false;
    protected Boolean ensureUniqueParams = true;
    protected Boolean allowUnicodeIdentifiers = false;
    protected String gitHost, gitUserId, gitRepoId, releaseNote;
    protected String httpUserAgent;
    protected Boolean hideGenerationTimestamp = true;
    // How to encode special characters like $
    // They are translated to words like "Dollar" and prefixed with '
    // Then translated back during JSON encoding and decoding
    protected Map<String, String> specialCharReplacements = new HashMap<String, String>();
    // When a model is an alias for a simple type
    protected Map<String, String> typeAliases = null;
    protected Boolean prependFormOrBodyParameters = false;
    // The extension of the generated documentation files (defaults to markdown .md)
    protected String docExtension;
    protected String ignoreFilePathOverride;
    // flag to indicate whether to use environment variable to post process file
    protected boolean enablePostProcessFile = false;
    private TemplatingEngineAdapter templatingEngine = new MustacheEngineAdapter();

    // flag to indicate whether to only update files whose contents have changed
    protected boolean enableMinimalUpdate = false;

    // acts strictly upon a spec, potentially modifying it to have consistent behavior across generators.
    protected boolean strictSpecBehavior = true;

    // make openapi available to all methods
    protected OpenAPI openAPI;

    public List<CliOption> cliOptions() {
        return cliOptions;
    }

    public void processOpts() {
        if (additionalProperties.containsKey(CodegenConstants.TEMPLATE_DIR)) {
            this.setTemplateDir((String) additionalProperties.get(CodegenConstants.TEMPLATE_DIR));
        }

        if (additionalProperties.containsKey(CodegenConstants.MODEL_PACKAGE)) {
            this.setModelPackage((String) additionalProperties.get(CodegenConstants.MODEL_PACKAGE));
        }

        if (additionalProperties.containsKey(CodegenConstants.API_PACKAGE)) {
            this.setApiPackage((String) additionalProperties.get(CodegenConstants.API_PACKAGE));
        }

        if (additionalProperties.containsKey(CodegenConstants.HIDE_GENERATION_TIMESTAMP)) {
            setHideGenerationTimestamp(convertPropertyToBooleanAndWriteBack(CodegenConstants.HIDE_GENERATION_TIMESTAMP));
        } else {
            additionalProperties.put(CodegenConstants.HIDE_GENERATION_TIMESTAMP, hideGenerationTimestamp);
        }

        if (additionalProperties.containsKey(CodegenConstants.SORT_PARAMS_BY_REQUIRED_FLAG)) {
            this.setSortParamsByRequiredFlag(Boolean.valueOf(additionalProperties
                    .get(CodegenConstants.SORT_PARAMS_BY_REQUIRED_FLAG).toString()));
        }

        if (additionalProperties.containsKey(CodegenConstants.SORT_MODEL_PROPERTIES_BY_REQUIRED_FLAG)) {
            this.setSortModelPropertiesByRequiredFlag(Boolean.valueOf(additionalProperties
                    .get(CodegenConstants.SORT_MODEL_PROPERTIES_BY_REQUIRED_FLAG).toString()));
        }

        if (additionalProperties.containsKey(CodegenConstants.PREPEND_FORM_OR_BODY_PARAMETERS)) {
            this.setPrependFormOrBodyParameters(Boolean.valueOf(additionalProperties
                    .get(CodegenConstants.PREPEND_FORM_OR_BODY_PARAMETERS).toString()));
        }

        if (additionalProperties.containsKey(CodegenConstants.ENSURE_UNIQUE_PARAMS)) {
            this.setEnsureUniqueParams(Boolean.valueOf(additionalProperties
                    .get(CodegenConstants.ENSURE_UNIQUE_PARAMS).toString()));
        }

        if (additionalProperties.containsKey(CodegenConstants.ALLOW_UNICODE_IDENTIFIERS)) {
            this.setAllowUnicodeIdentifiers(Boolean.valueOf(additionalProperties
                    .get(CodegenConstants.ALLOW_UNICODE_IDENTIFIERS).toString()));
        }

        if (additionalProperties.containsKey(CodegenConstants.API_NAME_SUFFIX)) {
            this.setApiNameSuffix((String) additionalProperties.get(CodegenConstants.API_NAME_SUFFIX));
        }

        if (additionalProperties.containsKey(CodegenConstants.MODEL_NAME_PREFIX)) {
            this.setModelNamePrefix((String) additionalProperties.get(CodegenConstants.MODEL_NAME_PREFIX));
        }

        if (additionalProperties.containsKey(CodegenConstants.MODEL_NAME_SUFFIX)) {
            this.setModelNameSuffix((String) additionalProperties.get(CodegenConstants.MODEL_NAME_SUFFIX));
        }

        if (additionalProperties.containsKey(CodegenConstants.REMOVE_OPERATION_ID_PREFIX)) {
            this.setRemoveOperationIdPrefix(Boolean.valueOf(additionalProperties
                    .get(CodegenConstants.REMOVE_OPERATION_ID_PREFIX).toString()));
        }

        if (additionalProperties.containsKey(CodegenConstants.DOCEXTENSION)) {
            this.setDocExtension(String.valueOf(additionalProperties
                    .get(CodegenConstants.DOCEXTENSION).toString()));
        }

        if (additionalProperties.containsKey(CodegenConstants.ENABLE_POST_PROCESS_FILE)) {
            this.setEnablePostProcessFile(Boolean.valueOf(additionalProperties
                    .get(CodegenConstants.ENABLE_POST_PROCESS_FILE).toString()));
        }

        if (additionalProperties.containsKey(CodegenConstants.GENERATE_ALIAS_AS_MODEL)) {
            ModelUtils.setGenerateAliasAsModel(Boolean.valueOf(additionalProperties
                    .get(CodegenConstants.GENERATE_ALIAS_AS_MODEL).toString()));
        }
    }

    /***
     * Preset map builder with commonly used Mustache lambdas.
     *
     * To extend the map, override addMustacheLambdas(), call parent method
     * first and then add additional lambdas to the returned builder.
     *
     * If common lambdas are not desired, override addMustacheLambdas() method
     * and return empty builder.
     *
     * @return preinitialized map builder with common lambdas
     */
    protected ImmutableMap.Builder<String, Lambda> addMustacheLambdas() {

        return new ImmutableMap.Builder<String, Mustache.Lambda>()
                .put("lowercase", new LowercaseLambda().generator(this))
                .put("uppercase", new UppercaseLambda())
                .put("titlecase", new TitlecaseLambda())
                .put("camelcase", new CamelCaseLambda().generator(this))
                .put("indented", new IndentedLambda())
                .put("indented_8", new IndentedLambda(8, " "))
                .put("indented_12", new IndentedLambda(12, " "))
                .put("indented_16", new IndentedLambda(16, " "));
    }

    private void registerMustacheLambdas() {
        ImmutableMap<String, Lambda> lambdas = addMustacheLambdas().build();

        if (lambdas.size() == 0) {
            return;
        }

        if (additionalProperties.containsKey("lambda")) {
            LOGGER.error("A property called 'lambda' already exists in additionalProperties");
            throw new RuntimeException("A property called 'lambda' already exists in additionalProperties");
        }
        additionalProperties.put("lambda", lambdas);
    }

    // override with any special post-processing for all models
    @SuppressWarnings({"static-method", "unchecked"})
    public Map<String, Object> postProcessAllModels(Map<String, Object> objs) {
        return objs;
    }

    /**
     * Index all CodegenModels by model name.
     *
     * @param objs Map of models
     * @return map of all models indexed by names
     */
    public Map<String, CodegenModel> getAllModels(Map<String, Object> objs) {
        Map<String, CodegenModel> allModels = new HashMap<String, CodegenModel>();
        for (Entry<String, Object> entry : objs.entrySet()) {
            String modelName = toModelName(entry.getKey());
            Map<String, Object> inner = (Map<String, Object>) entry.getValue();
            List<Map<String, Object>> models = (List<Map<String, Object>>) inner.get("models");
            for (Map<String, Object> mo : models) {
                CodegenModel cm = (CodegenModel) mo.get("model");
                allModels.put(modelName, cm);
            }
        }
        return allModels;
    }

    /**
     * Loop through all models to update different flags (e.g. isSelfReference), children models, etc
     *
     * @param objs Map of models
     * @return maps of models with various updates
     */
    public Map<String, Object> updateAllModels(Map<String, Object> objs) {
        Map<String, CodegenModel> allModels = getAllModels(objs);

        // Fix up all parent and interface CodegenModel references.
        for (CodegenModel cm : allModels.values()) {
            if (cm.getParent() != null) {
                cm.setParentModel(allModels.get(cm.getParent()));
            }
            if (cm.getInterfaces() != null && !cm.getInterfaces().isEmpty()) {
                cm.setInterfaceModels(new ArrayList<CodegenModel>(cm.getInterfaces().size()));
                for (String intf : cm.getInterfaces()) {
                    CodegenModel intfModel = allModels.get(intf);
                    if (intfModel != null) {
                        cm.getInterfaceModels().add(intfModel);
                    }
                }
            }
        }

        // Let parent know about all its children
        for (String name : allModels.keySet()) {
            CodegenModel cm = allModels.get(name);
            CodegenModel parent = allModels.get(cm.getParent());
            // if a discriminator exists on the parent, don't add this child to the inheritance hierarchy
            // TODO Determine what to do if the parent discriminator name == the grandparent discriminator name
            while (parent != null) {
                if (parent.getChildren() == null) {
                    parent.setChildren(new ArrayList<CodegenModel>());
                }
                parent.getChildren().add(cm);
                parent.hasChildren = true;
                if (parent.getDiscriminator() == null) {
                    parent = allModels.get(parent.getParent());
                } else {
                    parent = null;
                }
            }
        }

        // loop through properties of each model to detect self-reference
        for (Map.Entry<String, Object> entry : objs.entrySet()) {
            Map<String, Object> inner = (Map<String, Object>) entry.getValue();
            List<Map<String, Object>> models = (List<Map<String, Object>>) inner.get("models");
            for (Map<String, Object> mo : models) {
                CodegenModel cm = (CodegenModel) mo.get("model");
                for (CodegenProperty cp : cm.allVars) {
                    // detect self import
                    if (cp.dataType.equalsIgnoreCase(cm.classname) ||
                            (cp.isContainer && cp.items != null && cp.items.dataType.equalsIgnoreCase(cm.classname))) {
                        cm.imports.remove(cm.classname); // remove self import
                        cp.isSelfReference = true;
                    }
                }
            }
        }
        setCircularReferences(allModels);

        return objs;
    }

    public void setCircularReferences(Map<String, CodegenModel> models) {
        final Map<String, List<CodegenProperty>> dependencyMap = models.entrySet().stream()
            .collect(Collectors.toMap(Entry::getKey, entry -> getModelDependencies(entry.getValue())));

        models.keySet().forEach(name -> setCircularReferencesOnProperties(name, dependencyMap));
    }

    private List<CodegenProperty> getModelDependencies(CodegenModel model) {
        return model.getAllVars().stream()
            .map(prop -> {
                if (prop.isContainer) {
                    return prop.items.dataType == null ? null : prop;
                }
                return prop.dataType == null ? null : prop;
            })
            .filter(prop -> prop != null)
            .collect(Collectors.toList());
    }

    private void setCircularReferencesOnProperties(final String root,
                                                   final Map<String, List<CodegenProperty>> dependencyMap) {
        dependencyMap.getOrDefault(root, new ArrayList<>()).stream()
            .forEach(prop -> {
                final List<String> unvisited =
                    Collections.singletonList(prop.isContainer ? prop.items.dataType : prop.dataType);
                prop.isCircularReference = isCircularReference(root,
                                                               new HashSet<>(),
                                                               new ArrayList<>(unvisited),
                                                               dependencyMap);
            });
    }

    private boolean isCircularReference(final String root,
                                        final Set<String> visited,
                                        final List<String> unvisited,
                                        final Map<String, List<CodegenProperty>> dependencyMap) {
        for (int i = 0; i < unvisited.size(); i++) {
            final String next = unvisited.get(i);
            if (!visited.contains(next)) {
                if (next.equals(root)) {
                    return true;
                }
                dependencyMap.getOrDefault(next, new ArrayList<>())
                    .forEach(prop -> unvisited.add(prop.isContainer ? prop.items.dataType : prop.dataType));
                visited.add(next);
            }
        }
        return false;
    }

    // override with any special post-processing
    @SuppressWarnings("static-method")
    public Map<String, Object> postProcessModels(Map<String, Object> objs) {
        return objs;
    }

    /**
     * post process enum defined in model's properties
     *
     * @param objs Map of models
     * @return maps of models with better enum support
     */
    public Map<String, Object> postProcessModelsEnum(Map<String, Object> objs) {
        List<Object> models = (List<Object>) objs.get("models");
        for (Object _mo : models) {
            Map<String, Object> mo = (Map<String, Object>) _mo;
            CodegenModel cm = (CodegenModel) mo.get("model");

            // for enum model
            if (Boolean.TRUE.equals(cm.isEnum) && cm.allowableValues != null) {
                Map<String, Object> allowableValues = cm.allowableValues;
                List<Object> values = (List<Object>) allowableValues.get("values");
                List<Map<String, Object>> enumVars = new ArrayList<Map<String, Object>>();
                String commonPrefix = findCommonPrefixOfVars(values);
                int truncateIdx = commonPrefix.length();
                for (Object value : values) {
                    Map<String, Object> enumVar = new HashMap<String, Object>();
                    String enumName;
                    if (truncateIdx == 0) {
                        enumName = value.toString();
                    } else {
                        enumName = value.toString().substring(truncateIdx);
                        if ("".equals(enumName)) {
                            enumName = value.toString();
                        }
                    }
                    enumVar.put("name", toEnumVarName(enumName, cm.dataType));
                    enumVar.put("value", toEnumValue(value.toString(), cm.dataType));
                    enumVar.put("isString", isDataTypeString(cm.dataType));
                    enumVars.add(enumVar);
                }
                // if "x-enum-varnames" or "x-enum-descriptions" defined, update varnames
                updateEnumVarsWithExtensions(enumVars, cm.getVendorExtensions());
                cm.allowableValues.put("enumVars", enumVars);
            }

            // update codegen property enum with proper naming convention
            // and handling of numbers, special characters
            for (CodegenProperty var : cm.vars) {
                updateCodegenPropertyEnum(var);
            }

            for (CodegenProperty var : cm.allVars) {
                updateCodegenPropertyEnum(var);
            }

            for (CodegenProperty var : cm.requiredVars) {
                updateCodegenPropertyEnum(var);
            }

            for (CodegenProperty var : cm.optionalVars) {
                updateCodegenPropertyEnum(var);
            }

            for (CodegenProperty var : cm.parentVars) {
                updateCodegenPropertyEnum(var);
            }

            for (CodegenProperty var : cm.readOnlyVars) {
                updateCodegenPropertyEnum(var);
            }

            for (CodegenProperty var : cm.readWriteVars) {
                updateCodegenPropertyEnum(var);
            }

        }
        return objs;
    }

    /**
     * Returns the common prefix of variables for enum naming if
     * two or more variables are present
     *
     * @param vars List of variable names
     * @return the common prefix for naming
     */
    public String findCommonPrefixOfVars(List<Object> vars) {
        if (vars.size() > 1) {
            try {
                String[] listStr = vars.toArray(new String[vars.size()]);
                String prefix = StringUtils.getCommonPrefix(listStr);
                // exclude trailing characters that should be part of a valid variable
                // e.g. ["status-on", "status-off"] => "status-" (not "status-o")
                return prefix.replaceAll("[a-zA-Z0-9]+\\z", "");
            } catch (ArrayStoreException e) {
                // do nothing, just return default value
            }
        }
        return "";
    }

    /**
     * Return the enum default value in the language specified format
     *
     * @param value    enum variable name
     * @param datatype data type
     * @return the default value for the enum
     */
    public String toEnumDefaultValue(String value, String datatype) {
        return datatype + "." + value;
    }

    /**
     * Return the enum value in the language specified format
     * e.g. status becomes "status"
     *
     * @param value    enum variable name
     * @param datatype data type
     * @return the sanitized value for enum
     */
    public String toEnumValue(String value, String datatype) {
        if ("number".equalsIgnoreCase(datatype)) {
            return value;
        } else {
            return "\"" + escapeText(value) + "\"";
        }
    }

    /**
     * Return the sanitized variable name for enum
     *
     * @param value    enum variable name
     * @param datatype data type
     * @return the sanitized variable name for enum
     */
    public String toEnumVarName(String value, String datatype) {
        if (value.length() == 0) {
            return "EMPTY";
        }

        String var = value.replaceAll("\\W+", "_").toUpperCase(Locale.ROOT);
        if (var.matches("\\d.*")) {
            return "_" + var;
        } else {
            return var;
        }
    }

    @Override
    public void setOpenAPI(OpenAPI openAPI) {
        this.openAPI = openAPI;
    }

    // override with any special post-processing
    @SuppressWarnings("static-method")
    public Map<String, Object> postProcessOperationsWithModels(Map<String, Object> objs, List<Object> allModels) {
        return objs;
    }

    // override with any special post-processing
    @SuppressWarnings("static-method")
    public Map<String, Object> postProcessSupportingFileData(Map<String, Object> objs) {
        return objs;
    }

    // override to post-process any model properties
    @SuppressWarnings("unused")
    public void postProcessModelProperty(CodegenModel model, CodegenProperty property) {
    }

    // override to post-process any parameters
    @SuppressWarnings("unused")
    public void postProcessParameter(CodegenParameter parameter) {
    }

    //override with any special handling of the entire OpenAPI spec document
    @SuppressWarnings("unused")
    public void preprocessOpenAPI(OpenAPI openAPI) {
    }

    // override with any special handling of the entire OpenAPI spec document
    @SuppressWarnings("unused")
    public void processOpenAPI(OpenAPI openAPI) {
    }

    // override with any special handling of the JMustache compiler
    @SuppressWarnings("unused")
    public Compiler processCompiler(Compiler compiler) {
        return compiler;
    }

    // override with any special handling for the templating engine
    @SuppressWarnings("unused")
    public TemplatingEngineAdapter processTemplatingEngine(TemplatingEngineAdapter templatingEngine) {
        return templatingEngine;
    }

    // override with any special text escaping logic
    @SuppressWarnings("static-method")
    public String escapeText(String input) {
        if (input == null) {
            return input;
        }

        // remove \t, \n, \r
        // replace \ with \\
        // replace " with \"
        // outter unescape to retain the original multi-byte characters
        // finally escalate characters avoiding code injection
        return escapeUnsafeCharacters(
                StringEscapeUtils.unescapeJava(
                        StringEscapeUtils.escapeJava(input)
                                .replace("\\/", "/"))
                        .replaceAll("[\\t\\n\\r]", " ")
                        .replace("\\", "\\\\")
                        .replace("\"", "\\\""));
    }

    /**
     * Escape characters while allowing new lines
     *
     * @param input String to be escaped
     * @return escaped string
     */
    public String escapeTextWhileAllowingNewLines(String input) {
        if (input == null) {
            return input;
        }

        // remove \t
        // replace \ with \\
        // replace " with \"
        // outter unescape to retain the original multi-byte characters
        // finally escalate characters avoiding code injection
        return escapeUnsafeCharacters(
                StringEscapeUtils.unescapeJava(
                        StringEscapeUtils.escapeJava(input)
                                .replace("\\/", "/"))
                        .replaceAll("[\\t]", " ")
                        .replace("\\", "\\\\")
                        .replace("\"", "\\\""));
    }

    // override with any special encoding and escaping logic
    @SuppressWarnings("static-method")
    public String encodePath(String input) {
        return escapeText(input);
    }

    /**
     * override with any special text escaping logic to handle unsafe
     * characters so as to avoid code injection
     *
     * @param input String to be cleaned up
     * @return string with unsafe characters removed or escaped
     */
    public String escapeUnsafeCharacters(String input) {
        LOGGER.warn("escapeUnsafeCharacters should be overridden in the code generator with proper logic to escape " +
                "unsafe characters");
        // doing nothing by default and code generator should implement
        // the logic to prevent code injection
        // later we'll make this method abstract to make sure
        // code generator implements this method
        return input;
    }

    /**
     * Escape single and/or double quote to avoid code injection
     *
     * @param input String to be cleaned up
     * @return string with quotation mark removed or escaped
     */
    public String escapeQuotationMark(String input) {
        LOGGER.warn("escapeQuotationMark should be overridden in the code generator with proper logic to escape " +
                "single/double quote");
        return input.replace("\"", "\\\"");
    }

    public Set<String> defaultIncludes() {
        return defaultIncludes;
    }

    public Map<String, String> typeMapping() {
        return typeMapping;
    }

    public Map<String, String> instantiationTypes() {
        return instantiationTypes;
    }

    public Set<String> reservedWords() {
        return reservedWords;
    }

    public Set<String> languageSpecificPrimitives() {
        return languageSpecificPrimitives;
    }

    public Map<String, String> importMapping() {
        return importMapping;
    }

    public String testPackage() {
        return testPackage;
    }

    public String modelPackage() {
        return modelPackage;
    }

    public String apiPackage() {
        return apiPackage;
    }

    public String fileSuffix() {
        return fileSuffix;
    }

    public String templateDir() {
        return templateDir;
    }

    public String embeddedTemplateDir() {
        if (embeddedTemplateDir != null) {
            return embeddedTemplateDir;
        } else {
            return templateDir;
        }
    }

    public String getCommonTemplateDir() {
        return this.commonTemplateDir;
    }

    public void setCommonTemplateDir(String commonTemplateDir) {
        this.commonTemplateDir = commonTemplateDir;
    }

    public Map<String, String> apiDocTemplateFiles() {
        return apiDocTemplateFiles;
    }

    public Map<String, String> modelDocTemplateFiles() {
        return modelDocTemplateFiles;
    }

    public Map<String, String> reservedWordsMappings() {
        return reservedWordsMappings;
    }

    public Map<String, String> apiTestTemplateFiles() {
        return apiTestTemplateFiles;
    }

    public Map<String, String> modelTestTemplateFiles() {
        return modelTestTemplateFiles;
    }

    public Map<String, String> apiTemplateFiles() {
        return apiTemplateFiles;
    }

    public Map<String, String> modelTemplateFiles() {
        return modelTemplateFiles;
    }

    public String apiFileFolder() {
        return outputFolder + File.separator + apiPackage().replace('.', File.separatorChar);
    }

    public String modelFileFolder() {
        return outputFolder + File.separator + modelPackage().replace('.', File.separatorChar);
    }

    public String apiTestFileFolder() {
        return outputFolder + File.separator + testPackage().replace('.', File.separatorChar);
    }

    public String modelTestFileFolder() {
        return outputFolder + File.separator + testPackage().replace('.', File.separatorChar);
    }

    public String apiDocFileFolder() {
        return outputFolder;
    }

    public String modelDocFileFolder() {
        return outputFolder;
    }

    public Map<String, Object> additionalProperties() {
        return additionalProperties;
    }

    public Map<String, String> serverVariableOverrides() {
        return serverVariables;
    }

    public Map<String, Object> vendorExtensions() {
        return vendorExtensions;
    }

    public List<SupportingFile> supportingFiles() {
        return supportingFiles;
    }

    public String outputFolder() {
        return outputFolder;
    }

    public void setOutputDir(String dir) {
        this.outputFolder = dir;
    }

    public String getOutputDir() {
        return outputFolder();
    }

    public String getInputSpec() {
        return inputSpec;
    }

    public void setInputSpec(String inputSpec) {
        this.inputSpec = inputSpec;
    }

    public void setTemplateDir(String templateDir) {
        this.templateDir = templateDir;
    }

    public void setModelPackage(String modelPackage) {
        this.modelPackage = modelPackage;
    }

    public String getModelNamePrefix() {
        return modelNamePrefix;
    }

    public void setModelNamePrefix(String modelNamePrefix) {
        this.modelNamePrefix = modelNamePrefix;
    }

    public String getModelNameSuffix() {
        return modelNameSuffix;
    }

    public void setModelNameSuffix(String modelNameSuffix) {
        this.modelNameSuffix = modelNameSuffix;
    }

    public String getApiNameSuffix() {
        return apiNameSuffix;
    }

    public void setApiNameSuffix(String apiNameSuffix) {
        this.apiNameSuffix = apiNameSuffix;
    }

    public void setApiPackage(String apiPackage) {
        this.apiPackage = apiPackage;
    }

    public Boolean getSortParamsByRequiredFlag() {
        return sortParamsByRequiredFlag;
    }

    public void setSortParamsByRequiredFlag(Boolean sortParamsByRequiredFlag) {
        this.sortParamsByRequiredFlag = sortParamsByRequiredFlag;
    }

    public Boolean getSortModelPropertiesByRequiredFlag() {
        return sortModelPropertiesByRequiredFlag;
    }

    public void setSortModelPropertiesByRequiredFlag(Boolean sortModelPropertiesByRequiredFlag) {
        this.sortModelPropertiesByRequiredFlag = sortModelPropertiesByRequiredFlag;
    }

    public Boolean getPrependFormOrBodyParameters() {
        return prependFormOrBodyParameters;
    }

    public void setPrependFormOrBodyParameters(Boolean prependFormOrBodyParameters) {
        this.prependFormOrBodyParameters = prependFormOrBodyParameters;
    }

    public Boolean getEnsureUniqueParams() {
        return ensureUniqueParams;
    }

    public void setEnsureUniqueParams(Boolean ensureUniqueParams) {
        this.ensureUniqueParams = ensureUniqueParams;
    }

    public Boolean getAllowUnicodeIdentifiers() {
        return allowUnicodeIdentifiers;
    }

    public void setAllowUnicodeIdentifiers(Boolean allowUnicodeIdentifiers) {
        this.allowUnicodeIdentifiers = allowUnicodeIdentifiers;
    }

    /**
     * Return the regular expression/JSON schema pattern (http://json-schema.org/latest/json-schema-validation.html#anchor33)
     *
     * @param pattern the pattern (regular expression)
     * @return properly-escaped pattern
     */
    public String toRegularExpression(String pattern) {
        return addRegularExpressionDelimiter(escapeText(pattern));
    }

    /**
     * Return the file name of the Api Test
     *
     * @param name the file name of the Api
     * @return the file name of the Api
     */
    public String toApiFilename(String name) {
        return toApiName(name);
    }

    /**
     * Return the file name of the Api Documentation
     *
     * @param name the file name of the Api
     * @return the file name of the Api
     */
    public String toApiDocFilename(String name) {
        return toApiName(name);
    }

    /**
     * Return the file name of the Api Test
     *
     * @param name the file name of the Api
     * @return the file name of the Api
     */
    public String toApiTestFilename(String name) {
        return toApiName(name) + "Test";
    }

    /**
     * Return the variable name in the Api
     *
     * @param name the varible name of the Api
     * @return the snake-cased variable name
     */
    public String toApiVarName(String name) {
        return lowerCamelCase(name);
    }

    /**
     * Return the capitalized file name of the model
     *
     * @param name the model name
     * @return the file name of the model
     */
    public String toModelFilename(String name) {
        return camelize(name);
    }

    /**
     * Return the capitalized file name of the model test
     *
     * @param name the model name
     * @return the file name of the model
     */
    public String toModelTestFilename(String name) {
        return camelize(name) + "Test";
    }

    /**
     * Return the capitalized file name of the model documentation
     *
     * @param name the model name
     * @return the file name of the model
     */
    public String toModelDocFilename(String name) {
        return camelize(name);
    }

    /**
     * Returns metadata about the generator.
     *
     * @return A provided {@link GeneratorMetadata} instance
     */
    @Override
    public GeneratorMetadata getGeneratorMetadata() {
        return generatorMetadata;
    }

    /**
     * Return the operation ID (method name)
     *
     * @param operationId operation ID
     * @return the sanitized method name
     */
    @SuppressWarnings("static-method")
    public String toOperationId(String operationId) {
        // throw exception if method name is empty
        if (StringUtils.isEmpty(operationId)) {
            throw new RuntimeException("Empty method name (operationId) not allowed");
        }

        return operationId;
    }

    /**
     * Return the variable name by removing invalid characters and proper escaping if
     * it's a reserved word.
     *
     * @param name the variable name
     * @return the sanitized variable name
     */
    public String toVarName(String name) {
        if (reservedWords.contains(name)) {
            return escapeReservedWord(name);
        } else if (((CharSequence) name).chars().anyMatch(character -> specialCharReplacements.keySet().contains("" + ((char) character)))) {
            return escape(name, specialCharReplacements, null, null);
        } else {
            return name;
        }
    }

    /**
     * Return the parameter name by removing invalid characters and proper escaping if
     * it's a reserved word.
     *
     * @param name Codegen property object
     * @return the sanitized parameter name
     */
    public String toParamName(String name) {
        name = removeNonNameElementToCamelCase(name); // FIXME: a parameter should not be assigned. Also declare the methods parameters as 'final'.
        if (reservedWords.contains(name)) {
            return escapeReservedWord(name);
        } else if (((CharSequence) name).chars().anyMatch(character -> specialCharReplacements.keySet().contains("" + ((char) character)))) {
            return escape(name, specialCharReplacements, null, null);
        }
        return name;
    }

    /**
     * Return the parameter name of array of model
     *
     * @param name name of the array model
     * @return the sanitized parameter name
     */
    public String toArrayModelParamName(String name) {
        return toParamName(name);
    }

    /**
     * Return the Enum name (e.g. StatusEnum given 'status')
     *
     * @param property Codegen property
     * @return the Enum name
     */
    @SuppressWarnings("static-method")
    public String toEnumName(CodegenProperty property) {
        return StringUtils.capitalize(property.name) + "Enum";
    }

    /**
     * Return the escaped name of the reserved word
     *
     * @param name the name to be escaped
     * @return the escaped reserved word
     * <p>
     * throws Runtime exception as reserved word is not allowed (default behavior)
     */
    @SuppressWarnings("static-method")
    public String escapeReservedWord(String name) {
        throw new RuntimeException("reserved word " + name + " not allowed");
    }

    /**
     * Return the fully-qualified "Model" name for import
     *
     * @param name the name of the "Model"
     * @return the fully-qualified "Model" name for import
     */
    public String toModelImport(String name) {
        if ("".equals(modelPackage())) {
            return name;
        } else {
            return modelPackage() + "." + name;
        }
    }

    /**
     * Return the fully-qualified "Api" name for import
     *
     * @param name the name of the "Api"
     * @return the fully-qualified "Api" name for import
     */
    public String toApiImport(String name) {
        return apiPackage() + "." + name;
    }

    /**
     * Default constructor.
     * This method will map between OAS type and language-specified type, as well as mapping
     * between OAS type and the corresponding import statement for the language. This will
     * also add some language specified CLI options, if any.
     * returns string presentation of the example path (it's a constructor)
     */
    public DefaultCodegen() {
        CodegenType codegenType = getTag();
        if (codegenType == null) {
            codegenType = CodegenType.OTHER;
        }

        featureSet = DefaultFeatureSet;

        generatorMetadata = GeneratorMetadata.newBuilder()
                .stability(Stability.STABLE)
                .generationMessage(String.format(Locale.ROOT, "OpenAPI Generator: %s (%s)", getName(), codegenType.toValue()))
                .build();

        defaultIncludes = new HashSet<String>(
                Arrays.asList("double",
                        "int",
                        "long",
                        "short",
                        "char",
                        "float",
                        "String",
                        "boolean",
                        "Boolean",
                        "Double",
                        "Void",
                        "Integer",
                        "Long",
                        "Float")
        );

        typeMapping = new HashMap<String, String>();
        typeMapping.put("array", "List");
        typeMapping.put("map", "Map");
        typeMapping.put("List", "List");
        typeMapping.put("boolean", "Boolean");
        typeMapping.put("string", "String");
        typeMapping.put("int", "Integer");
        typeMapping.put("float", "Float");
        typeMapping.put("number", "BigDecimal");
        typeMapping.put("DateTime", "Date");
        typeMapping.put("long", "Long");
        typeMapping.put("short", "Short");
        typeMapping.put("char", "String");
        typeMapping.put("double", "Double");
        typeMapping.put("object", "Object");
        typeMapping.put("integer", "Integer");
        typeMapping.put("ByteArray", "byte[]");
        typeMapping.put("binary", "File");
        typeMapping.put("file", "File");
        typeMapping.put("UUID", "UUID");
        typeMapping.put("URI", "URI");
        typeMapping.put("BigDecimal", "BigDecimal");

        instantiationTypes = new HashMap<String, String>();

        reservedWords = new HashSet<String>();

        // TODO: Move Java specific import mappings out of DefaultCodegen.
        importMapping = new HashMap<String, String>();
        importMapping.put("BigDecimal", "java.math.BigDecimal");
        importMapping.put("UUID", "java.util.UUID");
        importMapping.put("URI", "java.net.URI");
        importMapping.put("File", "java.io.File");
        importMapping.put("Date", "java.util.Date");
        importMapping.put("Timestamp", "java.sql.Timestamp");
        importMapping.put("Map", "java.util.Map");
        importMapping.put("HashMap", "java.util.HashMap");
        importMapping.put("Array", "java.util.List");
        importMapping.put("ArrayList", "java.util.ArrayList");
        importMapping.put("List", "java.util.*");
        importMapping.put("Set", "java.util.*");
        importMapping.put("DateTime", "org.joda.time.*");
        importMapping.put("LocalDateTime", "org.joda.time.*");
        importMapping.put("LocalDate", "org.joda.time.*");
        importMapping.put("LocalTime", "org.joda.time.*");

        // we've used the .openapi-generator-ignore approach as
        // suppportingFiles can be cleared by code generator that extends
        // the default codegen, leaving the commented code below for
        // future reference
        //supportingFiles.add(new GlobalSupportingFile("LICENSE", "LICENSE"));

        cliOptions.add(CliOption.newBoolean(CodegenConstants.SORT_PARAMS_BY_REQUIRED_FLAG,
                CodegenConstants.SORT_PARAMS_BY_REQUIRED_FLAG_DESC).defaultValue(Boolean.TRUE.toString()));
        cliOptions.add(CliOption.newBoolean(CodegenConstants.SORT_MODEL_PROPERTIES_BY_REQUIRED_FLAG,
                CodegenConstants.SORT_MODEL_PROPERTIES_BY_REQUIRED_FLAG_DESC).defaultValue(Boolean.TRUE.toString()));
        cliOptions.add(CliOption.newBoolean(CodegenConstants.ENSURE_UNIQUE_PARAMS, CodegenConstants
                .ENSURE_UNIQUE_PARAMS_DESC).defaultValue(Boolean.TRUE.toString()));
        // name formatting options
        cliOptions.add(CliOption.newBoolean(CodegenConstants.ALLOW_UNICODE_IDENTIFIERS, CodegenConstants
                .ALLOW_UNICODE_IDENTIFIERS_DESC).defaultValue(Boolean.FALSE.toString()));
        // option to change the order of form/body parameter
        cliOptions.add(CliOption.newBoolean(CodegenConstants.PREPEND_FORM_OR_BODY_PARAMETERS,
                CodegenConstants.PREPEND_FORM_OR_BODY_PARAMETERS_DESC).defaultValue(Boolean.FALSE.toString()));

        // initialize special character mapping
        initalizeSpecialCharacterMapping();

        // Register common Mustache lambdas.
        registerMustacheLambdas();
    }

    /**
     * Initialize special character mapping
     */
    protected void initalizeSpecialCharacterMapping() {
        // Initialize special characters
        specialCharReplacements.put("$", "Dollar");
        specialCharReplacements.put("^", "Caret");
        specialCharReplacements.put("|", "Pipe");
        specialCharReplacements.put("=", "Equal");
        specialCharReplacements.put("*", "Star");
        specialCharReplacements.put("-", "Minus");
        specialCharReplacements.put("&", "Ampersand");
        specialCharReplacements.put("%", "Percent");
        specialCharReplacements.put("#", "Hash");
        specialCharReplacements.put("@", "At");
        specialCharReplacements.put("!", "Exclamation");
        specialCharReplacements.put("+", "Plus");
        specialCharReplacements.put(":", "Colon");
        specialCharReplacements.put(">", "Greater_Than");
        specialCharReplacements.put("<", "Less_Than");
        specialCharReplacements.put(".", "Period");
        specialCharReplacements.put("_", "Underscore");
        specialCharReplacements.put("?", "Question_Mark");
        specialCharReplacements.put(",", "Comma");
        specialCharReplacements.put("'", "Quote");
        specialCharReplacements.put("\"", "Double_Quote");
        specialCharReplacements.put("/", "Slash");
        specialCharReplacements.put("\\", "Back_Slash");
        specialCharReplacements.put("(", "Left_Parenthesis");
        specialCharReplacements.put(")", "Right_Parenthesis");
        specialCharReplacements.put("{", "Left_Curly_Bracket");
        specialCharReplacements.put("}", "Right_Curly_Bracket");
        specialCharReplacements.put("[", "Left_Square_Bracket");
        specialCharReplacements.put("]", "Right_Square_Bracket");
        specialCharReplacements.put("~", "Tilde");
        specialCharReplacements.put("`", "Backtick");

        specialCharReplacements.put("<=", "Less_Than_Or_Equal_To");
        specialCharReplacements.put(">=", "Greater_Than_Or_Equal_To");
        specialCharReplacements.put("!=", "Not_Equal");
    }

    /**
     * Return the symbol name of a symbol
     *
     * @param input Symbol (e.g. $)
     * @return Symbol name (e.g. Dollar)
     */
    protected String getSymbolName(String input) {
        return specialCharReplacements.get(input);
    }

    /**
     * Return the example path
     *
     * @param path      the path of the operation
     * @param operation OAS operation object
     * @return string presentation of the example path
     */
    @SuppressWarnings("static-method")
    public String generateExamplePath(String path, Operation operation) {
        StringBuilder sb = new StringBuilder();
        sb.append(path);

        if (operation.getParameters() != null) {
            int count = 0;

            for (Parameter param : operation.getParameters()) {
                if (param instanceof QueryParameter) {
                    StringBuilder paramPart = new StringBuilder();
                    QueryParameter qp = (QueryParameter) param;

                    if (count == 0) {
                        paramPart.append("?");
                    } else {
                        paramPart.append(",");
                    }
                    count += 1;
                    if (!param.getRequired()) {
                        paramPart.append("[");
                    }
                    paramPart.append(param.getName()).append("=");
                    paramPart.append("{");

                    // TODO support for multi, tsv?
                    if (qp.getStyle() != null) {
                        paramPart.append(param.getName()).append("1");
                        if (Parameter.StyleEnum.FORM.equals(qp.getStyle())) {
                            if (qp.getExplode() != null && qp.getExplode()) {
                                paramPart.append(",");
                            } else {
                                paramPart.append("&").append(param.getName()).append("=");
                                paramPart.append(param.getName()).append("2");
                            }
                        } else if (Parameter.StyleEnum.PIPEDELIMITED.equals(qp.getStyle())) {
                            paramPart.append("|");
                        } else if (Parameter.StyleEnum.SPACEDELIMITED.equals(qp.getStyle())) {
                            paramPart.append("%20");
                        } else {
                            LOGGER.warn("query parameter '" + param.getName() + "style not support: " + qp.getStyle());
                        }
                    } else {
                        paramPart.append(param.getName());
                    }

                    paramPart.append("}");
                    if (!param.getRequired()) {
                        paramPart.append("]");
                    }
                    sb.append(paramPart.toString());
                }
            }
        }

        return sb.toString();
    }

    /**
     * Return the instantiation type of the property, especially for map and array
     *
     * @param schema property schema
     * @return string presentation of the instantiation type of the property
     */
    public String toInstantiationType(Schema schema) {
        if (ModelUtils.isMapSchema(schema)) {
            Schema additionalProperties = ModelUtils.getAdditionalProperties(schema);
            String inner = getSchemaType(additionalProperties);
            return instantiationTypes.get("map") + "<String, " + inner + ">";
        } else if (ModelUtils.isArraySchema(schema)) {
            ArraySchema arraySchema = (ArraySchema) schema;
            String inner = getSchemaType(getSchemaItems(arraySchema));
            return instantiationTypes.get("array") + "<" + inner + ">";
        } else {
            return null;
        }
    }

    /**
     * Return the example value of the parameter.
     *
     * @param codegenParameter Codegen parameter
     */
    public void setParameterExampleValue(CodegenParameter codegenParameter) {

        // set the example value
        // if not specified in x-example, generate a default value
        // TODO need to revise how to obtain the example value
        if (codegenParameter.vendorExtensions != null && codegenParameter.vendorExtensions.containsKey("x-example")) {
            codegenParameter.example = Json.pretty(codegenParameter.vendorExtensions.get("x-example"));
        } else if (Boolean.TRUE.equals(codegenParameter.isBoolean)) {
            codegenParameter.example = "true";
        } else if (Boolean.TRUE.equals(codegenParameter.isLong)) {
            codegenParameter.example = "789";
        } else if (Boolean.TRUE.equals(codegenParameter.isInteger)) {
            codegenParameter.example = "56";
        } else if (Boolean.TRUE.equals(codegenParameter.isFloat)) {
            codegenParameter.example = "3.4";
        } else if (Boolean.TRUE.equals(codegenParameter.isDouble)) {
            codegenParameter.example = "1.2";
        } else if (Boolean.TRUE.equals(codegenParameter.isNumber)) {
            codegenParameter.example = "8.14";
        } else if (Boolean.TRUE.equals(codegenParameter.isBinary)) {
            codegenParameter.example = "BINARY_DATA_HERE";
        } else if (Boolean.TRUE.equals(codegenParameter.isByteArray)) {
            codegenParameter.example = "BYTE_ARRAY_DATA_HERE";
        } else if (Boolean.TRUE.equals(codegenParameter.isFile)) {
            codegenParameter.example = "/path/to/file.txt";
        } else if (Boolean.TRUE.equals(codegenParameter.isDate)) {
            codegenParameter.example = "2013-10-20";
        } else if (Boolean.TRUE.equals(codegenParameter.isDateTime)) {
            codegenParameter.example = "2013-10-20T19:20:30+01:00";
        } else if (Boolean.TRUE.equals(codegenParameter.isUuid)) {
            codegenParameter.example = "38400000-8cf0-11bd-b23e-10b96e4ef00d";
        } else if (Boolean.TRUE.equals(codegenParameter.isUri)) {
            codegenParameter.example = "https://openapi-generator.tech";
        } else if (Boolean.TRUE.equals(codegenParameter.isString)) {
            codegenParameter.example = codegenParameter.paramName + "_example";
        } else if (Boolean.TRUE.equals(codegenParameter.isFreeFormObject)) {
            codegenParameter.example = "Object";
        }

    }

    /**
     * Return the example value of the parameter.
     *
     * @param codegenParameter Codegen parameter
     * @param parameter        Parameter
     */
    public void setParameterExampleValue(CodegenParameter codegenParameter, Parameter parameter) {
        if (parameter.getExample() != null) {
            codegenParameter.example = parameter.getExample().toString();
            return;
        }

        if (parameter.getExamples() != null && !parameter.getExamples().isEmpty()) {
            Example example = parameter.getExamples().values().iterator().next();
            if (example.getValue() != null) {
                codegenParameter.example = example.getValue().toString();
                return;
            }
        }

        Schema schema = parameter.getSchema();
        if (schema != null && schema.getExample() != null) {
            codegenParameter.example = schema.getExample().toString();
            return;
        }

        setParameterExampleValue(codegenParameter);
    }

    /**
     * Return the example value of the parameter.
     *
     * @param codegenParameter Codegen parameter
     * @param requestBody      Request body
     */
    public void setParameterExampleValue(CodegenParameter codegenParameter, RequestBody requestBody) {
        Content content = requestBody.getContent();

        if (content.size() > 1) {
            // @see ModelUtils.getSchemaFromContent()
            LOGGER.warn("Multiple MediaTypes found, using only the first one");
        }

        MediaType mediaType = content.values().iterator().next();
        if (mediaType.getExample() != null) {
            codegenParameter.example = mediaType.getExample().toString();
            return;
        }

        if (mediaType.getExamples() != null && !mediaType.getExamples().isEmpty()) {
            Example example = mediaType.getExamples().values().iterator().next();
            if (example.getValue() != null) {
                codegenParameter.example = example.getValue().toString();
                return;
            }
        }

        setParameterExampleValue(codegenParameter);
    }

    /**
     * Return the example value of the property
     *
     * @param schema Property schema
     * @return string presentation of the example value of the property
     */
    public String toExampleValue(Schema schema) {
        if (schema.getExample() != null) {
            return schema.getExample().toString();
        }

        return getPropertyDefaultValue(schema);
    }

    /**
     * Return the default value of the property
     *
     * @param schema Property schema
     * @return string presentation of the default value of the property
     */
    @SuppressWarnings("static-method")
    public String toDefaultValue(Schema schema) {
        if (schema.getDefault() != null) {
            return schema.getDefault().toString();
        }

        return getPropertyDefaultValue(schema);
    }

    /**
     * Return property value depending on property type.
     *
     * @param schema property type
     * @return property value
     */
    @SuppressWarnings("squid:S3923")
    private String getPropertyDefaultValue(Schema schema) {
        /**
         * Although all branches return null, this is left intentionally as examples for new contributors
         */
        if (ModelUtils.isBooleanSchema(schema)) {
            return "null";
        } else if (ModelUtils.isDateSchema(schema)) {
            return "null";
        } else if (ModelUtils.isDateTimeSchema(schema)) {
            return "null";
        } else if (ModelUtils.isNumberSchema(schema)) {
            return "null";
        } else if (ModelUtils.isIntegerSchema(schema)) {
            return "null";
        } else if (ModelUtils.isStringSchema(schema)) {
            return "null";
        } else if (ModelUtils.isObjectSchema(schema)) {
            return "null";
        } else {
            return "null";
        }
    }

    /**
     * Return the property initialized from a data object
     * Useful for initialization with a plain object in Javascript
     *
     * @param name   Name of the property object
     * @param schema Property schema
     * @return string presentation of the default value of the property
     */
    @SuppressWarnings("static-method")
    public String toDefaultValueWithParam(String name, Schema schema) {
        return " = data." + name + ";";
    }

    /**
     * returns the OpenAPI type for the property. Use getAlias to handle $ref of primitive type
     *
     * @param schema property schema
     * @return string presentation of the type
     **/
    @SuppressWarnings("static-method")
    public String getSchemaType(Schema schema) {
        if (schema instanceof ComposedSchema) { // composed schema
            ComposedSchema cs = (ComposedSchema) schema;
            List<Schema> schemas = ModelUtils.getInterfaces(cs);

            List<String> names = new ArrayList<>();
            for (Schema s : schemas) {
                names.add(getSingleSchemaType(s));
            }

            if (cs.getAllOf() != null) {
                return toAllOfName(names, cs);
            } else if (cs.getAnyOf() != null) { // anyOf
                return toAnyOfName(names, cs);
            } else if (cs.getOneOf() != null) { // oneOf
                return toOneOfName(names, cs);
            }
        }

        return getSingleSchemaType(schema);

    }

    protected Schema<?> getSchemaItems(ArraySchema schema) {
        if (schema.getItems() != null) {
            return schema.getItems();
        } else {
            LOGGER.error("Undefined array inner type for `{}`. Default to String.", schema.getName());
            return new StringSchema().description("TODO default missing array inner type to string");
        }
    }

    /**
     * Return the name of the allOf schema
     *
     * @param names          List of names
     * @param composedSchema composed schema
     * @return name of the allOf schema
     */
    @SuppressWarnings("static-method")
    public String toAllOfName(List<String> names, ComposedSchema composedSchema) {
        if (names.size() == 0) {
            LOGGER.error("allOf has no member defined: {}. Default to ERROR_ALLOF_SCHEMA", composedSchema);
            return "ERROR_ALLOF_SCHEMA";
        } else if (names.size() == 1) {
            return names.get(0);
        } else {
            LOGGER.warn("allOf with multiple schemas defined. Using only the first one: {}. To fully utilize allOf, please use $ref instead of inline schema definition", names.get(0));
            return names.get(0);
        }
    }

    /**
     * Return the name of the anyOf schema
     *
     * @param names          List of names
     * @param composedSchema composed schema
     * @return name of the anyOf schema
     */
    @SuppressWarnings("static-method")
    public String toAnyOfName(List<String> names, ComposedSchema composedSchema) {
        return "anyOf<" + String.join(",", names) + ">";
    }

    /**
     * Return the name of the oneOf schema
     *
     * @param names          List of names
     * @param composedSchema composed schema
     * @return name of the oneOf schema
     */
    @SuppressWarnings("static-method")
    public String toOneOfName(List<String> names, ComposedSchema composedSchema) {
        return "oneOf<" + String.join(",", names) + ">";
    }

    private String getSingleSchemaType(Schema schema) {
        Schema unaliasSchema = ModelUtils.unaliasSchema(this.openAPI, schema);

        if (StringUtils.isNotBlank(unaliasSchema.get$ref())) { // reference to another definition/schema
            // get the schema/model name from $ref
            String schemaName = ModelUtils.getSimpleRef(unaliasSchema.get$ref());
            if (StringUtils.isNotEmpty(schemaName)) {
                return getAlias(schemaName);
            } else {
                LOGGER.warn("Error obtaining the datatype from ref:" + unaliasSchema.get$ref() + ". Default to 'object'");
                return "object";
            }
        } else { // primitive type or model
            return getAlias(getPrimitiveType(unaliasSchema));
        }
    }

    /**
     * Return the OAI type (e.g. integer, long, etc) corresponding to a schema.
     * <pre>$ref</pre> is not taken into account by this method.
     *
     * @param schema
     * @return type
     */
    private String getPrimitiveType(Schema schema) {
        if (schema == null) {
            throw new RuntimeException("schema cannot be null in getPrimitiveType");
        } else if (ModelUtils.isStringSchema(schema) && "number".equals(schema.getFormat())) {
            // special handle of type: string, format: number
            return "BigDecimal";
        } else if (ModelUtils.isByteArraySchema(schema)) {
            return "ByteArray";
        } else if (ModelUtils.isFileSchema(schema)) {
            return "file";
        } else if (ModelUtils.isBinarySchema(schema)) {
            return SchemaTypeUtil.BINARY_FORMAT;
        } else if (ModelUtils.isBooleanSchema(schema)) {
            return SchemaTypeUtil.BOOLEAN_TYPE;
        } else if (ModelUtils.isDateSchema(schema)) {
            return SchemaTypeUtil.DATE_FORMAT;
        } else if (ModelUtils.isDateTimeSchema(schema)) {
            return "DateTime";
        } else if (ModelUtils.isNumberSchema(schema)) {
            if (schema.getFormat() == null) { // no format defined
                return "number";
            } else if (ModelUtils.isFloatSchema(schema)) {
                return SchemaTypeUtil.FLOAT_FORMAT;
            } else if (ModelUtils.isDoubleSchema(schema)) {
                return SchemaTypeUtil.DOUBLE_FORMAT;
            } else {
                LOGGER.warn("Unknown `format` {} detected for type `number`. Defaulting to `number`", schema.getFormat());
                return "number";
            }
        } else if (ModelUtils.isIntegerSchema(schema)) {
            if (ModelUtils.isLongSchema(schema)) {
                return "long";
            } else {
                return schema.getType(); // integer
            }
        } else if (ModelUtils.isMapSchema(schema)) {
            return "map";
        } else if (ModelUtils.isArraySchema(schema)) {
            return "array";
        } else if (ModelUtils.isUUIDSchema(schema)) {
            return "UUID";
        } else if (ModelUtils.isURISchema(schema)) {
            return "URI";
        } else if (ModelUtils.isStringSchema(schema)) {
            if (typeMapping.containsKey(schema.getFormat())) {
                // If the format matches a typeMapping (supplied with the --typeMappings flag)
                // then treat the format as a primitive type.
                // This allows the typeMapping flag to add a new custom type which can then
                // be used in the format field.
                return schema.getFormat();
            }
            return "string";
        } else if (ModelUtils.isFreeFormObject(schema)) {
            return "object";
        } else if (schema.getProperties() != null && !schema.getProperties().isEmpty()) { // having property implies it's a model
            return "object";
        } else if (StringUtils.isNotEmpty(schema.getType())) {
            LOGGER.warn("Unknown type found in the schema: " + schema.getType());
            return schema.getType();
        }

        return "object";
    }

    /**
     * Return the lowerCamelCase of the string
     *
     * @param name string to be lowerCamelCased
     * @return lowerCamelCase string
     */
    @SuppressWarnings("static-method")
    public String lowerCamelCase(String name) {
        return (name.length() > 0) ? (Character.toLowerCase(name.charAt(0)) + name.substring(1)) : "";
    }


    /**
     * Output the type declaration of a given name
     *
     * @param name name
     * @return a string presentation of the type
     */
    @SuppressWarnings("static-method")
    public String getTypeDeclaration(String name) {
        return name;
    }

    /**
     * Output the type declaration of the property
     *
     * @param schema property schema
     * @return a string presentation of the property type
     */
    public String getTypeDeclaration(Schema schema) {
        if (schema == null) {
            LOGGER.warn("Null schema found. Default type to `NULL_SCHMEA_ERR`");
            return "NULL_SCHMEA_ERR";
        }

        String oasType = getSchemaType(schema);
        if (typeMapping.containsKey(oasType)) {
            return typeMapping.get(oasType);
        }

        return oasType;
    }

    /**
     * Determine the type alias for the given type if it exists. This feature
     * was originally developed for Java because the language does not have an aliasing
     * mechanism of its own but later extends to handle other languages
     *
     * @param name The type name.
     * @return The alias of the given type, if it exists. If there is no alias
     * for this type, then returns the input type name.
     */
    public String getAlias(String name) {
        if (typeAliases != null && typeAliases.containsKey(name)) {
            return typeAliases.get(name);
        }
        return name;
    }

    /**
     * Output the Getter name for boolean property, e.g. getActive
     *
     * @param name the name of the property
     * @return getter name based on naming convention
     */
    public String toBooleanGetter(String name) {
        return "get" + getterAndSetterCapitalize(name);
    }

    /**
     * Output the Getter name, e.g. getSize
     *
     * @param name the name of the property
     * @return getter name based on naming convention
     */
    public String toGetter(String name) {
        return "get" + getterAndSetterCapitalize(name);
    }

    /**
     * Output the Setter name, e.g. setSize
     *
     * @param name the name of the property
     * @return setter name based on naming convention
     */
    public String toSetter(String name) {
        return "set" + getterAndSetterCapitalize(name);
    }

    /**
     * Output the API (class) name (capitalized) ending with the specified or default suffix
     * Return DefaultApi if name is empty
     *
     * @param name the name of the Api
     * @return capitalized Api name
     */
    public String toApiName(String name) {
        if (name.length() == 0) {
            return "DefaultApi";
        }
        return camelize(name + "_" + apiNameSuffix);
    }

    /**
     * Output the proper model name (capitalized).
     * In case the name belongs to the TypeSystem it won't be renamed.
     *
     * @param name the name of the model
     * @return capitalized model name
     */
    public String toModelName(final String name) {
        return camelize(modelNamePrefix + "_" + name + "_" + modelNameSuffix);
    }

    /**
     * Convert OAS Model object to Codegen Model object
     *
     * @param name   the name of the model
     * @param schema OAS Model object
     * @return Codegen Model object
     */
    public CodegenModel fromModel(String name, Schema schema) {
        Map<String, Schema> allDefinitions = ModelUtils.getSchemas(this.openAPI);
        if (typeAliases == null) {
            // Only do this once during first call
            typeAliases = getAllAliases(allDefinitions);
        }

        // unalias schema
        schema = ModelUtils.unaliasSchema(this.openAPI, schema);
        if (schema == null) {
            LOGGER.warn("Schema {} not found", name);
            return null;
        }

        CodegenModel m = CodegenModelFactory.newInstance(CodegenModelType.MODEL);

        if (reservedWords.contains(name)) {
            m.name = escapeReservedWord(name);
        } else {
            m.name = name;
        }
        m.title = escapeText(schema.getTitle());
        m.description = escapeText(schema.getDescription());
        m.unescapedDescription = schema.getDescription();
        m.classname = toModelName(name);
        m.classVarName = toVarName(name);
        m.classFilename = toModelFilename(name);
        m.modelJson = Json.pretty(schema);
        m.externalDocumentation = schema.getExternalDocs();
        if (schema.getExtensions() != null && !schema.getExtensions().isEmpty()) {
            m.getVendorExtensions().putAll(schema.getExtensions());
        }
        m.isAlias = typeAliases.containsKey(name);
        m.discriminator = createDiscriminator(name, schema);

        if (schema.getXml() != null) {
            m.xmlPrefix = schema.getXml().getPrefix();
            m.xmlNamespace = schema.getXml().getNamespace();
            m.xmlName = schema.getXml().getName();
        }

        if (ModelUtils.isArraySchema(schema)) {
            m.isArrayModel = true;
            m.arrayModelType = fromProperty(name, schema).complexType;
            addParentContainer(m, name, schema);
        } else if (schema instanceof ComposedSchema) {
            final ComposedSchema composed = (ComposedSchema) schema;
            Map<String, Schema> properties = new LinkedHashMap<String, Schema>();
            List<String> required = new ArrayList<String>();
            Map<String, Schema> allProperties = new LinkedHashMap<String, Schema>();
            List<String> allRequired = new ArrayList<String>();

            // if schema has properties outside of allOf/oneOf/anyOf also add them to m
            if (composed.getProperties() != null && !composed.getProperties().isEmpty()) {
                if (composed.getOneOf() != null && !composed.getOneOf().isEmpty()) {
                    LOGGER.warn("'oneOf' is intended to include only the additional optional OAS extension discriminator object. " +
                            "For more details, see https://json-schema.org/draft/2019-09/json-schema-core.html#rfc.section.9.2.1.3 and the OAS section on 'Composition and Inheritance'.");
                }
                addVars(m, unaliasPropertySchema(composed.getProperties()), composed.getRequired(), null, null);
            }

            // parent model
            final String parentName = ModelUtils.getParentName(composed, allDefinitions);
            final List<String> allParents = ModelUtils.getAllParentsName(composed, allDefinitions, false);
            final Schema parent = StringUtils.isBlank(parentName) || allDefinitions == null ? null : allDefinitions.get(parentName);

            // TODO revise the logic below to set dicriminator, xml attributes
            if (supportsInheritance || supportsMixins) {
                m.allVars = new ArrayList<CodegenProperty>();
                if (composed.getAllOf() != null) {
                    int modelImplCnt = 0; // only one inline object allowed in a ComposedModel
                    int modelDiscriminators = 0; // only one discriminator allowed in a ComposedModel
                    for (Schema innerSchema : composed.getAllOf()) { // TODO need to work with anyOf, oneOf as well
                        if (m.discriminator == null && innerSchema.getDiscriminator() != null) {
                            LOGGER.debug("discriminator is set to null (not correctly set earlier): {}", name);
                            m.discriminator = createDiscriminator(name, innerSchema);
                            modelDiscriminators++;
                        }

                        if (innerSchema.getXml() != null) {
                            m.xmlPrefix = innerSchema.getXml().getPrefix();
                            m.xmlNamespace = innerSchema.getXml().getNamespace();
                            m.xmlName = innerSchema.getXml().getName();
                        }
                        if (modelDiscriminators > 1) {
                            LOGGER.error("Allof composed schema is inheriting >1 discriminator. Only use one discriminator: {}", composed);
                        }

                        if (modelImplCnt++ > 1) {
                            LOGGER.warn("More than one inline schema specified in allOf:. Only the first one is recognized. All others are ignored.");
                            break; // only one schema with discriminator allowed in allOf
                        }
                    }
                }
            }

            // interfaces (schemas defined in allOf, anyOf, oneOf)
            List<Schema> interfaces = ModelUtils.getInterfaces(composed);
            if (!interfaces.isEmpty()) {
                // m.interfaces is for backward compatibility
                if (m.interfaces == null)
                    m.interfaces = new ArrayList<String>();

                for (Schema interfaceSchema : interfaces) {
                    if (StringUtils.isBlank(interfaceSchema.get$ref())) {
                        continue;
                    }
                    Schema refSchema = null;
                    String ref = ModelUtils.getSimpleRef(interfaceSchema.get$ref());
                    if (allDefinitions != null) {
                        refSchema = allDefinitions.get(ref);
                    }
                    final String modelName = toModelName(ref);
                    m.interfaces.add(modelName);
                    addImport(m, modelName);
                    if (allDefinitions != null && refSchema != null) {
                        if (allParents.contains(ref) && supportsMultipleInheritance) {
                            // multiple inheritance
                            addProperties(allProperties, allRequired, refSchema);
                        } else if (parentName != null && parentName.equals(ref) && supportsInheritance) {
                            // single inheritance
                            addProperties(allProperties, allRequired, refSchema);
                        } else {
                            // composition
                            addProperties(properties, required, refSchema);
                            addProperties(allProperties, allRequired, refSchema);
                        }
                    }

                    if (composed.getAnyOf() != null) {
                        m.anyOf.add(modelName);
                    } else if (composed.getOneOf() != null) {
                        m.oneOf.add(modelName);
                    } else if (composed.getAllOf() != null) {
                        m.allOf.add(modelName);
                    } else {
                        LOGGER.error("Composed schema has incorrect anyOf, allOf, oneOf defined: {}", composed);
                    }
                }
            }

            if (parent != null) {
                m.parentSchema = parentName;
                m.parent = toModelName(parentName);

                if (supportsMultipleInheritance) {
                    m.allParents = new ArrayList<String>();
                    for (String pname : allParents) {
                        String pModelName = toModelName(pname);
                        m.allParents.add(pModelName);
                        addImport(m, pModelName);
                    }
                } else { // single inheritance
                    addImport(m, m.parent);
                }
            }

            // child schema (properties owned by the schema itself)
            for (Schema component : interfaces) {
                if (component.get$ref() == null) {
                    if (component != null) {
                        // component is the child schema
                        addProperties(properties, required, component);

                        // includes child's properties (all, required) in allProperties, allRequired
                        addProperties(allProperties, allRequired, component);
                    }
                    break; // at most one child only
                }
            }

            if (composed.getRequired() != null) {
                required.addAll(composed.getRequired());
                allRequired.addAll(composed.getRequired());
            }
            addVars(m, unaliasPropertySchema(properties), required, unaliasPropertySchema(allProperties), allRequired);

            // end of code block for composed schema
        } else {
            m.dataType = getSchemaType(schema);
            if (schema.getEnum() != null && !schema.getEnum().isEmpty()) {
                m.isEnum = true;
                // comment out below as allowableValues is not set in post processing model enum
                m.allowableValues = new HashMap<String, Object>();
                m.allowableValues.put("values", schema.getEnum());
            }
            if (ModelUtils.isMapSchema(schema)) {
                addAdditionPropertiesToCodeGenModel(m, schema);
                m.isMapModel = true;
            } else if (ModelUtils.isIntegerSchema(schema)) { // integer type
                // NOTE: Integral schemas as CodegenModel is a rare use case and may be removed at a later date.
                // Sync of properties is done for consistency with other data types like CodegenParameter/CodegenProperty.
                ModelUtils.syncValidationProperties(schema, m);

                m.isNumeric = Boolean.TRUE;
                if (ModelUtils.isLongSchema(schema)) { // int64/long format
                    m.isLong = Boolean.TRUE;
                } else { // int32 format
                    m.isInteger = Boolean.TRUE;
                }
            } else if (ModelUtils.isStringSchema(schema)) {
                // NOTE: String schemas as CodegenModel is a rare use case and may be removed at a later date.
                // Sync of properties is done for consistency with other data types like CodegenParameter/CodegenProperty.
                ModelUtils.syncValidationProperties(schema, m);
                m.isString = Boolean.TRUE;
            } else if (ModelUtils.isNumberSchema(schema)) {
                // NOTE: Number schemas as CodegenModel is a rare use case and may be removed at a later date.
                // Sync of properties is done for consistency with other data types like CodegenParameter/CodegenProperty.
                ModelUtils.syncValidationProperties(schema, m);
                m.isNumeric = Boolean.TRUE;
                if (ModelUtils.isFloatSchema(schema)) { // float
                    m.isFloat = Boolean.TRUE;
                } else if (ModelUtils.isDoubleSchema(schema)) { // double
                    m.isDouble = Boolean.TRUE;
                } else { // type is number and without format
                    m.isNumber = Boolean.TRUE;
                }
            }

            if (Boolean.TRUE.equals(schema.getNullable())) {
                m.isNullable = Boolean.TRUE;
            }

            // passing null to allProperties and allRequired as there's no parent
            addVars(m, unaliasPropertySchema(schema.getProperties()), schema.getRequired(), null, null);
        }

        // remove duplicated properties
        m.removeAllDuplicatedProperty();

        // post process model properties
        if (m.vars != null) {
            for (CodegenProperty prop : m.vars) {
                postProcessModelProperty(m, prop);
            }
        }

        if (sortModelPropertiesByRequiredFlag) {
            Collections.sort(m.vars, new Comparator<CodegenProperty>() {
                @Override
                public int compare(CodegenProperty one, CodegenProperty another) {
                    if (one.required == another.required) return 0;
                    else if (one.required) return -1;
                    else return 1;
                }
            });
        }

        return m;
    }

    private CodegenDiscriminator createDiscriminator(String schemaName, Schema schema) {
        if (schema.getDiscriminator() == null) {
            return null;
        }
        CodegenDiscriminator discriminator = new CodegenDiscriminator();
        discriminator.setPropertyName(toVarName(schema.getDiscriminator().getPropertyName()));
        discriminator.setPropertyBaseName(schema.getDiscriminator().getPropertyName());
        discriminator.setMapping(schema.getDiscriminator().getMapping());
        if (schema.getDiscriminator().getMapping() != null && !schema.getDiscriminator().getMapping().isEmpty()) {
            for (Entry<String, String> e : schema.getDiscriminator().getMapping().entrySet()) {
                String nameOrRef = e.getValue();
                String name = nameOrRef.indexOf('/') >= 0 ? ModelUtils.getSimpleRef(nameOrRef) : nameOrRef;
                String modelName = toModelName(name);
                discriminator.getMappedModels().add(new MappedModel(e.getKey(), modelName));
            }
        } else {
            Map<String, Schema> allDefinitions = ModelUtils.getSchemas(this.openAPI);
            allDefinitions.forEach((childName, child) -> {
                if (child instanceof ComposedSchema && ((ComposedSchema) child).getAllOf() != null) {

                    final List<String> parentSchemas = ModelUtils.getAllParentsName((ComposedSchema) child, allDefinitions, true);
                    if (parentSchemas.contains(schemaName)) {
                        discriminator.getMappedModels().add(new MappedModel(childName, toModelName(childName)));
                    }
                }
            });
        }
        return discriminator;
    }

    protected void addAdditionPropertiesToCodeGenModel(CodegenModel codegenModel, Schema schema) {
        addParentContainer(codegenModel, codegenModel.name, schema);
    }

    /**
     * Add schema's properties to "properties" and "required" list
     *
     * @param properties all properties
     * @param required   required property only
     * @param schema     schema in which the properties will be added to the lists
     */
    protected void addProperties(Map<String, Schema> properties, List<String> required, Schema schema) {
        if (schema instanceof ComposedSchema) {
            ComposedSchema composedSchema = (ComposedSchema) schema;

            for (Schema component : composedSchema.getAllOf()) {
                addProperties(properties, required, component);
            }

            if (schema.getRequired() != null) {
                required.addAll(schema.getRequired());
            }

            if (composedSchema.getOneOf() != null) {
                throw new RuntimeException("Please report the issue: Cannot process oneOf (Composed Scheme) in addProperties: " + schema);
            }

            if (composedSchema.getAnyOf() != null) {
                throw new RuntimeException("Please report the issue: Cannot process anyOf (Composed Schema) in addProperties: " + schema);
            }

            return;
        }

        if (StringUtils.isNotBlank(schema.get$ref())) {
            Schema interfaceSchema = ModelUtils.getReferencedSchema(this.openAPI, schema);
            addProperties(properties, required, interfaceSchema);
            return;
        }
        if (schema.getProperties() != null) {
            properties.putAll(schema.getProperties());
        }
        if (schema.getRequired() != null) {
            required.addAll(schema.getRequired());
        }
    }

    /**
     * Camelize the method name of the getter and setter
     *
     * @param name string to be camelized
     * @return Camelized string
     */
    public String getterAndSetterCapitalize(String name) {
        if (name == null || name.length() == 0) {
            return name;
        }
        return camelize(toVarName(name));
    }

    /**
     * Convert OAS Property object to Codegen Property object
     *
     * @param name name of the property
     * @param p    OAS property object
     * @return Codegen Property object
     */
    public CodegenProperty fromProperty(String name, Schema p) {
        if (p == null) {
            LOGGER.error("Undefined property/schema for `{}`. Default to type:string.", name);
            return null;
        }
        LOGGER.debug("debugging fromProperty for " + name + " : " + p);

        // unalias schema
        p = ModelUtils.unaliasSchema(this.openAPI, p);

        CodegenProperty property = CodegenModelFactory.newInstance(CodegenModelType.PROPERTY);

        ModelUtils.syncValidationProperties(p, property);

        property.name = toVarName(name);
        property.baseName = name;
        if (p.getType() == null) {
            property.openApiType = getSchemaType(p);
        } else {
            property.openApiType = p.getType();
        }
        property.nameInCamelCase = camelize(property.name, false);
        property.nameInSnakeCase = CaseFormat.UPPER_CAMEL.to(CaseFormat.UPPER_UNDERSCORE, property.nameInCamelCase);
        property.description = escapeText(p.getDescription());
        property.unescapedDescription = p.getDescription();
        property.title = p.getTitle();
        property.getter = toGetter(name);
        property.setter = toSetter(name);
        property.example = toExampleValue(p);
        property.defaultValue = toDefaultValue(p);
        property.defaultValueWithParam = toDefaultValueWithParam(name, p);
        property.jsonSchema = Json.pretty(p);
        if (p.getReadOnly() != null) {
            property.isReadOnly = p.getReadOnly();
        }
        if (p.getWriteOnly() != null) {
            property.isWriteOnly = p.getWriteOnly();
        }
        if (p.getNullable() != null) {
            property.isNullable = p.getNullable();
        }

        if (p.getXml() != null) {
            if (p.getXml().getAttribute() != null) {
                property.isXmlAttribute = p.getXml().getAttribute();
            }
            property.xmlPrefix = p.getXml().getPrefix();
            property.xmlName = p.getXml().getName();
            property.xmlNamespace = p.getXml().getNamespace();
        }
        if (p.getExtensions() != null && !p.getExtensions().isEmpty()) {
            property.getVendorExtensions().putAll(p.getExtensions());
        }

        String type = getSchemaType(p);
        if (ModelUtils.isIntegerSchema(p)) { // integer type
            property.isNumeric = Boolean.TRUE;
            if (ModelUtils.isLongSchema(p)) { // int64/long format
                property.isLong = Boolean.TRUE;
            } else { // int32 format
                property.isInteger = Boolean.TRUE;
            }

            if (p.getMinimum() != null) {
                property.minimum = String.valueOf(p.getMinimum().longValue());
            }
            if (p.getMaximum() != null) {
                property.maximum = String.valueOf(p.getMaximum().longValue());
            }
            if (p.getExclusiveMinimum() != null) {
                property.exclusiveMinimum = p.getExclusiveMinimum();
            }
            if (p.getExclusiveMaximum() != null) {
                property.exclusiveMaximum = p.getExclusiveMaximum();
            }

            // check if any validation rule defined
            // exclusive* are noop without corresponding min/max
            if (property.minimum != null || property.maximum != null)
                property.hasValidation = true;

        } else if (ModelUtils.isBooleanSchema(p)) { // boolean type
            property.isBoolean = true;
            property.getter = toBooleanGetter(name);
        } else if (ModelUtils.isDateSchema(p)) { // date format
            property.isString = false; // for backward compatibility with 2.x
            property.isDate = true;

        } else if (ModelUtils.isDateTimeSchema(p)) { // date-time format
            property.isString = false; // for backward compatibility with 2.x
            property.isDateTime = true;

        } else if (ModelUtils.isStringSchema(p)) {
            if (ModelUtils.isByteArraySchema(p)) {
                property.isByteArray = true;
            } else if (ModelUtils.isBinarySchema(p)) {
                property.isBinary = true;
                property.isFile = true; // file = binary in OAS3
            } else if (ModelUtils.isFileSchema(p)) {
                property.isFile = true;
            } else if (ModelUtils.isUUIDSchema(p)) {
                // keep isString to true to make it backward compatible
                property.isString = true;
                property.isUuid = true;
            } else if (ModelUtils.isURISchema(p)) {
                property.isString = true; // for backward compatibility
                property.isUri = true;
            } else if (ModelUtils.isEmailSchema(p)) {
                property.isString = true;
                property.isEmail = true;
            } else {
                property.isString = true;
            }

            property.maxLength = p.getMaxLength();
            property.minLength = p.getMinLength();
            property.pattern = toRegularExpression(p.getPattern());

            // check if any validation rule defined
            if (property.pattern != null || property.minLength != null || property.maxLength != null)
                property.hasValidation = true;

        } else if (ModelUtils.isNumberSchema(p)) {
            property.isNumeric = Boolean.TRUE;
            if (ModelUtils.isFloatSchema(p)) { // float
                property.isFloat = Boolean.TRUE;
            } else if (ModelUtils.isDoubleSchema(p)) { // double
                property.isDouble = Boolean.TRUE;
            } else { // type is number and without format
                property.isNumber = Boolean.TRUE;
            }

            if (p.getMinimum() != null) {
                property.minimum = String.valueOf(p.getMinimum());
            }
            if (p.getMaximum() != null) {
                property.maximum = String.valueOf(p.getMaximum());
            }
            if (p.getExclusiveMinimum() != null) {
                property.exclusiveMinimum = p.getExclusiveMinimum();
            }
            if (p.getExclusiveMaximum() != null) {
                property.exclusiveMaximum = p.getExclusiveMaximum();
            }
            if (p.getMultipleOf() != null) {
                property.multipleOf = p.getMultipleOf();
            }

            // check if any validation rule defined
            // exclusive* are noop without corresponding min/max
            if (property.minimum != null || property.maximum != null)
                property.hasValidation = true;

        } else if (ModelUtils.isFreeFormObject(p)) {
            property.isFreeFormObject = true;
        } else if (ModelUtils.isArraySchema(p)) {
            // default to string if inner item is undefined
            ArraySchema arraySchema = (ArraySchema) p;
            Schema innerSchema = ModelUtils.unaliasSchema(this.openAPI, getSchemaItems(arraySchema));
            if (arraySchema.getItems() == null) {
                arraySchema.setItems(innerSchema);
            }
        } else if (ModelUtils.isMapSchema(p)) {
            Schema innerSchema = ModelUtils.unaliasSchema(this.openAPI, ModelUtils.getAdditionalProperties(p));
            if (innerSchema == null) {
                LOGGER.error("Undefined map inner type for `{}`. Default to String.", p.getName());
                innerSchema = new StringSchema().description("//TODO automatically added by openapi-generator due to undefined type");
                p.setAdditionalProperties(innerSchema);
            }
        }

        //Inline enum case:
        if (p.getEnum() != null && !p.getEnum().isEmpty()) {
            List<Object> _enum = p.getEnum();
            property._enum = new ArrayList<String>();
            for (Object i : _enum) {
                property._enum.add(String.valueOf(i));
            }
            property.isEnum = true;

            Map<String, Object> allowableValues = new HashMap<String, Object>();
            allowableValues.put("values", _enum);
            if (allowableValues.size() > 0) {
                property.allowableValues = allowableValues;
            }
        }

        Schema referencedSchema = ModelUtils.getReferencedSchema(this.openAPI, p);

        //Referenced enum case:
        if (referencedSchema.getEnum() != null && !referencedSchema.getEnum().isEmpty()) {
            List<Object> _enum = referencedSchema.getEnum();

            Map<String, Object> allowableValues = new HashMap<String, Object>();
            allowableValues.put("values", _enum);
            if (allowableValues.size() > 0) {
                property.allowableValues = allowableValues;
            }
        }

        if (referencedSchema.getNullable() != null) {
            property.isNullable = referencedSchema.getNullable();
        }

        property.dataType = getTypeDeclaration(p);
        property.dataFormat = p.getFormat();
        property.baseType = getSchemaType(p);

        // this can cause issues for clients which don't support enums
        if (property.isEnum) {
            property.datatypeWithEnum = toEnumName(property);
            property.enumName = toEnumName(property);
        } else {
            property.datatypeWithEnum = property.dataType;
        }

        if (ModelUtils.isArraySchema(p)) {
            property.isContainer = true;
            property.isListContainer = true;
            property.containerType = "array";
            property.baseType = getSchemaType(p);
            if (p.getXml() != null) {
                property.isXmlWrapped = p.getXml().getWrapped() == null ? false : p.getXml().getWrapped();
                property.xmlPrefix = p.getXml().getPrefix();
                property.xmlNamespace = p.getXml().getNamespace();
                property.xmlName = p.getXml().getName();
            }

            // handle inner property
            property.maxItems = p.getMaxItems();
            property.minItems = p.getMinItems();
            String itemName = null;
            if (p.getExtensions() != null && p.getExtensions().get("x-item-name") != null) {
                itemName = p.getExtensions().get("x-item-name").toString();
            }
            if (itemName == null) {
                itemName = property.name;
            }
            ArraySchema arraySchema = (ArraySchema) p;
            Schema innerSchema = ModelUtils.unaliasSchema(this.openAPI, getSchemaItems(arraySchema));
            if (arraySchema.getItems() == null) {
                arraySchema.setItems(innerSchema);
            }
            CodegenProperty cp = fromProperty(itemName, innerSchema);
            updatePropertyForArray(property, cp);
        } else if (ModelUtils.isMapSchema(p)) {
            property.isContainer = true;
            property.isMapContainer = true;
            property.containerType = "map";
            property.baseType = getSchemaType(p);
            property.minItems = p.getMinProperties();
            property.maxItems = p.getMaxProperties();

            // handle inner property
            Schema innerSchema = ModelUtils.unaliasSchema(this.openAPI, ModelUtils.getAdditionalProperties(p));
            if (innerSchema == null) {
                LOGGER.error("Undefined map inner type for `{}`. Default to String.", p.getName());
                innerSchema = new StringSchema().description("//TODO automatically added by openapi-generator due to undefined type");
                p.setAdditionalProperties(innerSchema);
            }
            CodegenProperty cp = fromProperty("inner", innerSchema);
            updatePropertyForMap(property, cp);
        } else if (ModelUtils.isFreeFormObject(p)) {
            property.isFreeFormObject = true;
            property.baseType = getSchemaType(p);
        } else { // model
            // TODO revise the logic below
            //if (StringUtils.isNotBlank(p.get$ref())) {
            //    property.baseType = getSimpleRef(p.get$ref());
            //}
            // --END of revision
            setNonArrayMapProperty(property, type);
            Schema refOrCurrent = ModelUtils.getReferencedSchema(this.openAPI, p);
            property.isModel = (ModelUtils.isComposedSchema(refOrCurrent) || ModelUtils.isObjectSchema(refOrCurrent)) && ModelUtils.isModel(refOrCurrent);
        }

        LOGGER.debug("debugging from property return: " + property);
        return property;
    }

    /**
     * Update property for array(list) container
     *
     * @param property      Codegen property
     * @param innerProperty Codegen inner property of map or list
     */
    protected void updatePropertyForArray(CodegenProperty property, CodegenProperty innerProperty) {
        if (innerProperty == null) {
            LOGGER.warn("skipping invalid array property " + Json.pretty(property));
            return;
        }
        property.dataFormat = innerProperty.dataFormat;
        if (!languageSpecificPrimitives.contains(innerProperty.baseType)) {
            property.complexType = innerProperty.baseType;
        } else {
            property.isPrimitiveType = true;
        }
        property.items = innerProperty;
        property.mostInnerItems = getMostInnerItems(innerProperty);
        // inner item is Enum
        if (isPropertyInnerMostEnum(property)) {
            // isEnum is set to true when the type is an enum
            // or the inner type of an array/map is an enum
            property.isEnum = true;
            // update datatypeWithEnum and default value for array
            // e.g. List<string> => List<StatusEnum>
            updateDataTypeWithEnumForArray(property);
            // set allowable values to enum values (including array/map of enum)
            property.allowableValues = getInnerEnumAllowableValues(property);
        }

    }

    /**
     * Update property for map container
     *
     * @param property      Codegen property
     * @param innerProperty Codegen inner property of map or list
     */
    protected void updatePropertyForMap(CodegenProperty property, CodegenProperty innerProperty) {
        if (innerProperty == null) {
            LOGGER.warn("skipping invalid map property " + Json.pretty(property));
            return;
        }
        if (!languageSpecificPrimitives.contains(innerProperty.baseType)) {
            property.complexType = innerProperty.baseType;
        } else {
            property.isPrimitiveType = true;
        }
        property.items = innerProperty;
        property.mostInnerItems = getMostInnerItems(innerProperty);
        property.dataFormat = innerProperty.dataFormat;
        // inner item is Enum
        if (isPropertyInnerMostEnum(property)) {
            // isEnum is set to true when the type is an enum
            // or the inner type of an array/map is an enum
            property.isEnum = true;
            // update datatypeWithEnum and default value for map
            // e.g. Dictionary<string, string> => Dictionary<string, StatusEnum>
            updateDataTypeWithEnumForMap(property);
            // set allowable values to enum values (including array/map of enum)
            property.allowableValues = getInnerEnumAllowableValues(property);
        }

    }

    /**
     * Update property for map container
     *
     * @param property Codegen property
     * @return True if the inner most type is enum
     */
    protected Boolean isPropertyInnerMostEnum(CodegenProperty property) {
        CodegenProperty currentProperty = getMostInnerItems(property);

        return currentProperty == null ? false : currentProperty.isEnum;
    }

    protected CodegenProperty getMostInnerItems(CodegenProperty property) {
        CodegenProperty currentProperty = property;
        while (currentProperty != null && (Boolean.TRUE.equals(currentProperty.isMapContainer)
                || Boolean.TRUE.equals(currentProperty.isListContainer))) {
            currentProperty = currentProperty.items;
        }
        return currentProperty;
    }

    protected Map<String, Object> getInnerEnumAllowableValues(CodegenProperty property) {
        CodegenProperty currentProperty = getMostInnerItems(property);

        return currentProperty == null ? new HashMap<String, Object>() : currentProperty.allowableValues;
    }

    /**
     * Update datatypeWithEnum for array container
     *
     * @param property Codegen property
     */
    protected void updateDataTypeWithEnumForArray(CodegenProperty property) {
        CodegenProperty baseItem = property.items;
        while (baseItem != null && (Boolean.TRUE.equals(baseItem.isMapContainer)
                || Boolean.TRUE.equals(baseItem.isListContainer))) {
            baseItem = baseItem.items;
        }
        if (baseItem != null) {
            // set both datatype and datetypeWithEnum as only the inner type is enum
            property.datatypeWithEnum = property.datatypeWithEnum.replace(baseItem.baseType, toEnumName(baseItem));

            // naming the enum with respect to the language enum naming convention
            // e.g. remove [], {} from array/map of enum
            property.enumName = toEnumName(property);

            // set default value for variable with inner enum
            if (property.defaultValue != null) {
                property.defaultValue = property.defaultValue.replace(baseItem.baseType, toEnumName(baseItem));
            }

            updateCodegenPropertyEnum(property);
        }
    }

    /**
     * Update datatypeWithEnum for map container
     *
     * @param property Codegen property
     */
    protected void updateDataTypeWithEnumForMap(CodegenProperty property) {
        CodegenProperty baseItem = property.items;
        while (baseItem != null && (Boolean.TRUE.equals(baseItem.isMapContainer)
                || Boolean.TRUE.equals(baseItem.isListContainer))) {
            baseItem = baseItem.items;
        }

        if (baseItem != null) {
            // set both datatype and datetypeWithEnum as only the inner type is enum
            property.datatypeWithEnum = property.datatypeWithEnum.replace(", " + baseItem.baseType, ", " + toEnumName(baseItem));

            // naming the enum with respect to the language enum naming convention
            // e.g. remove [], {} from array/map of enum
            property.enumName = toEnumName(property);

            // set default value for variable with inner enum
            if (property.defaultValue != null) {
                property.defaultValue = property.defaultValue.replace(", " + property.items.baseType, ", " + toEnumName(property.items));
            }

            updateCodegenPropertyEnum(property);
        }
    }

    protected void setNonArrayMapProperty(CodegenProperty property, String type) {
        property.isContainer = false;
        if (languageSpecificPrimitives().contains(type)) {
            property.isPrimitiveType = true;
        } else {
            property.complexType = property.baseType;
            property.isModel = true;
        }
    }

    /**
     * Override with any special handling of response codes
     *
     * @param responses OAS Operation's responses
     * @return default method response or <code>null</code> if not found
     */
    protected ApiResponse findMethodResponse(ApiResponses responses) {
        String code = null;
        for (String responseCode : responses.keySet()) {
            if (responseCode.startsWith("2") || responseCode.equals("default")) {
                if (code == null || code.compareTo(responseCode) > 0) {
                    code = responseCode;
                }
            }
        }
        if (code == null) {
            return null;
        }
        return responses.get(code);
    }

    /**
     * Set op's returnBaseType, returnType, examples etc.
     *
     * @param operation      endpoint Operation
     * @param schemas        a map of the schemas in the openapi spec
     * @param op             endpoint CodegenOperation
     * @param methodResponse the default ApiResponse for the endpoint
     */
    protected void handleMethodResponse(Operation operation,
                                        Map<String, Schema> schemas,
                                        CodegenOperation op,
                                        ApiResponse methodResponse) {
        Schema responseSchema = ModelUtils.unaliasSchema(this.openAPI, ModelUtils.getSchemaFromResponse(methodResponse));

        if (responseSchema != null) {
            CodegenProperty cm = fromProperty("response", responseSchema);

            if (ModelUtils.isArraySchema(responseSchema)) {
                ArraySchema as = (ArraySchema) responseSchema;
                CodegenProperty innerProperty = fromProperty("response", getSchemaItems(as));
                op.returnBaseType = innerProperty.baseType;
            } else if (ModelUtils.isMapSchema(responseSchema)) {
                CodegenProperty innerProperty = fromProperty("response", ModelUtils.getAdditionalProperties(responseSchema));
                op.returnBaseType = innerProperty.baseType;
            } else {
                if (cm.complexType != null) {
                    op.returnBaseType = cm.complexType;
                } else {
                    op.returnBaseType = cm.baseType;
                }
            }

            // generate examples
            String exampleStatusCode = "200";
            for (String key : operation.getResponses().keySet()) {
                if (operation.getResponses().get(key) == methodResponse && !key.equals("default")) {
                    exampleStatusCode = key;
                }
            }
            op.examples = new ExampleGenerator(schemas, this.openAPI).generateFromResponseSchema(exampleStatusCode, responseSchema, getProducesInfo(this.openAPI, operation));
            op.defaultResponse = toDefaultValue(responseSchema);
            op.returnType = cm.dataType;
            op.hasReference = schemas.containsKey(op.returnBaseType);

            // lookup discriminator
            Schema schema = schemas.get(op.returnBaseType);
            if (schema != null) {
                CodegenModel cmod = fromModel(op.returnBaseType, schema);
                op.discriminator = cmod.discriminator;
            }

            if (cm.isContainer) {
                op.returnContainer = cm.containerType;
                if ("map".equals(cm.containerType)) {
                    op.isMapContainer = true;
                } else if ("list".equalsIgnoreCase(cm.containerType)) {
                    op.isListContainer = true;
                } else if ("array".equalsIgnoreCase(cm.containerType)) {
                    op.isListContainer = true;
                }
            } else {
                op.returnSimpleType = true;
            }
            if (languageSpecificPrimitives().contains(op.returnBaseType) || op.returnBaseType == null) {
                op.returnTypeIsPrimitive = true;
            }
        }
        addHeaders(methodResponse, op.responseHeaders);
    }

    /**
     * Convert OAS Operation object to Codegen Operation object
     *
     * @param httpMethod HTTP method
     * @param operation  OAS operation object
     * @param path       the path of the operation
     * @param servers    list of servers
     * @return Codegen Operation object
     */
    public CodegenOperation fromOperation(String path,
                                          String httpMethod,
                                          Operation operation,
                                          List<Server> servers) {
        LOGGER.debug("fromOperation => operation: " + operation);
        if (operation == null)
            throw new RuntimeException("operation cannot be null in fromOperation");

        Map<String, Schema> schemas = ModelUtils.getSchemas(this.openAPI);
        CodegenOperation op = CodegenModelFactory.newInstance(CodegenModelType.OPERATION);
        Set<String> imports = new HashSet<String>();
        if (operation.getExtensions() != null && !operation.getExtensions().isEmpty()) {
            op.vendorExtensions.putAll(operation.getExtensions());

            Object isCallbackRequest = op.vendorExtensions.remove("x-callback-request");
            op.isCallbackRequest = Boolean.TRUE.equals(isCallbackRequest);
        }

        // servers setting
        if (operation.getServers() != null && !operation.getServers().isEmpty()) {
            // use operation-level servers first if defined
            op.servers = fromServers(operation.getServers());
        } else if (servers != null && !servers.isEmpty()) {
            // use path-level servers
            op.servers = fromServers(servers);
        }

        // store the original operationId for plug-in
        op.operationIdOriginal = operation.getOperationId();

        String operationId = getOrGenerateOperationId(operation, path, httpMethod);
        // remove prefix in operationId
        if (removeOperationIdPrefix) {
            int offset = operationId.indexOf('_');
            if (offset > -1) {
                operationId = operationId.substring(offset + 1);
            }
        }
        operationId = removeNonNameElementToCamelCase(operationId);

        if (isStrictSpecBehavior() && !path.startsWith("/")) {
            // modifies an operation.path to strictly conform to OpenAPI Spec
            op.path = "/" + path;
        } else {
            op.path = path;
        }

        op.operationId = toOperationId(operationId);
        op.summary = escapeText(operation.getSummary());
        op.unescapedNotes = operation.getDescription();
        op.notes = escapeText(operation.getDescription());
        op.hasConsumes = false;
        op.hasProduces = false;
        if (operation.getDeprecated() != null) {
            op.isDeprecated = operation.getDeprecated();
        }

        addConsumesInfo(operation, op);

        if (operation.getResponses() != null && !operation.getResponses().isEmpty()) {
            ApiResponse methodResponse = findMethodResponse(operation.getResponses());
            for (String key : operation.getResponses().keySet()) {
                ApiResponse response = operation.getResponses().get(key);
                addProducesInfo(response, op);
                CodegenResponse r = fromResponse(key, response);
                r.hasMore = true;
                if (r.baseType != null &&
                        !defaultIncludes.contains(r.baseType) &&
                        !languageSpecificPrimitives.contains(r.baseType)) {
                    imports.add(r.baseType);
                }
                r.isDefault = response == methodResponse;
                op.responses.add(r);
                if (Boolean.TRUE.equals(r.isBinary) && Boolean.TRUE.equals(r.isDefault)) {
                    op.isResponseBinary = Boolean.TRUE;
                }
                if (Boolean.TRUE.equals(r.isFile) && Boolean.TRUE.equals(r.isDefault)) {
                    op.isResponseFile = Boolean.TRUE;
                }
            }
            op.responses.sort((a, b) -> {
                int aDefault = "0".equals(a.code) ? 1 : 0;
                int bDefault = "0".equals(b.code) ? 1 : 0;
                return aDefault - bDefault;
            });
            op.responses.get(op.responses.size() - 1).hasMore = false;

            if (methodResponse != null) {
                handleMethodResponse(operation, schemas, op, methodResponse);
            }
        }

        if (operation.getCallbacks() != null && !operation.getCallbacks().isEmpty()) {
            operation.getCallbacks().forEach((name, callback) -> {
                CodegenCallback c = fromCallback(name, callback, servers);
                c.hasMore = true;
                op.callbacks.add(c);
            });
            op.callbacks.get(op.callbacks.size() - 1).hasMore = false;
        }

        List<Parameter> parameters = operation.getParameters();
        List<CodegenParameter> allParams = new ArrayList<CodegenParameter>();
        List<CodegenParameter> bodyParams = new ArrayList<CodegenParameter>();
        List<CodegenParameter> pathParams = new ArrayList<CodegenParameter>();
        List<CodegenParameter> queryParams = new ArrayList<CodegenParameter>();
        List<CodegenParameter> headerParams = new ArrayList<CodegenParameter>();
        List<CodegenParameter> cookieParams = new ArrayList<CodegenParameter>();
        List<CodegenParameter> formParams = new ArrayList<CodegenParameter>();
        List<CodegenParameter> requiredParams = new ArrayList<CodegenParameter>();
        List<CodegenParameter> optionalParams = new ArrayList<CodegenParameter>();

        CodegenParameter bodyParam = null;
        RequestBody requestBody = operation.getRequestBody();
        if (requestBody != null) {
            String contentType = getContentType(requestBody);
            if (contentType != null &&
                    (contentType.toLowerCase(Locale.ROOT).startsWith("application/x-www-form-urlencoded") ||
                            contentType.toLowerCase(Locale.ROOT).startsWith("multipart"))) {
                // process form parameters
                formParams = fromRequestBodyToFormParameters(requestBody, imports);
                op.isMultipart = contentType.toLowerCase(Locale.ROOT).startsWith("multipart");
                for (CodegenParameter cp : formParams) {
                    postProcessParameter(cp);
                }
                // add form parameters to the beginning of all parameter list
                if (prependFormOrBodyParameters) {
                    for (CodegenParameter cp : formParams) {
                        allParams.add(cp.copy());
                    }
                }
            } else {
                // process body parameter
                requestBody = ModelUtils.getReferencedRequestBody(this.openAPI, requestBody);

                String bodyParameterName = "";
                if (op.vendorExtensions != null && op.vendorExtensions.containsKey("x-codegen-request-body-name")) {
                    bodyParameterName = (String) op.vendorExtensions.get("x-codegen-request-body-name");
                }
                bodyParam = fromRequestBody(requestBody, imports, bodyParameterName);
                bodyParam.description = escapeText(requestBody.getDescription());
                postProcessParameter(bodyParam);

                bodyParams.add(bodyParam);

                if (prependFormOrBodyParameters) {
                    allParams.add(bodyParam);
                }

                // add example
                if (schemas != null) {
                    op.requestBodyExamples = new ExampleGenerator(schemas, this.openAPI).generate(null, new ArrayList<String>(getConsumesInfo(this.openAPI, operation)), bodyParam.baseType);
                }
            }
        }

        if (parameters != null) {
            for (Parameter param : parameters) {
                param = ModelUtils.getReferencedParameter(this.openAPI, param);

                CodegenParameter p = fromParameter(param, imports);

                // ensure unique params
                if (ensureUniqueParams) {
                    if (!isParameterNameUnique(p, allParams)) {
                        p.paramName = generateNextName(p.paramName);
                    }
                }

                allParams.add(p);

                if (param instanceof QueryParameter || "query".equalsIgnoreCase(param.getIn())) {
                    queryParams.add(p.copy());
                } else if (param instanceof PathParameter || "path".equalsIgnoreCase(param.getIn())) {
                    pathParams.add(p.copy());
                } else if (param instanceof HeaderParameter || "header".equalsIgnoreCase(param.getIn())) {
                    headerParams.add(p.copy());
                } else if (param instanceof CookieParameter || "cookie".equalsIgnoreCase(param.getIn())) {
                    cookieParams.add(p.copy());
                } else {
                    LOGGER.warn("Unknown parameter type " + p.baseType + " for " + p.baseName);
                }

            }
        }

        // add form/body parameter (if any) to the end of all parameter list
        if (!prependFormOrBodyParameters) {
            for (CodegenParameter cp : formParams) {
                allParams.add(cp.copy());
            }

            for (CodegenParameter cp : bodyParams) {
                allParams.add(cp.copy());
            }
        }

        // create optional, required parameters
        for (CodegenParameter cp : allParams) {
            if (cp.required) { //required parameters
                requiredParams.add(cp.copy());
            } else { // optional parameters
                optionalParams.add(cp.copy());
                op.hasOptionalParams = true;
            }
        }

        // add imports to operation import tag
        for (String i : imports) {
            if (needToImport(i)) {
                op.imports.add(i);
            }
        }

        op.bodyParam = bodyParam;
        op.httpMethod = httpMethod.toUpperCase(Locale.ROOT);

        // move "required" parameters in front of "optional" parameters
        if (sortParamsByRequiredFlag) {
            Collections.sort(allParams, new Comparator<CodegenParameter>() {
                @Override
                public int compare(CodegenParameter one, CodegenParameter another) {
                    if (one.required == another.required) return 0;
                    else if (one.required) return -1;
                    else return 1;
                }
            });
        }

        op.allParams = addHasMore(allParams);
        op.bodyParams = addHasMore(bodyParams);
        op.pathParams = addHasMore(pathParams);
        op.queryParams = addHasMore(queryParams);
        op.headerParams = addHasMore(headerParams);
        op.cookieParams = addHasMore(cookieParams);
        op.formParams = addHasMore(formParams);
        op.requiredParams = addHasMore(requiredParams);
        op.optionalParams = addHasMore(optionalParams);
        op.externalDocs = operation.getExternalDocs();
        // legacy support
        op.nickname = op.operationId;

        if (op.allParams.size() > 0) {
            op.hasParams = true;
        }
        op.hasRequiredParams = op.requiredParams.size() > 0;

        // set Restful Flag
        op.isRestfulShow = op.isRestfulShow();
        op.isRestfulIndex = op.isRestfulIndex();
        op.isRestfulCreate = op.isRestfulCreate();
        op.isRestfulUpdate = op.isRestfulUpdate();
        op.isRestfulDestroy = op.isRestfulDestroy();
        op.isRestful = op.isRestful();

        return op;
    }

    public boolean isParameterNameUnique(CodegenParameter p, List<CodegenParameter> parameters) {
        for (CodegenParameter parameter : parameters) {
            if (System.identityHashCode(p) == System.identityHashCode(parameter)) {
                continue; // skip itself
            }

            if (p.paramName.equals(parameter.paramName)) {
                return false;
            }
        }

        return true;
    }

    /**
     * Convert OAS Response object to Codegen Response object
     *
     * @param responseCode HTTP response code
     * @param response     OAS Response object
     * @return Codegen Response object
     */
    public CodegenResponse fromResponse(String responseCode, ApiResponse response) {
        CodegenResponse r = CodegenModelFactory.newInstance(CodegenModelType.RESPONSE);

        if (response.getContent() != null && response.getContent().size() > 0) {
            // Ensure validation properties from a target schema are persisted on CodegenResponse.
            // This ignores any edge case where different schemas have different validations because we don't
            // have a way to indicate a preference for response schema and are effective 1:1.
            Schema contentSchema = null;
            for (MediaType mt : response.getContent().values()) {
                if (contentSchema != null) break;
                contentSchema = mt.getSchema();
            }
            if (contentSchema != null) {
                ModelUtils.syncValidationProperties(contentSchema, r);
            }
        }

        if ("default".equals(responseCode)) {
            r.code = "0";
        } else {
            r.code = responseCode;
        }
        Schema responseSchema;
        if (this.openAPI != null && this.openAPI.getComponents() != null) {
            responseSchema = ModelUtils.unaliasSchema(this.openAPI, ModelUtils.getSchemaFromResponse(response));
        } else { // no model/alias defined
            responseSchema = ModelUtils.getSchemaFromResponse(response);
        }
        r.schema = responseSchema;
        if (responseSchema != null && responseSchema.getPattern() != null) {
            r.setPattern(toRegularExpression(responseSchema.getPattern()));
        }

        r.message = escapeText(response.getDescription());
        // TODO need to revise and test examples in responses
        // ApiResponse does not support examples at the moment
        //r.examples = toExamples(response.getExamples());
        r.jsonSchema = Json.pretty(response);
        if (response.getExtensions() != null && !response.getExtensions().isEmpty()) {
            r.vendorExtensions.putAll(response.getExtensions());
        }
        addHeaders(response, r.headers);
        r.hasHeaders = !r.headers.isEmpty();

        if (r.schema != null) {
            Map<String, Schema> allSchemas = null;
            CodegenProperty cp = fromProperty("response", responseSchema);

            if (ModelUtils.isArraySchema(responseSchema)) {
                ArraySchema as = (ArraySchema) responseSchema;
                CodegenProperty innerProperty = fromProperty("response", getSchemaItems(as));
                CodegenProperty innerCp = innerProperty;
                while (innerCp != null) {
                    r.baseType = innerCp.baseType;
                    innerCp = innerCp.items;
                }
            } else {
                if (cp.complexType != null) {
                    r.baseType = cp.complexType;
                    r.isModel = true;
                } else {
                    r.baseType = cp.baseType;
                }
            }

            r.dataType = cp.dataType;
            if (Boolean.TRUE.equals(cp.isString) && Boolean.TRUE.equals(cp.isEmail)) {
                r.isEmail = true;
            } else if (Boolean.TRUE.equals(cp.isString) && Boolean.TRUE.equals(cp.isUuid)) {
                r.isUuid = true;
            } else if (Boolean.TRUE.equals(cp.isByteArray)) {
                r.isByteArray = true;
            } else if (Boolean.TRUE.equals(cp.isString)) {
                r.isString = true;
            } else if (Boolean.TRUE.equals(cp.isBoolean)) {
                r.isBoolean = true;
            } else if (Boolean.TRUE.equals(cp.isLong)) {
                r.isLong = true;
                r.isNumeric = true;
            } else if (Boolean.TRUE.equals(cp.isInteger)) {
                r.isInteger = true;
                r.isNumeric = true;
            } else if (Boolean.TRUE.equals(cp.isNumber)) {
                r.isNumber = true;
                r.isNumeric = true;
            } else if (Boolean.TRUE.equals(cp.isDouble)) {
                r.isDouble = true;
                r.isNumeric = true;
            } else if (Boolean.TRUE.equals(cp.isFloat)) {
                r.isFloat = true;
                r.isNumeric = true;
            } else if (Boolean.TRUE.equals(cp.isBinary)) {
                r.isFile = true; // file = binary in OAS3
                r.isBinary = true;
            } else if (Boolean.TRUE.equals(cp.isFile)) {
                r.isFile = true;
            } else if (Boolean.TRUE.equals(cp.isDate)) {
                r.isDate = true;
            } else if (Boolean.TRUE.equals(cp.isDateTime)) {
                r.isDateTime = true;
            } else if (Boolean.TRUE.equals(cp.isFreeFormObject)) {
                r.isFreeFormObject = true;
            } else {
                LOGGER.debug("Property type is not primitive: " + cp.dataType);
            }

            if (cp.isContainer) {
                r.simpleType = false;
                r.containerType = cp.containerType;
                r.isMapContainer = "map".equals(cp.containerType);
                r.isListContainer = "list".equalsIgnoreCase(cp.containerType) || "array".equalsIgnoreCase(cp.containerType);
            } else {
                r.simpleType = true;
            }

            r.primitiveType = (r.baseType == null || languageSpecificPrimitives().contains(r.baseType));
        }

        if (r.baseType == null) {
            r.isMapContainer = false;
            r.isListContainer = false;
            r.primitiveType = true;
            r.simpleType = true;
        }

        return r;
    }

    /**
     * Convert OAS Callback object to Codegen Callback object
     *
     * @param name     callback name
     * @param callback OAS Callback object
     * @param servers  list of servers
     * @return Codegen Response object
     */
    public CodegenCallback fromCallback(String name, Callback callback, List<Server> servers) {
        CodegenCallback c = new CodegenCallback();
        c.name = name;

        if (callback.getExtensions() != null && !callback.getExtensions().isEmpty()) {
            c.vendorExtensions.putAll(callback.getExtensions());
        }

        callback.forEach((expression, pi) -> {
            CodegenCallback.Url u = new CodegenCallback.Url();
            u.expression = expression;
            u.hasMore = true;

            if (pi.getExtensions() != null && !pi.getExtensions().isEmpty()) {
                u.vendorExtensions.putAll(pi.getExtensions());
            }

            Stream.of(
                    Pair.of("get", pi.getGet()),
                    Pair.of("head", pi.getHead()),
                    Pair.of("put", pi.getPut()),
                    Pair.of("post", pi.getPost()),
                    Pair.of("delete", pi.getDelete()),
                    Pair.of("patch", pi.getPatch()),
                    Pair.of("options", pi.getOptions()))
                    .filter(p -> p.getValue() != null)
                    .forEach(p -> {
                        String method = p.getKey();
                        Operation op = p.getValue();

                        boolean genId = op.getOperationId() == null;
                        if (genId) {
                            op.setOperationId(getOrGenerateOperationId(op, c.name + "_" + expression.replaceAll("\\{\\$.*}", ""), method));
                        }

                        if (op.getExtensions() == null) {
                            op.setExtensions(new HashMap<>());
                        }
                        // This extension will be removed later by `fromOperation()` as it is only needed here to
                        // distinguish between normal operations and callback requests
                        op.getExtensions().put("x-callback-request", true);

                        CodegenOperation co = fromOperation(expression, method, op, servers);
                        if (genId) {
                            co.operationIdOriginal = null;
                            // legacy (see `fromOperation()`)
                            co.nickname = co.operationId;
                        }
                        u.requests.add(co);
                    });

            if (!u.requests.isEmpty()) {
                u.requests.get(u.requests.size() - 1).hasMore = false;
            }
            c.urls.add(u);
        });

        if (!c.urls.isEmpty()) {
            c.urls.get(c.urls.size() - 1).hasMore = false;
        }

        return c;
    }

    /**
     * Convert OAS Parameter object to Codegen Parameter object
     *
     * @param parameter OAS parameter object
     * @param imports   set of imports for library/package/module
     * @return Codegen Parameter object
     */
    public CodegenParameter fromParameter(Parameter parameter, Set<String> imports) {
        CodegenParameter codegenParameter = CodegenModelFactory.newInstance(CodegenModelType.PARAMETER);

        if (parameter.getContent() != null && parameter.getContent().size() > 0) {
            // Ensure validation properties from a target schema are persisted on CodegenParameter.
            // This ignores any edge case where different schemas have different validations because we don't
            // have a way to indicate a preference for parameter schema and are effective 1:1.
            Schema contentSchema = null;
            for (MediaType mt : parameter.getContent().values()) {
                if (contentSchema != null) break;
                contentSchema = mt.getSchema();
            }
            if (contentSchema != null) {
                ModelUtils.syncValidationProperties(contentSchema, codegenParameter);
            }
        }

        codegenParameter.baseName = parameter.getName();
        codegenParameter.description = escapeText(parameter.getDescription());
        codegenParameter.unescapedDescription = parameter.getDescription();
        if (parameter.getRequired() != null) {
            codegenParameter.required = parameter.getRequired();
        }
        codegenParameter.jsonSchema = Json.pretty(parameter);

        if (GlobalSettings.getProperty("debugParser") != null) {
            LOGGER.info("working on Parameter " + parameter.getName());
            LOGGER.info("JSON schema: " + codegenParameter.jsonSchema);
        }

        if (parameter.getExtensions() != null && !parameter.getExtensions().isEmpty()) {
            codegenParameter.vendorExtensions.putAll(parameter.getExtensions());
        }

        Schema s;
        if (parameter.getSchema() != null) {
            s = parameter.getSchema();
        } else if (parameter.getContent() != null) {
            Content content = parameter.getContent();
            if (content.size() > 1) {
                LOGGER.warn("Multiple schemas found in content, returning only the first one");
            }
            MediaType mediaType = content.values().iterator().next();
            s = mediaType.getSchema();
        } else {
            s = null;
        }

        if (s != null) {
            Schema parameterSchema = ModelUtils.unaliasSchema(this.openAPI, s);
            if (parameterSchema == null) {
                LOGGER.warn("warning!  Schema not found for parameter \"" + parameter.getName() + "\", using String");
                parameterSchema = new StringSchema().description("//TODO automatically added by openapi-generator due to missing type definition.");
            }

            if (Boolean.TRUE.equals(parameterSchema.getNullable())) { // use nullable defined in the spec
                codegenParameter.isNullable = true;
            }

            // set default value
            codegenParameter.defaultValue = toDefaultValue(parameterSchema);

            if (parameter.getStyle() != null) {
                codegenParameter.style = parameter.getStyle().toString();
            }

            // the default value is false
            // https://github.com/OAI/OpenAPI-Specification/blob/master/versions/3.0.2.md#user-content-parameterexplode
            codegenParameter.isExplode = parameter.getExplode() == null ? false : parameter.getExplode();

            // TODO revise collectionFormat
            String collectionFormat = null;
            if (ModelUtils.isArraySchema(parameterSchema)) { // for array parameter
                final ArraySchema arraySchema = (ArraySchema) parameterSchema;
                Schema inner = getSchemaItems(arraySchema);
                if (arraySchema.getItems() == null) {
                    arraySchema.setItems(inner);
                }

                collectionFormat = getCollectionFormat(parameter);
                // default to csv:
                collectionFormat = StringUtils.isEmpty(collectionFormat) ? "csv" : collectionFormat;
                CodegenProperty codegenProperty = fromProperty("inner", inner);
                codegenParameter.items = codegenProperty;
                codegenParameter.mostInnerItems = codegenProperty.mostInnerItems;
                codegenParameter.baseType = codegenProperty.dataType;
                codegenParameter.isContainer = true;
                codegenParameter.isListContainer = true;

                // recursively add import
                while (codegenProperty != null) {
                    imports.add(codegenProperty.baseType);
                    codegenProperty = codegenProperty.items;
                }

            } else if (ModelUtils.isMapSchema(parameterSchema)) { // for map parameter
                CodegenProperty codegenProperty = fromProperty("inner", ModelUtils.getAdditionalProperties(parameterSchema));
                codegenParameter.items = codegenProperty;
                codegenParameter.mostInnerItems = codegenProperty.mostInnerItems;
                codegenParameter.baseType = codegenProperty.dataType;
                codegenParameter.isContainer = true;
                codegenParameter.isMapContainer = true;

                // recursively add import
                while (codegenProperty != null) {
                    imports.add(codegenProperty.baseType);
                    codegenProperty = codegenProperty.items;
                }
            }
/* TODO revise the logic below
            } else {
                Map<PropertyId, Object> args = new HashMap<PropertyId, Object>();
                String format = qp.getFormat();
                args.put(PropertyId.ENUM, qp.getEnum());
                property = PropertyBuilder.build(type, format, args);
            }
*/

            CodegenProperty codegenProperty = fromProperty(parameter.getName(), parameterSchema);
            // TODO revise below which seems not working
            //if (parameterSchema.getRequired() != null && !parameterSchema.getRequired().isEmpty() && parameterSchema.getRequired().contains(codegenProperty.baseName)) {
            codegenProperty.required = Boolean.TRUE.equals(parameter.getRequired()) ? true : false;
            //}
            //codegenProperty.required = true;

            // set boolean flag (e.g. isString)
            setParameterBooleanFlagWithCodegenProperty(codegenParameter, codegenProperty);

            String parameterDataType = this.getParameterDataType(parameter, parameterSchema);
            if (parameterDataType != null) {
                codegenParameter.dataType = parameterDataType;
            } else {
                codegenParameter.dataType = codegenProperty.dataType;
            }
            if (ModelUtils.isObjectSchema(parameterSchema)) {
                codegenProperty.complexType = codegenParameter.dataType;
            }
            codegenParameter.dataFormat = codegenProperty.dataFormat;
            codegenParameter.required = codegenProperty.required;

            if (codegenProperty.isEnum) {
                codegenParameter.datatypeWithEnum = codegenProperty.datatypeWithEnum;
                codegenParameter.enumName = codegenProperty.enumName;
            }

            // enum
            updateCodegenPropertyEnum(codegenProperty);
            codegenParameter.isEnum = codegenProperty.isEnum;
            codegenParameter._enum = codegenProperty._enum;
            codegenParameter.allowableValues = codegenProperty.allowableValues;

            if (codegenProperty.items != null && codegenProperty.items.isEnum) {
                codegenParameter.datatypeWithEnum = codegenProperty.datatypeWithEnum;
                codegenParameter.enumName = codegenProperty.enumName;
                codegenParameter.items = codegenProperty.items;
                codegenParameter.mostInnerItems = codegenProperty.mostInnerItems;
            }

            codegenParameter.collectionFormat = collectionFormat;
            if ("multi".equals(collectionFormat)) {
                codegenParameter.isCollectionFormatMulti = true;
            }
            codegenParameter.paramName = toParamName(parameter.getName());

            // import
            if (codegenProperty.complexType != null) {
                imports.add(codegenProperty.complexType);
            }

            // validation
            // handle maximum, minimum properly for int/long by removing the trailing ".0"
            if (ModelUtils.isIntegerSchema(parameterSchema)) {
                codegenParameter.maximum = parameterSchema.getMaximum() == null ? null : String.valueOf(parameterSchema.getMaximum().longValue());
                codegenParameter.minimum = parameterSchema.getMinimum() == null ? null : String.valueOf(parameterSchema.getMinimum().longValue());
            } else {
                codegenParameter.maximum = parameterSchema.getMaximum() == null ? null : String.valueOf(parameterSchema.getMaximum());
                codegenParameter.minimum = parameterSchema.getMinimum() == null ? null : String.valueOf(parameterSchema.getMinimum());
            }

            codegenParameter.exclusiveMaximum = parameterSchema.getExclusiveMaximum() == null ? false : parameterSchema.getExclusiveMaximum();
            codegenParameter.exclusiveMinimum = parameterSchema.getExclusiveMinimum() == null ? false : parameterSchema.getExclusiveMinimum();
            codegenParameter.maxLength = parameterSchema.getMaxLength();
            codegenParameter.minLength = parameterSchema.getMinLength();
            codegenParameter.pattern = toRegularExpression(parameterSchema.getPattern());
            codegenParameter.maxItems = parameterSchema.getMaxItems();
            codegenParameter.minItems = parameterSchema.getMinItems();
            codegenParameter.uniqueItems = parameterSchema.getUniqueItems() == null ? false : parameterSchema.getUniqueItems();
            codegenParameter.multipleOf = parameterSchema.getMultipleOf();

            // exclusive* are noop without corresponding min/max
            if (codegenParameter.maximum != null || codegenParameter.minimum != null ||
                    codegenParameter.maxLength != null || codegenParameter.minLength != null ||
                    codegenParameter.maxItems != null || codegenParameter.minItems != null ||
                    codegenParameter.pattern != null) {
                codegenParameter.hasValidation = true;
            }

        } else {
            LOGGER.error("ERROR! Not handling  " + parameter + " as Body Parameter at the moment");
             /* TODO need to revise the logic below to handle body parameter
            if (!(parameter instanceof BodyParameter)) {
                LOGGER.error("Cannot use Parameter " + parameter + " as Body Parameter");
            }

            BodyParameter bp = (BodyParameter) param;
            Model model = bp.getSchema();

            if (model instanceof ModelImpl) {
                ModelImpl impl = (ModelImpl) model;
                CodegenModel cm = fromModel(bp.getName(), impl);
                if (!cm.emptyVars) {
                    codegen.dataType = getTypeDeclaration(cm.classname);
                    imports.add(p.dataType);
                } else {
                    Property prop = PropertyBuilder.build(impl.getType(), impl.getFormat(), null);
                    prop.setRequired(bp.getRequired());
                    CodegenProperty cp = fromProperty("property", prop);
                    if (cp != null) {
                        p.baseType = cp.baseType;
                        p.dataType = cp.datatype;
                        p.isPrimitiveType = cp.isPrimitiveType;
                        p.isBinary = isDataTypeBinary(cp.datatype);
                        p.isFile = isDataTypeFile(cp.datatype);
                        if (cp.complexType != null) {
                            imports.add(cp.complexType);
                        }
                    }

                    // set boolean flag (e.g. isString)
                    setParameterBooleanFlagWithCodegenProperty(p, cp);
                }
            } else if (model instanceof ArrayModel) {
                // to use the built-in model parsing, we unwrap the ArrayModel
                // and get a single property from it
                ArrayModel impl = (ArrayModel) model;
                // get the single property
                ArrayProperty ap = new ArrayProperty().items(impl.getItems());
                ap.setRequired(param.getRequired());
                CodegenProperty cp = fromProperty("inner", ap);
                if (cp.complexType != null) {
                    imports.add(cp.complexType);
                }
                imports.add(cp.baseType);

                // recursively add import
                CodegenProperty innerCp = cp;
                while(innerCp != null) {
                    if(innerCp.complexType != null) {
                        imports.add(innerCp.complexType);
                    }
                    innerCp = innerCp.items;
                }

                p.items = cp;
                p.dataType = cp.datatype;
                p.baseType = cp.complexType;
                p.isPrimitiveType = cp.isPrimitiveType;
                p.isContainer = true;
                p.isListContainer = true;

                // set boolean flag (e.g. isString)
                setParameterBooleanFlagWithCodegenProperty(p, cp);
            } else {
                Model sub = bp.getSchema();
                if (sub instanceof RefModel) {
                    String name = ((RefModel) sub).getSimpleRef();
                    name = getAlias(name);
                    if (typeMapping.containsKey(name)) {
                        name = typeMapping.get(name);
                        p.baseType = name;
                    } else {
                        name = toModelName(name);
                        p.baseType = name;
                        if (defaultIncludes.contains(name)) {
                            imports.add(name);
                        }
                        imports.add(name);
                        name = getTypeDeclaration(name);
                    }
                    p.dataType = name;
                }
            }
            p.paramName = toParamName(bp.getName());
        */
        }

        if (parameter instanceof QueryParameter || "query".equalsIgnoreCase(parameter.getIn())) {
            codegenParameter.isQueryParam = true;
        } else if (parameter instanceof PathParameter || "path".equalsIgnoreCase(parameter.getIn())) {
            codegenParameter.required = true;
            codegenParameter.isPathParam = true;
        } else if (parameter instanceof HeaderParameter || "header".equalsIgnoreCase(parameter.getIn())) {
            codegenParameter.isHeaderParam = true;
        } else if (parameter instanceof CookieParameter || "cookie".equalsIgnoreCase(parameter.getIn())) {
            codegenParameter.isCookieParam = true;
        } else {
            LOGGER.warn("Unknown parameter type: " + parameter.getName());
        }

        // default to UNKNOWN_PARAMETER_NAME if paramName is null
        if (codegenParameter.paramName == null) {
            LOGGER.warn("Parameter name not defined properly. Default to UNKNOWN_PARAMETER_NAME");
            codegenParameter.paramName = "UNKNOWN_PARAMETER_NAME";
        }

        // set the parameter example value
        // should be overridden by lang codegen
        setParameterExampleValue(codegenParameter, parameter);

        postProcessParameter(codegenParameter);
        LOGGER.debug("debugging codegenParameter return: " + codegenParameter);
        return codegenParameter;
    }

    /**
     * Returns the data type of a parameter.
     * Returns null by default to use the CodegenProperty.datatype value
     *
     * @param parameter Parameter
     * @param schema    Schema
     * @return data type
     */
    protected String getParameterDataType(Parameter parameter, Schema schema) {
        if (parameter.get$ref() != null) {
            String refName = ModelUtils.getSimpleRef(parameter.get$ref());
            return toModelName(refName);
        }
        return null;
    }

    // TODO revise below as it should be replaced by ModelUtils.isByteArraySchema(parameterSchema)
    public boolean isDataTypeBinary(String dataType) {
        if (dataType != null) {
            return dataType.toLowerCase(Locale.ROOT).startsWith("byte");
        } else {
            return false;
        }
    }

    // TODO revise below as it should be replaced by ModelUtils.isFileSchema(parameterSchema)
    public boolean isDataTypeFile(String dataType) {
        if (dataType != null) {
            return dataType.toLowerCase(Locale.ROOT).equals("file");
        } else {
            return false;
        }
    }

    /**
     * Convert map of OAS SecurityScheme objects to a list of Codegen Security objects
     *
     * @param securitySchemeMap a map of OAS SecuritySchemeDefinition object
     * @return a list of Codegen Security objects
     */
    @SuppressWarnings("static-method")
    public List<CodegenSecurity> fromSecurity(Map<String, SecurityScheme> securitySchemeMap) {
        if (securitySchemeMap == null) {
            return Collections.emptyList();
        }

        List<CodegenSecurity> codegenSecurities = new ArrayList<CodegenSecurity>(securitySchemeMap.size());
        for (String key : securitySchemeMap.keySet()) {
            final SecurityScheme securityScheme = securitySchemeMap.get(key);

            CodegenSecurity cs = CodegenModelFactory.newInstance(CodegenModelType.SECURITY);
            cs.name = key;
            cs.type = securityScheme.getType().toString();
            cs.isCode = cs.isPassword = cs.isApplication = cs.isImplicit = false;
            cs.isHttpSignature = false;
            cs.isBasicBasic = cs.isBasicBearer = false;
            cs.scheme = securityScheme.getScheme();
            if (securityScheme.getExtensions() != null) {
                cs.vendorExtensions.putAll(securityScheme.getExtensions());
            }

            if (SecurityScheme.Type.APIKEY.equals(securityScheme.getType())) {
                cs.isBasic = cs.isOAuth = false;
                cs.isApiKey = true;
                cs.keyParamName = securityScheme.getName();
                cs.isKeyInHeader = securityScheme.getIn() == SecurityScheme.In.HEADER;
                cs.isKeyInQuery = securityScheme.getIn() == SecurityScheme.In.QUERY;
                cs.isKeyInCookie = securityScheme.getIn() == SecurityScheme.In.COOKIE;  //it assumes a validation step prior to generation. (cookie-auth supported from OpenAPI 3.0.0)
            } else if (SecurityScheme.Type.HTTP.equals(securityScheme.getType())) {
                cs.isKeyInHeader = cs.isKeyInQuery = cs.isKeyInCookie = cs.isApiKey = cs.isOAuth = false;
                cs.isBasic = true;
                if ("basic".equals(securityScheme.getScheme())) {
                    cs.isBasicBasic = true;
                } else if ("bearer".equals(securityScheme.getScheme())) {
                    cs.isBasicBearer = true;
                    cs.bearerFormat = securityScheme.getBearerFormat();
                } else if ("signature".equals(securityScheme.getScheme())) {
                    // HTTP signature as defined in https://datatracker.ietf.org/doc/draft-cavage-http-signatures/
                    // The registry of security schemes is maintained by IANA.
                    // https://www.iana.org/assignments/http-authschemes/http-authschemes.xhtml
                    // As of January 2020, the "signature" scheme has not been registered with IANA yet.
                    // This scheme may have to be changed when it is officially registered with IANA.
                    cs.isHttpSignature = true;
<<<<<<< HEAD
                } else {
                    throw new RuntimeException("Unsupported security scheme: " + securityScheme.getScheme());
=======
>>>>>>> 34f126fb
                }
            } else if (SecurityScheme.Type.OAUTH2.equals(securityScheme.getType())) {
                cs.isKeyInHeader = cs.isKeyInQuery = cs.isKeyInCookie = cs.isApiKey = cs.isBasic = false;
                cs.isOAuth = true;
                final OAuthFlows flows = securityScheme.getFlows();
                if (securityScheme.getFlows() == null) {
                    throw new RuntimeException("missing oauth flow in " + cs.name);
                }
                if (flows.getPassword() != null) {
                    setOauth2Info(cs, flows.getPassword());
                    cs.isPassword = true;
                    cs.flow = "password";
                } else if (flows.getImplicit() != null) {
                    setOauth2Info(cs, flows.getImplicit());
                    cs.isImplicit = true;
                    cs.flow = "implicit";
                } else if (flows.getClientCredentials() != null) {
                    setOauth2Info(cs, flows.getClientCredentials());
                    cs.isApplication = true;
                    cs.flow = "application";
                } else if (flows.getAuthorizationCode() != null) {
                    setOauth2Info(cs, flows.getAuthorizationCode());
                    cs.isCode = true;
                    cs.flow = "accessCode";
                } else {
                    throw new RuntimeException("Could not identify any oauth2 flow in " + cs.name);
                }
            }

            codegenSecurities.add(cs);
        }

        // sort auth methods to maintain the same order
        Collections.sort(codegenSecurities, new Comparator<CodegenSecurity>() {
            @Override
            public int compare(CodegenSecurity one, CodegenSecurity another) {
                return ObjectUtils.compare(one.name, another.name);
            }
        });
        // set 'hasMore'
        Iterator<CodegenSecurity> it = codegenSecurities.iterator();
        while (it.hasNext()) {
            final CodegenSecurity security = it.next();
            security.hasMore = it.hasNext();
        }

        return codegenSecurities;
    }

    protected void setReservedWordsLowerCase(List<String> words) {
        reservedWords = new HashSet<String>();
        for (String word : words) {
            reservedWords.add(word.toLowerCase(Locale.ROOT));
        }
    }

    protected boolean isReservedWord(String word) {
        return word != null && reservedWords.contains(word.toLowerCase(Locale.ROOT));
    }

    /**
     * Get operationId from the operation object, and if it's blank, generate a new one from the given parameters.
     *
     * @param operation  the operation object
     * @param path       the path of the operation
     * @param httpMethod the HTTP method of the operation
     * @return the (generated) operationId
     */
    protected String getOrGenerateOperationId(Operation operation, String path, String httpMethod) {
        String operationId = operation.getOperationId();
        if (StringUtils.isBlank(operationId)) {
            String tmpPath = path;
            tmpPath = tmpPath.replaceAll("\\{", "");
            tmpPath = tmpPath.replaceAll("\\}", "");
            String[] parts = (tmpPath + "/" + httpMethod).split("/");
            StringBuilder builder = new StringBuilder();
            if ("/".equals(tmpPath)) {
                // must be root tmpPath
                builder.append("root");
            }
            for (String part : parts) {
                if (part.length() > 0) {
                    if (builder.toString().length() == 0) {
                        part = Character.toLowerCase(part.charAt(0)) + part.substring(1);
                    } else {
                        part = camelize(part);
                    }
                    builder.append(part);
                }
            }
            operationId = sanitizeName(builder.toString());
            LOGGER.warn("Empty operationId found for path: " + httpMethod + " " + path + ". Renamed to auto-generated operationId: " + operationId);
        }
        return operationId;
    }

    /**
     * Check the type to see if it needs import the library/module/package
     *
     * @param type name of the type
     * @return true if the library/module/package of the corresponding type needs to be imported
     */
    protected boolean needToImport(String type) {
        return StringUtils.isNotBlank(type) && !defaultIncludes.contains(type)
                && !languageSpecificPrimitives.contains(type);
    }

    @SuppressWarnings("static-method")
    protected List<Map<String, Object>> toExamples(Map<String, Object> examples) {
        if (examples == null) {
            return null;
        }

        final List<Map<String, Object>> output = new ArrayList<Map<String, Object>>(examples.size());
        for (Map.Entry<String, Object> entry : examples.entrySet()) {
            final Map<String, Object> kv = new HashMap<String, Object>();
            kv.put("contentType", entry.getKey());
            kv.put("example", entry.getValue());
            output.add(kv);
        }
        return output;
    }

    /**
     * Add headers to codegen property
     *
     * @param response   API response
     * @param properties list of codegen property
     */
    protected void addHeaders(ApiResponse response, List<CodegenProperty> properties) {
        if (response.getHeaders() != null) {
            for (Map.Entry<String, Header> headerEntry : response.getHeaders().entrySet()) {
                String description = headerEntry.getValue().getDescription();
                // follow the $ref
                Header header = ModelUtils.getReferencedHeader(this.openAPI, headerEntry.getValue());

                Schema schema;
                if (header.getSchema() == null) {
                    LOGGER.warn("No schema defined for Header '" + headerEntry.getKey() + "', using a String schema");
                    schema = new StringSchema();
                } else {
                    schema = header.getSchema();
                }
                CodegenProperty cp = fromProperty(headerEntry.getKey(), schema);
                cp.setDescription(escapeText(description));
                cp.setUnescapedDescription(description);
                properties.add(cp);
            }
        }
    }

    private static List<CodegenParameter> addHasMore(List<CodegenParameter> objs) {
        if (objs != null) {
            for (int i = 0; i < objs.size(); i++) {
                if (i > 0) {
                    objs.get(i).secondaryParam = true;
                }
                if (i < objs.size() - 1) {
                    objs.get(i).hasMore = true;
                }
            }
        }
        return objs;
    }

    /**
     * Add operation to group
     *
     * @param tag          name of the tag
     * @param resourcePath path of the resource
     * @param operation    OAS Operation object
     * @param co           Codegen Operation object
     * @param operations   map of Codegen operations
     */
    @SuppressWarnings("static-method")
    public void addOperationToGroup(String tag, String resourcePath, Operation operation, CodegenOperation
            co, Map<String, List<CodegenOperation>> operations) {
        List<CodegenOperation> opList = operations.get(tag);
        if (opList == null) {
            opList = new ArrayList<CodegenOperation>();
            operations.put(tag, opList);
        }
        // check for operationId uniqueness
        String uniqueName = co.operationId;
        int counter = 0;
        for (CodegenOperation op : opList) {
            if (uniqueName.equals(op.operationId)) {
                uniqueName = co.operationId + "_" + counter;
                counter++;
            }
        }
        if (!co.operationId.equals(uniqueName)) {
            LOGGER.warn("generated unique operationId `" + uniqueName + "`");
        }
        co.operationId = uniqueName;
        co.operationIdLowerCase = uniqueName.toLowerCase(Locale.ROOT);
        co.operationIdCamelCase = camelize(uniqueName);
        co.operationIdSnakeCase = underscore(uniqueName);
        opList.add(co);
        co.baseName = tag;
    }

    protected void addParentContainer(CodegenModel model, String name, Schema schema) {
        final CodegenProperty property = fromProperty(name, schema);
        addImport(model, property.complexType);
        model.parent = toInstantiationType(schema);
        final String containerType = property.containerType;
        final String instantiationType = instantiationTypes.get(containerType);
        if (instantiationType != null) {
            addImport(model, instantiationType);
        }

        final String mappedType = typeMapping.get(containerType);
        if (mappedType != null) {
            addImport(model, mappedType);
        }
    }

    /**
     * Generate the next name for the given name, i.e. append "2" to the base name if not ending with a number,
     * otherwise increase the number by 1. For example:
     * status    => status2
     * status2   => status3
     * myName100 => myName101
     *
     * @param name The base name
     * @return The next name for the base name
     */
    private static String generateNextName(String name) {
        Pattern pattern = Pattern.compile("\\d+\\z");
        Matcher matcher = pattern.matcher(name);
        if (matcher.find()) {
            String numStr = matcher.group();
            int num = Integer.parseInt(numStr) + 1;
            return name.substring(0, name.length() - numStr.length()) + num;
        } else {
            return name + "2";
        }
    }

    protected void addImport(CodegenModel m, String type) {
        if (type != null && needToImport(type)) {
            m.imports.add(type);
        }
    }

    /**
     * Loop through propertiies and unalias the reference if $ref (reference) is defined
     *
     * @param properties model properties (schemas)
     * @return model properties with direct reference to schemas
     */
    private Map<String, Schema> unaliasPropertySchema(Map<String, Schema> properties) {
        if (properties != null) {
            for (String key : properties.keySet()) {
                properties.put(key, ModelUtils.unaliasSchema(this.openAPI, properties.get(key)));

            }
        }

        return properties;
    }

    private void addVars(CodegenModel m, Map<String, Schema> properties, List<String> required,
                         Map<String, Schema> allProperties, List<String> allRequired) {

        m.hasRequired = false;
        if (properties != null && !properties.isEmpty()) {
            m.hasVars = true;
            m.hasEnums = false; // TODO need to fix as its false in both cases

            Set<String> mandatory = required == null ? Collections.<String>emptySet()
                    : new TreeSet<String>(required);

            // update "vars" without parent's properties (all, required)
            addVars(m, m.vars, properties, mandatory);
            m.allMandatory = m.mandatory = mandatory;
        } else {
            m.emptyVars = true;
            m.hasVars = false;
            m.hasEnums = false; // TODO need to fix as its false in both cases
        }

        if (allProperties != null) {
            Set<String> allMandatory = allRequired == null ? Collections.<String>emptySet()
                    : new TreeSet<String>(allRequired);
            // update "vars" with parent's properties (all, required)
            addVars(m, m.allVars, allProperties, allMandatory);
            m.allMandatory = allMandatory;
        } else { // without parent, allVars and vars are the same
            m.allVars = m.vars;
            m.allMandatory = m.mandatory;
        }

        // loop through list to update property name with toVarName
        Set<String> renamedMandatory = new TreeSet<String>();
        Iterator<String> mandatoryIterator = m.mandatory.iterator();
        while (mandatoryIterator.hasNext()) {
            renamedMandatory.add(toVarName(mandatoryIterator.next()));
        }
        m.mandatory = renamedMandatory;

        Set<String> renamedAllMandatory = new TreeSet<String>();
        Iterator<String> allMandatoryIterator = m.allMandatory.iterator();
        while (allMandatoryIterator.hasNext()) {
            renamedAllMandatory.add(toVarName(allMandatoryIterator.next()));
        }
        m.allMandatory = renamedAllMandatory;
    }

    /**
     * Add variables (properties) to codegen model (list of properties, various flags, etc)
     *
     * @param m          Codegen model
     * @param vars       list of codegen properties (e.g. vars, allVars) to be updated with the new properties
     * @param properties a map of properties (schema)
     * @param mandatory  a set of required properties' name
     */
    private void addVars(CodegenModel m, List<CodegenProperty> vars, Map<String, Schema> properties, Set<String> mandatory) {
        for (Map.Entry<String, Schema> entry : properties.entrySet()) {

            final String key = entry.getKey();
            final Schema prop = entry.getValue();

            if (prop == null) {
                LOGGER.warn("Please report the issue. There shouldn't be null property for " + key);
            } else {
                final CodegenProperty cp = fromProperty(key, prop);
                cp.required = mandatory.contains(key);
                m.hasRequired = m.hasRequired || cp.required;
                m.hasOptional = m.hasOptional || !cp.required;
                if (cp.isEnum) {
                    // FIXME: if supporting inheritance, when called a second time for allProperties it is possible for
                    // m.hasEnums to be set incorrectly if allProperties has enumerations but properties does not.
                    m.hasEnums = true;
                }

                // set model's hasOnlyReadOnly to false if the property is read-only
                if (!Boolean.TRUE.equals(cp.isReadOnly)) {
                    m.hasOnlyReadOnly = false;
                }

                // TODO revise the logic to include map
                if (cp.isContainer) {
                    addImport(m, typeMapping.get("array"));
                }

                addImport(m, cp.baseType);
                CodegenProperty innerCp = cp;
                while (innerCp != null) {
                    addImport(m, innerCp.complexType);
                    innerCp = innerCp.items;
                }
                vars.add(cp);

                // if required, add to the list "requiredVars"
                if (Boolean.TRUE.equals(cp.required)) {
                    m.requiredVars.add(cp);
                } else { // else add to the list "optionalVars" for optional property
                    m.optionalVars.add(cp);
                }

                // if readonly, add to readOnlyVars (list of properties)
                if (Boolean.TRUE.equals(cp.isReadOnly)) {
                    m.readOnlyVars.add(cp);
                } else { // else add to readWriteVars (list of properties)
                    // duplicated properties will be removed by removeAllDuplicatedProperty later
                    m.readWriteVars.add(cp);
                }
            }
        }
    }

    /**
     * Determine all of the types in the model definitions (schemas) that are aliases of
     * simple types.
     *
     * @param schemas The complete set of model definitions (schemas).
     * @return A mapping from model name to type alias
     */
    Map<String, String> getAllAliases(Map<String, Schema> schemas) {
        if (schemas == null || schemas.isEmpty()) {
            return new HashMap<>();
        }

        Map<String, String> aliases = new HashMap<>();
        for (Map.Entry<String, Schema> entry : schemas.entrySet()) {
            String oasName = entry.getKey();
            Schema schema = entry.getValue();
            String schemaType = getPrimitiveType(schema);
            if (schemaType != null && !schemaType.equals("object") && !schemaType.equals("array")
                    && schema.getEnum() == null && !ModelUtils.isMapSchema(schema)) {
                aliases.put(oasName, schemaType);
            }

        }

        return aliases;
    }

    /**
     * Remove characters not suitable for variable or method name from the input and camelize it
     *
     * @param name string to be camelize
     * @return camelized string
     */
    @SuppressWarnings("static-method")
    public String removeNonNameElementToCamelCase(String name) {
        return removeNonNameElementToCamelCase(name, "[-_:;#]");
    }

    /**
     * Remove characters that is not good to be included in method name from the input and camelize it
     *
     * @param name                  string to be camelize
     * @param nonNameElementPattern a regex pattern of the characters that is not good to be included in name
     * @return camelized string
     */
    protected String removeNonNameElementToCamelCase(final String name, final String nonNameElementPattern) {
        String result = Arrays.stream(name.split(nonNameElementPattern))
                .map(StringUtils::capitalize)
                .collect(Collectors.joining(""));
        if (result.length() > 0) {
            result = result.substring(0, 1).toLowerCase(Locale.ROOT) + result.substring(1);
        }
        return result;
    }

    public String apiFilename(String templateName, String tag) {
        String suffix = apiTemplateFiles().get(templateName);
        return apiFileFolder() + File.separator + toApiFilename(tag) + suffix;
    }

    /**
     * Return the full path and API documentation file
     *
     * @param templateName template name
     * @param tag          tag
     * @return the API documentation file name with full path
     */
    public String apiDocFilename(String templateName, String tag) {
        String docExtension = getDocExtension();
        String suffix = docExtension != null ? docExtension : apiDocTemplateFiles().get(templateName);
        return apiDocFileFolder() + File.separator + toApiDocFilename(tag) + suffix;
    }

    /**
     * Return the full path and API test file
     *
     * @param templateName template name
     * @param tag          tag
     * @return the API test file name with full path
     */
    public String apiTestFilename(String templateName, String tag) {
        String suffix = apiTestTemplateFiles().get(templateName);
        return apiTestFileFolder() + File.separator + toApiTestFilename(tag) + suffix;
    }

    public boolean shouldOverwrite(String filename) {
        return !(skipOverwrite && new File(filename).exists());
    }

    public boolean isSkipOverwrite() {
        return skipOverwrite;
    }

    public void setSkipOverwrite(boolean skipOverwrite) {
        this.skipOverwrite = skipOverwrite;
    }

    public boolean isRemoveOperationIdPrefix() {
        return removeOperationIdPrefix;
    }

    public void setRemoveOperationIdPrefix(boolean removeOperationIdPrefix) {
        this.removeOperationIdPrefix = removeOperationIdPrefix;
    }

    public boolean isHideGenerationTimestamp() {
        return hideGenerationTimestamp;
    }

    public void setHideGenerationTimestamp(boolean hideGenerationTimestamp) {
        this.hideGenerationTimestamp = hideGenerationTimestamp;
    }

    /**
     * All library templates supported.
     * (key: library name, value: library description)
     *
     * @return the supported libraries
     */
    public Map<String, String> supportedLibraries() {
        return supportedLibraries;
    }

    /**
     * Set library template (sub-template).
     *
     * @param library Library template
     */
    public void setLibrary(String library) {
        if (library != null && !supportedLibraries.containsKey(library)) {
            StringBuilder sb = new StringBuilder("Unknown library: " + library + "\nAvailable libraries:");
            if (supportedLibraries.size() == 0) {
                sb.append("\n  ").append("NONE");
            } else {
                for (String lib : supportedLibraries.keySet()) {
                    sb.append("\n  ").append(lib);
                }
            }
            throw new RuntimeException(sb.toString());
        }
        this.library = library;
    }

    /**
     * Library template (sub-template).
     *
     * @return Library template
     */
    public String getLibrary() {
        return library;
    }

    /**
     * Set Git host.
     *
     * @param gitHost Git host
     */
    public void setGitHost(String gitHost) {
        this.gitHost = gitHost;
    }

    /**
     * Git host.
     *
     * @return Git host
     */
    public String getGitHost() {
        return gitHost;
    }

    /**
     * Set Git user ID.
     *
     * @param gitUserId Git user ID
     */
    public void setGitUserId(String gitUserId) {
        this.gitUserId = gitUserId;
    }

    /**
     * Git user ID
     *
     * @return Git user ID
     */
    public String getGitUserId() {
        return gitUserId;
    }

    /**
     * Set Git repo ID.
     *
     * @param gitRepoId Git repo ID
     */
    public void setGitRepoId(String gitRepoId) {
        this.gitRepoId = gitRepoId;
    }

    /**
     * Git repo ID
     *
     * @return Git repo ID
     */
    public String getGitRepoId() {
        return gitRepoId;
    }

    /**
     * Set release note.
     *
     * @param releaseNote Release note
     */
    public void setReleaseNote(String releaseNote) {
        this.releaseNote = releaseNote;
    }

    /**
     * Release note
     *
     * @return Release note
     */
    public String getReleaseNote() {
        return releaseNote;
    }

    /**
     * Documentation files extension
     *
     * @return Documentation files extension
     */
    public String getDocExtension() {
        return docExtension;
    }

    /**
     * Set Documentation files extension
     *
     * @param userDocExtension documentation files extension
     */
    public void setDocExtension(String userDocExtension) {
        this.docExtension = userDocExtension;
    }

    /**
     * Set HTTP user agent.
     *
     * @param httpUserAgent HTTP user agent
     */
    public void setHttpUserAgent(String httpUserAgent) {
        this.httpUserAgent = httpUserAgent;
    }

    /**
     * HTTP user agent
     *
     * @return HTTP user agent
     */
    public String getHttpUserAgent() {
        return httpUserAgent;
    }

    @SuppressWarnings("static-method")
    protected CliOption buildLibraryCliOption(Map<String, String> supportedLibraries) {
        StringBuilder sb = new StringBuilder("library template (sub-template) to use:");
        for (String lib : supportedLibraries.keySet()) {
            sb.append("\n").append(lib).append(" - ").append(supportedLibraries.get(lib));
        }
        return new CliOption("library", sb.toString());
    }

    /**
     * Sanitize name (parameter, property, method, etc)
     *
     * @param name string to be sanitize
     * @return sanitized string
     */
    @SuppressWarnings("static-method")
    public String sanitizeName(String name) {
        return sanitizeName(name, "\\W");
    }

    @Override
    public void setTemplatingEngine(TemplatingEngineAdapter templatingEngine) {
        this.templatingEngine = templatingEngine;
    }

    @Override
    public TemplatingEngineAdapter getTemplatingEngine() {
        return this.templatingEngine;
    }

    /**
     * Sanitize name (parameter, property, method, etc)
     *
     * @param name            string to be sanitize
     * @param removeCharRegEx a regex containing all char that will be removed
     * @return sanitized string
     */
    public String sanitizeName(String name, String removeCharRegEx) {
        return sanitizeName(name, removeCharRegEx, new ArrayList<String>());
    }

    /**
     * Sanitize name (parameter, property, method, etc)
     *
     * @param name            string to be sanitize
     * @param removeCharRegEx a regex containing all char that will be removed
     * @param exceptionList   a list of matches which should not be sanitized (i.e expections)
     * @return sanitized string
     */
    @SuppressWarnings("static-method")
    public String sanitizeName(String name, String removeCharRegEx, ArrayList<String> exceptionList) {
        // NOTE: performance wise, we should have written with 2 replaceAll to replace desired
        // character with _ or empty character. Below aims to spell out different cases we've
        // encountered so far and hopefully make it easier for others to add more special
        // cases in the future.

        // better error handling when map/array type is invalid
        if (name == null) {
            LOGGER.error("String to be sanitized is null. Default to ERROR_UNKNOWN");
            return "ERROR_UNKNOWN";
        }

        // if the name is just '$', map it to 'value' for the time being.
        if ("$".equals(name)) {
            return "value";
        }

        // input[] => input
        name = this.sanitizeValue(name, "\\[\\]", "", exceptionList);

        // input[a][b] => input_a_b
        name = this.sanitizeValue(name, "\\[", "_", exceptionList);
        name = this.sanitizeValue(name, "\\]", "", exceptionList);

        // input(a)(b) => input_a_b
        name = this.sanitizeValue(name, "\\(", "_", exceptionList);
        name = this.sanitizeValue(name, "\\)", "", exceptionList);

        // input.name => input_name
        name = this.sanitizeValue(name, "\\.", "_", exceptionList);

        // input-name => input_name
        name = this.sanitizeValue(name, "-", "_", exceptionList);

        // a|b => a_b
        name = this.sanitizeValue(name, "\\|", "_", exceptionList);

        // input name and age => input_name_and_age
        name = this.sanitizeValue(name, " ", "_", exceptionList);

        // /api/films/get => _api_films_get
        // \api\films\get => _api_films_get
        name = name.replaceAll("/", "_");
        name = name.replaceAll("\\\\", "_");

        // remove everything else other than word, number and _
        // $php_variable => php_variable
        if (allowUnicodeIdentifiers) { //could be converted to a single line with ?: operator
            name = Pattern.compile(removeCharRegEx, Pattern.UNICODE_CHARACTER_CLASS).matcher(name).replaceAll("");
        } else {
            name = name.replaceAll(removeCharRegEx, "");
        }

        return name;
    }

    private String sanitizeValue(String value, String replaceMatch, String replaceValue, ArrayList<String> exceptionList) {
        if (exceptionList.size() == 0 || !exceptionList.contains(replaceMatch)) {
            return value.replaceAll(replaceMatch, replaceValue);
        }
        return value;
    }

    /**
     * Sanitize tag
     *
     * @param tag Tag
     * @return Sanitized tag
     */
    public String sanitizeTag(String tag) {
        tag = camelize(sanitizeName(tag));

        // tag starts with numbers
        if (tag.matches("^\\d.*")) {
            tag = "Class" + tag;
        }

        return tag;
    }

    /**
     * Only write if the file doesn't exist
     *
     * @param outputFolder   Output folder
     * @param supportingFile Supporting file
     */
    public void writeOptional(String outputFolder, SupportingFile supportingFile) {
        String folder = "";

        if (outputFolder != null && !"".equals(outputFolder)) {
            folder += outputFolder + File.separator;
        }
        folder += supportingFile.folder;
        if (!"".equals(folder)) {
            folder += File.separator + supportingFile.destinationFilename;
        } else {
            folder = supportingFile.destinationFilename;
        }
        if (!new File(folder).exists()) {
            supportingFiles.add(supportingFile);
        } else {
            LOGGER.info("Skipped overwriting " + supportingFile.destinationFilename + " as the file already exists in " + folder);
        }
    }

    /**
     * Set CodegenParameter boolean flag using CodegenProperty.
     *
     * @param parameter Codegen Parameter
     * @param property  Codegen property
     */
    public void setParameterBooleanFlagWithCodegenProperty(CodegenParameter parameter, CodegenProperty property) {
        if (parameter == null) {
            LOGGER.error("Codegen Parameter cannot be null.");
            return;
        }

        if (property == null) {
            LOGGER.error("Codegen Property cannot be null.");
            return;
        }
        if (Boolean.TRUE.equals(property.isEmail) && Boolean.TRUE.equals(property.isString)) {
            parameter.isEmail = true;
        } else if (Boolean.TRUE.equals(property.isUuid) && Boolean.TRUE.equals(property.isString)) {
            parameter.isUuid = true;
        } else if (Boolean.TRUE.equals(property.isByteArray)) {
            parameter.isByteArray = true;
            parameter.isPrimitiveType = true;
        } else if (Boolean.TRUE.equals(property.isBinary)) {
            parameter.isBinary = true;
            parameter.isPrimitiveType = true;
        } else if (Boolean.TRUE.equals(property.isString)) {
            parameter.isString = true;
            parameter.isPrimitiveType = true;
        } else if (Boolean.TRUE.equals(property.isBoolean)) {
            parameter.isBoolean = true;
            parameter.isPrimitiveType = true;
        } else if (Boolean.TRUE.equals(property.isLong)) {
            parameter.isLong = true;
            parameter.isPrimitiveType = true;
        } else if (Boolean.TRUE.equals(property.isInteger)) {
            parameter.isInteger = true;
            parameter.isPrimitiveType = true;
        } else if (Boolean.TRUE.equals(property.isDouble)) {
            parameter.isDouble = true;
            parameter.isPrimitiveType = true;
        } else if (Boolean.TRUE.equals(property.isFloat)) {
            parameter.isFloat = true;
            parameter.isPrimitiveType = true;
        } else if (Boolean.TRUE.equals(property.isNumber)) {
            parameter.isNumber = true;
            parameter.isPrimitiveType = true;
        } else if (Boolean.TRUE.equals(property.isDate)) {
            parameter.isDate = true;
            parameter.isPrimitiveType = true;
        } else if (Boolean.TRUE.equals(property.isDateTime)) {
            parameter.isDateTime = true;
            parameter.isPrimitiveType = true;
        } else if (Boolean.TRUE.equals(property.isFreeFormObject)) {
            parameter.isFreeFormObject = true;
        } else {
            LOGGER.debug("Property type is not primitive: " + property.dataType);
        }

        if (Boolean.TRUE.equals(property.isFile)) {
            parameter.isFile = true;
        }
        if (Boolean.TRUE.equals(property.isModel)) {
            parameter.isModel = true;
        }
    }

    /**
     * Update codegen property's enum by adding "enumVars" (with name and value)
     *
     * @param var list of CodegenProperty
     */
    public void updateCodegenPropertyEnum(CodegenProperty var) {
        Map<String, Object> allowableValues = var.allowableValues;

        // handle array
        if (var.mostInnerItems != null) {
            allowableValues = var.mostInnerItems.allowableValues;
        }

        if (allowableValues == null) {
            return;
        }

        List<Object> values = (List<Object>) allowableValues.get("values");
        if (values == null) {
            return;
        }

        String varDataType = var.mostInnerItems != null ? var.mostInnerItems.dataType : var.dataType;
        Optional<Schema> referencedSchema = ModelUtils.getSchemas(openAPI).entrySet().stream()
                .filter(entry -> Objects.equals(varDataType, toModelName(entry.getKey())))
                .map(Map.Entry::getValue)
                .findFirst();
        String dataType = (referencedSchema.isPresent()) ? getTypeDeclaration(referencedSchema.get()) : varDataType;

        // put "enumVars" map into `allowableValues", including `name` and `value`
        List<Map<String, Object>> enumVars = new ArrayList<>();
        String commonPrefix = findCommonPrefixOfVars(values);
        int truncateIdx = commonPrefix.length();
        for (Object value : values) {
            Map<String, Object> enumVar = new HashMap<>();
            String enumName;
            if (truncateIdx == 0) {
                enumName = value.toString();
            } else {
                enumName = value.toString().substring(truncateIdx);
                if ("".equals(enumName)) {
                    enumName = value.toString();
                }
            }

            enumVar.put("name", toEnumVarName(enumName, dataType));
            enumVar.put("value", toEnumValue(value.toString(), dataType));
            enumVar.put("isString", isDataTypeString(dataType));
            enumVars.add(enumVar);
        }
        // if "x-enum-varnames" or "x-enum-descriptions" defined, update varnames
        Map<String, Object> extensions = var.mostInnerItems != null ? var.mostInnerItems.getVendorExtensions() : var.getVendorExtensions();
        if (referencedSchema.isPresent()) {
            extensions = referencedSchema.get().getExtensions();
        }
        updateEnumVarsWithExtensions(enumVars, extensions);
        allowableValues.put("enumVars", enumVars);

        // handle default value for enum, e.g. available => StatusEnum.AVAILABLE
        if (var.defaultValue != null) {
            String enumName = null;
            final String enumDefaultValue;
            if ("string".equalsIgnoreCase(dataType)) {
                enumDefaultValue = toEnumValue(var.defaultValue, dataType);
            } else {
                enumDefaultValue = var.defaultValue;
            }
            for (Map<String, Object> enumVar : enumVars) {
                if (enumDefaultValue.equals(enumVar.get("value"))) {
                    enumName = (String) enumVar.get("name");
                    break;
                }
            }
            if (enumName != null) {
                var.defaultValue = toEnumDefaultValue(enumName, var.datatypeWithEnum);
            }
        }
    }

    protected void updateEnumVarsWithExtensions(List<Map<String, Object>> enumVars, Map<String, Object> vendorExtensions) {
        if (vendorExtensions != null) {
            updateEnumVarsWithExtensions(enumVars, vendorExtensions, "x-enum-varnames", "name");
            updateEnumVarsWithExtensions(enumVars, vendorExtensions, "x-enum-descriptions", "enumDescription");
        }
    }

    private void updateEnumVarsWithExtensions(List<Map<String, Object>> enumVars, Map<String, Object> vendorExtensions, String extensionKey, String key) {
        if (vendorExtensions.containsKey(extensionKey)) {
            List<String> values = (List<String>) vendorExtensions.get(extensionKey);
            int size = Math.min(enumVars.size(), values.size());
            for (int i = 0; i < size; i++) {
                enumVars.get(i).put(key, values.get(i));
            }
        }
    }

    /**
     * If the pattern misses the delimiter, add "/" to the beginning and end
     * Otherwise, return the original pattern
     *
     * @param pattern the pattern (regular expression)
     * @return the pattern with delimiter
     */
    public String addRegularExpressionDelimiter(String pattern) {
        if (StringUtils.isEmpty(pattern)) {
            return pattern;
        }

        if (!pattern.matches("^/.*")) {
            return "/" + pattern.replaceAll("/", "\\\\/") + "/";
        }

        return pattern;
    }

    /**
     * reads propertyKey from additionalProperties, converts it to a boolean and
     * writes it back to additionalProperties to be usable as a boolean in
     * mustache files.
     *
     * @param propertyKey property key
     * @return property value as boolean
     */
    public boolean convertPropertyToBooleanAndWriteBack(String propertyKey) {
        boolean result = convertPropertyToBoolean(propertyKey);
        writePropertyBack(propertyKey, result);
        return result;
    }

    /**
     * Provides an override location, if any is specified, for the .openapi-generator-ignore.
     * <p>
     * This is originally intended for the first generation only.
     *
     * @return a string of the full path to an override ignore file.
     */
    public String getIgnoreFilePathOverride() {
        return ignoreFilePathOverride;
    }

    /**
     * Sets an override location for the '.openapi-generator-ignore' location for the first code generation.
     *
     * @param ignoreFileOverride The full path to an ignore file
     */
    public void setIgnoreFilePathOverride(final String ignoreFileOverride) {
        this.ignoreFilePathOverride = ignoreFileOverride;
    }

    public boolean convertPropertyToBoolean(String propertyKey) {
        final Object booleanValue = additionalProperties.get(propertyKey);
        Boolean result = Boolean.FALSE;
        if (booleanValue instanceof Boolean) {
            result = (Boolean) booleanValue;
        } else if (booleanValue instanceof String) {
            result = Boolean.parseBoolean((String) booleanValue);
        } else {
            LOGGER.warn("The value (generator's option) must be either boolean or string. Default to `false`.");
        }
        return result;
    }

    public void writePropertyBack(String propertyKey, boolean value) {
        additionalProperties.put(propertyKey, value);
    }

    protected String getContentType(RequestBody requestBody) {
        if (requestBody == null || requestBody.getContent() == null || requestBody.getContent().isEmpty()) {
            LOGGER.debug("Cannot determine the content type. Returning null.");
            return null;
        }
        return new ArrayList<>(requestBody.getContent().keySet()).get(0);
    }

    private void setOauth2Info(CodegenSecurity codegenSecurity, OAuthFlow flow) {
        codegenSecurity.authorizationUrl = flow.getAuthorizationUrl();
        codegenSecurity.tokenUrl = flow.getTokenUrl();

        if (flow.getScopes() != null && !flow.getScopes().isEmpty()) {
            List<Map<String, Object>> scopes = new ArrayList<Map<String, Object>>();
            int count = 0, numScopes = flow.getScopes().size();
            for (Map.Entry<String, String> scopeEntry : flow.getScopes().entrySet()) {
                Map<String, Object> scope = new HashMap<String, Object>();
                scope.put("scope", scopeEntry.getKey());
                scope.put("description", escapeText(scopeEntry.getValue()));

                count += 1;
                if (count < numScopes) {
                    scope.put("hasMore", "true");
                } else {
                    scope.put("hasMore", null);
                }

                scopes.add(scope);
            }
            codegenSecurity.scopes = scopes;
        }
    }

    private void addConsumesInfo(Operation operation, CodegenOperation codegenOperation) {
        RequestBody requestBody = ModelUtils.getReferencedRequestBody(this.openAPI, operation.getRequestBody());
        if (requestBody == null || requestBody.getContent() == null || requestBody.getContent().isEmpty()) {
            return;
        }

        Set<String> consumes = requestBody.getContent().keySet();
        List<Map<String, String>> mediaTypeList = new ArrayList<>();
        int count = 0;
        for (String key : consumes) {
            Map<String, String> mediaType = new HashMap<>();
            if ("*/*".equals(key)) {
                // skip as it implies `consumes` in OAS2 is not defined
                continue;
            } else {
                mediaType.put("mediaType", escapeText(escapeQuotationMark(key)));
            }

            count += 1;
            if (count < consumes.size()) {
                mediaType.put("hasMore", "true");
            } else {
                mediaType.put("hasMore", null);
            }

            mediaTypeList.add(mediaType);
        }

        if (!mediaTypeList.isEmpty()) {
            codegenOperation.consumes = mediaTypeList;
            codegenOperation.hasConsumes = true;
        }
    }

    public static Set<String> getConsumesInfo(OpenAPI openAPI, Operation operation) {
        RequestBody requestBody = ModelUtils.getReferencedRequestBody(openAPI, operation.getRequestBody());

        if (requestBody == null || requestBody.getContent() == null || requestBody.getContent().isEmpty()) {
            return Collections.emptySet(); // return empty set
        }
        return requestBody.getContent().keySet();
    }

    public boolean hasFormParameter(OpenAPI openAPI, Operation operation) {
        Set<String> consumesInfo = getConsumesInfo(openAPI, operation);

        if (consumesInfo == null || consumesInfo.isEmpty()) {
            return false;
        }

        for (String consume : consumesInfo) {
            if (consume != null &&
                    (consume.toLowerCase(Locale.ROOT).startsWith("application/x-www-form-urlencoded") ||
                            consume.toLowerCase(Locale.ROOT).startsWith("multipart"))) {
                return true;
            }
        }

        return false;
    }

    public boolean hasBodyParameter(OpenAPI openAPI, Operation operation) {
        RequestBody requestBody = ModelUtils.getReferencedRequestBody(openAPI, operation.getRequestBody());
        if (requestBody == null) {
            return false;
        }

        Schema schema = ModelUtils.getSchemaFromRequestBody(requestBody);
        return ModelUtils.getReferencedSchema(openAPI, schema) != null;
    }

    private void addProducesInfo(ApiResponse inputResponse, CodegenOperation codegenOperation) {
        ApiResponse response = ModelUtils.getReferencedApiResponse(this.openAPI, inputResponse);
        if (response == null || response.getContent() == null || response.getContent().isEmpty()) {
            return;
        }

        Set<String> produces = response.getContent().keySet();
        if (codegenOperation.produces == null) {
            codegenOperation.produces = new ArrayList<>();
        }

        Set<String> existingMediaTypes = new HashSet<>();
        for (Map<String, String> mediaType : codegenOperation.produces) {
            existingMediaTypes.add(mediaType.get("mediaType"));
        }

        int count = 0;
        for (String key : produces) {
            // escape quotation to avoid code injection, "*/*" is a special case, do nothing
            String encodedKey = "*/*".equals(key) ? key : escapeText(escapeQuotationMark(key));
            //Only unique media types should be added to "produces"
            if (!existingMediaTypes.contains(encodedKey)) {
                Map<String, String> mediaType = new HashMap<String, String>();
                mediaType.put("mediaType", encodedKey);

                count += 1;
                if (count < produces.size()) {
                    mediaType.put("hasMore", "true");
                } else {
                    mediaType.put("hasMore", null);
                }

                if (!codegenOperation.produces.isEmpty()) {
                    final Map<String, String> lastMediaType = codegenOperation.produces.get(codegenOperation.produces.size() - 1);
                    lastMediaType.put("hasMore", "true");
                }

                codegenOperation.produces.add(mediaType);
                codegenOperation.hasProduces = Boolean.TRUE;
            }
        }
    }

    /**
     * returns the list of MIME types the APIs can produce
     *
     * @param openAPI   current specification instance
     * @param operation Operation
     * @return a set of MIME types
     */
    public static Set<String> getProducesInfo(final OpenAPI openAPI, final Operation operation) {
        if (operation.getResponses() == null || operation.getResponses().isEmpty()) {
            return null;
        }

        Set<String> produces = new TreeSet<String>();

        for (ApiResponse r : operation.getResponses().values()) {
            ApiResponse response = ModelUtils.getReferencedApiResponse(openAPI, r);
            if (response.getContent() != null) {
                produces.addAll(response.getContent().keySet());
            }
        }

        return produces;
    }

    protected String getCollectionFormat(Parameter parameter) {
        if (Parameter.StyleEnum.FORM.equals(parameter.getStyle())) {
            // Ref: https://github.com/OAI/OpenAPI-Specification/blob/master/versions/3.0.1.md#style-values
            if (Boolean.TRUE.equals(parameter.getExplode())) { // explode is true (default)
                return "multi";
            } else {
                return "csv";
            }
        } else if (Parameter.StyleEnum.SIMPLE.equals(parameter.getStyle())) {
            return "csv";
        } else if (Parameter.StyleEnum.PIPEDELIMITED.equals(parameter.getStyle())) {
            return "pipe";
        } else if (Parameter.StyleEnum.SPACEDELIMITED.equals(parameter.getStyle())) {
            return "space";
        } else {
            return null;
        }
    }

    public CodegenType getTag() {
        return null;
    }

    public String getName() {
        return null;
    }

    public String getHelp() {
        return null;
    }

    public List<CodegenParameter> fromRequestBodyToFormParameters(RequestBody body, Set<String> imports) {
        List<CodegenParameter> parameters = new ArrayList<CodegenParameter>();
        LOGGER.debug("debugging fromRequestBodyToFormParameters= " + body);
        Schema schema = ModelUtils.getSchemaFromRequestBody(body);
        schema = ModelUtils.getReferencedSchema(this.openAPI, schema);
        if (schema.getProperties() != null && !schema.getProperties().isEmpty()) {
            Map<String, Schema> properties = schema.getProperties();
            for (Map.Entry<String, Schema> entry : properties.entrySet()) {
                CodegenParameter codegenParameter = CodegenModelFactory.newInstance(CodegenModelType.PARAMETER);
                // key => property name
                // value => property schema
                String collectionFormat = null;
                Schema s = entry.getValue();
                // array of schema
                if (ModelUtils.isArraySchema(s)) {
                    final ArraySchema arraySchema = (ArraySchema) s;
                    Schema inner = getSchemaItems(arraySchema);
                    if (arraySchema.getItems() == null) {
                        arraySchema.setItems(inner);
                    }

                    codegenParameter = fromFormProperty(entry.getKey(), inner, imports);
                    CodegenProperty codegenProperty = fromProperty("inner", inner);
                    codegenParameter.items = codegenProperty;
                    codegenParameter.mostInnerItems = codegenProperty.mostInnerItems;
                    codegenParameter.baseType = codegenProperty.dataType;
                    codegenParameter.isPrimitiveType = false;
                    codegenParameter.isContainer = true;
                    codegenParameter.isListContainer = true;
                    codegenParameter.description = escapeText(s.getDescription());
                    codegenParameter.dataType = getTypeDeclaration(arraySchema);
                    if (codegenParameter.baseType != null && codegenParameter.enumName != null) {
                        codegenParameter.datatypeWithEnum = codegenParameter.dataType.replace(codegenParameter.baseType, codegenParameter.enumName);
                    } else {
                        LOGGER.warn("Could not compute datatypeWithEnum from " + codegenParameter.baseType + ", " + codegenParameter.enumName);
                    }
                    //TODO fix collectformat for form parameters
                    //collectionFormat = getCollectionFormat(s);
                    // default to csv:
                    codegenParameter.collectionFormat = StringUtils.isEmpty(collectionFormat) ? "csv" : collectionFormat;

                    // set nullable
                    setParameterNullable(codegenParameter, codegenProperty);

                    // recursively add import
                    while (codegenProperty != null) {
                        imports.add(codegenProperty.baseType);
                        codegenProperty = codegenProperty.items;
                    }

                } else if (ModelUtils.isMapSchema(s)) {
                    LOGGER.error("Map of form parameters not supported. Please report the issue to https://github.com/openapitools/openapi-generator if you need help.");
                    continue;
                } else {
                    codegenParameter = fromFormProperty(entry.getKey(), entry.getValue(), imports);
                }

                // Set 'required' flag defined in the schema element
                if (!codegenParameter.required && schema.getRequired() != null) {
                    codegenParameter.required = schema.getRequired().contains(entry.getKey());
                }

                parameters.add(codegenParameter);
            }
        }

        return parameters;
    }

    public CodegenParameter fromFormProperty(String name, Schema propertySchema, Set<String> imports) {
        CodegenParameter codegenParameter = CodegenModelFactory.newInstance(CodegenModelType.PARAMETER);

        LOGGER.debug("Debugging fromFormProperty {}: {}", name, propertySchema);
        CodegenProperty codegenProperty = fromProperty(name, propertySchema);

        ModelUtils.syncValidationProperties(propertySchema, codegenProperty);

        codegenParameter.isFormParam = Boolean.TRUE;
        codegenParameter.baseName = codegenProperty.baseName;
        codegenParameter.paramName = toParamName((codegenParameter.baseName));
        codegenParameter.baseType = codegenProperty.baseType;
        codegenParameter.dataType = codegenProperty.dataType;
        codegenParameter.dataFormat = codegenProperty.dataFormat;
        codegenParameter.description = escapeText(codegenProperty.description);
        codegenParameter.unescapedDescription = codegenProperty.getDescription();
        codegenParameter.jsonSchema = Json.pretty(propertySchema);
        codegenParameter.defaultValue = codegenProperty.getDefaultValue();

        if (codegenProperty.getVendorExtensions() != null && !codegenProperty.getVendorExtensions().isEmpty()) {
            codegenParameter.vendorExtensions = codegenProperty.getVendorExtensions();
        }
        if (propertySchema.getRequired() != null && !propertySchema.getRequired().isEmpty() && propertySchema.getRequired().contains(codegenProperty.baseName)) {
            codegenParameter.required = Boolean.TRUE;
        }

        // non-array/map
        updateCodegenPropertyEnum(codegenProperty);
        codegenParameter.isEnum = codegenProperty.isEnum;
        codegenParameter._enum = codegenProperty._enum;
        codegenParameter.allowableValues = codegenProperty.allowableValues;

        if (codegenProperty.isEnum) {
            codegenParameter.datatypeWithEnum = codegenProperty.datatypeWithEnum;
            codegenParameter.enumName = codegenProperty.enumName;
        }

        if (codegenProperty.items != null && codegenProperty.items.isEnum) {
            codegenParameter.items = codegenProperty.items;
            codegenParameter.mostInnerItems = codegenProperty.mostInnerItems;
        }

        // import
        if (codegenProperty.complexType != null) {
            imports.add(codegenProperty.complexType);
        }

        // validation
        // handle maximum, minimum properly for int/long by removing the trailing ".0"
        if (ModelUtils.isIntegerSchema(propertySchema)) {
            codegenParameter.maximum = propertySchema.getMaximum() == null ? null : String.valueOf(propertySchema.getMaximum().longValue());
            codegenParameter.minimum = propertySchema.getMinimum() == null ? null : String.valueOf(propertySchema.getMinimum().longValue());
        } else {
            codegenParameter.maximum = propertySchema.getMaximum() == null ? null : String.valueOf(propertySchema.getMaximum());
            codegenParameter.minimum = propertySchema.getMinimum() == null ? null : String.valueOf(propertySchema.getMinimum());
        }

        codegenParameter.exclusiveMaximum = propertySchema.getExclusiveMaximum() == null ? false : propertySchema.getExclusiveMaximum();
        codegenParameter.exclusiveMinimum = propertySchema.getExclusiveMinimum() == null ? false : propertySchema.getExclusiveMinimum();
        codegenParameter.maxLength = propertySchema.getMaxLength();
        codegenParameter.minLength = propertySchema.getMinLength();
        codegenParameter.pattern = toRegularExpression(propertySchema.getPattern());
        codegenParameter.maxItems = propertySchema.getMaxItems();
        codegenParameter.minItems = propertySchema.getMinItems();
        codegenParameter.uniqueItems = propertySchema.getUniqueItems() == null ? false : propertySchema.getUniqueItems();
        codegenParameter.multipleOf = propertySchema.getMultipleOf();

        // exclusive* are noop without corresponding min/max
        if (codegenParameter.maximum != null || codegenParameter.minimum != null ||
                codegenParameter.maxLength != null || codegenParameter.minLength != null ||
                codegenParameter.maxItems != null || codegenParameter.minItems != null ||
                codegenParameter.pattern != null) {
            codegenParameter.hasValidation = true;
        }

        setParameterBooleanFlagWithCodegenProperty(codegenParameter, codegenProperty);
        setParameterExampleValue(codegenParameter);
        // set nullable
        setParameterNullable(codegenParameter, codegenProperty);

        //TODO collectionFormat for form parameter not yet supported
        //codegenParameter.collectionFormat = getCollectionFormat(propertySchema);
        return codegenParameter;
    }

    public CodegenParameter fromRequestBody(RequestBody body, Set<String> imports, String bodyParameterName) {
        if (body == null) {
            LOGGER.error("body in fromRequestBody cannot be null!");
            throw new RuntimeException("body in fromRequestBody cannot be null!");
        }
        CodegenParameter codegenParameter = CodegenModelFactory.newInstance(CodegenModelType.PARAMETER);
        codegenParameter.baseName = "UNKNOWN_BASE_NAME";
        codegenParameter.paramName = "UNKNOWN_PARAM_NAME";
        codegenParameter.description = escapeText(body.getDescription());
        codegenParameter.required = body.getRequired() != null ? body.getRequired() : Boolean.FALSE;
        codegenParameter.isBodyParam = Boolean.TRUE;

        String name = null;
        LOGGER.debug("Request body = " + body);
        Schema schema = ModelUtils.getSchemaFromRequestBody(body);
        if (schema == null) {
            throw new RuntimeException("Request body cannot be null. Possible cause: missing schema in body parameter (OAS v2): " + body);
        }

        if (StringUtils.isNotBlank(schema.get$ref())) {
            name = ModelUtils.getSimpleRef(schema.get$ref());
        }
        schema = ModelUtils.getReferencedSchema(this.openAPI, schema);

        ModelUtils.syncValidationProperties(schema, codegenParameter);

        if (ModelUtils.isMapSchema(schema)) {
            Schema inner = ModelUtils.getAdditionalProperties(schema);
            if (inner == null) {
                LOGGER.error("No inner type supplied for map parameter `{}`. Default to type:string", schema.getName());
                inner = new StringSchema().description("//TODO automatically added by openapi-generator");
                schema.setAdditionalProperties(inner);
            }
            CodegenProperty codegenProperty = fromProperty("property", schema);

            imports.add(codegenProperty.baseType);

            CodegenProperty innerCp = codegenProperty;
            while (innerCp != null) {
                if (innerCp.complexType != null) {
                    imports.add(innerCp.complexType);
                }
                innerCp = innerCp.items;
            }

            if (StringUtils.isEmpty(bodyParameterName)) {
                codegenParameter.baseName = "request_body";
            } else {
                codegenParameter.baseName = bodyParameterName;
            }
            codegenParameter.paramName = toParamName(codegenParameter.baseName);
            codegenParameter.items = codegenProperty.items;
            codegenParameter.mostInnerItems = codegenProperty.mostInnerItems;
            codegenParameter.dataType = getTypeDeclaration(schema);
            codegenParameter.baseType = getSchemaType(inner);
            codegenParameter.isContainer = Boolean.TRUE;
            codegenParameter.isMapContainer = Boolean.TRUE;

            setParameterBooleanFlagWithCodegenProperty(codegenParameter, codegenProperty);

            // set nullable
            setParameterNullable(codegenParameter, codegenProperty);
        } else if (ModelUtils.isArraySchema(schema)) {
            final ArraySchema arraySchema = (ArraySchema) schema;
            Schema inner = getSchemaItems(arraySchema);
            if (arraySchema.getItems() == null) {
                arraySchema.setItems(inner);
            }
            CodegenProperty codegenProperty = fromProperty("property", arraySchema);
            imports.add(codegenProperty.baseType);
            CodegenProperty innerCp = codegenProperty;
            CodegenProperty mostInnerItem = innerCp;
            // loop through multidimensional array to add proper import
            // also find the most inner item
            while (innerCp != null) {
                if (innerCp.complexType != null) {
                    imports.add(innerCp.complexType);
                }
                mostInnerItem = innerCp;
                innerCp = innerCp.items;
            }

            if (StringUtils.isEmpty(bodyParameterName)) {
                if (StringUtils.isEmpty(mostInnerItem.complexType)) {
                    codegenParameter.baseName = "request_body";
                } else {
                    codegenParameter.baseName = mostInnerItem.complexType;
                }
            } else {
                codegenParameter.baseName = bodyParameterName;
            }
            codegenParameter.paramName = toArrayModelParamName(codegenParameter.baseName);
            codegenParameter.items = codegenProperty.items;
            codegenParameter.mostInnerItems = codegenProperty.mostInnerItems;
            codegenParameter.dataType = getTypeDeclaration(arraySchema);
            codegenParameter.baseType = getSchemaType(inner);
            codegenParameter.isContainer = Boolean.TRUE;
            codegenParameter.isListContainer = Boolean.TRUE;

            setParameterBooleanFlagWithCodegenProperty(codegenParameter, codegenProperty);
            // set nullable
            setParameterNullable(codegenParameter, codegenProperty);

            while (codegenProperty != null) {
                imports.add(codegenProperty.baseType);
                codegenProperty = codegenProperty.items;
            }

        } else if (ModelUtils.isFreeFormObject(schema)) {
            // HTTP request body is free form object
            CodegenProperty codegenProperty = fromProperty("FREE_FORM_REQUEST_BODY", schema);
            if (codegenProperty != null) {
                if (StringUtils.isEmpty(bodyParameterName)) {
                    codegenParameter.baseName = "body";  // default to body
                } else {
                    codegenParameter.baseName = bodyParameterName;
                }
                codegenParameter.isPrimitiveType = true;
                codegenParameter.baseType = codegenProperty.baseType;
                codegenParameter.dataType = codegenProperty.dataType;
                codegenParameter.description = codegenProperty.description;
                codegenParameter.paramName = toParamName(codegenParameter.baseName);
            }
            setParameterBooleanFlagWithCodegenProperty(codegenParameter, codegenProperty);
            // set nullable
            setParameterNullable(codegenParameter, codegenProperty);

        } else if (ModelUtils.isObjectSchema(schema) || ModelUtils.isComposedSchema(schema)) {
            CodegenModel codegenModel = null;
            if (StringUtils.isNotBlank(name)) {
                schema.setName(name);
                codegenModel = fromModel(name, schema);
            }
            if (codegenModel != null) {
                codegenParameter.isModel = true;
            }

            if (codegenModel != null && !codegenModel.emptyVars) {
                if (StringUtils.isEmpty(bodyParameterName)) {
                    codegenParameter.baseName = codegenModel.classname;
                } else {
                    codegenParameter.baseName = bodyParameterName;
                }
                codegenParameter.paramName = toParamName(codegenParameter.baseName);
                codegenParameter.baseType = codegenModel.classname;
                codegenParameter.dataType = getTypeDeclaration(codegenModel.classname);
                codegenParameter.description = codegenModel.description;
                imports.add(codegenParameter.baseType);
            } else {
                CodegenProperty codegenProperty = fromProperty("property", schema);

                if (codegenProperty != null && codegenProperty.getComplexType() != null && codegenProperty.getComplexType().contains(" | ")) {
                    List<String> parts = Arrays.asList(codegenProperty.getComplexType().split(" \\| "));
                    imports.addAll(parts);
                    String codegenModelName = codegenProperty.getComplexType();
                    codegenParameter.baseName = codegenModelName;
                    codegenParameter.paramName = toParamName(codegenParameter.baseName);
                    codegenParameter.baseType = codegenParameter.baseName;
                    codegenParameter.dataType = getTypeDeclaration(codegenModelName);
                    codegenParameter.description = codegenProperty.getDescription();
                } else {
                    if (ModelUtils.getAdditionalProperties(schema) != null) {// http body is map
                        LOGGER.error("Map should be supported. Please report to openapi-generator github repo about the issue.");
                    } else if (codegenProperty != null) {
                        String codegenModelName, codegenModelDescription;

                        if (codegenModel != null) {
                            codegenModelName = codegenModel.classname;
                            codegenModelDescription = codegenModel.description;
                        } else {
                            LOGGER.warn("The following schema has undefined (null) baseType. " +
                                    "It could be due to form parameter defined in OpenAPI v2 spec with incorrect consumes. " +
                                    "A correct 'consumes' for form parameters should be " +
                                    "'application/x-www-form-urlencoded' or 'multipart/?'");
                            LOGGER.warn("schema: " + schema);
                            LOGGER.warn("codegenModel is null. Default to UNKNOWN_BASE_TYPE");
                            codegenModelName = "UNKNOWN_BASE_TYPE";
                            codegenModelDescription = "UNKNOWN_DESCRIPTION";
                        }

                        if (StringUtils.isEmpty(bodyParameterName)) {
                            codegenParameter.baseName = codegenModelName;
                        } else {
                            codegenParameter.baseName = bodyParameterName;
                        }

                        codegenParameter.paramName = toParamName(codegenParameter.baseName);
                        codegenParameter.baseType = codegenModelName;
                        codegenParameter.dataType = getTypeDeclaration(codegenModelName);
                        codegenParameter.description = codegenModelDescription;
                        imports.add(codegenParameter.baseType);

                        if (codegenProperty.complexType != null) {
                            imports.add(codegenProperty.complexType);
                        }
                    }
                }

                setParameterBooleanFlagWithCodegenProperty(codegenParameter, codegenProperty);
                // set nullable
                setParameterNullable(codegenParameter, codegenProperty);
            }

        } else {
            // HTTP request body is primitive type (e.g. integer, string, etc)
            CodegenProperty codegenProperty = fromProperty("PRIMITIVE_REQUEST_BODY", schema);
            if (codegenProperty != null) {
                if (StringUtils.isEmpty(bodyParameterName)) {
                    codegenParameter.baseName = "body";  // default to body
                } else {
                    codegenParameter.baseName = bodyParameterName;
                }
                codegenParameter.isPrimitiveType = true;
                codegenParameter.baseType = codegenProperty.baseType;
                codegenParameter.dataType = codegenProperty.dataType;
                codegenParameter.description = codegenProperty.description;
                codegenParameter.paramName = toParamName(codegenParameter.baseName);
                codegenParameter.minimum = codegenProperty.minimum;
                codegenParameter.maximum = codegenProperty.maximum;
                codegenParameter.exclusiveMinimum = codegenProperty.exclusiveMinimum;
                codegenParameter.exclusiveMaximum = codegenProperty.exclusiveMaximum;
                codegenParameter.minLength = codegenProperty.minLength;
                codegenParameter.maxLength = codegenProperty.maxLength;
                codegenParameter.pattern = codegenProperty.pattern;


                if (codegenProperty.complexType != null) {
                    imports.add(codegenProperty.complexType);
                }

            }
            setParameterBooleanFlagWithCodegenProperty(codegenParameter, codegenProperty);
            // set nullable
            setParameterNullable(codegenParameter, codegenProperty);
        }

        // set the parameter's example value
        // should be overridden by lang codegen
        setParameterExampleValue(codegenParameter, body);

        return codegenParameter;
    }

    protected void addOption(String key, String description, String defaultValue) {
        CliOption option = new CliOption(key, description);
        if (defaultValue != null)
            option.defaultValue(defaultValue);
        cliOptions.add(option);
    }

    protected void updateOption(String key, String defaultValue) {
        for (CliOption cliOption : cliOptions) {
            if (cliOption.getOpt().equals(key)) {
                cliOption.setDefault(defaultValue);
                break;
            }
        }
    }

    protected void removeOption(String key) {
        for (int i = 0; i < cliOptions.size(); i++) {
            if (key.equals(cliOptions.get(i).getOpt())) {
                cliOptions.remove(i);
                break;
            }
        }
    }

    protected void addSwitch(String key, String description, Boolean defaultValue) {
        CliOption option = CliOption.newBoolean(key, description);
        if (defaultValue != null)
            option.defaultValue(defaultValue.toString());
        cliOptions.add(option);
    }

    /**
     * generates OpenAPI specification file in JSON format
     *
     * @param objs map of object
     */
    protected void generateJSONSpecFile(Map<String, Object> objs) {
        OpenAPI openAPI = (OpenAPI) objs.get("openAPI");
        if (openAPI != null) {
            objs.put("openapi-json", SerializerUtils.toJsonString(openAPI));
        }
    }

    /**
     * generates OpenAPI specification file in YAML format
     *
     * @param objs map of object
     */
    public void generateYAMLSpecFile(Map<String, Object> objs) {
        OpenAPI openAPI = (OpenAPI) objs.get("openAPI");
        String yaml = SerializerUtils.toYamlString(openAPI);
        if (yaml != null) {
            objs.put("openapi-yaml", yaml);
        }
    }

    /**
     * checks if the data should be classified as "string" in enum
     * e.g. double in C# needs to be double-quoted (e.g. "2.8") by treating it as a string
     * In the future, we may rename this function to "isEnumString"
     *
     * @param dataType data type
     * @return true if it's a enum string
     */
    public boolean isDataTypeString(String dataType) {
        return "String".equals(dataType);
    }

    @Override
    public List<CodegenServer> fromServers(List<Server> servers) {
        if (servers == null) {
            return Collections.emptyList();
        }
        List<CodegenServer> codegenServers = new LinkedList<>();
        for (Server server : servers) {
            CodegenServer cs = new CodegenServer();
            cs.description = escapeText(server.getDescription());
            cs.url = server.getUrl();
            cs.variables = this.fromServerVariables(server.getVariables());
            codegenServers.add(cs);
        }
        return codegenServers;
    }

    @Override
    public List<CodegenServerVariable> fromServerVariables(Map<String, ServerVariable> variables) {
        if (variables == null) {
            return Collections.emptyList();
        }

        Map<String, String> variableOverrides = serverVariableOverrides();

        List<CodegenServerVariable> codegenServerVariables = new LinkedList<>();
        for (Entry<String, ServerVariable> variableEntry : variables.entrySet()) {
            CodegenServerVariable codegenServerVariable = new CodegenServerVariable();
            ServerVariable variable = variableEntry.getValue();
            List<String> enums = variable.getEnum();

            codegenServerVariable.defaultValue = variable.getDefault();
            codegenServerVariable.description = escapeText(variable.getDescription());
            codegenServerVariable.enumValues = enums;
            codegenServerVariable.name = variableEntry.getKey();

            // Sets the override value for a server variable pattern.
            // NOTE: OpenAPI Specification doesn't prevent multiple server URLs with variables. If multiple objects have the same
            //       variables pattern, user overrides will apply to _all_ of these patterns. We may want to consider indexed overrides.
            if (variableOverrides != null && !variableOverrides.isEmpty()) {
                String value = variableOverrides.getOrDefault(variableEntry.getKey(), variable.getDefault());
                codegenServerVariable.value = value;

                if (enums != null && !enums.isEmpty() && !enums.contains(value)) {
                    LOGGER.warn("Variable override of '{}' is not listed in the enum of allowed values ({}).", value, StringUtils.join(enums, ","));
                }
            } else {
                codegenServerVariable.value = variable.getDefault();
            }

            codegenServerVariables.add(codegenServerVariable);
        }
        return codegenServerVariables;
    }

    private void setParameterNullable(CodegenParameter parameter, CodegenProperty property) {
        if (parameter == null || property == null) {
            return;
        }
        parameter.isNullable = property.isNullable;
    }

    /**
     * Post-process the auto-generated file, e.g. using go-fmt to format the Go code. The file type can be "model-test",
     * "model-doc", "model", "api", "api-test", "api-doc", "supporting-mustache", "supporting-common",
     * "openapi-generator-ignore", "openapi-generator-version"
     * <p>
     * TODO: store these values in enum instead
     *
     * @param file     file to be processed
     * @param fileType file type
     */
    public void postProcessFile(File file, String fileType) {
        LOGGER.debug("Post processing file {} ({})", file, fileType);
    }

    /**
     * Boolean value indicating the state of the option for post-processing file using envirionment variables.
     *
     * @return true if the option is enabled
     */
    public boolean isEnablePostProcessFile() {
        return enablePostProcessFile;
    }

    /**
     * Set the boolean value indicating the state of the option for post-processing file using envirionment variables.
     *
     * @param enablePostProcessFile true to enable post-processing file
     */
    public void setEnablePostProcessFile(boolean enablePostProcessFile) {
        this.enablePostProcessFile = enablePostProcessFile;
    }

    /**
     * Get the boolean value indicating the state of the option for updating only changed files
     */
    @Override
    public boolean isEnableMinimalUpdate() {
        return enableMinimalUpdate;
    }

    /**
     * Set the boolean value indicating the state of the option for updating only changed files
     *
     * @param enableMinimalUpdate true to enable minimal update
     */
    @Override
    public void setEnableMinimalUpdate(boolean enableMinimalUpdate) {
        this.enableMinimalUpdate = enableMinimalUpdate;
    }

    /**
     * Indicates whether the codegen configuration should treat documents as strictly defined by the OpenAPI specification.
     *
     * @return true to act strictly upon spec documents, potentially modifying the spec to strictly fit the spec.
     */
    @Override
    public boolean isStrictSpecBehavior() {
        return this.strictSpecBehavior;
    }

    /**
     * Sets the boolean valid indicating whether generation will work strictly against the specification, potentially making
     * minor changes to the input document.
     *
     * @param strictSpecBehavior true if we will behave strictly, false to allow specification documents which pass validation to be loosely interpreted against the spec.
     */
    @Override
    public void setStrictSpecBehavior(final boolean strictSpecBehavior) {
        this.strictSpecBehavior = strictSpecBehavior;
    }

    @Override
    public FeatureSet getFeatureSet() {
        return this.featureSet;
    }

    @Override
    public void setFeatureSet(final FeatureSet featureSet) {
        this.featureSet = featureSet == null ? DefaultFeatureSet : featureSet;
    }
}<|MERGE_RESOLUTION|>--- conflicted
+++ resolved
@@ -3646,11 +3646,6 @@
                     // As of January 2020, the "signature" scheme has not been registered with IANA yet.
                     // This scheme may have to be changed when it is officially registered with IANA.
                     cs.isHttpSignature = true;
-<<<<<<< HEAD
-                } else {
-                    throw new RuntimeException("Unsupported security scheme: " + securityScheme.getScheme());
-=======
->>>>>>> 34f126fb
                 }
             } else if (SecurityScheme.Type.OAUTH2.equals(securityScheme.getType())) {
                 cs.isKeyInHeader = cs.isKeyInQuery = cs.isKeyInCookie = cs.isApiKey = cs.isBasic = false;
