/*
 * Copyright 2018 OpenAPI-Generator Contributors (https://openapi-generator.tech)
 * Copyright 2018 SmartBear Software
 *
 * Licensed under the Apache License, Version 2.0 (the "License");
 * you may not use this file except in compliance with the License.
 * You may obtain a copy of the License at
 *
 *     http://www.apache.org/licenses/LICENSE-2.0
 *
 * Unless required by applicable law or agreed to in writing, software
 * distributed under the License is distributed on an "AS IS" BASIS,
 * WITHOUT WARRANTIES OR CONDITIONS OF ANY KIND, either express or implied.
 * See the License for the specific language governing permissions and
 * limitations under the License.
 */

package org.openapitools.codegen;

import com.fasterxml.jackson.core.JsonProcessingException;
import com.google.common.base.CaseFormat;
import com.samskivert.mustache.Mustache.Compiler;

import io.swagger.v3.core.util.Json;
import io.swagger.v3.oas.models.OpenAPI;
import io.swagger.v3.oas.models.Operation;
import io.swagger.v3.oas.models.headers.Header;
import io.swagger.v3.oas.models.media.ArraySchema;
import io.swagger.v3.oas.models.media.ComposedSchema;
import io.swagger.v3.oas.models.media.Schema;
import io.swagger.v3.oas.models.media.StringSchema;
import io.swagger.v3.oas.models.parameters.CookieParameter;
import io.swagger.v3.oas.models.parameters.HeaderParameter;
import io.swagger.v3.oas.models.parameters.Parameter;
import io.swagger.v3.oas.models.parameters.PathParameter;
import io.swagger.v3.oas.models.parameters.QueryParameter;
import io.swagger.v3.oas.models.parameters.RequestBody;
import io.swagger.v3.oas.models.responses.ApiResponse;
import io.swagger.v3.oas.models.responses.ApiResponses;
import io.swagger.v3.oas.models.security.OAuthFlow;
import io.swagger.v3.oas.models.security.OAuthFlows;
import io.swagger.v3.oas.models.security.SecurityScheme;
import io.swagger.v3.parser.util.SchemaTypeUtil;

import org.apache.commons.lang3.ObjectUtils;
import org.apache.commons.lang3.StringEscapeUtils;
import org.apache.commons.lang3.StringUtils;
import org.openapitools.codegen.examples.ExampleGenerator;
import org.openapitools.codegen.serializer.SerializerUtils;
import org.openapitools.codegen.utils.ModelUtils;
import org.slf4j.Logger;
import org.slf4j.LoggerFactory;

import java.io.File;
import java.util.ArrayList;
import java.util.Arrays;
import java.util.Collections;
import java.util.Comparator;
import java.util.HashMap;
import java.util.HashSet;
import java.util.Iterator;
import java.util.LinkedHashMap;
import java.util.List;
import java.util.Map;
import java.util.Map.Entry;
import java.util.Set;
import java.util.TreeSet;
import java.util.regex.Matcher;
import java.util.regex.Pattern;
import java.util.stream.Collectors;

public class DefaultCodegen implements CodegenConfig {
    private static final Logger LOGGER = LoggerFactory.getLogger(DefaultCodegen.class);

    protected String inputSpec;
    protected String outputFolder = "";
    protected Set<String> defaultIncludes = new HashSet<String>();
    protected Map<String, String> typeMapping = new HashMap<String, String>();
    protected Map<String, String> instantiationTypes = new HashMap<String, String>();
    protected Set<String> reservedWords = new HashSet<String>();
    protected Set<String> languageSpecificPrimitives = new HashSet<String>();
    protected Map<String, String> importMapping = new HashMap<String, String>();
    protected String modelPackage = "", apiPackage = "", fileSuffix;
    protected String modelNamePrefix = "", modelNameSuffix = "";
    protected String testPackage = "";
    protected Map<String, String> apiTemplateFiles = new HashMap<String, String>();
    protected Map<String, String> modelTemplateFiles = new HashMap<String, String>();
    protected Map<String, String> apiTestTemplateFiles = new HashMap<String, String>();
    protected Map<String, String> modelTestTemplateFiles = new HashMap<String, String>();
    protected Map<String, String> apiDocTemplateFiles = new HashMap<String, String>();
    protected Map<String, String> modelDocTemplateFiles = new HashMap<String, String>();
    protected Map<String, String> reservedWordsMappings = new HashMap<String, String>();
    protected String templateDir;
    protected String embeddedTemplateDir;
    protected String commonTemplateDir = "_common";
    protected Map<String, Object> additionalProperties = new HashMap<String, Object>();
    protected Map<String, Object> vendorExtensions = new HashMap<String, Object>();
    protected List<SupportingFile> supportingFiles = new ArrayList<SupportingFile>();
    protected List<CliOption> cliOptions = new ArrayList<CliOption>();
    protected boolean skipOverwrite;
    protected boolean removeOperationIdPrefix;
    protected boolean supportsInheritance;
    protected boolean supportsMixins;
    protected Map<String, String> supportedLibraries = new LinkedHashMap<String, String>();
    protected String library;
    protected Boolean sortParamsByRequiredFlag = true;
    protected Boolean ensureUniqueParams = true;
    protected Boolean allowUnicodeIdentifiers = false;
    protected String gitUserId, gitRepoId, releaseNote;
    protected String httpUserAgent;
    protected Boolean hideGenerationTimestamp = true;
    // How to encode special characters like $
    // They are translated to words like "Dollar" and prefixed with '
    // Then translated back during JSON encoding and decoding
    protected Map<String, String> specialCharReplacements = new HashMap<String, String>();
    // When a model is an alias for a simple type
    protected Map<String, String> typeAliases = null;
    protected Boolean prependFormOrBodyParameters = false;

    protected String ignoreFilePathOverride;

    public List<CliOption> cliOptions() {
        return cliOptions;
    }

    public void processOpts() {
        if (additionalProperties.containsKey(CodegenConstants.TEMPLATE_DIR)) {
            this.setTemplateDir((String) additionalProperties.get(CodegenConstants.TEMPLATE_DIR));
        }

        if (additionalProperties.containsKey(CodegenConstants.MODEL_PACKAGE)) {
            this.setModelPackage((String) additionalProperties.get(CodegenConstants.MODEL_PACKAGE));
        }

        if (additionalProperties.containsKey(CodegenConstants.API_PACKAGE)) {
            this.setApiPackage((String) additionalProperties.get(CodegenConstants.API_PACKAGE));
        }

        if (additionalProperties.containsKey(CodegenConstants.HIDE_GENERATION_TIMESTAMP)) {
            setHideGenerationTimestamp(convertPropertyToBooleanAndWriteBack(CodegenConstants.HIDE_GENERATION_TIMESTAMP));
        } else {
            additionalProperties.put(CodegenConstants.HIDE_GENERATION_TIMESTAMP, hideGenerationTimestamp);
        }

        if (additionalProperties.containsKey(CodegenConstants.SORT_PARAMS_BY_REQUIRED_FLAG)) {
            this.setSortParamsByRequiredFlag(Boolean.valueOf(additionalProperties
                    .get(CodegenConstants.SORT_PARAMS_BY_REQUIRED_FLAG).toString()));
        }

        if (additionalProperties.containsKey(CodegenConstants.PREPEND_FORM_OR_BODY_PARAMETERS)) {
            this.setPrependFormOrBodyParameters(Boolean.valueOf(additionalProperties
                    .get(CodegenConstants.PREPEND_FORM_OR_BODY_PARAMETERS).toString()));
        }

        if (additionalProperties.containsKey(CodegenConstants.ENSURE_UNIQUE_PARAMS)) {
            this.setEnsureUniqueParams(Boolean.valueOf(additionalProperties
                    .get(CodegenConstants.ENSURE_UNIQUE_PARAMS).toString()));
        }

        if (additionalProperties.containsKey(CodegenConstants.ALLOW_UNICODE_IDENTIFIERS)) {
            this.setAllowUnicodeIdentifiers(Boolean.valueOf(additionalProperties
                    .get(CodegenConstants.ALLOW_UNICODE_IDENTIFIERS).toString()));
        }

        if (additionalProperties.containsKey(CodegenConstants.MODEL_NAME_PREFIX)) {
            this.setModelNamePrefix((String) additionalProperties.get(CodegenConstants.MODEL_NAME_PREFIX));
        }

        if (additionalProperties.containsKey(CodegenConstants.MODEL_NAME_SUFFIX)) {
            this.setModelNameSuffix((String) additionalProperties.get(CodegenConstants.MODEL_NAME_SUFFIX));
        }

        if (additionalProperties.containsKey(CodegenConstants.REMOVE_OPERATION_ID_PREFIX)) {
            this.setRemoveOperationIdPrefix(Boolean.valueOf(additionalProperties
                    .get(CodegenConstants.REMOVE_OPERATION_ID_PREFIX).toString()));
        }
    }

    // override with any special post-processing for all models
    @SuppressWarnings({"static-method", "unchecked"})
    public Map<String, Object> postProcessAllModels(Map<String, Object> objs) {
        if (supportsInheritance) {
            // Index all CodegenModels by model name.
            Map<String, CodegenModel> allModels = new HashMap<String, CodegenModel>();
            for (Entry<String, Object> entry : objs.entrySet()) {
                String modelName = toModelName(entry.getKey());
                Map<String, Object> inner = (Map<String, Object>) entry.getValue();
                List<Map<String, Object>> models = (List<Map<String, Object>>) inner.get("models");
                for (Map<String, Object> mo : models) {
                    CodegenModel cm = (CodegenModel) mo.get("model");
                    allModels.put(modelName, cm);
                }
            }
            // Fix up all parent and interface CodegenModel references.
            for (CodegenModel cm : allModels.values()) {
                if (cm.getParent() != null) {
                    cm.setParentModel(allModels.get(cm.getParent()));
                }
                if (cm.getInterfaces() != null && !cm.getInterfaces().isEmpty()) {
                    cm.setInterfaceModels(new ArrayList<CodegenModel>(cm.getInterfaces().size()));
                    for (String intf : cm.getInterfaces()) {
                        CodegenModel intfModel = allModels.get(intf);
                        if (intfModel != null) {
                            cm.getInterfaceModels().add(intfModel);
                        }
                    }
                }
            }
            // Let parent know about all its children
            for (String name : allModels.keySet()) {
                CodegenModel cm = allModels.get(name);
                CodegenModel parent = allModels.get(cm.getParent());
                // if a discriminator exists on the parent, don't add this child to the inheritance hierarchy
                // TODO Determine what to do if the parent discriminator name == the grandparent discriminator name
                while (parent != null) {
                    if (parent.getChildren() == null) {
                        parent.setChildren(new ArrayList<CodegenModel>());
                    }
                    parent.getChildren().add(cm);
                    if (parent.getDiscriminator() == null) {
                        parent = allModels.get(parent.parent);
                    } else {
                        parent = null;
                    }
                }
            }
        }
        return objs;
    }

    // override with any special post-processing
    @SuppressWarnings("static-method")
    public Map<String, Object> postProcessModels(Map<String, Object> objs) {
        return objs;
    }

    /**
     * post process enum defined in model's properties
     *
     * @param objs Map of models
     * @return maps of models with better enum support
     */
    public Map<String, Object> postProcessModelsEnum(Map<String, Object> objs) {
        List<Object> models = (List<Object>) objs.get("models");
        for (Object _mo : models) {
            Map<String, Object> mo = (Map<String, Object>) _mo;
            CodegenModel cm = (CodegenModel) mo.get("model");

            // for enum model
            if (Boolean.TRUE.equals(cm.isEnum) && cm.allowableValues != null) {
                Map<String, Object> allowableValues = cm.allowableValues;
                List<Object> values = (List<Object>) allowableValues.get("values");
                List<Map<String, Object>> enumVars = new ArrayList<Map<String, Object>>();
                String commonPrefix = findCommonPrefixOfVars(values);
                int truncateIdx = commonPrefix.length();
                for (Object value : values) {
                    Map<String, Object> enumVar = new HashMap<String, Object>();
                    String enumName;
                    if (truncateIdx == 0) {
                        enumName = value.toString();
                    } else {
                        enumName = value.toString().substring(truncateIdx);
                        if ("".equals(enumName)) {
                            enumName = value.toString();
                        }
                    }
                    enumVar.put("name", toEnumVarName(enumName, cm.dataType));
                    enumVar.put("value", toEnumValue(value.toString(), cm.dataType));
                    enumVar.put("isString", isDataTypeString(cm.dataType));
                    enumVars.add(enumVar);
                }
                cm.allowableValues.put("enumVars", enumVars);
            }

            // update codegen property enum with proper naming convention
            // and handling of numbers, special characters
            for (CodegenProperty var : cm.vars) {
                updateCodegenPropertyEnum(var);
            }

        }
        return objs;
    }

    /**
     * Returns the common prefix of variables for enum naming if
     * two or more variables are present
     *
     * @param vars List of variable names
     * @return the common prefix for naming
     */
    public String findCommonPrefixOfVars(List<Object> vars) {
        if (vars.size() > 1) {
            try {
                String[] listStr = vars.toArray(new String[vars.size()]);
                String prefix = StringUtils.getCommonPrefix(listStr);
                // exclude trailing characters that should be part of a valid variable
                // e.g. ["status-on", "status-off"] => "status-" (not "status-o")
                return prefix.replaceAll("[a-zA-Z0-9]+\\z", "");
            } catch (ArrayStoreException e) {
                // do nothing, just return default value
            }
        }
        return "";
    }

    /**
     * Return the enum default value in the language specified format
     *
     * @param value    enum variable name
     * @param datatype data type
     * @return the default value for the enum
     */
    public String toEnumDefaultValue(String value, String datatype) {
        return datatype + "." + value;
    }

    /**
     * Return the enum value in the language specified format
     * e.g. status becomes "status"
     *
     * @param value    enum variable name
     * @param datatype data type
     * @return the sanitized value for enum
     */
    public String toEnumValue(String value, String datatype) {
        if ("number".equalsIgnoreCase(datatype)) {
            return value;
        } else {
            return "\"" + escapeText(value) + "\"";
        }
    }

    /**
     * Return the sanitized variable name for enum
     *
     * @param value    enum variable name
     * @param datatype data type
     * @return the sanitized variable name for enum
     */
    public String toEnumVarName(String value, String datatype) {
        if (value.length() == 0) {
            return "EMPTY";
        }

        String var = value.replaceAll("\\W+", "_").toUpperCase();
        if (var.matches("\\d.*")) {
            return "_" + var;
        } else {
            return var;
        }
    }

    // override with any special post-processing
    @SuppressWarnings("static-method")
    public Map<String, Object> postProcessOperations(Map<String, Object> objs) {
        return objs;
    }

    // override with any special post-processing
    @SuppressWarnings("static-method")
    public Map<String, Object> postProcessOperationsWithModels(Map<String, Object> objs, List<Object> allModels) {
        return objs;
    }

    // override with any special post-processing
    @SuppressWarnings("static-method")
    public Map<String, Object> postProcessSupportingFileData(Map<String, Object> objs) {
        return objs;
    }

    // override to post-process any model properties
    @SuppressWarnings("unused")
    public void postProcessModelProperty(CodegenModel model, CodegenProperty property) {
    }

    // override to post-process any parameters
    @SuppressWarnings("unused")
    public void postProcessParameter(CodegenParameter parameter) {
    }

    //override with any special handling of the entire swagger spec
    @SuppressWarnings("unused")
    public void preprocessOpenAPI(OpenAPI openAPI) {
    }

    // override with any special handling of the entire swagger spec
    @SuppressWarnings("unused")
    public void processOpenAPI(OpenAPI openAPI) {
    }

    // override with any special handling of the JMustache compiler
    @SuppressWarnings("unused")
    public Compiler processCompiler(Compiler compiler) {
        return compiler;
    }

    // override with any special text escaping logic
    @SuppressWarnings("static-method")
    public String escapeText(String input) {
        if (input == null) {
            return input;
        }

        // remove \t, \n, \r
        // replace \ with \\
        // replace " with \"
        // outter unescape to retain the original multi-byte characters
        // finally escalate characters avoiding code injection
        return escapeUnsafeCharacters(
                StringEscapeUtils.unescapeJava(
                        StringEscapeUtils.escapeJava(input)
                                .replace("\\/", "/"))
                        .replaceAll("[\\t\\n\\r]", " ")
                        .replace("\\", "\\\\")
                        .replace("\"", "\\\""));
    }

    /**
     * override with any special text escaping logic to handle unsafe
     * characters so as to avoid code injection
     *
     * @param input String to be cleaned up
     * @return string with unsafe characters removed or escaped
     */
    public String escapeUnsafeCharacters(String input) {
        LOGGER.warn("escapeUnsafeCharacters should be overridden in the code generator with proper logic to escape " +
                "unsafe characters");
        // doing nothing by default and code generator should implement
        // the logic to prevent code injection
        // later we'll make this method abstract to make sure
        // code generator implements this method
        return input;
    }

    /**
     * Escape single and/or double quote to avoid code injection
     *
     * @param input String to be cleaned up
     * @return string with quotation mark removed or escaped
     */
    public String escapeQuotationMark(String input) {
        LOGGER.warn("escapeQuotationMark should be overridden in the code generator with proper logic to escape " +
                "single/double quote");
        return input.replace("\"", "\\\"");
    }

    public Set<String> defaultIncludes() {
        return defaultIncludes;
    }

    public Map<String, String> typeMapping() {
        return typeMapping;
    }

    public Map<String, String> instantiationTypes() {
        return instantiationTypes;
    }

    public Set<String> reservedWords() {
        return reservedWords;
    }

    public Set<String> languageSpecificPrimitives() {
        return languageSpecificPrimitives;
    }

    public Map<String, String> importMapping() {
        return importMapping;
    }

    public String testPackage() {
        return testPackage;
    }

    public String modelPackage() {
        return modelPackage;
    }

    public String apiPackage() {
        return apiPackage;
    }

    public String fileSuffix() {
        return fileSuffix;
    }

    public String templateDir() {
        return templateDir;
    }

    public String embeddedTemplateDir() {
        if (embeddedTemplateDir != null) {
            return embeddedTemplateDir;
        } else {
            return templateDir;
        }
    }

    public String getCommonTemplateDir() {
        return this.commonTemplateDir;
    }

    public void setCommonTemplateDir(String commonTemplateDir) {
        this.commonTemplateDir = commonTemplateDir;
    }

    public Map<String, String> apiDocTemplateFiles() {
        return apiDocTemplateFiles;
    }

    public Map<String, String> modelDocTemplateFiles() {
        return modelDocTemplateFiles;
    }

    public Map<String, String> reservedWordsMappings() {
        return reservedWordsMappings;
    }

    public Map<String, String> apiTestTemplateFiles() {
        return apiTestTemplateFiles;
    }

    public Map<String, String> modelTestTemplateFiles() {
        return modelTestTemplateFiles;
    }

    public Map<String, String> apiTemplateFiles() {
        return apiTemplateFiles;
    }

    public Map<String, String> modelTemplateFiles() {
        return modelTemplateFiles;
    }

    public String apiFileFolder() {
        return outputFolder + "/" + apiPackage().replace('.', '/');
    }

    public String modelFileFolder() {
        return outputFolder + "/" + modelPackage().replace('.', '/');
    }

    public String apiTestFileFolder() {
        return outputFolder + "/" + testPackage().replace('.', '/');
    }

    public String modelTestFileFolder() {
        return outputFolder + "/" + testPackage().replace('.', '/');
    }

    public String apiDocFileFolder() {
        return outputFolder;
    }

    public String modelDocFileFolder() {
        return outputFolder;
    }

    public Map<String, Object> additionalProperties() {
        return additionalProperties;
    }

    public Map<String, Object> vendorExtensions() {
        return vendorExtensions;
    }

    public List<SupportingFile> supportingFiles() {
        return supportingFiles;
    }

    public String outputFolder() {
        return outputFolder;
    }

    public void setOutputDir(String dir) {
        this.outputFolder = dir;
    }

    public String getOutputDir() {
        return outputFolder();
    }

    public String getInputSpec() {
        return inputSpec;
    }

    public void setInputSpec(String inputSpec) {
        this.inputSpec = inputSpec;
    }

    public void setTemplateDir(String templateDir) {
        this.templateDir = templateDir;
    }

    public void setModelPackage(String modelPackage) {
        this.modelPackage = modelPackage;
    }

    public void setModelNamePrefix(String modelNamePrefix) {
        this.modelNamePrefix = modelNamePrefix;
    }

    public void setModelNameSuffix(String modelNameSuffix) {
        this.modelNameSuffix = modelNameSuffix;
    }

    public void setApiPackage(String apiPackage) {
        this.apiPackage = apiPackage;
    }

    public void setSortParamsByRequiredFlag(Boolean sortParamsByRequiredFlag) {
        this.sortParamsByRequiredFlag = sortParamsByRequiredFlag;
    }

    public void setPrependFormOrBodyParameters(Boolean prependFormOrBodyParameters) {
        this.prependFormOrBodyParameters = prependFormOrBodyParameters;
    }

    public void setEnsureUniqueParams(Boolean ensureUniqueParams) {
        this.ensureUniqueParams = ensureUniqueParams;
    }

    public void setAllowUnicodeIdentifiers(Boolean allowUnicodeIdentifiers) {
        this.allowUnicodeIdentifiers = allowUnicodeIdentifiers;
    }

    /**
     * Return the regular expression/JSON schema pattern (http://json-schema.org/latest/json-schema-validation.html#anchor33)
     *
     * @param pattern the pattern (regular expression)
     * @return properly-escaped pattern
     */
    public String toRegularExpression(String pattern) {
        return addRegularExpressionDelimiter(escapeText(pattern));
    }

    /**
     * Return the file name of the Api Test
     *
     * @param name the file name of the Api
     * @return the file name of the Api
     */
    public String toApiFilename(String name) {
        return toApiName(name);
    }

    /**
     * Return the file name of the Api Documentation
     *
     * @param name the file name of the Api
     * @return the file name of the Api
     */
    public String toApiDocFilename(String name) {
        return toApiName(name);
    }

    /**
     * Return the file name of the Api Test
     *
     * @param name the file name of the Api
     * @return the file name of the Api
     */
    public String toApiTestFilename(String name) {
        return toApiName(name) + "Test";
    }

    /**
     * Return the variable name in the Api
     *
     * @param name the varible name of the Api
     * @return the snake-cased variable name
     */
    public String toApiVarName(String name) {
        return snakeCase(name);
    }

    /**
     * Return the capitalized file name of the model
     *
     * @param name the model name
     * @return the file name of the model
     */
    public String toModelFilename(String name) {
        return initialCaps(name);
    }

    /**
     * Return the capitalized file name of the model test
     *
     * @param name the model name
     * @return the file name of the model
     */
    public String toModelTestFilename(String name) {
        return initialCaps(name) + "Test";
    }

    /**
     * Return the capitalized file name of the model documentation
     *
     * @param name the model name
     * @return the file name of the model
     */
    public String toModelDocFilename(String name) {
        return initialCaps(name);
    }

    /**
     * Return the operation ID (method name)
     *
     * @param operationId operation ID
     * @return the sanitized method name
     */
    @SuppressWarnings("static-method")
    public String toOperationId(String operationId) {
        // throw exception if method name is empty
        if (StringUtils.isEmpty(operationId)) {
            throw new RuntimeException("Empty method name (operationId) not allowed");
        }

        return operationId;
    }

    /**
     * Return the variable name by removing invalid characters and proper escaping if
     * it's a reserved word.
     *
     * @param name the variable name
     * @return the sanitized variable name
     */
    public String toVarName(String name) {
        if (reservedWords.contains(name)) {
            return escapeReservedWord(name);
        } else {
            return name;
        }
    }

    /**
     * Return the parameter name by removing invalid characters and proper escaping if
     * it's a reserved word.
     *
     * @param name Codegen property object
     * @return the sanitized parameter name
     */
    public String toParamName(String name) {
        name = removeNonNameElementToCamelCase(name); // FIXME: a parameter should not be assigned. Also declare the methods parameters as 'final'.
        if (reservedWords.contains(name)) {
            return escapeReservedWord(name);
        }
        return name;
    }

    /**
     * Return the parameter name of array of model
     *
     * @param name name of the array model
     * @return the sanitized parameter name
     */
    public String toArrayModelParamName(String name) {
        return toParamName(name);
    }

    /**
     * Return the Enum name (e.g. StatusEnum given 'status')
     *
     * @param property Codegen property
     * @return the Enum name
     */
    @SuppressWarnings("static-method")
    public String toEnumName(CodegenProperty property) {
        return StringUtils.capitalize(property.name) + "Enum";
    }

    /**
     * Return the escaped name of the reserved word
     *
     * @param name the name to be escaped
     * @return the escaped reserved word
     * <p>
     * throws Runtime exception as reserved word is not allowed (default behavior)
     */
    @SuppressWarnings("static-method")
    public String escapeReservedWord(String name) {
        throw new RuntimeException("reserved word " + name + " not allowed");
    }

    /**
     * Return the fully-qualified "Model" name for import
     *
     * @param name the name of the "Model"
     * @return the fully-qualified "Model" name for import
     */
    public String toModelImport(String name) {
        if ("".equals(modelPackage())) {
            return name;
        } else {
            return modelPackage() + "." + name;
        }
    }

    /**
     * Return the fully-qualified "Api" name for import
     *
     * @param name the name of the "Api"
     * @return the fully-qualified "Api" name for import
     */
    public String toApiImport(String name) {
        return apiPackage() + "." + name;
    }

    /**
     * Default constructor.
     * This method will map between OAS type and language-specified type, as well as mapping
     * between OAS type and the corresponding import statement for the language. This will
     * also add some language specified CLI options, if any.
     * returns string presentation of the example path (it's a constructor)
     */
    public DefaultCodegen() {
        defaultIncludes = new HashSet<String>(
                Arrays.asList("double",
                        "int",
                        "long",
                        "short",
                        "char",
                        "float",
                        "String",
                        "boolean",
                        "Boolean",
                        "Double",
                        "Void",
                        "Integer",
                        "Long",
                        "Float")
        );

        typeMapping = new HashMap<String, String>();
        typeMapping.put("array", "List");
        typeMapping.put("map", "Map");
        typeMapping.put("List", "List");
        typeMapping.put("boolean", "Boolean");
        typeMapping.put("string", "String");
        typeMapping.put("int", "Integer");
        typeMapping.put("float", "Float");
        typeMapping.put("number", "BigDecimal");
        typeMapping.put("DateTime", "Date");
        typeMapping.put("long", "Long");
        typeMapping.put("short", "Short");
        typeMapping.put("char", "String");
        typeMapping.put("double", "Double");
        typeMapping.put("object", "Object");
        typeMapping.put("integer", "Integer");
        typeMapping.put("ByteArray", "byte[]");
        typeMapping.put("binary", "File");
        typeMapping.put("file", "File");
        typeMapping.put("UUID", "UUID");
        //typeMapping.put("BigDecimal", "BigDecimal"); //TODO need the mapping?


        instantiationTypes = new HashMap<String, String>();

        reservedWords = new HashSet<String>();

        importMapping = new HashMap<String, String>();
        importMapping.put("BigDecimal", "java.math.BigDecimal");
        importMapping.put("UUID", "java.util.UUID");
        importMapping.put("File", "java.io.File");
        importMapping.put("Date", "java.util.Date");
        importMapping.put("Timestamp", "java.sql.Timestamp");
        importMapping.put("Map", "java.util.Map");
        importMapping.put("HashMap", "java.util.HashMap");
        importMapping.put("Array", "java.util.List");
        importMapping.put("ArrayList", "java.util.ArrayList");
        importMapping.put("List", "java.util.*");
        importMapping.put("Set", "java.util.*");
        importMapping.put("DateTime", "org.joda.time.*");
        importMapping.put("LocalDateTime", "org.joda.time.*");
        importMapping.put("LocalDate", "org.joda.time.*");
        importMapping.put("LocalTime", "org.joda.time.*");

        // we've used the .openapi-generator-ignore approach as
        // suppportingFiles can be cleared by code generator that extends
        // the default codegen, leaving the commented code below for
        // future reference
        //supportingFiles.add(new GlobalSupportingFile("LICENSE", "LICENSE"));

        cliOptions.add(CliOption.newBoolean(CodegenConstants.SORT_PARAMS_BY_REQUIRED_FLAG,
                CodegenConstants.SORT_PARAMS_BY_REQUIRED_FLAG_DESC).defaultValue(Boolean.TRUE.toString()));
        cliOptions.add(CliOption.newBoolean(CodegenConstants.ENSURE_UNIQUE_PARAMS, CodegenConstants
                .ENSURE_UNIQUE_PARAMS_DESC).defaultValue(Boolean.TRUE.toString()));
        // name formatting options
        cliOptions.add(CliOption.newBoolean(CodegenConstants.ALLOW_UNICODE_IDENTIFIERS, CodegenConstants
                .ALLOW_UNICODE_IDENTIFIERS_DESC).defaultValue(Boolean.FALSE.toString()));
        // option to change the order of form/body parameter
        cliOptions.add(CliOption.newBoolean(CodegenConstants.PREPEND_FORM_OR_BODY_PARAMETERS,
                CodegenConstants.PREPEND_FORM_OR_BODY_PARAMETERS_DESC).defaultValue(Boolean.FALSE.toString()));

        // initialize special character mapping
        initalizeSpecialCharacterMapping();
    }

    /**
     * Initialize special character mapping
     */
    protected void initalizeSpecialCharacterMapping() {
        // Initialize special characters
        specialCharReplacements.put("$", "Dollar");
        specialCharReplacements.put("^", "Caret");
        specialCharReplacements.put("|", "Pipe");
        specialCharReplacements.put("=", "Equal");
        specialCharReplacements.put("*", "Star");
        specialCharReplacements.put("-", "Minus");
        specialCharReplacements.put("&", "Ampersand");
        specialCharReplacements.put("%", "Percent");
        specialCharReplacements.put("#", "Hash");
        specialCharReplacements.put("@", "At");
        specialCharReplacements.put("!", "Exclamation");
        specialCharReplacements.put("+", "Plus");
        specialCharReplacements.put(":", "Colon");
        specialCharReplacements.put(">", "Greater_Than");
        specialCharReplacements.put("<", "Less_Than");
        specialCharReplacements.put(".", "Period");
        specialCharReplacements.put("_", "Underscore");
        specialCharReplacements.put("?", "Question_Mark");
        specialCharReplacements.put(",", "Comma");
        specialCharReplacements.put("'", "Quote");
        specialCharReplacements.put("\"", "Double_Quote");
        specialCharReplacements.put("/", "Slash");
        specialCharReplacements.put("\\", "Back_Slash");
        specialCharReplacements.put("(", "Left_Parenthesis");
        specialCharReplacements.put(")", "Right_Parenthesis");
        specialCharReplacements.put("{", "Left_Curly_Bracket");
        specialCharReplacements.put("}", "Right_Curly_Bracket");
        specialCharReplacements.put("[", "Left_Square_Bracket");
        specialCharReplacements.put("]", "Right_Square_Bracket");
        specialCharReplacements.put("~", "Tilde");
        specialCharReplacements.put("`", "Backtick");

        specialCharReplacements.put("<=", "Less_Than_Or_Equal_To");
        specialCharReplacements.put(">=", "Greater_Than_Or_Equal_To");
        specialCharReplacements.put("!=", "Not_Equal");
    }

    /**
     * Return the symbol name of a symbol
     *
     * @param input Symbol (e.g. $)
     * @return Symbol name (e.g. Dollar)
     */
    protected String getSymbolName(String input) {
        return specialCharReplacements.get(input);
    }

    /**
     * Return the example path
     *
     * @param path      the path of the operation
     * @param operation OAS operation object
     * @return string presentation of the example path
     */
    @SuppressWarnings("static-method")
    public String generateExamplePath(String path, Operation operation) {
        StringBuilder sb = new StringBuilder();
        sb.append(path);

        if (operation.getParameters() != null) {
            int count = 0;

            for (Parameter param : operation.getParameters()) {
                if (param instanceof QueryParameter) {
                    StringBuilder paramPart = new StringBuilder();
                    QueryParameter qp = (QueryParameter) param;

                    if (count == 0) {
                        paramPart.append("?");
                    } else {
                        paramPart.append(",");
                    }
                    count += 1;
                    if (!param.getRequired()) {
                        paramPart.append("[");
                    }
                    paramPart.append(param.getName()).append("=");
                    paramPart.append("{");

                    // TODO support for multi, tsv?
                    if (qp.getStyle() != null) {
                        paramPart.append(param.getName()).append("1");
                        if (Parameter.StyleEnum.FORM.equals(qp.getStyle())) {
                            if (qp.getExplode() != null && qp.getExplode()) {
                                paramPart.append(",");
                            } else {
                                paramPart.append("&").append(param.getName()).append("=");
                                paramPart.append(param.getName()).append("2");
                            }
                        } else if (Parameter.StyleEnum.PIPEDELIMITED.equals(qp.getStyle())) {
                            paramPart.append("|");
                        } else if (Parameter.StyleEnum.SPACEDELIMITED.equals(qp.getStyle())) {
                            paramPart.append("%20");
                        } else {
                            LOGGER.warn("query parameter '" + param.getName() + "style not support: " + qp.getStyle());
                        }
                    } else {
                        paramPart.append(param.getName());
                    }

                    paramPart.append("}");
                    if (!param.getRequired()) {
                        paramPart.append("]");
                    }
                    sb.append(paramPart.toString());
                }
            }
        }

        return sb.toString();
    }

    /**
     * Return the instantiation type of the property, especially for map and array
     *
     * @param schema property schema
     * @return string presentation of the instantiation type of the property
     */
    public String toInstantiationType(Schema schema) {
        if (ModelUtils.isMapSchema(schema)) {
            Schema additionalProperties = (Schema) schema.getAdditionalProperties();
            String type = additionalProperties.getType();
            if (null == type) {
                LOGGER.error("No Type defined for Additional Property " + additionalProperties + "\n" //
                        + "\tIn Property: " + schema);
            }
            String inner = getSchemaType(additionalProperties);
            return instantiationTypes.get("map") + "<String, " + inner + ">";
        } else if (ModelUtils.isArraySchema(schema)) {
            ArraySchema arraySchema = (ArraySchema) schema;
            String inner = getSchemaType(arraySchema.getItems());
            return instantiationTypes.get("array") + "<" + inner + ">";
        } else {
            return null;
        }
    }

    /**
     * Return the example value of the parameter.
     *
     * @param codegenParameter Codegen parameter
     */
    public void setParameterExampleValue(CodegenParameter codegenParameter) {

        // set the example value
        // if not specified in x-example, generate a default value
        // TODO need to revise how to obtain the example value
        if (codegenParameter.vendorExtensions != null && codegenParameter.vendorExtensions.containsKey("x-example")) {
            codegenParameter.example = Json.pretty(codegenParameter.vendorExtensions.get("x-example"));
        } else if (Boolean.TRUE.equals(codegenParameter.isBoolean)) {
            codegenParameter.example = "true";
        } else if (Boolean.TRUE.equals(codegenParameter.isLong)) {
            codegenParameter.example = "789";
        } else if (Boolean.TRUE.equals(codegenParameter.isInteger)) {
            codegenParameter.example = "56";
        } else if (Boolean.TRUE.equals(codegenParameter.isFloat)) {
            codegenParameter.example = "3.4";
        } else if (Boolean.TRUE.equals(codegenParameter.isDouble)) {
            codegenParameter.example = "1.2";
        } else if (Boolean.TRUE.equals(codegenParameter.isNumber)) {
            codegenParameter.example = "8.14";
        } else if (Boolean.TRUE.equals(codegenParameter.isBinary)) {
            codegenParameter.example = "BINARY_DATA_HERE";
        } else if (Boolean.TRUE.equals(codegenParameter.isByteArray)) {
            codegenParameter.example = "BYTE_ARRAY_DATA_HERE";
        } else if (Boolean.TRUE.equals(codegenParameter.isFile)) {
            codegenParameter.example = "/path/to/file.txt";
        } else if (Boolean.TRUE.equals(codegenParameter.isDate)) {
            codegenParameter.example = "2013-10-20";
        } else if (Boolean.TRUE.equals(codegenParameter.isDateTime)) {
            codegenParameter.example = "2013-10-20T19:20:30+01:00";
        } else if (Boolean.TRUE.equals(codegenParameter.isUuid)) {
            codegenParameter.example = "38400000-8cf0-11bd-b23e-10b96e4ef00d";
        } else if (Boolean.TRUE.equals(codegenParameter.isString)) {
            codegenParameter.example = codegenParameter.paramName + "_example";
        }

    }

    /**
     * Return the example value of the property
     *
     * @param schema Property schema
     * @return string presentation of the example value of the property
     */
    public String toExampleValue(Schema schema) {
        if (schema.getExample() != null) {
            return schema.getExample().toString();
        }

        if (ModelUtils.isBooleanSchema(schema)) {
            return "null";
        } else if (ModelUtils.isDateSchema(schema)) {
            return "null";
        } else if (ModelUtils.isDateTimeSchema(schema)) {
            return "null";
        } else if (ModelUtils.isNumberSchema(schema)) {
            return "null";
        } else if (ModelUtils.isIntegerSchema(schema)) {
            return "null";
        } else if (ModelUtils.isStringSchema(schema)) {
            return "null";
        } else if (ModelUtils.isObjectSchema(schema)) {
            return "null";
        } else {
            return "null";
        }
    }

    /**
     * Return the default value of the property
     *
     * @param schema Property schema
     * @return string presentation of the default value of the property
     */
    @SuppressWarnings("static-method")
    public String toDefaultValue(Schema schema) {
        if (schema.getDefault() != null) {
            return schema.getDefault().toString();
        }

        if (ModelUtils.isBooleanSchema(schema)) {
            return "null";
        } else if (ModelUtils.isDateSchema(schema)) {
            return "null";
        } else if (ModelUtils.isDateTimeSchema(schema)) {
            return "null";
        } else if (ModelUtils.isNumberSchema(schema)) {
            return "null";
        } else if (ModelUtils.isIntegerSchema(schema)) {
            return "null";
        } else if (ModelUtils.isStringSchema(schema)) {
            return "null";
        } else if (ModelUtils.isObjectSchema(schema)) {
            return "null";
        } else {
            return "null";
        }
    }

    /**
     * Return the property initialized from a data object
     * Useful for initialization with a plain object in Javascript
     *
     * @param name   Name of the property object
     * @param schema Property schema
     * @return string presentation of the default value of the property
     */
    @SuppressWarnings("static-method")
    public String toDefaultValueWithParam(String name, Schema schema) {
        return " = data." + name + ";";
    }

    /**
     * returns the OpenAPI type for the property. Use getAlias to handle $ref of primitive type
     *
     * @param schema property schema
     * @return string presentation of the type
     **/
    @SuppressWarnings("static-method")
    public String getSchemaType(Schema schema) {
        // TODO better logic to handle compose schema
        if (schema instanceof ComposedSchema) { // composed schema
            ComposedSchema cs = (ComposedSchema) schema;
            if (cs.getAllOf() != null) {
                for (Schema s : cs.getAllOf()) {
                    if (s != null) {
                        // using the first schema defined in allOf
                        schema = s;
                        break;
                    }
                }
            }
        }

        if (StringUtils.isNotBlank(schema.get$ref())) { // reference to another definition/schema
            // get the schema/model name from $ref
            String schemaName = ModelUtils.getSimpleRef(schema.get$ref());
            if (StringUtils.isNotEmpty(schemaName)) {
                return getAlias(schemaName);
            } else {
                LOGGER.warn("Error obtaining the datatype from ref:" + schema.get$ref() + ". Default to 'object'");
                return "object";
            }
        } else { // primitive type or model
            return getAlias(getPrimitiveType(schema));
        }
    }

    /**
     * Return the OAI type (e.g. integer, long, etc) corresponding to a schema.
     * <pre>$ref</pre> is not taken into account by this method.
     *
     * @param schema
     * @return type
     */
    private static String getPrimitiveType(Schema schema) {
        if (schema == null) {
            throw new RuntimeException("schema cannot be null in getPrimitiveType");
        } else if (ModelUtils.isStringSchema(schema) && "number".equals(schema.getFormat())) {
            // special handle of type: string, format: number
            return "BigDecimal";
        } else if (ModelUtils.isByteArraySchema(schema)) {
            return "ByteArray";
        } else if (ModelUtils.isFileSchema(schema)) {
            return "file";
        } else if (ModelUtils.isBinarySchema(schema)) {
            return SchemaTypeUtil.BINARY_FORMAT;
        } else if (ModelUtils.isBooleanSchema(schema)) {
            return SchemaTypeUtil.BOOLEAN_TYPE;
        } else if (ModelUtils.isDateSchema(schema)) {
            return SchemaTypeUtil.DATE_FORMAT;
        } else if (ModelUtils.isDateTimeSchema(schema)) {
            return "DateTime";
        } else if (ModelUtils.isNumberSchema(schema)) {
            if (schema.getFormat() == null) { // no format defined
                return "number";
            } else if (ModelUtils.isFloatSchema(schema)) {
                return SchemaTypeUtil.FLOAT_FORMAT;
            } else if (ModelUtils.isDoubleSchema(schema)) {
                return SchemaTypeUtil.DOUBLE_FORMAT;
            } else {
                LOGGER.warn("Unknown `format` detected for " + schema.getName() + ": " + schema.getFormat());
            }
        } else if (ModelUtils.isIntegerSchema(schema)) {
            if (ModelUtils.isLongSchema(schema)) {
                return "long";
            } else {
                return schema.getType(); // integer
            }
        } else if (ModelUtils.isMapSchema(schema)) {
            return "map";
        } else if (ModelUtils.isArraySchema(schema)) {
            return "array";
        } else if (ModelUtils.isUUIDSchema(schema)) {
            return "UUID";
        } else if (ModelUtils.isStringSchema(schema)) {
            return "string";
        } else if (schema.getProperties() != null && !schema.getProperties().isEmpty()) { // having property implies it's a model
            return "object";
        } else if (StringUtils.isNotEmpty(schema.getType())) {
            LOGGER.warn("Unknown type found in the schema: " + schema.getType());
            return schema.getType();
        }

        return "object";
    }

    /**
     * Return the snake-case of the string
     *
     * @param name string to be snake-cased
     * @return snake-cased string
     */
    @SuppressWarnings("static-method")
    public String snakeCase(String name) {
        return (name.length() > 0) ? (Character.toLowerCase(name.charAt(0)) + name.substring(1)) : "";
    }

    /**
     * Capitalize the string
     *
     * @param name string to be capitalized
     * @return capitalized string
     */
    @SuppressWarnings("static-method")
    public String initialCaps(String name) {
        return StringUtils.capitalize(name);
    }

    /**
     * Output the type declaration of a given name
     *
     * @param name name
     * @return a string presentation of the type
     */
    @SuppressWarnings("static-method")
    public String getTypeDeclaration(String name) {
        return name;
    }

    /**
     * Output the type declaration of the property
     *
     * @param schema property schema
     * @return a string presentation of the property type
     */
    public String getTypeDeclaration(Schema schema) {
        String oasType = getSchemaType(schema);
        if (typeMapping.containsKey(oasType)) {
            return typeMapping.get(oasType);
        }
        return oasType;
    }

    /**
     * Determine the type alias for the given type if it exists. This feature
     * was originally developed for Java because the language does not have an aliasing
     * mechanism of its own but later extends to handle other languages
     *
     * @param name The type name.
     * @return The alias of the given type, if it exists. If there is no alias
     * for this type, then returns the input type name.
     */
    public String getAlias(String name) {
        if (typeAliases != null && typeAliases.containsKey(name)) {
            return typeAliases.get(name);
        }
        return name;
    }

    /**
     * Output the Getter name for boolean property, e.g. getActive
     *
     * @param name the name of the property
     * @return getter name based on naming convention
     */
    public String toBooleanGetter(String name) {
        return "get" + getterAndSetterCapitalize(name);
    }

    /**
     * Output the Getter name, e.g. getSize
     *
     * @param name the name of the property
     * @return getter name based on naming convention
     */
    public String toGetter(String name) {
        return "get" + getterAndSetterCapitalize(name);
    }

    /**
     * Output the Getter name, e.g. getSize
     *
     * @param name the name of the property
     * @return setter name based on naming convention
     */
    public String toSetter(String name) {
        return "set" + getterAndSetterCapitalize(name);
    }

    /**
     * Output the API (class) name (capitalized) ending with "Api"
     * Return DefaultApi if name is empty
     *
     * @param name the name of the Api
     * @return capitalized Api name ending with "Api"
     */
    public String toApiName(String name) {
        if (name.length() == 0) {
            return "DefaultApi";
        }
        return initialCaps(name) + "Api";
    }

    /**
     * Output the proper model name (capitalized).
     * In case the name belongs to the TypeSystem it won't be renamed.
     *
     * @param name the name of the model
     * @return capitalized model name
     */
    public String toModelName(final String name) {
        return initialCaps(modelNamePrefix + name + modelNameSuffix);
    }

    /**
     * Convert OAS Model object to Codegen Model object
     *
     * @param name           the name of the model
     * @param schema         OAS Model object
     * @param allDefinitions a map of all OAS models from the spec
     * @return Codegen Model object
     */
    public CodegenModel fromModel(String name, Schema schema, Map<String, Schema> allDefinitions) {
        if (typeAliases == null) {
            // Only do this once during first call
            typeAliases = getAllAliases(allDefinitions);
        }

        // unalias schema
        schema = ModelUtils.unaliasSchema(allDefinitions, schema);

        CodegenModel m = CodegenModelFactory.newInstance(CodegenModelType.MODEL);

        if (reservedWords.contains(name)) {
            m.name = escapeReservedWord(name);
        } else {
            m.name = name;
        }
        m.title = escapeText(schema.getTitle());
        m.description = escapeText(schema.getDescription());
        m.unescapedDescription = schema.getDescription();
        m.classname = toModelName(name);
        m.classVarName = toVarName(name);
        m.classFilename = toModelFilename(name);
        m.modelJson = Json.pretty(schema);
        m.externalDocumentation = schema.getExternalDocs();
        if (schema.getExtensions() != null && !schema.getExtensions().isEmpty()) {
            m.getVendorExtensions().putAll(schema.getExtensions());
        }
        m.isAlias = typeAliases.containsKey(name);
        m.discriminator = schema.getDiscriminator();

        if (schema.getXml() != null) {
            m.xmlPrefix = schema.getXml().getPrefix();
            m.xmlNamespace = schema.getXml().getNamespace();
            m.xmlName = schema.getXml().getName();
        }

        if (ModelUtils.isArraySchema(schema)) {
            m.isArrayModel = true;
            m.arrayModelType = fromProperty(name, schema).complexType;
            addParentContainer(m, name, schema);
        } else if (schema instanceof ComposedSchema) {
            final ComposedSchema composed = (ComposedSchema) schema;
            Map<String, Schema> properties = new LinkedHashMap<String, Schema>();
            List<String> required = new ArrayList<String>();
            Map<String, Schema> allProperties;
            List<String> allRequired;

            if (supportsInheritance || supportsMixins) {
                allProperties = new LinkedHashMap<String, Schema>();
                allRequired = new ArrayList<String>();
                m.allVars = new ArrayList<CodegenProperty>();
                if (composed.getAllOf() != null) {
                    int modelImplCnt = 0; // only one inline object allowed in a ComposedModel
                    for (Schema innerModel : composed.getAllOf()) {
                        if (m.discriminator == null) {
                            m.discriminator = schema.getDiscriminator();
                        }
                        if (innerModel.getXml() != null) {
                            m.xmlPrefix = innerModel.getXml().getPrefix();
                            m.xmlNamespace = innerModel.getXml().getNamespace();
                            m.xmlName = innerModel.getXml().getName();
                        }
                        if (modelImplCnt++ > 1) {
                            LOGGER.warn("More than one inline schema specified in allOf:. Only the first one is recognized. All others are ignored.");
                            break; // only one ModelImpl with discriminator allowed in allOf
                        }
                    }
                }
            } else {
                allProperties = null;
                allRequired = null;
            }
            // parent model
            final String parentName = getParentName(composed, allDefinitions);
            final Schema parent = StringUtils.isBlank(parentName) || allDefinitions == null ? null : allDefinitions.get(parentName);

            List<Schema> interfaces = getInterfaces(composed);

            // interfaces (intermediate models)
            if (interfaces != null) {
                if (m.interfaces == null)
                    m.interfaces = new ArrayList<String>();

                for (Schema interfaceSchema : interfaces) {
                    if (StringUtils.isBlank(interfaceSchema.get$ref())) {
                        continue;
                    }
                    Schema refSchema = null;
                    String ref = ModelUtils.getSimpleRef(interfaceSchema.get$ref());
                    if (allDefinitions != null) {
                        refSchema = allDefinitions.get(ref);
                    }
                    final String modelName = toModelName(ref);
                    m.interfaces.add(modelName);
                    addImport(m, modelName);
                    if (allDefinitions != null && refSchema != null) {
                        if (!supportsMixins && !supportsInheritance) {
                            addProperties(properties, required, refSchema, allDefinitions);
                        }
                        if (supportsInheritance) {
                            addProperties(allProperties, allRequired, refSchema, allDefinitions);
                        }
                    }
                }
            }

            if (parent != null) {
                m.parentSchema = parentName;
                m.parent = toModelName(parentName);
                addImport(m, m.parent);
                if (allDefinitions != null && !allDefinitions.isEmpty()) {
                    if (supportsInheritance) {
                        addProperties(allProperties, allRequired, parent, allDefinitions);
                    } else {
                        addProperties(properties, required, parent, allDefinitions);
                    }
                }
            }

            // child model (properties owned by the model itself)
            Schema child = null;
            if (composed.getAllOf() != null && !composed.getAllOf().isEmpty()) {
                for (Schema component : composed.getAllOf()) {
                    if (component.get$ref() == null) {
                        child = component;
                    }
                }
            }
            if (child != null) {
                addProperties(properties, required, child, allDefinitions);
                if (supportsInheritance) {
                    addProperties(allProperties, allRequired, child, allDefinitions);
                }
            }
            addVars(m, unaliasPropertySchema(allDefinitions, properties), required, allProperties, allRequired);

        } else {
            m.dataType = getSchemaType(schema);
            if (schema.getEnum() != null && !schema.getEnum().isEmpty()) {
                m.isEnum = true;
                // comment out below as allowableValues is not set in post processing model enum
                m.allowableValues = new HashMap<String, Object>();
                m.allowableValues.put("values", schema.getEnum());
            }
            if (ModelUtils.isMapSchema(schema)) {
                addAdditionPropertiesToCodeGenModel(m, schema);
            }
<<<<<<< HEAD
            if (ModelUtils.isIntegerSchema(schema)) { // integer type
                if (!ModelUtils.isLongSchema(schema)) { // long type is not integer
                    m.isInteger = Boolean.TRUE;
                }
            }
            if (ModelUtils.isStringSchema(schema)){
                m.isString = Boolean.TRUE;
            }

            addVars(m, schema.getProperties(), schema.getRequired());
=======
            addVars(m, unaliasPropertySchema(allDefinitions, schema.getProperties()), schema.getRequired());
>>>>>>> 66b73e90
        }

        if (m.vars != null) {
            for (CodegenProperty prop : m.vars) {
                postProcessModelProperty(m, prop);
            }
        }
        LOGGER.debug("debugging fromModel return: " + m);

        return m;
    }

    protected void addAdditionPropertiesToCodeGenModel(CodegenModel codegenModel, Schema schema) {
        addParentContainer(codegenModel, codegenModel.name, schema);
    }

    protected void addProperties(Map<String, Schema> properties, List<String> required, Schema schema, Map<String, Schema> allSchemas) {
        if (schema instanceof ComposedSchema) {
            ComposedSchema composedSchema = (ComposedSchema) schema;
            if (composedSchema.getAllOf() == null) {
                return;
            }

            for (Schema component : composedSchema.getAllOf()) {
                addProperties(properties, required, component, allSchemas);
            }
            return;
        }

        if (StringUtils.isNotBlank(schema.get$ref())) {
            Schema interfaceSchema = allSchemas.get(ModelUtils.getSimpleRef(schema.get$ref()));
            addProperties(properties, required, interfaceSchema, allSchemas);
            return;
        }
        if (schema.getProperties() != null) {
            properties.putAll(schema.getProperties());
        }
        if (schema.getRequired() != null) {
            required.addAll(schema.getRequired());
        }
    }

    /**
     * Camelize the method name of the getter and setter
     *
     * @param name string to be camelized
     * @return Camelized string
     */
    public String getterAndSetterCapitalize(String name) {
        if (name == null || name.length() == 0) {
            return name;
        }
        return camelize(toVarName(name));
    }

    /**
     * Convert OAS Property object to Codegen Property object
     *
     * @param name name of the property
     * @param p    OAS property object
     * @return Codegen Property object
     */
    public CodegenProperty fromProperty(String name, Schema p) {
        if (p == null) {
            LOGGER.error("Unexpected missing property for name " + name);
            return null;
        }
        LOGGER.debug("debugging fromProperty for " + name + " : " + p);
        CodegenProperty property = CodegenModelFactory.newInstance(CodegenModelType.PROPERTY);
        property.name = toVarName(name);
        property.baseName = name;
        property.nameInCamelCase = camelize(property.name, false);
        property.nameInSnakeCase = CaseFormat.UPPER_CAMEL.to(CaseFormat.UPPER_UNDERSCORE, property.nameInCamelCase);
        property.description = escapeText(p.getDescription());
        property.unescapedDescription = p.getDescription();
        property.title = p.getTitle();
        property.getter = toGetter(name);
        property.setter = toSetter(name);
        String example = toExampleValue(p);
        if (!"null".equals(example)) {
            property.example = example;
        }
        property.defaultValue = toDefaultValue(p);
        property.defaultValueWithParam = toDefaultValueWithParam(name, p);
        property.jsonSchema = Json.pretty(p);
        if (p.getReadOnly() != null) {
            property.isReadOnly = p.getReadOnly();
        }
        if (p.getXml() != null) {
            if (p.getXml().getAttribute() != null) {
                property.isXmlAttribute = p.getXml().getAttribute();
            }
            property.xmlPrefix = p.getXml().getPrefix();
            property.xmlName = p.getXml().getName();
            property.xmlNamespace = p.getXml().getNamespace();
        }
        if (p.getExtensions() != null && !p.getExtensions().isEmpty()) {
            property.getVendorExtensions().putAll(p.getExtensions());
        }

        String type = getSchemaType(p);
        if (ModelUtils.isIntegerSchema(p)) { // integer type
            property.isNumeric = Boolean.TRUE;
            if (SchemaTypeUtil.INTEGER64_FORMAT.equals(p.getFormat())) { // int64/long format
                property.isLong = Boolean.TRUE;
            } else { // int32 format
                property.isInteger = Boolean.TRUE;
            }

            if (p.getMinimum() != null) {
                property.minimum = String.valueOf(p.getMinimum().longValue());
            }
            if (p.getMaximum() != null) {
                property.maximum = String.valueOf(p.getMaximum().longValue());
            }
            if (p.getExclusiveMinimum() != null) {
                property.exclusiveMinimum = p.getExclusiveMinimum();
            }
            if (p.getExclusiveMaximum() != null) {
                property.exclusiveMaximum = p.getExclusiveMaximum();
            }

            // check if any validation rule defined
            // exclusive* are noop without corresponding min/max
            if (property.minimum != null || property.maximum != null)
                property.hasValidation = true;

            // legacy support
            Map<String, Object> allowableValues = new HashMap<String, Object>();

            if (p.getEnum() != null) {
                List<Object> _enum = p.getEnum();
                property._enum = new ArrayList<String>();
                for (Object i : _enum) {
                    property._enum.add(String.valueOf(i));
                }
                property.isEnum = true;
                allowableValues.put("values", _enum);
            }

            if (allowableValues.size() > 0) {
                property.allowableValues = allowableValues;
            }
        } else if (ModelUtils.isBooleanSchema(p)) { // boolean type
            property.isBoolean = true;
            property.getter = toBooleanGetter(name);
        } else if (ModelUtils.isDateSchema(p)) { // date format
            property.isString = false; // for backward compatibility with 2.x
            property.isDate = true;
            if (p.getEnum() != null) {
                List<String> _enum = p.getEnum();
                property._enum = new ArrayList<String>();
                for (String i : _enum) {
                    property._enum.add(i);
                }
                property.isEnum = true;

                // legacy support
                Map<String, Object> allowableValues = new HashMap<String, Object>();
                allowableValues.put("values", _enum);
                property.allowableValues = allowableValues;
            }
        } else if (ModelUtils.isDateTimeSchema(p)) { // date-time format
            property.isString = false; // for backward compatibility with 2.x
            property.isDateTime = true;
            if (p.getEnum() != null) {
                List<String> _enum = p.getEnum();
                property._enum = new ArrayList<String>();
                for (String i : _enum) {
                    property._enum.add(i);
                }
                property.isEnum = true;

                // legacy support
                Map<String, Object> allowableValues = new HashMap<String, Object>();
                allowableValues.put("values", _enum);
                property.allowableValues = allowableValues;
            }
        } else if (ModelUtils.isStringSchema(p)) {
            if (ModelUtils.isByteArraySchema(p)) {
                property.isByteArray = true;
            } else if (ModelUtils.isBinarySchema(p)) {
                property.isBinary = true;
                property.isFile = true; // file = binary in OAS3
            } else if (ModelUtils.isFileSchema(p)) {
                property.isFile = true;
            } else if (ModelUtils.isUUIDSchema(p)) {
                // keep isString to true to make it backward compatible
                property.isString = true;
                property.isUuid = true;
            } else {
                property.isString = true;
            }

            property.maxLength = p.getMaxLength();
            property.minLength = p.getMinLength();
            property.pattern = toRegularExpression(p.getPattern());

            // check if any validation rule defined
            if (property.pattern != null || property.minLength != null || property.maxLength != null)
                property.hasValidation = true;

            if (p.getEnum() != null) {
                List<String> _enum = p.getEnum();
                property._enum = _enum;
                property.isEnum = true;

                // legacy support
                Map<String, Object> allowableValues = new HashMap<String, Object>();
                allowableValues.put("values", _enum);
                property.allowableValues = allowableValues;
            }
        } else if (ModelUtils.isNumberSchema(p)) {
            property.isNumeric = Boolean.TRUE;
            if (ModelUtils.isFloatSchema(p)) { // float
                property.isFloat = Boolean.TRUE;
            } else if (ModelUtils.isDoubleSchema(p)) { // double
                property.isDouble = Boolean.TRUE;
            } else { // type is number and without format
                property.isNumber = Boolean.TRUE;
            }

            if (p.getMinimum() != null) {
                property.minimum = String.valueOf(p.getMinimum());
            }
            if (p.getMaximum() != null) {
                property.maximum = String.valueOf(p.getMaximum());
            }
            if (p.getExclusiveMinimum() != null) {
                property.exclusiveMinimum = p.getExclusiveMinimum();
            }
            if (p.getExclusiveMaximum() != null) {
                property.exclusiveMaximum = p.getExclusiveMaximum();
            }

            // check if any validation rule defined
            // exclusive* are noop without corresponding min/max
            if (property.minimum != null || property.maximum != null)
                property.hasValidation = true;

            if (p.getEnum() != null && !p.getEnum().isEmpty()) {
                List<Object> _enum = p.getEnum();
                property._enum = new ArrayList<String>();
                for (Object i : _enum) {
                    property._enum.add(String.valueOf(i));
                }
                property.isEnum = true;

                // legacy support
                Map<String, Object> allowableValues = new HashMap<String, Object>();
                allowableValues.put("values", _enum);
                property.allowableValues = allowableValues;
            }
        }

        property.dataType = getTypeDeclaration(p);
        property.dataFormat = p.getFormat();
        property.baseType = getSchemaType(p);

        // this can cause issues for clients which don't support enums
        if (property.isEnum) {
            property.datatypeWithEnum = toEnumName(property);
            property.enumName = toEnumName(property);
        } else {
            property.datatypeWithEnum = property.dataType;
        }

        if (ModelUtils.isArraySchema(p)) {
            property.isContainer = true;
            property.isListContainer = true;
            property.containerType = "array";
            property.baseType = getSchemaType(p);
            if (p.getXml() != null) {
                property.isXmlWrapped = p.getXml().getWrapped() == null ? false : p.getXml().getWrapped();
                property.xmlPrefix = p.getXml().getPrefix();
                property.xmlNamespace = p.getXml().getNamespace();
                property.xmlName = p.getXml().getName();
            }

            // handle inner property
            property.maxItems = p.getMaxItems();
            property.minItems = p.getMinItems();
            String itemName = null;
            if (p.getExtensions() != null && p.getExtensions().get("x-item-name") != null) {
                itemName = p.getExtensions().get("x-item-name").toString();
            }
            if (itemName == null) {
                itemName = property.name;
            }
            CodegenProperty cp = fromProperty(itemName, ((ArraySchema) p).getItems());
            updatePropertyForArray(property, cp);
        } else if (ModelUtils.isMapSchema(p)) {
            property.isContainer = true;
            property.isMapContainer = true;
            property.containerType = "map";
            property.baseType = getSchemaType(p);
            property.minItems = p.getMinProperties();
            property.maxItems = p.getMaxProperties();

            // handle inner property
            CodegenProperty cp = fromProperty("inner", (Schema) p.getAdditionalProperties());
            updatePropertyForMap(property, cp);
        } else { // model
            // TODO revise the logic below
            //if (StringUtils.isNotBlank(p.get$ref())) {
            //    property.baseType = getSimpleRef(p.get$ref());
            //}
            // --END of revision
            setNonArrayMapProperty(property, type);
        }

        LOGGER.debug("debugging from property return: " + property);
        return property;
    }

    /**
     * Update property for array(list) container
     *
     * @param property      Codegen property
     * @param innerProperty Codegen inner property of map or list
     */
    protected void updatePropertyForArray(CodegenProperty property, CodegenProperty innerProperty) {
        if (innerProperty == null) {
            LOGGER.warn("skipping invalid array property " + Json.pretty(property));
            return;
        }
        property.dataFormat = innerProperty.dataFormat;
        if (!languageSpecificPrimitives.contains(innerProperty.baseType)) {
            property.complexType = innerProperty.baseType;
        } else {
            property.isPrimitiveType = true;
        }
        property.items = innerProperty;
        property.mostInnerItems = getMostInnerItems(innerProperty);
        // inner item is Enum
        if (isPropertyInnerMostEnum(property)) {
            // isEnum is set to true when the type is an enum
            // or the inner type of an array/map is an enum
            property.isEnum = true;
            // update datatypeWithEnum and default value for array
            // e.g. List<string> => List<StatusEnum>
            updateDataTypeWithEnumForArray(property);
            // set allowable values to enum values (including array/map of enum)
            property.allowableValues = getInnerEnumAllowableValues(property);
        }

    }

    /**
     * Update property for map container
     *
     * @param property      Codegen property
     * @param innerProperty Codegen inner property of map or list
     */
    protected void updatePropertyForMap(CodegenProperty property, CodegenProperty innerProperty) {
        if (innerProperty == null) {
            LOGGER.warn("skipping invalid map property " + Json.pretty(property));
            return;
        }
        if (!languageSpecificPrimitives.contains(innerProperty.baseType)) {
            property.complexType = innerProperty.baseType;
        } else {
            property.isPrimitiveType = true;
        }
        property.items = innerProperty;
        property.mostInnerItems = getMostInnerItems(innerProperty);
        property.dataFormat = innerProperty.dataFormat;
        // inner item is Enum
        if (isPropertyInnerMostEnum(property)) {
            // isEnum is set to true when the type is an enum
            // or the inner type of an array/map is an enum
            property.isEnum = true;
            // update datatypeWithEnum and default value for map
            // e.g. Dictionary<string, string> => Dictionary<string, StatusEnum>
            updateDataTypeWithEnumForMap(property);
            // set allowable values to enum values (including array/map of enum)
            property.allowableValues = getInnerEnumAllowableValues(property);
        }

    }

    /**
     * Update property for map container
     *
     * @param property Codegen property
     * @return True if the inner most type is enum
     */
    protected Boolean isPropertyInnerMostEnum(CodegenProperty property) {
        CodegenProperty currentProperty = getMostInnerItems(property);

        return currentProperty == null ? false : currentProperty.isEnum;
    }

    protected CodegenProperty getMostInnerItems(CodegenProperty property) {
        CodegenProperty currentProperty = property;
        while (currentProperty != null && (Boolean.TRUE.equals(currentProperty.isMapContainer)
                || Boolean.TRUE.equals(currentProperty.isListContainer))) {
            currentProperty = currentProperty.items;
        }
        return currentProperty;
    }

    protected Map<String, Object> getInnerEnumAllowableValues(CodegenProperty property) {
        CodegenProperty currentProperty = getMostInnerItems(property);

        return currentProperty == null ? new HashMap<String, Object>() : currentProperty.allowableValues;
    }


    /**
     * Update datatypeWithEnum for array container
     *
     * @param property Codegen property
     */
    protected void updateDataTypeWithEnumForArray(CodegenProperty property) {
        CodegenProperty baseItem = property.items;
        while (baseItem != null && (Boolean.TRUE.equals(baseItem.isMapContainer)
                || Boolean.TRUE.equals(baseItem.isListContainer))) {
            baseItem = baseItem.items;
        }
        if (baseItem != null) {
            // set both datatype and datetypeWithEnum as only the inner type is enum
            property.datatypeWithEnum = property.datatypeWithEnum.replace(baseItem.baseType, toEnumName(baseItem));

            // naming the enum with respect to the language enum naming convention
            // e.g. remove [], {} from array/map of enum
            property.enumName = toEnumName(property);

            // set default value for variable with inner enum
            if (property.defaultValue != null) {
                property.defaultValue = property.defaultValue.replace(baseItem.baseType, toEnumName(baseItem));
            }

            updateCodegenPropertyEnum(property);
        }
    }

    /**
     * Update datatypeWithEnum for map container
     *
     * @param property Codegen property
     */
    protected void updateDataTypeWithEnumForMap(CodegenProperty property) {
        CodegenProperty baseItem = property.items;
        while (baseItem != null && (Boolean.TRUE.equals(baseItem.isMapContainer)
                || Boolean.TRUE.equals(baseItem.isListContainer))) {
            baseItem = baseItem.items;
        }

        if (baseItem != null) {
            // set both datatype and datetypeWithEnum as only the inner type is enum
            property.datatypeWithEnum = property.datatypeWithEnum.replace(", " + baseItem.baseType, ", " + toEnumName(baseItem));

            // naming the enum with respect to the language enum naming convention
            // e.g. remove [], {} from array/map of enum
            property.enumName = toEnumName(property);

            // set default value for variable with inner enum
            if (property.defaultValue != null) {
                property.defaultValue = property.defaultValue.replace(", " + property.items.baseType, ", " + toEnumName(property.items));
            }
        }
    }

    protected void setNonArrayMapProperty(CodegenProperty property, String type) {
        property.isNotContainer = true;
        if (languageSpecificPrimitives().contains(type)) {
            property.isPrimitiveType = true;
        } else {
            property.complexType = property.baseType;
        }
    }

    /**
     * Override with any special handling of response codes
     *
     * @param responses OAS Operation's responses
     * @return default method response or <tt>null</tt> if not found
     */
    protected ApiResponse findMethodResponse(ApiResponses responses) {
        String code = null;
        for (String responseCode : responses.keySet()) {
            if (responseCode.startsWith("2") || responseCode.equals("default")) {
                if (code == null || code.compareTo(responseCode) > 0) {
                    code = responseCode;
                }
            }
        }
        if (code == null) {
            return null;
        }
        return responses.get(code);
    }

    /**
     * Convert OAS Operation object to Codegen Operation object (without providing a OAS object)
     *
     * @param path       the path of the operation
     * @param httpMethod HTTP method
     * @param operation  OAS operation object
     * @param schemas    a map of OAS models
     * @return Codegen Operation object
     */
    public CodegenOperation fromOperation(String path, String httpMethod, Operation operation, Map<String, Schema> schemas) {
        return fromOperation(path, httpMethod, operation, schemas, null);
    }

    /**
     * Convert OAS Operation object to Codegen Operation object
     *
     * @param path       the path of the operation
     * @param httpMethod HTTP method
     * @param operation  OAS operation object
     * @param schemas    a map of OAS models
     * @param openAPI    a OAS object representing the spec
     * @return Codegen Operation object
     */
    public CodegenOperation fromOperation(String path,
                                          String httpMethod,
                                          Operation operation,
                                          Map<String, Schema> schemas,
                                          OpenAPI openAPI) {
        LOGGER.debug("fromOperation => operation: " + operation);
        CodegenOperation op = CodegenModelFactory.newInstance(CodegenModelType.OPERATION);
        Set<String> imports = new HashSet<String>();
        if (operation.getExtensions() != null && !operation.getExtensions().isEmpty()) {
            op.vendorExtensions.putAll(operation.getExtensions());
        }

        if (operation == null)
            throw new RuntimeException("operation cannot be null in fromOperation");

        // store the original operationId for plug-in
        op.operationIdOriginal = operation.getOperationId();

        String operationId = getOrGenerateOperationId(operation, path, httpMethod);
        // remove prefix in operationId
        if (removeOperationIdPrefix) {
            int offset = operationId.indexOf('_');
            if (offset > -1) {
                operationId = operationId.substring(offset + 1);
            }
        }
        operationId = removeNonNameElementToCamelCase(operationId);
        op.path = path;
        op.operationId = toOperationId(operationId);
        op.summary = escapeText(operation.getSummary());
        op.unescapedNotes = operation.getDescription();
        op.notes = escapeText(operation.getDescription());
        op.hasConsumes = false;
        op.hasProduces = false;
        if (operation.getDeprecated() != null) {
            op.isDeprecated = operation.getDeprecated();
        }

        addConsumesInfo(openAPI, operation, op);

        if (operation.getResponses() != null && !operation.getResponses().isEmpty()) {
            ApiResponse methodResponse = findMethodResponse(operation.getResponses());
            for (String key : operation.getResponses().keySet()) {
                ApiResponse response = operation.getResponses().get(key);
                addProducesInfo(openAPI, response, op);
                CodegenResponse r = fromResponse(key, response);
                r.hasMore = true;
                if (r.baseType != null &&
                        !defaultIncludes.contains(r.baseType) &&
                        !languageSpecificPrimitives.contains(r.baseType)) {
                    imports.add(r.baseType);
                }
                r.isDefault = response == methodResponse;
                op.responses.add(r);
                if (Boolean.TRUE.equals(r.isBinary) && Boolean.TRUE.equals(r.isDefault)) {
                    op.isResponseBinary = Boolean.TRUE;
                }
                if (Boolean.TRUE.equals(r.isFile) && Boolean.TRUE.equals(r.isDefault)) {
                    op.isResponseFile = Boolean.TRUE;
                }
            }
            op.responses.get(op.responses.size() - 1).hasMore = false;

            if (methodResponse != null) {
                final Schema responseSchema = ModelUtils.getSchemaFromResponse(methodResponse);
                if (responseSchema != null) {
                    CodegenProperty cm = fromProperty("response", responseSchema);

                    if (ModelUtils.isArraySchema(responseSchema)) {
                        ArraySchema as = (ArraySchema) responseSchema;
                        CodegenProperty innerProperty = fromProperty("response", as.getItems());
                        op.returnBaseType = innerProperty.baseType;
                    } else if (ModelUtils.isMapSchema(responseSchema)) {
                        CodegenProperty innerProperty = fromProperty("response", (Schema) responseSchema.getAdditionalProperties());
                        op.returnBaseType = innerProperty.baseType;
                    } else {
                        if (cm.complexType != null) {
                            op.returnBaseType = cm.complexType;
                        } else {
                            op.returnBaseType = cm.baseType;
                        }
                    }

                    // generate examples
                    op.examples = new ExampleGenerator(schemas, openAPI).generateFromResponseSchema(responseSchema, getProducesInfo(openAPI, operation));
                    op.defaultResponse = toDefaultValue(responseSchema);
                    op.returnType = cm.dataType;
                    op.hasReference = schemas != null && schemas.containsKey(op.returnBaseType);

                    // lookup discriminator
                    if (schemas != null) {
                        Schema schema = schemas.get(op.returnBaseType);
                        if (schema != null) {
                            CodegenModel cmod = fromModel(op.returnBaseType, schema, schemas);
                            op.discriminator = cmod.discriminator;
                        }
                    }

                    if (cm.isContainer) {
                        op.returnContainer = cm.containerType;
                        if ("map".equals(cm.containerType)) {
                            op.isMapContainer = true;
                        } else if ("list".equalsIgnoreCase(cm.containerType)) {
                            op.isListContainer = true;
                        } else if ("array".equalsIgnoreCase(cm.containerType)) {
                            op.isListContainer = true;
                        }
                    } else {
                        op.returnSimpleType = true;
                    }
                    if (languageSpecificPrimitives().contains(op.returnBaseType) || op.returnBaseType == null) {
                        op.returnTypeIsPrimitive = true;
                    }
                }
                addHeaders(methodResponse, op.responseHeaders);
            }
        }

        List<Parameter> parameters = operation.getParameters();
        List<CodegenParameter> allParams = new ArrayList<CodegenParameter>();
        List<CodegenParameter> bodyParams = new ArrayList<CodegenParameter>();
        List<CodegenParameter> pathParams = new ArrayList<CodegenParameter>();
        List<CodegenParameter> queryParams = new ArrayList<CodegenParameter>();
        List<CodegenParameter> headerParams = new ArrayList<CodegenParameter>();
        List<CodegenParameter> cookieParams = new ArrayList<CodegenParameter>();
        List<CodegenParameter> formParams = new ArrayList<CodegenParameter>();
        List<CodegenParameter> requiredParams = new ArrayList<CodegenParameter>();
        List<CodegenParameter> optionalParams = new ArrayList<CodegenParameter>();

        CodegenParameter bodyParam = null;
        RequestBody requestBody = operation.getRequestBody();
        if (requestBody != null) {
            if ("application/x-www-form-urlencoded".equalsIgnoreCase(getContentType(requestBody)) ||
                    "multipart/form-data".equalsIgnoreCase(getContentType(requestBody))) {
                // process form parameters
                formParams = fromRequestBodyToFormParameters(requestBody, schemas, imports);
                for (CodegenParameter cp : formParams) {
                    postProcessParameter(cp);
                }
                // add form parameters to the beginning of all parameter list
                if (prependFormOrBodyParameters) {
                    for (CodegenParameter cp : formParams) {
                        allParams.add(cp.copy());
                    }
                }
            } else {
                // process body parameter
                requestBody = ModelUtils.getReferencedRequestBody(openAPI, requestBody);

                String bodyParameterName = "";
                if (op.vendorExtensions != null && op.vendorExtensions.containsKey("x-codegen-request-body-name")) {
                    bodyParameterName = (String) op.vendorExtensions.get("x-codegen-request-body-name");
                }
                bodyParam = fromRequestBody(requestBody, schemas, imports, bodyParameterName);
                bodyParam.description = requestBody.getDescription();
                postProcessParameter(bodyParam);

                bodyParams.add(bodyParam);

                if (prependFormOrBodyParameters) {
                    allParams.add(bodyParam);
                }

                // add example
                if (schemas != null) {
                    op.requestBodyExamples = new ExampleGenerator(schemas, openAPI).generate(null, new ArrayList<String>(getConsumesInfo(openAPI, operation)), bodyParam.baseType);
                }
            }
        }

        if (parameters != null) {
            for (Parameter param : parameters) {
                if (StringUtils.isNotBlank(param.get$ref())) {
                    param = getParameterFromRef(param.get$ref(), openAPI);
                }

                CodegenParameter p = fromParameter(param, imports);

                allParams.add(p);

                if (param instanceof QueryParameter || "query".equalsIgnoreCase(param.getIn())) {
                    queryParams.add(p.copy());
                } else if (param instanceof PathParameter || "path".equalsIgnoreCase(param.getIn())) {
                    pathParams.add(p.copy());
                } else if (param instanceof HeaderParameter || "header".equalsIgnoreCase(param.getIn())) {
                    headerParams.add(p.copy());
                } else if (param instanceof CookieParameter || "cookie".equalsIgnoreCase(param.getIn())) {
                    cookieParams.add(p.copy());
                } else {
                    LOGGER.warn("Unknown parameter type " + p.baseType + " for " + p.baseName);
                }

            }
        }

        // add form/body parameter (if any) to the end of all parameter list
        if (!prependFormOrBodyParameters) {
            for (CodegenParameter cp : formParams) {
                allParams.add(cp.copy());
            }

            for (CodegenParameter cp : bodyParams) {
                allParams.add(cp.copy());
            }
        }

        // ensure unique parameter name
        for (CodegenParameter cp : allParams) {
            if (ensureUniqueParams) {
                if (isParameterNameUnique(cp, allParams)) {
                    continue;
                } else {
                    cp.paramName = generateNextName(cp.paramName);
                }
            }
        }

        // create optional, required parameters
        for (CodegenParameter cp : allParams) {
            if (cp.required) { //required parameters
                requiredParams.add(cp.copy());
            } else { // optional parameters
                optionalParams.add(cp.copy());
                op.hasOptionalParams = true;
            }
        }

        // add imports to operation import tag
        for (String i : imports) {
            if (needToImport(i)) {
                op.imports.add(i);
            }
        }

        op.bodyParam = bodyParam;
        op.httpMethod = httpMethod.toUpperCase();

        // move "required" parameters in front of "optional" parameters
        if (sortParamsByRequiredFlag) {
            Collections.sort(allParams, new Comparator<CodegenParameter>() {
                @Override
                public int compare(CodegenParameter one, CodegenParameter another) {
                    if (one.required == another.required) return 0;
                    else if (one.required) return -1;
                    else return 1;
                }
            });
        }

        op.allParams = addHasMore(allParams);
        op.bodyParams = addHasMore(bodyParams);
        op.pathParams = addHasMore(pathParams);
        op.queryParams = addHasMore(queryParams);
        op.headerParams = addHasMore(headerParams);
        op.cookieParams = addHasMore(cookieParams);
        op.formParams = addHasMore(formParams);
        op.requiredParams = addHasMore(requiredParams);
        op.optionalParams = addHasMore(optionalParams);
        op.externalDocs = operation.getExternalDocs();
        // legacy support
        op.nickname = op.operationId;

        if (op.allParams.size() > 0) {
            op.hasParams = true;
        }
        op.hasRequiredParams = op.requiredParams.size() > 0;

        // set Restful Flag
        op.isRestfulShow = op.isRestfulShow();
        op.isRestfulIndex = op.isRestfulIndex();
        op.isRestfulCreate = op.isRestfulCreate();
        op.isRestfulUpdate = op.isRestfulUpdate();
        op.isRestfulDestroy = op.isRestfulDestroy();
        op.isRestful = op.isRestful();

        return op;
    }

    public boolean isParameterNameUnique(CodegenParameter p, List<CodegenParameter> parameters) {
        for (CodegenParameter parameter : parameters) {
            if (System.identityHashCode(p) == System.identityHashCode(parameter)) {
                continue; // skip itself
            }

            if (p.paramName.equals(parameter.paramName)) {
                return false;
            }
        }

        return true;
    }

    /**
     * Convert OAS Response object to Codegen Response object
     *
     * @param responseCode HTTP response code
     * @param response     OAS Response object
     * @return Codegen Response object
     */
    public CodegenResponse fromResponse(String responseCode, ApiResponse response) {
        CodegenResponse r = CodegenModelFactory.newInstance(CodegenModelType.RESPONSE);
        if ("default".equals(responseCode)) {
            r.code = "0";
        } else {
            r.code = responseCode;
        }
        final Schema responseSchema = ModelUtils.getSchemaFromResponse(response);
        r.schema = responseSchema;
        r.message = escapeText(response.getDescription());
        // TODO need to revise and test examples in responses
        // ApiResponse does not support examples at the moment
        //r.examples = toExamples(response.getExamples());
        r.jsonSchema = Json.pretty(response);
        if (response.getExtensions() != null && !response.getExtensions().isEmpty()) {
            r.vendorExtensions.putAll(response.getExtensions());
        }
        addHeaders(response, r.headers);
        r.hasHeaders = !r.headers.isEmpty();

        if (r.schema != null) {
            CodegenProperty cp = fromProperty("response", responseSchema);

            if (ModelUtils.isArraySchema(responseSchema)) {
                ArraySchema as = (ArraySchema) responseSchema;
                CodegenProperty innerProperty = fromProperty("response", as.getItems());
                CodegenProperty innerCp = innerProperty;
                while (innerCp != null) {
                    r.baseType = innerCp.baseType;
                    innerCp = innerCp.items;
                }
            } else {
                if (cp.complexType != null) {
                    r.baseType = cp.complexType;
                } else {
                    r.baseType = cp.baseType;
                }
            }

            r.dataType = cp.dataType;

            if (Boolean.TRUE.equals(cp.isString) && Boolean.TRUE.equals(cp.isUuid)) {
                r.isUuid = true;
            } else if (Boolean.TRUE.equals(cp.isByteArray)) {
                r.isByteArray = true;
            } else if (Boolean.TRUE.equals(cp.isString)) {
                r.isString = true;
            } else if (Boolean.TRUE.equals(cp.isBoolean)) {
                r.isBoolean = true;
            } else if (Boolean.TRUE.equals(cp.isLong)) {
                r.isLong = true;
                r.isNumeric = true;
            } else if (Boolean.TRUE.equals(cp.isInteger)) {
                r.isInteger = true;
                r.isNumeric = true;
            } else if (Boolean.TRUE.equals(cp.isNumber)) {
                r.isNumber = true;
                r.isNumeric = true;
            } else if (Boolean.TRUE.equals(cp.isDouble)) {
                r.isDouble = true;
                r.isNumeric = true;
            } else if (Boolean.TRUE.equals(cp.isFloat)) {
                r.isFloat = true;
                r.isNumeric = true;
            } else if (Boolean.TRUE.equals(cp.isBinary)) {
                r.isFile = true; // file = binary in OAS3
                r.isBinary = true;
            } else if (Boolean.TRUE.equals(cp.isFile)) {
                r.isFile = true;
            } else if (Boolean.TRUE.equals(cp.isDate)) {
                r.isDate = true;
            } else if (Boolean.TRUE.equals(cp.isDateTime)) {
                r.isDateTime = true;
            } else {
                LOGGER.debug("Property type is not primitive: " + cp.dataType);
            }

            if (cp.isContainer) {
                r.simpleType = false;
                r.containerType = cp.containerType;
                r.isMapContainer = "map".equals(cp.containerType);
                r.isListContainer = "list".equalsIgnoreCase(cp.containerType) || "array".equalsIgnoreCase(cp.containerType);
            } else {
                r.simpleType = true;
            }

            r.primitiveType = (r.baseType == null || languageSpecificPrimitives().contains(r.baseType));
        }

        if (r.baseType == null) {
            r.isMapContainer = false;
            r.isListContainer = false;
            r.primitiveType = true;
            r.simpleType = true;
        }

        return r;
    }

    /**
     * Convert OAS Parameter object to Codegen Parameter object
     *
     * @param parameter OAS parameter object
     * @param imports   set of imports for library/package/module
     * @return Codegen Parameter object
     */
    public CodegenParameter fromParameter(Parameter parameter, Set<String> imports) {
        CodegenParameter codegenParameter = CodegenModelFactory.newInstance(CodegenModelType.PARAMETER);
        codegenParameter.baseName = parameter.getName();
        codegenParameter.description = escapeText(parameter.getDescription());
        codegenParameter.unescapedDescription = parameter.getDescription();
        if (parameter.getRequired() != null) {
            codegenParameter.required = parameter.getRequired();
        }
        codegenParameter.jsonSchema = Json.pretty(parameter);

        if (System.getProperty("debugParser") != null) {
            LOGGER.info("working on Parameter " + parameter.getName());
            LOGGER.info("JSON schema: " + codegenParameter.jsonSchema);
        }

        if (parameter.getExtensions() != null && !parameter.getExtensions().isEmpty()) {
            codegenParameter.vendorExtensions.putAll(parameter.getExtensions());
        }

        if (parameter.getSchema() != null) {
            Schema parameterSchema = parameter.getSchema();
            if (parameterSchema == null) {
                LOGGER.warn("warning!  Schema not found for parameter \"" + parameter.getName() + "\", using String");
                parameterSchema = new StringSchema().description("//TODO automatically added by openapi-generator due to missing type definition.");
            }
            // set default value
            if (parameterSchema.getDefault() != null) {
                codegenParameter.defaultValue = toDefaultValue(parameterSchema);
            }
            // TDOO revise collectionFormat
            String collectionFormat = null;
            if (ModelUtils.isArraySchema(parameterSchema)) { // for array parameter
                final ArraySchema arraySchema = (ArraySchema) parameterSchema;
                Schema inner = arraySchema.getItems();
                if (inner == null) {
                    LOGGER.warn("warning! No inner type supplied for array parameter \"" + parameter.getName() + "\", using String");
                    inner = new StringSchema().description("//TODO automatically added by openapi-generator due to missing iner type definition in the spec");
                    arraySchema.setItems(inner);
                }

                collectionFormat = getCollectionFormat(parameter);
                // default to csv:
                collectionFormat = StringUtils.isEmpty(collectionFormat) ? "csv" : collectionFormat;
                CodegenProperty codegenProperty = fromProperty("inner", inner);
                codegenParameter.items = codegenProperty;
                codegenParameter.mostInnerItems = codegenProperty.mostInnerItems;
                codegenParameter.baseType = codegenProperty.dataType;
                codegenParameter.isContainer = true;
                codegenParameter.isListContainer = true;


                // recursively add import
                while (codegenProperty != null) {
                    imports.add(codegenProperty.baseType);
                    codegenProperty = codegenProperty.items;
                }

            } else if (ModelUtils.isMapSchema(parameterSchema)) { // for map parameter
                CodegenProperty codegenProperty = fromProperty("inner", (Schema) parameterSchema.getAdditionalProperties());
                codegenParameter.items = codegenProperty;
                codegenParameter.mostInnerItems = codegenProperty.mostInnerItems;
                codegenParameter.baseType = codegenProperty.dataType;
                codegenParameter.isContainer = true;
                codegenParameter.isMapContainer = true;

                // recursively add import
                while (codegenProperty != null) {
                    imports.add(codegenProperty.baseType);
                    codegenProperty = codegenProperty.items;
                }
            }
/* TODO revise the logic below
            } else {
                Map<PropertyId, Object> args = new HashMap<PropertyId, Object>();
                String format = qp.getFormat();
                args.put(PropertyId.ENUM, qp.getEnum());
                property = PropertyBuilder.build(type, format, args);
            }
*/

            CodegenProperty codegenProperty = fromProperty(parameter.getName(), parameterSchema);
            // TODO revise below which seems not working
            //if (parameterSchema.getRequired() != null && !parameterSchema.getRequired().isEmpty() && parameterSchema.getRequired().contains(codegenProperty.baseName)) {
            codegenProperty.required = Boolean.TRUE.equals(parameter.getRequired()) ? true : false;
            //}
            //codegenProperty.required = true;

            // set boolean flag (e.g. isString)
            setParameterBooleanFlagWithCodegenProperty(codegenParameter, codegenProperty);


            String parameterDataType = this.getParameterDataType(parameter, parameterSchema);
            if (parameterDataType != null) {
                codegenParameter.dataType = parameterDataType;
            } else {
                codegenParameter.dataType = codegenProperty.dataType;
            }
            codegenParameter.dataFormat = codegenProperty.dataFormat;
            codegenParameter.required = codegenProperty.required;

            if (codegenProperty.isEnum) {
                codegenParameter.datatypeWithEnum = codegenProperty.datatypeWithEnum;
                codegenParameter.enumName = codegenProperty.enumName;
            }

            // enum
            updateCodegenPropertyEnum(codegenProperty);
            codegenParameter.isEnum = codegenProperty.isEnum;
            codegenParameter._enum = codegenProperty._enum;
            codegenParameter.allowableValues = codegenProperty.allowableValues;

            if (codegenProperty.items != null && codegenProperty.items.isEnum) {
                codegenParameter.datatypeWithEnum = codegenProperty.datatypeWithEnum;
                codegenParameter.enumName = codegenProperty.enumName;
                codegenParameter.items = codegenProperty.items;
                codegenParameter.mostInnerItems = codegenProperty.mostInnerItems;
            }

            codegenParameter.collectionFormat = collectionFormat;
            if ("multi".equals(collectionFormat)) {
                codegenParameter.isCollectionFormatMulti = true;
            }
            codegenParameter.paramName = toParamName(parameter.getName());

            // import
            if (codegenProperty.complexType != null) {
                imports.add(codegenProperty.complexType);
            }

            // validation
            // handle maximum, minimum properly for int/long by removing the trailing ".0"
            if (ModelUtils.isIntegerSchema(parameterSchema)) {
                codegenParameter.maximum = parameterSchema.getMaximum() == null ? null : String.valueOf(parameterSchema.getMaximum().longValue());
                codegenParameter.minimum = parameterSchema.getMinimum() == null ? null : String.valueOf(parameterSchema.getMinimum().longValue());
            } else {
                codegenParameter.maximum = parameterSchema.getMaximum() == null ? null : String.valueOf(parameterSchema.getMaximum());
                codegenParameter.minimum = parameterSchema.getMinimum() == null ? null : String.valueOf(parameterSchema.getMinimum());
            }

            codegenParameter.exclusiveMaximum = parameterSchema.getExclusiveMaximum() == null ? false : parameterSchema.getExclusiveMaximum();
            codegenParameter.exclusiveMinimum = parameterSchema.getExclusiveMinimum() == null ? false : parameterSchema.getExclusiveMinimum();
            codegenParameter.maxLength = parameterSchema.getMaxLength();
            codegenParameter.minLength = parameterSchema.getMinLength();
            codegenParameter.pattern = toRegularExpression(parameterSchema.getPattern());
            codegenParameter.maxItems = parameterSchema.getMaxItems();
            codegenParameter.minItems = parameterSchema.getMinItems();
            codegenParameter.uniqueItems = parameterSchema.getUniqueItems() == null ? false : parameterSchema.getUniqueItems();
            codegenParameter.multipleOf = parameterSchema.getMultipleOf();

            // exclusive* are noop without corresponding min/max
            if (codegenParameter.maximum != null || codegenParameter.minimum != null ||
                    codegenParameter.maxLength != null || codegenParameter.minLength != null ||
                    codegenParameter.maxItems != null || codegenParameter.minItems != null ||
                    codegenParameter.pattern != null) {
                codegenParameter.hasValidation = true;
            }

        } else {
            LOGGER.error("ERROR! Not handling  " + parameter + " as Body Parameter at the moment");
             /* TODO need to revise the logic below to handle body parameter
            if (!(parameter instanceof BodyParameter)) {
                LOGGER.error("Cannot use Parameter " + parameter + " as Body Parameter");
            }

            BodyParameter bp = (BodyParameter) param;
            Model model = bp.getSchema();

            if (model instanceof ModelImpl) {
                ModelImpl impl = (ModelImpl) model;
                CodegenModel cm = fromModel(bp.getName(), impl);
                if (!cm.emptyVars) {
                    codegen.dataType = getTypeDeclaration(cm.classname);
                    imports.add(p.dataType);
                } else {
                    Property prop = PropertyBuilder.build(impl.getType(), impl.getFormat(), null);
                    prop.setRequired(bp.getRequired());
                    CodegenProperty cp = fromProperty("property", prop);
                    if (cp != null) {
                        p.baseType = cp.baseType;
                        p.dataType = cp.datatype;
                        p.isPrimitiveType = cp.isPrimitiveType;
                        p.isBinary = isDataTypeBinary(cp.datatype);
                        p.isFile = isDataTypeFile(cp.datatype);
                        if (cp.complexType != null) {
                            imports.add(cp.complexType);
                        }
                    }

                    // set boolean flag (e.g. isString)
                    setParameterBooleanFlagWithCodegenProperty(p, cp);
                }
            } else if (model instanceof ArrayModel) {
                // to use the built-in model parsing, we unwrap the ArrayModel
                // and get a single property from it
                ArrayModel impl = (ArrayModel) model;
                // get the single property
                ArrayProperty ap = new ArrayProperty().items(impl.getItems());
                ap.setRequired(param.getRequired());
                CodegenProperty cp = fromProperty("inner", ap);
                if (cp.complexType != null) {
                    imports.add(cp.complexType);
                }
                imports.add(cp.baseType);

                // recursively add import
                CodegenProperty innerCp = cp;
                while(innerCp != null) {
                    if(innerCp.complexType != null) {
                        imports.add(innerCp.complexType);
                    }
                    innerCp = innerCp.items;
                }

                p.items = cp;
                p.dataType = cp.datatype;
                p.baseType = cp.complexType;
                p.isPrimitiveType = cp.isPrimitiveType;
                p.isContainer = true;
                p.isListContainer = true;

                // set boolean flag (e.g. isString)
                setParameterBooleanFlagWithCodegenProperty(p, cp);
            } else {
                Model sub = bp.getSchema();
                if (sub instanceof RefModel) {
                    String name = ((RefModel) sub).getSimpleRef();
                    name = getAlias(name);
                    if (typeMapping.containsKey(name)) {
                        name = typeMapping.get(name);
                        p.baseType = name;
                    } else {
                        name = toModelName(name);
                        p.baseType = name;
                        if (defaultIncludes.contains(name)) {
                            imports.add(name);
                        }
                        imports.add(name);
                        name = getTypeDeclaration(name);
                    }
                    p.dataType = name;
                }
            }
            p.paramName = toParamName(bp.getName());
        */
        }

        if (parameter instanceof QueryParameter || "query".equalsIgnoreCase(parameter.getIn())) {
            codegenParameter.isQueryParam = true;
        } else if (parameter instanceof PathParameter || "path".equalsIgnoreCase(parameter.getIn())) {
            codegenParameter.required = true;
            codegenParameter.isPathParam = true;
        } else if (parameter instanceof HeaderParameter || "header".equalsIgnoreCase(parameter.getIn())) {
            codegenParameter.isHeaderParam = true;
        } else if (parameter instanceof CookieParameter || "cookie".equalsIgnoreCase(parameter.getIn())) {
            codegenParameter.isCookieParam = true;
        } else {
            LOGGER.warn("Unknown parameter type: " + parameter.getName());
        }

        // set the parameter excample value
        // should be overridden by lang codegen
        setParameterExampleValue(codegenParameter);

        postProcessParameter(codegenParameter);
        LOGGER.debug("debugging codegenParameter return: " + codegenParameter);
        return codegenParameter;
    }

    /**
     * Returns the data type of a parameter.
     * Returns null by default to use the CodegenProperty.datatype value
     *
     * @param parameter Parameter
     * @param schema    Schema
     * @return data type
     */
    protected String getParameterDataType(Parameter parameter, Schema schema) {
        return null;
    }

    // TODO revise below as it should be replaced by ModelUtils.isByteArraySchema(parameterSchema)
    public boolean isDataTypeBinary(String dataType) {
        if (dataType != null) {
            return dataType.toLowerCase().startsWith("byte");
        } else {
            return false;
        }
    }

    // TODO revise below as it should be replaced by ModelUtils.isFileSchema(parameterSchema)
    public boolean isDataTypeFile(String dataType) {
        if (dataType != null) {
            return dataType.toLowerCase().equals("file");
        } else {
            return false;
        }
    }

    /**
     * Convert map of OAS SecurityScheme objects to a list of Codegen Security objects
     *
     * @param securitySchemeMap a map of OAS SecuritySchemeDefinition object
     * @return a list of Codegen Security objects
     */
    @SuppressWarnings("static-method")
    public List<CodegenSecurity> fromSecurity(Map<String, SecurityScheme> securitySchemeMap) {
        if (securitySchemeMap == null) {
            return Collections.emptyList();
        }

        List<CodegenSecurity> codegenSecurities = new ArrayList<CodegenSecurity>(securitySchemeMap.size());
        for (String key : securitySchemeMap.keySet()) {
            final SecurityScheme securityScheme = securitySchemeMap.get(key);

            CodegenSecurity cs = CodegenModelFactory.newInstance(CodegenModelType.SECURITY);
            cs.name = key;
            cs.type = securityScheme.getType().toString();
            cs.isCode = cs.isPassword = cs.isApplication = cs.isImplicit = false;

            if (SecurityScheme.Type.APIKEY.equals(securityScheme.getType())) {
                cs.isBasic = cs.isOAuth = false;
                cs.isApiKey = true;
                cs.keyParamName = securityScheme.getName();
                cs.isKeyInHeader = securityScheme.getIn() == SecurityScheme.In.HEADER;
                cs.isKeyInQuery = securityScheme.getIn() == SecurityScheme.In.QUERY;
                cs.isKeyInCookie = securityScheme.getIn() == SecurityScheme.In.COOKIE;  //it assumes a validation step prior to generation. (cookie-auth supported from OpenAPI 3.0.0)
            } else if (SecurityScheme.Type.HTTP.equals(securityScheme.getType())) {
                cs.isKeyInHeader = cs.isKeyInQuery = cs.isKeyInCookie = cs.isApiKey = cs.isOAuth = false;
                cs.isBasic = true;
            } else if (SecurityScheme.Type.OAUTH2.equals(securityScheme.getType())) {
                cs.isKeyInHeader = cs.isKeyInQuery = cs.isKeyInCookie = cs.isApiKey = cs.isBasic = false;
                cs.isOAuth = true;
                final OAuthFlows flows = securityScheme.getFlows();
                if (securityScheme.getFlows() == null) {
                    throw new RuntimeException("missing oauth flow in " + cs.name);
                }
                if (flows.getPassword() != null) {
                    setOauth2Info(cs, flows.getPassword());
                    cs.isPassword = true;
                    cs.flow = "password";
                } else if (flows.getImplicit() != null) {
                    setOauth2Info(cs, flows.getImplicit());
                    cs.isImplicit = true;
                    cs.flow = "implicit";
                } else if (flows.getClientCredentials() != null) {
                    setOauth2Info(cs, flows.getClientCredentials());
                    cs.isApplication = true;
                    cs.flow = "application";
                } else if (flows.getAuthorizationCode() != null) {
                    setOauth2Info(cs, flows.getAuthorizationCode());
                    cs.isCode = true;
                    cs.flow = "accessCode";
                } else {
                    throw new RuntimeException("Could not identify any oauth2 flow in " + cs.name);
                }
            }

            codegenSecurities.add(cs);
        }

        // sort auth methods to maintain the same order
        Collections.sort(codegenSecurities, new Comparator<CodegenSecurity>() {
            @Override
            public int compare(CodegenSecurity one, CodegenSecurity another) {
                return ObjectUtils.compare(one.name, another.name);
            }
        });
        // set 'hasMore'
        Iterator<CodegenSecurity> it = codegenSecurities.iterator();
        while (it.hasNext()) {
            final CodegenSecurity security = it.next();
            security.hasMore = it.hasNext();
        }

        return codegenSecurities;
    }

    protected void setReservedWordsLowerCase(List<String> words) {
        reservedWords = new HashSet<String>();
        for (String word : words) {
            reservedWords.add(word.toLowerCase());
        }
    }

    protected boolean isReservedWord(String word) {
        return word != null && reservedWords.contains(word.toLowerCase());
    }

    /**
     * Get operationId from the operation object, and if it's blank, generate a new one from the given parameters.
     *
     * @param operation  the operation object
     * @param path       the path of the operation
     * @param httpMethod the HTTP method of the operation
     * @return the (generated) operationId
     */
    protected String getOrGenerateOperationId(Operation operation, String path, String httpMethod) {
        String operationId = operation.getOperationId();
        if (StringUtils.isBlank(operationId)) {
            String tmpPath = path;
            tmpPath = tmpPath.replaceAll("\\{", "");
            tmpPath = tmpPath.replaceAll("\\}", "");
            String[] parts = (tmpPath + "/" + httpMethod).split("/");
            StringBuilder builder = new StringBuilder();
            if ("/".equals(tmpPath)) {
                // must be root tmpPath
                builder.append("root");
            }
            for (String part : parts) {
                if (part.length() > 0) {
                    if (builder.toString().length() == 0) {
                        part = Character.toLowerCase(part.charAt(0)) + part.substring(1);
                    } else {
                        part = initialCaps(part);
                    }
                    builder.append(part);
                }
            }
            operationId = sanitizeName(builder.toString());
            LOGGER.warn("Empty operationId found for path: " + httpMethod + " " + path + ". Renamed to auto-generated operationId: " + operationId);
        }
        return operationId;
    }

    /**
     * Check the type to see if it needs import the library/module/package
     *
     * @param type name of the type
     * @return true if the library/module/package of the corresponding type needs to be imported
     */
    protected boolean needToImport(String type) {
        return StringUtils.isNotBlank(type) && !defaultIncludes.contains(type)
                && !languageSpecificPrimitives.contains(type);
    }

    @SuppressWarnings("static-method")
    protected List<Map<String, Object>> toExamples(Map<String, Object> examples) {
        if (examples == null) {
            return null;
        }

        final List<Map<String, Object>> output = new ArrayList<Map<String, Object>>(examples.size());
        for (Map.Entry<String, Object> entry : examples.entrySet()) {
            final Map<String, Object> kv = new HashMap<String, Object>();
            kv.put("contentType", entry.getKey());
            kv.put("example", entry.getValue());
            output.add(kv);
        }
        return output;
    }

    /**
     * Add headers to codegen property
     *
     * @param response   API response
     * @param properties list of codegen property
     */
    private void addHeaders(ApiResponse response, List<CodegenProperty> properties) {
        if (response.getHeaders() != null) {
            for (Map.Entry<String, Header> headers : response.getHeaders().entrySet()) {
                CodegenProperty cp = fromProperty(headers.getKey(), headers.getValue().getSchema());
                cp.setDescription(escapeText(headers.getValue().getDescription()));
                cp.setUnescapedDescription(headers.getValue().getDescription());
                properties.add(cp);
            }
        }
    }

    private static List<CodegenParameter> addHasMore(List<CodegenParameter> objs) {
        if (objs != null) {
            for (int i = 0; i < objs.size(); i++) {
                if (i > 0) {
                    objs.get(i).secondaryParam = true;
                }
                if (i < objs.size() - 1) {
                    objs.get(i).hasMore = true;
                }
            }
        }
        return objs;
    }

    /**
     * Add operation to group
     *
     * @param tag          name of the tag
     * @param resourcePath path of the resource
     * @param operation    OAS Operation object
     * @param co           Codegen Operation object
     * @param operations   map of Codegen operations
     */
    @SuppressWarnings("static-method")
    public void addOperationToGroup(String tag, String resourcePath, Operation operation, CodegenOperation co, Map<String, List<CodegenOperation>> operations) {
        List<CodegenOperation> opList = operations.get(tag);
        if (opList == null) {
            opList = new ArrayList<CodegenOperation>();
            operations.put(tag, opList);
        }
        // check for operationId uniqueness
        String uniqueName = co.operationId;
        int counter = 0;
        for (CodegenOperation op : opList) {
            if (uniqueName.equals(op.operationId)) {
                uniqueName = co.operationId + "_" + counter;
                counter++;
            }
        }
        if (!co.operationId.equals(uniqueName)) {
            LOGGER.warn("generated unique operationId `" + uniqueName + "`");
        }
        co.operationId = uniqueName;
        co.operationIdLowerCase = uniqueName.toLowerCase();
        co.operationIdCamelCase = DefaultCodegen.camelize(uniqueName);
        co.operationIdSnakeCase = DefaultCodegen.underscore(uniqueName);
        opList.add(co);
        co.baseName = tag;
    }


    private void addParentContainer(CodegenModel model, String name, Schema schema) {
        final CodegenProperty property = fromProperty(name, schema);
        addImport(model, property.complexType);
        model.parent = toInstantiationType(schema);
        final String containerType = property.containerType;
        final String instantiationType = instantiationTypes.get(containerType);
        if (instantiationType != null) {
            addImport(model, instantiationType);
        }

        final String mappedType = typeMapping.get(containerType);
        if (mappedType != null) {
            addImport(model, mappedType);
        }
    }

    /**
     * Underscore the given word.
     * Copied from Twitter elephant bird
     * https://github.com/twitter/elephant-bird/blob/master/core/src/main/java/com/twitter/elephantbird/util/Strings.java
     *
     * @param word The word
     * @return The underscored version of the word
     */
    public static String underscore(String word) {
        String firstPattern = "([A-Z]+)([A-Z][a-z])";
        String secondPattern = "([a-z\\d])([A-Z])";
        String replacementPattern = "$1_$2";
        // Replace package separator with slash.
        word = word.replaceAll("\\.", "/"); // FIXME: a parameter should not be assigned. Also declare the methods parameters as 'final'.
        // Replace $ with two underscores for inner classes.
        word = word.replaceAll("\\$", "__");
        // Replace capital letter with _ plus lowercase letter.
        word = word.replaceAll(firstPattern, replacementPattern);
        word = word.replaceAll(secondPattern, replacementPattern);
        word = word.replace('-', '_');
        // replace space with underscore
        word = word.replace(' ', '_');
        word = word.toLowerCase();
        return word;
    }

    /**
     * Dashize the given word.
     *
     * @param word The word
     * @return The dashized version of the word, e.g. "my-name"
     */
    @SuppressWarnings("static-method")
    protected String dashize(String word) {
        return underscore(word).replaceAll("[_ ]", "-");
    }

    /**
     * Generate the next name for the given name, i.e. append "2" to the base name if not ending with a number,
     * otherwise increase the number by 1. For example:
     * status    => status2
     * status2   => status3
     * myName100 => myName101
     *
     * @param name The base name
     * @return The next name for the base name
     */
    private static String generateNextName(String name) {
        Pattern pattern = Pattern.compile("\\d+\\z");
        Matcher matcher = pattern.matcher(name);
        if (matcher.find()) {
            String numStr = matcher.group();
            int num = Integer.parseInt(numStr) + 1;
            return name.substring(0, name.length() - numStr.length()) + num;
        } else {
            return name + "2";
        }
    }

    protected void addImport(CodegenModel m, String type) {
        if (type != null && needToImport(type)) {
            m.imports.add(type);
        }
    }

    /**
     * Loop through propertiies and unalias the reference if $ref (reference) is defined
     *
     * @param allSchemas all schemas defined in the spec
     * @param properties model properties (schemas)
     * @return model properties with direct reference to schemas
     */
    private Map<String, Schema> unaliasPropertySchema(Map<String, Schema> allSchemas, Map<String, Schema> properties) {
        if (properties != null) {
            for (String key : properties.keySet()) {
                properties.put(key, ModelUtils.unaliasSchema(allSchemas, properties.get(key)));

            }
        }

        return properties;
    }

    private void addVars(CodegenModel model, Map<String, Schema> properties, List<String> required) {
        addVars(model, properties, required, null, null);
    }

    private void addVars(CodegenModel m, Map<String, Schema> properties, List<String> required,
                         Map<String, Schema> allProperties, List<String> allRequired) {

        m.hasRequired = false;
        if (properties != null && !properties.isEmpty()) {
            m.hasVars = true;
            m.hasEnums = false;

            Set<String> mandatory = required == null ? Collections.<String>emptySet()
                    : new TreeSet<String>(required);
            addVars(m, m.vars, properties, mandatory);
            m.allMandatory = m.mandatory = mandatory;
        } else {
            m.emptyVars = true;
            m.hasVars = false;
            m.hasEnums = false;
        }

        if (allProperties != null) {
            Set<String> allMandatory = allRequired == null ? Collections.<String>emptySet()
                    : new TreeSet<String>(allRequired);
            addVars(m, m.allVars, allProperties, allMandatory);
            m.allMandatory = allMandatory;
        }
    }

    private void addVars(CodegenModel m, List<CodegenProperty> vars, Map<String, Schema> properties, Set<String> mandatory) {
        // convert set to list so that we can access the next entry in the loop
        List<Map.Entry<String, Schema>> propertyList = new ArrayList<Map.Entry<String, Schema>>(properties.entrySet());
        final int totalCount = propertyList.size();
        for (int i = 0; i < totalCount; i++) {
            Map.Entry<String, Schema> entry = propertyList.get(i);

            final String key = entry.getKey();
            final Schema prop = entry.getValue();

            if (prop == null) {
                LOGGER.warn("null property for " + key);
            } else {
                final CodegenProperty cp = fromProperty(key, prop);
                cp.required = mandatory.contains(key);
                m.hasRequired = m.hasRequired || cp.required;
                m.hasOptional = m.hasOptional || !cp.required;
                if (cp.isEnum) {
                    // FIXME: if supporting inheritance, when called a second time for allProperties it is possible for
                    // m.hasEnums to be set incorrectly if allProperties has enumerations but properties does not.
                    m.hasEnums = true;
                }

                // set model's hasOnlyReadOnly to false if the property is read-only
                if (!Boolean.TRUE.equals(cp.isReadOnly)) {
                    m.hasOnlyReadOnly = false;
                }

                if (i + 1 != totalCount) {
                    cp.hasMore = true;
                    // check the next entry to see if it's read only
                    if (!Boolean.TRUE.equals(propertyList.get(i + 1).getValue().getReadOnly())) {
                        cp.hasMoreNonReadOnly = true; // next entry is not ready only
                    }
                }

                if (cp.isContainer) {
                    addImport(m, typeMapping.get("array"));
                }

                addImport(m, cp.baseType);
                CodegenProperty innerCp = cp;
                while (innerCp != null) {
                    addImport(m, innerCp.complexType);
                    innerCp = innerCp.items;
                }
                vars.add(cp);

                // if required, add to the list "requiredVars"
                if (Boolean.TRUE.equals(cp.required)) {
                    m.requiredVars.add(cp);
                } else { // else add to the list "optionalVars" for optional property
                    m.optionalVars.add(cp);
                }

                // if readonly, add to readOnlyVars (list of properties)
                if (Boolean.TRUE.equals(cp.isReadOnly)) {
                    m.readOnlyVars.add(cp);
                } else { // else add to readWriteVars (list of properties)
                    // FIXME: readWriteVars can contain duplicated properties. Debug/breakpoint here while running C# generator (Dog and Cat models)
                    m.readWriteVars.add(cp);
                }
            }
        }
    }

    /**
     * Determine all of the types in the model definitions (schemas) that are aliases of
     * simple types.
     *
     * @param schemas The complete set of model definitions (schemas).
     * @return A mapping from model name to type alias
     */
    private static Map<String, String> getAllAliases(Map<String, Schema> schemas) {
        if (schemas == null || schemas.isEmpty()) {
            return new HashMap<>();
        }

        Map<String, String> aliases = new HashMap<>();
        for (Map.Entry<String, Schema> entry : schemas.entrySet()) {
            String oasName = entry.getKey();
            Schema schema = entry.getValue();
            String schemaType = getPrimitiveType(schema);
            if (schemaType != null && !schemaType.equals("object") && !schemaType.equals("array")
                    && schema.getEnum() == null && !ModelUtils.isMapSchema(schema)) {
                aliases.put(oasName, schemaType);
            }

        }

        return aliases;
    }

    /**
     * Remove characters not suitable for variable or method name from the input and camelize it
     *
     * @param name string to be camelize
     * @return camelized string
     */
    @SuppressWarnings("static-method")
    public String removeNonNameElementToCamelCase(String name) {
        return removeNonNameElementToCamelCase(name, "[-_:;#]");
    }

    /**
     * Remove characters that is not good to be included in method name from the input and camelize it
     *
     * @param name                  string to be camelize
     * @param nonNameElementPattern a regex pattern of the characters that is not good to be included in name
     * @return camelized string
     */
    protected String removeNonNameElementToCamelCase(final String name, final String nonNameElementPattern) {
        String result = Arrays.stream(name.split(nonNameElementPattern))
                .map(StringUtils::capitalize)
                .collect(Collectors.joining(""));
        if (result.length() > 0) {
            result = result.substring(0, 1).toLowerCase() + result.substring(1);
        }
        return result;
    }

    /**
     * Camelize name (parameter, property, method, etc) with upper case for first letter
     * copied from Twitter elephant bird
     * https://github.com/twitter/elephant-bird/blob/master/core/src/main/java/com/twitter/elephantbird/util/Strings.java
     *
     * @param word string to be camelize
     * @return camelized string
     */
    public static String camelize(String word) {
        return camelize(word, false);
    }

    /**
     * Camelize name (parameter, property, method, etc)
     *
     * @param word                 string to be camelize
     * @param lowercaseFirstLetter lower case for first letter if set to true
     * @return camelized string
     */
    public static String camelize(String word, boolean lowercaseFirstLetter) {
        // Replace all slashes with dots (package separator)
        Pattern p = Pattern.compile("\\/(.?)");
        Matcher m = p.matcher(word);
        while (m.find()) {
            word = m.replaceFirst("." + m.group(1)/*.toUpperCase()*/); // FIXME: a parameter should not be assigned. Also declare the methods parameters as 'final'.
            m = p.matcher(word);
        }

        // case out dots
        String[] parts = word.split("\\.");
        StringBuilder f = new StringBuilder();
        for (String z : parts) {
            if (z.length() > 0) {
                f.append(Character.toUpperCase(z.charAt(0))).append(z.substring(1));
            }
        }
        word = f.toString();

        m = p.matcher(word);
        while (m.find()) {
            word = m.replaceFirst("" + Character.toUpperCase(m.group(1).charAt(0)) + m.group(1).substring(1)/*.toUpperCase()*/);
            m = p.matcher(word);
        }

        // Uppercase the class name.
        p = Pattern.compile("(\\.?)(\\w)([^\\.]*)$");
        m = p.matcher(word);
        if (m.find()) {
            String rep = m.group(1) + m.group(2).toUpperCase() + m.group(3);
            rep = rep.replaceAll("\\$", "\\\\\\$");
            word = m.replaceAll(rep);
        }

        // Remove all underscores (underscore_case to camelCase)
        p = Pattern.compile("(_)(.)");
        m = p.matcher(word);
        while (m.find()) {
            String original = m.group(2);
            String upperCase = original.toUpperCase();
            if (original.equals(upperCase)) {
                word = word.replaceFirst("_", "");
            } else {
                word = m.replaceFirst(upperCase);
            }
            m = p.matcher(word);
        }

        // Remove all hyphens (hyphen-case to camelCase)
        p = Pattern.compile("(-)(.)");
        m = p.matcher(word);
        while (m.find()) {
            word = m.replaceFirst(m.group(2).toUpperCase());
            m = p.matcher(word);
        }

        if (lowercaseFirstLetter && word.length() > 0) {
            int i = 0;
            char charAt = word.charAt(i);
            while (i + 1 < word.length() && !((charAt >= 'a' && charAt <= 'z') || (charAt >= 'A' && charAt <= 'Z'))) {
                i = i + 1;
                charAt = word.charAt(i);
            }
            i = i + 1;
            word = word.substring(0, i).toLowerCase() + word.substring(i);
        }

        // remove all underscore
        word = word.replaceAll("_", "");

        return word;
    }

    public String apiFilename(String templateName, String tag) {
        String suffix = apiTemplateFiles().get(templateName);
        return apiFileFolder() + File.separator + toApiFilename(tag) + suffix;
    }

    /**
     * Return the full path and API documentation file
     *
     * @param templateName template name
     * @param tag          tag
     * @return the API documentation file name with full path
     */
    public String apiDocFilename(String templateName, String tag) {
        String suffix = apiDocTemplateFiles().get(templateName);
        return apiDocFileFolder() + File.separator + toApiDocFilename(tag) + suffix;
    }

    /**
     * Return the full path and API test file
     *
     * @param templateName template name
     * @param tag          tag
     * @return the API test file name with full path
     */
    public String apiTestFilename(String templateName, String tag) {
        String suffix = apiTestTemplateFiles().get(templateName);
        return apiTestFileFolder() + File.separator + toApiTestFilename(tag) + suffix;
    }

    public boolean shouldOverwrite(String filename) {
        return !(skipOverwrite && new File(filename).exists());
    }

    public boolean isSkipOverwrite() {
        return skipOverwrite;
    }

    public void setSkipOverwrite(boolean skipOverwrite) {
        this.skipOverwrite = skipOverwrite;
    }

    public boolean isRemoveOperationIdPrefix() {
        return removeOperationIdPrefix;
    }

    public void setRemoveOperationIdPrefix(boolean removeOperationIdPrefix) {
        this.removeOperationIdPrefix = removeOperationIdPrefix;
    }

    public boolean isHideGenerationTimestamp() {
        return hideGenerationTimestamp;
    }

    public void setHideGenerationTimestamp(boolean hideGenerationTimestamp) {
        this.hideGenerationTimestamp = hideGenerationTimestamp;
    }

    /**
     * All library templates supported.
     * (key: library name, value: library description)
     *
     * @return the supported libraries
     */
    public Map<String, String> supportedLibraries() {
        return supportedLibraries;
    }

    /**
     * Set library template (sub-template).
     *
     * @param library Library template
     */
    public void setLibrary(String library) {
        if (library != null && !supportedLibraries.containsKey(library)) {
            StringBuilder sb = new StringBuilder("Unknown library: " + library + "\nAvailable libraries:");
            if (supportedLibraries.size() == 0) {
                sb.append("\n  ").append("NONE");
            } else {
                for (String lib : supportedLibraries.keySet()) {
                    sb.append("\n  ").append(lib);
                }
            }
            throw new RuntimeException(sb.toString());
        }
        this.library = library;
    }

    /**
     * Library template (sub-template).
     *
     * @return Library template
     */
    public String getLibrary() {
        return library;
    }

    /**
     * Set Git user ID.
     *
     * @param gitUserId Git user ID
     */
    public void setGitUserId(String gitUserId) {
        this.gitUserId = gitUserId;
    }

    /**
     * Git user ID
     *
     * @return Git user ID
     */
    public String getGitUserId() {
        return gitUserId;
    }

    /**
     * Set Git repo ID.
     *
     * @param gitRepoId Git repo ID
     */
    public void setGitRepoId(String gitRepoId) {
        this.gitRepoId = gitRepoId;
    }

    /**
     * Git repo ID
     *
     * @return Git repo ID
     */
    public String getGitRepoId() {
        return gitRepoId;
    }

    /**
     * Set release note.
     *
     * @param releaseNote Release note
     */
    public void setReleaseNote(String releaseNote) {
        this.releaseNote = releaseNote;
    }

    /**
     * Release note
     *
     * @return Release note
     */
    public String getReleaseNote() {
        return releaseNote;
    }

    /**
     * Set HTTP user agent.
     *
     * @param httpUserAgent HTTP user agent
     */
    public void setHttpUserAgent(String httpUserAgent) {
        this.httpUserAgent = httpUserAgent;
    }

    /**
     * HTTP user agent
     *
     * @return HTTP user agent
     */
    public String getHttpUserAgent() {
        return httpUserAgent;
    }

    @SuppressWarnings("static-method")
    protected CliOption buildLibraryCliOption(Map<String, String> supportedLibraries) {
        StringBuilder sb = new StringBuilder("library template (sub-template) to use:");
        for (String lib : supportedLibraries.keySet()) {
            sb.append("\n").append(lib).append(" - ").append(supportedLibraries.get(lib));
        }
        return new CliOption("library", sb.toString());
    }

    /**
     * Sanitize name (parameter, property, method, etc)
     *
     * @param name string to be sanitize
     * @return sanitized string
     */
    @SuppressWarnings("static-method")
    public String sanitizeName(String name) {
        return sanitizeName(name, "\\W");
    }

    /**
     * Sanitize name (parameter, property, method, etc)
     *
     * @param name            string to be sanitize
     * @param removeCharRegEx a regex containing all char that will be removed
     * @return sanitized string
     */
    public String sanitizeName(String name, String removeCharRegEx) {
        // NOTE: performance wise, we should have written with 2 replaceAll to replace desired
        // character with _ or empty character. Below aims to spell out different cases we've
        // encountered so far and hopefully make it easier for others to add more special
        // cases in the future.

        // better error handling when map/array type is invalid
        if (name == null) {
            LOGGER.error("String to be sanitized is null. Default to ERROR_UNKNOWN");
            return "ERROR_UNKNOWN";
        }

        // if the name is just '$', map it to 'value' for the time being.
        if ("$".equals(name)) {
            return "value";
        }

        // input[] => input
        name = name.replaceAll("\\[\\]", ""); // FIXME: a parameter should not be assigned. Also declare the methods parameters as 'final'.

        // input[a][b] => input_a_b
        name = name.replaceAll("\\[", "_");
        name = name.replaceAll("\\]", "");

        // input(a)(b) => input_a_b
        name = name.replaceAll("\\(", "_");
        name = name.replaceAll("\\)", "");

        // input.name => input_name
        name = name.replaceAll("\\.", "_");

        // input-name => input_name
        name = name.replaceAll("-", "_");

        // input name and age => input_name_and_age
        name = name.replaceAll(" ", "_");

        // remove everything else other than word, number and _
        // $php_variable => php_variable
        if (allowUnicodeIdentifiers) { //could be converted to a single line with ?: operator
            name = Pattern.compile(removeCharRegEx, Pattern.UNICODE_CHARACTER_CLASS).matcher(name).replaceAll("");
        } else {
            name = name.replaceAll(removeCharRegEx, "");
        }

        return name;
    }

    /**
     * Sanitize tag
     *
     * @param tag Tag
     * @return Sanitized tag
     */
    public String sanitizeTag(String tag) {
        tag = camelize(sanitizeName(tag));

        // tag starts with numbers
        if (tag.matches("^\\d.*")) {
            tag = "Class" + tag;
        }

        return tag;
    }

    /**
     * Only write if the file doesn't exist
     *
     * @param outputFolder   Output folder
     * @param supportingFile Supporting file
     */
    public void writeOptional(String outputFolder, SupportingFile supportingFile) {
        String folder = "";

        if (outputFolder != null && !"".equals(outputFolder)) {
            folder += outputFolder + File.separator;
        }
        folder += supportingFile.folder;
        if (!"".equals(folder)) {
            folder += File.separator + supportingFile.destinationFilename;
        } else {
            folder = supportingFile.destinationFilename;
        }
        if (!new File(folder).exists()) {
            supportingFiles.add(supportingFile);
        } else {
            LOGGER.info("Skipped overwriting " + supportingFile.destinationFilename + " as the file already exists in " + folder);
        }
    }

    /**
     * Set CodegenParameter boolean flag using CodegenProperty.
     *
     * @param parameter Codegen Parameter
     * @param property  Codegen property
     */
    public void setParameterBooleanFlagWithCodegenProperty(CodegenParameter parameter, CodegenProperty property) {
        if (parameter == null) {
            LOGGER.error("Codegen Parameter cannot be null.");
            return;
        }

        if (property == null) {
            LOGGER.error("Codegen Property cannot be null.");
            return;
        }

        if (Boolean.TRUE.equals(property.isUuid) && Boolean.TRUE.equals(property.isString)) {
            parameter.isUuid = true;
        } else if (Boolean.TRUE.equals(property.isByteArray)) {
            parameter.isByteArray = true;
            parameter.isPrimitiveType = true;
        } else if (Boolean.TRUE.equals(property.isBinary)) {
            parameter.isBinary = true;
            parameter.isPrimitiveType = true;
        } else if (Boolean.TRUE.equals(property.isString)) {
            parameter.isString = true;
            parameter.isPrimitiveType = true;
        } else if (Boolean.TRUE.equals(property.isBoolean)) {
            parameter.isBoolean = true;
            parameter.isPrimitiveType = true;
        } else if (Boolean.TRUE.equals(property.isLong)) {
            parameter.isLong = true;
            parameter.isPrimitiveType = true;
        } else if (Boolean.TRUE.equals(property.isInteger)) {
            parameter.isInteger = true;
            parameter.isPrimitiveType = true;
        } else if (Boolean.TRUE.equals(property.isDouble)) {
            parameter.isDouble = true;
            parameter.isPrimitiveType = true;
        } else if (Boolean.TRUE.equals(property.isFloat)) {
            parameter.isFloat = true;
            parameter.isPrimitiveType = true;
        } else if (Boolean.TRUE.equals(property.isNumber)) {
            parameter.isNumber = true;
            parameter.isPrimitiveType = true;
        } else if (Boolean.TRUE.equals(property.isDate)) {
            parameter.isDate = true;
            parameter.isPrimitiveType = true;
        } else if (Boolean.TRUE.equals(property.isDateTime)) {
            parameter.isDateTime = true;
            parameter.isPrimitiveType = true;
        } else {
            LOGGER.debug("Property type is not primitive: " + property.dataType);
        }

        if (Boolean.TRUE.equals(property.isFile)) {
            parameter.isFile = true;
        }
    }


    /**
     * Update codegen property's enum by adding "enumVars" (with name and value)
     *
     * @param var list of CodegenProperty
     */
    public void updateCodegenPropertyEnum(CodegenProperty var) {
        Map<String, Object> allowableValues = var.allowableValues;

        // handle array
        if (var.items != null) {
            allowableValues = var.items.allowableValues;
        }

        if (allowableValues == null) {
            return;
        }

        List<Object> values = (List<Object>) allowableValues.get("values");
        if (values == null) {
            return;
        }

        // put "enumVars" map into `allowableValues", including `name` and `value`
        List<Map<String, Object>> enumVars = new ArrayList<>();
        String commonPrefix = findCommonPrefixOfVars(values);
        int truncateIdx = commonPrefix.length();
        for (Object value : values) {
            Map<String, Object> enumVar = new HashMap<>();
            String enumName;
            if (truncateIdx == 0) {
                enumName = value.toString();
            } else {
                enumName = value.toString().substring(truncateIdx);
                if ("".equals(enumName)) {
                    enumName = value.toString();
                }
            }

            final String dataType = var.mostInnerItems != null ? var.mostInnerItems.dataType : var.dataType;
            enumVar.put("name", toEnumVarName(enumName, dataType));
            enumVar.put("value", toEnumValue(value.toString(), dataType));
            enumVar.put("isString", isDataTypeString(dataType));
            enumVars.add(enumVar);
        }
        allowableValues.put("enumVars", enumVars);

        // handle default value for enum, e.g. available => StatusEnum.AVAILABLE
        if (var.defaultValue != null) {
            String enumName = null;
            for (Map<String, Object> enumVar : enumVars) {
                if (toEnumValue(var.defaultValue, var.dataType).equals(enumVar.get("value"))) {
                    enumName = (String) enumVar.get("name");
                    break;
                }
            }
            if (enumName != null) {
                var.defaultValue = toEnumDefaultValue(enumName, var.datatypeWithEnum);
            }
        }
    }

    /**
     * If the pattern misses the delimiter, add "/" to the beginning and end
     * Otherwise, return the original pattern
     *
     * @param pattern the pattern (regular expression)
     * @return the pattern with delimiter
     */
    public String addRegularExpressionDelimiter(String pattern) {
        if (StringUtils.isEmpty(pattern)) {
            return pattern;
        }

        if (!pattern.matches("^/.*")) {
            return "/" + pattern.replaceAll("/", "\\\\/") + "/";
        }

        return pattern;
    }

    /**
     * reads propertyKey from additionalProperties, converts it to a boolean and
     * writes it back to additionalProperties to be usable as a boolean in
     * mustache files.
     *
     * @param propertyKey property key
     * @return property value as boolean
     */
    public boolean convertPropertyToBooleanAndWriteBack(String propertyKey) {
        boolean booleanValue = false;
        if (additionalProperties.containsKey(propertyKey)) {
            booleanValue = convertPropertyToBoolean(propertyKey);
            // write back as boolean
            writePropertyBack(propertyKey, booleanValue);
        }

        return booleanValue;
    }

    /**
     * Provides an override location, if any is specified, for the .openapi-generator-ignore.
     * <p>
     * This is originally intended for the first generation only.
     *
     * @return a string of the full path to an override ignore file.
     */
    public String getIgnoreFilePathOverride() {
        return ignoreFilePathOverride;
    }

    /**
     * Sets an override location for the '.openapi-generator-ignore' location for the first code generation.
     *
     * @param ignoreFileOverride The full path to an ignore file
     */
    public void setIgnoreFilePathOverride(final String ignoreFileOverride) {
        this.ignoreFilePathOverride = ignoreFileOverride;
    }

    public boolean convertPropertyToBoolean(String propertyKey) {
        boolean booleanValue = false;
        if (additionalProperties.containsKey(propertyKey)) {
            booleanValue = Boolean.valueOf(additionalProperties.get(propertyKey).toString());
        }

        return booleanValue;
    }

    public void writePropertyBack(String propertyKey, boolean value) {
        additionalProperties.put(propertyKey, value);
    }

    protected String getContentType(RequestBody requestBody) {
        if (requestBody == null || requestBody.getContent() == null || requestBody.getContent().isEmpty()) {
            return null;
        }
        return new ArrayList<>(requestBody.getContent().keySet()).get(0);
    }

    protected Parameter getParameterFromRef(String ref, OpenAPI openAPI) {
        String parameterName = ref.substring(ref.lastIndexOf('/') + 1);
        Map<String, Parameter> parameterMap = openAPI.getComponents().getParameters();
        return parameterMap.get(parameterName);
    }

    private void setOauth2Info(CodegenSecurity codegenSecurity, OAuthFlow flow) {
        codegenSecurity.authorizationUrl = flow.getAuthorizationUrl();
        codegenSecurity.tokenUrl = flow.getTokenUrl();

        if (flow.getScopes() != null && !flow.getScopes().isEmpty()) {
            List<Map<String, Object>> scopes = new ArrayList<Map<String, Object>>();
            int count = 0, numScopes = flow.getScopes().size();
            for (Map.Entry<String, String> scopeEntry : flow.getScopes().entrySet()) {
                Map<String, Object> scope = new HashMap<String, Object>();
                scope.put("scope", scopeEntry.getKey());
                scope.put("description", escapeText(scopeEntry.getValue()));

                count += 1;
                if (count < numScopes) {
                    scope.put("hasMore", "true");
                } else {
                    scope.put("hasMore", null);
                }

                scopes.add(scope);
            }
            codegenSecurity.scopes = scopes;
        }
    }

    private List<Schema> getInterfaces(ComposedSchema composed) {
        List<Schema> interfaces;
        if (composed.getAllOf() != null && !composed.getAllOf().isEmpty()) {
            return composed.getAllOf();
        } else if (composed.getAnyOf() != null && !composed.getAnyOf().isEmpty()) {
            return composed.getAnyOf();
        } else if (composed.getOneOf() != null && !composed.getOneOf().isEmpty()) {
            return composed.getOneOf();
        } else {
            return null;
        }
    }

    private void addConsumesInfo(OpenAPI openAPI, Operation operation, CodegenOperation codegenOperation) {
        RequestBody requestBody = ModelUtils.getReferencedRequestBody(openAPI, operation.getRequestBody());
        if (requestBody == null || requestBody.getContent() == null || requestBody.getContent().isEmpty()) {
            return;
        }

        Set<String> consumes = requestBody.getContent().keySet();
        List<Map<String, String>> mediaTypeList = new ArrayList<>();
        int count = 0;
        for (String key : consumes) {
            Map<String, String> mediaType = new HashMap<>();
            if ("*/*".equals(key)) {
                // skip as it implies `consumes` in OAS2 is not defined
                continue;
            } else {
                mediaType.put("mediaType", escapeText(escapeQuotationMark(key)));
            }

            count += 1;
            if (count < consumes.size()) {
                mediaType.put("hasMore", "true");
            } else {
                mediaType.put("hasMore", null);
            }

            mediaTypeList.add(mediaType);
        }

        if (!mediaTypeList.isEmpty()) {
            codegenOperation.consumes = mediaTypeList;
            codegenOperation.hasConsumes = true;
        }
    }

    public static Set<String> getConsumesInfo(OpenAPI openAPI, Operation operation) {
        RequestBody requestBody = ModelUtils.getReferencedRequestBody(openAPI, operation.getRequestBody());

        if (requestBody == null || requestBody.getContent() == null || requestBody.getContent().isEmpty()) {
            return Collections.emptySet(); // return empty set
        }
        return requestBody.getContent().keySet();
    }

    public boolean hasFormParameter(OpenAPI openAPI, Operation operation) {
        Set<String> consumesInfo = getConsumesInfo(openAPI, operation);

        if (consumesInfo == null || consumesInfo.isEmpty()) {
            return false;
        }

        for (String consume : consumesInfo) {
            if ("application/x-www-form-urlencoded".equalsIgnoreCase(consume) || "multipart/form-data".equalsIgnoreCase(consume)) {
                return true;
            }
        }

        return false;
    }

    public boolean hasBodyParameter(OpenAPI openAPI, Operation operation) {
        RequestBody requestBody = ModelUtils.getReferencedRequestBody(openAPI, operation.getRequestBody());
        if (requestBody == null) {
            return false;
        }

        Schema schema = ModelUtils.getSchemaFromRequestBody(requestBody);
        return ModelUtils.getReferencedSchema(openAPI, schema) != null;
    }

    private void addProducesInfo(OpenAPI openAPI, ApiResponse inputResponse, CodegenOperation codegenOperation) {
        ApiResponse response = ModelUtils.getReferencedApiResponse(openAPI, inputResponse);
        if (response == null || response.getContent() == null || response.getContent().isEmpty()) {
            return;
        }

        Set<String> produces = response.getContent().keySet();
        if (codegenOperation.produces == null) {
            codegenOperation.produces = new ArrayList<>();
        }

        Set<String> existingMediaTypes = new HashSet<>();
        for (Map<String, String> mediaType : codegenOperation.produces) {
            existingMediaTypes.add(mediaType.get("mediaType"));
        }

        int count = 0;
        for (String key : produces) {
            // escape quotation to avoid code injection, "*/*" is a special case, do nothing
            String encodedKey = "*/*".equals(key) ? key : escapeText(escapeQuotationMark(key));
            //Only unique media types should be added to "produces"
            if (!existingMediaTypes.contains(encodedKey)) {
                Map<String, String> mediaType = new HashMap<String, String>();
                mediaType.put("mediaType", encodedKey);

                count += 1;
                if (count < produces.size()) {
                    mediaType.put("hasMore", "true");
                } else {
                    mediaType.put("hasMore", null);
                }

                codegenOperation.produces.add(mediaType);
                codegenOperation.hasProduces = Boolean.TRUE;
            }
        }
    }

    /**
     * returns the list of MIME types the APIs can produce
     *
     * @param openAPI   current specification instance
     * @param operation Operation
     * @return a set of MIME types
     */
    public static Set<String> getProducesInfo(OpenAPI openAPI, Operation operation) {
        if (operation.getResponses() == null || operation.getResponses().isEmpty()) {
            return null;
        }

        Set<String> produces = new TreeSet<String>();

        for (ApiResponse r : operation.getResponses().values()) {
            ApiResponse response = ModelUtils.getReferencedApiResponse(openAPI, r);
            if (response.getContent() != null) {
                produces.addAll(response.getContent().keySet());
            }
        }

        return produces;
    }

    protected String getParentName(ComposedSchema composedSchema, Map<String, Schema> allSchemas) {
        if (composedSchema.getAllOf() != null && !composedSchema.getAllOf().isEmpty()) {
            Schema schema = composedSchema.getAllOf().get(0);
            String ref = schema.get$ref();
            if (StringUtils.isBlank(ref)) {
                return null;
            }
            return ModelUtils.getSimpleRef(ref);
        }
        return null;
    }

    protected String getCollectionFormat(Parameter parameter) {
        if (Parameter.StyleEnum.FORM.equals(parameter.getStyle())) {
            // Ref: https://github.com/OAI/OpenAPI-Specification/blob/master/versions/3.0.1.md#style-values
            if (Boolean.TRUE.equals(parameter.getExplode())) { // explode is true (default)
                return "multi";
            } else {
                return "csv";
            }
        } else if (Parameter.StyleEnum.SIMPLE.equals(parameter.getStyle())) {
            return "csv";
        } else if (Parameter.StyleEnum.PIPEDELIMITED.equals(parameter.getStyle())) {
            return "pipe";
        } else if (Parameter.StyleEnum.SPACEDELIMITED.equals(parameter.getStyle())) {
            return "space";
        } else {
            return null;
        }
    }

    public CodegenType getTag() {
        return null;
    }

    public String getName() {
        return null;
    }

    public String getHelp() {
        return null;
    }

    public List<CodegenParameter> fromRequestBodyToFormParameters(RequestBody body, Map<String, Schema> schemas, Set<String> imports) {
        List<CodegenParameter> parameters = new ArrayList<CodegenParameter>();
        LOGGER.debug("debugging fromRequestBodyToFormParameters= " + body);
        Schema schema = ModelUtils.getSchemaFromRequestBody(body);
        if (StringUtils.isNotBlank(schema.get$ref())) {
            schema = schemas.get(ModelUtils.getSimpleRef(schema.get$ref()));
        }
        if (schema.getProperties() != null && !schema.getProperties().isEmpty()) {
            Map<String, Schema> properties = schema.getProperties();
            for (Map.Entry<String, Schema> entry : properties.entrySet()) {
                CodegenParameter codegenParameter = CodegenModelFactory.newInstance(CodegenModelType.PARAMETER);
                // key => property name
                // value => property schema
                String collectionFormat = null;
                Schema s = entry.getValue();
                // array of schema
                if (ModelUtils.isArraySchema(s)) {
                    final ArraySchema arraySchema = (ArraySchema) s;
                    Schema inner = arraySchema.getItems();
                    if (inner == null) {
                        LOGGER.warn("warning! No inner type supplied for array parameter \"" + s.getName() + "\", using String");
                        inner = new StringSchema().description("//TODO automatically added by openapi-generator due to missing iner type definition in the spec");
                        arraySchema.setItems(inner);
                    }

                    codegenParameter = fromFormProperty(entry.getKey(), inner, imports);
                    CodegenProperty codegenProperty = fromProperty("inner", inner);
                    codegenParameter.items = codegenProperty;
                    codegenParameter.mostInnerItems = codegenProperty.mostInnerItems;
                    codegenParameter.baseType = codegenProperty.dataType;
                    codegenParameter.isPrimitiveType = false;
                    codegenParameter.isContainer = true;
                    codegenParameter.isListContainer = true;
                    codegenParameter.description = s.getDescription();
                    codegenParameter.dataType = getTypeDeclaration(s);
                    if (codegenParameter.baseType != null && codegenParameter.enumName != null) {
                        codegenParameter.datatypeWithEnum = codegenParameter.dataType.replace(codegenParameter.baseType, codegenParameter.enumName);
                    } else {
                        LOGGER.warn("Could not compute datatypeWithEnum from " + codegenParameter.baseType + ", " + codegenParameter.enumName);
                    }
                    //TODO fix collectformat for form parameters
                    //collectionFormat = getCollectionFormat(s);
                    // default to csv:
                    codegenParameter.collectionFormat = StringUtils.isEmpty(collectionFormat) ? "csv" : collectionFormat;

                    // recursively add import
                    while (codegenProperty != null) {
                        imports.add(codegenProperty.baseType);
                        codegenProperty = codegenProperty.items;
                    }

                } else if (ModelUtils.isMapSchema(s)) {
                    LOGGER.error("Map of form parameters not supported. Please report the issue to https://github.com/openapitools/openapi-generator if you need help.");
                    continue;
                } else {
                    codegenParameter = fromFormProperty(entry.getKey(), entry.getValue(), imports);
                }

                // Set 'required' flag defined in the schema element
                if (!codegenParameter.required && schema.getRequired() != null) {
                    codegenParameter.required = schema.getRequired().contains(entry.getKey());
                }

                parameters.add(codegenParameter);
            }
        }

        return parameters;
    }

    public CodegenParameter fromFormProperty(String name, Schema propertySchema, Set<String> imports) {
        CodegenParameter codegenParameter = CodegenModelFactory.newInstance(CodegenModelType.PARAMETER);

        LOGGER.debug("Debugging fromFormProperty: " + name);
        CodegenProperty codegenProperty = fromProperty(name, propertySchema);

        codegenParameter.isFormParam = Boolean.TRUE;
        codegenParameter.baseName = codegenProperty.baseName;
        codegenParameter.paramName = toParamName((codegenParameter.baseName));
        codegenParameter.baseType = codegenProperty.baseType;
        codegenParameter.dataType = codegenProperty.dataType;
        codegenParameter.dataFormat = codegenProperty.dataFormat;
        codegenParameter.description = escapeText(codegenProperty.description);
        codegenParameter.unescapedDescription = codegenProperty.getDescription();
        codegenParameter.jsonSchema = Json.pretty(propertySchema);
        codegenParameter.defaultValue = codegenProperty.getDefaultValue();


        if (codegenProperty.getVendorExtensions() != null && !codegenProperty.getVendorExtensions().isEmpty()) {
            codegenParameter.vendorExtensions = codegenProperty.getVendorExtensions();
        }
        if (propertySchema.getRequired() != null && !propertySchema.getRequired().isEmpty() && propertySchema.getRequired().contains(codegenProperty.baseName)) {
            codegenParameter.required = Boolean.TRUE;
        }

        // non-array/map
        updateCodegenPropertyEnum(codegenProperty);
        codegenParameter.isEnum = codegenProperty.isEnum;
        codegenParameter._enum = codegenProperty._enum;
        codegenParameter.allowableValues = codegenProperty.allowableValues;

        if (codegenProperty.isEnum) {
            codegenParameter.datatypeWithEnum = codegenProperty.datatypeWithEnum;
            codegenParameter.enumName = codegenProperty.enumName;
        }

        if (codegenProperty.items != null && codegenProperty.items.isEnum) {
            codegenParameter.items = codegenProperty.items;
            codegenParameter.mostInnerItems = codegenProperty.mostInnerItems;
        }

        // import
        if (codegenProperty.complexType != null) {
            imports.add(codegenProperty.complexType);
        }

        // validation
        // handle maximum, minimum properly for int/long by removing the trailing ".0"
        if (ModelUtils.isIntegerSchema(propertySchema)) {
            codegenParameter.maximum = propertySchema.getMaximum() == null ? null : String.valueOf(propertySchema.getMaximum().longValue());
            codegenParameter.minimum = propertySchema.getMinimum() == null ? null : String.valueOf(propertySchema.getMinimum().longValue());
        } else {
            codegenParameter.maximum = propertySchema.getMaximum() == null ? null : String.valueOf(propertySchema.getMaximum());
            codegenParameter.minimum = propertySchema.getMinimum() == null ? null : String.valueOf(propertySchema.getMinimum());
        }

        codegenParameter.exclusiveMaximum = propertySchema.getExclusiveMaximum() == null ? false : propertySchema.getExclusiveMaximum();
        codegenParameter.exclusiveMinimum = propertySchema.getExclusiveMinimum() == null ? false : propertySchema.getExclusiveMinimum();
        codegenParameter.maxLength = propertySchema.getMaxLength();
        codegenParameter.minLength = propertySchema.getMinLength();
        codegenParameter.pattern = toRegularExpression(propertySchema.getPattern());
        codegenParameter.maxItems = propertySchema.getMaxItems();
        codegenParameter.minItems = propertySchema.getMinItems();
        codegenParameter.uniqueItems = propertySchema.getUniqueItems() == null ? false : propertySchema.getUniqueItems();
        codegenParameter.multipleOf = propertySchema.getMultipleOf();

        // exclusive* are noop without corresponding min/max
        if (codegenParameter.maximum != null || codegenParameter.minimum != null ||
                codegenParameter.maxLength != null || codegenParameter.minLength != null ||
                codegenParameter.maxItems != null || codegenParameter.minItems != null ||
                codegenParameter.pattern != null) {
            codegenParameter.hasValidation = true;
        }

        setParameterBooleanFlagWithCodegenProperty(codegenParameter, codegenProperty);
        setParameterExampleValue(codegenParameter);

        //TODO collectionFormat for form parameter not yet supported
        //codegenParameter.collectionFormat = getCollectionFormat(propertySchema);
        return codegenParameter;
    }

    public CodegenParameter fromRequestBody(RequestBody body, Map<String, Schema> schemas, Set<String> imports, String bodyParameterName) {
        if (body == null) {
            LOGGER.error("body in fromRequestBody cannot be null!");
        }
        CodegenParameter codegenParameter = CodegenModelFactory.newInstance(CodegenModelType.PARAMETER);
        codegenParameter.baseName = "UNKNOWN_BASE_NAME";
        codegenParameter.paramName = "UNKNOWN_PARAM_NAME";
        codegenParameter.description = body.getDescription();
        codegenParameter.required = body.getRequired() != null ? body.getRequired() : Boolean.FALSE;
        codegenParameter.isBodyParam = Boolean.TRUE;

        String name = null;
        LOGGER.debug("Request body = " + body);
        Schema schema = ModelUtils.getSchemaFromRequestBody(body);
        if (StringUtils.isNotBlank(schema.get$ref())) {
            name = ModelUtils.getSimpleRef(schema.get$ref());
            schema = schemas.get(name);
        }

        if (ModelUtils.isMapSchema(schema)) {
            Schema inner = (Schema) schema.getAdditionalProperties();
            if (inner == null) {
                inner = new StringSchema().description("//TODO automatically added by openapi-generator");
                schema.setAdditionalProperties(inner);
            }
            CodegenProperty codegenProperty = fromProperty("property", schema);
            // only support 1-dimension map only
            imports.add(codegenProperty.baseType);

            if (StringUtils.isEmpty(bodyParameterName)) {
                codegenParameter.baseName = "request_body";
            } else {
                codegenParameter.baseName = bodyParameterName;
            }
            codegenParameter.paramName = toParamName(codegenParameter.baseName);
            codegenParameter.items = codegenProperty.items;
            codegenParameter.mostInnerItems = codegenProperty.mostInnerItems;
            codegenParameter.dataType = getTypeDeclaration(schema);
            codegenParameter.baseType = getSchemaType(inner);
            codegenParameter.isContainer = Boolean.TRUE;
            codegenParameter.isMapContainer = Boolean.TRUE;

            setParameterBooleanFlagWithCodegenProperty(codegenParameter, codegenProperty);
        } else if (ModelUtils.isArraySchema(schema)) {
            final ArraySchema arraySchema = (ArraySchema) schema;
            Schema inner = arraySchema.getItems();
            if (inner == null) {
                inner = new StringSchema().description("//TODO automatically added by openapi-generator");
                arraySchema.setItems(inner);
            }
            CodegenProperty codegenProperty = fromProperty("property", schema);
            imports.add(codegenProperty.baseType);
            CodegenProperty innerCp = codegenProperty;
            CodegenProperty mostInnerItem = innerCp;
            // loop through multidimensional array to add proper import
            // also find the most inner item
            while (innerCp != null) {
                if (innerCp.complexType != null) {
                    imports.add(innerCp.complexType);
                }
                mostInnerItem = innerCp;
                innerCp = innerCp.items;
            }

            if (StringUtils.isEmpty(bodyParameterName)) {
                codegenParameter.baseName = mostInnerItem.complexType;
            } else {
                codegenParameter.baseName = bodyParameterName;
            }
            codegenParameter.paramName = toArrayModelParamName(codegenParameter.baseName);
            codegenParameter.items = codegenProperty.items;
            codegenParameter.mostInnerItems = codegenProperty.mostInnerItems;
            codegenParameter.dataType = getTypeDeclaration(arraySchema);
            codegenParameter.baseType = getSchemaType(arraySchema);
            codegenParameter.isContainer = Boolean.TRUE;
            codegenParameter.isListContainer = Boolean.TRUE;

            setParameterBooleanFlagWithCodegenProperty(codegenParameter, codegenProperty);

            while (codegenProperty != null) {
                imports.add(codegenProperty.baseType);
                codegenProperty = codegenProperty.items;
            }

        } else if (ModelUtils.isObjectSchema(schema) || ModelUtils.isComposedSchema(schema)) {
            CodegenModel codegenModel = null;
            if (StringUtils.isNotBlank(name)) {
                schema.setName(name);
                codegenModel = fromModel(name, schema, schemas);
            }

            if (codegenModel != null && !codegenModel.emptyVars) {
                if (StringUtils.isEmpty(bodyParameterName)) {
                    codegenParameter.baseName = codegenModel.classname;
                } else {
                    codegenParameter.baseName = bodyParameterName;
                }
                codegenParameter.paramName = toParamName(codegenParameter.baseName);
                codegenParameter.baseType = codegenModel.classname;
                codegenParameter.dataType = getTypeDeclaration(codegenModel.classname);
                codegenParameter.description = codegenModel.description;
                imports.add(codegenParameter.baseType);
            } else {
                CodegenProperty codegenProperty = fromProperty("property", schema);
                if (schema.getAdditionalProperties() != null) {// http body is map
                    LOGGER.error("Map should be supported. Please report to openapi-generator github repo about the issue.");
                } else if (codegenProperty != null) {
                    LOGGER.warn("The following schema has undefined (null) baseType. " +
                            "It could be due to form parameter defined in OpenAPI v2 spec with incorrect consumes. " +
                            "A correct 'consumes' for form parameters should be " +
                            "'application/x-www-form-urlencoded' or 'multipart/form-data'");
                    LOGGER.warn("schema: " + schema);
                    LOGGER.warn("Defaulting baseType to UNKNOWN_BASE_TYPE");
                    codegenProperty.baseType = "UNKNOWN_BASE_TYPE";

                    codegenParameter.baseName = codegenProperty.baseType;
                    codegenParameter.baseType = codegenProperty.baseType;
                    codegenParameter.dataType = codegenProperty.dataType;
                    codegenParameter.description = codegenProperty.description;
                    codegenParameter.paramName = toParamName(codegenProperty.baseType);

                    if (codegenProperty.complexType != null) {
                        imports.add(codegenProperty.complexType);
                    }
                }
                setParameterBooleanFlagWithCodegenProperty(codegenParameter, codegenProperty);
            }

        } else {
            // HTTP request body is primitive type (e.g. integer, string, etc)
            CodegenProperty codegenProperty = fromProperty("PRIMITIVE_REQUEST_BODY", schema);
            if (codegenProperty != null) {
                if (StringUtils.isEmpty(bodyParameterName)) {
                    codegenParameter.baseName = "body";  // default to body
                } else {
                    codegenParameter.baseName = bodyParameterName;
                }
                codegenParameter.isPrimitiveType = true;
                codegenParameter.baseType = codegenProperty.baseType;
                codegenParameter.dataType = codegenProperty.dataType;
                codegenParameter.description = codegenProperty.description;
                codegenParameter.paramName = toParamName(codegenParameter.baseName);

                if (codegenProperty.complexType != null) {
                    imports.add(codegenProperty.complexType);
                }

            }
            setParameterBooleanFlagWithCodegenProperty(codegenParameter, codegenProperty);
        }

        // set the parameter's example value
        // should be overridden by lang codegen
        setParameterExampleValue(codegenParameter);

        return codegenParameter;
    }

    protected void addOption(String key, String description, String defaultValue) {
        CliOption option = new CliOption(key, description);
        if (defaultValue != null)
            option.defaultValue(defaultValue);
        cliOptions.add(option);
    }

    protected void addSwitch(String key, String description, Boolean defaultValue) {
        CliOption option = CliOption.newBoolean(key, description);
        if (defaultValue != null)
            option.defaultValue(defaultValue.toString());
        cliOptions.add(option);
    }

    /**
     * generates OpenAPI specification file in JSON format
     *
     * @param objs map of object
     */
    public void generateJSONSpecFile(Map<String, Object> objs) {
        OpenAPI openAPI = (OpenAPI) objs.get("openAPI");
        if (openAPI != null) {
            try {
                objs.put("openapi-json", Json.pretty().writeValueAsString(openAPI).replace("\r\n", "\n"));
            } catch (JsonProcessingException e) {
                LOGGER.error(e.getMessage(), e);
            }
        }
    }

    /**
     * generates OpenAPI specification file in YAML format
     *
     * @param objs map of object
     */
    public void generateYAMLSpecFile(Map<String, Object> objs) {
        OpenAPI openAPI = (OpenAPI) objs.get("openAPI");
        String yaml = SerializerUtils.toYamlString(openAPI);
        if (yaml != null) {
            objs.put("openapi-yaml", yaml);
        }
    }

    public boolean isDataTypeString(String dataType) {
        return  "String".equals(dataType);
    }
}<|MERGE_RESOLUTION|>--- conflicted
+++ resolved
@@ -1525,7 +1525,6 @@
             if (ModelUtils.isMapSchema(schema)) {
                 addAdditionPropertiesToCodeGenModel(m, schema);
             }
-<<<<<<< HEAD
             if (ModelUtils.isIntegerSchema(schema)) { // integer type
                 if (!ModelUtils.isLongSchema(schema)) { // long type is not integer
                     m.isInteger = Boolean.TRUE;
@@ -1535,10 +1534,7 @@
                 m.isString = Boolean.TRUE;
             }
 
-            addVars(m, schema.getProperties(), schema.getRequired());
-=======
             addVars(m, unaliasPropertySchema(allDefinitions, schema.getProperties()), schema.getRequired());
->>>>>>> 66b73e90
         }
 
         if (m.vars != null) {
