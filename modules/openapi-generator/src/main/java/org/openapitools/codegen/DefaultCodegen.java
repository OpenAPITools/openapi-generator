/*
 * Copyright 2018 OpenAPI-Generator Contributors (https://openapi-generator.tech)
 * Copyright 2018 SmartBear Software
 *
 * Licensed under the Apache License, Version 2.0 (the "License");
 * you may not use this file except in compliance with the License.
 * You may obtain a copy of the License at
 *
 *     https://www.apache.org/licenses/LICENSE-2.0
 *
 * Unless required by applicable law or agreed to in writing, software
 * distributed under the License is distributed on an "AS IS" BASIS,
 * WITHOUT WARRANTIES OR CONDITIONS OF ANY KIND, either express or implied.
 * See the License for the specific language governing permissions and
 * limitations under the License.
 */

package org.openapitools.codegen;

import com.github.benmanes.caffeine.cache.Cache;
import com.github.benmanes.caffeine.cache.Caffeine;
import com.github.benmanes.caffeine.cache.Ticker;
import com.google.common.base.CaseFormat;
import com.google.common.collect.ImmutableMap;
import com.samskivert.mustache.Mustache;
import com.samskivert.mustache.Mustache.Compiler;
import com.samskivert.mustache.Mustache.Lambda;
import io.swagger.v3.core.util.Json;
import io.swagger.v3.oas.models.OpenAPI;
import io.swagger.v3.oas.models.Operation;
import io.swagger.v3.oas.models.PathItem;
import io.swagger.v3.oas.models.callbacks.Callback;
import io.swagger.v3.oas.models.examples.Example;
import io.swagger.v3.oas.models.headers.Header;
import io.swagger.v3.oas.models.media.*;
import io.swagger.v3.oas.models.parameters.*;
import io.swagger.v3.oas.models.responses.ApiResponse;
import io.swagger.v3.oas.models.responses.ApiResponses;
import io.swagger.v3.oas.models.security.OAuthFlow;
import io.swagger.v3.oas.models.security.OAuthFlows;
import io.swagger.v3.oas.models.security.SecurityScheme;
import io.swagger.v3.oas.models.servers.Server;
import io.swagger.v3.oas.models.servers.ServerVariable;
import io.swagger.v3.parser.util.SchemaTypeUtil;
import org.apache.commons.lang3.StringUtils;
import org.apache.commons.lang3.tuple.Pair;
import org.apache.commons.text.StringEscapeUtils;
import org.openapitools.codegen.CodegenDiscriminator.MappedModel;
import org.openapitools.codegen.api.TemplatingEngineAdapter;
import org.openapitools.codegen.config.GlobalSettings;
import org.openapitools.codegen.examples.ExampleGenerator;
import org.openapitools.codegen.languages.RustServerCodegen;
import org.openapitools.codegen.meta.FeatureSet;
import org.openapitools.codegen.meta.GeneratorMetadata;
import org.openapitools.codegen.meta.Stability;
import org.openapitools.codegen.meta.features.*;
import org.openapitools.codegen.model.ModelMap;
import org.openapitools.codegen.model.ModelsMap;
import org.openapitools.codegen.model.OperationsMap;
import org.openapitools.codegen.serializer.SerializerUtils;
import org.openapitools.codegen.templating.MustacheEngineAdapter;
import org.openapitools.codegen.templating.mustache.*;
import org.openapitools.codegen.utils.ModelUtils;
import org.openapitools.codegen.utils.OneOfImplementorAdditionalData;
import org.slf4j.Logger;
import org.slf4j.LoggerFactory;

import java.io.File;
import java.util.*;
import java.util.Map.Entry;
import java.util.concurrent.ConcurrentSkipListSet;
import java.util.concurrent.TimeUnit;
import java.util.function.Consumer;
import java.util.regex.Matcher;
import java.util.regex.Pattern;
import java.util.stream.Collectors;
import java.util.stream.Stream;

import static org.openapitools.codegen.CodegenConstants.UNSUPPORTED_V310_SPEC_MSG;
import static org.openapitools.codegen.utils.OnceLogger.once;
import static org.openapitools.codegen.utils.StringUtils.*;

public class DefaultCodegen implements CodegenConfig {
    private final Logger LOGGER = LoggerFactory.getLogger(DefaultCodegen.class);

    public static FeatureSet DefaultFeatureSet;

    // A cache of sanitized words. The sanitizeName() method is invoked many times with the same
    // arguments, this cache is used to optimized performance.
    private static final Cache<SanitizeNameOptions, String> sanitizedNameCache;
    private static final String xSchemaTestExamplesKey = "x-schema-test-examples";
    private static final String xSchemaTestExamplesRefPrefix = "#/components/x-schema-test-examples/";
    protected static Schema falseSchema;
    protected static Schema trueSchema = new Schema();

    static {
        DefaultFeatureSet = FeatureSet.newBuilder()
                .includeDataTypeFeatures(
                        DataTypeFeature.Int32, DataTypeFeature.Int64, DataTypeFeature.Float, DataTypeFeature.Double,
                        DataTypeFeature.Decimal, DataTypeFeature.String, DataTypeFeature.Byte, DataTypeFeature.Binary,
                        DataTypeFeature.Boolean, DataTypeFeature.Date, DataTypeFeature.DateTime, DataTypeFeature.Password,
                        DataTypeFeature.File, DataTypeFeature.Array, DataTypeFeature.Object, DataTypeFeature.Maps, DataTypeFeature.CollectionFormat,
                        DataTypeFeature.CollectionFormatMulti, DataTypeFeature.Enum, DataTypeFeature.ArrayOfEnum, DataTypeFeature.ArrayOfModel,
                        DataTypeFeature.ArrayOfCollectionOfPrimitives, DataTypeFeature.ArrayOfCollectionOfModel, DataTypeFeature.ArrayOfCollectionOfEnum,
                        DataTypeFeature.MapOfEnum, DataTypeFeature.MapOfModel, DataTypeFeature.MapOfCollectionOfPrimitives,
                        DataTypeFeature.MapOfCollectionOfModel, DataTypeFeature.MapOfCollectionOfEnum
                        // Custom types are template specific
                )
                .includeDocumentationFeatures(
                        DocumentationFeature.Api, DocumentationFeature.Model
                        // README is template specific
                )
                .includeGlobalFeatures(
                        GlobalFeature.Host, GlobalFeature.BasePath, GlobalFeature.Info, GlobalFeature.PartialSchemes,
                        GlobalFeature.Consumes, GlobalFeature.Produces, GlobalFeature.ExternalDocumentation, GlobalFeature.Examples,
                        GlobalFeature.Callbacks
                        // TODO: xml structures, styles, link objects, parameterized servers, full schemes for OAS 2.0
                )
                .includeSchemaSupportFeatures(
                        SchemaSupportFeature.Simple, SchemaSupportFeature.Composite,
                        SchemaSupportFeature.Polymorphism
                        // Union (OneOf) not 100% yet.
                )
                .includeParameterFeatures(
                        ParameterFeature.Path, ParameterFeature.Query, ParameterFeature.Header, ParameterFeature.Body,
                        ParameterFeature.FormUnencoded, ParameterFeature.FormMultipart, ParameterFeature.Cookie
                )
                .includeSecurityFeatures(
                        SecurityFeature.BasicAuth, SecurityFeature.ApiKey, SecurityFeature.BearerToken,
                        SecurityFeature.OAuth2_Implicit, SecurityFeature.OAuth2_Password,
                        SecurityFeature.OAuth2_ClientCredentials, SecurityFeature.OAuth2_AuthorizationCode
                        // OpenIdConnect and SignatureAuth are not yet 100% supported
                )
                .includeWireFormatFeatures(
                        WireFormatFeature.JSON, WireFormatFeature.XML
                        // PROTOBUF and Custom are generator specific
                )
                .build();

        int cacheSize = Integer.parseInt(GlobalSettings.getProperty(NAME_CACHE_SIZE_PROPERTY, "500"));
        int cacheExpiry = Integer.parseInt(GlobalSettings.getProperty(NAME_CACHE_EXPIRY_PROPERTY, "10"));
        sanitizedNameCache = Caffeine.newBuilder()
                .maximumSize(cacheSize)
                .expireAfterAccess(cacheExpiry, TimeUnit.SECONDS)
                .ticker(Ticker.systemTicker())
                .build();
        falseSchema = new Schema();
        falseSchema.setNot(new Schema());
    }

    protected GeneratorMetadata generatorMetadata;
    protected String inputSpec;
    protected String outputFolder = "";
    protected Set<String> defaultIncludes;
    protected Map<String, String> typeMapping;
    // instantiationTypes map from container types only: set, map, and array to the in language-type
    protected Map<String, String> instantiationTypes;
    protected Set<String> reservedWords;
    protected Set<String> languageSpecificPrimitives = new HashSet<>();
    protected Map<String, String> importMapping = new HashMap<>();
    // a map to store the mapping between a schema and the new one
    protected Map<String, String> schemaMapping = new HashMap<>();
    // a map to store the mapping between inline schema and the name provided by the user
    protected Map<String, String> inlineSchemaNameMapping = new HashMap<>();
    // a map to store the inline schema naming conventions
    protected Map<String, String> inlineSchemaNameDefault = new HashMap<>();
    // a map to store the rules in OpenAPI Normalizer
    protected Map<String, String> openapiNormalizer = new HashMap<>();
    protected String modelPackage = "", apiPackage = "", fileSuffix;
    protected String modelNamePrefix = "", modelNameSuffix = "";
    protected String apiNamePrefix = "", apiNameSuffix = "Api";
    protected String testPackage = "";
    protected String filesMetadataFilename = "FILES";
    protected String versionMetadataFilename = "VERSION";
    /*
    apiTemplateFiles are for API outputs only (controllers/handlers).
    API templates may be written multiple times; APIs are grouped by tag and the file is written once per tag group.
    */
    protected Map<String, String> apiTemplateFiles = new HashMap<>();
    protected Map<String, String> modelTemplateFiles = new HashMap<>();
    protected Map<String, String> apiTestTemplateFiles = new HashMap<>();
    protected Map<String, String> modelTestTemplateFiles = new HashMap<>();
    protected Map<String, String> apiDocTemplateFiles = new HashMap<>();
    protected Map<String, String> modelDocTemplateFiles = new HashMap<>();
    protected Map<String, String> reservedWordsMappings = new HashMap<>();
    protected String templateDir;
    protected String embeddedTemplateDir;
    protected Map<String, Object> additionalProperties = new HashMap<>();
    protected Map<String, String> serverVariables = new HashMap<>();
    protected Map<String, Object> vendorExtensions = new HashMap<>();
    /*
    Supporting files are those which aren't models, APIs, or docs.
    These get a different map of data bound to the templates. Supporting files are written once.
    See also 'apiTemplateFiles'.
    */
    protected List<SupportingFile> supportingFiles = new ArrayList<>();
    protected List<CliOption> cliOptions = new ArrayList<>();
    protected boolean skipOverwrite;
    protected boolean removeOperationIdPrefix;
    protected String removeOperationIdPrefixDelimiter = "_";
    protected int removeOperationIdPrefixCount = 1;
    protected boolean skipOperationExample;

    protected final static Pattern JSON_MIME_PATTERN = Pattern.compile("(?i)application\\/json(;.*)?");
    protected final static Pattern JSON_VENDOR_MIME_PATTERN = Pattern.compile("(?i)application\\/vnd.(.*)+json(;.*)?");
    private static final Pattern COMMON_PREFIX_ENUM_NAME = Pattern.compile("[a-zA-Z0-9]+\\z");

    /**
     * True if the code generator supports multiple class inheritance.
     * This is used to model the parent hierarchy based on the 'allOf' composed schemas.
     */
    protected boolean supportsMultipleInheritance;
    /**
     * True if the code generator supports single class inheritance.
     * This is used to model the parent hierarchy based on the 'allOf' composed schemas.
     * Note: the single-class inheritance technique has inherent limitations because
     * a 'allOf' composed schema may have multiple $ref child schemas, each one
     * potentially representing a "parent" in the class inheritance hierarchy.
     * Some language generators also use class inheritance to implement the `additionalProperties`
     * keyword. For example, the Java code generator may generate 'extends HashMap'.
     */
    protected boolean supportsInheritance;
    /**
     * True if the language generator supports the 'additionalProperties' keyword
     * as sibling of a composed (allOf/anyOf/oneOf) schema.
     * Note: all language generators should support this to comply with the OAS specification.
     */
    protected boolean supportsAdditionalPropertiesWithComposedSchema;
    protected boolean supportsMixins;
    protected Map<String, String> supportedLibraries = new LinkedHashMap<>();
    protected String library;
    protected Boolean sortParamsByRequiredFlag = true;
    protected Boolean sortModelPropertiesByRequiredFlag = false;
    protected Boolean ensureUniqueParams = true;
    protected Boolean allowUnicodeIdentifiers = false;
    protected String gitHost, gitUserId, gitRepoId, releaseNote;
    protected String httpUserAgent;
    protected Boolean hideGenerationTimestamp = true;
    // How to encode special characters like $
    // They are translated to words like "Dollar" and prefixed with '
    // Then translated back during JSON encoding and decoding
    protected Map<String, String> specialCharReplacements = new LinkedHashMap<>();
    // When a model is an alias for a simple type
    protected Map<String, String> typeAliases = Collections.emptyMap();
    protected Boolean prependFormOrBodyParameters = false;
    // The extension of the generated documentation files (defaults to markdown .md)
    protected String docExtension;
    protected String ignoreFilePathOverride;
    // flag to indicate whether to use environment variable to post process file
    protected boolean enablePostProcessFile = false;
    private TemplatingEngineAdapter templatingEngine = new MustacheEngineAdapter();
    // flag to indicate whether to use the utils.OneOfImplementorAdditionalData related logic
    protected boolean useOneOfInterfaces = false;
    // whether or not the oneOf imports machinery should add oneOf interfaces as imports in implementing classes
    protected boolean addOneOfInterfaceImports = false;
    protected List<CodegenModel> addOneOfInterfaces = new ArrayList<>();

    // flag to indicate whether to only update files whose contents have changed
    protected boolean enableMinimalUpdate = false;

    // acts strictly upon a spec, potentially modifying it to have consistent behavior across generators.
    protected boolean strictSpecBehavior = true;
    // flag to indicate whether enum value prefixes are removed
    protected boolean removeEnumValuePrefix = true;

    // Support legacy logic for evaluating discriminators
    protected boolean legacyDiscriminatorBehavior = true;

    // Specify what to do if the 'additionalProperties' keyword is not present in a schema.
    // See CodegenConstants.java for more details.
    protected boolean disallowAdditionalPropertiesIfNotPresent = true;

    // If the server adds new enum cases, that are unknown by an old spec/client, the client will fail to parse the network response.
    // With this option enabled, each enum will have a new case, 'unknown_default_open_api', so that when the server sends an enum case that is not known by the client/spec, they can safely fallback to this case.
    protected boolean enumUnknownDefaultCase = false;
    protected String enumUnknownDefaultCaseName = "unknown_default_open_api";

    // make openapi available to all methods
    protected OpenAPI openAPI;

    // A cache to efficiently lookup a Schema instance based on the return value of `toModelName()`.
    private Map<String, Schema> modelNameToSchemaCache;

    // A cache to efficiently lookup schema `toModelName()` based on the schema Key
    private final Map<String, String> schemaKeyToModelNameCache = new HashMap<>();

    protected boolean loadDeepObjectIntoItems = true;

    // if true then baseTypes will be imported
    protected boolean importBaseType = true;

    // if true then container types will be imported
    protected boolean importContainerType = true;

    protected boolean addSuffixToDuplicateOperationNicknames = true;

    public boolean getAddSuffixToDuplicateOperationNicknames() {
        return addSuffixToDuplicateOperationNicknames;
    }

    @Override
    public List<CliOption> cliOptions() {
        return cliOptions;
    }

    @Override
    public void processOpts() {

        if (additionalProperties.containsKey(CodegenConstants.TEMPLATE_DIR)) {
            this.setTemplateDir((String) additionalProperties.get(CodegenConstants.TEMPLATE_DIR));
        }

        if (additionalProperties.containsKey(CodegenConstants.MODEL_PACKAGE)) {
            this.setModelPackage((String) additionalProperties.get(CodegenConstants.MODEL_PACKAGE));
        }

        if (additionalProperties.containsKey(CodegenConstants.API_PACKAGE)) {
            this.setApiPackage((String) additionalProperties.get(CodegenConstants.API_PACKAGE));
        }

        if (additionalProperties.containsKey(CodegenConstants.HIDE_GENERATION_TIMESTAMP)) {
            setHideGenerationTimestamp(convertPropertyToBooleanAndWriteBack(CodegenConstants.HIDE_GENERATION_TIMESTAMP));
        } else {
            additionalProperties.put(CodegenConstants.HIDE_GENERATION_TIMESTAMP, hideGenerationTimestamp);
        }

        if (additionalProperties.containsKey(CodegenConstants.SORT_PARAMS_BY_REQUIRED_FLAG)) {
            this.setSortParamsByRequiredFlag(Boolean.valueOf(additionalProperties
                    .get(CodegenConstants.SORT_PARAMS_BY_REQUIRED_FLAG).toString()));
        }

        if (additionalProperties.containsKey(CodegenConstants.SORT_MODEL_PROPERTIES_BY_REQUIRED_FLAG)) {
            this.setSortModelPropertiesByRequiredFlag(Boolean.valueOf(additionalProperties
                    .get(CodegenConstants.SORT_MODEL_PROPERTIES_BY_REQUIRED_FLAG).toString()));
        }

        if (additionalProperties.containsKey(CodegenConstants.PREPEND_FORM_OR_BODY_PARAMETERS)) {
            this.setPrependFormOrBodyParameters(Boolean.valueOf(additionalProperties
                    .get(CodegenConstants.PREPEND_FORM_OR_BODY_PARAMETERS).toString()));
        }

        if (additionalProperties.containsKey(CodegenConstants.ENSURE_UNIQUE_PARAMS)) {
            this.setEnsureUniqueParams(Boolean.valueOf(additionalProperties
                    .get(CodegenConstants.ENSURE_UNIQUE_PARAMS).toString()));
        }

        if (additionalProperties.containsKey(CodegenConstants.ALLOW_UNICODE_IDENTIFIERS)) {
            this.setAllowUnicodeIdentifiers(Boolean.valueOf(additionalProperties
                    .get(CodegenConstants.ALLOW_UNICODE_IDENTIFIERS).toString()));
        }

        if (additionalProperties.containsKey(CodegenConstants.API_NAME_PREFIX)) {
            this.setApiNamePrefix((String) additionalProperties.get(CodegenConstants.API_NAME_PREFIX));
        }

        if (additionalProperties.containsKey(CodegenConstants.API_NAME_SUFFIX)) {
            this.setApiNameSuffix((String) additionalProperties.get(CodegenConstants.API_NAME_SUFFIX));
        }

        if (additionalProperties.containsKey(CodegenConstants.MODEL_NAME_PREFIX)) {
            this.setModelNamePrefix((String) additionalProperties.get(CodegenConstants.MODEL_NAME_PREFIX));
        }

        if (additionalProperties.containsKey(CodegenConstants.MODEL_NAME_SUFFIX)) {
            this.setModelNameSuffix((String) additionalProperties.get(CodegenConstants.MODEL_NAME_SUFFIX));
        }

        if (additionalProperties.containsKey(CodegenConstants.REMOVE_OPERATION_ID_PREFIX)) {
            this.setRemoveOperationIdPrefix(Boolean.parseBoolean(additionalProperties
                    .get(CodegenConstants.REMOVE_OPERATION_ID_PREFIX).toString()));
        }

        if (additionalProperties.containsKey(CodegenConstants.REMOVE_OPERATION_ID_PREFIX_DELIMITER)) {
            this.setRemoveOperationIdPrefixDelimiter(additionalProperties
                    .get(CodegenConstants.REMOVE_OPERATION_ID_PREFIX_DELIMITER).toString());
        }

        if (additionalProperties.containsKey(CodegenConstants.REMOVE_OPERATION_ID_PREFIX_COUNT)) {
            this.setRemoveOperationIdPrefixCount(Integer.parseInt(additionalProperties
                    .get(CodegenConstants.REMOVE_OPERATION_ID_PREFIX_COUNT).toString()));
        }

        if (additionalProperties.containsKey(CodegenConstants.SKIP_OPERATION_EXAMPLE)) {
            this.setSkipOperationExample(Boolean.parseBoolean(additionalProperties
                    .get(CodegenConstants.SKIP_OPERATION_EXAMPLE).toString()));
        }

        if (additionalProperties.containsKey(CodegenConstants.DOCEXTENSION)) {
            this.setDocExtension(String.valueOf(additionalProperties
                    .get(CodegenConstants.DOCEXTENSION).toString()));
        }

        if (additionalProperties.containsKey(CodegenConstants.ENABLE_POST_PROCESS_FILE)) {
            this.setEnablePostProcessFile(Boolean.parseBoolean(additionalProperties
                    .get(CodegenConstants.ENABLE_POST_PROCESS_FILE).toString()));
        }

        if (additionalProperties.containsKey(CodegenConstants.GENERATE_ALIAS_AS_MODEL)) {
            ModelUtils.setGenerateAliasAsModel(Boolean.parseBoolean(additionalProperties
                    .get(CodegenConstants.GENERATE_ALIAS_AS_MODEL).toString()));
        }

        if (additionalProperties.containsKey(CodegenConstants.REMOVE_ENUM_VALUE_PREFIX)) {
            this.setRemoveEnumValuePrefix(Boolean.parseBoolean(additionalProperties
                    .get(CodegenConstants.REMOVE_ENUM_VALUE_PREFIX).toString()));
        }

        if (additionalProperties.containsKey(CodegenConstants.LEGACY_DISCRIMINATOR_BEHAVIOR)) {
            this.setLegacyDiscriminatorBehavior(Boolean.parseBoolean(additionalProperties
                    .get(CodegenConstants.LEGACY_DISCRIMINATOR_BEHAVIOR).toString()));
        }
        if (additionalProperties.containsKey(CodegenConstants.DISALLOW_ADDITIONAL_PROPERTIES_IF_NOT_PRESENT)) {
            this.setDisallowAdditionalPropertiesIfNotPresent(Boolean.parseBoolean(additionalProperties
                    .get(CodegenConstants.DISALLOW_ADDITIONAL_PROPERTIES_IF_NOT_PRESENT).toString()));
        }
        if (additionalProperties.containsKey(CodegenConstants.ENUM_UNKNOWN_DEFAULT_CASE)) {
            this.setEnumUnknownDefaultCase(Boolean.parseBoolean(additionalProperties
                    .get(CodegenConstants.ENUM_UNKNOWN_DEFAULT_CASE).toString()));
        }
    }

    /***
     * Preset map builder with commonly used Mustache lambdas.
     *
     * To extend the map, override addMustacheLambdas(), call parent method
     * first and then add additional lambdas to the returned builder.
     *
     * If common lambdas are not desired, override addMustacheLambdas() method
     * and return empty builder.
     *
     * @return preinitialized map with common lambdas
     */
    protected ImmutableMap.Builder<String, Lambda> addMustacheLambdas() {

        return new ImmutableMap.Builder<String, Mustache.Lambda>()
                .put("lowercase", new LowercaseLambda().generator(this))
                .put("uppercase", new UppercaseLambda())
                .put("snakecase", new SnakecaseLambda())
                .put("titlecase", new TitlecaseLambda())
                .put("camelcase", new CamelCaseLambda(true).generator(this))
                .put("pascalcase", new CamelCaseLambda(false).generator(this))
                .put("indented", new IndentedLambda())
                .put("indented_8", new IndentedLambda(8, " "))
                .put("indented_12", new IndentedLambda(12, " "))
                .put("indented_16", new IndentedLambda(16, " "));
    }

    private void registerMustacheLambdas() {
        ImmutableMap<String, Lambda> lambdas = addMustacheLambdas().build();

        if (lambdas.size() == 0) {
            return;
        }

        if (additionalProperties.containsKey("lambda")) {
            LOGGER.error("A property called 'lambda' already exists in additionalProperties");
            throw new RuntimeException("A property called 'lambda' already exists in additionalProperties");
        }
        additionalProperties.put("lambda", lambdas);
    }

    // override with any special post-processing for all models
    @Override
    @SuppressWarnings("static-method")
    public Map<String, ModelsMap> postProcessAllModels(Map<String, ModelsMap> objs) {
        for (Map.Entry<String, ModelsMap> entry : objs.entrySet()) {
            CodegenModel model = ModelUtils.getModelByName(entry.getKey(), objs);

            // add the model to the discriminator's mapping so templates have access to more than just the string to string mapping
            if (model.discriminator != null && model.discriminator.getMappedModels() != null) {
                for (CodegenDiscriminator.MappedModel mappedModel : model.discriminator.getMappedModels()) {
                    CodegenModel mappedCodegenModel = ModelUtils.getModelByName(mappedModel.getModelName(), objs);
                    mappedModel.setModel(mappedCodegenModel);
                }
            }

            for (CodegenProperty property : model.allVars){
                property.isNew = codegenPropertyIsNew(model, property);
            }
            for (CodegenProperty property : model.vars){
                property.isNew = codegenPropertyIsNew(model, property);
            }
            for (CodegenProperty property : model.readWriteVars){
                property.isNew = codegenPropertyIsNew(model, property);
            }
            for (CodegenProperty property : model.optionalVars){
                property.isNew = codegenPropertyIsNew(model, property);
            }
            for (CodegenProperty property : model.parentVars){
                property.isNew = codegenPropertyIsNew(model, property);
            }
            for (CodegenProperty property : model.requiredVars){
                property.isNew = codegenPropertyIsNew(model, property);
            }
            for (CodegenProperty property : model.readOnlyVars){
                property.isNew = codegenPropertyIsNew(model, property);
            }
            for (CodegenProperty property : model.nonNullableVars){
                property.isNew = codegenPropertyIsNew(model, property);
            }
        }

        if (this.useOneOfInterfaces) {
            // First, add newly created oneOf interfaces
            for (CodegenModel cm : addOneOfInterfaces) {
                ModelMap modelMapValue = new ModelMap(additionalProperties());
                modelMapValue.setModel(cm);

                List<Map<String, String>> importsValue = new ArrayList<>();
                ModelsMap objsValue = new ModelsMap();
                objsValue.setModels(Collections.singletonList(modelMapValue));
                objsValue.put("package", modelPackage());
                objsValue.setImports(importsValue);
                objsValue.put("classname", cm.classname);
                objsValue.putAll(additionalProperties);
                objs.put(cm.name, objsValue);
            }

            // Gather data from all the models that contain oneOf into OneOfImplementorAdditionalData classes
            // (see docstring of that class to find out what information is gathered and why)
            Map<String, OneOfImplementorAdditionalData> additionalDataMap = new HashMap<>();
            for (ModelsMap modelsAttrs : objs.values()) {
                List<Map<String, String>> modelsImports = modelsAttrs.getImportsOrEmpty();
                for (ModelMap mo : modelsAttrs.getModels()) {
                    CodegenModel cm = mo.getModel();
                    if (cm.oneOf.size() > 0) {
                        cm.vendorExtensions.put("x-is-one-of-interface", true);
                        for (String one : cm.oneOf) {
                            if (!additionalDataMap.containsKey(one)) {
                                additionalDataMap.put(one, new OneOfImplementorAdditionalData(one));
                            }
                            additionalDataMap.get(one).addFromInterfaceModel(cm, modelsImports);
                        }
                        // if this is oneOf interface, make sure we include the necessary imports for it
                        addImportsToOneOfInterface(modelsImports);
                    }
                }
            }

            // Add all the data from OneOfImplementorAdditionalData classes to the implementing models
            for (Map.Entry<String, ModelsMap> modelsEntry : objs.entrySet()) {
                ModelsMap modelsAttrs = modelsEntry.getValue();
                List<Map<String, String>> imports = modelsAttrs.getImports();
                for (ModelMap implmo : modelsAttrs.getModels()) {
                    CodegenModel implcm = implmo.getModel();
                    String modelName = toModelName(implcm.name);
                    if (additionalDataMap.containsKey(modelName)) {
                        additionalDataMap.get(modelName).addToImplementor(this, implcm, imports, addOneOfInterfaceImports);
                    }
                }
            }
        }

        return objs;
    }

    private boolean codegenPropertyIsNew(CodegenModel model, CodegenProperty property) {
        return model.parentModel == null
            ? false
            : model.parentModel.allVars.stream().anyMatch(p -> p.name.equals(property.name) && (p.dataType.equals(property.dataType) == false || p.datatypeWithEnum.equals(property.datatypeWithEnum) == false));
    }

    /**
     * Return a map from model name to Schema for efficient lookup.
     *
     * @return map from model name to Schema.
     */
    protected Map<String, Schema> getModelNameToSchemaCache() {
        if (modelNameToSchemaCache == null) {
            // Create a cache to efficiently lookup schema based on model name.
            Map<String, Schema> m = new HashMap<>();
            ModelUtils.getSchemas(openAPI).forEach((key, schema) -> m.put(toModelName(key), schema));
            modelNameToSchemaCache = Collections.unmodifiableMap(m);
        }
        return modelNameToSchemaCache;
    }

    /**
     * Index all CodegenModels by model name.
     *
     * @param objs Map of models
     * @return map of all models indexed by names
     */
    public Map<String, CodegenModel> getAllModels(Map<String, ModelsMap> objs) {
        Map<String, CodegenModel> allModels = new LinkedHashMap<>();
        for (Entry<String, ModelsMap> entry : objs.entrySet()) {
            String modelName = toModelName(entry.getKey());
            List<ModelMap> models = entry.getValue().getModels();
            for (ModelMap mo : models) {
                CodegenModel cm = mo.getModel();
                allModels.put(modelName, cm);
            }
        }
        return allModels;
    }

    /**
     * Loop through all models to update different flags (e.g. isSelfReference), children models, etc
     * and update mapped models for import.
     *
     * @param objs Map of models
     * @return maps of models with various updates
     */
    @Override
    public Map<String, ModelsMap> updateAllModels(Map<String, ModelsMap> objs) {
        Map<String, CodegenModel> allModels = getAllModels(objs);

        // Fix up all parent and interface CodegenModel references.
        for (CodegenModel cm : allModels.values()) {
            if (cm.getParent() != null) {
                cm.setParentModel(allModels.get(cm.getParent()));
            }
            if (cm.getInterfaces() != null && !cm.getInterfaces().isEmpty()) {
                cm.setInterfaceModels(new ArrayList<>(cm.getInterfaces().size()));
                for (String intf : cm.getInterfaces()) {
                    CodegenModel intfModel = allModels.get(intf);
                    if (intfModel != null) {
                        cm.getInterfaceModels().add(intfModel);
                    }
                }
            }
        }

        // Let parent know about all its children
        for (Map.Entry<String, CodegenModel> allModelsEntry : allModels.entrySet()) {
            String name = allModelsEntry.getKey();
            CodegenModel cm = allModelsEntry.getValue();
            CodegenModel parent = allModels.get(cm.getParent());
            // if a discriminator exists on the parent, don't add this child to the inheritance hierarchy
            // TODO Determine what to do if the parent discriminator name == the grandparent discriminator name
            while (parent != null) {
                if (parent.getChildren() == null) {
                    parent.setChildren(new ArrayList<>());
                }
                parent.getChildren().add(cm);
                parent.hasChildren = true;
                Schema parentSchema = this.openAPI.getComponents().getSchemas().get(parent.name);
                if (parentSchema == null) {
                    throw new NullPointerException(parent.name + " in " + this.openAPI.getComponents().getSchemas());
                }
                if (parentSchema.getDiscriminator() == null) {
                    parent = allModels.get(parent.getParent());
                } else {
                    parent = null;
                }
            }
        }

        // loop through properties of each model to detect self-reference
        // and update mapped models for import
        for (ModelsMap entry : objs.values()) {
            for (ModelMap mo : entry.getModels()) {
                CodegenModel cm = mo.getModel();
                removeSelfReferenceImports(cm);

                if (!this.getLegacyDiscriminatorBehavior()) {
                    cm.addDiscriminatorMappedModelsImports(true);
                }
            }
        }
        setCircularReferences(allModels);

        return objs;
    }

    /**
     * Removes importToRemove from the imports of objs, if present.
     * This is useful to remove imports that are already present in operations-related template files, to avoid importing the same thing twice.
     *
     * @param objs imports will be removed from this objs' imports collection
     * @param importToRemove the import statement to be removed
     */
    protected void removeImport(OperationsMap objs, String importToRemove) {
        List<Map<String, String>> imports = objs.getImports();
        for (Iterator<Map<String, String>> itr = imports.iterator(); itr.hasNext(); ) {
            String itrImport = itr.next().get("import");
            if (itrImport.equals(importToRemove)) {
                itr.remove();
            }
        }
    }

    /**
     * Removes imports from the model that points to itself
     * Marks a self referencing property, if detected
     *
     * @param model Self imports will be removed from this model.imports collection
     */
    protected void removeSelfReferenceImports(CodegenModel model) {
        for (CodegenProperty cp : model.allVars) {
            // detect self import
            if (cp.dataType.equalsIgnoreCase(model.classname) ||
                    (cp.isContainer && cp.items != null && cp.items.dataType.equalsIgnoreCase(model.classname))) {
                model.imports.remove(model.classname); // remove self import
                cp.isSelfReference = true;
            }
        }
    }

    public void setCircularReferences(Map<String, CodegenModel> models) {
        // for allVars
        final Map<String, List<CodegenProperty>> allVarsDependencyMap = models.entrySet().stream()
                .collect(Collectors.toMap(Entry::getKey, entry -> getModelDependencies(entry.getValue().getAllVars())));

        models.keySet().forEach(name -> setCircularReferencesOnProperties(name, allVarsDependencyMap));

        // for vars
        final Map<String, List<CodegenProperty>> varsDependencyMap = models.entrySet().stream()
                .collect(Collectors.toMap(Entry::getKey, entry -> getModelDependencies(entry.getValue().getVars())));

        models.keySet().forEach(name -> setCircularReferencesOnProperties(name, varsDependencyMap));

        // for oneOf
        final Map<String, List<CodegenProperty>> oneOfDependencyMap = models.entrySet().stream()
                    .collect(Collectors.toMap(Entry::getKey, entry -> getModelDependencies(
                            (entry.getValue().getComposedSchemas() != null && entry.getValue().getComposedSchemas().getOneOf() != null)
                            ? entry.getValue().getComposedSchemas().getOneOf() : new ArrayList<CodegenProperty>())));

        models.keySet().forEach(name -> setCircularReferencesOnProperties(name, oneOfDependencyMap));
    }

    private List<CodegenProperty> getModelDependencies( List<CodegenProperty> vars) {
        return vars.stream()
                .map(prop -> {
                    if (prop.isContainer) {
                        return prop.items.dataType == null ? null : prop;
                    }
                    return prop.dataType == null ? null : prop;
                })
                .filter(Objects::nonNull)
                .collect(Collectors.toList());
    }

    private void setCircularReferencesOnProperties(final String root,
                                                   final Map<String, List<CodegenProperty>> dependencyMap) {
        dependencyMap.getOrDefault(root, new ArrayList<>())
                .forEach(prop -> {
                    final List<String> unvisited =
                            Collections.singletonList(prop.isContainer ? prop.items.dataType : prop.dataType);
                    prop.isCircularReference = isCircularReference(root,
                            new HashSet<>(),
                            new ArrayList<>(unvisited),
                            dependencyMap);
                });
    }

    private boolean isCircularReference(final String root,
                                        final Set<String> visited,
                                        final List<String> unvisited,
                                        final Map<String, List<CodegenProperty>> dependencyMap) {
        for (int i = 0; i < unvisited.size(); i++) {
            final String next = unvisited.get(i);
            if (!visited.contains(next)) {
                if (next.equals(root)) {
                    return true;
                }
                dependencyMap.getOrDefault(next, new ArrayList<>())
                        .forEach(prop -> unvisited.add(prop.isContainer ? prop.items.dataType : prop.dataType));
                visited.add(next);
            }
        }
        return false;
    }

    // override with any special post-processing
    @Override
    @SuppressWarnings("static-method")
    public ModelsMap postProcessModels(ModelsMap objs) {
        return objs;
    }

    /**
     * post process enum defined in model's properties
     *
     * @param objs Map of models
     * @return maps of models with better enum support
     */
    public ModelsMap postProcessModelsEnum(ModelsMap objs) {
        for (ModelMap mo : objs.getModels()) {
            CodegenModel cm = mo.getModel();

            // for enum model
            if (Boolean.TRUE.equals(cm.isEnum) && cm.allowableValues != null) {
                Map<String, Object> allowableValues = cm.allowableValues;
                List<Object> values = (List<Object>) allowableValues.get("values");
                List<Map<String, Object>> enumVars = buildEnumVars(values, cm.dataType);
                // if "x-enum-varnames" or "x-enum-descriptions" defined, update varnames
                updateEnumVarsWithExtensions(enumVars, cm.getVendorExtensions(), cm.dataType);
                cm.allowableValues.put("enumVars", enumVars);
            }

            // update codegen property enum with proper naming convention
            // and handling of numbers, special characters
            for (CodegenProperty var : cm.vars) {
                updateCodegenPropertyEnum(var);
            }

            for (CodegenProperty var : cm.allVars) {
                updateCodegenPropertyEnum(var);
            }

            for (CodegenProperty var : cm.nonNullableVars) {
                updateCodegenPropertyEnum(var);
            }

            for (CodegenProperty var : cm.requiredVars) {
                updateCodegenPropertyEnum(var);
            }

            for (CodegenProperty var : cm.optionalVars) {
                updateCodegenPropertyEnum(var);
            }

            for (CodegenProperty var : cm.parentVars) {
                updateCodegenPropertyEnum(var);
            }

            for (CodegenProperty var : cm.readOnlyVars) {
                updateCodegenPropertyEnum(var);
            }

            for (CodegenProperty var : cm.readWriteVars) {
                updateCodegenPropertyEnum(var);
            }

        }
        return objs;
    }

    /**
     * Returns the common prefix of variables for enum naming if
     * two or more variables are present
     *
     * @param vars List of variable names
     * @return the common prefix for naming
     */
    public String findCommonPrefixOfVars(List<Object> vars) {
        if (vars.size() > 1) {
            try {
                String[] listStr = vars.toArray(new String[vars.size()]);
                String prefix = StringUtils.getCommonPrefix(listStr);
                // exclude trailing characters that should be part of a valid variable
                // e.g. ["status-on", "status-off"] => "status-" (not "status-o")
                final Matcher matcher = COMMON_PREFIX_ENUM_NAME.matcher(prefix);
                return matcher.replaceAll("");
            } catch (ArrayStoreException e) {
                // do nothing, just return default value
            }
        }
        return "";
    }

    /**
     * Return the enum default value in the language specified format
     *
     * @param value    enum variable name
     * @param datatype data type
     * @return the default value for the enum
     */
    public String toEnumDefaultValue(String value, String datatype) {
        return datatype + "." + value;
    }

    /**
     * Return the enum value in the language specified format
     * e.g. status becomes "status"
     *
     * @param value    enum variable name
     * @param datatype data type
     * @return the sanitized value for enum
     */
    public String toEnumValue(String value, String datatype) {
        if ("number".equalsIgnoreCase(datatype) || "boolean".equalsIgnoreCase(datatype)) {
            return value;
        } else {
            return "\"" + escapeText(value) + "\"";
        }
    }

    /**
     * Return the sanitized variable name for enum
     *
     * @param value    enum variable name
     * @param datatype data type
     * @return the sanitized variable name for enum
     */
    public String toEnumVarName(String value, String datatype) {
        if (value.length() == 0) {
            return "EMPTY";
        }

        String var = value.replaceAll("\\W+", "_").toUpperCase(Locale.ROOT);
        if (var.matches("\\d.*")) {
            return "_" + var;
        } else {
            return var;
        }
    }

    /**
     * Set the OpenAPI document.
     * This method is invoked when the input OpenAPI document has been parsed and validated.
     */
    @Override
    public void setOpenAPI(OpenAPI openAPI) {
        String originalSpecVersion;
        String xOriginalSwaggerVersion = "x-original-swagger-version";
        if (openAPI.getExtensions() != null && !openAPI.getExtensions().isEmpty() && openAPI.getExtensions().containsValue(xOriginalSwaggerVersion)) {
            originalSpecVersion = (String) openAPI.getExtensions().get(xOriginalSwaggerVersion);
        } else {
            originalSpecVersion = openAPI.getOpenapi();
        }
        Integer specMajorVersion = Integer.parseInt(originalSpecVersion.substring(0, 1));
        Integer specMinorVersion = Integer.parseInt(originalSpecVersion.substring(2, 3));
        boolean specVersionGreaterThanOrEqualTo310 = (specMajorVersion == 3 && specMinorVersion >= 1);
        if (specVersionGreaterThanOrEqualTo310) {
            LOGGER.warn(UNSUPPORTED_V310_SPEC_MSG);
        }
        this.openAPI = openAPI;
        // Set global settings such that helper functions in ModelUtils can lookup the value
        // of the CLI option.
        ModelUtils.setDisallowAdditionalPropertiesIfNotPresent(getDisallowAdditionalPropertiesIfNotPresent());

        // Multiple operations rely on proper type aliases, so we should always update them
        typeAliases = getAllAliases(ModelUtils.getSchemas(openAPI));
    }

    // override with any message to be shown right before the process finishes
    @Override
    @SuppressWarnings("static-method")
    public void postProcess() {
        System.out.println("################################################################################");
        System.out.println("# Thanks for using OpenAPI Generator.                                          #");
        System.out.println("# Please consider donation to help us maintain this project \uD83D\uDE4F                 #");
        System.out.println("# https://opencollective.com/openapi_generator/donate                          #");
        System.out.println("################################################################################");
    }

    // override with any special post-processing
    @Override
    @SuppressWarnings("static-method")
    public OperationsMap postProcessOperationsWithModels(OperationsMap objs, List<ModelMap> allModels) {
        return objs;
    }

    // override with any special post-processing
    @Override
    @SuppressWarnings("static-method")
    public Map<String, Object> postProcessSupportingFileData(Map<String, Object> objs) {
        return objs;
    }

    // override to post-process any model properties
    @Override
    @SuppressWarnings("unused")
    public void postProcessModelProperty(CodegenModel model, CodegenProperty property) {
    }

    // override to post-process any parameters
    @Override
    @SuppressWarnings("unused")
    public void postProcessParameter(CodegenParameter parameter) {
    }

    //override with any special handling of the entire OpenAPI spec document
    @Override
    @SuppressWarnings("unused")
    public void preprocessOpenAPI(OpenAPI openAPI) {
        if (useOneOfInterfaces && openAPI.getComponents() != null) {
            // we process the openapi schema here to find oneOf schemas and create interface models for them
            Map<String, Schema> schemas = new HashMap<>(openAPI.getComponents().getSchemas());
            if (schemas == null) {
                schemas = new HashMap<>();
            }
            Map<String, PathItem> pathItems = openAPI.getPaths();

            // we need to add all request and response bodies to processed schemas
            if (pathItems != null) {
                for (Map.Entry<String, PathItem> e : pathItems.entrySet()) {
                    for (Map.Entry<PathItem.HttpMethod, Operation> op : e.getValue().readOperationsMap().entrySet()) {
                        String opId = getOrGenerateOperationId(op.getValue(), e.getKey(), op.getKey().toString());
                        // process request body
                        RequestBody b = ModelUtils.getReferencedRequestBody(openAPI, op.getValue().getRequestBody());
                        Schema requestSchema = null;
                        if (b != null) {
                            requestSchema = ModelUtils.getSchemaFromRequestBody(b);
                        }
                        if (requestSchema != null) {
                            schemas.put(opId, requestSchema);
                        }
                        // process all response bodies
                        if (op.getValue().getResponses() != null) {
                            for (Map.Entry<String, ApiResponse> ar : op.getValue().getResponses().entrySet()) {
                                ApiResponse a = ModelUtils.getReferencedApiResponse(openAPI, ar.getValue());
                                Schema responseSchema = ModelUtils.getSchemaFromResponse(a);
                                if (responseSchema != null) {
                                    schemas.put(opId + ar.getKey(), responseSchema);
                                }
                            }
                        }
                    }
                }
            }

            // also add all properties of all schemas to be checked for oneOf
            Map<String, Schema> propertySchemas = new HashMap<>();
            for (Map.Entry<String, Schema> e : schemas.entrySet()) {
                Schema s = e.getValue();
                Map<String, Schema> props = s.getProperties();
                if (props == null) {
                    props = new HashMap<>();
                }
                for (Map.Entry<String, Schema> p : props.entrySet()) {
                    propertySchemas.put(e.getKey() + "/" + p.getKey(), p.getValue());
                }
            }
            schemas.putAll(propertySchemas);

            // go through all gathered schemas and add them as interfaces to be created
            for (Map.Entry<String, Schema> e : schemas.entrySet()) {
                String n = toModelName(e.getKey());
                Schema s = e.getValue();
                String nOneOf = toModelName(n + "OneOf");
                if (ModelUtils.isComposedSchema(s)) {
                    if (e.getKey().contains("/")) {
                        // if this is property schema, we also need to generate the oneOf interface model
                        addOneOfNameExtension((ComposedSchema) s, nOneOf);
                        addOneOfInterfaceModel((ComposedSchema) s, nOneOf, openAPI);
                    } else {
                        // else this is a component schema, so we will just use that as the oneOf interface model
                        addOneOfNameExtension((ComposedSchema) s, n);
                    }
                } else if (ModelUtils.isArraySchema(s)) {
                    Schema items = ((ArraySchema) s).getItems();
                    if (ModelUtils.isComposedSchema(items)) {
                        addOneOfNameExtension((ComposedSchema) items, nOneOf);
                        addOneOfInterfaceModel((ComposedSchema) items, nOneOf, openAPI);
                    }
                } else if (ModelUtils.isMapSchema(s)) {
                    Schema addProps = getAdditionalProperties(s);
                    if (addProps != null && ModelUtils.isComposedSchema(addProps)) {
                        addOneOfNameExtension((ComposedSchema) addProps, nOneOf);
                        addOneOfInterfaceModel((ComposedSchema) addProps, nOneOf, openAPI);
                    }
                }
            }
        }
    }

    // override with any special handling of the entire OpenAPI spec document
    @Override
    @SuppressWarnings("unused")
    public void processOpenAPI(OpenAPI openAPI) {
    }

    // override with any special handling of the JMustache compiler
    @Override
    @SuppressWarnings("unused")
    public Compiler processCompiler(Compiler compiler) {
        return compiler;
    }

    // override with any special handling for the templating engine
    @Override
    @SuppressWarnings("unused")
    public TemplatingEngineAdapter processTemplatingEngine(TemplatingEngineAdapter templatingEngine) {
        return templatingEngine;
    }

    // override with any special text escaping logic
    @Override
    @SuppressWarnings("static-method")
    public String escapeText(String input) {
        if (input == null) {
            return input;
        }

        // remove \t, \n, \r
        // replace \ with \\
        // replace " with \"
        // outer unescape to retain the original multi-byte characters
        // finally escalate characters avoiding code injection
        return escapeUnsafeCharacters(
                StringEscapeUtils.unescapeJava(
                                StringEscapeUtils.escapeJava(input)
                                        .replace("\\/", "/"))
                        .replaceAll("[\\t\\n\\r]", " ")
                        .replace("\\", "\\\\")
                        .replace("\"", "\\\""));
    }

    /**
     * Escape characters while allowing new lines
     *
     * @param input String to be escaped
     * @return escaped string
     */
    @Override
    public String escapeTextWhileAllowingNewLines(String input) {
        if (input == null) {
            return input;
        }

        // remove \t
        // replace \ with \\
        // replace " with \"
        // outer unescape to retain the original multi-byte characters
        // finally escalate characters avoiding code injection
        return escapeUnsafeCharacters(
                StringEscapeUtils.unescapeJava(
                                StringEscapeUtils.escapeJava(input)
                                        .replace("\\/", "/"))
                        .replaceAll("[\\t]", " ")
                        .replace("\\", "\\\\")
                        .replace("\"", "\\\""));
    }

    // override with any special encoding and escaping logic
    @Override
    @SuppressWarnings("static-method")
    public String encodePath(String input) {
        return escapeText(input);
    }

    /**
     * override with any special text escaping logic to handle unsafe
     * characters so as to avoid code injection
     *
     * @param input String to be cleaned up
     * @return string with unsafe characters removed or escaped
     */
    @Override
    public String escapeUnsafeCharacters(String input) {
        LOGGER.warn("escapeUnsafeCharacters should be overridden in the code generator with proper logic to escape " +
                "unsafe characters");
        // doing nothing by default and code generator should implement
        // the logic to prevent code injection
        // later we'll make this method abstract to make sure
        // code generator implements this method
        return input;
    }

    /**
     * Escape single and/or double quote to avoid code injection
     *
     * @param input String to be cleaned up
     * @return string with quotation mark removed or escaped
     */
    @Override
    public String escapeQuotationMark(String input) {
        LOGGER.warn("escapeQuotationMark should be overridden in the code generator with proper logic to escape " +
                "single/double quote");
        return input.replace("\"", "\\\"");
    }

    @Override
    public Set<String> defaultIncludes() {
        return defaultIncludes;
    }

    @Override
    public Map<String, String> typeMapping() {
        return typeMapping;
    }

    @Override
    public Map<String, String> instantiationTypes() {
        return instantiationTypes;
    }

    @Override
    public Set<String> reservedWords() {
        return reservedWords;
    }

    @Override
    public Set<String> languageSpecificPrimitives() {
        return languageSpecificPrimitives;
    }

    @Override
    public Map<String, String> importMapping() {
        return importMapping;
    }

    @Override
    public Map<String, String> schemaMapping() {
        return schemaMapping;
    }

    @Override
    public Map<String, String> inlineSchemaNameMapping() {
        return inlineSchemaNameMapping;
    }

    @Override
    public Map<String, String> inlineSchemaNameDefault() {
        return inlineSchemaNameDefault;
    }

    @Override
    public Map<String, String> openapiNormalizer() {
        return openapiNormalizer;
    }

    @Override
    public String testPackage() {
        return testPackage;
    }

    @Override
    public String modelPackage() {
        return modelPackage;
    }

    @Override
    public String apiPackage() {
        return apiPackage;
    }

    @Override
    public String fileSuffix() {
        return fileSuffix;
    }

    @Override
    public String templateDir() {
        return templateDir;
    }

    @Override
    public String embeddedTemplateDir() {
        if (embeddedTemplateDir != null) {
            return embeddedTemplateDir;
        } else {
            return templateDir;
        }
    }

    @Override
    public Map<String, String> apiDocTemplateFiles() {
        return apiDocTemplateFiles;
    }

    @Override
    public Map<String, String> modelDocTemplateFiles() {
        return modelDocTemplateFiles;
    }

    @Override
    public Map<String, String> reservedWordsMappings() {
        return reservedWordsMappings;
    }

    @Override
    public Map<String, String> apiTestTemplateFiles() {
        return apiTestTemplateFiles;
    }

    @Override
    public Map<String, String> modelTestTemplateFiles() {
        return modelTestTemplateFiles;
    }

    @Override
    public Map<String, String> apiTemplateFiles() {
        return apiTemplateFiles;
    }

    @Override
    public Map<String, String> modelTemplateFiles() {
        return modelTemplateFiles;
    }

    @Override
    public String apiFileFolder() {
        return outputFolder + File.separator + apiPackage().replace('.', File.separatorChar);
    }

    @Override
    public String modelFileFolder() {
        return outputFolder + File.separator + modelPackage().replace('.', File.separatorChar);
    }

    @Override
    public String apiTestFileFolder() {
        return outputFolder + File.separator + testPackage().replace('.', File.separatorChar);
    }

    @Override
    public String modelTestFileFolder() {
        return outputFolder + File.separator + testPackage().replace('.', File.separatorChar);
    }

    @Override
    public String apiDocFileFolder() {
        return outputFolder;
    }

    @Override
    public String modelDocFileFolder() {
        return outputFolder;
    }

    @Override
    public Map<String, Object> additionalProperties() {
        return additionalProperties;
    }

    @Override
    public Map<String, String> serverVariableOverrides() {
        return serverVariables;
    }

    @Override
    public Map<String, Object> vendorExtensions() {
        return vendorExtensions;
    }

    @Override
    public List<SupportingFile> supportingFiles() {
        return supportingFiles;
    }

    @Override
    public String outputFolder() {
        return outputFolder;
    }

    @Override
    public void setOutputDir(String dir) {
        this.outputFolder = dir;
    }

    @Override
    public String getOutputDir() {
        return outputFolder();
    }

    @Override
    public String getInputSpec() {
        return inputSpec;
    }

    @Override
    public void setInputSpec(String inputSpec) {
        this.inputSpec = inputSpec;
    }

    @Override
    public String getFilesMetadataFilename() {
        return filesMetadataFilename;
    }

    public void setFilesMetadataFilename(String filesMetadataFilename) {
        this.filesMetadataFilename = filesMetadataFilename;
    }

    @Override
    public String getVersionMetadataFilename() {
        return versionMetadataFilename;
    }

    public void setVersionMetadataFilename(String versionMetadataFilename) {
        this.versionMetadataFilename = versionMetadataFilename;
    }

    public void setTemplateDir(String templateDir) {
        this.templateDir = templateDir;
    }

    public void setModelPackage(String modelPackage) {
        this.modelPackage = modelPackage;
    }

    public String getModelNamePrefix() {
        return modelNamePrefix;
    }

    public void setModelNamePrefix(String modelNamePrefix) {
        this.modelNamePrefix = modelNamePrefix;
    }

    public String getModelNameSuffix() {
        return modelNameSuffix;
    }

    public void setModelNameSuffix(String modelNameSuffix) {
        this.modelNameSuffix = modelNameSuffix;
    }

    public String getApiNameSuffix() {
        return apiNameSuffix;
    }

    public void setApiNameSuffix(String apiNameSuffix) {
        this.apiNameSuffix = apiNameSuffix;
    }

    public String getApiNamePrefix() {
        return apiNamePrefix;
    }

    public void setApiNamePrefix(String apiNamePrefix) {
        this.apiNamePrefix = apiNamePrefix;
    }

    public void setApiPackage(String apiPackage) {
        this.apiPackage = apiPackage;
    }

    public Boolean getSortParamsByRequiredFlag() {
        return sortParamsByRequiredFlag;
    }

    public void setSortParamsByRequiredFlag(Boolean sortParamsByRequiredFlag) {
        this.sortParamsByRequiredFlag = sortParamsByRequiredFlag;
    }

    public Boolean getSortModelPropertiesByRequiredFlag() {
        return sortModelPropertiesByRequiredFlag;
    }

    public void setSortModelPropertiesByRequiredFlag(Boolean sortModelPropertiesByRequiredFlag) {
        this.sortModelPropertiesByRequiredFlag = sortModelPropertiesByRequiredFlag;
    }

    public Boolean getPrependFormOrBodyParameters() {
        return prependFormOrBodyParameters;
    }

    public void setPrependFormOrBodyParameters(Boolean prependFormOrBodyParameters) {
        this.prependFormOrBodyParameters = prependFormOrBodyParameters;
    }

    public Boolean getEnsureUniqueParams() {
        return ensureUniqueParams;
    }

    public void setEnsureUniqueParams(Boolean ensureUniqueParams) {
        this.ensureUniqueParams = ensureUniqueParams;
    }

    public Boolean getLegacyDiscriminatorBehavior() {
        return legacyDiscriminatorBehavior;
    }

    public void setLegacyDiscriminatorBehavior(boolean val) {
        this.legacyDiscriminatorBehavior = val;
    }

    public Boolean getDisallowAdditionalPropertiesIfNotPresent() {
        return disallowAdditionalPropertiesIfNotPresent;
    }

    public void setDisallowAdditionalPropertiesIfNotPresent(boolean val) {
        this.disallowAdditionalPropertiesIfNotPresent = val;
    }

    public Boolean getEnumUnknownDefaultCase() {
        return enumUnknownDefaultCase;
    }

    public void setEnumUnknownDefaultCase(boolean val) {
        this.enumUnknownDefaultCase = val;
    }

    public Boolean getAllowUnicodeIdentifiers() {
        return allowUnicodeIdentifiers;
    }

    public void setAllowUnicodeIdentifiers(Boolean allowUnicodeIdentifiers) {
        this.allowUnicodeIdentifiers = allowUnicodeIdentifiers;
    }

    public Boolean getUseOneOfInterfaces() {
        return useOneOfInterfaces;
    }

    public void setUseOneOfInterfaces(Boolean useOneOfInterfaces) {
        this.useOneOfInterfaces = useOneOfInterfaces;
    }

    /**
     * Return the regular expression/JSON schema pattern (http://json-schema.org/latest/json-schema-validation.html#anchor33)
     *
     * @param pattern the pattern (regular expression)
     * @return properly-escaped pattern
     */
    public String toRegularExpression(String pattern) {
        return addRegularExpressionDelimiter(escapeText(pattern));
    }

    /**
     * Return the file name of the Api Test
     *
     * @param name the file name of the Api
     * @return the file name of the Api
     */
    @Override
    public String toApiFilename(String name) {
        return toApiName(name);
    }

    /**
     * Return the file name of the Api Documentation
     *
     * @param name the file name of the Api
     * @return the file name of the Api
     */
    @Override
    public String toApiDocFilename(String name) {
        return toApiName(name);
    }

    /**
     * Return the file name of the Api Test
     *
     * @param name the file name of the Api
     * @return the file name of the Api
     */
    @Override
    public String toApiTestFilename(String name) {
        return toApiName(name) + "Test";
    }

    /**
     * Return the variable name in the Api
     *
     * @param name the variable name of the Api
     * @return the snake-cased variable name
     */
    @Override
    public String toApiVarName(String name) {
        return lowerCamelCase(name);
    }

    /**
     * Return the capitalized file name of the model
     *
     * @param name the model name
     * @return the file name of the model
     */
    @Override
    public String toModelFilename(String name) {
        return camelize(name);
    }

    /**
     * Return the capitalized file name of the model test
     *
     * @param name the model name
     * @return the file name of the model
     */
    @Override
    public String toModelTestFilename(String name) {
        return camelize(name) + "Test";
    }

    /**
     * Return the capitalized file name of the model documentation
     *
     * @param name the model name
     * @return the file name of the model
     */
    @Override
    public String toModelDocFilename(String name) {
        return camelize(name);
    }

    /**
     * Returns metadata about the generator.
     *
     * @return A provided {@link GeneratorMetadata} instance
     */
    @Override
    public GeneratorMetadata getGeneratorMetadata() {
        return generatorMetadata;
    }

    /**
     * Return the operation ID (method name)
     *
     * @param operationId operation ID
     * @return the sanitized method name
     */
    @SuppressWarnings("static-method")
    public String toOperationId(String operationId) {
        // throw exception if method name is empty
        if (StringUtils.isEmpty(operationId)) {
            throw new RuntimeException("Empty method name (operationId) not allowed");
        }

        return operationId;
    }

    /**
     * Return the variable name by removing invalid characters and proper escaping if
     * it's a reserved word.
     *
     * @param name the variable name
     * @return the sanitized variable name
     */
    public String toVarName(final String name) {
        if (reservedWords.contains(name)) {
            return escapeReservedWord(name);
        } else if (name.chars().anyMatch(character -> specialCharReplacements.containsKey(String.valueOf((char) character)))) {
            return escape(name, specialCharReplacements, null, null);
        }
        return name;
    }

    /**
     * Return the parameter name by removing invalid characters and proper escaping if
     * it's a reserved word.
     *
     * @param name Codegen property object
     * @return the sanitized parameter name
     */
    @Override
    public String toParamName(String name) {
        name = removeNonNameElementToCamelCase(name); // FIXME: a parameter should not be assigned. Also declare the methods parameters as 'final'.
        if (reservedWords.contains(name)) {
            return escapeReservedWord(name);
        } else if (name.chars().anyMatch(character -> specialCharReplacements.containsKey(String.valueOf((char) character)))) {
            return escape(name, specialCharReplacements, null, null);
        }
        return name;

    }

    /**
     * Return the parameter name of array of model
     *
     * @param name name of the array model
     * @return the sanitized parameter name
     */
    public String toArrayModelParamName(String name) {
        return toParamName(name);
    }

    /**
     * Return the Enum name (e.g. StatusEnum given 'status')
     *
     * @param property Codegen property
     * @return the Enum name
     */
    @SuppressWarnings("static-method")
    public String toEnumName(CodegenProperty property) {
        return StringUtils.capitalize(property.name) + "Enum";
    }

    /**
     * Return the escaped name of the reserved word
     *
     * @param name the name to be escaped
     * @return the escaped reserved word
     * <p>
     * throws Runtime exception as reserved word is not allowed (default behavior)
     */
    @Override
    @SuppressWarnings("static-method")
    public String escapeReservedWord(String name) {
        throw new RuntimeException("reserved word " + name + " not allowed");
    }

    /**
     * Return the fully-qualified "Model" name for import
     *
     * @param name the name of the "Model"
     * @return the fully-qualified "Model" name for import
     */
    @Override
    public String toModelImport(String name) {
        if ("".equals(modelPackage())) {
            return name;
        } else {
            return modelPackage() + "." + name;
        }
    }

    /**
     * Returns the same content as [[toModelImport]] with key the fully-qualified Model name and value the initial input.
     * In case of union types this method has a key for each separate model and import.
     *
     * @param name the name of the "Model"
     * @return Map of fully-qualified models.
     */
    @Override
    public Map<String, String> toModelImportMap(String name) {
        return Collections.singletonMap(this.toModelImport(name), name);
    }

    /**
     * Return the fully-qualified "Api" name for import
     *
     * @param name the name of the "Api"
     * @return the fully-qualified "Api" name for import
     */
    @Override
    public String toApiImport(String name) {
        return apiPackage() + "." + name;
    }

    /**
     * Default constructor.
     * This method will map between OAS type and language-specified type, as well as mapping
     * between OAS type and the corresponding import statement for the language. This will
     * also add some language specified CLI options, if any.
     * returns string presentation of the example path (it's a constructor)
     */
    public DefaultCodegen() {
        CodegenType codegenType = getTag();
        if (codegenType == null) {
            codegenType = CodegenType.OTHER;
        }

        generatorMetadata = GeneratorMetadata.newBuilder()
                .stability(Stability.STABLE)
                .featureSet(DefaultFeatureSet)
                .generationMessage(String.format(Locale.ROOT, "OpenAPI Generator: %s (%s)", getName(), codegenType.toValue()))
                .build();

        defaultIncludes = new HashSet<>(
                Arrays.asList("double",
                        "int",
                        "long",
                        "short",
                        "char",
                        "float",
                        "String",
                        "boolean",
                        "Boolean",
                        "Double",
                        "Void",
                        "Integer",
                        "Long",
                        "Float")
        );

        typeMapping = new HashMap<>();
        typeMapping.put("array", "List");
        typeMapping.put("set", "Set");
        typeMapping.put("map", "Map");
        typeMapping.put("boolean", "Boolean");
        typeMapping.put("string", "String");
        typeMapping.put("int", "Integer");
        typeMapping.put("float", "Float");
        typeMapping.put("double", "Double");
        typeMapping.put("number", "BigDecimal");
        typeMapping.put("decimal", "BigDecimal");
        typeMapping.put("DateTime", "Date");
        typeMapping.put("long", "Long");
        typeMapping.put("short", "Short");
        typeMapping.put("integer", "Integer");
        typeMapping.put("UnsignedInteger", "Integer");
        typeMapping.put("UnsignedLong", "Long");
        typeMapping.put("char", "String");
        typeMapping.put("object", "Object");
        // FIXME: java specific type should be in Java Based Abstract Impl's
        typeMapping.put("ByteArray", "byte[]");
        typeMapping.put("binary", "File");
        typeMapping.put("file", "File");
        typeMapping.put("UUID", "UUID");
        typeMapping.put("URI", "URI");
        typeMapping.put("AnyType", "oas_any_type_not_mapped");

        instantiationTypes = new HashMap<>();

        reservedWords = new HashSet<>();

        cliOptions.add(CliOption.newBoolean(CodegenConstants.SORT_PARAMS_BY_REQUIRED_FLAG,
                CodegenConstants.SORT_PARAMS_BY_REQUIRED_FLAG_DESC).defaultValue(Boolean.TRUE.toString()));
        cliOptions.add(CliOption.newBoolean(CodegenConstants.SORT_MODEL_PROPERTIES_BY_REQUIRED_FLAG,
                CodegenConstants.SORT_MODEL_PROPERTIES_BY_REQUIRED_FLAG_DESC).defaultValue(Boolean.TRUE.toString()));
        cliOptions.add(CliOption.newBoolean(CodegenConstants.ENSURE_UNIQUE_PARAMS, CodegenConstants
                .ENSURE_UNIQUE_PARAMS_DESC).defaultValue(Boolean.TRUE.toString()));
        // name formatting options
        cliOptions.add(CliOption.newBoolean(CodegenConstants.ALLOW_UNICODE_IDENTIFIERS, CodegenConstants
                .ALLOW_UNICODE_IDENTIFIERS_DESC).defaultValue(Boolean.FALSE.toString()));
        // option to change the order of form/body parameter
        cliOptions.add(CliOption.newBoolean(CodegenConstants.PREPEND_FORM_OR_BODY_PARAMETERS,
                CodegenConstants.PREPEND_FORM_OR_BODY_PARAMETERS_DESC).defaultValue(Boolean.FALSE.toString()));

        // option to change how we process + set the data in the discriminator mapping
        CliOption legacyDiscriminatorBehaviorOpt = CliOption.newBoolean(CodegenConstants.LEGACY_DISCRIMINATOR_BEHAVIOR, CodegenConstants.LEGACY_DISCRIMINATOR_BEHAVIOR_DESC).defaultValue(Boolean.TRUE.toString());
        Map<String, String> legacyDiscriminatorBehaviorOpts = new HashMap<>();
        legacyDiscriminatorBehaviorOpts.put("true", "The mapping in the discriminator includes descendent schemas that allOf inherit from self and the discriminator mapping schemas in the OAS document.");
        legacyDiscriminatorBehaviorOpts.put("false", "The mapping in the discriminator includes any descendent schemas that allOf inherit from self, any oneOf schemas, any anyOf schemas, any x-discriminator-values, and the discriminator mapping schemas in the OAS document AND Codegen validates that oneOf and anyOf schemas contain the required discriminator and throws an error if the discriminator is missing.");
        legacyDiscriminatorBehaviorOpt.setEnum(legacyDiscriminatorBehaviorOpts);
        cliOptions.add(legacyDiscriminatorBehaviorOpt);

        // option to change how we process + set the data in the 'additionalProperties' keyword.
        CliOption disallowAdditionalPropertiesIfNotPresentOpt = CliOption.newBoolean(
                CodegenConstants.DISALLOW_ADDITIONAL_PROPERTIES_IF_NOT_PRESENT,
                CodegenConstants.DISALLOW_ADDITIONAL_PROPERTIES_IF_NOT_PRESENT_DESC).defaultValue(Boolean.TRUE.toString());
        Map<String, String> disallowAdditionalPropertiesIfNotPresentOpts = new HashMap<>();
        disallowAdditionalPropertiesIfNotPresentOpts.put("false",
                "The 'additionalProperties' implementation is compliant with the OAS and JSON schema specifications.");
        disallowAdditionalPropertiesIfNotPresentOpts.put("true",
                "Keep the old (incorrect) behaviour that 'additionalProperties' is set to false by default.");
        disallowAdditionalPropertiesIfNotPresentOpt.setEnum(disallowAdditionalPropertiesIfNotPresentOpts);
        cliOptions.add(disallowAdditionalPropertiesIfNotPresentOpt);
        this.setDisallowAdditionalPropertiesIfNotPresent(true);

        CliOption enumUnknownDefaultCaseOpt = CliOption.newBoolean(
                CodegenConstants.ENUM_UNKNOWN_DEFAULT_CASE,
                CodegenConstants.ENUM_UNKNOWN_DEFAULT_CASE_DESC).defaultValue(Boolean.FALSE.toString());
        Map<String, String> enumUnknownDefaultCaseOpts = new HashMap<>();
        enumUnknownDefaultCaseOpts.put("false",
                "No changes to the enum's are made, this is the default option.");
        enumUnknownDefaultCaseOpts.put("true",
                "With this option enabled, each enum will have a new case, 'unknown_default_open_api', so that when the enum case sent by the server is not known by the client/spec, can safely be decoded to this case.");
        enumUnknownDefaultCaseOpt.setEnum(enumUnknownDefaultCaseOpts);
        cliOptions.add(enumUnknownDefaultCaseOpt);
        this.setEnumUnknownDefaultCase(false);

        // initialize special character mapping
        initializeSpecialCharacterMapping();

        // Register common Mustache lambdas.
        registerMustacheLambdas();
    }

    /**
     * Initialize special character mapping
     */
    protected void initializeSpecialCharacterMapping() {
        // Initialize special characters
        specialCharReplacements.put("$", "Dollar");
        specialCharReplacements.put("^", "Caret");
        specialCharReplacements.put("|", "Pipe");
        specialCharReplacements.put("=", "Equal");
        specialCharReplacements.put("*", "Star");
        specialCharReplacements.put("-", "Minus");
        specialCharReplacements.put("&", "Ampersand");
        specialCharReplacements.put("%", "Percent");
        specialCharReplacements.put("#", "Hash");
        specialCharReplacements.put("@", "At");
        specialCharReplacements.put("!", "Exclamation");
        specialCharReplacements.put("+", "Plus");
        specialCharReplacements.put(":", "Colon");
        specialCharReplacements.put(";", "Semicolon");
        specialCharReplacements.put(">", "Greater_Than");
        specialCharReplacements.put("<", "Less_Than");
        specialCharReplacements.put(".", "Period");
        specialCharReplacements.put("_", "Underscore");
        specialCharReplacements.put("?", "Question_Mark");
        specialCharReplacements.put(",", "Comma");
        specialCharReplacements.put("'", "Quote");
        specialCharReplacements.put("\"", "Double_Quote");
        specialCharReplacements.put("/", "Slash");
        specialCharReplacements.put("\\", "Back_Slash");
        specialCharReplacements.put("(", "Left_Parenthesis");
        specialCharReplacements.put(")", "Right_Parenthesis");
        specialCharReplacements.put("{", "Left_Curly_Bracket");
        specialCharReplacements.put("}", "Right_Curly_Bracket");
        specialCharReplacements.put("[", "Left_Square_Bracket");
        specialCharReplacements.put("]", "Right_Square_Bracket");
        specialCharReplacements.put("~", "Tilde");
        specialCharReplacements.put("`", "Backtick");

        specialCharReplacements.put("<=", "Less_Than_Or_Equal_To");
        specialCharReplacements.put(">=", "Greater_Than_Or_Equal_To");
        specialCharReplacements.put("!=", "Not_Equal");
        specialCharReplacements.put("<>", "Not_Equal");
        specialCharReplacements.put("~=", "Tilde_Equal");
    }

    /**
     * Return the symbol name of a symbol
     *
     * @param input Symbol (e.g. $)
     * @return Symbol name (e.g. Dollar)
     */
    protected String getSymbolName(String input) {
        return specialCharReplacements.get(input);
    }

    /**
     * Return the example path
     *
     * @param path      the path of the operation
     * @param operation OAS operation object
     * @return string presentation of the example path
     */
    @Override
    @SuppressWarnings("static-method")
    public String generateExamplePath(String path, Operation operation) {
        StringBuilder sb = new StringBuilder();
        sb.append(path);

        if (operation.getParameters() != null) {
            int count = 0;

            for (Parameter param : operation.getParameters()) {
                if (param instanceof QueryParameter) {
                    StringBuilder paramPart = new StringBuilder();
                    QueryParameter qp = (QueryParameter) param;

                    if (count == 0) {
                        paramPart.append("?");
                    } else {
                        paramPart.append(",");
                    }
                    count += 1;
                    if (!param.getRequired()) {
                        paramPart.append("[");
                    }
                    paramPart.append(param.getName()).append("=");
                    paramPart.append("{");

                    // TODO support for multi, tsv?
                    if (qp.getStyle() != null) {
                        paramPart.append(param.getName()).append("1");
                        if (Parameter.StyleEnum.FORM.equals(qp.getStyle())) {
                            if (qp.getExplode() != null && qp.getExplode()) {
                                paramPart.append(",");
                            } else {
                                paramPart.append("&").append(param.getName()).append("=");
                                paramPart.append(param.getName()).append("2");
                            }
                        } else if (Parameter.StyleEnum.PIPEDELIMITED.equals(qp.getStyle())) {
                            paramPart.append("|");
                        } else if (Parameter.StyleEnum.SPACEDELIMITED.equals(qp.getStyle())) {
                            paramPart.append("%20");
                        } else {
                            LOGGER.warn("query parameter '{}' style not support: {}", param.getName(), qp.getStyle());
                        }
                    } else {
                        paramPart.append(param.getName());
                    }

                    paramPart.append("}");
                    if (!param.getRequired()) {
                        paramPart.append("]");
                    }
                    sb.append(paramPart);
                }
            }
        }

        return sb.toString();
    }

    /**
     * Return the instantiation type of the property, especially for map and array
     *
     * @param schema property schema
     * @return string presentation of the instantiation type of the property
     */
    public String toInstantiationType(Schema schema) {
        if (ModelUtils.isMapSchema(schema)) {
            Schema additionalProperties = getAdditionalProperties(schema);
            String inner = getSchemaType(additionalProperties);
            return instantiationTypes.get("map") + "<String, " + inner + ">";
        } else if (ModelUtils.isArraySchema(schema)) {
            ArraySchema arraySchema = (ArraySchema) schema;
            String inner = getSchemaType(getSchemaItems(arraySchema));
            String parentType;
            if (ModelUtils.isSet(schema)) {
                parentType = "set";
            } else {
                parentType = "array";
            }
            return instantiationTypes.get(parentType) + "<" + inner + ">";
        } else {
            return null;
        }
    }

    /**
     * Return the example value of the parameter.
     *
     * @param codegenParameter Codegen parameter
     */
    public void setParameterExampleValue(CodegenParameter codegenParameter) {

        // set the example value
        // if not specified in x-example, generate a default value
        // TODO need to revise how to obtain the example value
        if (codegenParameter.vendorExtensions != null && codegenParameter.vendorExtensions.containsKey("x-example")) {
            codegenParameter.example = Json.pretty(codegenParameter.vendorExtensions.get("x-example"));
        } else if (Boolean.TRUE.equals(codegenParameter.isBoolean)) {
            codegenParameter.example = "true";
        } else if (Boolean.TRUE.equals(codegenParameter.isLong)) {
            codegenParameter.example = "789";
        } else if (Boolean.TRUE.equals(codegenParameter.isInteger)) {
            codegenParameter.example = "56";
        } else if (Boolean.TRUE.equals(codegenParameter.isFloat)) {
            codegenParameter.example = "3.4";
        } else if (Boolean.TRUE.equals(codegenParameter.isDouble)) {
            codegenParameter.example = "1.2";
        } else if (Boolean.TRUE.equals(codegenParameter.isNumber)) {
            codegenParameter.example = "8.14";
        } else if (Boolean.TRUE.equals(codegenParameter.isBinary)) {
            codegenParameter.example = "BINARY_DATA_HERE";
        } else if (Boolean.TRUE.equals(codegenParameter.isByteArray)) {
            codegenParameter.example = "BYTE_ARRAY_DATA_HERE";
        } else if (Boolean.TRUE.equals(codegenParameter.isFile)) {
            codegenParameter.example = "/path/to/file.txt";
        } else if (Boolean.TRUE.equals(codegenParameter.isDate)) {
            codegenParameter.example = "2013-10-20";
        } else if (Boolean.TRUE.equals(codegenParameter.isDateTime)) {
            codegenParameter.example = "2013-10-20T19:20:30+01:00";
        } else if (Boolean.TRUE.equals(codegenParameter.isUuid)) {
            codegenParameter.example = "38400000-8cf0-11bd-b23e-10b96e4ef00d";
        } else if (Boolean.TRUE.equals(codegenParameter.isUri)) {
            codegenParameter.example = "https://openapi-generator.tech";
        } else if (Boolean.TRUE.equals(codegenParameter.isString)) {
            codegenParameter.example = codegenParameter.paramName + "_example";
        } else if (Boolean.TRUE.equals(codegenParameter.isFreeFormObject)) {
            codegenParameter.example = "Object";
        }

    }

    /**
     * Return the example value of the parameter.
     *
     * @param codegenParameter Codegen parameter
     * @param parameter        Parameter
     */
    public void setParameterExampleValue(CodegenParameter codegenParameter, Parameter parameter) {
        if (parameter.getExample() != null) {
            codegenParameter.example = parameter.getExample().toString();
            return;
        }

        if (parameter.getExamples() != null && !parameter.getExamples().isEmpty()) {
            Example example = parameter.getExamples().values().iterator().next();
            if (example.getValue() != null) {
                codegenParameter.example = example.getValue().toString();
                return;
            }
        }

        Schema schema = parameter.getSchema();
        if (schema != null && schema.getExample() != null) {
            codegenParameter.example = schema.getExample().toString();
            return;
        }

        setParameterExampleValue(codegenParameter);
    }

    /**
     * Return the examples of the parameter.
     *
     * @param codegenParameter Codegen parameter
     * @param parameter        Parameter
     */
    public void setParameterExamples(CodegenParameter codegenParameter, Parameter parameter) {
        if (parameter.getExamples() != null && !parameter.getExamples().isEmpty()) {
            codegenParameter.examples = parameter.getExamples();
        }
    }

    /**
     * Return the example value of the parameter.
     *
     * @param codegenParameter Codegen parameter
     * @param requestBody      Request body
     */
    public void setParameterExampleValue(CodegenParameter codegenParameter, RequestBody requestBody) {
        Content content = requestBody.getContent();

        if (content.size() > 1) {
            // @see ModelUtils.getSchemaFromContent()
            once(LOGGER).warn("Multiple MediaTypes found, using only the first one");
        }

        MediaType mediaType = content.values().iterator().next();
        if (mediaType.getExample() != null) {
            codegenParameter.example = mediaType.getExample().toString();
            return;
        }

        if (mediaType.getExamples() != null && !mediaType.getExamples().isEmpty()) {
            Example example = mediaType.getExamples().values().iterator().next();
            if (example.getValue() != null) {
                codegenParameter.example = example.getValue().toString();
                return;
            }
        }

        setParameterExampleValue(codegenParameter);
    }

    /**
     * Sets the content type, style, and explode of the parameter based on the encoding specified
     * in the request body.
     *
     * @param codegenParameter Codegen parameter
     * @param mediaType        MediaType from the request body
     */
    public void setParameterEncodingValues(CodegenParameter codegenParameter, MediaType mediaType) {
        if (mediaType != null && mediaType.getEncoding() != null) {
            Encoding encoding = mediaType.getEncoding().get(codegenParameter.baseName);
            if (encoding != null) {
                boolean styleGiven = true;
                Encoding.StyleEnum style = encoding.getStyle();
                if (style == null || style == Encoding.StyleEnum.FORM) {
                    // (Unfortunately, swagger-parser-v3 will always provide 'form'
                    // when style is not specified, so we can't detect that)
                    style = Encoding.StyleEnum.FORM;
                    styleGiven = false;
                }
                boolean explodeGiven = true;
                Boolean explode = encoding.getExplode();
                if (explode == null) {
                    explode = style == Encoding.StyleEnum.FORM; // Default to True when form, False otherwise
                    explodeGiven = false;
                }

                if (!styleGiven && !explodeGiven) {
                    // Ignore contentType if style or explode are specified.
                    codegenParameter.contentType = encoding.getContentType();
                }

                codegenParameter.style = style.toString();
                codegenParameter.isDeepObject = Encoding.StyleEnum.DEEP_OBJECT == style;

                if (codegenParameter.isContainer) {
                    codegenParameter.isExplode = explode;
                    String collectionFormat = getCollectionFormat(codegenParameter);
                    codegenParameter.collectionFormat = StringUtils.isEmpty(collectionFormat) ? "csv" : collectionFormat;
                    codegenParameter.isCollectionFormatMulti = "multi".equals(collectionFormat);
                } else {
                    codegenParameter.isExplode = false;
                    codegenParameter.collectionFormat = null;
                    codegenParameter.isCollectionFormatMulti = false;
                }
            } else {
                LOGGER.debug("encoding not specified for {}", codegenParameter.baseName);
            }
        }
    }

    /**
     * Return the example value of the property
     *
     * @param schema Property schema
     * @return string presentation of the example value of the property
     */
    public String toExampleValue(Schema schema) {
        if (schema.getExample() != null) {
            return schema.getExample().toString();
        }

        return getPropertyDefaultValue(schema);
    }

    /**
     * Return the default value of the property
     * <p>
     * Return null if you do NOT want a default value.
     * Any non-null value will cause {{#defaultValue} check to pass.
     *
     * @param schema Property schema
     * @return string presentation of the default value of the property
     */
    @SuppressWarnings("static-method")
    public String toDefaultValue(Schema schema) {
        if (schema.getDefault() != null) {
            return schema.getDefault().toString();
        }

        return getPropertyDefaultValue(schema);
    }

    /**
     * Return the default value of the parameter
     * <p>
     * Return null if you do NOT want a default value.
     * Any non-null value will cause {{#defaultValue} check to pass.
     *
     * @param schema Parameter schema
     * @return string presentation of the default value of the parameter
     */
    public String toDefaultParameterValue(Schema<?> schema) {
        // by default works as original method to be backward compatible
        return toDefaultValue(schema);
    }

    /**
     * Return the default value of the parameter
     * <p>
     * Return null if you do NOT want a default value.
     * Any non-null value will cause {{#defaultValue} check to pass.
     *
     * @param codegenProperty Codegen Property
     * @param schema Parameter schema
     * @return string presentation of the default value of the parameter
     */
    public String toDefaultParameterValue(CodegenProperty codegenProperty, Schema<?> schema) {
        // by default works as original method to be backward compatible
        return toDefaultParameterValue(schema);
    }

    /**
     * Return property value depending on property type.
     *
     * @param schema property type
     * @return property value
     */
    @SuppressWarnings("squid:S3923")
    private String getPropertyDefaultValue(Schema schema) {
        /*
         * Although all branches return null, this is left intentionally as examples for new contributors
         */
        if (ModelUtils.isBooleanSchema(schema)) {
            return "null";
        } else if (ModelUtils.isDateSchema(schema)) {
            return "null";
        } else if (ModelUtils.isDateTimeSchema(schema)) {
            return "null";
        } else if (ModelUtils.isNumberSchema(schema)) {
            return "null";
        } else if (ModelUtils.isIntegerSchema(schema)) {
            return "null";
        } else if (ModelUtils.isStringSchema(schema)) {
            return "null";
        } else if (ModelUtils.isObjectSchema(schema)) {
            return "null";
        } else {
            return "null";
        }
    }

    /**
     * Return the property initialized from a data object
     * Useful for initialization with a plain object in Javascript
     *
     * @param name   Name of the property object
     * @param schema Property schema
     * @return string presentation of the default value of the property
     */
    @SuppressWarnings("static-method")
    public String toDefaultValueWithParam(String name, Schema schema) {
        return " = data." + name + ";";
    }

    /**
     * Return the default value of the property
     * <p>
     * Return null if you do NOT want a default value.
     * Any non-null value will cause {{#defaultValue} check to pass.
     *
     * @param schema Property schema
     * @param codegenProperty Codegen property
     * @return string presentation of the default value of the property
     */
    public String toDefaultValue(CodegenProperty codegenProperty, Schema schema) {
        // use toDefaultValue(schema) if generator has not overriden this method
        return toDefaultValue(schema);
    }

    /**
     * returns the OpenAPI type for the property. Use getAlias to handle $ref of primitive type
     *
     * @param schema property schema
     * @return string presentation of the type
     **/
    @SuppressWarnings("static-method")
    public String getSchemaType(Schema schema) {
        if (schema instanceof ComposedSchema) { // composed schema
            ComposedSchema cs = (ComposedSchema) schema;
            // Get the interfaces, i.e. the set of elements under 'allOf', 'anyOf' or 'oneOf'.
            List<Schema> schemas = ModelUtils.getInterfaces(cs);

            List<String> names = new ArrayList<>();
            // Build a list of the schema types under each interface.
            // For example, if a 'allOf' composed schema has $ref children,
            // add the type of each child to the list of names.
            for (Schema s : schemas) {
                names.add(getSingleSchemaType(s));
            }

            if (cs.getAllOf() != null) {
                return toAllOfName(names, cs);
            } else if (cs.getAnyOf() != null) { // anyOf
                return toAnyOfName(names, cs);
            } else if (cs.getOneOf() != null) { // oneOf
                return toOneOfName(names, cs);
            }
        }

        return getSingleSchemaType(schema);

    }

    protected Schema<?> getSchemaItems(ArraySchema schema) {
        Schema<?> items = schema.getItems();
        if (items == null) {
            LOGGER.error("Undefined array inner type for `{}`. Default to String.", schema.getName());
            items = new StringSchema().description("TODO default missing array inner type to string");
            schema.setItems(items);
        }
        return items;
    }

    protected Schema<?> getSchemaAdditionalProperties(Schema schema) {
        Schema<?> inner = getAdditionalProperties(schema);
        if (inner == null) {
            LOGGER.error("`{}` (map property) does not have a proper inner type defined. Default to type:string", schema.getName());
            inner = new StringSchema().description("TODO default missing map inner type to string");
            schema.setAdditionalProperties(inner);
        }
        return inner;
    }

    /**
     * Return the name of the 'allOf' composed schema.
     *
     * @param names          List of names
     * @param composedSchema composed schema
     * @return name of the allOf schema
     */
    @SuppressWarnings("static-method")
    public String toAllOfName(List<String> names, ComposedSchema composedSchema) {
        Map<String, Object> exts = composedSchema.getExtensions();
        if (exts != null && exts.containsKey("x-all-of-name")) {
            return (String) exts.get("x-all-of-name");
        }
        if (names.size() == 0) {
            LOGGER.error("allOf has no member defined: {}. Default to ERROR_ALLOF_SCHEMA", composedSchema);
            return "ERROR_ALLOF_SCHEMA";
        } else if (names.size() == 1) {
            return names.get(0);
        } else {
            LOGGER.warn("allOf with multiple schemas defined. Using only the first one: {}", names.get(0));
            return names.get(0);
        }
    }

    /**
     * Return the name of the anyOf schema
     *
     * @param names          List of names
     * @param composedSchema composed schema
     * @return name of the anyOf schema
     */
    @SuppressWarnings("static-method")
    public String toAnyOfName(List<String> names, ComposedSchema composedSchema) {
        return "anyOf<" + String.join(",", names) + ">";
    }

    /**
     * Return the name of the oneOf schema.
     * <p>
     * This name is used to set the value of CodegenProperty.openApiType.
     * <p>
     * If the 'x-one-of-name' extension is specified in the OAS document, return that value.
     * Otherwise, a name is constructed by creating a comma-separated list of all the names
     * of the oneOf schemas.
     *
     * @param names          List of names
     * @param composedSchema composed schema
     * @return name of the oneOf schema
     */
    @SuppressWarnings("static-method")
    public String toOneOfName(List<String> names, ComposedSchema composedSchema) {
        Map<String, Object> exts = composedSchema.getExtensions();
        if (exts != null && exts.containsKey("x-one-of-name")) {
            return (String) exts.get("x-one-of-name");
        }
        return "oneOf<" + String.join(",", names) + ">";
    }

    @Override
    public Schema unaliasSchema(Schema schema) {
        return ModelUtils.unaliasSchema(this.openAPI, schema, schemaMapping);
    }

    /**
     * Return a string representation of the schema type, resolving aliasing and references if necessary.
     *
     * @param schema input
     * @return the string representation of the schema type.
     */
    protected String getSingleSchemaType(Schema schema) {
        Schema unaliasSchema = unaliasSchema(schema);

        if (StringUtils.isNotBlank(unaliasSchema.get$ref())) { // reference to another definition/schema
            // get the schema/model name from $ref
            String schemaName = ModelUtils.getSimpleRef(unaliasSchema.get$ref());
            if (StringUtils.isNotEmpty(schemaName)) {
                if (schemaMapping.containsKey(schemaName)) {
                    return schemaName;
                }
                return getAlias(schemaName);
            } else {
                LOGGER.warn("Error obtaining the datatype from ref: {}. Default to 'object'", unaliasSchema.get$ref());
                return "object";
            }
        } else { // primitive type or model
            return getAlias(getPrimitiveType(unaliasSchema));
        }
    }

    /**
     * Return the OAI type (e.g. integer, long, etc) corresponding to a schema.
     * <pre>$ref</pre> is not taken into account by this method.
     * <p>
     * If the schema is free-form (i.e. 'type: object' with no properties) or inline
     * schema, the returned OAI type is 'object'.
     *
     * @param schema
     * @return type
     */
    private String getPrimitiveType(Schema schema) {
        if (schema == null) {
            throw new RuntimeException("schema cannot be null in getPrimitiveType");
        } else if (typeMapping.containsKey(schema.getType() + "+" + schema.getFormat())) {
            // allows custom type_format mapping.
            // use {type}+{format}
            return typeMapping.get(schema.getType() + "+" + schema.getFormat());
        } else if (ModelUtils.isNullType(schema)) {
            // The 'null' type is allowed in OAS 3.1 and above. It is not supported by OAS 3.0.x,
            // though this tooling supports it.
            return "null";
        } else if (ModelUtils.isDecimalSchema(schema)) {
            // special handle of type: string, format: number
            return "decimal";
        } else if (ModelUtils.isByteArraySchema(schema)) {
            return "ByteArray";
        } else if (ModelUtils.isFileSchema(schema)) {
            return "file";
        } else if (ModelUtils.isBinarySchema(schema)) {
            return SchemaTypeUtil.BINARY_FORMAT;
        } else if (ModelUtils.isBooleanSchema(schema)) {
            return SchemaTypeUtil.BOOLEAN_TYPE;
        } else if (ModelUtils.isDateSchema(schema)) {
            return SchemaTypeUtil.DATE_FORMAT;
        } else if (ModelUtils.isDateTimeSchema(schema)) {
            return "DateTime";
        } else if (ModelUtils.isNumberSchema(schema)) {
            if (schema.getFormat() == null) { // no format defined
                return "number";
            } else if (ModelUtils.isFloatSchema(schema)) {
                return SchemaTypeUtil.FLOAT_FORMAT;
            } else if (ModelUtils.isDoubleSchema(schema)) {
                return SchemaTypeUtil.DOUBLE_FORMAT;
            } else {
                LOGGER.warn("Unknown `format` {} detected for type `number`. Defaulting to `number`", schema.getFormat());
                return "number";
            }
        } else if (ModelUtils.isIntegerSchema(schema)) {
            if (ModelUtils.isUnsignedLongSchema(schema)) {
                return "UnsignedLong";
            } else if (ModelUtils.isUnsignedIntegerSchema(schema)) {
                return "UnsignedInteger";
            } else if (ModelUtils.isLongSchema(schema)) {
                return "long";
            } else if (ModelUtils.isShortSchema(schema)) {// int32
                return "integer";
            } else {
                return schema.getType(); // integer
            }
        } else if (ModelUtils.isMapSchema(schema)) {
            return "map";
        } else if (ModelUtils.isArraySchema(schema)) {
            if (ModelUtils.isSet(schema)) {
                return "set";
            } else {
                return "array";
            }
        } else if (ModelUtils.isUUIDSchema(schema)) {
            return "UUID";
        } else if (ModelUtils.isURISchema(schema)) {
            return "URI";
        } else if (ModelUtils.isStringSchema(schema)) {
            if (typeMapping.containsKey(schema.getFormat())) {
                // If the format matches a typeMapping (supplied with the --typeMappings flag)
                // then treat the format as a primitive type.
                // This allows the typeMapping flag to add a new custom type which can then
                // be used in the format field.
                return schema.getFormat();
            }
            return "string";
        } else if (isFreeFormObject(schema)) {
            // Note: the value of a free-form object cannot be an arbitrary type. Per OAS specification,
            // it must be a map of string to values.
            return "object";
        } else if (schema.getProperties() != null && !schema.getProperties().isEmpty()) { // having property implies it's a model
            return "object";
        } else if (ModelUtils.isAnyType(schema)) {
            return "AnyType";
        } else if (StringUtils.isNotEmpty(schema.getType())) {
            if (!schemaMapping.containsKey(schema.getType())) {
                LOGGER.warn("Unknown type found in the schema: {}. To map it, please use the schema mapping option (e.g. --schema-mappings in CLI)", schema.getType());
            }
            return schema.getType();
        }
        // The 'type' attribute has not been set in the OAS schema, which means the value
        // can be an arbitrary type, e.g. integer, string, object, array, number...
        // TODO: we should return a different value to distinguish between free-form object
        // and arbitrary type.
        return "object";
    }

    /**
     * Return the lowerCamelCase of the string
     *
     * @param name string to be lowerCamelCased
     * @return lowerCamelCase string
     */
    @SuppressWarnings("static-method")
    public String lowerCamelCase(String name) {
        return (name.length() > 0) ? (Character.toLowerCase(name.charAt(0)) + name.substring(1)) : "";
    }

    /**
     * Output the language-specific type declaration of a given OAS name.
     *
     * @param name name
     * @return a string presentation of the type
     */
    @Override
    @SuppressWarnings("static-method")
    public String getTypeDeclaration(String name) {
        return name;
    }

    /**
     * Output the language-specific type declaration of the property.
     *
     * @param schema property schema
     * @return a string presentation of the property type
     */
    @Override
    public String getTypeDeclaration(Schema schema) {
        if (schema == null) {
            LOGGER.warn("Null schema found. Default type to `NULL_SCHEMA_ERR`");
            return "NULL_SCHEMA_ERR";
        }

        String oasType = getSchemaType(schema);
        if (typeMapping.containsKey(oasType)) {
            return typeMapping.get(oasType);
        }

        return oasType;
    }

    /**
     * Determine the type alias for the given type if it exists. This feature
     * was originally developed for Java because the language does not have an aliasing
     * mechanism of its own but later extends to handle other languages
     *
     * @param name The type name.
     * @return The alias of the given type, if it exists. If there is no alias
     * for this type, then returns the input type name.
     */
    public String getAlias(String name) {
        if (typeAliases != null && typeAliases.containsKey(name)) {
            return typeAliases.get(name);
        }
        return name;
    }

    /**
     * Output the Getter name for boolean property, e.g. getActive
     *
     * @param name the name of the property
     * @return getter name based on naming convention
     */
    @Override
    public String toBooleanGetter(String name) {
        return "get" + getterAndSetterCapitalize(name);
    }

    /**
     * Output the Getter name, e.g. getSize
     *
     * @param name the name of the property
     * @return getter name based on naming convention
     */
    @Override
    public String toGetter(String name) {
        return "get" + getterAndSetterCapitalize(name);
    }

    /**
     * Output the Setter name, e.g. setSize
     *
     * @param name the name of the property
     * @return setter name based on naming convention
     */
    @Override
    public String toSetter(String name) {
        return "set" + getterAndSetterCapitalize(name);
    }

    /**
     * Output the API (class) name (capitalized) ending with the specified or default suffix
     * Return DefaultApi if name is empty
     *
     * @param name the name of the Api
     * @return capitalized Api name
     */
    @Override
    public String toApiName(String name) {
        if (name.length() == 0) {
            return "DefaultApi";
        }
        return camelize(apiNamePrefix + "_" + name + "_" + apiNameSuffix);
    }

    /**
     * Converts the OpenAPI schema name to a model name suitable for the current code generator.
     * May be overridden for each programming language.
     * In case the name belongs to the TypeSystem it won't be renamed.
     *
     * @param name the name of the model
     * @return capitalized model name
     */
    @Override
    public String toModelName(final String name) {
        if (schemaKeyToModelNameCache.containsKey(name)) {
            return schemaKeyToModelNameCache.get(name);
        }

        String camelizedName = camelize(modelNamePrefix + "_" + name + "_" + modelNameSuffix);
        schemaKeyToModelNameCache.put(name, camelizedName);
        return camelizedName;
    }

    private static class NamedSchema {
        private NamedSchema(String name, Schema s, boolean required, boolean schemaIsFromAdditionalProperties) {
            this.name = name;
            this.schema = s;
            this.required = required;
            this.schemaIsFromAdditionalProperties = schemaIsFromAdditionalProperties;
        }

        private String name;
        private Schema schema;
        private boolean required;
        private boolean schemaIsFromAdditionalProperties;

        @Override
        public boolean equals(Object o) {
            if (this == o) return true;
            if (o == null || getClass() != o.getClass()) return false;
            NamedSchema that = (NamedSchema) o;
            return Objects.equals(required, that.required)  &&
                    Objects.equals(name, that.name) &&
                    Objects.equals(schema, that.schema) &&
                    Objects.equals(schemaIsFromAdditionalProperties, that.schemaIsFromAdditionalProperties);
        }

        @Override
        public int hashCode() {
            return Objects.hash(name, schema, required, schemaIsFromAdditionalProperties);
        }
    }

    Map<NamedSchema, CodegenProperty> schemaCodegenPropertyCache = new HashMap<>();

    protected void updateModelForComposedSchema(CodegenModel m, Schema schema, Map<String, Schema> allDefinitions) {
        final ComposedSchema composed = (ComposedSchema) schema;
        Map<String, Schema> properties = new LinkedHashMap<>();
        List<String> required = new ArrayList<>();
        Map<String, Schema> allProperties = new LinkedHashMap<>();
        List<String> allRequired = new ArrayList<>();

        // if schema has properties outside of allOf/oneOf/anyOf also add them to m
        if (composed.getProperties() != null && !composed.getProperties().isEmpty()) {
            if (composed.getOneOf() != null && !composed.getOneOf().isEmpty()) {
                LOGGER.warn("'oneOf' is intended to include only the additional optional OAS extension discriminator object. " +
                        "For more details, see https://json-schema.org/draft/2019-09/json-schema-core.html#rfc.section.9.2.1.3 and the OAS section on 'Composition and Inheritance'.");
            }
            addVars(m, unaliasPropertySchema(composed.getProperties()), composed.getRequired(), null, null);
        }

        // parent model
        final String parentName = ModelUtils.getParentName(composed, allDefinitions);
        final List<String> allParents = ModelUtils.getAllParentsName(composed, allDefinitions, false);
        final Schema parent = StringUtils.isBlank(parentName) || allDefinitions == null ? null : allDefinitions.get(parentName);

        // TODO revise the logic below to set discriminator, xml attributes
        if (supportsInheritance || supportsMixins) {
            m.allVars = new ArrayList<>();
            if (composed.getAllOf() != null) {
                int modelImplCnt = 0; // only one inline object allowed in a ComposedModel
                int modelDiscriminators = 0; // only one discriminator allowed in a ComposedModel
                for (Schema innerSchema : composed.getAllOf()) { // TODO need to work with anyOf, oneOf as well
                    if (m.discriminator == null && innerSchema.getDiscriminator() != null) {
                        LOGGER.debug("discriminator is set to null (not correctly set earlier): {}", m.name);
                        m.setDiscriminator(createDiscriminator(m.name, innerSchema, this.openAPI));
                        modelDiscriminators++;
                    }

                    if (innerSchema.getXml() != null) {
                        m.xmlPrefix = innerSchema.getXml().getPrefix();
                        m.xmlNamespace = innerSchema.getXml().getNamespace();
                        m.xmlName = innerSchema.getXml().getName();
                    }
                    if (modelDiscriminators > 1) {
                        LOGGER.error("Allof composed schema is inheriting >1 discriminator. Only use one discriminator: {}", composed);
                    }

                    if (modelImplCnt++ > 1) {
                        LOGGER.warn("More than one inline schema specified in allOf:. Only the first one is recognized. All others are ignored.");
                        break; // only one schema with discriminator allowed in allOf
                    }
                }
            }
        }

        // interfaces (schemas defined in allOf, anyOf, oneOf)
        List<Schema> interfaces = ModelUtils.getInterfaces(composed);
        if (!interfaces.isEmpty()) {
            // m.interfaces is for backward compatibility
            if (m.interfaces == null)
                m.interfaces = new ArrayList<>();

            for (Schema interfaceSchema : interfaces) {
                interfaceSchema = unaliasSchema(interfaceSchema);

                if (StringUtils.isBlank(interfaceSchema.get$ref())) {
                    // primitive type
                    String languageType = getTypeDeclaration(interfaceSchema);
                    CodegenProperty interfaceProperty = fromProperty(languageType, interfaceSchema, false);
                    if (ModelUtils.isArraySchema(interfaceSchema) || ModelUtils.isMapSchema(interfaceSchema)) {
                        while (interfaceProperty != null) {
                            addImport(m, interfaceProperty.complexType);
                            interfaceProperty = interfaceProperty.items;
                        }
                    }

                    if (composed.getAnyOf() != null) {
                        if (m.anyOf.contains(languageType)) {
                            LOGGER.warn("{} (anyOf schema) already has `{}` defined and therefore it's skipped.", m.name, languageType);
                        } else {
                            m.anyOf.add(languageType);

                        }
                    } else if (composed.getOneOf() != null) {
                        if (m.oneOf.contains(languageType)) {
                            LOGGER.warn("{} (oneOf schema) already has `{}` defined and therefore it's skipped.", m.name, languageType);
                        } else {
                            m.oneOf.add(languageType);
                        }
                    } else if (composed.getAllOf() != null) {
                        // no need to add primitive type to allOf, which should comprise of schemas (models) only
                    } else {
                        LOGGER.error("Composed schema has incorrect anyOf, allOf, oneOf defined: {}", composed);
                    }
                    continue;
                }

                // the rest of the section is for model
                Schema refSchema = null;
                String ref = ModelUtils.getSimpleRef(interfaceSchema.get$ref());
                if (allDefinitions != null) {
                    refSchema = allDefinitions.get(ref);
                }
                final String modelName = toModelName(ref);
                CodegenProperty interfaceProperty = fromProperty(modelName, interfaceSchema, false);
                m.interfaces.add(modelName);
                addImport(composed, refSchema, m, modelName);

                if (allDefinitions != null && refSchema != null) {
                    if (allParents.contains(ref) && supportsMultipleInheritance) {
                        // multiple inheritance
                        addProperties(allProperties, allRequired, refSchema, new HashSet<>());
                    } else if (parentName != null && parentName.equals(ref) && supportsInheritance) {
                        // single inheritance
                        addProperties(allProperties, allRequired, refSchema, new HashSet<>());
                    } else {
                        // composition
                        Map<String, Schema> newProperties = new LinkedHashMap<>();
                        addProperties(newProperties, required, refSchema, new HashSet<>());
                        mergeProperties(properties, newProperties);
                        addProperties(allProperties, allRequired, refSchema, new HashSet<>());
                    }
                }

                if (composed.getAnyOf() != null) {
                    m.anyOf.add(modelName);
                } else if (composed.getOneOf() != null) {
                    m.oneOf.add(modelName);
                } else if (composed.getAllOf() != null) {
                    m.allOf.add(modelName);
                } else {
                    LOGGER.error("Composed schema has incorrect anyOf, allOf, oneOf defined: {}", composed);
                }
            }
        }

        if (parent != null && composed.getAllOf() != null) { // set parent for allOf only
            m.parentSchema = parentName;
            m.parent = toModelName(parentName);

            if (supportsMultipleInheritance) {
                m.allParents = new ArrayList<>();
                for (String pname : allParents) {
                    String pModelName = toModelName(pname);
                    m.allParents.add(pModelName);
                    addImport(m, pModelName);
                }
            } else { // single inheritance
                addImport(m, m.parent);
            }
        }

        // child schema (properties owned by the schema itself)
        for (Schema component : interfaces) {
            if (component.get$ref() == null) {
                if (component != null) {
                    // component is the child schema
                    addProperties(properties, required, component, new HashSet<>());

                    // includes child's properties (all, required) in allProperties, allRequired
                    addProperties(allProperties, allRequired, component, new HashSet<>());
                }
                // in 7.0.0 release, we comment out below to allow more than 1 child schemas in allOf
                //break; // at most one child only
            }
        }

        if (composed.getRequired() != null) {
            required.addAll(composed.getRequired());
            allRequired.addAll(composed.getRequired());
        }

        addVars(m, unaliasPropertySchema(properties), required, unaliasPropertySchema(allProperties), allRequired);

        // Per OAS specification, composed schemas may use the 'additionalProperties' keyword.
        if (supportsAdditionalPropertiesWithComposedSchema) {
            // Process the schema specified with the 'additionalProperties' keyword.
            // This will set the 'CodegenModel.additionalPropertiesType' field
            // and potentially 'Codegen.parent'.
            //
            // Note: it's not a good idea to use single class inheritance to implement
            // the 'additionalProperties' keyword. Code generators that use single class
            // inheritance sometimes use the 'Codegen.parent' field to implement the
            // 'additionalProperties' keyword. However, that would be in conflict with
            // 'allOf' composed schemas, because these code generators also want to set
            // 'Codegen.parent' to the first child schema of the 'allOf' schema.
            addAdditionPropertiesToCodeGenModel(m, schema);
        }

        if (Boolean.TRUE.equals(schema.getNullable())) {
            m.isNullable = Boolean.TRUE;
        }

        // end of code block for composed schema
    }

    /**
     * Combines all previously-detected type entries for a schema with newly-discovered ones, to ensure
     * that schema for items like enum include all possible values.
     */
    private void mergeProperties(Map<String, Schema> existingProperties, Map<String, Schema> newProperties) {
        // https://github.com/OpenAPITools/openapi-generator/issues/12545
        if (null != existingProperties && null != newProperties) {
            Schema existingType = existingProperties.get("type");
            Schema newType = newProperties.get("type");
            existingProperties.putAll(newProperties);
            if (null != existingType && null != newType && null != newType.getEnum() && !newType.getEnum().isEmpty()) {
                for (Object e : newType.getEnum()) {
                    // ensure all interface enum types are added to schema
                    if (null != existingType.getEnum() && !existingType.getEnum().contains(e)) {
                        existingType.addEnumItemObject(e);
                    }
                }
                existingProperties.put("type", existingType);
            }
        }
    }

    protected void updateModelForObject(CodegenModel m, Schema schema) {
        if (schema.getProperties() != null || schema.getRequired() != null && !(schema instanceof ComposedSchema)) {
            // passing null to allProperties and allRequired as there's no parent
            addVars(m, unaliasPropertySchema(schema.getProperties()), schema.getRequired(), null, null);
        }
        if (ModelUtils.isMapSchema(schema)) {
            // an object or anyType composed schema that has additionalProperties set
            addAdditionPropertiesToCodeGenModel(m, schema);
        } else if (ModelUtils.isFreeFormObject(openAPI, schema)) {
            // non-composed object type with no properties + additionalProperties
            // additionalProperties must be null, ObjectSchema, or empty Schema
            addAdditionPropertiesToCodeGenModel(m, schema);
        }
        // process 'additionalProperties'
        setAddProps(schema, m);
        addRequiredVarsMap(schema, m);
    }

    protected void updateModelForAnyType(CodegenModel m, Schema schema) {
        // The 'null' value is allowed when the OAS schema is 'any type'.
        // See https://github.com/OAI/OpenAPI-Specification/issues/1389
        if (Boolean.FALSE.equals(schema.getNullable())) {
            LOGGER.error("Schema '{}' is any type, which includes the 'null' value. 'nullable' cannot be set to 'false'", m.name);
        }
        // m.isNullable = true;
        if (ModelUtils.isMapSchema(schema)) {
            // an object or anyType composed schema that has additionalProperties set
            addAdditionPropertiesToCodeGenModel(m, schema);
            m.isMap = true;
        }
        if (schema.getProperties() != null || schema.getRequired() != null && !(schema instanceof ComposedSchema)) {
            // passing null to allProperties and allRequired as there's no parent
            addVars(m, unaliasPropertySchema(schema.getProperties()), schema.getRequired(), null, null);
        }
        // process 'additionalProperties'
        setAddProps(schema, m);
        addRequiredVarsMap(schema, m);
    }

    protected String toTestCaseName(String specTestCaseName) {
        return specTestCaseName;
    }

    /**
     * A method that allows generators to pre-process test example payloads
     * This can be useful if one needs to change how values like null in string are represented
     * @param data the test data payload
     * @return the updated test data payload
     */
    protected Object processTestExampleData(Object data) {
        return data;
    }

    /**
     * Processes any test cases if they exist in the components.x-test-examples vendor extensions
     * If they exist then cast them to java class instances and return them back in a map
     * @param refToTestCases the component schema name that the test cases are for
     */
    private HashMap<String, SchemaTestCase> extractSchemaTestCases(String refToTestCases) {
        // schemaName to a map of test case name to test case
        HashMap<String, Object> vendorExtensions = (HashMap<String, Object>) openAPI.getComponents().getExtensions();
        if (vendorExtensions ==  null || !vendorExtensions.containsKey(xSchemaTestExamplesKey)) {
            return null;
        }
        if (!refToTestCases.startsWith(xSchemaTestExamplesRefPrefix)) {
            return null;
        }
        String schemaName = refToTestCases.substring(xSchemaTestExamplesRefPrefix.length());
        HashMap<String, SchemaTestCase> schemaTestCases = new HashMap<>();
        LinkedHashMap<String, Object> schemaNameToTestCases = (LinkedHashMap<String, Object>) vendorExtensions.get(xSchemaTestExamplesKey);

        if (!schemaNameToTestCases.containsKey(schemaName)) {
            return null;
        }
        LinkedHashMap<String, LinkedHashMap<String, Object>> testNameToTesCase = (LinkedHashMap<String, LinkedHashMap<String, Object>>) schemaNameToTestCases.get(schemaName);
        for (Entry<String, LinkedHashMap<String, Object>> entry: testNameToTesCase.entrySet()) {
            LinkedHashMap<String, Object> testExample = (LinkedHashMap<String, Object>) entry.getValue();
            String nameInSnakeCase = toTestCaseName(entry.getKey());
            Object data = processTestExampleData(testExample.get("data"));
            SchemaTestCase testCase = new SchemaTestCase(
                    (String) testExample.getOrDefault("description", ""),
                    new ObjectWithTypeBooleans(data),
                    (boolean) testExample.get("valid")
            );
            schemaTestCases.put(nameInSnakeCase, testCase);
        }
        return schemaTestCases;
    }

    /**
     * Sets the booleans that define the model's type
     *
     * @param model the model to update
     * @param schema the model's schema
     */
    protected void updateModelForString(CodegenModel model, Schema schema) {
        // NOTE: String schemas as CodegenModel is a rare use case and may be removed at a later date.
        if (ModelUtils.isDateTimeSchema(schema)) {
            // NOTE: DateTime schemas as CodegenModel is a rare use case and may be removed at a later date.
            model.setIsString(false); // for backward compatibility with 2.x
            model.isDateTime = Boolean.TRUE;
        } else if (ModelUtils.isDateSchema(schema)) {
            // NOTE: Date schemas as CodegenModel is a rare use case and may be removed at a later date.
            model.setIsString(false); // for backward compatibility with 2.x
            model.isDate = Boolean.TRUE;
        } else if (ModelUtils.isUUIDSchema(schema)) {
            // NOTE: UUID schemas as CodegenModel is a rare use case and may be removed at a later date.
            model.setIsString(false);
            model.setIsUuid(true);
        }
    }

    protected void updateModelForNumber(CodegenModel model, Schema schema) {
        // NOTE: Number schemas as CodegenModel is a rare use case and may be removed at a later date.
        model.isNumeric = Boolean.TRUE;
        if (ModelUtils.isFloatSchema(schema)) { // float
            model.isFloat = Boolean.TRUE;
        } else if (ModelUtils.isDoubleSchema(schema)) { // double
            model.isDouble = Boolean.TRUE;
        }
    }

    protected void updateModelForInteger(CodegenModel model, Schema schema) {
        // NOTE: Integral schemas as CodegenModel is a rare use case and may be removed at a later date.
        model.isNumeric = Boolean.TRUE;
        if (ModelUtils.isLongSchema(schema)) { // int64/long format
            model.isLong = Boolean.TRUE;
        } else {
            model.isInteger = Boolean.TRUE; // older use case, int32 and unbounded int
            if (ModelUtils.isShortSchema(schema)) { // int32
                model.setIsShort(Boolean.TRUE);
            }
        }
    }

    /**
     * Convert OAS Model object to Codegen Model object.
     *
     * @param name   the name of the model
     * @param schema OAS Model object
     * @return Codegen Model object
     */
    @Override
    public CodegenModel fromModel(String name, Schema schema) {
        Map<String, Schema> allDefinitions = ModelUtils.getSchemas(this.openAPI);

        CodegenModel m = CodegenModelFactory.newInstance(CodegenModelType.MODEL);
        if (schema.equals(trueSchema)) {
            m.setIsBooleanSchemaTrue(true);
        } else if (schema.equals(falseSchema)) {
            m.setIsBooleanSchemaFalse(true);
        }
        // unalias schema
        schema = unaliasSchema(schema);
        if (schema == null) {
            LOGGER.warn("Schema {} not found", name);
            return null;
        }

        ModelUtils.syncValidationProperties(schema, m);
        if (openAPI != null) {
            HashMap<String, SchemaTestCase> schemaTestCases = extractSchemaTestCases(xSchemaTestExamplesRefPrefix + name);
            m.testCases = schemaTestCases;
        }

        if (reservedWords.contains(name)) {
            m.name = escapeReservedWord(name);
        } else {
            m.name = name;
        }
        m.title = escapeText(schema.getTitle());
        m.description = escapeText(schema.getDescription());
        m.unescapedDescription = schema.getDescription();
        m.classname = toModelName(name);
        m.classVarName = toVarName(name);
        m.classFilename = toModelFilename(name);
        m.modelJson = Json.pretty(schema);
        m.externalDocumentation = schema.getExternalDocs();
        if (schema.getExtensions() != null && !schema.getExtensions().isEmpty()) {
            m.getVendorExtensions().putAll(schema.getExtensions());
        }
        m.isAlias = (typeAliases.containsKey(name)
                || isAliasOfSimpleTypes(schema)); // check if the unaliased schema is an alias of simple OAS types
        m.setDiscriminator(createDiscriminator(name, schema, this.openAPI));

        if (schema.getDeprecated() != null) {
            m.isDeprecated = schema.getDeprecated();
        }

        if (schema.getXml() != null) {
            m.xmlPrefix = schema.getXml().getPrefix();
            m.xmlNamespace = schema.getXml().getNamespace();
            m.xmlName = schema.getXml().getName();
        }
        if (!ModelUtils.isAnyType(schema) && !ModelUtils.isTypeObjectSchema(schema) && !ModelUtils.isArraySchema(schema) && schema.get$ref() == null && schema.getEnum() != null && !schema.getEnum().isEmpty()) {
            // TODO remove the anyType check here in the future ANyType models can have enums defined
            m.isEnum = true;
            // comment out below as allowableValues is not set in post processing model enum
            m.allowableValues = new HashMap<>();
            m.allowableValues.put("values", schema.getEnum());
        }
        if (!ModelUtils.isArraySchema(schema)) {
            m.dataType = getSchemaType(schema);
        }
        if (!ModelUtils.isAnyType(schema) && Boolean.TRUE.equals(schema.getNullable())) {
            m.isNullable = Boolean.TRUE;
        }

        m.setTypeProperties(schema);
        m.setFormat(schema.getFormat());
        m.setComposedSchemas(getComposedSchemas(schema));
        if (ModelUtils.isArraySchema(schema)) {
            CodegenProperty arrayProperty = fromProperty(name, schema, false);
            m.setItems(arrayProperty.items);
            m.arrayModelType = arrayProperty.complexType;
            addParentContainer(m, name, schema);
        } else if (ModelUtils.isIntegerSchema(schema)) { // integer type
            updateModelForInteger(m, schema);
        } else if (ModelUtils.isStringSchema(schema)) {
            updateModelForString(m, schema);
        } else if (ModelUtils.isNumberSchema(schema)) {
            updateModelForNumber(m, schema);
        } else if (ModelUtils.isAnyType(schema)) {
            updateModelForAnyType(m, schema);
        } else if (ModelUtils.isTypeObjectSchema(schema)) {
            updateModelForObject(m, schema);
        } else if (!ModelUtils.isNullType(schema)) {
            // referenced models here, component that refs another component which is a model
            // if a component references a schema which is not a generated model, the refed schema will be loaded into
            // schema by unaliasSchema and one of the above code paths will be taken
        }
        if (schema.get$ref() != null) {
            m.setRef(schema.get$ref());
        }

        if (schema instanceof ComposedSchema) {
            updateModelForComposedSchema(m, schema, allDefinitions);
        }

        // remove duplicated properties
        m.removeAllDuplicatedProperty();

        // set isDiscriminator on the discriminator property
        if (m.discriminator != null) {
            String discPropName = m.discriminator.getPropertyBaseName();
            List<List<CodegenProperty>> listOLists = new ArrayList<>();
            listOLists.add(m.requiredVars);
            listOLists.add(m.vars);
            listOLists.add(m.allVars);
            for (List<CodegenProperty> theseVars : listOLists) {
                for (CodegenProperty requiredVar : theseVars) {
                    if (discPropName.equals(requiredVar.baseName)) {
                        requiredVar.isDiscriminator = true;
                    }
                }
            }
        }

        if (m.requiredVars != null && m.requiredVars.size() > 0) {
            m.setHasRequired(true);
        }

        if (sortModelPropertiesByRequiredFlag) {
            Comparator<CodegenProperty> comparator = new Comparator<CodegenProperty>() {
                @Override
                public int compare(CodegenProperty one, CodegenProperty another) {
                    if (one.required == another.required) return 0;
                    else if (one.required) return -1;
                    else return 1;
                }
            };
            Collections.sort(m.vars, comparator);
            Collections.sort(m.allVars, comparator);
        }

        // post process model properties
        if (m.vars != null) {
            for (CodegenProperty prop : m.vars) {
                postProcessModelProperty(m, prop);
            }
            m.hasVars = m.vars.size() > 0;
        }
        if (m.allVars != null) {
            for (CodegenProperty prop : m.allVars) {
                postProcessModelProperty(m, prop);
            }
        }

        return m;
    }

    protected void setAddProps(Schema schema, IJsonSchemaValidationProperties property) {
        if (schema.equals(new Schema())) {
            // if we are trying to set additionalProperties on an empty schema stop recursing
            return;
        }
        boolean additionalPropertiesIsAnyType = false;
        CodegenModel m = null;
        if (property instanceof CodegenModel) {
            m = (CodegenModel) property;
        }
        CodegenProperty addPropProp = null;
        boolean isAdditionalPropertiesTrue = false;
        if (schema.getAdditionalProperties() == null) {
            if (!disallowAdditionalPropertiesIfNotPresent) {
                isAdditionalPropertiesTrue = true;
                addPropProp = fromProperty(getAdditionalPropertiesName(), new Schema(), false);
                additionalPropertiesIsAnyType = true;
            }
        } else if (schema.getAdditionalProperties() instanceof Boolean) {
            if (Boolean.TRUE.equals(schema.getAdditionalProperties())) {
                isAdditionalPropertiesTrue = true;
                addPropProp = fromProperty(getAdditionalPropertiesName(), new Schema(), false);
                additionalPropertiesIsAnyType = true;
            }
        } else {
            addPropProp = fromProperty(getAdditionalPropertiesName(), (Schema) schema.getAdditionalProperties(), false);
            if (ModelUtils.isAnyType((Schema) schema.getAdditionalProperties())) {
                additionalPropertiesIsAnyType = true;
            }
        }
        if (additionalPropertiesIsAnyType) {
            property.setAdditionalPropertiesIsAnyType(true);
        }
        if (m != null && isAdditionalPropertiesTrue) {
            m.isAdditionalPropertiesTrue = true;
        }
        if (ModelUtils.isComposedSchema(schema) && !supportsAdditionalPropertiesWithComposedSchema) {
            return;
        }
        if (addPropProp != null) {
            property.setAdditionalProperties(addPropProp);
        }
    }

    /**
     * Recursively look in Schema sc for the discriminator discPropName
     * and return a CodegenProperty with the dataType and required params set
     * the returned CodegenProperty may not be required and it may not be of type string
     *
     * @param composedSchemaName The name of the sc Schema
     * @param sc                 The Schema that may contain the discriminator
     * @param discPropName       The String that is the discriminator propertyName in the schema
     */
    private CodegenProperty discriminatorFound(String composedSchemaName, Schema sc, String discPropName, OpenAPI openAPI) {
        Schema refSchema = ModelUtils.getReferencedSchema(openAPI, sc);
        if (refSchema.getProperties() != null && refSchema.getProperties().get(discPropName) != null) {
            Schema discSchema = (Schema) refSchema.getProperties().get(discPropName);
            CodegenProperty cp = new CodegenProperty();
            if (ModelUtils.isStringSchema(discSchema)) {
                cp.isString = true;
            }
            cp.setRequired(false);
            if (refSchema.getRequired() != null && refSchema.getRequired().contains(discPropName)) {
                cp.setRequired(true);
            }
            return cp;
        }
        if (ModelUtils.isComposedSchema(refSchema)) {
            ComposedSchema composedSchema = (ComposedSchema) refSchema;
            if (composedSchema.getAllOf() != null) {
                // If our discriminator is in one of the allOf schemas break when we find it
                for (Schema allOf : composedSchema.getAllOf()) {
                    CodegenProperty cp = discriminatorFound(composedSchemaName, allOf, discPropName, openAPI);
                    if (cp != null) {
                        return cp;
                    }
                }
            }
            if (composedSchema.getOneOf() != null && composedSchema.getOneOf().size() != 0) {
                // All oneOf definitions must contain the discriminator
                CodegenProperty cp = new CodegenProperty();
                for (Schema oneOf : composedSchema.getOneOf()) {
                    String modelName = ModelUtils.getSimpleRef(oneOf.get$ref());
                    CodegenProperty thisCp = discriminatorFound(composedSchemaName, oneOf, discPropName, openAPI);
                    if (thisCp == null) {
                        LOGGER.warn(
                                "'{}' defines discriminator '{}', but the referenced OneOf schema '{}' is missing {}",
                                composedSchemaName, discPropName, modelName, discPropName);
                    }
                    if (cp != null && cp.dataType == null) {
                        cp = thisCp;
                        continue;
                    }
                    if (cp != thisCp) {
                        LOGGER.warn(
                                "'{}' defines discriminator '{}', but the OneOf schema '{}' has a different {} definition than the prior OneOf schema's. Make sure the {} type and required values are the same",
                                composedSchemaName, discPropName, modelName, discPropName, discPropName);
                    }
                }
                return cp;
            }
            if (composedSchema.getAnyOf() != null && composedSchema.getAnyOf().size() != 0) {
                // All anyOf definitions must contain the discriminator because a min of one must be selected
                CodegenProperty cp = new CodegenProperty();
                for (Schema anyOf : composedSchema.getAnyOf()) {
                    String modelName = ModelUtils.getSimpleRef(anyOf.get$ref());
                    CodegenProperty thisCp = discriminatorFound(composedSchemaName, anyOf, discPropName, openAPI);
                    if (thisCp == null) {
                        LOGGER.warn(
                                "'{}' defines discriminator '{}', but the referenced AnyOf schema '{}' is missing {}",
                                composedSchemaName, discPropName, modelName, discPropName);
                    }
                    if (cp != null && cp.dataType == null) {
                        cp = thisCp;
                        continue;
                    }
                    if (cp != thisCp) {
                        LOGGER.warn(
                                "'{}' defines discriminator '{}', but the AnyOf schema '{}' has a different {} definition than the prior AnyOf schema's. Make sure the {} type and required values are the same",
                                composedSchemaName, discPropName, modelName, discPropName, discPropName);
                    }
                }
                return cp;

            }
        }
        return null;
    }

    /**
     * Recursively look in Schema sc for the discriminator and return it
     * Schema sc location
     * OpenAPI openAPI the spec where we are searching for the discriminator
     *
     * @param sc The Schema that may contain the discriminator
     */
    private Discriminator recursiveGetDiscriminator(Schema sc, OpenAPI openAPI) {
        Schema refSchema = ModelUtils.getReferencedSchema(openAPI, sc);
        Discriminator foundDisc = refSchema.getDiscriminator();
        if (foundDisc != null) {
            return foundDisc;
        }

        if (this.getLegacyDiscriminatorBehavior()) {
            return null;
        }
        Discriminator disc = new Discriminator();
        if (ModelUtils.isComposedSchema(refSchema)) {
            ComposedSchema composedSchema = (ComposedSchema) refSchema;
            if (composedSchema.getAllOf() != null) {
                // If our discriminator is in one of the allOf schemas break when we find it
                for (Schema allOf : composedSchema.getAllOf()) {
                    foundDisc = recursiveGetDiscriminator(allOf, openAPI);
                    if (foundDisc != null) {
                        disc.setPropertyName(foundDisc.getPropertyName());
                        disc.setMapping(foundDisc.getMapping());
                        return disc;
                    }
                }
            }
            if (composedSchema.getOneOf() != null && composedSchema.getOneOf().size() != 0) {
                // All oneOf definitions must contain the discriminator
                Integer hasDiscriminatorCnt = 0;
                Integer hasNullTypeCnt = 0;
                Set<String> discriminatorsPropNames = new HashSet<>();
                for (Schema oneOf : composedSchema.getOneOf()) {
                    if (ModelUtils.isNullType(oneOf)) {
                        // The null type does not have a discriminator. Skip.
                        hasNullTypeCnt++;
                        continue;
                    }
                    foundDisc = recursiveGetDiscriminator(oneOf, openAPI);
                    if (foundDisc != null) {
                        discriminatorsPropNames.add(foundDisc.getPropertyName());
                        hasDiscriminatorCnt++;
                    }
                }
                if (discriminatorsPropNames.size() > 1) {
                    LOGGER.warn("The oneOf schemas have conflicting discriminator property names. " +
                            "oneOf schemas must have the same property name, but found " + String.join(", ", discriminatorsPropNames));
                }
                if (foundDisc != null && (hasDiscriminatorCnt + hasNullTypeCnt) == composedSchema.getOneOf().size() && discriminatorsPropNames.size() == 1) {
                    disc.setPropertyName(foundDisc.getPropertyName());
                    disc.setMapping(foundDisc.getMapping());
                    return disc;
                }
                // If the scenario when oneOf has two children and one of them is the 'null' type,
                // there is no need for a discriminator.
            }
            if (composedSchema.getAnyOf() != null && composedSchema.getAnyOf().size() != 0) {
                // All anyOf definitions must contain the discriminator because a min of one must be selected
                Integer hasDiscriminatorCnt = 0;
                Integer hasNullTypeCnt = 0;
                Set<String> discriminatorsPropNames = new HashSet<>();
                for (Schema anyOf : composedSchema.getAnyOf()) {
                    if (ModelUtils.isNullType(anyOf)) {
                        // The null type does not have a discriminator. Skip.
                        hasNullTypeCnt++;
                        continue;
                    }
                    foundDisc = recursiveGetDiscriminator(anyOf, openAPI);
                    if (foundDisc != null) {
                        discriminatorsPropNames.add(foundDisc.getPropertyName());
                        hasDiscriminatorCnt++;
                    }
                }
                if (discriminatorsPropNames.size() > 1) {
                    LOGGER.warn("The anyOf schemas have conflicting discriminator property names. " +
                            "anyOf schemas must have the same property name, but found " + String.join(", ", discriminatorsPropNames));
                }
                if (foundDisc != null && (hasDiscriminatorCnt + hasNullTypeCnt) == composedSchema.getAnyOf().size() && discriminatorsPropNames.size() == 1) {
                    disc.setPropertyName(foundDisc.getPropertyName());
                    disc.setMapping(foundDisc.getMapping());
                    return disc;
                }
                // If the scenario when anyOf has two children and one of them is the 'null' type,
                // there is no need for a discriminator.
            }
        }
        return null;
    }

    /**
     * This function is only used for composed schemas which have a discriminator
     * Process oneOf and anyOf models in a composed schema and adds them into
     * a list if the oneOf and anyOf models contain
     * the required discriminator. If they don't contain the required
     * discriminator or the discriminator is the wrong type then an error is
     * thrown
     *
     * @param composedSchemaName The String model name of the composed schema where we are setting the discriminator map
     * @param discPropName       The String that is the discriminator propertyName in the schema
     * @param c                  The ComposedSchema that contains the discriminator and oneOf/anyOf schemas
     * @param openAPI            The OpenAPI spec that we are using
     * @return the list of oneOf and anyOf MappedModel that need to be added to the discriminator map
     */
    protected List<MappedModel> getOneOfAnyOfDescendants(String composedSchemaName, String discPropName, ComposedSchema c, OpenAPI openAPI) {
        ArrayList<List<Schema>> listOLists = new ArrayList<>();
        listOLists.add(c.getOneOf());
        listOLists.add(c.getAnyOf());
        List<MappedModel> descendentSchemas = new ArrayList<>();
        for (List<Schema> schemaList : listOLists) {
            if (schemaList == null) {
                continue;
            }
            for (Schema sc : schemaList) {
                if (ModelUtils.isNullType(sc)) {
                    continue;
                }
                String ref = sc.get$ref();
                if (ref == null) {
                    // for schemas with no ref, it is not possible to build the discriminator map
                    // because ref is how we get the model name
                    // we only hit this use case for a schema with inline composed schemas, and one of those
                    // schemas also has inline composed schemas
                    // Note: if it is only inline one level, then the inline model resolver will move it into its own
                    // schema and make it a $ref schema in the oneOf/anyOf location
                    LOGGER.warn(
                            "Invalid inline schema defined in oneOf/anyOf in '{}'. Per the OpenApi spec, for this case when a composed schema defines a discriminator, the oneOf/anyOf schemas must use $ref. Change this inline definition to a $ref definition",
                            composedSchemaName);
                }
                CodegenProperty df = discriminatorFound(composedSchemaName, sc, discPropName, openAPI);
                String modelName = ModelUtils.getSimpleRef(ref);
                if (df == null || !df.isString || df.required != true) {
                    String msgSuffix = "";
                    if (df == null) {
                        msgSuffix += discPropName + " is missing from the schema, define it as required and type string";
                    } else {
                        if (!df.isString) {
                            msgSuffix += "invalid type for " + discPropName + ", set it to string";
                        }
                        if (df.required != true) {
                            String spacer = "";
                            if (msgSuffix.length() != 0) {
                                spacer = ". ";
                            }
                            msgSuffix += spacer + "invalid optional definition of " + discPropName + ", include it in required";
                        }
                    }
                    LOGGER.warn("'{}' defines discriminator '{}', but the referenced schema '{}' is incorrect. {}",
                            composedSchemaName, discPropName, modelName, msgSuffix);
                }
                MappedModel mm = new MappedModel(modelName, toModelName(modelName));
                descendentSchemas.add(mm);
                Schema cs = ModelUtils.getSchema(openAPI, modelName);
                if (cs == null) { // cannot lookup the model based on the name
                    LOGGER.error("Failed to lookup the schema '{}' when processing oneOf/anyOf. Please check to ensure it's defined properly.", modelName);
                } else {
                    Map<String, Object> vendorExtensions = cs.getExtensions();
                    if (vendorExtensions != null && !vendorExtensions.isEmpty() && vendorExtensions.containsKey("x-discriminator-value")) {
                        String xDiscriminatorValue = (String) vendorExtensions.get("x-discriminator-value");
                        mm = new MappedModel(xDiscriminatorValue, toModelName(modelName));
                        descendentSchemas.add(mm);
                    }
                }
            }
        }
        return descendentSchemas;
    }

    protected List<MappedModel> getAllOfDescendants(String thisSchemaName, OpenAPI openAPI) {
        ArrayList<String> queue = new ArrayList();
        List<MappedModel> descendentSchemas = new ArrayList();
        Map<String, Schema> schemas = ModelUtils.getSchemas(openAPI);
        String currentSchemaName = thisSchemaName;
        Set<String> keys = schemas.keySet();

        int count = 0;
        // hack: avoid infinite loop on potential self-references in event our checks fail.
        while (100000 > count++) {
            for (String childName : keys) {
                if (childName.equals(thisSchemaName)) {
                    continue;
                }
                Schema child = schemas.get(childName);
                if (ModelUtils.isComposedSchema(child)) {
                    ComposedSchema composedChild = (ComposedSchema) child;
                    List<Schema> parents = composedChild.getAllOf();
                    if (parents != null) {
                        for (Schema parent : parents) {
                            String ref = parent.get$ref();
                            if (ref == null) {
                                // for schemas with no ref, it is not possible to build the discriminator map
                                // because ref is how we get the model name
                                // we hit this use case when an allOf composed schema contains an inline schema
                                continue;
                            }
                            String parentName = ModelUtils.getSimpleRef(ref);
                            if (parentName != null && parentName.equals(currentSchemaName)) {
                                if (queue.contains(childName) || descendentSchemas.stream().anyMatch(i -> childName.equals(i.getMappingName()))) {
                                    throw new RuntimeException("Stack overflow hit when looking for " + thisSchemaName + " an infinite loop starting and ending at " + childName + " was seen");
                                }
                                queue.add(childName);
                                break;
                            }
                        }
                    }
                }
            }
            if (queue.size() == 0) {
                break;
            }
            currentSchemaName = queue.remove(0);
            Schema cs = schemas.get(currentSchemaName);
            Map<String, Object> vendorExtensions = cs.getExtensions();
            String mappingName =
                Optional.ofNullable(vendorExtensions)
                    .map(ve -> ve.get("x-discriminator-value"))
                    .map(discriminatorValue -> (String) discriminatorValue)
                    .orElse(currentSchemaName);
            MappedModel mm = new MappedModel(mappingName, toModelName(currentSchemaName));
            descendentSchemas.add(mm);
        }
        return descendentSchemas;
    }

    protected CodegenDiscriminator createDiscriminator(String schemaName, Schema schema, OpenAPI openAPI) {
        Discriminator sourceDiscriminator = recursiveGetDiscriminator(schema, openAPI);
        if (sourceDiscriminator == null) {
            return null;
        }
        CodegenDiscriminator discriminator = new CodegenDiscriminator();
        String discriminatorPropertyName = sourceDiscriminator.getPropertyName();
        discriminator.setPropertyName(toVarName(discriminatorPropertyName));
        discriminator.setPropertyBaseName(sourceDiscriminator.getPropertyName());
        discriminator.setPropertyGetter(toGetter(discriminator.getPropertyName()));

<<<<<<< HEAD
        // FIXME: there are other ways to define the type of the discriminator property (inline
        //  for example). Handling those scenarios is too complicated for me, I'm leaving it for
        //  the future..
        String propertyType =
            Optional.ofNullable(schema.getProperties())
                .map(p -> (Schema<?>) p.get(discriminatorPropertyName))
                .map(Schema::get$ref)
                .map(ModelUtils::getSimpleRef)
                .orElseGet(() -> typeMapping.get("string"));
        discriminator.setPropertyType(propertyType);
=======
        if (sourceDiscriminator.getExtensions() != null) {
            discriminator.setVendorExtensions(sourceDiscriminator.getExtensions());
        }

        // FIXME: for now, we assume that the discriminator property is String
        discriminator.setPropertyType(typeMapping.get("string"));
>>>>>>> b465d888

        // check to see if the discriminator property is an enum string
        if (schema.getProperties() != null &&
                schema.getProperties().get(discriminatorPropertyName) instanceof StringSchema) {
            StringSchema s = (StringSchema) schema.getProperties().get(discriminatorPropertyName);
            if (s.getEnum() != null && !s.getEnum().isEmpty()) { // it's an enum string
                discriminator.setIsEnum(true);
            }
        }

        discriminator.setMapping(sourceDiscriminator.getMapping());
        List<MappedModel> uniqueDescendants = new ArrayList<>();
        if (sourceDiscriminator.getMapping() != null && !sourceDiscriminator.getMapping().isEmpty()) {
            for (Entry<String, String> e : sourceDiscriminator.getMapping().entrySet()) {
                String name;
                if (e.getValue().indexOf('/') >= 0) {
                    name = ModelUtils.getSimpleRef(e.getValue());
                    if (ModelUtils.getSchema(openAPI, name) == null) {
                        LOGGER.error("Failed to lookup the schema '{}' when processing the discriminator mapping of oneOf/anyOf. Please check to ensure it's defined properly.", name);
                    }
                } else {
                    name = e.getValue();
                }
                uniqueDescendants.add(new MappedModel(e.getKey(), toModelName(name)));
            }
        }

        boolean legacyUseCase = (this.getLegacyDiscriminatorBehavior() && uniqueDescendants.isEmpty());
        if (!this.getLegacyDiscriminatorBehavior() || legacyUseCase) {
            // for schemas that allOf inherit from this schema, add those descendants to this discriminator map
            List<MappedModel> otherDescendants = getAllOfDescendants(schemaName, openAPI);
            for (MappedModel otherDescendant : otherDescendants) {
                // add only if the mapping names are not the same and the model names are not the same
                boolean matched = false;
                for (MappedModel uniqueDescendant : uniqueDescendants) {
                    if (uniqueDescendant.getMappingName().equals(otherDescendant.getMappingName())
                        || (uniqueDescendant.getModelName().equals(otherDescendant.getModelName()))) {
                        matched = true;
                        break;
                    }
                }

                if (matched == false) {
                    uniqueDescendants.add(otherDescendant);
                }
            }
        }
        // if there are composed oneOf/anyOf schemas, add them to this discriminator
        if (ModelUtils.isComposedSchema(schema) && !this.getLegacyDiscriminatorBehavior()) {
            List<MappedModel> otherDescendants = getOneOfAnyOfDescendants(schemaName, discriminatorPropertyName, (ComposedSchema) schema, openAPI);
            for (MappedModel otherDescendant : otherDescendants) {
                if (!uniqueDescendants.contains(otherDescendant)) {
                    uniqueDescendants.add(otherDescendant);
                }
            }
        }
        if (!this.getLegacyDiscriminatorBehavior()) {
            Collections.sort(uniqueDescendants);
        }
        discriminator.getMappedModels().addAll(uniqueDescendants);

        return discriminator;
    }

    /**
     * Handle the model for the 'additionalProperties' keyword in the OAS schema.
     *
     * @param codegenModel The codegen representation of the schema.
     * @param schema       The input OAS schema.
     */
    protected void addAdditionPropertiesToCodeGenModel(CodegenModel codegenModel, Schema schema) {
        addParentContainer(codegenModel, codegenModel.name, schema);
    }

    /**
     * Add schema's properties to "properties" and "required" list
     *
     * @param properties     all properties
     * @param required       required property only
     * @param schema         schema in which the properties will be added to the lists
     * @param visitedSchemas circuit-breaker - the schemas with which the method was called before for recursive structures
     */
    protected void addProperties(Map<String, Schema> properties, List<String> required, Schema schema, Set<Schema> visitedSchemas) {
        if (!visitedSchemas.add(schema)) {
            return;
        }
        if (schema instanceof ComposedSchema) {
            ComposedSchema composedSchema = (ComposedSchema) schema;

            if (composedSchema.getAllOf() != null) {
                for (Schema component : composedSchema.getAllOf()) {
                    addProperties(properties, required, component, visitedSchemas);
                }
            }

            if (schema.getRequired() != null) {
                required.addAll(schema.getRequired());
            }

            if (composedSchema.getOneOf() != null) {
                for (Schema component : composedSchema.getOneOf()) {
                    addProperties(properties, required, component, visitedSchemas);
                }
            }

            if (composedSchema.getAnyOf() != null) {
                for (Schema component : composedSchema.getAnyOf()) {
                    addProperties(properties, required, component, visitedSchemas);
                }
            }

            return;
        }

        if (StringUtils.isNotBlank(schema.get$ref())) {
            Schema interfaceSchema = ModelUtils.getReferencedSchema(this.openAPI, schema);
            addProperties(properties, required, interfaceSchema, visitedSchemas);
            return;
        }
        if (schema.getProperties() != null) {
            properties.putAll(schema.getProperties());
        }
        if (schema.getRequired() != null) {
            required.addAll(schema.getRequired());
        }
    }

    /**
     * Camelize the method name of the getter and setter
     *
     * @param name string to be camelized
     * @return Camelized string
     */
    public String getterAndSetterCapitalize(String name) {
        if (name == null || name.length() == 0) {
            return name;
        }
        return camelize(toVarName(name));
    }

    protected void updatePropertyForMap(CodegenProperty property, Schema p) {
        // throw exception if additionalProperties is false
        if (p.getAdditionalProperties() instanceof Boolean && Boolean.FALSE.equals(p.getAdditionalProperties())) {
            throw new RuntimeException("additionalProperties cannot be false in updatePropertyForMap.");
        }
        property.isContainer = true;
        property.containerType = "map";
        property.containerTypeMapped = typeMapping.get(property.containerType);
        // TODO remove this hack in the future, code should use minProperties and maxProperties for object schemas
        property.minItems = p.getMinProperties();
        property.maxItems = p.getMaxProperties();

        // handle inner property
        Schema innerSchema = unaliasSchema(getAdditionalProperties(p));
        if (innerSchema == null) {
            LOGGER.error("Undefined map inner type for `{}`. Default to String.", p.getName());
            innerSchema = new StringSchema().description("//TODO automatically added by openapi-generator due to undefined type");
            p.setAdditionalProperties(innerSchema);
        }
        CodegenProperty cp = fromProperty("inner", innerSchema, false);
        updatePropertyForMap(property, cp);
    }

    protected void updatePropertyForObject(CodegenProperty property, Schema p) {
        if (isFreeFormObject(p)) {
            // non-composed object type with no properties + additionalProperties
            // additionalProperties must be null, ObjectSchema, or empty Schema
            property.isFreeFormObject = true;
            if (languageSpecificPrimitives.contains(property.dataType)) {
                property.isPrimitiveType = true;
            }
            if (ModelUtils.isMapSchema(p)) {
                // an object or anyType composed schema that has additionalProperties set
                updatePropertyForMap(property, p);
            } else {
                // ObjectSchema with additionalProperties = null, can be nullable
                property.setIsMap(false);
            }
        } else if (ModelUtils.isMapSchema(p)) {
            // an object or anyType composed schema that has additionalProperties set
            updatePropertyForMap(property, p);
        }
        addVarsRequiredVarsAdditionalProps(p, property);
    }

    protected void updatePropertyForAnyType(CodegenProperty property, Schema p) {
        // The 'null' value is allowed when the OAS schema is 'any type'.
        // See https://github.com/OAI/OpenAPI-Specification/issues/1389
        if (Boolean.FALSE.equals(p.getNullable())) {
            LOGGER.warn("Schema '{}' is any type, which includes the 'null' value. 'nullable' cannot be set to 'false'", p.getName());
        }
        ComposedSchema composedSchema = p instanceof ComposedSchema
            ? (ComposedSchema) p
            : null;
        property.isNullable = property.isNullable || composedSchema == null || composedSchema.getAllOf() == null || composedSchema.getAllOf().size() == 0;
        if (languageSpecificPrimitives.contains(property.dataType)) {
            property.isPrimitiveType = true;
        }
        if (ModelUtils.isMapSchema(p)) {
            // an object or anyType composed schema that has additionalProperties set
            // some of our code assumes that any type schema with properties defined will be a map
            // even though it should allow in any type and have map constraints for properties
            updatePropertyForMap(property, p);
        }
        addVarsRequiredVarsAdditionalProps(p, property);
    }

    protected void updatePropertyForString(CodegenProperty property, Schema p) {
        if (ModelUtils.isByteArraySchema(p)) {
            property.setIsString(false);
            property.isByteArray = true;
        } else if (ModelUtils.isBinarySchema(p)) {
            property.isBinary = true;
            property.isFile = true; // file = binary in OAS3
        } else if (ModelUtils.isUUIDSchema(p)) {
            property.isUuid = true;
        } else if (ModelUtils.isURISchema(p)) {
            property.isUri = true;
        } else if (ModelUtils.isEmailSchema(p)) {
            property.isEmail = true;
        } else if (ModelUtils.isPasswordSchema(p)) {
            property.isPassword = true;
        } else if (ModelUtils.isDateSchema(p)) { // date format
            property.setIsString(false); // for backward compatibility with 2.x
            property.isDate = true;
        } else if (ModelUtils.isDateTimeSchema(p)) { // date-time format
            property.setIsString(false); // for backward compatibility with 2.x
            property.isDateTime = true;
        } else if (ModelUtils.isDecimalSchema(p)) { // type: string, format: number
            property.isDecimal = true;
            property.setIsString(false);
        }
        property.pattern = toRegularExpression(p.getPattern());
    }

    protected void updatePropertyForNumber(CodegenProperty property, Schema p) {
        property.isNumeric = Boolean.TRUE;
        if (ModelUtils.isFloatSchema(p)) { // float
            property.isFloat = Boolean.TRUE;
        } else if (ModelUtils.isDoubleSchema(p)) { // double
            property.isDouble = Boolean.TRUE;
        }
    }

    protected void updatePropertyForInteger(CodegenProperty property, Schema p) {
        property.isNumeric = Boolean.TRUE;
        if (ModelUtils.isLongSchema(p)) { // int64/long format
            property.isLong = Boolean.TRUE;
        } else {
            property.isInteger = Boolean.TRUE; // older use case, int32 and unbounded int
            if (ModelUtils.isShortSchema(p)) { // int32
                property.setIsShort(Boolean.TRUE);
            }
        }
    }

    /**
     * TODO remove this in 7.0.0 as a breaking change
     * This method was kept when required was added to the fromProperty signature
     * to ensure that the change was non-breaking
     *
     * @param name     name of the property
     * @param p        OAS property schema
     * @param required true if the property is required in the next higher object schema, false otherwise
     * @return Codegen Property object
     */
    public CodegenProperty fromProperty(String name, Schema p, boolean required) {
        return fromProperty(name, p, required, false);
    }


    /**
     * TODO remove this in 7.0.0 as a breaking change
     * This method was kept when required was added to the fromProperty signature
     * to ensure that the change was non-breaking
     *
     * @param name     name of the property
     * @param p        OAS property schema
     * @return Codegen Property object
     */
    public CodegenProperty fromProperty(String name, Schema p) {
        return fromProperty(name, p, false, false);
    }

    /**
     * Convert OAS Property object to Codegen Property object.
     * <p>
     * The return value is cached. An internal cache is looked up to determine
     * if the CodegenProperty return value has already been instantiated for
     * the (String name, Schema p) arguments.
     * Any subsequent processing of the CodegenModel return value must be idempotent
     * for a given (String name, Schema schema).
     *
     * @param name     name of the property
     * @param p        OAS property schema
     * @param required true if the property is required in the next higher object schema, false otherwise
     * @param schemaIsFromAdditionalProperties true if the property is a required property defined by additional properties schema
     *                                         If this is the actual additionalProperties schema not defining a required property, then
     *                                         the value should be false
     * @return Codegen Property object
     */
    public CodegenProperty fromProperty(String name, Schema p, boolean required, boolean schemaIsFromAdditionalProperties) {
        if (p == null) {
            LOGGER.error("Undefined property/schema for `{}`. Default to type:string.", name);
            return null;
        }
        LOGGER.debug("debugging fromProperty for {} : {}", name, p);
        NamedSchema ns = new NamedSchema(name, p, required, schemaIsFromAdditionalProperties);
        CodegenProperty cpc = schemaCodegenPropertyCache.get(ns);
        if (cpc != null) {
            LOGGER.debug("Cached fromProperty for {} : {} required={}", name, p.getName(), required);
            return cpc;
        }

        Schema original = null;
        // check if it's allOf (only 1 sub schema) with or without default/nullable/etc set in the top level
        if (ModelUtils.isAllOf(p) && p.getAllOf().size() == 1) {
            if (p.getAllOf().get(0) instanceof Schema) {
                original = p;
                p = (Schema) p.getAllOf().get(0);
            } else {
                LOGGER.error("Unknown type in allOf schema. Please report the issue via openapi-generator's Github issue tracker.");
            }
        }

        CodegenProperty property = CodegenModelFactory.newInstance(CodegenModelType.PROPERTY);
        if (p.equals(trueSchema)) {
            property.setIsBooleanSchemaTrue(true);
        } else if (p.equals(falseSchema)) {
            property.setIsBooleanSchemaFalse(true);
        }

        // unalias schema
        p = unaliasSchema(p);

        property.setSchemaIsFromAdditionalProperties(schemaIsFromAdditionalProperties);
        property.required = required;
        ModelUtils.syncValidationProperties(p, property);
        property.setFormat(p.getFormat());

        property.name = toVarName(name);
        property.baseName = name;
        if (p.getType() == null) {
            property.openApiType = getSchemaType(p);
        } else {
            property.openApiType = p.getType();
        }
        property.nameInCamelCase = camelize(property.name);
        property.nameInSnakeCase = CaseFormat.UPPER_CAMEL.to(CaseFormat.UPPER_UNDERSCORE, property.nameInCamelCase);
        property.description = escapeText(p.getDescription());
        property.unescapedDescription = p.getDescription();
        property.title = p.getTitle();
        property.getter = toGetter(name);
        property.setter = toSetter(name);
        // put toExampleValue in a try-catch block to log the error as example values are not critical
        try {
            property.example = toExampleValue(p);
        } catch (Exception e) {
            LOGGER.error("Error in generating `example` for the property {}. Default to ERROR_TO_EXAMPLE_VALUE. Enable debugging for more info.", property.baseName);
            LOGGER.debug("Exception from toExampleValue: {}", e.getMessage());
            property.example = "ERROR_TO_EXAMPLE_VALUE";
        }

        property.jsonSchema = Json.pretty(p);

        if (p.getDeprecated() != null) {
            property.deprecated = p.getDeprecated();
        } else if (p.get$ref() != null) {
            // Since $ref should be replaced with the model it refers
            // to, $ref'ing a model with 'deprecated' set should cause
            // the property to reflect the model's 'deprecated' value.
            String ref = ModelUtils.getSimpleRef(p.get$ref());
            if (ref != null) {
                Schema referencedSchema = ModelUtils.getSchemas(this.openAPI).get(ref);
                if (referencedSchema != null && referencedSchema.getDeprecated() != null) {
                    property.deprecated = referencedSchema.getDeprecated();
                }
            }
        }
        if (p.getReadOnly() != null) {
            property.isReadOnly = p.getReadOnly();
        }
        if (p.getWriteOnly() != null) {
            property.isWriteOnly = p.getWriteOnly();
        }
        if (p.getNullable() != null) {
            property.isNullable = p.getNullable();
        }

        if (p.getExtensions() != null && !p.getExtensions().isEmpty()) {
            property.getVendorExtensions().putAll(p.getExtensions());
        } else if (p.get$ref() != null) {
            Schema referencedSchema = ModelUtils.getReferencedSchema(this.openAPI, p);
            if (referencedSchema.getExtensions() != null && !referencedSchema.getExtensions().isEmpty()) {
                property.getVendorExtensions().putAll(referencedSchema.getExtensions());
            }
        }

        //Inline enum case:
        if (p.getEnum() != null && !p.getEnum().isEmpty()) {
            List<Object> _enum = p.getEnum();
            property._enum = new ArrayList<>();
            for (Object i : _enum) {
                property._enum.add(String.valueOf(i));
            }
            property.isEnum = true;
            property.isInnerEnum = true;

            Map<String, Object> allowableValues = new HashMap<>();
            allowableValues.put("values", _enum);
            if (allowableValues.size() > 0) {
                property.allowableValues = allowableValues;
            }
        }

        Schema referencedSchema = ModelUtils.getReferencedSchema(this.openAPI, p);

        //Referenced enum case:
        if (referencedSchema.getEnum() != null && !referencedSchema.getEnum().isEmpty()) {
            List<Object> _enum = referencedSchema.getEnum();

            property.isEnumRef = true;

            Map<String, Object> allowableValues = new HashMap<>();
            allowableValues.put("values", _enum);
            if (allowableValues.size() > 0) {
                property.allowableValues = allowableValues;
            }
        }

        // set isNullable using nullable or x-nullable in the schema
        if (referencedSchema.getNullable() != null) {
            property.isNullable = referencedSchema.getNullable();
        } else if (referencedSchema.getExtensions() != null &&
                referencedSchema.getExtensions().containsKey("x-nullable")) {
            property.isNullable = (Boolean) referencedSchema.getExtensions().get("x-nullable");
        }

        final XML referencedSchemaXml = referencedSchema.getXml();

        if (referencedSchemaXml != null) {
            property.xmlName = referencedSchemaXml.getName();
            property.xmlNamespace = referencedSchemaXml.getNamespace();
            property.xmlPrefix = referencedSchemaXml.getPrefix();
            if (referencedSchemaXml.getAttribute() != null) {
                property.isXmlAttribute = referencedSchemaXml.getAttribute();
            }
            if (referencedSchemaXml.getWrapped() != null) {
                property.isXmlWrapped = referencedSchemaXml.getWrapped();
            }
        }

        if (p.getXml() != null) {
            if (p.getXml().getAttribute() != null) {
                property.isXmlAttribute = p.getXml().getAttribute();
            }
            if (p.getXml().getWrapped() != null) {
                property.isXmlWrapped = p.getXml().getWrapped();
            }
            property.xmlPrefix = p.getXml().getPrefix();
            property.xmlName = p.getXml().getName();
            property.xmlNamespace = p.getXml().getNamespace();
        }

        property.dataType = getTypeDeclaration(p);
        property.dataFormat = p.getFormat();
        property.baseType = getSchemaType(p);

        // this can cause issues for clients which don't support enums
        if (property.isEnum) {
            property.datatypeWithEnum = toEnumName(property);
            property.enumName = toEnumName(property);
        } else {
            property.datatypeWithEnum = property.dataType;
        }

        property.setTypeProperties(p);
        property.setComposedSchemas(getComposedSchemas(p));
        if (ModelUtils.isIntegerSchema(p)) { // integer type
            updatePropertyForInteger(property, p);
        } else if (ModelUtils.isBooleanSchema(p)) { // boolean type
            property.getter = toBooleanGetter(name);
        } else if (ModelUtils.isFileSchema(p) && !ModelUtils.isStringSchema(p)) {
            // swagger v2 only, type file
            property.isFile = true;
        } else if (ModelUtils.isStringSchema(p)) {
            updatePropertyForString(property, p);
        } else if (ModelUtils.isNumberSchema(p)) {
            updatePropertyForNumber(property, p);
        } else if (ModelUtils.isArraySchema(p)) {
            // default to string if inner item is undefined
            property.isContainer = true;
            if (ModelUtils.isSet(p)) {
                property.containerType = "set";
                property.containerTypeMapped = typeMapping.get(property.containerType);
            } else {
                property.containerType = "array";
                property.containerTypeMapped = typeMapping.get(property.containerType);
            }
            property.baseType = getSchemaType(p);

            // handle inner property
            String itemName = getItemsName(p, name);
            ArraySchema arraySchema = (ArraySchema) p;
            Schema innerSchema = unaliasSchema(getSchemaItems(arraySchema));
            CodegenProperty cp = fromProperty(itemName, innerSchema, false);
            updatePropertyForArray(property, cp);
        } else if (ModelUtils.isTypeObjectSchema(p)) {
            updatePropertyForObject(property, p);
        } else if (ModelUtils.isAnyType(p)) {
            updatePropertyForAnyType(property, p);
        } else if (!ModelUtils.isNullType(p)) {
            // referenced model
        }
        if (p.get$ref() != null) {
            property.setRef(p.get$ref());
        }

        boolean isAnyTypeWithNothingElseSet = (ModelUtils.isAnyType(p) &&
                (p.getProperties() == null || p.getProperties().isEmpty()) &&
                !ModelUtils.isComposedSchema(p) &&
                p.getAdditionalProperties() == null && p.getNot() == null && p.getEnum() == null);

        if (!ModelUtils.isArraySchema(p) && !ModelUtils.isMapSchema(p) && !isFreeFormObject(p) && !isAnyTypeWithNothingElseSet) {
            /* schemas that are not Array, not ModelUtils.isMapSchema, not isFreeFormObject, not AnyType with nothing else set
             * so primitive schemas int, str, number, referenced schemas, AnyType schemas with properties, enums, or composition
             */
            String type = getSchemaType(p);
            setNonArrayMapProperty(property, type);
            property.isModel = (ModelUtils.isComposedSchema(referencedSchema) || ModelUtils.isObjectSchema(referencedSchema)) && ModelUtils.isModel(referencedSchema);
        }

        // restore original schema with default value, nullable, readonly etc
        if (original != null) {
            p = original;
            // evaluate common attributes if defined in the top level
            if (p.getNullable() != null) {
                property.isNullable = p.getNullable();
            } else if (p.getExtensions() != null && p.getExtensions().containsKey("x-nullable")) {
                property.isNullable = (Boolean) p.getExtensions().get("x-nullable");
            }

            if (p.getReadOnly() != null) {
                property.isReadOnly = p.getReadOnly();
            }

            if (p.getWriteOnly() != null) {
                property.isWriteOnly = p.getWriteOnly();
            }
            if (original.getExtensions() != null) {
                property.getVendorExtensions().putAll(original.getExtensions());
            }
        }

        // set the default value
        property.defaultValue = toDefaultValue(property, p);
        property.defaultValueWithParam = toDefaultValueWithParam(name, p);

        LOGGER.debug("debugging from property return: {}", property);
        schemaCodegenPropertyCache.put(ns, property);
        return property;
    }

    /**
     * Update property for array(list) container
     *
     * @param property      Codegen property
     * @param innerProperty Codegen inner property of map or list
     */
    protected void updatePropertyForArray(CodegenProperty property, CodegenProperty innerProperty) {
        if (innerProperty == null) {
            if (LOGGER.isWarnEnabled()) {
                LOGGER.warn("skipping invalid array property {}", Json.pretty(property));
            }
            return;
        }
        property.dataFormat = innerProperty.dataFormat;
        if (!languageSpecificPrimitives.contains(innerProperty.baseType)) {
            property.complexType = innerProperty.baseType;
        } else {
            property.isPrimitiveType = true;
        }
        property.items = innerProperty;
        property.mostInnerItems = getMostInnerItems(innerProperty);
        // inner item is Enum
        if (isPropertyInnerMostEnum(property)) {
            // isEnum is set to true when the type is an enum
            // or the inner type of an array/map is an enum
            property.isEnum = true;
            property.isInnerEnum = true;
            // update datatypeWithEnum and default value for array
            // e.g. List<string> => List<StatusEnum>
            updateDataTypeWithEnumForArray(property);
            // set allowable values to enum values (including array/map of enum)
            property.allowableValues = getInnerEnumAllowableValues(property);
        }

    }

    /**
     * Update property for map container
     *
     * @param property      Codegen property
     * @param innerProperty Codegen inner property of map or list
     */
    protected void updatePropertyForMap(CodegenProperty property, CodegenProperty innerProperty) {
        if (innerProperty == null) {
            if (LOGGER.isWarnEnabled()) {
                LOGGER.warn("skipping invalid map property {}", Json.pretty(property));
            }
            return;
        }
        if (!languageSpecificPrimitives.contains(innerProperty.baseType)) {
            property.complexType = innerProperty.baseType;
        } else {
            property.isPrimitiveType = true;
        }
        // TODO fix this, map should not be assigning properties to items
        property.items = innerProperty;
        property.mostInnerItems = getMostInnerItems(innerProperty);
        property.dataFormat = innerProperty.dataFormat;
        // inner item is Enum
        if (isPropertyInnerMostEnum(property)) {
            // isEnum is set to true when the type is an enum
            // or the inner type of an array/map is an enum
            property.isEnum = true;
            property.isInnerEnum = true;
            // update datatypeWithEnum and default value for map
            // e.g. Dictionary<string, string> => Dictionary<string, StatusEnum>
            updateDataTypeWithEnumForMap(property);
            // set allowable values to enum values (including array/map of enum)
            property.allowableValues = getInnerEnumAllowableValues(property);
        }

    }

    /**
     * Update property for map container
     *
     * @param property Codegen property
     * @return True if the inner most type is enum
     */
    protected Boolean isPropertyInnerMostEnum(CodegenProperty property) {
        CodegenProperty currentProperty = getMostInnerItems(property);

        return currentProperty != null && currentProperty.isEnum;
    }

    protected CodegenProperty getMostInnerItems(CodegenProperty property) {
        CodegenProperty currentProperty = property;
        while (currentProperty != null && (Boolean.TRUE.equals(currentProperty.isMap)
                || Boolean.TRUE.equals(currentProperty.isArray)) && currentProperty.items != null) {
            currentProperty = currentProperty.items;
        }
        return currentProperty;
    }

    protected Map<String, Object> getInnerEnumAllowableValues(CodegenProperty property) {
        CodegenProperty currentProperty = getMostInnerItems(property);

        return currentProperty == null ? new HashMap<>() : currentProperty.allowableValues;
    }

    /**
     * Update datatypeWithEnum for array container
     *
     * @param property Codegen property
     */
    protected void updateDataTypeWithEnumForArray(CodegenProperty property) {
        CodegenProperty baseItem = property.items;
        while (baseItem != null && (Boolean.TRUE.equals(baseItem.isMap)
                || Boolean.TRUE.equals(baseItem.isArray))) {
            baseItem = baseItem.items;
        }
        if (baseItem != null) {
            // set both datatype and datetypeWithEnum as only the inner type is enum
            property.datatypeWithEnum = property.datatypeWithEnum.replace(baseItem.baseType, toEnumName(baseItem));

            // naming the enum with respect to the language enum naming convention
            // e.g. remove [], {} from array/map of enum
            property.enumName = toEnumName(property);

            // set default value for variable with inner enum
            if (property.defaultValue != null) {
                property.defaultValue = property.defaultValue.replace(baseItem.baseType, toEnumName(baseItem));
            }

            updateCodegenPropertyEnum(property);
        }
    }

    /**
     * Update datatypeWithEnum for map container
     *
     * @param property Codegen property
     */
    protected void updateDataTypeWithEnumForMap(CodegenProperty property) {
        CodegenProperty baseItem = property.items;
        while (baseItem != null && (Boolean.TRUE.equals(baseItem.isMap)
                || Boolean.TRUE.equals(baseItem.isArray))) {
            baseItem = baseItem.items;
        }

        if (baseItem != null) {
            // set both datatype and datetypeWithEnum as only the inner type is enum
            property.datatypeWithEnum = property.datatypeWithEnum.replace(", " + baseItem.baseType, ", " + toEnumName(baseItem));

            // naming the enum with respect to the language enum naming convention
            // e.g. remove [], {} from array/map of enum
            property.enumName = toEnumName(property);

            // set default value for variable with inner enum
            if (property.defaultValue != null) {
                property.defaultValue = property.defaultValue.replace(", " + property.items.baseType, ", " + toEnumName(property.items));
            }

            updateCodegenPropertyEnum(property);
        }
    }

    protected void setNonArrayMapProperty(CodegenProperty property, String type) {
        property.isContainer = false;
        if (languageSpecificPrimitives().contains(type)) {
            property.isPrimitiveType = true;
        } else {
            property.complexType = property.baseType;
            property.isModel = true;
        }
    }

    /**
     * Override with any special handling of response codes
     *
     * @param responses OAS Operation's responses
     * @return default method response or <code>null</code> if not found
     */
    protected ApiResponse findMethodResponse(ApiResponses responses) {
        String code = null;
        for (String responseCode : responses.keySet()) {
            if (responseCode.startsWith("2") || responseCode.equals("default")) {
                if (code == null || code.compareTo(responseCode) > 0) {
                    code = responseCode;
                }
            }
        }
        if (code == null) {
            return null;
        }
        return responses.get(code);
    }

    /**
     * Set op's returnBaseType, returnType, examples etc.
     *
     * @param operation      endpoint Operation
     * @param schemas        a map of the schemas in the openapi spec
     * @param op             endpoint CodegenOperation
     * @param methodResponse the default ApiResponse for the endpoint
     */
    protected void handleMethodResponse(Operation operation,
                                        Map<String, Schema> schemas,
                                        CodegenOperation op,
                                        ApiResponse methodResponse) {
        handleMethodResponse(operation, schemas, op, methodResponse, Collections.emptyMap());
    }

    /**
     * Set op's returnBaseType, returnType, examples etc.
     *
     * @param operation      endpoint Operation
     * @param schemas        a map of the schemas in the openapi spec
     * @param op             endpoint CodegenOperation
     * @param methodResponse the default ApiResponse for the endpoint
     * @param schemaMappings mappings of external types to be omitted by unaliasing
     */
    protected void handleMethodResponse(Operation operation,
                                        Map<String, Schema> schemas,
                                        CodegenOperation op,
                                        ApiResponse methodResponse,
                                        Map<String, String> schemaMappings) {
        Schema responseSchema = unaliasSchema(ModelUtils.getSchemaFromResponse(methodResponse));

        if (responseSchema != null) {
            CodegenProperty cm = fromProperty("response", responseSchema, false);

            if (ModelUtils.isArraySchema(responseSchema)) {
                ArraySchema as = (ArraySchema) responseSchema;
                CodegenProperty innerProperty = fromProperty("response", getSchemaItems(as), false);
                op.returnBaseType = innerProperty.baseType;
            } else if (ModelUtils.isMapSchema(responseSchema)) {
                CodegenProperty innerProperty = fromProperty("response", getAdditionalProperties(responseSchema), false);
                op.returnBaseType = innerProperty.baseType;
            } else {
                if (cm.complexType != null) {
                    op.returnBaseType = cm.complexType;
                } else {
                    op.returnBaseType = cm.baseType;
                }
            }

            // check skipOperationExample, which can be set to true to avoid out of memory errors for large spec
            if (!isSkipOperationExample()) {
                // generate examples
                String exampleStatusCode = "200";
                for (String key : operation.getResponses().keySet()) {
                    if (operation.getResponses().get(key) == methodResponse && !key.equals("default")) {
                        exampleStatusCode = key;
                    }
                }
                op.examples = new ExampleGenerator(schemas, this.openAPI).generateFromResponseSchema(exampleStatusCode, responseSchema, getProducesInfo(this.openAPI, operation));
            }

            op.defaultResponse = toDefaultValue(responseSchema);
            op.returnType = cm.dataType;
            op.returnFormat = cm.dataFormat;
            op.hasReference = schemas != null && schemas.containsKey(op.returnBaseType);

            // lookup discriminator
            Schema schema = null;
            if (schemas != null) {
                schema = schemas.get(op.returnBaseType);
            }
            if (schema != null) {
                CodegenModel cmod = fromModel(op.returnBaseType, schema);
                op.discriminator = cmod.discriminator;
            }

            if (cm.isContainer) {
                op.returnContainer = cm.containerType;
                if ("map".equals(cm.containerType)) {
                    op.isMap = true;
                } else if ("list".equalsIgnoreCase(cm.containerType)) {
                    op.isArray = true;
                } else if ("array".equalsIgnoreCase(cm.containerType)) {
                    op.isArray = true;
                } else if ("set".equalsIgnoreCase(cm.containerType)) {
                    op.isArray = true;
                }
            } else {
                op.returnSimpleType = true;
            }
            if (languageSpecificPrimitives().contains(op.returnBaseType) || op.returnBaseType == null) {
                op.returnTypeIsPrimitive = true;
            }
            op.returnProperty = cm;
        }
        addHeaders(methodResponse, op.responseHeaders);
    }

    /**
     * Convert OAS Operation object to Codegen Operation object
     *
     * @param httpMethod HTTP method
     * @param operation  OAS operation object
     * @param path       the path of the operation
     * @param servers    list of servers
     * @return Codegen Operation object
     */
    @Override
    public CodegenOperation fromOperation(String path,
                                          String httpMethod,
                                          Operation operation,
                                          List<Server> servers) {
        LOGGER.debug("fromOperation => operation: {}", operation);
        if (operation == null)
            throw new RuntimeException("operation cannot be null in fromOperation");

        Map<String, Schema> schemas = ModelUtils.getSchemas(this.openAPI);
        CodegenOperation op = CodegenModelFactory.newInstance(CodegenModelType.OPERATION);
        Set<String> imports = new HashSet<>();
        if (operation.getExtensions() != null && !operation.getExtensions().isEmpty()) {
            op.vendorExtensions.putAll(operation.getExtensions());

            Object isCallbackRequest = op.vendorExtensions.remove("x-callback-request");
            op.isCallbackRequest = Boolean.TRUE.equals(isCallbackRequest);
        }

        // servers setting
        if (operation.getServers() != null && !operation.getServers().isEmpty()) {
            // use operation-level servers first if defined
            op.servers = fromServers(operation.getServers());
        } else if (servers != null && !servers.isEmpty()) {
            // use path-level servers
            op.servers = fromServers(servers);
        }

        // store the original operationId for plug-in
        op.operationIdOriginal = operation.getOperationId();

        String operationId = getOrGenerateOperationId(operation, path, httpMethod);
        // remove prefix in operationId
        if (removeOperationIdPrefix) {
            // The prefix is everything before the removeOperationIdPrefixCount occurrence of removeOperationIdPrefixDelimiter
            String[] components = operationId.split("[" + removeOperationIdPrefixDelimiter + "]");
            if (components.length > 1) {
                // If removeOperationIdPrefixCount is -1 or bigger that the number of occurrences, uses the last one
                int component_number = removeOperationIdPrefixCount == -1 ? components.length - 1 : removeOperationIdPrefixCount;
                component_number = Math.min(component_number, components.length - 1);
                // Reconstruct the operationId from its split elements and the delimiter
                operationId = String.join(removeOperationIdPrefixDelimiter, Arrays.copyOfRange(components, component_number, components.length));
            }
        }
        operationId = removeNonNameElementToCamelCase(operationId);

        if (isStrictSpecBehavior() && !path.startsWith("/")) {
            // modifies an operation.path to strictly conform to OpenAPI Spec
            op.path = "/" + path;
        } else {
            op.path = path;
        }

        op.operationId = toOperationId(operationId);
        op.summary = escapeText(operation.getSummary());
        op.unescapedNotes = operation.getDescription();
        op.notes = escapeText(operation.getDescription());
        op.hasConsumes = false;
        op.hasProduces = false;
        if (operation.getDeprecated() != null) {
            op.isDeprecated = operation.getDeprecated();
        }

        addConsumesInfo(operation, op);

        if (operation.getResponses() != null && !operation.getResponses().isEmpty()) {
            ApiResponse methodResponse = findMethodResponse(operation.getResponses());
            for (Map.Entry<String, ApiResponse> operationGetResponsesEntry : operation.getResponses().entrySet()) {
                String key = operationGetResponsesEntry.getKey();
                ApiResponse response = operationGetResponsesEntry.getValue();
                addProducesInfo(response, op);
                CodegenResponse r = fromResponse(key, response);
                Map<String, Header> headers = response.getHeaders();
                if (headers != null) {
                    List<CodegenParameter> responseHeaders = new ArrayList<>();
                    for (Entry<String, Header> entry : headers.entrySet()) {
                        String headerName = entry.getKey();
                        Header header = ModelUtils.getReferencedHeader(this.openAPI, entry.getValue());
                        CodegenParameter responseHeader = headerToCodegenParameter(header, headerName, imports, String.format(Locale.ROOT, "%sResponseParameter", r.code));
                        responseHeaders.add(responseHeader);
                    }
                    r.setResponseHeaders(responseHeaders);
                }
                String mediaTypeSchemaSuffix = String.format(Locale.ROOT, "%sResponseBody", r.code);
                r.setContent(getContent(response.getContent(), imports, mediaTypeSchemaSuffix));

                if (r.baseType != null &&
                        !defaultIncludes.contains(r.baseType) &&
                        !languageSpecificPrimitives.contains(r.baseType)) {
                    imports.add(r.baseType);
                }

                if ("set".equals(r.containerType) && typeMapping.containsKey(r.containerType)) {
                    op.uniqueItems = true;
                    imports.add(typeMapping.get(r.containerType));
                }

                op.responses.add(r);
                if (Boolean.TRUE.equals(r.isBinary) && Boolean.TRUE.equals(r.is2xx) && Boolean.FALSE.equals(op.isResponseBinary)) {
                    op.isResponseBinary = Boolean.TRUE;
                }
                if (Boolean.TRUE.equals(r.isFile) && Boolean.TRUE.equals(r.is2xx) && Boolean.FALSE.equals(op.isResponseFile)) {
                    op.isResponseFile = Boolean.TRUE;
                }
                if (Boolean.TRUE.equals(r.isDefault)) {
                    op.defaultReturnType = Boolean.TRUE;
                }

                // check if any 4xx or 5xx response has an error response object defined
                if ((Boolean.TRUE.equals(r.is4xx) || Boolean.TRUE.equals(r.is5xx)) &&
                        Boolean.FALSE.equals(r.primitiveType) && Boolean.FALSE.equals(r.simpleType)) {
                    op.hasErrorResponseObject = Boolean.TRUE;
                }
            }

            // check if the operation can both return a 2xx response with a body and without
            if (op.responses.stream().anyMatch(response -> response.is2xx && response.dataType != null) &&
                    op.responses.stream().anyMatch(response -> response.is2xx && response.dataType == null)) {
                op.isResponseOptional = Boolean.TRUE;
            }

            op.responses.sort((a, b) -> {
                int aScore = a.isWildcard() ? 2 : a.isRange() ? 1 : 0;
                int bScore = b.isWildcard() ? 2 : b.isRange() ? 1 : 0;
                return Integer.compare(aScore, bScore);
            });

            if (methodResponse != null) {
                handleMethodResponse(operation, schemas, op, methodResponse, importMapping);
            }
        }

        if (operation.getCallbacks() != null && !operation.getCallbacks().isEmpty()) {
            operation.getCallbacks().forEach((name, callback) -> {
                CodegenCallback c = fromCallback(name, callback, servers);
                op.callbacks.add(c);
            });
        }

        List<Parameter> parameters = operation.getParameters();
        List<CodegenParameter> allParams = new ArrayList<>();
        List<CodegenParameter> bodyParams = new ArrayList<>();
        List<CodegenParameter> pathParams = new ArrayList<>();
        List<CodegenParameter> queryParams = new ArrayList<>();
        List<CodegenParameter> headerParams = new ArrayList<>();
        List<CodegenParameter> cookieParams = new ArrayList<>();
        List<CodegenParameter> formParams = new ArrayList<>();
        List<CodegenParameter> requiredParams = new ArrayList<>();
        List<CodegenParameter> optionalParams = new ArrayList<>();
        List<CodegenParameter> requiredAndNotNullableParams = new ArrayList<>();
        List<CodegenParameter> notNullableParams = new ArrayList<>();

        CodegenParameter bodyParam = null;
        RequestBody requestBody = operation.getRequestBody();
        if (requestBody != null) {
            String contentType = getContentType(requestBody);
            if (contentType != null) {
                contentType = contentType.toLowerCase(Locale.ROOT);
            }
            if (contentType != null &&
                    (contentType.startsWith("application/x-www-form-urlencoded") ||
                            contentType.startsWith("multipart"))) {
                // process form parameters
                formParams = fromRequestBodyToFormParameters(requestBody, imports);
                op.isMultipart = contentType.startsWith("multipart");
                for (CodegenParameter cp : formParams) {
                    setParameterEncodingValues(cp, requestBody.getContent().get(contentType));
                    postProcessParameter(cp);
                }
                // add form parameters to the beginning of all parameter list
                if (prependFormOrBodyParameters) {
                    for (CodegenParameter cp : formParams) {
                        allParams.add(cp.copy());
                    }
                }
            } else {
                // process body parameter
                requestBody = ModelUtils.getReferencedRequestBody(this.openAPI, requestBody);

                String bodyParameterName = "";
                if (op.vendorExtensions != null && op.vendorExtensions.containsKey("x-codegen-request-body-name")) {
                    bodyParameterName = (String) op.vendorExtensions.get("x-codegen-request-body-name");
                }
                bodyParam = fromRequestBody(requestBody, imports, bodyParameterName);
                bodyParam.description = escapeText(requestBody.getDescription());
                postProcessParameter(bodyParam);

                bodyParams.add(bodyParam);

                if (prependFormOrBodyParameters) {
                    allParams.add(bodyParam);
                }

                // add example
                if (schemas != null && !isSkipOperationExample()) {
                    op.requestBodyExamples = new ExampleGenerator(schemas, this.openAPI).generate(null, new ArrayList<>(getConsumesInfo(this.openAPI, operation)), bodyParam.baseType);
                }
            }
        }

        if (parameters != null) {
            for (Parameter param : parameters) {
                param = ModelUtils.getReferencedParameter(this.openAPI, param);

                CodegenParameter p = fromParameter(param, imports);
                p.setContent(getContent(param.getContent(), imports, "RequestParameter" + toModelName(param.getName())));

                // ensure unique params
                if (ensureUniqueParams) {
                    while (!isParameterNameUnique(p, allParams)) {
                        p.paramName = generateNextName(p.paramName);
                    }
                }

                allParams.add(p);

                if (param instanceof QueryParameter || "query".equalsIgnoreCase(param.getIn())) {
                    queryParams.add(p.copy());
                } else if (param instanceof PathParameter || "path".equalsIgnoreCase(param.getIn())) {
                    pathParams.add(p.copy());
                } else if (param instanceof HeaderParameter || "header".equalsIgnoreCase(param.getIn())) {
                    headerParams.add(p.copy());
                } else if (param instanceof CookieParameter || "cookie".equalsIgnoreCase(param.getIn())) {
                    cookieParams.add(p.copy());
                } else {
                    LOGGER.warn("Unknown parameter type {} for {}", p.baseType, p.baseName);
                }

            }
        }

        // add form/body parameter (if any) to the end of all parameter list
        if (!prependFormOrBodyParameters) {
            for (CodegenParameter cp : formParams) {
                if (ensureUniqueParams) {
                    while (!isParameterNameUnique(cp, allParams)) {
                        cp.paramName = generateNextName(cp.paramName);
                    }
                }
                allParams.add(cp.copy());
            }

            for (CodegenParameter cp : bodyParams) {
                if (ensureUniqueParams) {
                    while (!isParameterNameUnique(cp, allParams)) {
                        cp.paramName = generateNextName(cp.paramName);
                    }
                }
                allParams.add(cp.copy());
            }
        }

        // create optional, required parameters
        for (CodegenParameter cp : allParams) {
            if (cp.required) { //required parameters
                requiredParams.add(cp.copy());
            } else { // optional parameters
                optionalParams.add(cp.copy());
                op.hasOptionalParams = true;
            }

            if (cp.requiredAndNotNullable()) {
                requiredAndNotNullableParams.add(cp.copy());
            }

            if (!cp.isNullable) {
                notNullableParams.add(cp.copy());
            }
        }

        // add imports to operation import tag
        for (String i : imports) {
            if (needToImport(i)) {
                op.imports.add(i);
            }
        }

        op.bodyParam = bodyParam;
        op.httpMethod = httpMethod.toUpperCase(Locale.ROOT);

        // move "required" parameters in front of "optional" parameters
        if (sortParamsByRequiredFlag) {
            Collections.sort(allParams, new Comparator<CodegenParameter>() {
                @Override
                public int compare(CodegenParameter one, CodegenParameter another) {
                    if (one.required == another.required)
                        return 0;
                    else if (one.required)
                        return -1;
                    else
                        return 1;
                }
            });
        }

        op.allParams = allParams;
        op.bodyParams = bodyParams;
        op.pathParams = pathParams;
        op.queryParams = queryParams;
        op.headerParams = headerParams;
        op.cookieParams = cookieParams;
        op.formParams = formParams;
        op.requiredParams = requiredParams;
        op.optionalParams = optionalParams;
        op.requiredAndNotNullableParams = requiredAndNotNullableParams;
        op.notNullableParams = notNullableParams;
        op.externalDocs = operation.getExternalDocs();
        // legacy support
        op.nickname = op.operationId;

        if (op.allParams.size() > 0) {
            op.hasParams = true;
        }
        op.hasRequiredParams = op.requiredParams.size() > 0;

        // set Restful Flag
        op.isRestfulShow = op.isRestfulShow();
        op.isRestfulIndex = op.isRestfulIndex();
        op.isRestfulCreate = op.isRestfulCreate();
        op.isRestfulUpdate = op.isRestfulUpdate();
        op.isRestfulDestroy = op.isRestfulDestroy();
        op.isRestful = op.isRestful();

        return op;
    }

    public boolean isParameterNameUnique(CodegenParameter p, List<CodegenParameter> parameters) {
        for (CodegenParameter parameter : parameters) {
            if (System.identityHashCode(p) == System.identityHashCode(parameter)) {
                continue; // skip itself
            }

            if (p.paramName.equals(parameter.paramName)) {
                return false;
            }
        }

        return true;
    }

    /**
     * Convert OAS Response object to Codegen Response object
     *
     * @param responseCode HTTP response code
     * @param response     OAS Response object
     * @return Codegen Response object
     */
    public CodegenResponse fromResponse(String responseCode, ApiResponse response) {
        CodegenResponse r = CodegenModelFactory.newInstance(CodegenModelType.RESPONSE);

        if ("default".equals(responseCode) || "defaultResponse".equals(responseCode)) {
            r.code = "0";
            r.isDefault = true;
        } else {
            r.code = responseCode;
            switch (r.code.charAt(0)) {
                case '1':
                    r.is1xx = true;
                    break;
                case '2':
                    r.is2xx = true;
                    break;
                case '3':
                    r.is3xx = true;
                    break;
                case '4':
                    r.is4xx = true;
                    break;
                case '5':
                    r.is5xx = true;
                    break;
                default:
                    throw new RuntimeException("Invalid response code " + responseCode);
            }
        }

        Schema responseSchema;
        if (this.openAPI != null && this.openAPI.getComponents() != null) {
            responseSchema = unaliasSchema(ModelUtils.getSchemaFromResponse(response));
        } else { // no model/alias defined
            responseSchema = ModelUtils.getSchemaFromResponse(response);
        }
        r.schema = responseSchema;

        r.message = escapeText(response.getDescription());
        // TODO need to revise and test examples in responses
        // ApiResponse does not support examples at the moment
        //r.examples = toExamples(response.getExamples());
        r.jsonSchema = Json.pretty(response);
        if (response.getExtensions() != null && !response.getExtensions().isEmpty()) {
            r.vendorExtensions.putAll(response.getExtensions());
        }
        addHeaders(response, r.headers);
        r.hasHeaders = !r.headers.isEmpty();

        if (r.schema == null) {
            r.primitiveType = true;
            r.simpleType = true;
            return r;
        }

        ModelUtils.syncValidationProperties(responseSchema, r);
        if (responseSchema.getPattern() != null) {
            r.setPattern(toRegularExpression(responseSchema.getPattern()));
        }

        CodegenProperty cp = fromProperty("response", responseSchema, false);
        r.dataType = getTypeDeclaration(responseSchema);

        if (!ModelUtils.isArraySchema(responseSchema)) {
            if (cp.complexType != null) {
                if (cp.items != null) {
                    r.baseType = cp.items.complexType;
                } else {
                    r.baseType = cp.complexType;
                }
                r.isModel = true;
            } else {
                r.baseType = cp.baseType;
            }
        }

        r.setTypeProperties(responseSchema);
        r.setComposedSchemas(getComposedSchemas(responseSchema));
        if (ModelUtils.isArraySchema(responseSchema)) {
            r.simpleType = false;
            r.isArray = true;
            r.containerType = cp.containerType;
            r.containerTypeMapped = typeMapping.get(cp.containerType);
            ArraySchema as = (ArraySchema) responseSchema;
            CodegenProperty items = fromProperty("response", getSchemaItems(as), false);
            r.setItems(items);
            CodegenProperty innerCp = items;

            while (innerCp != null) {
                r.baseType = innerCp.baseType;
                innerCp = innerCp.items;
            }
        } else if (ModelUtils.isFileSchema(responseSchema) && !ModelUtils.isStringSchema(responseSchema)) {
            // swagger v2 only, type file
            r.isFile = true;
        } else if (ModelUtils.isStringSchema(responseSchema)) {
            if (ModelUtils.isEmailSchema(responseSchema)) {
                r.isEmail = true;
            } else if (ModelUtils.isPasswordSchema(responseSchema)) {
               r.isPassword = true;
            } else if (ModelUtils.isUUIDSchema(responseSchema)) {
                r.isUuid = true;
            } else if (ModelUtils.isByteArraySchema(responseSchema)) {
                r.setIsString(false);
                r.isByteArray = true;
            } else if (ModelUtils.isBinarySchema(responseSchema)) {
                r.isFile = true; // file = binary in OAS3
                r.isBinary = true;
            } else if (ModelUtils.isDateSchema(responseSchema)) {
                r.setIsString(false); // for backward compatibility with 2.x
                r.isDate = true;
            } else if (ModelUtils.isDateTimeSchema(responseSchema)) {
                r.setIsString(false); // for backward compatibility with 2.x
                r.isDateTime = true;
            } else if (ModelUtils.isDecimalSchema(responseSchema)) { // type: string, format: number
                r.isDecimal = true;
                r.setIsString(false);
                r.isNumeric = true;
            }
        } else if (ModelUtils.isIntegerSchema(responseSchema)) { // integer type
            r.isNumeric = Boolean.TRUE;
            if (ModelUtils.isLongSchema(responseSchema)) { // int64/long format
                r.isLong = Boolean.TRUE;
            } else {
                r.isInteger = Boolean.TRUE; // older use case, int32 and unbounded int
                if (ModelUtils.isShortSchema(responseSchema)) { // int32
                    r.setIsShort(Boolean.TRUE);
                }
            }
        } else if (ModelUtils.isNumberSchema(responseSchema)) {
            r.isNumeric = Boolean.TRUE;
            if (ModelUtils.isFloatSchema(responseSchema)) { // float
                r.isFloat = Boolean.TRUE;
            } else if (ModelUtils.isDoubleSchema(responseSchema)) { // double
                r.isDouble = Boolean.TRUE;
            }
        } else if (ModelUtils.isTypeObjectSchema(responseSchema)) {
            if (ModelUtils.isFreeFormObject(openAPI, responseSchema)) {
                r.isFreeFormObject = true;
            } else {
                r.isModel = true;
            }
            r.simpleType = false;
            r.containerType = cp.containerType;
            r.containerTypeMapped = cp.containerTypeMapped;
            addVarsRequiredVarsAdditionalProps(responseSchema, r);
        } else if (ModelUtils.isAnyType(responseSchema)) {
            addVarsRequiredVarsAdditionalProps(responseSchema, r);
        } else if (!ModelUtils.isBooleanSchema(responseSchema)) {
            // referenced schemas
            LOGGER.debug("Property type is not primitive: {}", cp.dataType);
        }

        r.primitiveType = (r.baseType == null || languageSpecificPrimitives().contains(r.baseType));

        if (r.baseType == null) {
            r.isMap = false;
            r.isArray = false;
            r.primitiveType = true;
            r.simpleType = true;
        }

        return r;
    }

    /**
     * Convert OAS Callback object to Codegen Callback object
     *
     * @param name     callback name
     * @param callback OAS Callback object
     * @param servers  list of servers
     * @return Codegen Response object
     */
    public CodegenCallback fromCallback(String name, Callback callback, List<Server> servers) {
        CodegenCallback c = new CodegenCallback();
        c.name = name;

        if (callback.getExtensions() != null && !callback.getExtensions().isEmpty()) {
            c.vendorExtensions.putAll(callback.getExtensions());
        }

        callback.forEach((expression, pi) -> {
            CodegenCallback.Url u = new CodegenCallback.Url();
            u.expression = expression;

            if (pi.getExtensions() != null && !pi.getExtensions().isEmpty()) {
                u.vendorExtensions.putAll(pi.getExtensions());
            }

            Stream.of(
                            Pair.of("get", pi.getGet()),
                            Pair.of("head", pi.getHead()),
                            Pair.of("put", pi.getPut()),
                            Pair.of("post", pi.getPost()),
                            Pair.of("delete", pi.getDelete()),
                            Pair.of("patch", pi.getPatch()),
                            Pair.of("options", pi.getOptions()))
                    .filter(p -> p.getValue() != null)
                    .forEach(p -> {
                        String method = p.getKey();
                        Operation op = p.getValue();

                        boolean genId = op.getOperationId() == null;
                        if (genId) {
                            op.setOperationId(getOrGenerateOperationId(op, c.name + "_" + expression.replaceAll("\\{\\$.*}", ""), method));
                        }

                        if (op.getExtensions() == null) {
                            op.setExtensions(new HashMap<>());
                        }
                        // This extension will be removed later by `fromOperation()` as it is only needed here to
                        // distinguish between normal operations and callback requests
                        op.getExtensions().put("x-callback-request", true);

                        CodegenOperation co = fromOperation(expression, method, op, servers);
                        if (genId) {
                            co.operationIdOriginal = null;
                            // legacy (see `fromOperation()`)
                            co.nickname = co.operationId;
                        }
                        u.requests.add(co);
                    });

            c.urls.add(u);
        });

        return c;
    }

    private void finishUpdatingParameter(CodegenParameter codegenParameter, Parameter parameter) {
        // default to UNKNOWN_PARAMETER_NAME if paramName is null
        if (codegenParameter.paramName == null) {
            LOGGER.warn("Parameter name not defined properly. Default to UNKNOWN_PARAMETER_NAME");
            codegenParameter.paramName = "UNKNOWN_PARAMETER_NAME";
        }

        // set the parameter example value
        // should be overridden by lang codegen
        setParameterExampleValue(codegenParameter, parameter);
        // set the parameter examples (if available)
        setParameterExamples(codegenParameter, parameter);

        postProcessParameter(codegenParameter);
        LOGGER.debug("debugging codegenParameter return: {}", codegenParameter);
    }


    private void updateParameterForMap(CodegenParameter codegenParameter, Schema parameterSchema, Set<String> imports) {
        CodegenProperty codegenProperty = fromProperty("inner", getAdditionalProperties(parameterSchema), false);
        codegenParameter.items = codegenProperty;
        codegenParameter.mostInnerItems = codegenProperty.mostInnerItems;
        codegenParameter.baseType = codegenProperty.dataType;
        codegenParameter.isContainer = true;
        codegenParameter.isMap = true;

        // recursively add import
        while (codegenProperty != null) {
            imports.add(codegenProperty.baseType);
            codegenProperty = codegenProperty.items;
        }
    }

    protected void updateParameterForString(CodegenParameter codegenParameter, Schema parameterSchema) {
        if (ModelUtils.isEmailSchema(parameterSchema)) {
            codegenParameter.isEmail = true;
        } else if (ModelUtils.isUUIDSchema(parameterSchema)) {
            codegenParameter.isUuid = true;
        } else if (ModelUtils.isByteArraySchema(parameterSchema)) {
            codegenParameter.setIsString(false);
            codegenParameter.isByteArray = true;
            codegenParameter.isPrimitiveType = true;
        } else if (ModelUtils.isBinarySchema(parameterSchema)) {
            codegenParameter.isBinary = true;
            codegenParameter.isFile = true; // file = binary in OAS3
            codegenParameter.isPrimitiveType = true;
        } else if (ModelUtils.isDateSchema(parameterSchema)) {
            codegenParameter.setIsString(false); // for backward compatibility with 2.x
            codegenParameter.isDate = true;
            codegenParameter.isPrimitiveType = true;
        } else if (ModelUtils.isDateTimeSchema(parameterSchema)) {
            codegenParameter.setIsString(false); // for backward compatibility with 2.x
            codegenParameter.isDateTime = true;
            codegenParameter.isPrimitiveType = true;
        } else if (ModelUtils.isDecimalSchema(parameterSchema)) { // type: string, format: number
            codegenParameter.setIsString(false);
            codegenParameter.isDecimal = true;
            codegenParameter.isPrimitiveType = true;
        }
        if (Boolean.TRUE.equals(codegenParameter.isString)) {
            codegenParameter.isPrimitiveType = true;
        }
    }

    /**
     * Convert OAS Parameter object to Codegen Parameter object
     *
     * @param parameter OAS parameter object
     * @param imports   set of imports for library/package/module
     * @return Codegen Parameter object
     */
    public CodegenParameter fromParameter(Parameter parameter, Set<String> imports) {
        CodegenParameter codegenParameter = CodegenModelFactory.newInstance(CodegenModelType.PARAMETER);

        codegenParameter.baseName = parameter.getName();
        codegenParameter.description = escapeText(parameter.getDescription());
        codegenParameter.unescapedDescription = parameter.getDescription();
        if (parameter.getRequired() != null) {
            codegenParameter.required = parameter.getRequired();
        }
        if (parameter.getDeprecated() != null) {
            codegenParameter.isDeprecated = parameter.getDeprecated();
        }
        codegenParameter.jsonSchema = Json.pretty(parameter);

        if (GlobalSettings.getProperty("debugParser") != null) {
            LOGGER.info("working on Parameter {}", parameter.getName());
            LOGGER.info("JSON schema: {}", codegenParameter.jsonSchema);
        }

        if (parameter.getExtensions() != null && !parameter.getExtensions().isEmpty()) {
            codegenParameter.vendorExtensions.putAll(parameter.getExtensions());
        }

        Schema parameterSchema;

        // the parameter model name is obtained from the schema $ref
        // e.g. #/components/schemas/list_pageQuery_parameter => toModelName(list_pageQuery_parameter)
        String parameterModelName = null;

        if (parameter.getSchema() != null) {
            parameterSchema = unaliasSchema(parameter.getSchema());
            parameterModelName = getParameterDataType(parameter, parameterSchema);
            CodegenProperty prop;
            if (this instanceof RustServerCodegen) {
                // for rust server, we need to do somethings special as it uses
                // $ref (e.g. #components/schemas/Pet) to determine whether it's a model
                prop = fromProperty(parameter.getName(), parameterSchema, false);
            } else if (getUseInlineModelResolver()) {
                prop = fromProperty(parameter.getName(), getReferencedSchemaWhenNotEnum(parameterSchema), false);
            } else {
                prop = fromProperty(parameter.getName(), parameterSchema, false);
            }
            codegenParameter.setSchema(prop);
        } else if (parameter.getContent() != null) {
            Content content = parameter.getContent();
            if (content.size() > 1) {
                once(LOGGER).warn("Multiple schemas found in content, returning only the first one");
            }
            Map.Entry<String, MediaType> entry = content.entrySet().iterator().next();
            codegenParameter.contentType = entry.getKey();
            parameterSchema = entry.getValue().getSchema();
            parameterModelName = getParameterDataType(parameter, parameterSchema);
        } else {
            parameterSchema = null;
        }

        if (parameter instanceof QueryParameter || "query".equalsIgnoreCase(parameter.getIn())) {
            codegenParameter.isQueryParam = true;
            codegenParameter.isAllowEmptyValue = parameter.getAllowEmptyValue() != null && parameter.getAllowEmptyValue();
        } else if (parameter instanceof PathParameter || "path".equalsIgnoreCase(parameter.getIn())) {
            codegenParameter.required = true;
            codegenParameter.isPathParam = true;
        } else if (parameter instanceof HeaderParameter || "header".equalsIgnoreCase(parameter.getIn())) {
            codegenParameter.isHeaderParam = true;
        } else if (parameter instanceof CookieParameter || "cookie".equalsIgnoreCase(parameter.getIn())) {
            codegenParameter.isCookieParam = true;
        } else {
            LOGGER.warn("Unknown parameter type: {}", parameter.getName());
        }

        if (parameterSchema == null) {
            LOGGER.error("Not handling {} as Body Parameter at the moment", parameter);
            finishUpdatingParameter(codegenParameter, parameter);
            return codegenParameter;
        }

        // TODO need to review replacing empty map with schemaMapping instead
        parameterSchema = unaliasSchema(parameterSchema);
        if (parameterSchema == null) {
            LOGGER.warn("warning!  Schema not found for parameter \" {} \"", parameter.getName());
            finishUpdatingParameter(codegenParameter, parameter);
            return codegenParameter;
        }

        if (getUseInlineModelResolver() && !(this instanceof RustServerCodegen)) {
            // for rust server, we cannot run the following as it uses
            // $ref (e.g. #components/schemas/Pet) to determine whether it's a model
            parameterSchema = getReferencedSchemaWhenNotEnum(parameterSchema);
        }

        ModelUtils.syncValidationProperties(parameterSchema, codegenParameter);
        codegenParameter.setTypeProperties(parameterSchema);
        codegenParameter.setComposedSchemas(getComposedSchemas(parameterSchema));

        if (Boolean.TRUE.equals(parameterSchema.getNullable())) { // use nullable defined in the spec
            codegenParameter.isNullable = true;
        }

        if (parameter.getStyle() != null) {
            codegenParameter.style = parameter.getStyle().toString();
            codegenParameter.isDeepObject = Parameter.StyleEnum.DEEPOBJECT == parameter.getStyle();
        }

        // the default value is false
        // https://github.com/OAI/OpenAPI-Specification/blob/master/versions/3.0.2.md#user-content-parameterexplode
        codegenParameter.isExplode = parameter.getExplode() != null && parameter.getExplode();

        // TODO revise collectionFormat, default collection format in OAS 3 appears to multi at least for query parameters
        // https://swagger.io/docs/specification/serialization/
        String collectionFormat = null;

        if (ModelUtils.isFileSchema(parameterSchema) && !ModelUtils.isStringSchema(parameterSchema)) {
            // swagger v2 only, type file
            codegenParameter.isFile = true;
        } else if (ModelUtils.isStringSchema(parameterSchema)) {
            updateParameterForString(codegenParameter, parameterSchema);
        } else if (ModelUtils.isBooleanSchema(parameterSchema)) {
            codegenParameter.isPrimitiveType = true;
        } else if (ModelUtils.isNumberSchema(parameterSchema)) {
            codegenParameter.isPrimitiveType = true;
            if (ModelUtils.isFloatSchema(parameterSchema)) { // float
                codegenParameter.isFloat = true;
            } else if (ModelUtils.isDoubleSchema(parameterSchema)) { // double
                codegenParameter.isDouble = true;
            }
        } else if (ModelUtils.isIntegerSchema(parameterSchema)) { // integer type
            codegenParameter.isPrimitiveType = true;
            if (ModelUtils.isLongSchema(parameterSchema)) { // int64/long format
                codegenParameter.isLong = true;
            } else {
                codegenParameter.isInteger = true;
                if (ModelUtils.isShortSchema(parameterSchema)) { // int32/short format
                    codegenParameter.isShort = true;
                } else { // unbounded integer
                }
            }
        } else if (ModelUtils.isTypeObjectSchema(parameterSchema)) {
            if (ModelUtils.isMapSchema(parameterSchema)) { // for map parameter
                updateParameterForMap(codegenParameter, parameterSchema, imports);
            }
            if (ModelUtils.isFreeFormObject(openAPI, parameterSchema)) {
                codegenParameter.isFreeFormObject = true;
            }
            addVarsRequiredVarsAdditionalProps(parameterSchema, codegenParameter);
        } else if (ModelUtils.isNullType(parameterSchema)) {
        } else if (ModelUtils.isAnyType(parameterSchema)) {
            // any schema with no type set, composed schemas often do this
            if (ModelUtils.isMapSchema(parameterSchema)) { // for map parameter
                updateParameterForMap(codegenParameter, parameterSchema, imports);
            }
            addVarsRequiredVarsAdditionalProps(parameterSchema, codegenParameter);
        } else if (ModelUtils.isArraySchema(parameterSchema)) {
            final ArraySchema arraySchema = (ArraySchema) parameterSchema;
            Schema inner = getSchemaItems(arraySchema);

            collectionFormat = getCollectionFormat(parameter);
            // default to csv:
            collectionFormat = StringUtils.isEmpty(collectionFormat) ? "csv" : collectionFormat;
            CodegenProperty itemsProperty = fromProperty("inner", inner, false);
            codegenParameter.items = itemsProperty;
            codegenParameter.mostInnerItems = itemsProperty.mostInnerItems;
            codegenParameter.baseType = itemsProperty.dataType;
            codegenParameter.isContainer = true;
            // recursively add import
            while (itemsProperty != null) {
                imports.add(itemsProperty.baseType);
                itemsProperty = itemsProperty.items;
            }
        } else {
            // referenced schemas
        }

        CodegenProperty codegenProperty = fromProperty(parameter.getName(), parameterSchema, false);
        if (Boolean.TRUE.equals(codegenProperty.isModel)) {
            codegenParameter.isModel = true;
        }

        if (parameterModelName != null) {
            codegenParameter.dataType = parameterModelName;
            if (ModelUtils.isObjectSchema(parameterSchema) || ModelUtils.isComposedSchema(parameterSchema)) {
                codegenProperty.complexType = codegenParameter.dataType;
            }
        } else {
            codegenParameter.dataType = codegenProperty.dataType;
        }

        if (ModelUtils.isArraySchema(parameterSchema)) {
            imports.add(codegenProperty.baseType);
        }

        codegenParameter.dataFormat = codegenProperty.dataFormat;
        if (parameter.getRequired() != null) {
            codegenParameter.required = parameter.getRequired().booleanValue();
        }

        // set containerType
        codegenParameter.containerType = codegenProperty.containerType;
        codegenParameter.containerTypeMapped = codegenProperty.containerTypeMapped;

        // enum
        updateCodegenPropertyEnum(codegenProperty);
        codegenParameter.isEnum = codegenProperty.isEnum;
        codegenParameter.isEnumRef = codegenProperty.isEnumRef;
        codegenParameter._enum = codegenProperty._enum;
        codegenParameter.allowableValues = codegenProperty.allowableValues;

        if (codegenProperty.isEnum) {
            codegenParameter.datatypeWithEnum = codegenProperty.datatypeWithEnum;
            codegenParameter.enumName = codegenProperty.enumName;
            if (codegenProperty.defaultValue != null) {
                codegenParameter.enumDefaultValue = codegenProperty.defaultValue.replace(codegenProperty.enumName + ".", "");
            }
        }

        if (codegenProperty.items != null && codegenProperty.items.isEnum) {
            codegenParameter.datatypeWithEnum = codegenProperty.datatypeWithEnum;
            codegenParameter.enumName = codegenProperty.enumName;
            codegenParameter.items = codegenProperty.items;
            codegenParameter.mostInnerItems = codegenProperty.mostInnerItems;
        }

        codegenParameter.collectionFormat = collectionFormat;
        if ("multi".equals(collectionFormat)) {
            codegenParameter.isCollectionFormatMulti = true;
        }
        codegenParameter.paramName = toParamName(parameter.getName());
        // import
        if (codegenProperty.complexType != null) {
            imports.add(codegenProperty.complexType);
        }

        codegenParameter.pattern = toRegularExpression(parameterSchema.getPattern());

        if (codegenParameter.isQueryParam && codegenParameter.isDeepObject && loadDeepObjectIntoItems) {
            Schema schema = parameterSchema;
            if (schema.get$ref() != null) {
                schema = ModelUtils.getReferencedSchema(openAPI, schema);
            }
            codegenParameter.items = fromProperty(codegenParameter.paramName, schema, false);
            // https://swagger.io/docs/specification/serialization/
            if (schema != null) {
                Map<String, Schema<?>> properties = schema.getProperties();
                List<String> requiredVarNames = new ArrayList<>();
                if (schema.getRequired() != null) {
                    requiredVarNames.addAll(schema.getRequired());
                }
                if (properties != null) {
                    codegenParameter.items.vars =
                            properties.entrySet().stream()
                                    .map(entry -> {
                                        CodegenProperty property = fromProperty(entry.getKey(), entry.getValue(), requiredVarNames.contains(entry.getKey()));
                                        return property;
                                    }).collect(Collectors.toList());
                } else {
                    //LOGGER.error("properties is null: {}", schema);
                }
            } else {
                LOGGER.warn(
                        "No object schema found for deepObject parameter{} deepObject won't have specific properties",
                        codegenParameter);
            }
        }

        // set default value
        codegenParameter.defaultValue = toDefaultParameterValue(codegenProperty, parameterSchema);

        finishUpdatingParameter(codegenParameter, parameter);
        return codegenParameter;
    }

    private Schema getReferencedSchemaWhenNotEnum(Schema parameterSchema) {
        Schema referencedSchema = ModelUtils.getReferencedSchema(openAPI, parameterSchema);
        if (referencedSchema.getEnum() != null && !referencedSchema.getEnum().isEmpty()) {
            referencedSchema = parameterSchema;
        }
        return referencedSchema;
    }

    /**
     * Returns the data type of parameter.
     * Returns null by default to use the CodegenProperty.datatype value
     *
     * @param parameter Parameter
     * @param schema    Schema
     * @return data type
     */
    protected String getParameterDataType(Parameter parameter, Schema schema) {
        Schema unaliasSchema = unaliasSchema(schema);
        if (unaliasSchema.get$ref() != null) {
            return toModelName(ModelUtils.getSimpleRef(unaliasSchema.get$ref()));
        }
        return null;
    }

    // TODO revise below as it should be replaced by ModelUtils.isByteArraySchema(parameterSchema)
    public boolean isDataTypeBinary(String dataType) {
        if (dataType != null) {
            return dataType.toLowerCase(Locale.ROOT).startsWith("byte");
        } else {
            return false;
        }
    }

    // TODO revise below as it should be replaced by ModelUtils.isFileSchema(parameterSchema)
    public boolean isDataTypeFile(String dataType) {
        if (dataType != null) {
            return dataType.toLowerCase(Locale.ROOT).equals("file");
        } else {
            return false;
        }
    }

    /**
     * Convert map of OAS SecurityScheme objects to a list of Codegen Security objects
     *
     * @param securitySchemeMap a map of OAS SecuritySchemeDefinition object
     * @return a list of Codegen Security objects
     */
    @Override
    @SuppressWarnings("static-method")
    public List<CodegenSecurity> fromSecurity(Map<String, SecurityScheme> securitySchemeMap) {
        if (securitySchemeMap == null) {
            return Collections.emptyList();
        }

        List<CodegenSecurity> codegenSecurities = new ArrayList<>(securitySchemeMap.size());
        for (String key : securitySchemeMap.keySet()) {
            final SecurityScheme securityScheme = securitySchemeMap.get(key);
            if (SecurityScheme.Type.APIKEY.equals(securityScheme.getType())) {
                final CodegenSecurity cs = defaultCodegenSecurity(key, securityScheme);
                cs.isBasic = cs.isOAuth = cs.isOpenId = false;
                cs.isApiKey = true;
                cs.keyParamName = securityScheme.getName();
                cs.isKeyInHeader = securityScheme.getIn() == SecurityScheme.In.HEADER;
                cs.isKeyInQuery = securityScheme.getIn() == SecurityScheme.In.QUERY;
                cs.isKeyInCookie = securityScheme.getIn() == SecurityScheme.In.COOKIE;  //it assumes a validation step prior to generation. (cookie-auth supported from OpenAPI 3.0.0)
                codegenSecurities.add(cs);
            } else if (SecurityScheme.Type.HTTP.equals(securityScheme.getType())) {
                final CodegenSecurity cs = defaultCodegenSecurity(key, securityScheme);
                cs.isKeyInHeader = cs.isKeyInQuery = cs.isKeyInCookie = cs.isApiKey = cs.isOAuth = cs.isOpenId = false;
                cs.isBasic = true;
                if ("basic".equalsIgnoreCase(securityScheme.getScheme())) {
                    cs.isBasicBasic = true;
                } else if ("bearer".equalsIgnoreCase(securityScheme.getScheme())) {
                    cs.isBasicBearer = true;
                    cs.bearerFormat = securityScheme.getBearerFormat();
                } else if ("signature".equalsIgnoreCase(securityScheme.getScheme())) {
                    // HTTP signature as defined in https://datatracker.ietf.org/doc/draft-cavage-http-signatures/
                    // The registry of security schemes is maintained by IANA.
                    // https://www.iana.org/assignments/http-authschemes/http-authschemes.xhtml
                    // As of January 2020, the "signature" scheme has not been registered with IANA yet.
                    // This scheme may have to be changed when it is officially registered with IANA.
                    cs.isHttpSignature = true;
                    once(LOGGER).warn("Security scheme 'HTTP signature' is a draft IETF RFC and subject to change.");
                } else {
                    once(LOGGER).warn("Unknown scheme `{}` found in the HTTP security definition.", securityScheme.getScheme());
                }
                codegenSecurities.add(cs);
            } else if (SecurityScheme.Type.OAUTH2.equals(securityScheme.getType())) {
                final OAuthFlows flows = securityScheme.getFlows();
                boolean isFlowEmpty = true;
                if (securityScheme.getFlows() == null) {
                    throw new RuntimeException("missing oauth flow in " + key);
                }
                if (flows.getPassword() != null) {
                    final CodegenSecurity cs = defaultOauthCodegenSecurity(key, securityScheme);
                    setOauth2Info(cs, flows.getPassword());
                    cs.isPassword = true;
                    cs.flow = "password";
                    codegenSecurities.add(cs);
                    isFlowEmpty = false;
                }
                if (flows.getImplicit() != null) {
                    final CodegenSecurity cs = defaultOauthCodegenSecurity(key, securityScheme);
                    setOauth2Info(cs, flows.getImplicit());
                    cs.isImplicit = true;
                    cs.flow = "implicit";
                    codegenSecurities.add(cs);
                    isFlowEmpty = false;
                }
                if (flows.getClientCredentials() != null) {
                    final CodegenSecurity cs = defaultOauthCodegenSecurity(key, securityScheme);
                    setOauth2Info(cs, flows.getClientCredentials());
                    cs.isApplication = true;
                    cs.flow = "application";
                    codegenSecurities.add(cs);
                    isFlowEmpty = false;
                }
                if (flows.getAuthorizationCode() != null) {
                    final CodegenSecurity cs = defaultOauthCodegenSecurity(key, securityScheme);
                    setOauth2Info(cs, flows.getAuthorizationCode());
                    cs.isCode = true;
                    cs.flow = "accessCode";
                    codegenSecurities.add(cs);
                    isFlowEmpty = false;
                }

                if (isFlowEmpty) {
                    once(LOGGER).error("Invalid flow definition defined in the security scheme: {}", flows);
                }
            } else if (SecurityScheme.Type.OPENIDCONNECT.equals(securityScheme.getType())) {
                final CodegenSecurity cs = defaultCodegenSecurity(key, securityScheme);
                cs.isKeyInHeader = cs.isKeyInQuery = cs.isKeyInCookie = cs.isApiKey = cs.isBasic = false;
                cs.isOpenId = true;
                cs.openIdConnectUrl = securityScheme.getOpenIdConnectUrl();
                if (securityScheme.getFlows() != null) {
                    setOpenIdConnectInfo(cs, securityScheme.getFlows().getAuthorizationCode());
                }
                codegenSecurities.add(cs);
            } else {
                once(LOGGER).error("Unknown type `{}` found in the security definition `{}`.", securityScheme.getType(), securityScheme.getName());
            }
        }

        return codegenSecurities;
    }

    private CodegenSecurity defaultCodegenSecurity(String key, SecurityScheme securityScheme) {
        final CodegenSecurity cs = CodegenModelFactory.newInstance(CodegenModelType.SECURITY);
        cs.name = key;
        cs.description = securityScheme.getDescription();
        cs.type = securityScheme.getType().toString();
        cs.isCode = cs.isPassword = cs.isApplication = cs.isImplicit = cs.isOpenId = false;
        cs.isHttpSignature = false;
        cs.isBasicBasic = cs.isBasicBearer = false;
        cs.scheme = securityScheme.getScheme();
        if (securityScheme.getExtensions() != null) {
            cs.vendorExtensions.putAll(securityScheme.getExtensions());
        }
        return cs;
    }

    private CodegenSecurity defaultOauthCodegenSecurity(String key, SecurityScheme securityScheme) {
        final CodegenSecurity cs = defaultCodegenSecurity(key, securityScheme);
        cs.isKeyInHeader = cs.isKeyInQuery = cs.isKeyInCookie = cs.isApiKey = cs.isBasic = cs.isOpenId = false;
        cs.isOAuth = true;
        return cs;
    }

    protected void setReservedWordsLowerCase(List<String> words) {
        reservedWords = new HashSet<>();
        for (String word : words) {
            reservedWords.add(word.toLowerCase(Locale.ROOT));
        }
    }

    protected boolean isReservedWord(String word) {
        return word != null && reservedWords.contains(word.toLowerCase(Locale.ROOT));
    }

    /**
     * Get operationId from the operation object, and if it's blank, generate a new one from the given parameters.
     *
     * @param operation  the operation object
     * @param path       the path of the operation
     * @param httpMethod the HTTP method of the operation
     * @return the (generated) operationId
     */
    protected String getOrGenerateOperationId(Operation operation, String path, String httpMethod) {
        String operationId = operation.getOperationId();
        if (StringUtils.isBlank(operationId)) {
            String tmpPath = path;
            tmpPath = tmpPath.replaceAll("\\{", "");
            tmpPath = tmpPath.replaceAll("\\}", "");
            String[] parts = (tmpPath + "/" + httpMethod).split("/");
            StringBuilder builder = new StringBuilder();
            if ("/".equals(tmpPath)) {
                // must be root tmpPath
                builder.append("root");
            }
            for (String part : parts) {
                if (part.length() > 0) {
                    if (builder.toString().length() == 0) {
                        part = Character.toLowerCase(part.charAt(0)) + part.substring(1);
                    } else {
                        part = camelize(part);
                    }
                    builder.append(part);
                }
            }
            operationId = sanitizeName(builder.toString());
            LOGGER.warn("Empty operationId found for path: {} {}. Renamed to auto-generated operationId: {}", httpMethod, path, operationId);
        }
        return operationId;
    }

    /**
     * Check the type to see if it needs import the library/module/package
     *
     * @param type name of the type
     * @return true if the library/module/package of the corresponding type needs to be imported
     */
    protected boolean needToImport(String type) {
        return StringUtils.isNotBlank(type) && !defaultIncludes.contains(type)
                && !languageSpecificPrimitives.contains(type);
    }

    @SuppressWarnings("static-method")
    protected List<Map<String, Object>> toExamples(Map<String, Object> examples) {
        if (examples == null) {
            return null;
        }

        final List<Map<String, Object>> output = new ArrayList<>(examples.size());
        for (Map.Entry<String, Object> entry : examples.entrySet()) {
            final Map<String, Object> kv = new HashMap<>();
            kv.put("contentType", entry.getKey());
            kv.put("example", entry.getValue());
            output.add(kv);
        }
        return output;
    }

    /**
     * Add headers to codegen property
     *
     * @param response   API response
     * @param properties list of codegen property
     */
    protected void addHeaders(ApiResponse response, List<CodegenProperty> properties) {
        if (response.getHeaders() != null) {
            for (Map.Entry<String, Header> headerEntry : response.getHeaders().entrySet()) {
                String description = headerEntry.getValue().getDescription();
                // follow the $ref
                Header header = ModelUtils.getReferencedHeader(this.openAPI, headerEntry.getValue());

                Schema schema;
                if (header.getSchema() == null) {
                    LOGGER.warn("No schema defined for Header '{}', using a String schema", headerEntry.getKey());
                    schema = new StringSchema();
                } else {
                    schema = header.getSchema();
                }
                CodegenProperty cp = fromProperty(headerEntry.getKey(), schema, false);
                cp.setDescription(escapeText(description));
                cp.setUnescapedDescription(description);
                if (header.getRequired() != null) {
                    cp.setRequired(header.getRequired());
                } else {
                    cp.setRequired(false);
                }
                properties.add(cp);
            }
        }
    }

    /**
     * Add operation to group
     *
     * @param tag          name of the tag
     * @param resourcePath path of the resource
     * @param operation    OAS Operation object
     * @param co           Codegen Operation object
     * @param operations   map of Codegen operations
     */
    @Override
    @SuppressWarnings("static-method")
    public void addOperationToGroup(String tag, String resourcePath, Operation operation, CodegenOperation
            co, Map<String, List<CodegenOperation>> operations) {
        List<CodegenOperation> opList = operations.get(tag);
        if (opList == null) {
            opList = new ArrayList<>();
            operations.put(tag, opList);
        }
        // check for operationId uniqueness
        String uniqueName = co.operationId;
        int counter = 0;
        for (CodegenOperation op : opList) {
            if (uniqueName.equals(op.operationId)) {
                uniqueName = co.operationId + "_" + counter;
                counter++;
            }
        }
        if (!co.operationId.equals(uniqueName)) {
            LOGGER.warn("generated unique operationId `{}`", uniqueName);
        }
        co.operationId = uniqueName;
        co.operationIdLowerCase = uniqueName.toLowerCase(Locale.ROOT);
        co.operationIdCamelCase = camelize(uniqueName);
        co.operationIdSnakeCase = underscore(uniqueName);
        opList.add(co);
        co.baseName = tag;
    }

    /**
     * Sets the value of the 'model.parent' property in CodegenModel, based on the value
     * of the 'additionalProperties' keyword. Some language generator use class inheritance
     * to implement additional properties. For example, in Java the generated model class
     * has 'extends HashMap' to represent the additional properties.
     * <p>
     * TODO: it's not a good idea to use single class inheritance to implement
     * additionalProperties. That may work for non-composed schemas, but that does not
     * work for composed 'allOf' schemas. For example, in Java, if additionalProperties
     * is set to true (which it should be by default, per OAS spec), then the generated
     * code has extends HashMap. That wouldn't work for composed 'allOf' schemas.
     *
     * @param model  the codegen representation of the OAS schema.
     * @param name   the name of the model.
     * @param schema the input OAS schema.
     */
    protected void addParentContainer(CodegenModel model, String name, Schema schema) {
        final CodegenProperty property = fromProperty(name, schema, false);
        addImport(model, property.complexType);
        model.parent = toInstantiationType(schema);
        final String instantiationType = instantiationTypes.get(property.containerType);
        if (instantiationType != null) {
            addImport(model, instantiationType);
        }

        if (property.containerTypeMapped != null) {
            addImport(model, property.containerTypeMapped);
        }
    }

    /**
     * Generate the next name for the given name, i.e. append "2" to the base name if not ending with a number,
     * otherwise increase the number by 1. For example:
     * status    => status2
     * status2   => status3
     * myName100 => myName101
     *
     * @param name The base name
     * @return The next name for the base name
     */
    private static String generateNextName(String name) {
        Pattern pattern = Pattern.compile("\\d+\\z");
        Matcher matcher = pattern.matcher(name);
        if (matcher.find()) {
            String numStr = matcher.group();
            int num = Integer.parseInt(numStr) + 1;
            return name.substring(0, name.length() - numStr.length()) + num;
        } else {
            return name + "2";
        }
    }

    protected void addImports(CodegenModel m, IJsonSchemaValidationProperties type) {
        addImports(m.imports, type);
    }

    protected void addImports(Set<String> importsToBeAddedTo, IJsonSchemaValidationProperties type) {
        addImports(importsToBeAddedTo, type.getImports(importContainerType, importBaseType, generatorMetadata.getFeatureSet()));
    }

    protected void addImports(Set<String> importsToBeAddedTo, Set<String> importsToAdd) {
        importsToAdd.stream().forEach(i -> addImport(importsToBeAddedTo, i));
    }

    protected void addImport(CodegenModel m, String type) {
        addImport(m.imports, type);
    }

    protected void addImport(Set<String> importsToBeAddedTo, String type) {
        if (shouldAddImport(type)) {
            importsToBeAddedTo.add(type);
        }
    }

    /**
     * Add the model name of the child schema in a composed schema to the set of imports
     *
     * @param composed composed schema
     * @param childSchema composed schema
     * @param model codegen model
     * @param modelName model name
     */
    protected void addImport(ComposedSchema composed, Schema childSchema, CodegenModel model, String modelName ) {
        if (composed == null || childSchema == null) {
            return;
        }

        // import only if it's not allOf composition schema (without discriminator)
        if (!(composed.getAllOf() != null && childSchema.getDiscriminator() == null)) {
            addImport(model, modelName);
        } else {
            LOGGER.debug("Skipped import for allOf composition schema {}", modelName);
        }
    }

    protected boolean shouldAddImport(String type) {
        return type != null && needToImport(type);
    }

    /**
     * Loop through properties and unalias the reference if $ref (reference) is defined
     *
     * @param properties model properties (schemas)
     * @return model properties with direct reference to schemas
     */
    protected Map<String, Schema> unaliasPropertySchema(Map<String, Schema> properties) {
        if (properties != null) {
            for (String key : properties.keySet()) {
                properties.put(key, unaliasSchema(properties.get(key)));

            }
        }

        return properties;
    }

    protected void addVars(CodegenModel m, Map<String, Schema> properties, List<String> required,
                           Map<String, Schema> allProperties, List<String> allRequired) {

        m.hasRequired = false;
        if (properties != null && !properties.isEmpty()) {
            m.hasVars = true;

            Set<String> mandatory = required == null ? Collections.emptySet()
                    : new TreeSet<>(required);

            // update "vars" without parent's properties (all, required)
            addVars(m, m.vars, properties, mandatory);
            m.allMandatory = m.mandatory = mandatory;
        } else {
            m.emptyVars = true;
            m.hasVars = false;
            m.hasEnums = false;
        }

        if (allProperties != null) {
            Set<String> allMandatory = allRequired == null ? Collections.emptySet()
                    : new TreeSet<>(allRequired);
            // update "allVars" with parent's properties (all, required)
            addVars(m, m.allVars, allProperties, allMandatory);
            m.allMandatory = allMandatory;
        } else { // without parent, allVars and vars are the same
            m.allVars = m.vars;
            m.allMandatory = m.mandatory;
        }

        // loop through list to update property name with toVarName
        Set<String> renamedMandatory = new ConcurrentSkipListSet<>();
        Iterator<String> mandatoryIterator = m.mandatory.iterator();
        while (mandatoryIterator.hasNext()) {
            renamedMandatory.add(toVarName(mandatoryIterator.next()));
        }
        m.mandatory = renamedMandatory;

        Set<String> renamedAllMandatory = new ConcurrentSkipListSet<>();
        Iterator<String> allMandatoryIterator = m.allMandatory.iterator();
        while (allMandatoryIterator.hasNext()) {
            renamedAllMandatory.add(toVarName(allMandatoryIterator.next()));
        }
        m.allMandatory = renamedAllMandatory;
    }

    /**
     * Add variables (properties) to codegen model (list of properties, various flags, etc)
     *
     * @param m          Must be an instance of IJsonSchemaValidationProperties, may be model or property...
     * @param vars       list of codegen properties (e.g. vars, allVars) to be updated with the new properties
     * @param properties a map of properties (schema)
     * @param mandatory  a set of required properties' name
     */
    protected void addVars(IJsonSchemaValidationProperties m, List<CodegenProperty> vars, Map<String, Schema> properties, Set<String> mandatory) {
        if (properties == null) {
            return;
        }

        HashMap<String, CodegenProperty> varsMap = new HashMap<>();
        CodegenModel cm = null;
        if (m instanceof CodegenModel) {
            cm = (CodegenModel) m;

            if (cm.allVars == vars) { // processing allVars
                for (CodegenProperty var : cm.vars) {
                    // create a map of codegen properties for lookup later
                    varsMap.put(var.baseName, var);
                    var.isOverridden = false;
                }
            }
        }

        for (Map.Entry<String, Schema> entry : properties.entrySet()) {
            final String key = entry.getKey();
            final Schema prop = entry.getValue();
            if (prop == null) {
                LOGGER.warn("Please report the issue. There shouldn't be null property for {}", key);
            } else {
                final CodegenProperty cp;

                if (cm != null && cm.allVars == vars && varsMap.keySet().contains(key)) {
                    // when updating allVars, reuse the codegen property from the child model if it's already present
                    // the goal is to avoid issues when the property is defined in both child, parent but the
                    // definition is not identical, e.g. required vs optional, integer vs string
                    LOGGER.debug("The property `{}` already defined in the child model. Using the one from child.",
                            key);
                    cp = varsMap.get(key);
                } else {
                    // properties in the parent model only
                    cp = fromProperty(key, prop, mandatory.contains(key));
                }

                if (cm != null && cm.allVars == vars && cp.isOverridden == null) { // processing allVars and it's a parent property
                    cp.isOverridden = true;
                }

                vars.add(cp);
                m.setHasVars(true);

                if (cp.required) {
                    m.setHasRequired(true);
                    m.getRequiredVars().add(cp);
                }

                if (cm == null) {
                    continue;
                }
                cm.hasOptional = cm.hasOptional || !cp.required;
                if (cp.getIsEnumOrRef()) { // isEnum or isEnumRef set to true
                    // FIXME: if supporting inheritance, when called a second time for allProperties it is possible for
                    // m.hasEnums to be set incorrectly if allProperties has enumerations but properties does not.
                    cm.hasEnums = true;
                }

                // set model's hasOnlyReadOnly to false if the property is read-only
                if (!Boolean.TRUE.equals(cp.isReadOnly)) {
                    cm.hasOnlyReadOnly = false;
                }
                addImportsForPropertyType(cm, cp);

                // if required, add to the list "requiredVars"
                if (Boolean.FALSE.equals(cp.required)) {
                    cm.optionalVars.add(cp);
                }

                // if readonly, add to readOnlyVars (list of properties)
                if (Boolean.TRUE.equals(cp.isReadOnly)) {
                    cm.readOnlyVars.add(cp);
                } else { // else add to readWriteVars (list of properties)
                    // duplicated properties will be removed by removeAllDuplicatedProperty later
                    cm.readWriteVars.add(cp);
                }

                if (Boolean.FALSE.equals(cp.isNullable)){
                    cm.nonNullableVars.add(cp);
                }
            }
        }
        return;
    }

    /**
     * For a given property, adds all needed imports to the model
     * This includes a flat property type (e.g. property type: ReferencedModel)
     * as well as container type (property type: array of ReferencedModel's)
     *
     * @param model    The codegen representation of the OAS schema.
     * @param property The codegen representation of the OAS schema's property.
     */
    protected void addImportsForPropertyType(CodegenModel model, CodegenProperty property) {
        if (property.isArray) {
            if (Boolean.TRUE.equals(property.getUniqueItemsBoolean())) { // set
                addImport(model.imports, typeMapping.get("set"));
            } else { // array
                addImport(model.imports, typeMapping.get("array"));
            }
        }

        if (property.isMap) { // map
            addImport(model.imports, typeMapping.get("map"));
        }

        addImports(model, property);
    }

    /**
     * Determine all of the types in the model definitions (schemas) that are aliases of
     * simple types.
     *
     * @param schemas The complete set of model definitions (schemas).
     * @return A mapping from model name to type alias
     */
    Map<String, String> getAllAliases(Map<String, Schema> schemas) {
        if (schemas == null || schemas.isEmpty()) {
            return new HashMap<>();
        }

        Map<String, String> aliases = new HashMap<>();
        for (Map.Entry<String, Schema> entry : schemas.entrySet()) {
            Schema schema = entry.getValue();
            if (isAliasOfSimpleTypes(schema)) {
                String oasName = entry.getKey();
                String schemaType = getPrimitiveType(schema);
                aliases.put(oasName, schemaType);
            }

        }

        return aliases;
    }

    private static Boolean isAliasOfSimpleTypes(Schema schema) {
        return (!ModelUtils.isObjectSchema(schema)
                && !ModelUtils.isArraySchema(schema)
                && !ModelUtils.isMapSchema(schema)
                && !ModelUtils.isComposedSchema(schema)
                && schema.getEnum() == null);
    }

    /**
     * Remove characters not suitable for variable or method name from the input and camelize it
     *
     * @param name string to be camelize
     * @return camelized string
     */
    @SuppressWarnings("static-method")
    public String removeNonNameElementToCamelCase(String name) {
        return removeNonNameElementToCamelCase(name, "[-_:;#" + removeOperationIdPrefixDelimiter + "]");
    }

    /**
     * Remove characters that is not good to be included in method name from the input and camelize it
     *
     * @param name                  string to be camelize
     * @param nonNameElementPattern a regex pattern of the characters that is not good to be included in name
     * @return camelized string
     */
    protected String removeNonNameElementToCamelCase(final String name, final String nonNameElementPattern) {
        String result = Arrays.stream(name.split(nonNameElementPattern))
                .map(StringUtils::capitalize)
                .collect(Collectors.joining(""));
        if (result.length() > 0) {
            result = result.substring(0, 1).toLowerCase(Locale.ROOT) + result.substring(1);
        }
        return result;
    }

    @Override
    public String apiFilename(String templateName, String tag) {
        String suffix = apiTemplateFiles().get(templateName);
        return apiFileFolder() + File.separator + toApiFilename(tag) + suffix;
    }

    @Override
    public String modelFilename(String templateName, String modelName) {
        String suffix = modelTemplateFiles().get(templateName);
        return modelFileFolder() + File.separator + toModelFilename(modelName) + suffix;
    }

    /**
     * Return the full path and API documentation file
     *
     * @param templateName template name
     * @param tag          tag
     * @return the API documentation file name with full path
     */
    @Override
    public String apiDocFilename(String templateName, String tag) {
        String docExtension = getDocExtension();
        String suffix = docExtension != null ? docExtension : apiDocTemplateFiles().get(templateName);
        return apiDocFileFolder() + File.separator + toApiDocFilename(tag) + suffix;
    }

    /**
     * Return the full path and API test file
     *
     * @param templateName template name
     * @param tag          tag
     * @return the API test file name with full path
     */
    @Override
    public String apiTestFilename(String templateName, String tag) {
        String suffix = apiTestTemplateFiles().get(templateName);
        return apiTestFileFolder() + File.separator + toApiTestFilename(tag) + suffix;
    }

    @Override
    public boolean shouldOverwrite(String filename) {
        return !(skipOverwrite && new File(filename).exists());
    }

    @Override
    public boolean isSkipOverwrite() {
        return skipOverwrite;
    }

    @Override
    public void setSkipOverwrite(boolean skipOverwrite) {
        this.skipOverwrite = skipOverwrite;
    }

    @Override
    public boolean isRemoveOperationIdPrefix() {
        return removeOperationIdPrefix;
    }

    @Override
    public boolean isSkipOperationExample() {
        return skipOperationExample;
    }

    @Override
    public void setRemoveOperationIdPrefix(boolean removeOperationIdPrefix) {
        this.removeOperationIdPrefix = removeOperationIdPrefix;
    }

    public String getRemoveOperationIdPrefixDelimiter() {
        return removeOperationIdPrefixDelimiter;
    }

    public void setRemoveOperationIdPrefixDelimiter(String removeOperationIdPrefixDelimiter) {
        this.removeOperationIdPrefixDelimiter = removeOperationIdPrefixDelimiter;
    }

    public int getRemoveOperationIdPrefixCount() {
        return removeOperationIdPrefixCount;
    }

    public void setRemoveOperationIdPrefixCount(int removeOperationIdPrefixCount) {
        this.removeOperationIdPrefixCount = removeOperationIdPrefixCount;
    }

    @Override
    public void setSkipOperationExample(boolean skipOperationExample) {
        this.skipOperationExample = skipOperationExample;
    }

    @Override
    public boolean isHideGenerationTimestamp() {
        return hideGenerationTimestamp;
    }

    @Override
    public void setHideGenerationTimestamp(boolean hideGenerationTimestamp) {
        this.hideGenerationTimestamp = hideGenerationTimestamp;
    }

    /**
     * All library templates supported.
     * (key: library name, value: library description)
     *
     * @return the supported libraries
     */
    @Override
    public Map<String, String> supportedLibraries() {
        return supportedLibraries;
    }

    /**
     * Set library template (sub-template).
     *
     * @param library Library template
     */
    @Override
    public void setLibrary(String library) {
        if (library != null && !supportedLibraries.containsKey(library)) {
            StringBuilder sb = new StringBuilder("Unknown library: " + library + "\nAvailable libraries:");
            if (supportedLibraries.size() == 0) {
                sb.append("\n  ").append("NONE");
            } else {
                for (String lib : supportedLibraries.keySet()) {
                    sb.append("\n  ").append(lib);
                }
            }
            throw new RuntimeException(sb.toString());
        }
        this.library = library;
    }

    /**
     * Library template (sub-template).
     *
     * @return Library template
     */
    @Override
    public String getLibrary() {
        return library;
    }

    /**
     * check if current active library equals to passed
     *
     * @param library - library to be compared with
     * @return {@code true} if passed library is active, {@code false} otherwise
     */
    public final boolean isLibrary(String library) {
        return library.equals(this.library);
    }

    /**
     * Set Git host.
     *
     * @param gitHost Git host
     */
    @Override
    public void setGitHost(String gitHost) {
        this.gitHost = gitHost;
    }

    /**
     * Git host.
     *
     * @return Git host
     */
    @Override
    public String getGitHost() {
        return gitHost;
    }

    /**
     * Set Git user ID.
     *
     * @param gitUserId Git user ID
     */
    @Override
    public void setGitUserId(String gitUserId) {
        this.gitUserId = gitUserId;
    }

    /**
     * Git user ID
     *
     * @return Git user ID
     */
    @Override
    public String getGitUserId() {
        return gitUserId;
    }

    /**
     * Set Git repo ID.
     *
     * @param gitRepoId Git repo ID
     */
    @Override
    public void setGitRepoId(String gitRepoId) {
        this.gitRepoId = gitRepoId;
    }

    /**
     * Git repo ID
     *
     * @return Git repo ID
     */
    @Override
    public String getGitRepoId() {
        return gitRepoId;
    }

    /**
     * Set release note.
     *
     * @param releaseNote Release note
     */
    @Override
    public void setReleaseNote(String releaseNote) {
        this.releaseNote = releaseNote;
    }

    /**
     * Release note
     *
     * @return Release note
     */
    @Override
    public String getReleaseNote() {
        return releaseNote;
    }

    /**
     * Documentation files extension
     *
     * @return Documentation files extension
     */
    @Override
    public String getDocExtension() {
        return docExtension;
    }

    /**
     * Set Documentation files extension
     *
     * @param userDocExtension documentation files extension
     */
    @Override
    public void setDocExtension(String userDocExtension) {
        this.docExtension = userDocExtension;
    }

    /**
     * Set HTTP user agent.
     *
     * @param httpUserAgent HTTP user agent
     */
    @Override
    public void setHttpUserAgent(String httpUserAgent) {
        this.httpUserAgent = httpUserAgent;
    }

    /**
     * HTTP user agent
     *
     * @return HTTP user agent
     */
    @Override
    public String getHttpUserAgent() {
        return httpUserAgent;
    }

    @SuppressWarnings("static-method")
    protected CliOption buildLibraryCliOption(Map<String, String> supportedLibraries) {
        StringBuilder sb = new StringBuilder("library template (sub-template) to use:");
        for (String lib : supportedLibraries.keySet()) {
            sb.append("\n").append(lib).append(" - ").append(supportedLibraries.get(lib));
        }
        return new CliOption(CodegenConstants.LIBRARY, sb.toString());
    }

    /**
     * Sanitize name (parameter, property, method, etc)
     *
     * @param name string to be sanitize
     * @return sanitized string
     */
    @Override
    @SuppressWarnings("static-method")
    public String sanitizeName(String name) {
        return sanitizeName(name, "\\W");
    }

    @Override
    public void setTemplatingEngine(TemplatingEngineAdapter templatingEngine) {
        this.templatingEngine = templatingEngine;
    }

    @Override
    public TemplatingEngineAdapter getTemplatingEngine() {
        return this.templatingEngine;
    }

    /**
     * Sanitize name (parameter, property, method, etc)
     *
     * @param name            string to be sanitize
     * @param removeCharRegEx a regex containing all char that will be removed
     * @return sanitized string
     */
    public String sanitizeName(String name, String removeCharRegEx) {
        return sanitizeName(name, removeCharRegEx, new ArrayList<>());
    }

    /**
     * Sanitize name (parameter, property, method, etc)
     *
     * @param name            string to be sanitize
     * @param removeCharRegEx a regex containing all char that will be removed
     * @param exceptionList   a list of matches which should not be sanitized (i.e exception)
     * @return sanitized string
     */
    @SuppressWarnings("static-method")
    public String sanitizeName(final String name, String removeCharRegEx, ArrayList<String> exceptionList) {
        // NOTE: performance wise, we should have written with 2 replaceAll to replace desired
        // character with _ or empty character. Below aims to spell out different cases we've
        // encountered so far and hopefully make it easier for others to add more special
        // cases in the future.

        // better error handling when map/array type is invalid
        if (name == null) {
            LOGGER.error("String to be sanitized is null. Default to ERROR_UNKNOWN");
            return "ERROR_UNKNOWN";
        }

        // if the name is just '$', map it to 'value' for the time being.
        if ("$".equals(name)) {
            return "value";
        }

        SanitizeNameOptions opts = new SanitizeNameOptions(name, removeCharRegEx, exceptionList);

        return sanitizedNameCache.get(opts, sanitizeNameOptions -> {
            String modifiable = sanitizeNameOptions.getName();
            List<String> exceptions = sanitizeNameOptions.getExceptions();
            // input[] => input
            modifiable = this.sanitizeValue(modifiable, "\\[\\]", "", exceptions);

            // input[a][b] => input_a_b
            modifiable = this.sanitizeValue(modifiable, "\\[", "_", exceptions);
            modifiable = this.sanitizeValue(modifiable, "\\]", "", exceptions);

            // input(a)(b) => input_a_b
            modifiable = this.sanitizeValue(modifiable, "\\(", "_", exceptions);
            modifiable = this.sanitizeValue(modifiable, "\\)", "", exceptions);

            // input.name => input_name
            modifiable = this.sanitizeValue(modifiable, "\\.", "_", exceptions);

            // input-name => input_name
            modifiable = this.sanitizeValue(modifiable, "-", "_", exceptions);

            // a|b => a_b
            modifiable = this.sanitizeValue(modifiable, "\\|", "_", exceptions);

            // input name and age => input_name_and_age
            modifiable = this.sanitizeValue(modifiable, " ", "_", exceptions);

            // /api/films/get => _api_films_get
            // \api\films\get => _api_films_get
            modifiable = modifiable.replaceAll("/", "_");
            modifiable = modifiable.replaceAll("\\\\", "_");

            // remove everything else other than word, number and _
            // $php_variable => php_variable
            if (allowUnicodeIdentifiers) { //could be converted to a single line with ?: operator
                modifiable = Pattern.compile(sanitizeNameOptions.getRemoveCharRegEx(), Pattern.UNICODE_CHARACTER_CLASS).matcher(modifiable).replaceAll("");
            } else {
                modifiable = modifiable.replaceAll(sanitizeNameOptions.getRemoveCharRegEx(), "");
            }
            return modifiable;
        });
    }

    private String sanitizeValue(String value, String replaceMatch, String replaceValue, List<String> exceptionList) {
        if (exceptionList.size() == 0 || !exceptionList.contains(replaceMatch)) {
            return value.replaceAll(replaceMatch, replaceValue);
        }
        return value;
    }

    /**
     * Sanitize tag
     *
     * @param tag Tag
     * @return Sanitized tag
     */
    @Override
    public String sanitizeTag(String tag) {
        tag = camelize(sanitizeName(tag));

        // tag starts with numbers
        if (tag.matches("^\\d.*")) {
            tag = "Class" + tag;
        }

        return tag;
    }

    /**
     * Set CodegenParameter boolean flag using CodegenProperty.
     * NOTE: This is deprecated and can be removed in 6.0.0
     * This logic has been folded into the original call sites and long term will be moved into
     * IJsonSchemaValidationProperties.setTypeProperties and overrides like updateModelForObject
     *
     * @param parameter Codegen Parameter
     * @param property  Codegen property
     */
    public void setParameterBooleanFlagWithCodegenProperty(CodegenParameter parameter, CodegenProperty property) {
        if (parameter == null) {
            LOGGER.error("Codegen Parameter cannot be null.");
            return;
        }

        if (property == null) {
            LOGGER.error("Codegen Property cannot be null.");
            return;
        }
        if (Boolean.TRUE.equals(property.isEmail) && Boolean.TRUE.equals(property.isString)) {
            parameter.isEmail = true;
        } else if (Boolean.TRUE.equals(property.isPassword) && Boolean.TRUE.equals(property.isString)) {
            parameter.isPassword = true;
        } else if (Boolean.TRUE.equals(property.isUuid) && Boolean.TRUE.equals(property.isString)) {
            parameter.isUuid = true;
        } else if (Boolean.TRUE.equals(property.isByteArray)) {
            parameter.isByteArray = true;
            parameter.isPrimitiveType = true;
        } else if (Boolean.TRUE.equals(property.isBinary)) {
            parameter.isBinary = true;
            parameter.isPrimitiveType = true;
        } else if (Boolean.TRUE.equals(property.isString)) {
            parameter.isString = true;
            parameter.isPrimitiveType = true;
        } else if (Boolean.TRUE.equals(property.isBoolean)) {
            parameter.isBoolean = true;
            parameter.isPrimitiveType = true;
        } else if (Boolean.TRUE.equals(property.isLong)) {
            parameter.isLong = true;
            parameter.isPrimitiveType = true;
        } else if (Boolean.TRUE.equals(property.isInteger)) {
            parameter.isInteger = true;
            parameter.isPrimitiveType = true;
            if (Boolean.TRUE.equals(property.isShort)) {
                parameter.isShort = true;
            } else if (Boolean.TRUE.equals(property.isUnboundedInteger)) {
                parameter.isUnboundedInteger = true;
            }
        } else if (Boolean.TRUE.equals(property.isDouble)) {
            parameter.isDouble = true;
            parameter.isPrimitiveType = true;
        } else if (Boolean.TRUE.equals(property.isFloat)) {
            parameter.isFloat = true;
            parameter.isPrimitiveType = true;
        } else if (Boolean.TRUE.equals(property.isDecimal)) {
            parameter.isDecimal = true;
            parameter.isPrimitiveType = true;
        } else if (Boolean.TRUE.equals(property.isNumber)) {
            parameter.isNumber = true;
            parameter.isPrimitiveType = true;
        } else if (Boolean.TRUE.equals(property.isDate)) {
            parameter.isDate = true;
            parameter.isPrimitiveType = true;
        } else if (Boolean.TRUE.equals(property.isDateTime)) {
            parameter.isDateTime = true;
            parameter.isPrimitiveType = true;
        } else if (Boolean.TRUE.equals(property.isFreeFormObject)) {
            parameter.isFreeFormObject = true;
        } else if (Boolean.TRUE.equals(property.isAnyType)) {
            parameter.isAnyType = true;
        } else {
            LOGGER.debug("Property type is not primitive: {}", property.dataType);
        }

        if (Boolean.TRUE.equals(property.isFile)) {
            parameter.isFile = true;
        }
        if (Boolean.TRUE.equals(property.isModel)) {
            parameter.isModel = true;
        }
    }

    /**
     * Update codegen property's enum by adding "enumVars" (with name and value)
     *
     * @param var list of CodegenProperty
     */
    public void updateCodegenPropertyEnum(CodegenProperty var) {
        Map<String, Object> allowableValues = var.allowableValues;

        // handle array
        if (var.mostInnerItems != null) {
            allowableValues = var.mostInnerItems.allowableValues;
        }

        if (allowableValues == null) {
            return;
        }

        List<Object> values = (List<Object>) allowableValues.get("values");
        if (values == null) {
            return;
        }

        String varDataType = var.mostInnerItems != null ? var.mostInnerItems.dataType : var.dataType;
        Optional<Schema> referencedSchema = ModelUtils.getSchemas(openAPI).entrySet().stream()
                .filter(entry -> Objects.equals(varDataType, toModelName(entry.getKey())))
                .map(Map.Entry::getValue)
                .findFirst();
        String dataType = (referencedSchema.isPresent()) ? getTypeDeclaration(referencedSchema.get()) : varDataType;
        List<Map<String, Object>> enumVars = buildEnumVars(values, dataType);

        // if "x-enum-varnames" or "x-enum-descriptions" defined, update varnames
        Map<String, Object> extensions = var.mostInnerItems != null ? var.mostInnerItems.getVendorExtensions() : var.getVendorExtensions();
        if (referencedSchema.isPresent()) {
            extensions = referencedSchema.get().getExtensions();
        }
        updateEnumVarsWithExtensions(enumVars, extensions, dataType);
        allowableValues.put("enumVars", enumVars);

        // handle default value for enum, e.g. available => StatusEnum.AVAILABLE
        if (var.defaultValue != null) {
            final String enumDefaultValue = getEnumDefaultValue(var.defaultValue, dataType);

            String enumName = null;
            for (Map<String, Object> enumVar : enumVars) {
                if (enumDefaultValue.equals(enumVar.get("value"))) {
                    enumName = (String) enumVar.get("name");
                    break;
                }
            }
            if (enumName != null) {
                var.defaultValue = toEnumDefaultValue(enumName, var.datatypeWithEnum);
            }
        }
    }

    protected String getEnumDefaultValue(String defaultValue, String dataType) {
        final String enumDefaultValue;
        if (isDataTypeString(dataType)) {
            enumDefaultValue = toEnumValue(defaultValue, dataType);
        } else {
            enumDefaultValue = defaultValue;
        }
        return enumDefaultValue;
    }

    protected List<Map<String, Object>> buildEnumVars(List<Object> values, String dataType) {
        List<Map<String, Object>> enumVars = new ArrayList<>();
        int truncateIdx = 0;

        if (isRemoveEnumValuePrefix()) {
            String commonPrefix = findCommonPrefixOfVars(values);
            truncateIdx = commonPrefix.length();
        }

        for (Object value : values) {
            Map<String, Object> enumVar = new HashMap<>();
            String enumName;
            if (truncateIdx == 0) {
                enumName = String.valueOf(value);
            } else {
                enumName = value.toString().substring(truncateIdx);
                if (enumName.isEmpty()) {
                    enumName = value.toString();
                }
            }

            enumVar.put("name", toEnumVarName(enumName, dataType));
            enumVar.put("value", toEnumValue(String.valueOf(value), dataType));
            enumVar.put("isString", isDataTypeString(dataType));
            enumVars.add(enumVar);
        }

        if (enumUnknownDefaultCase) {
            // If the server adds new enum cases, that are unknown by an old spec/client, the client will fail to parse the network response.
            // With this option enabled, each enum will have a new case, 'unknown_default_open_api', so that when the server sends an enum case that is not known by the client/spec, they can safely fallback to this case.
            Map<String, Object> enumVar = new HashMap<>();
            String enumName = enumUnknownDefaultCaseName;

            String enumValue;
            if (isDataTypeString(dataType)) {
                enumValue = enumUnknownDefaultCaseName;
            } else {
                // This is a dummy value that attempts to avoid collisions with previously specified cases.
                // Int.max / 192
                // The number 192 that is used to calculate this random value, is the Swift Evolution proposal for frozen/non-frozen enums.
                // [SE-0192](https://github.com/apple/swift-evolution/blob/master/proposals/0192-non-exhaustive-enums.md)
                // Since this functionality was born in the Swift 5 generator and latter on broth to all generators
                // https://github.com/OpenAPITools/openapi-generator/pull/11013
                enumValue = String.valueOf(11184809);
            }

            enumVar.put("name", toEnumVarName(enumName, dataType));
            enumVar.put("value", toEnumValue(enumValue, dataType));
            enumVar.put("isString", isDataTypeString(dataType));
            enumVars.add(enumVar);
        }

        return enumVars;
    }

    protected void updateEnumVarsWithExtensions(List<Map<String, Object>> enumVars, Map<String, Object> vendorExtensions, String dataType) {
        if (vendorExtensions != null) {
            updateEnumVarsWithExtensions(enumVars, vendorExtensions, "x-enum-varnames", "name");
            updateEnumVarsWithExtensions(enumVars, vendorExtensions, "x-enum-descriptions", "enumDescription");
        }
    }

    private void updateEnumVarsWithExtensions(List<Map<String, Object>> enumVars, Map<String, Object> vendorExtensions, String extensionKey, String key) {
        if (vendorExtensions.containsKey(extensionKey)) {
            List<String> values = (List<String>) vendorExtensions.get(extensionKey);
            int size = Math.min(enumVars.size(), values.size());
            for (int i = 0; i < size; i++) {
                enumVars.get(i).put(key, values.get(i));
            }
        }
    }

    /**
     * If the pattern misses the delimiter, add "/" to the beginning and end
     * Otherwise, return the original pattern
     *
     * @param pattern the pattern (regular expression)
     * @return the pattern with delimiter
     */
    public String addRegularExpressionDelimiter(String pattern) {
        if (StringUtils.isEmpty(pattern)) {
            return pattern;
        }

        if (!pattern.matches("^/.*")) {
            return "/" + pattern.replaceAll("/", "\\\\/") + "/";
        }

        return pattern;
    }

    /**
     * reads propertyKey from additionalProperties, converts it to a boolean and
     * writes it back to additionalProperties to be usable as a boolean in
     * mustache files.
     *
     * @param propertyKey property key
     * @return property value as boolean
     */
    public boolean convertPropertyToBooleanAndWriteBack(String propertyKey) {
        boolean result = convertPropertyToBoolean(propertyKey);
        writePropertyBack(propertyKey, result);
        return result;
    }

    /**
     * Provides an override location, if any is specified, for the .openapi-generator-ignore.
     * <p>
     * This is originally intended for the first generation only.
     *
     * @return a string of the full path to an override ignore file.
     */
    @Override
    public String getIgnoreFilePathOverride() {
        return ignoreFilePathOverride;
    }

    /**
     * Sets an override location for the '.openapi-generator-ignore' location for the first code generation.
     *
     * @param ignoreFileOverride The full path to an ignore file
     */
    @Override
    public void setIgnoreFilePathOverride(final String ignoreFileOverride) {
        this.ignoreFilePathOverride = ignoreFileOverride;
    }

    public boolean convertPropertyToBoolean(String propertyKey) {
        final Object booleanValue = additionalProperties.get(propertyKey);
        boolean result = Boolean.FALSE;
        if (booleanValue instanceof Boolean) {
            result = (Boolean) booleanValue;
        } else if (booleanValue instanceof String) {
            result = Boolean.parseBoolean((String) booleanValue);
        } else {
            LOGGER.warn("The value (generator's option) must be either boolean or string. Default to `false`.");
        }
        return result;
    }

    public void writePropertyBack(String propertyKey, Object value) {
        additionalProperties.put(propertyKey, value);
    }

    protected String getContentType(RequestBody requestBody) {
        if (requestBody == null || requestBody.getContent() == null || requestBody.getContent().isEmpty()) {
            LOGGER.debug("Cannot determine the content type. Returning null.");
            return null;
        }
        return new ArrayList<>(requestBody.getContent().keySet()).get(0);
    }

    private void setOauth2Info(CodegenSecurity codegenSecurity, OAuthFlow flow) {
        codegenSecurity.authorizationUrl = flow.getAuthorizationUrl();
        codegenSecurity.tokenUrl = flow.getTokenUrl();
        codegenSecurity.refreshUrl = flow.getRefreshUrl();

        if (flow.getScopes() != null && !flow.getScopes().isEmpty()) {
            List<Map<String, Object>> scopes = new ArrayList<>();
            for (Map.Entry<String, String> scopeEntry : flow.getScopes().entrySet()) {
                Map<String, Object> scope = new HashMap<>();
                scope.put("scope", scopeEntry.getKey());
                scope.put("description", escapeText(scopeEntry.getValue()));
                scopes.add(scope);
            }
            codegenSecurity.scopes = scopes;
        }
    }

    private void setOpenIdConnectInfo(CodegenSecurity codegenSecurity, OAuthFlow flow) {
        if (flow.getScopes() != null && !flow.getScopes().isEmpty()) {
            List<Map<String, Object>> scopes = new ArrayList<>();
            for (Map.Entry<String, String> scopeEntry : flow.getScopes().entrySet()) {
                Map<String, Object> scope = new HashMap<>();
                scope.put("scope", scopeEntry.getKey());
                scopes.add(scope);
            }
            codegenSecurity.scopes = scopes;
        }
    }

    private void addConsumesInfo(Operation operation, CodegenOperation codegenOperation) {
        RequestBody requestBody = ModelUtils.getReferencedRequestBody(this.openAPI, operation.getRequestBody());
        if (requestBody == null || requestBody.getContent() == null || requestBody.getContent().isEmpty()) {
            return;
        }

        Set<String> consumes = requestBody.getContent().keySet();
        List<Map<String, String>> mediaTypeList = new ArrayList<>();
        for (String key : consumes) {
            Map<String, String> mediaType = new HashMap<>();
            if ("*/*".equals(key)) {
                // skip as it implies `consumes` in OAS2 is not defined
                continue;
            } else {
                mediaType.put("mediaType", escapeQuotationMark(key));
            }
            mediaTypeList.add(mediaType);
        }

        if (!mediaTypeList.isEmpty()) {
            codegenOperation.consumes = mediaTypeList;
            codegenOperation.hasConsumes = true;
        }
    }

    public static Set<String> getConsumesInfo(OpenAPI openAPI, Operation operation) {
        RequestBody requestBody = ModelUtils.getReferencedRequestBody(openAPI, operation.getRequestBody());

        if (requestBody == null || requestBody.getContent() == null || requestBody.getContent().isEmpty()) {
            return Collections.emptySet(); // return empty set
        }
        return requestBody.getContent().keySet();
    }

    public boolean hasFormParameter(OpenAPI openAPI, Operation operation) {
        Set<String> consumesInfo = getConsumesInfo(openAPI, operation);

        if (consumesInfo == null || consumesInfo.isEmpty()) {
            return false;
        }

        for (String consume : consumesInfo) {
            if (consume != null &&
                    (consume.toLowerCase(Locale.ROOT).startsWith("application/x-www-form-urlencoded") ||
                            consume.toLowerCase(Locale.ROOT).startsWith("multipart"))) {
                return true;
            }
        }

        return false;
    }

    public boolean hasBodyParameter(OpenAPI openAPI, Operation operation) {
        RequestBody requestBody = ModelUtils.getReferencedRequestBody(openAPI, operation.getRequestBody());
        if (requestBody == null) {
            return false;
        }

        Schema schema = ModelUtils.getSchemaFromRequestBody(requestBody);
        return ModelUtils.getReferencedSchema(openAPI, schema) != null;
    }

    private void addProducesInfo(ApiResponse inputResponse, CodegenOperation codegenOperation) {
        ApiResponse response = ModelUtils.getReferencedApiResponse(this.openAPI, inputResponse);
        if (response == null || response.getContent() == null || response.getContent().isEmpty()) {
            return;
        }

        Set<String> produces = response.getContent().keySet();
        if (codegenOperation.produces == null) {
            codegenOperation.produces = new ArrayList<>();
        }

        Set<String> existingMediaTypes = new HashSet<>();
        for (Map<String, String> mediaType : codegenOperation.produces) {
            existingMediaTypes.add(mediaType.get("mediaType"));
        }

        for (String key : produces) {
            // escape quotation to avoid code injection, "*/*" is a special case, do nothing
            String encodedKey = "*/*".equals(key) ? key : escapeQuotationMark(key);
            //Only unique media types should be added to "produces"
            if (!existingMediaTypes.contains(encodedKey)) {
                Map<String, String> mediaType = new HashMap<>();
                mediaType.put("mediaType", encodedKey);
                codegenOperation.produces.add(mediaType);
                codegenOperation.hasProduces = Boolean.TRUE;
            }
        }
    }

    /**
     * returns the list of MIME types the APIs can produce
     *
     * @param openAPI   current specification instance
     * @param operation Operation
     * @return a set of MIME types
     */
    public static Set<String> getProducesInfo(final OpenAPI openAPI, final Operation operation) {
        if (operation.getResponses() == null || operation.getResponses().isEmpty()) {
            return null;
        }

        Set<String> produces = new ConcurrentSkipListSet<>();

        for (ApiResponse r : operation.getResponses().values()) {
            ApiResponse response = ModelUtils.getReferencedApiResponse(openAPI, r);
            if (response.getContent() != null) {
                produces.addAll(response.getContent().keySet());
            }
        }

        return produces;
    }

    protected String getCollectionFormat(Parameter parameter) {
        if (Parameter.StyleEnum.FORM.equals(parameter.getStyle())) {
            // Ref: https://github.com/OAI/OpenAPI-Specification/blob/master/versions/3.0.1.md#style-values
            if (Boolean.TRUE.equals(parameter.getExplode())) { // explode is true (default)
                return "multi";
            } else {
                return "csv";
            }
        } else if (Parameter.StyleEnum.SIMPLE.equals(parameter.getStyle())) {
            return "csv";
        } else if (Parameter.StyleEnum.PIPEDELIMITED.equals(parameter.getStyle())) {
            return "pipes";
        } else if (Parameter.StyleEnum.SPACEDELIMITED.equals(parameter.getStyle())) {
            return "ssv";
        } else {
            return null;
        }
    }

    @Override
    public CodegenType getTag() {
        return null;
    }

    @Override
    public String getName() {
        return null;
    }

    @Override
    public String getHelp() {
        return null;
    }

    public List<CodegenParameter> fromRequestBodyToFormParameters(RequestBody body, Set<String> imports) {
        List<CodegenParameter> parameters = new ArrayList<>();
        LOGGER.debug("debugging fromRequestBodyToFormParameters= {}", body);
        Schema schema = ModelUtils.getSchemaFromRequestBody(body);
        schema = ModelUtils.getReferencedSchema(this.openAPI, schema);
        List<String> allRequired = new ArrayList<>();
        Map<String, Schema> properties = new LinkedHashMap<>();
        // this traverses a composed schema and extracts all properties in each schema into properties
        // TODO in the future have this return one codegenParameter of type object or composed which includes all definition
        // that will be needed for complex composition use cases
        // https://github.com/OpenAPITools/openapi-generator/issues/10415
        addProperties(properties, allRequired, schema, new HashSet<>());

        if (!properties.isEmpty()) {
            for (Map.Entry<String, Schema> entry : properties.entrySet()) {
                CodegenParameter codegenParameter;
                // key => property name
                // value => property schema
                String propertyName = entry.getKey();
                Schema propertySchema = entry.getValue();
                if (ModelUtils.isMapSchema(propertySchema)) {
                    LOGGER.error("Map of form parameters not supported. Please report the issue to https://github.com/openapitools/openapi-generator if you need help.");
                    continue;
                }
                codegenParameter = fromFormProperty(propertyName, propertySchema, imports);

                // Set 'required' flag defined in the schema element
                if (!codegenParameter.required && schema.getRequired() != null) {
                    codegenParameter.required = schema.getRequired().contains(entry.getKey());
                } else if (!codegenParameter.required) {
                    // Set 'required' flag for properties declared inside the allOf
                    codegenParameter.required = allRequired.stream().anyMatch(r -> r.equals(codegenParameter.paramName));
                }

                parameters.add(codegenParameter);
            }
        }

        return parameters;
    }

    public CodegenParameter fromFormProperty(String name, Schema propertySchema, Set<String> imports) {
        CodegenParameter codegenParameter = CodegenModelFactory.newInstance(CodegenModelType.PARAMETER);

        LOGGER.debug("Debugging fromFormProperty {}: {}", name, propertySchema);
        CodegenProperty codegenProperty = fromProperty(name, propertySchema, false);

        Schema ps = unaliasSchema(propertySchema);
        ModelUtils.syncValidationProperties(ps, codegenParameter);
        codegenParameter.setTypeProperties(ps);
        codegenParameter.setComposedSchemas(getComposedSchemas(ps));
        if (ps.getPattern() != null) {
            codegenParameter.pattern = toRegularExpression(ps.getPattern());
        }

        codegenParameter.baseType = codegenProperty.baseType;
        codegenParameter.dataType = codegenProperty.dataType;
        codegenParameter.baseName = codegenProperty.baseName;
        codegenParameter.paramName = toParamName(codegenParameter.baseName);
        codegenParameter.dataFormat = codegenProperty.dataFormat;
        // non-array/map
        updateCodegenPropertyEnum(codegenProperty);
        codegenParameter.isEnum = codegenProperty.isEnum;
        codegenParameter.isEnumRef = codegenProperty.isEnumRef;
        codegenParameter._enum = codegenProperty._enum;
        codegenParameter.allowableValues = codegenProperty.allowableValues;

        // set default value
        codegenParameter.defaultValue = toDefaultParameterValue(codegenProperty, propertySchema);

        if (ModelUtils.isFileSchema(ps) && !ModelUtils.isStringSchema(ps)) {
            // swagger v2 only, type file
            codegenParameter.isFile = true;
        } else if (ModelUtils.isStringSchema(ps)) {
            if (ModelUtils.isEmailSchema(ps)) {
                codegenParameter.isEmail = true;
            } else if (ModelUtils.isPasswordSchema(ps)) {
                codegenParameter.isPassword = true;
            } else if (ModelUtils.isUUIDSchema(ps)) {
                codegenParameter.isUuid = true;
            } else if (ModelUtils.isByteArraySchema(ps)) {
                codegenParameter.setIsString(false);
                codegenParameter.isByteArray = true;
                codegenParameter.isPrimitiveType = true;
            } else if (ModelUtils.isBinarySchema(ps)) {
                codegenParameter.isBinary = true;
                codegenParameter.isFile = true; // file = binary in OAS3
                codegenParameter.isPrimitiveType = true;
            } else if (ModelUtils.isDateSchema(ps)) {
                codegenParameter.setIsString(false); // for backward compatibility with 2.x
                codegenParameter.isDate = true;
                codegenParameter.isPrimitiveType = true;
            } else if (ModelUtils.isDateTimeSchema(ps)) {
                codegenParameter.setIsString(false); // for backward compatibility with 2.x
                codegenParameter.isDateTime = true;
                codegenParameter.isPrimitiveType = true;
            } else if (ModelUtils.isDecimalSchema(ps)) { // type: string, format: number
                codegenParameter.setIsString(false);
                codegenParameter.isDecimal = true;
                codegenParameter.isPrimitiveType = true;
            }
            if (Boolean.TRUE.equals(codegenParameter.isString)) {
                codegenParameter.isPrimitiveType = true;
            }
        } else if (ModelUtils.isBooleanSchema(ps)) {
            codegenParameter.isPrimitiveType = true;
        } else if (ModelUtils.isNumberSchema(ps)) {
            codegenParameter.isPrimitiveType = true;
            if (ModelUtils.isFloatSchema(ps)) { // float
                codegenParameter.isFloat = true;
            } else if (ModelUtils.isDoubleSchema(ps)) { // double
                codegenParameter.isDouble = true;
            }
        } else if (ModelUtils.isIntegerSchema(ps)) { // integer type
            codegenParameter.isPrimitiveType = true;
            if (ModelUtils.isLongSchema(ps)) { // int64/long format
                codegenParameter.isLong = true;
            } else {
                codegenParameter.isInteger = true;
                if (ModelUtils.isShortSchema(ps)) { // int32/short format
                    codegenParameter.isShort = true;
                } else { // unbounded integer
                }
            }
        } else if (ModelUtils.isTypeObjectSchema(ps)) {
            if (ModelUtils.isFreeFormObject(openAPI, ps)) {
                codegenParameter.isFreeFormObject = true;
            }
        } else if (ModelUtils.isNullType(ps)) {
        } else if (ModelUtils.isAnyType(ps)) {
            // any schema with no type set, composed schemas often do this
        } else if (ModelUtils.isArraySchema(ps)) {
            Schema inner = getSchemaItems((ArraySchema) ps);
            CodegenProperty arrayInnerProperty = fromProperty("inner", inner, false);
            codegenParameter.items = arrayInnerProperty;
            codegenParameter.mostInnerItems = arrayInnerProperty.mostInnerItems;
            codegenParameter.isPrimitiveType = false;
            codegenParameter.isContainer = true;
            // hoist items data into the array property
            // TODO this hoisting code is generator specific and should be isolated into updateFormPropertyForArray
            codegenParameter.baseType = arrayInnerProperty.dataType;
            codegenParameter.defaultValue = arrayInnerProperty.getDefaultValue();
            if (codegenParameter.items.isFile) {
                codegenParameter.isFile = true;
                codegenParameter.dataFormat = codegenParameter.items.dataFormat;
            }
            if (arrayInnerProperty._enum != null) {
                codegenParameter._enum = arrayInnerProperty._enum;
            }
            if (arrayInnerProperty.baseType != null && arrayInnerProperty.enumName != null) {
                codegenParameter.datatypeWithEnum = codegenParameter.dataType.replace(arrayInnerProperty.baseType, arrayInnerProperty.enumName);
            } else {
                LOGGER.warn("Could not compute datatypeWithEnum from {}, {}", arrayInnerProperty.baseType, arrayInnerProperty.enumName);
            }
            // end of hoisting

            // collectionFormat for form parameter does not consider
            // style and explode from encoding at this point
            String collectionFormat = getCollectionFormat(codegenParameter);
            codegenParameter.collectionFormat = StringUtils.isEmpty(collectionFormat) ? "csv" : collectionFormat;
            codegenParameter.isCollectionFormatMulti = "multi".equals(collectionFormat);

            // recursively add import
            while (arrayInnerProperty != null) {
                imports.add(arrayInnerProperty.baseType);
                arrayInnerProperty = arrayInnerProperty.items;
            }
        } else {
            // referenced schemas
        }

        if (Boolean.TRUE.equals(codegenProperty.isModel)) {
            codegenParameter.isModel = true;
        }

        codegenParameter.isFormParam = Boolean.TRUE;
        codegenParameter.description = escapeText(codegenProperty.description);
        codegenParameter.unescapedDescription = codegenProperty.getDescription();
        codegenParameter.jsonSchema = Json.pretty(propertySchema);
        codegenParameter.containerType = codegenProperty.containerType;
        codegenParameter.containerTypeMapped = codegenProperty.containerTypeMapped;

        if (codegenProperty.getVendorExtensions() != null && !codegenProperty.getVendorExtensions().isEmpty()) {
            codegenParameter.vendorExtensions = codegenProperty.getVendorExtensions();
        }
        if (propertySchema.getRequired() != null && !propertySchema.getRequired().isEmpty() && propertySchema.getRequired().contains(codegenProperty.baseName)) {
            codegenParameter.required = Boolean.TRUE;
        }

        if (codegenProperty.isEnum) {
            codegenParameter.datatypeWithEnum = codegenProperty.datatypeWithEnum;
            codegenParameter.enumName = codegenProperty.enumName;
            if (codegenProperty.defaultValue != null) {
                codegenParameter.enumDefaultValue = codegenProperty.defaultValue.replace(codegenProperty.enumName + ".", "");
            }
        }

        // import
        if (codegenProperty.complexType != null) {
            imports.add(codegenProperty.complexType);
        }

        // set example value
        setParameterExampleValue(codegenParameter);

        // set nullable
        setParameterNullable(codegenParameter, codegenProperty);

        return codegenParameter;
    }

    protected void addBodyModelSchema(CodegenParameter codegenParameter, String name, Schema schema, Set<String> imports, String bodyParameterName, boolean forceSimpleRef) {
        CodegenModel codegenModel = null;
        if (StringUtils.isNotBlank(name)) {
            schema.setName(name);
            codegenModel = fromModel(name, schema);
        }
        if (codegenModel != null) {
            codegenParameter.isModel = true;
        }

        if (codegenModel != null && (codegenModel.hasVars || forceSimpleRef)) {
            if (StringUtils.isEmpty(bodyParameterName)) {
                codegenParameter.baseName = codegenModel.classname;
            } else {
                codegenParameter.baseName = bodyParameterName;
            }
            codegenParameter.paramName = toParamName(codegenParameter.baseName);
            codegenParameter.baseType = codegenModel.classname;
            codegenParameter.dataType = getTypeDeclaration(codegenModel.classname);
            codegenParameter.description = codegenModel.description;
            codegenParameter.isNullable = codegenModel.isNullable;
            imports.add(codegenParameter.baseType);
       } else {
            CodegenProperty codegenProperty = fromProperty("property", schema, false);

            if (codegenProperty != null && codegenProperty.getComplexType() != null && codegenProperty.getComplexType().contains(" | ")) {
                // TODO move this splitting logic to the generator that needs it only
                List<String> parts = Arrays.asList(codegenProperty.getComplexType().split(" \\| "));
                imports.addAll(parts);

                String codegenModelName = codegenProperty.getComplexType();
                codegenParameter.baseName = codegenModelName;
                codegenParameter.paramName = toParamName(codegenParameter.baseName);
                codegenParameter.baseType = codegenParameter.baseName;
                codegenParameter.dataType = getTypeDeclaration(codegenModelName);
                codegenParameter.description = codegenProperty.getDescription();
                codegenParameter.isNullable = codegenProperty.isNullable;
            } else {
                if (ModelUtils.isMapSchema(schema)) {// http body is map
                    LOGGER.error("Map should be supported. Please report to openapi-generator github repo about the issue.");
                } else if (codegenProperty != null) {
                    String codegenModelName, codegenModelDescription;

                    if (codegenModel != null) {
                        codegenModelName = codegenModel.classname;
                        codegenModelDescription = codegenModel.description;
                    } else {
                        LOGGER.warn("The following schema has undefined (null) baseType. " +
                                "It could be due to form parameter defined in OpenAPI v2 spec with incorrect consumes. " +
                                "A correct 'consumes' for form parameters should be " +
                                "'application/x-www-form-urlencoded' or 'multipart/?'");
                        LOGGER.warn("schema: {}", schema);
                        LOGGER.warn("codegenModel is null. Default to UNKNOWN_BASE_TYPE");
                        codegenModelName = "UNKNOWN_BASE_TYPE";
                        codegenModelDescription = "UNKNOWN_DESCRIPTION";
                    }

                    if (StringUtils.isEmpty(bodyParameterName)) {
                        codegenParameter.baseName = codegenModelName;
                    } else {
                        codegenParameter.baseName = bodyParameterName;
                    }

                    codegenParameter.paramName = toParamName(codegenParameter.baseName);
                    codegenParameter.baseType = codegenModelName;
                    codegenParameter.dataType = getTypeDeclaration(codegenModelName);
                    codegenParameter.description = codegenModelDescription;
                    imports.add(codegenParameter.baseType);

                    if (codegenProperty.complexType != null) {
                        imports.add(codegenProperty.complexType);
                    }
                }
            }

            // set nullable
            setParameterNullable(codegenParameter, codegenProperty);
        }
    }

    protected void updateRequestBodyForMap(CodegenParameter codegenParameter, Schema schema, String name, Set<String> imports, String bodyParameterName) {
        if (ModelUtils.isGenerateAliasAsModel(schema) && StringUtils.isNotBlank(name)) {
            this.addBodyModelSchema(codegenParameter, name, schema, imports, bodyParameterName, true);
        } else {
            Schema inner = getAdditionalProperties(schema);
            if (inner == null) {
                LOGGER.error("No inner type supplied for map parameter `{}`. Default to type:string", schema.getName());
                inner = new StringSchema().description("//TODO automatically added by openapi-generator");
                schema.setAdditionalProperties(inner);
            }
            CodegenProperty codegenProperty = fromProperty("property", schema, false);

            imports.add(codegenProperty.baseType);
            CodegenProperty innerCp = codegenProperty;
            while (innerCp != null) {
                if (innerCp.complexType != null) {
                    imports.add(innerCp.complexType);
                }
                innerCp = innerCp.items;
            }


            if (StringUtils.isEmpty(bodyParameterName)) {
                codegenParameter.baseName = "request_body";
            } else {
                codegenParameter.baseName = bodyParameterName;
            }
            codegenParameter.paramName = toParamName(codegenParameter.baseName);
            codegenParameter.items = codegenProperty.items;
            codegenParameter.mostInnerItems = codegenProperty.mostInnerItems;
            codegenParameter.dataType = getTypeDeclaration(schema);
            codegenParameter.baseType = getSchemaType(inner);
            codegenParameter.isContainer = Boolean.TRUE;
            codegenParameter.isMap = Boolean.TRUE;
            codegenParameter.isNullable = codegenProperty.isNullable;
            codegenParameter.containerType = codegenProperty.containerType;
            codegenParameter.containerTypeMapped = codegenProperty.containerTypeMapped;

            // set nullable
            setParameterNullable(codegenParameter, codegenProperty);
        }
    }

    protected void updateRequestBodyForPrimitiveType(CodegenParameter codegenParameter, Schema schema, String bodyParameterName, Set<String> imports) {
        CodegenProperty codegenProperty = fromProperty("PRIMITIVE_REQUEST_BODY", schema, false);
        if (codegenProperty != null) {
            if (StringUtils.isEmpty(bodyParameterName)) {
                codegenParameter.baseName = "body";  // default to body
            } else {
                codegenParameter.baseName = bodyParameterName;
            }
            codegenParameter.isPrimitiveType = true;
            codegenParameter.baseType = codegenProperty.baseType;
            codegenParameter.dataType = codegenProperty.dataType;
            codegenParameter.description = codegenProperty.description;
            codegenParameter.paramName = toParamName(codegenParameter.baseName);
            codegenParameter.pattern = codegenProperty.pattern;
            codegenParameter.isNullable = codegenProperty.isNullable;

            if (codegenProperty.complexType != null) {
                imports.add(codegenProperty.complexType);
            }
        }
        // set nullable
        setParameterNullable(codegenParameter, codegenProperty);
    }

    protected void updateRequestBodyForObject(CodegenParameter codegenParameter, Schema schema, String name, Set<String> imports, String bodyParameterName) {
        if (ModelUtils.isMapSchema(schema)) {
            // Schema with additionalproperties: true (including composed schemas with additionalproperties: true)
            updateRequestBodyForMap(codegenParameter, schema, name, imports, bodyParameterName);
        } else if (isFreeFormObject(schema)) {
            // non-composed object type with no properties + additionalProperties
            // additionalProperties must be null, ObjectSchema, or empty Schema
            codegenParameter.isFreeFormObject = true;

            // HTTP request body is free form object
            CodegenProperty codegenProperty = fromProperty("FREE_FORM_REQUEST_BODY", schema, false);
            if (codegenProperty != null) {
                if (StringUtils.isEmpty(bodyParameterName)) {
                    codegenParameter.baseName = "body";  // default to body
                } else {
                    codegenParameter.baseName = bodyParameterName;
                }
                codegenParameter.isPrimitiveType = true;
                codegenParameter.baseType = codegenProperty.baseType;
                codegenParameter.dataType = codegenProperty.dataType;
                codegenParameter.description = codegenProperty.description;
                codegenParameter.isNullable = codegenProperty.isNullable;
                codegenParameter.paramName = toParamName(codegenParameter.baseName);
            }
            // set nullable
            setParameterNullable(codegenParameter, codegenProperty);
        } else if (ModelUtils.isObjectSchema(schema)) {
            // object type schema or composed schema with properties defined
            this.addBodyModelSchema(codegenParameter, name, schema, imports, bodyParameterName, false);
        }
        addVarsRequiredVarsAdditionalProps(schema, codegenParameter);
    }

    protected void updateRequestBodyForArray(CodegenParameter codegenParameter, Schema schema, String name, Set<String> imports, String bodyParameterName) {
        if (ModelUtils.isGenerateAliasAsModel(schema) && StringUtils.isNotBlank(name)) {
            this.addBodyModelSchema(codegenParameter, name, schema, imports, bodyParameterName, true);
        } else {
            final ArraySchema arraySchema = (ArraySchema) schema;
            Schema inner = getSchemaItems(arraySchema);
            CodegenProperty codegenProperty = fromProperty("property", arraySchema, false);
            if (codegenProperty == null) {
               throw new RuntimeException("CodegenProperty cannot be null. arraySchema for debugging: " + arraySchema);
            }

            imports.add(codegenProperty.baseType);
            CodegenProperty innerCp = codegenProperty;
            CodegenProperty mostInnerItem = innerCp;
            // loop through multidimensional array to add proper import
            // also find the most inner item
            while (innerCp != null) {
                if (innerCp.complexType != null) {
                    imports.add(innerCp.complexType);
                }
                mostInnerItem = innerCp;
                innerCp = innerCp.items;
            }

            if (StringUtils.isEmpty(bodyParameterName)) {
                if (StringUtils.isEmpty(mostInnerItem.complexType)) {
                    codegenParameter.baseName = "request_body";
                } else {
                    codegenParameter.baseName = mostInnerItem.complexType;
                }
            } else {
                codegenParameter.baseName = bodyParameterName;
            }
            codegenParameter.paramName = toArrayModelParamName(codegenParameter.baseName);
            codegenParameter.items = codegenProperty.items;
            codegenParameter.mostInnerItems = codegenProperty.mostInnerItems;
            codegenParameter.dataType = getTypeDeclaration(arraySchema);
            codegenParameter.baseType = getSchemaType(inner);
            codegenParameter.isContainer = Boolean.TRUE;
            codegenParameter.isNullable = codegenProperty.isNullable;
            codegenParameter.containerType = codegenProperty.containerType;
            codegenParameter.containerTypeMapped = codegenProperty.containerTypeMapped;

            // set nullable
            setParameterNullable(codegenParameter, codegenProperty);

            while (codegenProperty != null) {
                imports.add(codegenProperty.baseType);
                codegenProperty = codegenProperty.items;
            }
        }
    }

    protected void updateRequestBodyForString(CodegenParameter codegenParameter, Schema schema, Set<String> imports, String bodyParameterName) {
        updateRequestBodyForPrimitiveType(codegenParameter, schema, bodyParameterName, imports);
        if (ModelUtils.isByteArraySchema(schema)) {
            codegenParameter.setIsString(false);
            codegenParameter.isByteArray = true;
        } else if (ModelUtils.isBinarySchema(schema)) {
            codegenParameter.isBinary = true;
            codegenParameter.isFile = true; // file = binary in OAS3
        } else if (ModelUtils.isUUIDSchema(schema)) {
            codegenParameter.isUuid = true;
        } else if (ModelUtils.isURISchema(schema)) {
            codegenParameter.isUri = true;
        } else if (ModelUtils.isEmailSchema(schema)) {
            codegenParameter.isEmail = true;
        } else if (ModelUtils.isDateSchema(schema)) { // date format
            codegenParameter.setIsString(false); // for backward compatibility with 2.x
            codegenParameter.isDate = true;
        } else if (ModelUtils.isDateTimeSchema(schema)) { // date-time format
            codegenParameter.setIsString(false); // for backward compatibility with 2.x
            codegenParameter.isDateTime = true;
        } else if (ModelUtils.isDecimalSchema(schema)) { // type: string, format: number
            codegenParameter.isDecimal = true;
            codegenParameter.setIsString(false);
        }
        codegenParameter.pattern = toRegularExpression(schema.getPattern());
    }

    protected String toMediaTypeSchemaName(String contentType, String mediaTypeSchemaSuffix) {
        return "SchemaFor" + mediaTypeSchemaSuffix + toModelName(contentType);
    }

    private CodegenParameter headerToCodegenParameter(Header header, String headerName, Set<String> imports, String mediaTypeSchemaSuffix) {
        if (header == null) {
            return null;
        }
        Parameter headerParam = new Parameter();
        headerParam.setName(headerName);
        headerParam.setIn("header");
        headerParam.setDescription(header.getDescription());
        headerParam.setRequired(header.getRequired());
        headerParam.setDeprecated(header.getDeprecated());
        Header.StyleEnum style = header.getStyle();
        if (style != null) {
            headerParam.setStyle(Parameter.StyleEnum.valueOf(style.name()));
        }
        headerParam.setExplode(header.getExplode());
        headerParam.setSchema(header.getSchema());
        headerParam.setExamples(header.getExamples());
        headerParam.setExample(header.getExample());
        headerParam.setContent(header.getContent());
        headerParam.setExtensions(header.getExtensions());
        CodegenParameter param = fromParameter(headerParam, imports);
        param.setContent(getContent(headerParam.getContent(), imports, mediaTypeSchemaSuffix));
        return param;
    }

    protected LinkedHashMap<String, CodegenMediaType> getContent(Content content, Set<String> imports, String mediaTypeSchemaSuffix) {
        if (content == null) {
            return null;
        }
        LinkedHashMap<String, CodegenMediaType> cmtContent = new LinkedHashMap<>();
        for (Entry<String, MediaType> contentEntry : content.entrySet()) {
            MediaType mt = contentEntry.getValue();
            LinkedHashMap<String, CodegenEncoding> ceMap = null;
            if (mt.getEncoding() != null) {
                ceMap = new LinkedHashMap<>();
                Map<String, Encoding> encMap = mt.getEncoding();
                for (Entry<String, Encoding> encodingEntry : encMap.entrySet()) {
                    Encoding enc = encodingEntry.getValue();
                    List<CodegenParameter> headers = new ArrayList<>();
                    if (enc.getHeaders() != null) {
                        Map<String, Header> encHeaders = enc.getHeaders();
                        for (Entry<String, Header> headerEntry : encHeaders.entrySet()) {
                            String headerName = headerEntry.getKey();
                            Header header = ModelUtils.getReferencedHeader(this.openAPI, headerEntry.getValue());
                            CodegenParameter param = headerToCodegenParameter(header, headerName, imports, mediaTypeSchemaSuffix);
                            headers.add(param);
                        }
                    }
                    CodegenEncoding ce = new CodegenEncoding(
                            enc.getContentType(),
                            headers,
                            enc.getStyle().toString(),
                            enc.getExplode() == null ? false : enc.getExplode().booleanValue(),
                            enc.getAllowReserved() == null ? false : enc.getAllowReserved().booleanValue()
                    );

                    if (enc.getExtensions() != null) {
                        ce.vendorExtensions = enc.getExtensions();
                    }

                    String propName = encodingEntry.getKey();
                    ceMap.put(propName, ce);
                }
            }
            String contentType = contentEntry.getKey();
            CodegenProperty schemaProp = null;
            if (mt.getSchema() != null) {
                schemaProp = fromProperty(toMediaTypeSchemaName(contentType, mediaTypeSchemaSuffix), mt.getSchema(), false);
            }
            HashMap<String, SchemaTestCase> schemaTestCases = null;
            if (mt.getExtensions() != null && mt.getExtensions().containsKey(xSchemaTestExamplesKey)) {
                Object objNodeWithRef = mt.getExtensions().get(xSchemaTestExamplesKey);
                if (objNodeWithRef instanceof LinkedHashMap) {
                    LinkedHashMap<String, String> nodeWithRef = (LinkedHashMap<String, String>) objNodeWithRef;
                    String refKey = "$ref";
                    String refToTestCases = nodeWithRef.getOrDefault(refKey, null);
                    if (refToTestCases != null) {
                        schemaTestCases = extractSchemaTestCases(refToTestCases);
                    }
                }
            }

            CodegenMediaType codegenMt;
            if(mt.getExamples() != null) {
                codegenMt = new CodegenMediaType(schemaProp, ceMap, schemaTestCases, mt.getExamples());
            } else if(mt.getExample() != null) {
                codegenMt = new CodegenMediaType(schemaProp, ceMap, schemaTestCases, mt.getExample());
            } else {
                codegenMt = new CodegenMediaType(schemaProp, ceMap, schemaTestCases);
            }

            if (mt.getExtensions() != null) {
                codegenMt.vendorExtensions = mt.getExtensions();
            }

            cmtContent.put(contentType, codegenMt);
            if (schemaProp != null) {
                addImports(imports, schemaProp.getImports(true, importBaseType, generatorMetadata.getFeatureSet()));
            }
        }
        return cmtContent;
    }

    public CodegenParameter fromRequestBody(RequestBody body, Set<String> imports, String bodyParameterName) {
        if (body == null) {
            LOGGER.error("body in fromRequestBody cannot be null!");
            throw new RuntimeException("body in fromRequestBody cannot be null!");
        }
        CodegenParameter codegenParameter = CodegenModelFactory.newInstance(CodegenModelType.PARAMETER);
        codegenParameter.baseName = "UNKNOWN_BASE_NAME";
        codegenParameter.paramName = "UNKNOWN_PARAM_NAME";
        codegenParameter.description = escapeText(body.getDescription());
        codegenParameter.required = body.getRequired() != null ? body.getRequired() : Boolean.FALSE;
        codegenParameter.isBodyParam = Boolean.TRUE;
        if (body.getExtensions() != null) {
            codegenParameter.vendorExtensions.putAll(body.getExtensions());
        }

        String name = null;
        LOGGER.debug("Request body = {}", body);
        Schema schema = ModelUtils.getSchemaFromRequestBody(body);
        if (schema == null) {
            throw new RuntimeException("Request body cannot be null. Possible cause: missing schema in body parameter (OAS v2): " + body);
        }
        codegenParameter.setContent(getContent(body.getContent(), imports, "RequestBody"));

        if (StringUtils.isNotBlank(schema.get$ref())) {
            name = ModelUtils.getSimpleRef(schema.get$ref());
        }

        Schema unaliasedSchema = unaliasSchema(schema);
        schema = ModelUtils.getReferencedSchema(this.openAPI, schema);

        ModelUtils.syncValidationProperties(unaliasedSchema, codegenParameter);
        codegenParameter.setTypeProperties(unaliasedSchema);
        codegenParameter.setComposedSchemas(getComposedSchemas(unaliasedSchema));
        // TODO in the future switch al the below schema usages to unaliasedSchema
        // because it keeps models as refs and will not get their referenced schemas
        if (ModelUtils.isArraySchema(schema)) {
            updateRequestBodyForArray(codegenParameter, schema, name, imports, bodyParameterName);
        } else if (ModelUtils.isTypeObjectSchema(schema)) {
            updateRequestBodyForObject(codegenParameter, schema, name, imports, bodyParameterName);
        } else if (ModelUtils.isIntegerSchema(schema)) { // integer type
            updateRequestBodyForPrimitiveType(codegenParameter, schema, bodyParameterName, imports);
            codegenParameter.isNumeric = Boolean.TRUE;
            if (ModelUtils.isLongSchema(schema)) { // int64/long format
                codegenParameter.isLong = Boolean.TRUE;
            } else {
                codegenParameter.isInteger = Boolean.TRUE; // older use case, int32 and unbounded int
                if (ModelUtils.isShortSchema(schema)) { // int32
                    codegenParameter.setIsShort(Boolean.TRUE);
                }
            }
        } else if (ModelUtils.isBooleanSchema(schema)) { // boolean type
            updateRequestBodyForPrimitiveType(codegenParameter, schema, bodyParameterName, imports);
        } else if (ModelUtils.isFileSchema(schema) && !ModelUtils.isStringSchema(schema)) {
            // swagger v2 only, type file
            codegenParameter.isFile = true;
        } else if (ModelUtils.isStringSchema(schema)) {
            updateRequestBodyForString(codegenParameter, schema, imports, bodyParameterName);
        } else if (ModelUtils.isNumberSchema(schema)) {
            updateRequestBodyForPrimitiveType(codegenParameter, schema, bodyParameterName, imports);
            codegenParameter.isNumeric = Boolean.TRUE;
            if (ModelUtils.isFloatSchema(schema)) { // float
                codegenParameter.isFloat = Boolean.TRUE;
            } else if (ModelUtils.isDoubleSchema(schema)) { // double
                codegenParameter.isDouble = Boolean.TRUE;
            }
        } else if (ModelUtils.isNullType(schema)) {
            updateRequestBodyForPrimitiveType(codegenParameter, schema, bodyParameterName, imports);
        } else if (ModelUtils.isAnyType(schema)) {
            if (ModelUtils.isMapSchema(schema)) {
                // Schema with additionalproperties: true (including composed schemas with additionalproperties: true)
                updateRequestBodyForMap(codegenParameter, schema, name, imports, bodyParameterName);
            } else if (ModelUtils.isComposedSchema(schema)) {
                this.addBodyModelSchema(codegenParameter, name, schema, imports, bodyParameterName, false);
            } else if (ModelUtils.isObjectSchema(schema)) {
                // object type schema OR (AnyType schema with properties defined)
                this.addBodyModelSchema(codegenParameter, name, schema, imports, bodyParameterName, false);
            } else {
                updateRequestBodyForPrimitiveType(codegenParameter, schema, bodyParameterName, imports);
            }
            addVarsRequiredVarsAdditionalProps(schema, codegenParameter);
        } else {
            // referenced schemas
            updateRequestBodyForPrimitiveType(codegenParameter, schema, bodyParameterName, imports);
        }


        addJsonSchemaForBodyRequestInCaseItsNotPresent(codegenParameter, body);

        // set the parameter's example value
        // should be overridden by lang codegen
        setParameterExampleValue(codegenParameter, body);

        return codegenParameter;
    }

    protected void addRequiredVarsMap(Schema schema, IJsonSchemaValidationProperties property) {
        /*
        this should be called after vars and additionalProperties are set
        Features added by storing codegenProperty values:
        - complexType stores reference to additionalProperties definition
        - baseName stores original name (can be invalid in a programming language)
        - nameInSnakeCase can store valid name for a programming language
         */
        Map<String, Schema> properties = schema.getProperties();
        Map<String, CodegenProperty> requiredVarsMap = new HashMap<>();
        List<String> requiredPropertyNames = schema.getRequired();
        if (requiredPropertyNames == null) {
            return;
        }
        for (String requiredPropertyName: requiredPropertyNames) {
            // required property is defined in properties, value is that CodegenProperty
            String usedRequiredPropertyName = handleSpecialCharacters(requiredPropertyName);
            if (properties != null && properties.containsKey(requiredPropertyName)) {
                // get cp from property
                boolean found = false;
                for (CodegenProperty cp: property.getVars()) {
                    if (cp.baseName.equals(requiredPropertyName)) {
                        found = true;
                        requiredVarsMap.put(requiredPropertyName, cp);
                        break;
                    }
                }
                if (found == false) {
                    throw new RuntimeException("Property " + requiredPropertyName + " is missing from getVars");
                }
            } else if (schema.getAdditionalProperties() instanceof Boolean && Boolean.FALSE.equals(schema.getAdditionalProperties())) {
                // TODO add processing for requiredPropertyName
                // required property is not defined in properties, and additionalProperties is false, value is null
                requiredVarsMap.put(usedRequiredPropertyName, null);
            } else {
                // required property is not defined in properties, and additionalProperties is true or unset value is CodegenProperty made from empty schema
                // required property is not defined in properties, and additionalProperties is schema, value is CodegenProperty made from schema
                if (supportsAdditionalPropertiesWithComposedSchema && !disallowAdditionalPropertiesIfNotPresent) {
                    CodegenProperty cp;
                    if (schema.getAdditionalProperties() == null) {
                        // additionalProperties is null
                        cp = fromProperty(usedRequiredPropertyName, new Schema(), true, true);
                    } else if (schema.getAdditionalProperties() instanceof Boolean && Boolean.TRUE.equals(schema.getAdditionalProperties())) {
                        // additionalProperties is True
                        cp = fromProperty(requiredPropertyName, new Schema(), true, true);
                    } else {
                        // additionalProperties is schema
                        cp = fromProperty(requiredPropertyName, (Schema) schema.getAdditionalProperties(), true, true);
                    }
                    requiredVarsMap.put(usedRequiredPropertyName, cp);
                }
            }
        }
        if (!requiredVarsMap.isEmpty()) {
            property.setRequiredVarsMap(requiredVarsMap);
        }
    }

    protected void addVarsRequiredVarsAdditionalProps(Schema schema, IJsonSchemaValidationProperties property) {
        setAddProps(schema, property);
        Set<String> mandatory = schema.getRequired() == null ? Collections.emptySet()
                : new TreeSet<>(schema.getRequired());
        addVars(property, property.getVars(), schema.getProperties(), mandatory);
        addRequiredVarsMap(schema, property);
    }

    protected String getItemsName(Schema containingSchema, String containingSchemaName) {
        // fromProperty use case
        if (containingSchema.getExtensions() != null && containingSchema.getExtensions().get("x-item-name") != null) {
            return containingSchema.getExtensions().get("x-item-name").toString();
        }
        return toVarName(containingSchemaName);
    }

    protected String getAdditionalPropertiesName() {
        return "additional_properties";
    }
    private void addJsonSchemaForBodyRequestInCaseItsNotPresent(CodegenParameter codegenParameter, RequestBody body) {
        if (codegenParameter.jsonSchema == null)
            codegenParameter.jsonSchema = Json.pretty(body);
    }

    protected void addOption(String key, String description, String defaultValue) {
        addOption(key, description, defaultValue, null);
    }

    protected void addOption(String key, String description, String defaultValue, Map<String, String> enumValues) {
        CliOption option = new CliOption(key, description);
        if (defaultValue != null)
            option.defaultValue(defaultValue);
        if (enumValues != null)
            option.setEnum(enumValues);
        cliOptions.add(option);
    }

    protected void updateOption(String key, String defaultValue) {
        for (CliOption cliOption : cliOptions) {
            if (cliOption.getOpt().equals(key)) {
                cliOption.setDefault(defaultValue);
                break;
            }
        }
    }

    protected void removeOption(String key) {
        for (int i = 0; i < cliOptions.size(); i++) {
            if (key.equals(cliOptions.get(i).getOpt())) {
                cliOptions.remove(i);
                break;
            }
        }
    }

    protected void addSwitch(String key, String description, Boolean defaultValue) {
        CliOption option = CliOption.newBoolean(key, description);
        if (defaultValue != null)
            option.defaultValue(defaultValue.toString());
        cliOptions.add(option);
    }

    /**
     * generates OpenAPI specification file in JSON format
     *
     * @param objs map of object
     */
    protected void generateJSONSpecFile(Map<String, Object> objs) {
        OpenAPI openAPI = (OpenAPI) objs.get("openAPI");
        if (openAPI != null) {
            objs.put("openapi-json", SerializerUtils.toJsonString(openAPI));
        }
    }

    /**
     * generates OpenAPI specification file in YAML format
     *
     * @param objs map of object
     */
    public void generateYAMLSpecFile(Map<String, Object> objs) {
        OpenAPI openAPI = (OpenAPI) objs.get("openAPI");
        String yaml = SerializerUtils.toYamlString(openAPI);
        if (yaml != null) {
            objs.put("openapi-yaml", yaml);
        }
    }

    /**
     * checks if the data should be classified as "string" in enum
     * e.g. double in C# needs to be double-quoted (e.g. "2.8") by treating it as a string
     * In the future, we may rename this function to "isEnumString"
     *
     * @param dataType data type
     * @return true if it's a enum string
     */
    public boolean isDataTypeString(String dataType) {
        return "String".equals(dataType);
    }

    @Override
    public List<CodegenServer> fromServers(List<Server> servers) {
        if (servers == null) {
            return Collections.emptyList();
        }
        List<CodegenServer> codegenServers = new LinkedList<>();
        for (Server server : servers) {
            CodegenServer cs = new CodegenServer();
            cs.description = escapeText(server.getDescription());
            cs.url = server.getUrl();
            cs.variables = this.fromServerVariables(server.getVariables());

            if (server.getExtensions() != null) {
                cs.vendorExtensions = server.getExtensions();
            }

            codegenServers.add(cs);
        }
        return codegenServers;
    }

    @Override
    public List<CodegenServerVariable> fromServerVariables(Map<String, ServerVariable> variables) {
        if (variables == null) {
            return Collections.emptyList();
        }

        Map<String, String> variableOverrides = serverVariableOverrides();

        List<CodegenServerVariable> codegenServerVariables = new LinkedList<>();
        for (Entry<String, ServerVariable> variableEntry : variables.entrySet()) {
            CodegenServerVariable codegenServerVariable = new CodegenServerVariable();
            ServerVariable variable = variableEntry.getValue();
            List<String> enums = variable.getEnum();

            codegenServerVariable.defaultValue = variable.getDefault();
            codegenServerVariable.description = escapeText(variable.getDescription());
            codegenServerVariable.enumValues = enums;
            codegenServerVariable.name = variableEntry.getKey();

            if (variable.getExtensions() != null) {
                codegenServerVariable.vendorExtensions = variable.getExtensions();
            }

            // Sets the override value for a server variable pattern.
            // NOTE: OpenAPI Specification doesn't prevent multiple server URLs with variables. If multiple objects have the same
            //       variables pattern, user overrides will apply to _all_ of these patterns. We may want to consider indexed overrides.
            if (variableOverrides != null && !variableOverrides.isEmpty()) {
                String value = variableOverrides.getOrDefault(variableEntry.getKey(), variable.getDefault());
                codegenServerVariable.value = value;

                if (enums != null && !enums.isEmpty() && !enums.contains(value)) {
                    if (LOGGER.isWarnEnabled()) { // prevents calculating StringUtils.join when debug isn't enabled
                        LOGGER.warn("Variable override of '{}' is not listed in the enum of allowed values ({}).", value, StringUtils.join(enums, ","));
                    }
                }
            } else {
                codegenServerVariable.value = variable.getDefault();
            }

            codegenServerVariables.add(codegenServerVariable);
        }
        return codegenServerVariables;
    }

    protected void setParameterNullable(CodegenParameter parameter, CodegenProperty property) {
        if (parameter == null || property == null) {
            return;
        }
        parameter.isNullable = property.isNullable;
    }

    /**
     * Post-process the auto-generated file, e.g. using go-fmt to format the Go code. The file type can be "model-test",
     * "model-doc", "model", "api", "api-test", "api-doc", "supporting-mustache", "supporting-common",
     * "openapi-generator-ignore", "openapi-generator-version"
     * <p>
     * TODO: store these values in enum instead
     *
     * @param file     file to be processed
     * @param fileType file type
     */
    @Override
    public void postProcessFile(File file, String fileType) {
        LOGGER.debug("Post processing file {} ({})", file, fileType);
    }

    /**
     * Boolean value indicating the state of the option for post-processing file using environment variables.
     *
     * @return true if the option is enabled
     */
    @Override
    public boolean isEnablePostProcessFile() {
        return enablePostProcessFile;
    }

    /**
     * Set the boolean value indicating the state of the option for post-processing file using environment variables.
     *
     * @param enablePostProcessFile true to enable post-processing file
     */
    @Override
    public void setEnablePostProcessFile(boolean enablePostProcessFile) {
        this.enablePostProcessFile = enablePostProcessFile;
    }

    /**
     * Get the boolean value indicating the state of the option for updating only changed files
     */
    @Override
    public boolean isEnableMinimalUpdate() {
        return enableMinimalUpdate;
    }

    /**
     * Set the boolean value indicating the state of the option for updating only changed files
     *
     * @param enableMinimalUpdate true to enable minimal update
     */
    @Override
    public void setEnableMinimalUpdate(boolean enableMinimalUpdate) {
        this.enableMinimalUpdate = enableMinimalUpdate;
    }

    /**
     * Indicates whether the codegen configuration should treat documents as strictly defined by the OpenAPI specification.
     *
     * @return true to act strictly upon spec documents, potentially modifying the spec to strictly fit the spec.
     */
    @Override
    public boolean isStrictSpecBehavior() {
        return this.strictSpecBehavior;
    }

    /**
     * Sets the boolean valid indicating whether generation will work strictly against the specification, potentially making
     * minor changes to the input document.
     *
     * @param strictSpecBehavior true if we will behave strictly, false to allow specification documents which pass validation to be loosely interpreted against the spec.
     */
    @Override
    public void setStrictSpecBehavior(final boolean strictSpecBehavior) {
        this.strictSpecBehavior = strictSpecBehavior;
    }

    @Override
    public FeatureSet getFeatureSet() {
        return this.generatorMetadata.getFeatureSet();
    }

    /**
     * Get the boolean value indicating whether to remove enum value prefixes
     */
    @Override
    public boolean isRemoveEnumValuePrefix() {
        return this.removeEnumValuePrefix;
    }

    /**
     * Set the boolean value indicating whether to remove enum value prefixes
     *
     * @param removeEnumValuePrefix true to enable enum value prefix removal
     */
    @Override
    public void setRemoveEnumValuePrefix(final boolean removeEnumValuePrefix) {
        this.removeEnumValuePrefix = removeEnumValuePrefix;
    }

    //// Following methods are related to the "useOneOfInterfaces" feature

    /**
     * Add "x-one-of-name" extension to a given oneOf schema (assuming it has at least 1 oneOf elements)
     *
     * @param s    schema to add the extension to
     * @param name name of the parent oneOf schema
     */
    public void addOneOfNameExtension(ComposedSchema s, String name) {
        if (s.getOneOf() != null && s.getOneOf().size() > 0) {
            s.addExtension("x-one-of-name", name);
        }
    }

    /**
     * Add a given ComposedSchema as an interface model to be generated, assuming it has `oneOf` defined
     *
     * @param cs      ComposedSchema object to create as interface model
     * @param type    name to use for the generated interface model
     * @param openAPI OpenAPI spec that we are using
     */
    public void addOneOfInterfaceModel(ComposedSchema cs, String type, OpenAPI openAPI) {
        if (cs.getOneOf() == null) {
            return;
        }

        CodegenModel cm = new CodegenModel();

        cm.setDiscriminator(createDiscriminator("", cs, openAPI));

        for (Schema o : Optional.ofNullable(cs.getOneOf()).orElse(Collections.emptyList())) {
            if (o.get$ref() == null) {
                if (cm.discriminator != null && o.get$ref() == null) {
                    // OpenAPI spec states that inline objects should not be considered when discriminator is used
                    // https://github.com/OAI/OpenAPI-Specification/blob/master/versions/3.0.2.md#discriminatorObject
                    LOGGER.warn("Ignoring inline object in oneOf definition of {}, since discriminator is used", type);
                } else {
                    LOGGER.warn("Inline models are not supported in oneOf definition right now");
                }
                continue;
            }
            cm.oneOf.add(toModelName(ModelUtils.getSimpleRef(o.get$ref())));
        }
        cm.name = type;
        cm.classname = type;
        cm.vendorExtensions.put("x-is-one-of-interface", true);
        cm.interfaceModels = new ArrayList<>();

        addOneOfInterfaces.add(cm);
    }

    public void addImportsToOneOfInterface(List<Map<String, String>> imports) {
    }
    //// End of methods related to the "useOneOfInterfaces" feature

    protected void modifyFeatureSet(Consumer<FeatureSet.Builder> processor) {
        FeatureSet.Builder builder = getFeatureSet().modify();
        processor.accept(builder);
        this.generatorMetadata = GeneratorMetadata.newBuilder(generatorMetadata)
                .featureSet(builder.build()).build();
    }

    /**
     * An map entry for cached sanitized names.
     */
    private static class SanitizeNameOptions {
        public SanitizeNameOptions(String name, String removeCharRegEx, List<String> exceptions) {
            this.name = name;
            this.removeCharRegEx = removeCharRegEx;
            if (exceptions != null) {
                this.exceptions = Collections.unmodifiableList(exceptions);
            } else {
                this.exceptions = Collections.emptyList();
            }
        }

        public String getName() {
            return name;
        }

        public String getRemoveCharRegEx() {
            return removeCharRegEx;
        }

        public List<String> getExceptions() {
            return exceptions;
        }

        private final String name;
        private final String removeCharRegEx;
        private final List<String> exceptions;

        @Override
        public boolean equals(Object o) {
            if (this == o) return true;
            if (o == null || getClass() != o.getClass()) return false;
            SanitizeNameOptions that = (SanitizeNameOptions) o;
            return Objects.equals(getName(), that.getName()) &&
                    Objects.equals(getRemoveCharRegEx(), that.getRemoveCharRegEx()) &&
                    Objects.equals(getExceptions(), that.getExceptions());
        }

        @Override
        public int hashCode() {
            return Objects.hash(getName(), getRemoveCharRegEx(), getExceptions());
        }
    }

    /**
     * This method has been kept to keep the introduction of ModelUtils.isAnyType as a non-breaking change
     * this way, existing forks of our generator can continue to use this method
     * TODO in 6.0.0 replace this method with ModelUtils.isAnyType
     * Return true if the schema value can be any type, i.e. it can be
     * the null value, integer, number, string, object or array.
     * One use case is when the "type" attribute in the OAS schema is unspecified.
     *
     * Examples:
     *
     *     arbitraryTypeValue:
     *       description: This is an arbitrary type schema.
     *         It is not a free-form object.
     *         The value can be any type except the 'null' value.
     *     arbitraryTypeNullableValue:
     *       description: This is an arbitrary type schema.
     *         It is not a free-form object.
     *         The value can be any type, including the 'null' value.
     *       nullable: true
     *
     * @param schema the OAS schema.
     * @return true if the schema value can be an arbitrary type.
     */
    public boolean isAnyTypeSchema(Schema schema) {
        if (schema == null) {
            once(LOGGER).error("Schema cannot be null in isAnyTypeSchema check");
            return false;
        }

        if (isFreeFormObject(schema)) {
            // make sure it's not free form object
            return false;
        }

        if (schema.getClass().equals(Schema.class) && schema.get$ref() == null && schema.getType() == null &&
                (schema.getProperties() == null || schema.getProperties().isEmpty()) &&
                schema.getAdditionalProperties() == null && schema.getNot() == null &&
                schema.getEnum() == null) {
            return true;
            // If and when type arrays are supported in a future OAS specification,
            // we could return true if the type array includes all possible JSON schema types.
        }
        return false;
    }

    /**
     * Check to see if the schema is a free form object.
     *
     * A free form object is an object (i.e. 'type: object' in a OAS document) that:
     * 1) Does not define properties, and
     * 2) Is not a composed schema (no anyOf, oneOf, allOf), and
     * 3) additionalproperties is not defined, or additionalproperties: true, or additionalproperties: {}.
     *
     * Examples:
     *
     * components:
     *   schemas:
     *     arbitraryObject:
     *       type: object
     *       description: This is a free-form object.
     *         The value must be a map of strings to values. The value cannot be 'null'.
     *         It cannot be array, string, integer, number.
     *     arbitraryNullableObject:
     *       type: object
     *       description: This is a free-form object.
     *         The value must be a map of strings to values. The value can be 'null',
     *         It cannot be array, string, integer, number.
     *       nullable: true
     *     arbitraryTypeValue:
     *       description: This is NOT a free-form object.
     *         The value can be any type except the 'null' value.
     *
     * @param schema potentially containing a '$ref'
     * @return true if it's a free-form object
     */
    protected boolean isFreeFormObject(Schema schema) {
        // TODO remove this method and replace all usages with ModelUtils.isFreeFormObject
        return ModelUtils.isFreeFormObject(this.openAPI, schema);
    }

    /**
     * Returns the additionalProperties Schema for the specified input schema.
     * <p>
     * The additionalProperties keyword is used to control the handling of additional, undeclared
     * properties, that is, properties whose names are not listed in the properties keyword.
     * The additionalProperties keyword may be either a boolean or an object.
     * If additionalProperties is a boolean and set to false, no additional properties are allowed.
     * By default when the additionalProperties keyword is not specified in the input schema,
     * any additional properties are allowed. This is equivalent to setting additionalProperties
     * to the boolean value True or setting additionalProperties: {}
     *
     * @param schema the input schema that may or may not have the additionalProperties keyword.
     * @return the Schema of the additionalProperties. The null value is returned if no additional
     * properties are allowed.
     */
    protected Schema getAdditionalProperties(Schema schema) {
        return ModelUtils.getAdditionalProperties(openAPI, schema);
    }

    /**
     * Check if the given MIME is a JSON MIME.
     * JSON MIME examples:
     * application/json
     * application/json; charset=UTF8
     * APPLICATION/JSON
     *
     * @param mime MIME string
     * @return true if the input matches the JSON MIME
     */
    protected static boolean isJsonMimeType(String mime) {
        return mime != null && (JSON_MIME_PATTERN.matcher(mime).matches());
    }

    /**
     * Check if the given MIME is a JSON Vendor MIME.
     * JSON MIME examples:
     * application/vnd.mycompany+json
     * application/vnd.mycompany.resourceA.version1+json
     *
     * @param mime MIME string
     * @return true if the input matches the JSON vendor MIME
     */
    protected static boolean isJsonVendorMimeType(String mime) {
        return mime != null && JSON_VENDOR_MIME_PATTERN.matcher(mime).matches();
    }

    /**
     * Builds OAPI 2.0 collectionFormat value based on style and explode values
     * for the {@link CodegenParameter}.
     *
     * @param codegenParameter parameter
     * @return string for a collectionFormat.
     */
    protected String getCollectionFormat(CodegenParameter codegenParameter) {
        if ("form".equals(codegenParameter.style)) {
            // Ref: https://github.com/OAI/OpenAPI-Specification/blob/master/versions/3.0.1.md#style-values
            if (codegenParameter.isExplode) {
                return "multi";
            } else {
                return "csv";
            }
        } else if ("simple".equals(codegenParameter.style)) {
            return "csv";
        } else if ("pipeDelimited".equals(codegenParameter.style)) {
            return "pipes";
        } else if ("spaceDelimited".equals(codegenParameter.style)) {
            return "ssv";
        } else {
            // Doesn't map to any of the collectionFormat strings
            return null;
        }
    }

    private CodegenComposedSchemas getComposedSchemas(Schema schema) {
        if (!(schema instanceof ComposedSchema) && schema.getNot() == null) {
            return null;
        }
        Schema notSchema = schema.getNot();
        CodegenProperty notProperty = null;
        if (notSchema != null) {
            notProperty = fromProperty("not_schema", notSchema, false);
        }
        List<CodegenProperty> allOf = new ArrayList<>();
        List<CodegenProperty> oneOf = new ArrayList<>();
        List<CodegenProperty> anyOf = new ArrayList<>();
        if (schema instanceof ComposedSchema) {
            ComposedSchema cs = (ComposedSchema) schema;
            allOf = getComposedProperties(cs.getAllOf(), "all_of");
            oneOf = getComposedProperties(cs.getOneOf(), "one_of");
            anyOf = getComposedProperties(cs.getAnyOf(), "any_of");
        }
        return new CodegenComposedSchemas(
                allOf,
                oneOf,
                anyOf,
                notProperty
        );
    }

    private List<CodegenProperty> getComposedProperties(List<Schema> xOfCollection, String collectionName) {
        if (xOfCollection == null) {
            return null;
        }
        List<CodegenProperty> xOf = new ArrayList<>();
        Set<String> dataTypeSet = new HashSet<>(); // to keep track of dataType
        int i = 0;
        for (Schema xOfSchema : xOfCollection) {
            CodegenProperty cp = fromProperty(collectionName + "_" + i, xOfSchema, false);
            xOf.add(cp);
            i += 1;

            if (dataTypeSet.contains(cp.dataType)) {
                // add "x-duplicated-data-type" to indicate if the dataType already occurs before
                // in other sub-schemas of allOf/anyOf/oneOf
                cp.vendorExtensions.putIfAbsent("x-duplicated-data-type", true);
            } else {
                dataTypeSet.add(cp.dataType);
            }
        }
        return xOf;
    }

    @Override
    public String defaultTemplatingEngine() {
        return "mustache";
    }

    @Override
    public GeneratorLanguage generatorLanguage() {
        return GeneratorLanguage.JAVA;
    }

    @Override
    public String generatorLanguageVersion() {
        return null;
    }

    @Override
    public List<VendorExtension> getSupportedVendorExtensions() {
        return new ArrayList<>();
    }

    @Override
    public boolean getUseInlineModelResolver() { return true; }

    @Override
    public boolean getUseOpenAPINormalizer() { return true; }

    /*
    A function to convert yaml or json ingested strings like property names
    And convert special characters like newline, tab, carriage return
    Into strings that can be rendered in the language that the generator will output to
    */
    protected String handleSpecialCharacters(String name) { return name; }

    /**
     * Used to ensure that null or Schema is returned given an input Boolean/Schema/null
     * This will be used in openapi 3.1.0 spec processing to ensure that Booleans become Schemas
     * Because our generators only understand Schemas
     * Note: use getIsBooleanSchemaTrue or getIsBooleanSchemaFalse on the IJsonSchemaValidationProperties
     * if you need to be able to detect if the original schema's value was true or false
     *
     * @param schema the input Boolean or Schema data to convert to a Schema
     * @return Schema the input data converted to a Schema if possible
     */
    protected Schema getSchemaFromBooleanOrSchema(Object schema) {
        if (schema == null) {
            return null;
        } else if (schema instanceof Boolean) {
            if (Boolean.TRUE.equals(schema)) {
                return trueSchema;
            } else if (Boolean.FALSE.equals(schema)) {
                return falseSchema;
            }
            // null case
            return null;
        } else if (schema instanceof Schema) {
            return (Schema) schema;
        } else {
            throw new IllegalArgumentException("Invalid schema type; type must be Boolean or Schema");
        }
    }
}<|MERGE_RESOLUTION|>--- conflicted
+++ resolved
@@ -3531,7 +3531,10 @@
         discriminator.setPropertyBaseName(sourceDiscriminator.getPropertyName());
         discriminator.setPropertyGetter(toGetter(discriminator.getPropertyName()));
 
-<<<<<<< HEAD
+        if (sourceDiscriminator.getExtensions() != null) {
+            discriminator.setVendorExtensions(sourceDiscriminator.getExtensions());
+        }
+
         // FIXME: there are other ways to define the type of the discriminator property (inline
         //  for example). Handling those scenarios is too complicated for me, I'm leaving it for
         //  the future..
@@ -3542,14 +3545,6 @@
                 .map(ModelUtils::getSimpleRef)
                 .orElseGet(() -> typeMapping.get("string"));
         discriminator.setPropertyType(propertyType);
-=======
-        if (sourceDiscriminator.getExtensions() != null) {
-            discriminator.setVendorExtensions(sourceDiscriminator.getExtensions());
-        }
-
-        // FIXME: for now, we assume that the discriminator property is String
-        discriminator.setPropertyType(typeMapping.get("string"));
->>>>>>> b465d888
 
         // check to see if the discriminator property is an enum string
         if (schema.getProperties() != null &&
