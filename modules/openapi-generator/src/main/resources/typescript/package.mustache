--- conflicted
+++ resolved
@@ -61,13 +61,8 @@
     {{/frameworks}}
     {{#platforms}}
       {{#node}}
-<<<<<<< HEAD
     "@types/node": "^16.18.126",
-    "form-data": "^2.5.0",
-=======
-    "@types/node": "*",
     "form-data": "^4.0.4",
->>>>>>> e1aed293
       {{/node}}
     {{/platforms}}
     {{#useRxJS}}
