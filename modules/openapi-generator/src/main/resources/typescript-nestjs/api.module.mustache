<<<<<<< HEAD
import { DynamicModule, Module, Global } from '@nestjs/common';
import { HttpService, HttpModule, HttpModuleOptions } from '@nestjs/axios';
=======
{{#useAxiosHttpModule}}
import { DynamicModule, Module, Global } from '@nestjs/common';
import { HttpModule, HttpService } from '@nestjs/axios';
{{/useAxiosHttpModule}}
{{^useAxiosHttpModule}}
import { DynamicModule, HttpService, HttpModule, Module, Global } from '@nestjs/common';
{{/useAxiosHttpModule}}
>>>>>>> 0a69f115
import { Configuration } from './configuration';


{{#apiInfo}}
{{#apis}}
import { {{classname}} } from './{{importPath}}';
{{/apis}}
{{/apiInfo}}

@Global()
@Module({
  imports:      [ ],
  exports:      [
    {{#apiInfo}}{{#apis}}{{classname}}{{^-last}},
    {{/-last}}{{/apis}}{{/apiInfo}}
  ],
  providers: [
    {{#apiInfo}}{{#apis}}{{classname}}{{^-last}},
    {{/-last}}{{/apis}}{{/apiInfo}}
  ]
})
export class ApiModule {
    public static forRoot(configurationFactory: () => Configuration): DynamicModule {
        return {
            module: ApiModule,
            providers: [ { provide: Configuration, useFactory: configurationFactory } ],
            imports: [
              HttpModule.registerAsync({
              useFactory: configurationFactory().httpModuleOptionsFactory
            })
      ],
      exports: [HttpModule]
        };
    }

    constructor( httpService: HttpService) { }
}<|MERGE_RESOLUTION|>--- conflicted
+++ resolved
@@ -1,7 +1,3 @@
-<<<<<<< HEAD
-import { DynamicModule, Module, Global } from '@nestjs/common';
-import { HttpService, HttpModule, HttpModuleOptions } from '@nestjs/axios';
-=======
 {{#useAxiosHttpModule}}
 import { DynamicModule, Module, Global } from '@nestjs/common';
 import { HttpModule, HttpService } from '@nestjs/axios';
@@ -9,7 +5,6 @@
 {{^useAxiosHttpModule}}
 import { DynamicModule, HttpService, HttpModule, Module, Global } from '@nestjs/common';
 {{/useAxiosHttpModule}}
->>>>>>> 0a69f115
 import { Configuration } from './configuration';
 
 
