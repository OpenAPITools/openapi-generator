--- conflicted
+++ resolved
@@ -19,12 +19,9 @@
     reason = NULL,
     body = NULL,
     headers = NULL,
-<<<<<<< HEAD
     {{#errorObjectType}}
     errorObject = NULL,
     {{/errorObjectType}}
-
-=======
     #' Initialize a new ApiException class.
     #'
     #' @description
@@ -34,7 +31,6 @@
     #' @param reason Reason of the ApiException.
     #' @param http_response HTTP response object.
     #' @export
->>>>>>> 012f9089
     initialize = function(status = NULL, reason = NULL, http_response = NULL) {
       if (!is.null(http_response)) {
         self$status <- http_response$status_code
