# coding: utf-8

{{>partial_header}}

import datetime
from dateutil.parser import parse
from enum import Enum
import json
import mimetypes
import os
import re
import tempfile

from urllib.parse import quote
<<<<<<< HEAD
from typing import Tuple, Optional, List, Dict
from pydantic import SecretStr

=======
from typing import Tuple, Optional, List, Dict, Union
>>>>>>> 1586c698
{{#tornado}}
import tornado.gen
{{/tornado}}

from {{packageName}}.configuration import Configuration
from {{packageName}}.api_response import ApiResponse, T as ApiResponseT
import {{modelPackage}}
from {{packageName}} import rest
from {{packageName}}.exceptions import (
    ApiValueError,
    ApiException,
    BadRequestException,
    UnauthorizedException,
    ForbiddenException,
    NotFoundException,
    ServiceException
)

RequestSerialized = Tuple[str, str, Dict[str, str], Optional[str], List[str]]

class ApiClient:
    """Generic API client for OpenAPI client library builds.

    OpenAPI generic API client. This client handles the client-
    server communication, and is invariant across implementations. Specifics of
    the methods and models for each application are generated from the OpenAPI
    templates.

    :param configuration: .Configuration object for this client
    :param header_name: a header to pass when making calls to the API.
    :param header_value: a header value to pass when making calls to
        the API.
    :param cookie: a cookie to include in the header when making calls
        to the API
    """

    PRIMITIVE_TYPES = (float, bool, bytes, str, int)
    NATIVE_TYPES_MAPPING = {
        'int': int,
        'long': int, # TODO remove as only py3 is supported?
        'float': float,
        'str': str,
        'bool': bool,
        'date': datetime.date,
        'datetime': datetime.datetime,
        'object': object,
    }
    _pool = None

    def __init__(
        self,
        configuration=None,
        header_name=None,
        header_value=None,
        cookie=None
    ) -> None:
        # use default configuration if none is provided
        if configuration is None:
            configuration = Configuration.get_default()
        self.configuration = configuration

        self.rest_client = rest.RESTClientObject(configuration)
        self.default_headers = {}
        if header_name is not None:
            self.default_headers[header_name] = header_value
        self.cookie = cookie
        # Set default User-Agent.
        self.user_agent = '{{{httpUserAgent}}}{{^httpUserAgent}}OpenAPI-Generator/{{{packageVersion}}}/python{{/httpUserAgent}}'
        self.client_side_validation = configuration.client_side_validation

{{#asyncio}}
    async def __aenter__(self):
        return self

    async def __aexit__(self, exc_type, exc_value, traceback):
        await self.close()

    async def close(self):
        await self.rest_client.close()
{{/asyncio}}
{{^asyncio}}
    def __enter__(self):
        return self

    def __exit__(self, exc_type, exc_value, traceback):
        pass
{{/asyncio}}

    @property
    def user_agent(self):
        """User agent for this API client"""
        return self.default_headers['User-Agent']

    @user_agent.setter
    def user_agent(self, value):
        self.default_headers['User-Agent'] = value

    def set_default_header(self, header_name, header_value):
        self.default_headers[header_name] = header_value


    _default = None

    @classmethod
    def get_default(cls):
        """Return new instance of ApiClient.

        This method returns newly created, based on default constructor,
        object of ApiClient class or returns a copy of default
        ApiClient.

        :return: The ApiClient object.
        """
        if cls._default is None:
            cls._default = ApiClient()
        return cls._default

    @classmethod
    def set_default(cls, default):
        """Set default instance of ApiClient.

        It stores default ApiClient.

        :param default: object of ApiClient.
        """
        cls._default = default

    def param_serialize(
        self,
        method,
        resource_path,
        path_params=None,
        query_params=None,
        header_params=None,
        body=None,
        post_params=None,
        files=None, auth_settings=None,
        collection_formats=None,
        _host=None,
        _request_auth=None
    ) -> RequestSerialized:

        """Builds the HTTP request params needed by the request.
        :param method: Method to call.
        :param resource_path: Path to method endpoint.
        :param path_params: Path parameters in the url.
        :param query_params: Query parameters in the url.
        :param header_params: Header parameters to be
            placed in the request header.
        :param body: Request body.
        :param post_params dict: Request post form parameters,
            for `application/x-www-form-urlencoded`, `multipart/form-data`.
        :param auth_settings list: Auth Settings names for the request.
        :param files dict: key -> filename, value -> filepath,
            for `multipart/form-data`.
        :param collection_formats: dict of collection formats for path, query,
            header, and post parameters.
        :param _request_auth: set to override the auth_settings for an a single
                              request; this effectively ignores the authentication
                              in the spec for a single request.
        :return: tuple of form (path, http_method, query_params, header_params,
            body, post_params, files)
        """

        config = self.configuration

        # header parameters
        header_params = header_params or {}
        header_params.update(self.default_headers)
        if self.cookie:
            header_params['Cookie'] = self.cookie
        if header_params:
            header_params = self.sanitize_for_serialization(header_params)
            header_params = dict(
                self.parameters_to_tuples(header_params,collection_formats)
            )

        # path parameters
        if path_params:
            path_params = self.sanitize_for_serialization(path_params)
            path_params = self.parameters_to_tuples(
                path_params,
                collection_formats
            )
            for k, v in path_params:
                # specified safe chars, encode everything
                resource_path = resource_path.replace(
                    '{%s}' % k,
                    quote(str(v), safe=config.safe_chars_for_path_param)
                )

        # post parameters
        if post_params or files:
            post_params = post_params if post_params else []
            post_params = self.sanitize_for_serialization(post_params)
            post_params = self.parameters_to_tuples(
                post_params,
                collection_formats
            )
            if files:
                post_params.extend(self.files_parameters(files))

        # auth setting
        self.update_params_for_auth(
            header_params,
            query_params,
            auth_settings,
            resource_path,
            method,
            body,
            request_auth=_request_auth
        )

        # body
        if body:
            body = self.sanitize_for_serialization(body)

        # request url
        if _host is None:
            url = self.configuration.host + resource_path
        else:
            # use server/host defined in path or operation instead
            url = _host + resource_path

        # query parameters
        if query_params:
            query_params = self.sanitize_for_serialization(query_params)
            url_query = self.parameters_to_url_query(
                query_params,
                collection_formats
            )
            url += "?" + url_query

        return method, url, header_params, body, post_params


    {{#tornado}}
    @tornado.gen.coroutine
    {{/tornado}}
    {{#asyncio}}async {{/asyncio}}def call_api(
        self,
        method,
        url,
        header_params=None,
        body=None,
        post_params=None,
        _request_timeout=None
    ) -> rest.RESTResponse:
        """Makes the HTTP request (synchronous)
        :param method: Method to call.
        :param url: Path to method endpoint.
        :param header_params: Header parameters to be
            placed in the request header.
        :param body: Request body.
        :param post_params dict: Request post form parameters,
            for `application/x-www-form-urlencoded`, `multipart/form-data`.
        :param _request_timeout: timeout setting for this request.
        :return: RESTResponse
        """

        try:
            # perform request and return response
            response_data = {{#asyncio}}await {{/asyncio}}{{#tornado}}yield {{/tornado}}self.rest_client.request(
                method, url,
                headers=header_params,
                body=body, post_params=post_params,
                _request_timeout=_request_timeout
            )

        except ApiException as e:
            raise e

        return response_data

    def response_deserialize(
        self,
        response_data: rest.RESTResponse,
        response_types_map: Optional[Dict[str, ApiResponseT]]=None
    ) -> ApiResponse[ApiResponseT]:
        """Deserializes response into an object.
        :param response_data: RESTResponse object to be deserialized.
        :param response_types_map: dict of response types.
        :return: ApiResponse
        """

        msg = "RESTResponse.read() must be called before passing it to response_deserialize()"
        assert response_data.data is not None, msg

        response_type = response_types_map.get(str(response_data.status), None)
        if not response_type and isinstance(response_data.status, int) and 100 <= response_data.status <= 599:
            # if not found, look for '1XX', '2XX', etc.
            response_type = response_types_map.get(str(response_data.status)[0] + "XX", None)

        # deserialize response data
        response_text = None
        return_data = None
        try:
            if response_type == "bytearray":
                return_data = response_data.data
            elif response_type == "file":
                return_data = self.__deserialize_file(response_data)
            elif response_type is not None:
                match = None
                content_type = response_data.getheader('content-type')
                if content_type is not None:
                    match = re.search(r"charset=([a-zA-Z\-\d]+)[\s;]?", content_type)
                encoding = match.group(1) if match else "utf-8"
                response_text = response_data.data.decode(encoding)
                if response_type in ["bytearray", "str"]:
                    return_data = self.__deserialize_primitive(response_text, response_type)
                else:
                    return_data = self.deserialize(response_text, response_type)
        finally:
            if not 200 <= response_data.status <= 299:
                raise ApiException.from_response(
                    http_resp=response_data,
                    body=response_text,
                    data=return_data,
                )

        return ApiResponse(
            status_code = response_data.status,
            data = return_data,
            headers = response_data.getheaders(),
            raw_data = response_data.data
        )

    def sanitize_for_serialization(self, obj):
        """Builds a JSON POST object.

        If obj is None, return None.
        If obj is SecretStr, return obj.get_secret_value()
        If obj is str, int, long, float, bool, return directly.
        If obj is datetime.datetime, datetime.date
            convert to string in iso8601 format.
        If obj is list, sanitize each element in the list.
        If obj is dict, return the dict.
        If obj is OpenAPI model, return the properties dict.

        :param obj: The data to serialize.
        :return: The serialized form of data.
        """
        if obj is None:
            return None
        elif isinstance(obj, SecretStr):
            return obj.get_secret_value()
        elif isinstance(obj, self.PRIMITIVE_TYPES):
            return obj
        elif isinstance(obj, list):
            return [
                self.sanitize_for_serialization(sub_obj) for sub_obj in obj
            ]
        elif isinstance(obj, tuple):
            return tuple(
                self.sanitize_for_serialization(sub_obj) for sub_obj in obj
            )
        elif isinstance(obj, (datetime.datetime, datetime.date)):
            return obj.isoformat()

        elif isinstance(obj, dict):
            obj_dict = obj
        else:
            # Convert model obj to dict except
            # attributes `openapi_types`, `attribute_map`
            # and attributes which value is not None.
            # Convert attribute name to json key in
            # model definition for request.
            if hasattr(obj, 'to_dict') and callable(getattr(obj, 'to_dict')):
                obj_dict = obj.to_dict()
            else:
                obj_dict = obj.__dict__

        return {
            key: self.sanitize_for_serialization(val)
            for key, val in obj_dict.items()
        }

    def deserialize(self, response_text, response_type):
        """Deserializes response into an object.

        :param response: RESTResponse object to be deserialized.
        :param response_type: class literal for
            deserialized object, or string of class name.

        :return: deserialized object.
        """

        # fetch data from response object
        try:
            data = json.loads(response_text)
        except ValueError:
            data = response_text

        return self.__deserialize(data, response_type)

    def __deserialize(self, data, klass):
        """Deserializes dict, list, str into an object.

        :param data: dict, list or str.
        :param klass: class literal, or string of class name.

        :return: object.
        """
        if data is None:
            return None

        if isinstance(klass, str):
            if klass.startswith('List['):
                m = re.match(r'List\[(.*)]', klass)
                assert m is not None, "Malformed List type definition"
                sub_kls = m.group(1)
                return [self.__deserialize(sub_data, sub_kls)
                        for sub_data in data]

            if klass.startswith('Dict['):
                m = re.match(r'Dict\[([^,]*), (.*)]', klass)
                assert m is not None, "Malformed Dict type definition"
                sub_kls = m.group(2)
                return {k: self.__deserialize(v, sub_kls)
                        for k, v in data.items()}

            # convert str to class
            if klass in self.NATIVE_TYPES_MAPPING:
                klass = self.NATIVE_TYPES_MAPPING[klass]
            else:
                klass = getattr({{modelPackage}}, klass)

        if klass in self.PRIMITIVE_TYPES:
            return self.__deserialize_primitive(data, klass)
        elif klass == object:
            return self.__deserialize_object(data)
        elif klass == datetime.date:
            return self.__deserialize_date(data)
        elif klass == datetime.datetime:
            return self.__deserialize_datetime(data)
        elif issubclass(klass, Enum):
            return self.__deserialize_enum(data, klass)
        else:
            return self.__deserialize_model(data, klass)

    def parameters_to_tuples(self, params, collection_formats):
        """Get parameters as list of tuples, formatting collections.

        :param params: Parameters as dict or list of two-tuples
        :param dict collection_formats: Parameter collection formats
        :return: Parameters as list of tuples, collections formatted
        """
        new_params: List[Tuple[str, str]] = []
        if collection_formats is None:
            collection_formats = {}
        for k, v in params.items() if isinstance(params, dict) else params:
            if k in collection_formats:
                collection_format = collection_formats[k]
                if collection_format == 'multi':
                    new_params.extend((k, value) for value in v)
                else:
                    if collection_format == 'ssv':
                        delimiter = ' '
                    elif collection_format == 'tsv':
                        delimiter = '\t'
                    elif collection_format == 'pipes':
                        delimiter = '|'
                    else:  # csv is the default
                        delimiter = ','
                    new_params.append(
                        (k, delimiter.join(str(value) for value in v)))
            else:
                new_params.append((k, v))
        return new_params

    def parameters_to_url_query(self, params, collection_formats):
        """Get parameters as list of tuples, formatting collections.

        :param params: Parameters as dict or list of two-tuples
        :param dict collection_formats: Parameter collection formats
        :return: URL query string (e.g. a=Hello%20World&b=123)
        """
        new_params: List[Tuple[str, str]] = []
        if collection_formats is None:
            collection_formats = {}
        for k, v in params.items() if isinstance(params, dict) else params:
            if isinstance(v, bool):
                v = str(v).lower()
            if isinstance(v, (int, float)):
                v = str(v)
            if isinstance(v, dict):
                v = json.dumps(v)

            if k in collection_formats:
                collection_format = collection_formats[k]
                if collection_format == 'multi':
                    new_params.extend((k, str(value)) for value in v)
                else:
                    if collection_format == 'ssv':
                        delimiter = ' '
                    elif collection_format == 'tsv':
                        delimiter = '\t'
                    elif collection_format == 'pipes':
                        delimiter = '|'
                    else:  # csv is the default
                        delimiter = ','
                    new_params.append(
                        (k, delimiter.join(quote(str(value)) for value in v))
                    )
            else:
                new_params.append((k, quote(str(v))))

        return "&".join(["=".join(map(str, item)) for item in new_params])

    def files_parameters(self, files: Dict[str, Union[str, bytes]]):
        """Builds form parameters.

        :param files: File parameters.
        :return: Form parameters with files.
        """
        params = []
        for k, v in files.items():
            if isinstance(v, str):
                with open(v, 'rb') as f:
                    filename = os.path.basename(f.name)
                    filedata = f.read()
            elif isinstance(v, bytes):
                filename = k
                filedata = v
            else:
                raise ValueError("Unsupported file value")
            mimetype = (
                mimetypes.guess_type(filename)[0]
                or 'application/octet-stream'
            )
            params.append(
                tuple([k, tuple([filename, filedata, mimetype])])
            )
        return params

    def select_header_accept(self, accepts: List[str]) -> Optional[str]:
        """Returns `Accept` based on an array of accepts provided.

        :param accepts: List of headers.
        :return: Accept (e.g. application/json).
        """
        if not accepts:
            return None

        for accept in accepts:
            if re.search('json', accept, re.IGNORECASE):
                return accept

        return accepts[0]

    def select_header_content_type(self, content_types):
        """Returns `Content-Type` based on an array of content_types provided.

        :param content_types: List of content-types.
        :return: Content-Type (e.g. application/json).
        """
        if not content_types:
            return None

        for content_type in content_types:
            if re.search('json', content_type, re.IGNORECASE):
                return content_type

        return content_types[0]

    def update_params_for_auth(
        self,
        headers,
        queries,
        auth_settings,
        resource_path,
        method,
        body,
        request_auth=None
    ) -> None:
        """Updates header and query params based on authentication setting.

        :param headers: Header parameters dict to be updated.
        :param queries: Query parameters tuple list to be updated.
        :param auth_settings: Authentication setting identifiers list.
        :resource_path: A string representation of the HTTP request resource path.
        :method: A string representation of the HTTP request method.
        :body: A object representing the body of the HTTP request.
        The object type is the return value of sanitize_for_serialization().
        :param request_auth: if set, the provided settings will
                             override the token in the configuration.
        """
        if not auth_settings:
            return

        if request_auth:
            self._apply_auth_params(
                headers,
                queries,
                resource_path,
                method,
                body,
                request_auth
            )
        else:
            for auth in auth_settings:
                auth_setting = self.configuration.auth_settings().get(auth)
                if auth_setting:
                    self._apply_auth_params(
                        headers,
                        queries,
                        resource_path,
                        method,
                        body,
                        auth_setting
                    )

    def _apply_auth_params(
        self,
        headers,
        queries,
        resource_path,
        method,
        body,
        auth_setting
    ) -> None:
        """Updates the request parameters based on a single auth_setting

        :param headers: Header parameters dict to be updated.
        :param queries: Query parameters tuple list to be updated.
        :resource_path: A string representation of the HTTP request resource path.
        :method: A string representation of the HTTP request method.
        :body: A object representing the body of the HTTP request.
        The object type is the return value of sanitize_for_serialization().
        :param auth_setting: auth settings for the endpoint
        """
        if auth_setting['in'] == 'cookie':
            headers['Cookie'] = auth_setting['value']
        elif auth_setting['in'] == 'header':
            if auth_setting['type'] != 'http-signature':
                headers[auth_setting['key']] = auth_setting['value']
            {{#hasHttpSignatureMethods}}
            else:
                # The HTTP signature scheme requires multiple HTTP headers
                # that are calculated dynamically.
                signing_info = self.configuration.signing_info
                auth_headers = signing_info.get_http_signature_headers(
                resource_path, method, headers, body, queries)
                headers.update(auth_headers)
            {{/hasHttpSignatureMethods}}
        elif auth_setting['in'] == 'query':
            queries.append((auth_setting['key'], auth_setting['value']))
        else:
            raise ApiValueError(
                'Authentication token must be in `query` or `header`'
            )

    def __deserialize_file(self, response):
        """Deserializes body to file

        Saves response body into a file in a temporary folder,
        using the filename from the `Content-Disposition` header if provided.

        handle file downloading
        save response body into a tmp file and return the instance

        :param response:  RESTResponse.
        :return: file path.
        """
        fd, path = tempfile.mkstemp(dir=self.configuration.temp_folder_path)
        os.close(fd)
        os.remove(path)

        content_disposition = response.getheader("Content-Disposition")
        if content_disposition:
            m = re.search(
                r'filename=[\'"]?([^\'"\s]+)[\'"]?',
                content_disposition
            )
            assert m is not None, "Unexpected 'content-disposition' header value"
            filename = m.group(1)
            path = os.path.join(os.path.dirname(path), filename)

        with open(path, "wb") as f:
            f.write(response.data)

        return path

    def __deserialize_primitive(self, data, klass):
        """Deserializes string to primitive type.

        :param data: str.
        :param klass: class literal.

        :return: int, long, float, str, bool.
        """
        try:
            return klass(data)
        except UnicodeEncodeError:
            return str(data)
        except TypeError:
            return data

    def __deserialize_object(self, value):
        """Return an original value.

        :return: object.
        """
        return value

    def __deserialize_date(self, string):
        """Deserializes string to date.

        :param string: str.
        :return: date.
        """
        try:
            return parse(string).date()
        except ImportError:
            return string
        except ValueError:
            raise rest.ApiException(
                status=0,
                reason="Failed to parse `{0}` as date object".format(string)
            )

    def __deserialize_datetime(self, string):
        """Deserializes string to datetime.

        The string should be in iso8601 datetime format.

        :param string: str.
        :return: datetime.
        """
        try:
            return parse(string)
        except ImportError:
            return string
        except ValueError:
            raise rest.ApiException(
                status=0,
                reason=(
                    "Failed to parse `{0}` as datetime object"
                    .format(string)
                )
            )

    def __deserialize_enum(self, data, klass):
        """Deserializes primitive type to enum.

        :param data: primitive type.
        :param klass: class literal.
        :return: enum value.
        """
        try:
            return klass(data)
        except ValueError:
            raise rest.ApiException(
                status=0,
                reason=(
                    "Failed to parse `{0}` as `{1}`"
                    .format(data, klass)
                )
            )

    def __deserialize_model(self, data, klass):
        """Deserializes list or dict to model.

        :param data: dict, list.
        :param klass: class literal.
        :return: model object.
        """

        return klass.from_dict(data)<|MERGE_RESOLUTION|>--- conflicted
+++ resolved
@@ -12,13 +12,10 @@
 import tempfile
 
 from urllib.parse import quote
-<<<<<<< HEAD
-from typing import Tuple, Optional, List, Dict
+
+from typing import Tuple, Optional, List, Dict, Union
 from pydantic import SecretStr
 
-=======
-from typing import Tuple, Optional, List, Dict, Union
->>>>>>> 1586c698
 {{#tornado}}
 import tornado.gen
 {{/tornado}}
