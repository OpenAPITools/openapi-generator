# coding: utf-8

{{>partial_header}}

from datetime import date, datetime  # noqa: F401
import inspect
import os
import pprint
import re
import tempfile

from dateutil.parser import parse
import six

from {{packageName}}.exceptions import (
    ApiKeyError,
    ApiTypeError,
    ApiValueError,
)

none_type = type(None)
if six.PY3:
    import io
    file_type = io.IOBase
    # these are needed for when other modules import str and int from here
    str = str
    int = int
else:
    file_type = file  # noqa: F821
    str_py2 = str
    unicode_py2 = unicode  # noqa: F821
    long_py2 = long  # noqa: F821
    int_py2 = int
    # this requires that the future library is installed
    from builtins import int, str


class OpenApiModel(object):
    """The base class for all OpenAPIModels"""

{{> python-experimental/model_templates/method_set_attribute }}

{{> python-experimental/model_templates/methods_shared }}


class ModelSimple(OpenApiModel):
    """the parent class of models whose type != object in their
    swagger/openapi"""

{{> python-experimental/model_templates/methods_setattr_getattr_normal }}

{{> python-experimental/model_templates/methods_tostr_eq_simple }}


class ModelNormal(OpenApiModel):
    """the parent class of models whose type == object in their
    swagger/openapi"""

{{> python-experimental/model_templates/methods_setattr_getattr_normal }}

{{> python-experimental/model_templates/methods_todict_tostr_eq_shared}}


class ModelComposed(OpenApiModel):
    """the parent class of models whose type == object in their
    swagger/openapi and have oneOf/allOf/anyOf"""

{{> python-experimental/model_templates/methods_setattr_getattr_composed }}

{{> python-experimental/model_templates/methods_todict_tostr_eq_shared}}


COERCION_INDEX_BY_TYPE = {
    ModelComposed: 0,
    ModelNormal: 1,
    ModelSimple: 2,
    none_type: 3,    # The type of 'None'.
    list: 4,
    dict: 5,
    float: 6,
    int: 7,
    bool: 8,
    datetime: 9,
    date: 10,
    str: 11,
    file_type: 12,   # 'file_type' is an alias for the built-in 'file' or 'io.IOBase' type.
<<<<<<< HEAD
    object: 13,      # Any type, i.e. the OAS 'type' attribute is not specified in a schema in a OAS document.
=======
>>>>>>> 025d87d6
}

# these are used to limit what type conversions we try to do
# when we have a valid type already and we want to try converting
# to another type
UPCONVERSION_TYPE_PAIRS = (
    (str, datetime),
    (str, date),
    (list, ModelComposed),
    (dict, ModelComposed),
    (list, ModelNormal),
    (dict, ModelNormal),
    (str, ModelSimple),
    (int, ModelSimple),
    (float, ModelSimple),
    (list, ModelSimple),
)

COERCIBLE_TYPE_PAIRS = {
    False: (  # client instantiation of a model with client data
        # (dict, ModelComposed),
        # (list, ModelComposed),
        # (dict, ModelNormal),
        # (list, ModelNormal),
        # (str, ModelSimple),
        # (int, ModelSimple),
        # (float, ModelSimple),
        # (list, ModelSimple),
        # (str, int),
        # (str, float),
        # (str, datetime),
        # (str, date),
        # (int, str),
        # (float, str),
    ),
    True: (  # server -> client data
        (dict, ModelComposed),
        (list, ModelComposed),
        (dict, ModelNormal),
        (list, ModelNormal),
        (str, ModelSimple),
        (int, ModelSimple),
        (float, ModelSimple),
        (list, ModelSimple),
        # (str, int),
        # (str, float),
        (str, datetime),
        (str, date),
        # (int, str),
        # (float, str),
        (str, file_type),
        (dict, object),
        (list, object),
        (str, object),
        (int, object),
        (float, object),
    ),
}


def get_simple_class(input_value):
    """Returns an input_value's simple class that we will use for type checking
    Python2:
    float and int will return int, where int is the python3 int backport
    str and unicode will return str, where str is the python3 str backport
    Note: float and int ARE both instances of int backport
    Note: str_py2 and unicode_py2 are NOT both instances of str backport

    Args:
        input_value (class/class_instance): the item for which we will return
                                            the simple class
    """
    if isinstance(input_value, type):
        # input_value is a class
        return input_value
    elif isinstance(input_value, tuple):
        return tuple
    elif isinstance(input_value, list):
        return list
    elif isinstance(input_value, dict):
        return dict
    elif isinstance(input_value, none_type):
        return none_type
    elif isinstance(input_value, file_type):
        return file_type
    elif isinstance(input_value, bool):
        # this must be higher than the int check because
        # isinstance(True, int) == True
        return bool
    elif isinstance(input_value, int):
        # for python2 input_value==long_instance -> return int
        # where int is the python3 int backport
        return int
    elif isinstance(input_value, datetime):
        # this must be higher than the date check because
        # isinstance(datetime_instance, date) == True
        return datetime
    elif isinstance(input_value, date):
        return date
    elif (six.PY2 and isinstance(input_value, (str_py2, unicode_py2, str)) or
            isinstance(input_value, str)):
        return str
    return type(input_value)


def check_allowed_values(allowed_values, input_variable_path, input_values):
    """Raises an exception if the input_values are not allowed

    Args:
        allowed_values (dict): the allowed_values dict
        input_variable_path (tuple): the path to the input variable
        input_values (list/str/int/float/date/datetime): the values that we
            are checking to see if they are in allowed_values
    """
    these_allowed_values = list(allowed_values[input_variable_path].values())
    if (isinstance(input_values, list)
            and not set(input_values).issubset(
                set(these_allowed_values))):
        invalid_values = ", ".join(
            map(str, set(input_values) - set(these_allowed_values))),
        raise ApiValueError(
            "Invalid values for `%s` [%s], must be a subset of [%s]" %
            (
                input_variable_path[0],
                invalid_values,
                ", ".join(map(str, these_allowed_values))
            )
        )
    elif (isinstance(input_values, dict)
            and not set(
                input_values.keys()).issubset(set(these_allowed_values))):
        invalid_values = ", ".join(
            map(str, set(input_values.keys()) - set(these_allowed_values)))
        raise ApiValueError(
            "Invalid keys in `%s` [%s], must be a subset of [%s]" %
            (
                input_variable_path[0],
                invalid_values,
                ", ".join(map(str, these_allowed_values))
            )
        )
    elif (not isinstance(input_values, (list, dict))
            and input_values not in these_allowed_values):
        raise ApiValueError(
            "Invalid value for `%s` (%s), must be one of %s" %
            (
                input_variable_path[0],
                input_values,
                these_allowed_values
            )
        )


def check_validations(validations, input_variable_path, input_values):
    """Raises an exception if the input_values are invalid

    Args:
        validations (dict): the validation dictionary
        input_variable_path (tuple): the path to the input variable
        input_values (list/str/int/float/date/datetime): the values that we
            are checking
    """
    current_validations = validations[input_variable_path]
    if ('max_length' in current_validations and
            len(input_values) > current_validations['max_length']):
        raise ApiValueError(
            "Invalid value for `%s`, length must be less than or equal to "
            "`%s`" % (
                input_variable_path[0],
                current_validations['max_length']
            )
        )

    if ('min_length' in current_validations and
            len(input_values) < current_validations['min_length']):
        raise ApiValueError(
            "Invalid value for `%s`, length must be greater than or equal to "
            "`%s`" % (
                input_variable_path[0],
                current_validations['min_length']
            )
        )

    if ('max_items' in current_validations and
            len(input_values) > current_validations['max_items']):
        raise ApiValueError(
            "Invalid value for `%s`, number of items must be less than or "
            "equal to `%s`" % (
                input_variable_path[0],
                current_validations['max_items']
            )
        )

    if ('min_items' in current_validations and
            len(input_values) < current_validations['min_items']):
        raise ValueError(
            "Invalid value for `%s`, number of items must be greater than or "
            "equal to `%s`" % (
                input_variable_path[0],
                current_validations['min_items']
            )
        )

    items = ('exclusive_maximum', 'inclusive_maximum', 'exclusive_minimum',
             'inclusive_minimum')
    if (any(item in current_validations for item in items)):
        if isinstance(input_values, list):
            max_val = max(input_values)
            min_val = min(input_values)
        elif isinstance(input_values, dict):
            max_val = max(input_values.values())
            min_val = min(input_values.values())
        else:
            max_val = input_values
            min_val = input_values

    if ('exclusive_maximum' in current_validations and
            max_val >= current_validations['exclusive_maximum']):
        raise ApiValueError(
            "Invalid value for `%s`, must be a value less than `%s`" % (
                input_variable_path[0],
                current_validations['exclusive_maximum']
            )
        )

    if ('inclusive_maximum' in current_validations and
            max_val > current_validations['inclusive_maximum']):
        raise ApiValueError(
            "Invalid value for `%s`, must be a value less than or equal to "
            "`%s`" % (
                input_variable_path[0],
                current_validations['inclusive_maximum']
            )
        )

    if ('exclusive_minimum' in current_validations and
            min_val <= current_validations['exclusive_minimum']):
        raise ApiValueError(
            "Invalid value for `%s`, must be a value greater than `%s`" %
            (
                input_variable_path[0],
                current_validations['exclusive_maximum']
            )
        )

    if ('inclusive_minimum' in current_validations and
            min_val < current_validations['inclusive_minimum']):
        raise ApiValueError(
            "Invalid value for `%s`, must be a value greater than or equal "
            "to `%s`" % (
                input_variable_path[0],
                current_validations['inclusive_minimum']
            )
        )
    flags = current_validations.get('regex', {}).get('flags', 0)
    if ('regex' in current_validations and
            not re.search(current_validations['regex']['pattern'],
                          input_values, flags=flags)):
        raise ApiValueError(
            r"Invalid value for `%s`, must be a follow pattern or equal to "
            r"`%s` with flags=`%s`" % (
                input_variable_path[0],
                current_validations['regex']['pattern'],
                flags
            )
          )


def order_response_types(required_types):
    """Returns the required types sorted in coercion order

    Args:
        required_types (list/tuple): collection of classes or instance of
            list or dict with class information inside it.

    Returns:
        (list): coercion order sorted collection of classes or instance
            of list or dict with class information inside it.
    """

    def index_getter(class_or_instance):
        if isinstance(class_or_instance, list):
            return COERCION_INDEX_BY_TYPE[list]
        elif isinstance(class_or_instance, dict):
            return COERCION_INDEX_BY_TYPE[dict]
        elif (inspect.isclass(class_or_instance)
                and issubclass(class_or_instance, ModelComposed)):
            return COERCION_INDEX_BY_TYPE[ModelComposed]
        elif (inspect.isclass(class_or_instance)
                and issubclass(class_or_instance, ModelNormal)):
            return COERCION_INDEX_BY_TYPE[ModelNormal]
        elif (inspect.isclass(class_or_instance)
                and issubclass(class_or_instance, ModelSimple)):
            return COERCION_INDEX_BY_TYPE[ModelSimple]
        elif class_or_instance in COERCION_INDEX_BY_TYPE:
            return COERCION_INDEX_BY_TYPE[class_or_instance]
        raise ApiValueError("Unsupported type: %s" % class_or_instance)

    sorted_types = sorted(
        required_types,
        key=lambda class_or_instance: index_getter(class_or_instance)
    )
    return sorted_types


def remove_uncoercible(required_types_classes, current_item, from_server,
                       must_convert=True):
    """Only keeps the type conversions that are possible

    Args:
        required_types_classes (tuple): tuple of classes that are required
                          these should be ordered by COERCION_INDEX_BY_TYPE
        from_server (bool): a boolean of whether the data is from the server
                          if false, the data is from the client
        current_item (any): the current item (input data) to be converted

    Keyword Args:
        must_convert (bool): if True the item to convert is of the wrong
                          type and we want a big list of coercibles
                          if False, we want a limited list of coercibles

    Returns:
        (list): the remaining coercible required types, classes only
    """
    current_type_simple = get_simple_class(current_item)

    results_classes = []
    for required_type_class in required_types_classes:
        # convert our models to OpenApiModel
        required_type_class_simplified = required_type_class
        if isinstance(required_type_class_simplified, type):
            if issubclass(required_type_class_simplified, ModelComposed):
                required_type_class_simplified = ModelComposed
            elif issubclass(required_type_class_simplified, ModelNormal):
                required_type_class_simplified = ModelNormal
            elif issubclass(required_type_class_simplified, ModelSimple):
                required_type_class_simplified = ModelSimple

        if required_type_class_simplified == current_type_simple:
            # don't consider converting to one's own class
            continue

        class_pair = (current_type_simple, required_type_class_simplified)
        if must_convert and class_pair in COERCIBLE_TYPE_PAIRS[from_server]:
            results_classes.append(required_type_class)
        elif class_pair in UPCONVERSION_TYPE_PAIRS:
            results_classes.append(required_type_class)
    return results_classes


def get_required_type_classes(required_types_mixed):
    """Converts the tuple required_types into a tuple and a dict described
    below

    Args:
        required_types_mixed (tuple/list): will contain either classes or
            instance of list or dict

    Returns:
        (valid_classes, dict_valid_class_to_child_types_mixed):
            valid_classes (tuple): the valid classes that the current item
                                   should be
            dict_valid_class_to_child_types_mixed (doct):
                valid_class (class): this is the key
                child_types_mixed (list/dict/tuple): describes the valid child
                    types
    """
    valid_classes = []
    child_req_types_by_current_type = {}
    for required_type in required_types_mixed:
        if isinstance(required_type, list):
            valid_classes.append(list)
            child_req_types_by_current_type[list] = required_type
        elif isinstance(required_type, tuple):
            valid_classes.append(tuple)
            child_req_types_by_current_type[tuple] = required_type
        elif isinstance(required_type, dict):
            valid_classes.append(dict)
            child_req_types_by_current_type[dict] = required_type[str]
        else:
            valid_classes.append(required_type)
    return tuple(valid_classes), child_req_types_by_current_type


def change_keys_js_to_python(input_dict, model_class):
    """
    Converts from javascript_key keys in the input_dict to python_keys in
    the output dict using the mapping in model_class.
    If the input_dict contains a key which does not declared in the model_class,
    the key is added to the output dict as is. The assumption is the model_class
    may have undeclared properties (additionalProperties attribute in the OAS
    document).
    """

    output_dict = {}
    reversed_attr_map = {value: key for key, value in
                         six.iteritems(model_class.attribute_map)}
    for javascript_key, value in six.iteritems(input_dict):
        python_key = reversed_attr_map.get(javascript_key)
        if python_key is None:
            # if the key is unknown, it is in error or it is an
            # additionalProperties variable
            python_key = javascript_key
        output_dict[python_key] = value
    return output_dict


def get_type_error(var_value, path_to_item, valid_classes, key_type=False):
    error_msg = type_error_message(
        var_name=path_to_item[-1],
        var_value=var_value,
        valid_classes=valid_classes,
        key_type=key_type
    )
    return ApiTypeError(
        error_msg,
        path_to_item=path_to_item,
        valid_classes=valid_classes,
        key_type=key_type
    )


def deserialize_primitive(data, klass, path_to_item):
    """Deserializes string to primitive type.

    :param data: str/int/float
    :param klass: str/class the class to convert to

    :return: int, float, str, bool, date, datetime
    """
    additional_message = ""
    try:
        if klass in {datetime, date}:
            additional_message = (
                "If you need your parameter to have a fallback "
                "string value, please set its type as `type: {}` in your "
                "spec. That allows the value to be any type. "
            )
            if klass == datetime:
                if len(data) < 8:
                    raise ValueError("This is not a datetime")
                # The string should be in iso8601 datetime format.
                parsed_datetime = parse(data)
                date_only = (
                    parsed_datetime.hour == 0 and
                    parsed_datetime.minute == 0 and
                    parsed_datetime.second == 0 and
                    parsed_datetime.tzinfo is None and
                    8 <= len(data) <= 10
                )
                if date_only:
                    raise ValueError("This is a date, not a datetime")
                return parsed_datetime
            elif klass == date:
                if len(data) < 8:
                    raise ValueError("This is not a date")
                return parse(data).date()
        else:
            converted_value = klass(data)
            if isinstance(data, str) and klass == float:
                if str(converted_value) != data:
                    # '7' -> 7.0 -> '7.0' != '7'
                    raise ValueError('This is not a float')
            return converted_value
    except (OverflowError, ValueError):
        # parse can raise OverflowError
        raise ApiValueError(
            "{0}Failed to parse {1} as {2}".format(
                additional_message, repr(data), get_py3_class_name(klass)
            ),
            path_to_item=path_to_item
        )


def fix_model_input_data(model_data, model_class):
    # this is only called on classes where the input data is a dict
    fixed_model_data = change_keys_js_to_python(
        model_data,
        model_class
    )
    if model_class._composed_schemas() is not None:
        for allof_class in model_class._composed_schemas()['allOf']:
            fixed_model_data = change_keys_js_to_python(
                fixed_model_data,
                allof_class
            )
    return fixed_model_data

def get_discriminator_class(model_class, from_server, model_data, cls_visited):
    """Returns the child class specified by the discriminator.

    Args:
        model_class (OpenApiModel): the model class
        from_server (bool): True if the model_data is from the server
            False if the data is from the client
        model_data (list/dict): data to instantiate the model.
        cls_visited (set): list of model classes that have been visited.
            Used to determine the discriminator class without
            visiting circular references indefinitely.

    Returns:
        A tuple containing the child class specified by the discriminator,
        the name of the discriminator property, and the discriminator value
        in the input data.
    """

    cls_visited.add(model_class)
    discriminator = model_class.discriminator()
    discr_propertyname_py = list(discriminator.keys())[0]
    discr_propertyname_js = model_class.attribute_map[discr_propertyname_py]
    if from_server:
        discr_value = model_data[discr_propertyname_js]
    else:
        discr_value = model_data[discr_propertyname_py]
    class_name_to_discr_class = discriminator[discr_propertyname_py]
    used_model_class = class_name_to_discr_class.get(discr_value)
    if used_model_class is None:
        for mapping, cls in class_name_to_discr_class.items():
            # Check if the schema has inherited discriminators.
            if cls not in cls_visited and cls.discriminator() is not None:
                mc, dn, dv = get_discriminator_class(
                    cls, from_server, model_data, cls_visited)
                if mc is not None:
                    return (mc, dn, dv)
    return (used_model_class, discr_propertyname_js, discr_value)

def deserialize_model(model_data, model_class, path_to_item, check_type,
                      configuration, from_server):
    """Deserializes model_data to model instance.

    Args:
        model_data (list/dict): data to instantiate the model
        model_class (OpenApiModel): the model class
        path_to_item (list): path to the model in the received data
        check_type (bool): whether to check the data tupe for the values in
            the model
        configuration (Configuration): the instance to use to convert files
        from_server (bool): True if the data is from the server
            False if the data is from the client

    Returns:
        model instance

    Raise:
        ApiTypeError
        ApiValueError
        ApiKeyError
    """

    kw_args = dict(_check_type=check_type,
                   _path_to_item=path_to_item,
                   _configuration=configuration,
                   _from_server=from_server)

    used_model_class = model_class
    if model_class.discriminator() is not None:
        used_model_class, disc_prop_name, disc_prop_value = get_discriminator_class(
            model_class, from_server, model_data, set())
        if used_model_class is None:
            raise ApiValueError(
                "Cannot deserialize input data due to invalid discriminator value. "
                "The OpenAPI document has no mapping for discriminator property "
                "'%s'='%s' at path: %s." %
                (disc_prop_name, disc_prop_value, path_to_item)
                )

    if issubclass(used_model_class, ModelSimple):
        instance = used_model_class(value=model_data, **kw_args)
        return instance
    if isinstance(model_data, list):
        instance = used_model_class(*model_data, **kw_args)
    if isinstance(model_data, dict):
        fixed_model_data = change_keys_js_to_python(
            model_data,
            used_model_class
        )
        kw_args.update(fixed_model_data)
        instance = used_model_class(**kw_args)
    return instance


def deserialize_file(response_data, configuration, content_disposition=None):
    """Deserializes body to file

    Saves response body into a file in a temporary folder,
    using the filename from the `Content-Disposition` header if provided.

    Args:
        param response_data (str):  the file data to write
        configuration (Configuration): the instance to use to convert files

    Keyword Args:
        content_disposition (str):  the value of the Content-Disposition
            header

    Returns:
        (file_type): the deserialized file which is open
            The user is responsible for closing and reading the file
    """
    fd, path = tempfile.mkstemp(dir=configuration.temp_folder_path)
    os.close(fd)
    os.remove(path)

    if content_disposition:
        filename = re.search(r'filename=[\'"]?([^\'"\s]+)[\'"]?',
                             content_disposition).group(1)
        path = os.path.join(os.path.dirname(path), filename)

    with open(path, "wb") as f:
        if six.PY3 and isinstance(response_data, str):
            # in python3 change str to bytes so we can write it
            response_data = response_data.encode('utf-8')
        f.write(response_data)

    f = open(path, "rb")
    return f


def attempt_convert_item(input_value, valid_classes, path_to_item,
                         configuration, from_server, key_type=False,
                         must_convert=False, check_type=True):
    """
    Args:
        input_value (any): the data to convert
        valid_classes (any): the classes that are valid
        path_to_item (list): the path to the item to convert
        configuration (Configuration): the instance to use to convert files
        from_server (bool): True if data is from the server, False is data is
            from the client
        key_type (bool): if True we need to convert a key type (not supported)
        must_convert (bool): if True we must convert
        check_type (bool): if True we check the type or the returned data in
            ModelComposed/ModelNormal/ModelSimple instances

    Returns:
        instance (any) the fixed item

    Raises:
        ApiTypeError
        ApiValueError
        ApiKeyError
    """
    valid_classes_ordered = order_response_types(valid_classes)
    valid_classes_coercible = remove_uncoercible(
        valid_classes_ordered, input_value, from_server)
    if not valid_classes_coercible or key_type:
        # we do not handle keytype errors, json will take care
        # of this for us
        if configuration is None or not configuration.discard_unknown_keys:
            raise get_type_error(input_value, path_to_item, valid_classes,
                                 key_type=key_type)
    for valid_class in valid_classes_coercible:
        try:
            if issubclass(valid_class, OpenApiModel):
                return deserialize_model(input_value, valid_class,
                                         path_to_item, check_type,
                                         configuration, from_server)
            elif valid_class == file_type:
                return deserialize_file(input_value, configuration)
            elif valid_class == object:
                return input_value
            return deserialize_primitive(input_value, valid_class,
                                         path_to_item)
        except (ApiTypeError, ApiValueError, ApiKeyError) as conversion_exc:
            if must_convert:
                raise conversion_exc
            # if we have conversion errors when must_convert == False
            # we ignore the exception and move on to the next class
            continue
    # we were unable to convert, must_convert == False
    return input_value


def validate_and_convert_types(input_value, required_types_mixed, path_to_item,
                               from_server, _check_type, configuration=None):
    """Raises a TypeError is there is a problem, otherwise returns value

    Args:
        input_value (any): the data to validate/convert
        required_types_mixed (list/dict/tuple): A list of
            valid classes, or a list tuples of valid classes, or a dict where
            the value is a tuple of value classes
        path_to_item: (list) the path to the data being validated
            this stores a list of keys or indices to get to the data being
            validated
        from_server (bool): True if data is from the server
            False if data is from the client
        _check_type: (boolean) if true, type will be checked and conversion
            will be attempted.
        configuration: (Configuration): the configuration class to use
            when converting file_type items.
            If passed, conversion will be attempted when possible
            If not passed, no conversions will be attempted and
            exceptions will be raised

    Returns:
        the correctly typed value

    Raises:
        ApiTypeError
    """
    results = get_required_type_classes(required_types_mixed)
    valid_classes, child_req_types_by_current_type = results

    input_class_simple = get_simple_class(input_value)
    valid_type = input_class_simple in set(valid_classes)
    if not valid_type:
        if configuration:
            # if input_value is not valid_type try to convert it
            converted_instance = attempt_convert_item(
                input_value,
                valid_classes,
                path_to_item,
                configuration,
                from_server,
                key_type=False,
                must_convert=True
            )
            return converted_instance
        else:
            raise get_type_error(input_value, path_to_item, valid_classes,
                                 key_type=False)

    # input_value's type is in valid_classes
    if len(valid_classes) > 1 and configuration:
        # there are valid classes which are not the current class
        valid_classes_coercible = remove_uncoercible(
            valid_classes, input_value, from_server, must_convert=False)
        if valid_classes_coercible:
            converted_instance = attempt_convert_item(
                input_value,
                valid_classes_coercible,
                path_to_item,
                configuration,
                from_server,
                key_type=False,
                must_convert=False
            )
            return converted_instance

    if child_req_types_by_current_type == {}:
        # all types are of the required types and there are no more inner
        # variables left to look at
        return input_value
    inner_required_types = child_req_types_by_current_type.get(
        type(input_value)
    )
    if inner_required_types is None:
        # for this type, there are not more inner variables left to look at
        return input_value
    if isinstance(input_value, list):
        if input_value == []:
            # allow an empty list
            return input_value
        for index, inner_value in enumerate(input_value):
            inner_path = list(path_to_item)
            inner_path.append(index)
            input_value[index] = validate_and_convert_types(
                inner_value,
                inner_required_types,
                inner_path,
                from_server,
                _check_type,
                configuration=configuration
            )
    elif isinstance(input_value, dict):
        if input_value == {}:
            # allow an empty dict
            return input_value
        for inner_key, inner_val in six.iteritems(input_value):
            inner_path = list(path_to_item)
            inner_path.append(inner_key)
            if get_simple_class(inner_key) != str:
                raise get_type_error(inner_key, inner_path, valid_classes,
                                     key_type=True)
            input_value[inner_key] = validate_and_convert_types(
                inner_val,
                inner_required_types,
                inner_path,
                from_server,
                _check_type,
                configuration=configuration
            )
    return input_value


def model_to_dict(model_instance, serialize=True):
    """Returns the model properties as a dict

    Args:
        model_instance (one of your model instances): the model instance that
            will be converted to a dict.

    Keyword Args:
        serialize (bool): if True, the keys in the dict will be values from
            attribute_map
    """
    result = {}

    model_instances = [model_instance]
    if model_instance._composed_schemas() is not None:
        model_instances.extend(model_instance._composed_instances)
    for model_instance in model_instances:
        for attr, value in six.iteritems(model_instance._data_store):
            if serialize:
                # we use get here because additional property key names do not
                # exist in attribute_map
                attr = model_instance.attribute_map.get(attr, attr)
            if isinstance(value, list):
                result[attr] = list(map(
                    lambda x: model_to_dict(x, serialize=serialize)
                    if hasattr(x, '_data_store') else x, value
                ))
            elif isinstance(value, dict):
                result[attr] = dict(map(
                    lambda item: (item[0],
                                  model_to_dict(item[1], serialize=serialize))
                    if hasattr(item[1], '_data_store') else item,
                    value.items()
                ))
            elif hasattr(value, '_data_store'):
                result[attr] = model_to_dict(value, serialize=serialize)
            else:
                result[attr] = value

    return result


def type_error_message(var_value=None, var_name=None, valid_classes=None,
                       key_type=None):
    """
    Keyword Args:
        var_value (any): the variable which has the type_error
        var_name (str): the name of the variable which has the typ error
        valid_classes (tuple): the accepted classes for current_item's
                                  value
        key_type (bool): False if our value is a value in a dict
                         True if it is a key in a dict
                         False if our item is an item in a list
    """
    key_or_value = 'value'
    if key_type:
        key_or_value = 'key'
    valid_classes_phrase = get_valid_classes_phrase(valid_classes)
    msg = (
        "Invalid type for variable '{0}'. Required {1} type {2} and "
        "passed type was {3}".format(
            var_name,
            key_or_value,
            valid_classes_phrase,
            type(var_value).__name__,
        )
    )
    return msg


def get_valid_classes_phrase(input_classes):
    """Returns a string phrase describing what types are allowed
    Note: Adds the extra valid classes in python2
    """
    all_classes = list(input_classes)
    if six.PY2 and str in input_classes:
        all_classes.extend([str_py2, unicode_py2])
    if six.PY2 and int in input_classes:
        all_classes.extend([int_py2, long_py2])
    all_classes = sorted(all_classes, key=lambda cls: cls.__name__)
    all_class_names = [cls.__name__ for cls in all_classes]
    if len(all_class_names) == 1:
        return 'is {0}'.format(all_class_names[0])
    return "is one of [{0}]".format(", ".join(all_class_names))


def get_py3_class_name(input_class):
    if six.PY2:
        if input_class == str:
            return 'str'
        elif input_class == int:
            return 'int'
    return input_class.__name__


def get_allof_instances(self, model_args, constant_args):
    """
    Args:
        self: the class we are handling
        model_args (dict): var_name to var_value
            used to make instances
        constant_args (dict): var_name to var_value
            used to make instances

    Returns
        composed_instances (list)
    """
    composed_instances = []
    for allof_class in self._composed_schemas()['allOf']:

        # transform js keys to python keys in fixed_model_args
        fixed_model_args = change_keys_js_to_python(
            model_args, allof_class)

        # extract a dict of only required keys from fixed_model_args
        kwargs = {}
        var_names = set(allof_class.openapi_types().keys())
        for var_name in var_names:
            if var_name in fixed_model_args:
                kwargs[var_name] = fixed_model_args[var_name]

        # and use it to make the instance
        kwargs.update(constant_args)
        try:
            allof_instance = allof_class(**kwargs)
            composed_instances.append(allof_instance)
        except Exception as ex:
            raise ApiValueError(
                "Invalid inputs given to generate an instance of '%s'. The "
                "input data was invalid for the allOf schema '%s' in the composed "
                "schema '%s'. Error=%s" % (
                    allof_class.__class__.__name__,
                    allof_class.__class__.__name__,
                    self.__class__.__name__,
                    str(ex)
                )
            )
    return composed_instances


def get_oneof_instance(self, model_args, constant_args):
    """
    Find the oneOf schema that matches the input data (e.g. payload).
    If exactly one schema matches the input data, an instance of that schema
    is returned.
    If zero or more than one schema match the input data, an exception is raised.
    In OAS 3.x, the payload MUST, by validation, match exactly one of the
    schemas described by oneOf.
    Args:
        self: the class we are handling
        model_args (dict): var_name to var_value
            The input data, e.g. the payload that must match a oneOf schema
            in the OpenAPI document.
        constant_args (dict): var_name to var_value
            args that every model requires, including configuration, server
            and path to item.

    Returns
        oneof_instance (instance/None)
    """
    if len(self._composed_schemas()['oneOf']) == 0:
        return None

    oneof_instances = []
    # Iterate over each oneOf schema and determine if the input data
    # matches the oneOf schemas.
    for oneof_class in self._composed_schemas()['oneOf']:
        # transform js keys from input data to python keys in fixed_model_args
        fixed_model_args = change_keys_js_to_python(
            model_args, oneof_class)

        # Extract a dict with the properties that are declared in the oneOf schema.
        # Undeclared properties (e.g. properties that are allowed because of the
        # additionalProperties attribute in the OAS document) are not added to
        # the dict.
        kwargs = {}
        var_names = set(oneof_class.openapi_types().keys())
        for var_name in var_names:
            if var_name in fixed_model_args:
                kwargs[var_name] = fixed_model_args[var_name]

        # do not try to make a model with no input args
        if len(kwargs) == 0:
            continue

        # and use it to make the instance
        kwargs.update(constant_args)
        try:
            oneof_instance = oneof_class(**kwargs)
            oneof_instances.append(oneof_instance)
        except Exception:
            pass
    if len(oneof_instances) == 0:
        raise ApiValueError(
            "Invalid inputs given to generate an instance of %s. None "
            "of the oneOf schemas matched the input data." %
            self.__class__.__name__
        )
    elif len(oneof_instances) > 1:
        raise ApiValueError(
            "Invalid inputs given to generate an instance of %s. Multiple "
            "oneOf schemas matched the inputs, but a max of one is allowed." %
            self.__class__.__name__
        )
    return oneof_instances[0]


def get_anyof_instances(self, model_args, constant_args):
    """
    Args:
        self: the class we are handling
        model_args (dict): var_name to var_value
            used to make instances
        constant_args (dict): var_name to var_value
            used to make instances

    Returns
        anyof_instances (list)
    """
    anyof_instances = []
    if len(self._composed_schemas()['anyOf']) == 0:
        return anyof_instances

    for anyof_class in self._composed_schemas()['anyOf']:
        # transform js keys to python keys in fixed_model_args
        fixed_model_args = change_keys_js_to_python(model_args, anyof_class)

        # extract a dict of only required keys from these_model_vars
        kwargs = {}
        var_names = set(anyof_class.openapi_types().keys())
        for var_name in var_names:
            if var_name in fixed_model_args:
                kwargs[var_name] = fixed_model_args[var_name]

        # do not try to make a model with no input args
        if len(kwargs) == 0:
            continue

        # and use it to make the instance
        kwargs.update(constant_args)
        try:
            anyof_instance = anyof_class(**kwargs)
            anyof_instances.append(anyof_instance)
        except Exception:
            pass
    if len(anyof_instances) == 0:
        raise ApiValueError(
            "Invalid inputs given to generate an instance of %s. None of the "
            "anyOf schemas matched the inputs." %
            self.__class__.__name__
        )
    return anyof_instances


def get_additional_properties_model_instances(
        composed_instances, self):
    additional_properties_model_instances = []
    all_instances = [self]
    all_instances.extend(composed_instances)
    for instance in all_instances:
        if instance.additional_properties_type is not None:
            additional_properties_model_instances.append(instance)
    return additional_properties_model_instances


def get_var_name_to_model_instances(self, composed_instances):
    var_name_to_model_instances = {}
    all_instances = [self]
    all_instances.extend(composed_instances)
    for instance in all_instances:
        for var_name in instance.openapi_types():
            if var_name not in var_name_to_model_instances:
                var_name_to_model_instances[var_name] = [instance]
            else:
                var_name_to_model_instances[var_name].append(instance)
    return var_name_to_model_instances


def get_unused_args(self, composed_instances, model_args):
    unused_args = dict(model_args)
    # arguments apssed to self were already converted to python names
    # before __init__ was called
    for var_name_py in self.attribute_map:
        if var_name_py in unused_args:
            del unused_args[var_name_py]
    for instance in composed_instances:
        if instance.__class__ in self._composed_schemas()['allOf']:
            for var_name_py in instance.attribute_map:
                if var_name_py in unused_args:
                    del unused_args[var_name_py]
        else:
            for var_name_js in instance.attribute_map.values():
                if var_name_js in unused_args:
                    del unused_args[var_name_js]
    return unused_args


def validate_get_composed_info(constant_args, model_args, self):
    """
    For composed schemas, generate schema instances for
    all schemas in the oneOf/anyOf/allOf definition. If additional
    properties are allowed, also assign those properties on
    all matched schemas that contain additionalProperties.
    Openapi schemas are python classes.

    Exceptions are raised if:
    - no oneOf schema matches the model_args input data
    - > 1 oneOf schema matches the model_args input data
    - > 1 oneOf schema matches the model_args input data
    - no anyOf schema matches the model_args input data
    - any of the allOf schemas do not match the model_args input data

    Args:
        constant_args (dict): these are the args that every model requires
        model_args (dict): these are the required and optional spec args that
            were passed in to make this model
        self (class): the class that we are instantiating
            This class contains self._composed_schemas()

    Returns:
        composed_info (list): length three
            composed_instances (list): the composed instances which are not
                self
            var_name_to_model_instances (dict): a dict going from var_name
                to the model_instance which holds that var_name
                the model_instance may be self or an instance of one of the
                classes in self.composed_instances()
            additional_properties_model_instances (list): a list of the
                model instances which have the property
                additional_properties_type. This list can include self
    """
    # create composed_instances
    composed_instances = []
    allof_instances = get_allof_instances(self, model_args, constant_args)
    composed_instances.extend(allof_instances)
    oneof_instance = get_oneof_instance(self, model_args, constant_args)
    if oneof_instance is not None:
        composed_instances.append(oneof_instance)
    anyof_instances = get_anyof_instances(self, model_args, constant_args)
    composed_instances.extend(anyof_instances)

    # map variable names to composed_instances
    var_name_to_model_instances = get_var_name_to_model_instances(
        self, composed_instances)

    # set additional_properties_model_instances
    additional_properties_model_instances = (
        get_additional_properties_model_instances(composed_instances, self)
    )

    # set any remaining values
    unused_args = get_unused_args(self, composed_instances, model_args)
    if len(unused_args) > 0 and \
            len(additional_properties_model_instances) == 0 and \
            (self._configuration is None or
                not self._configuration.discard_unknown_keys):
        raise ApiValueError(
            "Invalid input arguments input when making an instance of "
            "class %s. Not all inputs were used. The unused input data "
            "is %s" % (self.__class__.__name__, unused_args)
        )

    # no need to add additional_properties to var_name_to_model_instances here
    # because additional_properties_model_instances will direct us to that
    # instance when we use getattr or setattr
    # and we update var_name_to_model_instances in setattr

    return [
      composed_instances,
      var_name_to_model_instances,
      additional_properties_model_instances,
      unused_args
    ]<|MERGE_RESOLUTION|>--- conflicted
+++ resolved
@@ -84,10 +84,6 @@
     date: 10,
     str: 11,
     file_type: 12,   # 'file_type' is an alias for the built-in 'file' or 'io.IOBase' type.
-<<<<<<< HEAD
-    object: 13,      # Any type, i.e. the OAS 'type' attribute is not specified in a schema in a OAS document.
-=======
->>>>>>> 025d87d6
 }
 
 # these are used to limit what type conversions we try to do
@@ -138,12 +134,7 @@
         (str, date),
         # (int, str),
         # (float, str),
-        (str, file_type),
-        (dict, object),
-        (list, object),
-        (str, object),
-        (int, object),
-        (float, object),
+        (str, file_type)
     ),
 }
 
@@ -747,8 +738,6 @@
                                          configuration, from_server)
             elif valid_class == file_type:
                 return deserialize_file(input_value, configuration)
-            elif valid_class == object:
-                return input_value
             return deserialize_primitive(input_value, valid_class,
                                          path_to_item)
         except (ApiTypeError, ApiValueError, ApiKeyError) as conversion_exc:
