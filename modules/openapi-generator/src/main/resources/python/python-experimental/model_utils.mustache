# coding: utf-8

{{>partial_header}}

from datetime import date, datetime  # noqa: F401
import inspect
import os
import pprint
import re
import tempfile

from dateutil.parser import parse
import six

from {{packageName}}.exceptions import (
    ApiKeyError,
    ApiTypeError,
    ApiValueError,
)

none_type = type(None)
if six.PY3:
    import io
    file_type = io.IOBase
    # these are needed for when other modules import str and int from here
    str = str
    int = int
else:
    file_type = file  # noqa: F821
    str_py2 = str
    unicode_py2 = unicode  # noqa: F821
    long_py2 = long  # noqa: F821
    int_py2 = int
    # this requires that the future library is installed
    from builtins import int, str


class cached_property(object):
    # this caches the result of the function call for fn with no inputs
    # use this as a decorator on fuction methods that you want converted
    # into cached properties
    result_key = '_results'

    def __init__(self, fn):
        self._fn = fn

    def __get__(self, instance, cls=None):
        try:
            return vars(self)[self.result_key]
        except KeyError:
            result = self._fn()
            setattr(self, self.result_key, result)
            return result


class OpenApiModel(object):
    """The base class for all OpenAPIModels"""

{{> python-experimental/model_templates/method_set_attribute }}

{{> python-experimental/model_templates/methods_shared }}

    def __new__(cls, *args, **kwargs):
        # this function uses the discriminator to
        # pick a new schema/class to instantiate because a discriminator
        # propertyName value was passed in

        visited_composed_classes = kwargs.get('_visited_composed_classes', ())
        if (
            cls.discriminator is None or
            cls in visited_composed_classes
        ):
            # we don't have a discriminator
            # or we have already visited this class before and are sure that we
            # want to instantiate it this time
            return super(OpenApiModel, cls).__new__(cls)

        oneof_anyof_classes = []
        oneof_anyof_classes.extend(cls._composed_schemas.get('oneOf', ()))
        oneof_anyof_classes.extend(cls._composed_schemas.get('anyOf', ()))
        new_cls = cls.get_discriminator_class(kwargs)
        if new_cls is None:
            disc_prop_name_py = list(cls.discriminator.keys())[0]
            disc_prop_name_js = cls.attribute_map[disc_prop_name_py]
            path_to_item = kwargs.get('_path_to_item', ())
            disc_prop_value = kwargs.get(
                disc_prop_name_js, kwargs.get(disc_prop_name_py))
            raise ApiValueError(
                "Cannot deserialize input data due to invalid discriminator "
                "value. The OpenAPI document has no mapping for discriminator "
                "property '%s'='%s' at path: %s" %
                (disc_prop_name_js, disc_prop_value, path_to_item)
            )

        if new_cls in visited_composed_classes:
            # if we are coming from the chosen new_cls use cls instead
            return super(OpenApiModel, cls).__new__(cls)

        oneof_anyof_child = new_cls in oneof_anyof_classes
        kwargs['_visited_composed_classes'] = visited_composed_classes + (cls,)

        if cls._composed_schemas.get('allOf') and oneof_anyof_child:
            # validate that we can make self because when we make the
            # new_cls it will not include the allOf validations in self
            self_inst = super(OpenApiModel, cls).__new__(cls)
            self_inst.__init__(*args, **kwargs)

        new_inst = new_cls.__new__(new_cls, *args, **kwargs)
        new_inst.__init__(*args, **kwargs)
        return new_inst


class ModelSimple(OpenApiModel):
    """the parent class of models whose type != object in their
    swagger/openapi"""

{{> python-experimental/model_templates/methods_setattr_getattr_normal }}

{{> python-experimental/model_templates/methods_tostr_eq_simple }}


class ModelNormal(OpenApiModel):
    """the parent class of models whose type == object in their
    swagger/openapi"""

{{> python-experimental/model_templates/methods_setattr_getattr_normal }}

{{> python-experimental/model_templates/methods_todict_tostr_eq_shared}}


class ModelComposed(OpenApiModel):
    """the parent class of models whose type == object in their
    swagger/openapi and have oneOf/allOf/anyOf"""

{{> python-experimental/model_templates/methods_setattr_getattr_composed }}

{{> python-experimental/model_templates/methods_todict_tostr_eq_shared}}


COERCION_INDEX_BY_TYPE = {
    ModelComposed: 0,
    ModelNormal: 1,
    ModelSimple: 2,
    none_type: 3,    # The type of 'None'.
    list: 4,
    dict: 5,
    float: 6,
    int: 7,
    bool: 8,
    datetime: 9,
    date: 10,
    str: 11,
    file_type: 12,   # 'file_type' is an alias for the built-in 'file' or 'io.IOBase' type.
}

# these are used to limit what type conversions we try to do
# when we have a valid type already and we want to try converting
# to another type
UPCONVERSION_TYPE_PAIRS = (
    (str, datetime),
    (str, date),
    (list, ModelComposed),
    (dict, ModelComposed),
    (list, ModelNormal),
    (dict, ModelNormal),
    (str, ModelSimple),
    (int, ModelSimple),
    (float, ModelSimple),
    (list, ModelSimple),
)

COERCIBLE_TYPE_PAIRS = {
    False: (  # client instantiation of a model with client data
        # (dict, ModelComposed),
        # (list, ModelComposed),
        # (dict, ModelNormal),
        # (list, ModelNormal),
        # (str, ModelSimple),
        # (int, ModelSimple),
        # (float, ModelSimple),
        # (list, ModelSimple),
        # (str, int),
        # (str, float),
        # (str, datetime),
        # (str, date),
        # (int, str),
        # (float, str),
    ),
    True: (  # server -> client data
        (dict, ModelComposed),
        (list, ModelComposed),
        (dict, ModelNormal),
        (list, ModelNormal),
        (str, ModelSimple),
        (int, ModelSimple),
        (float, ModelSimple),
        (list, ModelSimple),
        # (str, int),
        # (str, float),
        (str, datetime),
        (str, date),
        # (int, str),
        # (float, str),
        (str, file_type)
    ),
}


def get_simple_class(input_value):
    """Returns an input_value's simple class that we will use for type checking
    Python2:
    float and int will return int, where int is the python3 int backport
    str and unicode will return str, where str is the python3 str backport
    Note: float and int ARE both instances of int backport
    Note: str_py2 and unicode_py2 are NOT both instances of str backport

    Args:
        input_value (class/class_instance): the item for which we will return
                                            the simple class
    """
    if isinstance(input_value, type):
        # input_value is a class
        return input_value
    elif isinstance(input_value, tuple):
        return tuple
    elif isinstance(input_value, list):
        return list
    elif isinstance(input_value, dict):
        return dict
    elif isinstance(input_value, none_type):
        return none_type
    elif isinstance(input_value, file_type):
        return file_type
    elif isinstance(input_value, bool):
        # this must be higher than the int check because
        # isinstance(True, int) == True
        return bool
    elif isinstance(input_value, int):
        # for python2 input_value==long_instance -> return int
        # where int is the python3 int backport
        return int
    elif isinstance(input_value, datetime):
        # this must be higher than the date check because
        # isinstance(datetime_instance, date) == True
        return datetime
    elif isinstance(input_value, date):
        return date
    elif (six.PY2 and isinstance(input_value, (str_py2, unicode_py2, str)) or
            isinstance(input_value, str)):
        return str
    return type(input_value)


def check_allowed_values(allowed_values, input_variable_path, input_values):
    """Raises an exception if the input_values are not allowed

    Args:
        allowed_values (dict): the allowed_values dict
        input_variable_path (tuple): the path to the input variable
        input_values (list/str/int/float/date/datetime): the values that we
            are checking to see if they are in allowed_values
    """
    these_allowed_values = list(allowed_values[input_variable_path].values())
    if (isinstance(input_values, list)
            and not set(input_values).issubset(
                set(these_allowed_values))):
        invalid_values = ", ".join(
            map(str, set(input_values) - set(these_allowed_values))),
        raise ApiValueError(
            "Invalid values for `%s` [%s], must be a subset of [%s]" %
            (
                input_variable_path[0],
                invalid_values,
                ", ".join(map(str, these_allowed_values))
            )
        )
    elif (isinstance(input_values, dict)
            and not set(
                input_values.keys()).issubset(set(these_allowed_values))):
        invalid_values = ", ".join(
            map(str, set(input_values.keys()) - set(these_allowed_values)))
        raise ApiValueError(
            "Invalid keys in `%s` [%s], must be a subset of [%s]" %
            (
                input_variable_path[0],
                invalid_values,
                ", ".join(map(str, these_allowed_values))
            )
        )
    elif (not isinstance(input_values, (list, dict))
            and input_values not in these_allowed_values):
        raise ApiValueError(
            "Invalid value for `%s` (%s), must be one of %s" %
            (
                input_variable_path[0],
                input_values,
                these_allowed_values
            )
        )


def check_validations(validations, input_variable_path, input_values):
    """Raises an exception if the input_values are invalid

    Args:
        validations (dict): the validation dictionary
        input_variable_path (tuple): the path to the input variable
        input_values (list/str/int/float/date/datetime): the values that we
            are checking
    """
    current_validations = validations[input_variable_path]
    if ('max_length' in current_validations and
            len(input_values) > current_validations['max_length']):
        raise ApiValueError(
            "Invalid value for `%s`, length must be less than or equal to "
            "`%s`" % (
                input_variable_path[0],
                current_validations['max_length']
            )
        )

    if ('min_length' in current_validations and
            len(input_values) < current_validations['min_length']):
        raise ApiValueError(
            "Invalid value for `%s`, length must be greater than or equal to "
            "`%s`" % (
                input_variable_path[0],
                current_validations['min_length']
            )
        )

    if ('max_items' in current_validations and
            len(input_values) > current_validations['max_items']):
        raise ApiValueError(
            "Invalid value for `%s`, number of items must be less than or "
            "equal to `%s`" % (
                input_variable_path[0],
                current_validations['max_items']
            )
        )

    if ('min_items' in current_validations and
            len(input_values) < current_validations['min_items']):
        raise ValueError(
            "Invalid value for `%s`, number of items must be greater than or "
            "equal to `%s`" % (
                input_variable_path[0],
                current_validations['min_items']
            )
        )

    items = ('exclusive_maximum', 'inclusive_maximum', 'exclusive_minimum',
             'inclusive_minimum')
    if (any(item in current_validations for item in items)):
        if isinstance(input_values, list):
            max_val = max(input_values)
            min_val = min(input_values)
        elif isinstance(input_values, dict):
            max_val = max(input_values.values())
            min_val = min(input_values.values())
        else:
            max_val = input_values
            min_val = input_values

    if ('exclusive_maximum' in current_validations and
            max_val >= current_validations['exclusive_maximum']):
        raise ApiValueError(
            "Invalid value for `%s`, must be a value less than `%s`" % (
                input_variable_path[0],
                current_validations['exclusive_maximum']
            )
        )

    if ('inclusive_maximum' in current_validations and
            max_val > current_validations['inclusive_maximum']):
        raise ApiValueError(
            "Invalid value for `%s`, must be a value less than or equal to "
            "`%s`" % (
                input_variable_path[0],
                current_validations['inclusive_maximum']
            )
        )

    if ('exclusive_minimum' in current_validations and
            min_val <= current_validations['exclusive_minimum']):
        raise ApiValueError(
            "Invalid value for `%s`, must be a value greater than `%s`" %
            (
                input_variable_path[0],
                current_validations['exclusive_maximum']
            )
        )

    if ('inclusive_minimum' in current_validations and
            min_val < current_validations['inclusive_minimum']):
        raise ApiValueError(
            "Invalid value for `%s`, must be a value greater than or equal "
            "to `%s`" % (
                input_variable_path[0],
                current_validations['inclusive_minimum']
            )
        )
    flags = current_validations.get('regex', {}).get('flags', 0)
    if ('regex' in current_validations and
            not re.search(current_validations['regex']['pattern'],
                          input_values, flags=flags)):
        raise ApiValueError(
            r"Invalid value for `%s`, must be a follow pattern or equal to "
            r"`%s` with flags=`%s`" % (
                input_variable_path[0],
                current_validations['regex']['pattern'],
                flags
            )
          )


def order_response_types(required_types):
    """Returns the required types sorted in coercion order

    Args:
        required_types (list/tuple): collection of classes or instance of
            list or dict with class information inside it.

    Returns:
        (list): coercion order sorted collection of classes or instance
            of list or dict with class information inside it.
    """

    def index_getter(class_or_instance):
        if isinstance(class_or_instance, list):
            return COERCION_INDEX_BY_TYPE[list]
        elif isinstance(class_or_instance, dict):
            return COERCION_INDEX_BY_TYPE[dict]
        elif (inspect.isclass(class_or_instance)
                and issubclass(class_or_instance, ModelComposed)):
            return COERCION_INDEX_BY_TYPE[ModelComposed]
        elif (inspect.isclass(class_or_instance)
                and issubclass(class_or_instance, ModelNormal)):
            return COERCION_INDEX_BY_TYPE[ModelNormal]
        elif (inspect.isclass(class_or_instance)
                and issubclass(class_or_instance, ModelSimple)):
            return COERCION_INDEX_BY_TYPE[ModelSimple]
        elif class_or_instance in COERCION_INDEX_BY_TYPE:
            return COERCION_INDEX_BY_TYPE[class_or_instance]
        raise ApiValueError("Unsupported type: %s" % class_or_instance)

    sorted_types = sorted(
        required_types,
        key=lambda class_or_instance: index_getter(class_or_instance)
    )
    return sorted_types


def remove_uncoercible(required_types_classes, current_item, from_server,
                       must_convert=True):
    """Only keeps the type conversions that are possible

    Args:
        required_types_classes (tuple): tuple of classes that are required
                          these should be ordered by COERCION_INDEX_BY_TYPE
        from_server (bool): a boolean of whether the data is from the server
                          if false, the data is from the client
        current_item (any): the current item (input data) to be converted

    Keyword Args:
        must_convert (bool): if True the item to convert is of the wrong
                          type and we want a big list of coercibles
                          if False, we want a limited list of coercibles

    Returns:
        (list): the remaining coercible required types, classes only
    """
    current_type_simple = get_simple_class(current_item)

    results_classes = []
    for required_type_class in required_types_classes:
        # convert our models to OpenApiModel
        required_type_class_simplified = required_type_class
        if isinstance(required_type_class_simplified, type):
            if issubclass(required_type_class_simplified, ModelComposed):
                required_type_class_simplified = ModelComposed
            elif issubclass(required_type_class_simplified, ModelNormal):
                required_type_class_simplified = ModelNormal
            elif issubclass(required_type_class_simplified, ModelSimple):
                required_type_class_simplified = ModelSimple

        if required_type_class_simplified == current_type_simple:
            # don't consider converting to one's own class
            continue

        class_pair = (current_type_simple, required_type_class_simplified)
        if must_convert and class_pair in COERCIBLE_TYPE_PAIRS[from_server]:
            results_classes.append(required_type_class)
        elif class_pair in UPCONVERSION_TYPE_PAIRS:
            results_classes.append(required_type_class)
    return results_classes


def get_required_type_classes(required_types_mixed):
    """Converts the tuple required_types into a tuple and a dict described
    below

    Args:
        required_types_mixed (tuple/list): will contain either classes or
            instance of list or dict

    Returns:
        (valid_classes, dict_valid_class_to_child_types_mixed):
            valid_classes (tuple): the valid classes that the current item
                                   should be
            dict_valid_class_to_child_types_mixed (doct):
                valid_class (class): this is the key
                child_types_mixed (list/dict/tuple): describes the valid child
                    types
    """
    valid_classes = []
    child_req_types_by_current_type = {}
    for required_type in required_types_mixed:
        if isinstance(required_type, list):
            valid_classes.append(list)
            child_req_types_by_current_type[list] = required_type
        elif isinstance(required_type, tuple):
            valid_classes.append(tuple)
            child_req_types_by_current_type[tuple] = required_type
        elif isinstance(required_type, dict):
            valid_classes.append(dict)
            child_req_types_by_current_type[dict] = required_type[str]
        else:
            valid_classes.append(required_type)
    return tuple(valid_classes), child_req_types_by_current_type


def change_keys_js_to_python(input_dict, model_class):
    """
    Converts from javascript_key keys in the input_dict to python_keys in
    the output dict using the mapping in model_class.
    If the input_dict contains a key which does not declared in the model_class,
    the key is added to the output dict as is. The assumption is the model_class
    may have undeclared properties (additionalProperties attribute in the OAS
    document).
    """

    if getattr(model_class, 'attribute_map', None) is None:
        return input_dict
    output_dict = {}
    reversed_attr_map = {value: key for key, value in
                         model_class.attribute_map.items()}
    for javascript_key, value in input_dict.items():
        python_key = reversed_attr_map.get(javascript_key)
        if python_key is None:
            # if the key is unknown, it is in error or it is an
            # additionalProperties variable
            python_key = javascript_key
        output_dict[python_key] = value
    return output_dict


def get_type_error(var_value, path_to_item, valid_classes, key_type=False):
    error_msg = type_error_message(
        var_name=path_to_item[-1],
        var_value=var_value,
        valid_classes=valid_classes,
        key_type=key_type
    )
    return ApiTypeError(
        error_msg,
        path_to_item=path_to_item,
        valid_classes=valid_classes,
        key_type=key_type
    )


def deserialize_primitive(data, klass, path_to_item):
    """Deserializes string to primitive type.

    :param data: str/int/float
    :param klass: str/class the class to convert to

    :return: int, float, str, bool, date, datetime
    """
    additional_message = ""
    try:
        if klass in {datetime, date}:
            additional_message = (
                "If you need your parameter to have a fallback "
                "string value, please set its type as `type: {}` in your "
                "spec. That allows the value to be any type. "
            )
            if klass == datetime:
                if len(data) < 8:
                    raise ValueError("This is not a datetime")
                # The string should be in iso8601 datetime format.
                parsed_datetime = parse(data)
                date_only = (
                    parsed_datetime.hour == 0 and
                    parsed_datetime.minute == 0 and
                    parsed_datetime.second == 0 and
                    parsed_datetime.tzinfo is None and
                    8 <= len(data) <= 10
                )
                if date_only:
                    raise ValueError("This is a date, not a datetime")
                return parsed_datetime
            elif klass == date:
                if len(data) < 8:
                    raise ValueError("This is not a date")
                return parse(data).date()
        else:
            converted_value = klass(data)
            if isinstance(data, str) and klass == float:
                if str(converted_value) != data:
                    # '7' -> 7.0 -> '7.0' != '7'
                    raise ValueError('This is not a float')
            return converted_value
    except (OverflowError, ValueError):
        # parse can raise OverflowError
        raise ApiValueError(
            "{0}Failed to parse {1} as {2}".format(
                additional_message, repr(data), get_py3_class_name(klass)
            ),
            path_to_item=path_to_item
        )


<<<<<<< HEAD
def fix_model_input_data(model_data, model_class):
    # this is only called on classes where the input data is a dict
    fixed_model_data = change_keys_js_to_python(
        model_data,
        model_class
    )
    if model_class._composed_schemas() is not None:
        for allof_class in model_class._composed_schemas()['allOf']:
            fixed_model_data = change_keys_js_to_python(
                fixed_model_data,
                allof_class
            )
    return fixed_model_data


def get_discriminator_class(model_class, from_server, model_data, cls_visited):
    """Returns the child class specified by the discriminator.

    Args:
        model_class (OpenApiModel): the model class
        from_server (bool): True if the model_data is from the server
            False if the data is from the client
        model_data (list/dict): data to instantiate the model.
        cls_visited (set): list of model classes that have been visited.
            Used to determine the discriminator class without
            visiting circular references indefinitely.

    Returns:
        A tuple containing (used_model_class, discr_propertyname_js, discr_value).
        used_model_class (class/None): the chosen child class that will be used
            to deserialize the data, for example dog.Dog.
            If a class is not found, None is returned.
        discr_propertyname_js (string): the discriminator.propertyName
            from the OpenAPI document.
        discr_value (string): the class name in model_data which is the key used
            to return used_model_class from the discriminator, for example 'Dog'.
    """

    cls_visited.add(model_class)
    discriminator = model_class.discriminator()
    discr_propertyname_py = list(discriminator.keys())[0]
    discr_propertyname_js = model_class.attribute_map[discr_propertyname_py]
    if from_server:
        discr_value = model_data[discr_propertyname_js]
    else:
        discr_value = model_data[discr_propertyname_py]
    class_name_to_discr_class = discriminator[discr_propertyname_py]
    used_model_class = class_name_to_discr_class.get(discr_value)
    if used_model_class is None:
        for mapping, cls in class_name_to_discr_class.items():
            # Check if the schema has inherited discriminators.
            if cls not in cls_visited and cls.discriminator() is not None:
                mc, dn, dv = get_discriminator_class(
                    cls, from_server, model_data, cls_visited)
                if mc is not None:
                    return (mc, dn, dv)
    return (used_model_class, discr_propertyname_js, discr_value)


=======
>>>>>>> cbc006a9
def deserialize_model(model_data, model_class, path_to_item, check_type,
                      configuration, from_server):
    """Deserializes model_data to model instance.

    Args:
        model_data (list/dict): data to instantiate the model
        model_class (OpenApiModel): the model class
        path_to_item (list): path to the model in the received data
        check_type (bool): whether to check the data tupe for the values in
            the model
        configuration (Configuration): the instance to use to convert files
        from_server (bool): True if the data is from the server
            False if the data is from the client

    Returns:
        model instance

    Raise:
        ApiTypeError
        ApiValueError
        ApiKeyError
    """

    kw_args = dict(_check_type=check_type,
                   _path_to_item=path_to_item,
                   _configuration=configuration,
                   _from_server=from_server)

<<<<<<< HEAD
    used_model_class = model_class
    if model_class.discriminator() is not None:
        used_model_class, disc_prop_name, disc_prop_value = get_discriminator_class(
            model_class, from_server, model_data, set())
        if used_model_class is None:
            raise ApiValueError(
                "Cannot deserialize input data due to invalid discriminator value. "
                "The OpenAPI document has no mapping for discriminator property "
                "'%s'='%s' at path: %s." %
                (disc_prop_name, disc_prop_value, path_to_item)
                )

    if issubclass(used_model_class, ModelSimple):
        instance = used_model_class(value=model_data, **kw_args)
=======
    if issubclass(model_class, ModelSimple):
        instance = model_class(value=model_data, **kw_args)
>>>>>>> cbc006a9
        return instance
    if isinstance(model_data, list):
        instance = model_class(*model_data, **kw_args)
    if isinstance(model_data, dict):
        kw_args.update(model_data)
        instance = model_class(**kw_args)
    return instance


def deserialize_file(response_data, configuration, content_disposition=None):
    """Deserializes body to file

    Saves response body into a file in a temporary folder,
    using the filename from the `Content-Disposition` header if provided.

    Args:
        param response_data (str):  the file data to write
        configuration (Configuration): the instance to use to convert files

    Keyword Args:
        content_disposition (str):  the value of the Content-Disposition
            header

    Returns:
        (file_type): the deserialized file which is open
            The user is responsible for closing and reading the file
    """
    fd, path = tempfile.mkstemp(dir=configuration.temp_folder_path)
    os.close(fd)
    os.remove(path)

    if content_disposition:
        filename = re.search(r'filename=[\'"]?([^\'"\s]+)[\'"]?',
                             content_disposition).group(1)
        path = os.path.join(os.path.dirname(path), filename)

    with open(path, "wb") as f:
        if six.PY3 and isinstance(response_data, str):
            # in python3 change str to bytes so we can write it
            response_data = response_data.encode('utf-8')
        f.write(response_data)

    f = open(path, "rb")
    return f


def attempt_convert_item(input_value, valid_classes, path_to_item,
                         configuration, from_server, key_type=False,
                         must_convert=False, check_type=True):
    """
    Args:
        input_value (any): the data to convert
        valid_classes (any): the classes that are valid
        path_to_item (list): the path to the item to convert
        configuration (Configuration): the instance to use to convert files
        from_server (bool): True if data is from the server, False is data is
            from the client
        key_type (bool): if True we need to convert a key type (not supported)
        must_convert (bool): if True we must convert
        check_type (bool): if True we check the type or the returned data in
            ModelComposed/ModelNormal/ModelSimple instances

    Returns:
        instance (any) the fixed item

    Raises:
        ApiTypeError
        ApiValueError
        ApiKeyError
    """
    valid_classes_ordered = order_response_types(valid_classes)
    valid_classes_coercible = remove_uncoercible(
        valid_classes_ordered, input_value, from_server)
    if not valid_classes_coercible or key_type:
        # we do not handle keytype errors, json will take care
        # of this for us
        if configuration is None or not configuration.discard_unknown_keys:
            raise get_type_error(input_value, path_to_item, valid_classes,
                                 key_type=key_type)
    for valid_class in valid_classes_coercible:
        try:
            if issubclass(valid_class, OpenApiModel):
                return deserialize_model(input_value, valid_class,
                                         path_to_item, check_type,
                                         configuration, from_server)
            elif valid_class == file_type:
                return deserialize_file(input_value, configuration)
            return deserialize_primitive(input_value, valid_class,
                                         path_to_item)
        except (ApiTypeError, ApiValueError, ApiKeyError) as conversion_exc:
            if must_convert:
                raise conversion_exc
            # if we have conversion errors when must_convert == False
            # we ignore the exception and move on to the next class
            continue
    # we were unable to convert, must_convert == False
    return input_value


def validate_and_convert_types(input_value, required_types_mixed, path_to_item,
                               from_server, _check_type, configuration=None):
    """Raises a TypeError is there is a problem, otherwise returns value

    Args:
        input_value (any): the data to validate/convert
        required_types_mixed (list/dict/tuple): A list of
            valid classes, or a list tuples of valid classes, or a dict where
            the value is a tuple of value classes
        path_to_item: (list) the path to the data being validated
            this stores a list of keys or indices to get to the data being
            validated
        from_server (bool): True if data is from the server
            False if data is from the client
        _check_type: (boolean) if true, type will be checked and conversion
            will be attempted.
        configuration: (Configuration): the configuration class to use
            when converting file_type items.
            If passed, conversion will be attempted when possible
            If not passed, no conversions will be attempted and
            exceptions will be raised

    Returns:
        the correctly typed value

    Raises:
        ApiTypeError
    """
    results = get_required_type_classes(required_types_mixed)
    valid_classes, child_req_types_by_current_type = results

    input_class_simple = get_simple_class(input_value)
    valid_type = input_class_simple in set(valid_classes)
    if not valid_type:
        if configuration:
            # if input_value is not valid_type try to convert it
            converted_instance = attempt_convert_item(
                input_value,
                valid_classes,
                path_to_item,
                configuration,
                from_server,
                key_type=False,
                must_convert=True
            )
            return converted_instance
        else:
            raise get_type_error(input_value, path_to_item, valid_classes,
                                 key_type=False)

    # input_value's type is in valid_classes
    if len(valid_classes) > 1 and configuration:
        # there are valid classes which are not the current class
        valid_classes_coercible = remove_uncoercible(
            valid_classes, input_value, from_server, must_convert=False)
        if valid_classes_coercible:
            converted_instance = attempt_convert_item(
                input_value,
                valid_classes_coercible,
                path_to_item,
                configuration,
                from_server,
                key_type=False,
                must_convert=False
            )
            return converted_instance

    if child_req_types_by_current_type == {}:
        # all types are of the required types and there are no more inner
        # variables left to look at
        return input_value
    inner_required_types = child_req_types_by_current_type.get(
        type(input_value)
    )
    if inner_required_types is None:
        # for this type, there are not more inner variables left to look at
        return input_value
    if isinstance(input_value, list):
        if input_value == []:
            # allow an empty list
            return input_value
        for index, inner_value in enumerate(input_value):
            inner_path = list(path_to_item)
            inner_path.append(index)
            input_value[index] = validate_and_convert_types(
                inner_value,
                inner_required_types,
                inner_path,
                from_server,
                _check_type,
                configuration=configuration
            )
    elif isinstance(input_value, dict):
        if input_value == {}:
            # allow an empty dict
            return input_value
        for inner_key, inner_val in six.iteritems(input_value):
            inner_path = list(path_to_item)
            inner_path.append(inner_key)
            if get_simple_class(inner_key) != str:
                raise get_type_error(inner_key, inner_path, valid_classes,
                                     key_type=True)
            input_value[inner_key] = validate_and_convert_types(
                inner_val,
                inner_required_types,
                inner_path,
                from_server,
                _check_type,
                configuration=configuration
            )
    return input_value


def model_to_dict(model_instance, serialize=True):
    """Returns the model properties as a dict

    Args:
        model_instance (one of your model instances): the model instance that
            will be converted to a dict.

    Keyword Args:
        serialize (bool): if True, the keys in the dict will be values from
            attribute_map
    """
    result = {}

    model_instances = [model_instance]
    if model_instance._composed_schemas:
        model_instances.extend(model_instance._composed_instances)
    for model_instance in model_instances:
        for attr, value in six.iteritems(model_instance._data_store):
            if serialize:
                # we use get here because additional property key names do not
                # exist in attribute_map
                attr = model_instance.attribute_map.get(attr, attr)
            if isinstance(value, list):
                result[attr] = list(map(
                    lambda x: model_to_dict(x, serialize=serialize)
                    if hasattr(x, '_data_store') else x, value
                ))
            elif isinstance(value, dict):
                result[attr] = dict(map(
                    lambda item: (item[0],
                                  model_to_dict(item[1], serialize=serialize))
                    if hasattr(item[1], '_data_store') else item,
                    value.items()
                ))
            elif hasattr(value, '_data_store'):
                result[attr] = model_to_dict(value, serialize=serialize)
            else:
                result[attr] = value

    return result


def type_error_message(var_value=None, var_name=None, valid_classes=None,
                       key_type=None):
    """
    Keyword Args:
        var_value (any): the variable which has the type_error
        var_name (str): the name of the variable which has the typ error
        valid_classes (tuple): the accepted classes for current_item's
                                  value
        key_type (bool): False if our value is a value in a dict
                         True if it is a key in a dict
                         False if our item is an item in a list
    """
    key_or_value = 'value'
    if key_type:
        key_or_value = 'key'
    valid_classes_phrase = get_valid_classes_phrase(valid_classes)
    msg = (
        "Invalid type for variable '{0}'. Required {1} type {2} and "
        "passed type was {3}".format(
            var_name,
            key_or_value,
            valid_classes_phrase,
            type(var_value).__name__,
        )
    )
    return msg


def get_valid_classes_phrase(input_classes):
    """Returns a string phrase describing what types are allowed
    Note: Adds the extra valid classes in python2
    """
    all_classes = list(input_classes)
    if six.PY2 and str in input_classes:
        all_classes.extend([str_py2, unicode_py2])
    if six.PY2 and int in input_classes:
        all_classes.extend([int_py2, long_py2])
    all_classes = sorted(all_classes, key=lambda cls: cls.__name__)
    all_class_names = [cls.__name__ for cls in all_classes]
    if len(all_class_names) == 1:
        return 'is {0}'.format(all_class_names[0])
    return "is one of [{0}]".format(", ".join(all_class_names))


def get_py3_class_name(input_class):
    if six.PY2:
        if input_class == str:
            return 'str'
        elif input_class == int:
            return 'int'
    return input_class.__name__


def convert_js_args_to_python_args(fn):
    from functools import wraps
    @wraps(fn)
    def wrapped_init(self, *args, **kwargs):
        from_server = kwargs.get('_from_server', False)
        if from_server:
            kwargs = change_keys_js_to_python(kwargs, self.__class__)
        return fn(self, *args, **kwargs)
    return wrapped_init


def get_allof_instances(self, model_args, constant_args):
    """
    Args:
        self: the class we are handling
        model_args (dict): var_name to var_value
            used to make instances
        constant_args (dict): var_name to var_value
            used to make instances

    Returns
        composed_instances (list)
    """
    composed_instances = []
    for allof_class in self._composed_schemas['allOf']:

        # no need to handle changing js keys to python because
        # for composed schemas, allof parameters are included in the
        # composed schema and were changed to python keys in __new__
        # extract a dict of only required keys from fixed_model_args
        kwargs = {}
        var_names = set(allof_class.openapi_types.keys())
        for var_name in var_names:
            if var_name in model_args:
                kwargs[var_name] = model_args[var_name]

        # and use it to make the instance
        kwargs.update(constant_args)
        try:
            allof_instance = allof_class(**kwargs)
            composed_instances.append(allof_instance)
        except Exception as ex:
            raise ApiValueError(
                "Invalid inputs given to generate an instance of '%s'. The "
                "input data was invalid for the allOf schema '%s' in the composed "
                "schema '%s'. Error=%s" % (
                    allof_class.__name__,
                    allof_class.__name__,
                    self.__class__.__name__,
                    str(ex)
                )
            )
    return composed_instances


def get_oneof_instance(self, model_args, constant_args):
    """
    Find the oneOf schema that matches the input data (e.g. payload).
    If exactly one schema matches the input data, an instance of that schema
    is returned.
    If zero or more than one schema match the input data, an exception is raised.
    In OAS 3.x, the payload MUST, by validation, match exactly one of the
    schemas described by oneOf.
    Args:
        self: the class we are handling
        model_args (dict): var_name to var_value
            The input data, e.g. the payload that must match a oneOf schema
            in the OpenAPI document.
        constant_args (dict): var_name to var_value
            args that every model requires, including configuration, server
            and path to item.

    Returns
        oneof_instance (instance/None)
    """
    if len(self._composed_schemas['oneOf']) == 0:
        return None

    oneof_instances = []
    # Iterate over each oneOf schema and determine if the input data
    # matches the oneOf schemas.
    for oneof_class in self._composed_schemas['oneOf']:
        # transform js keys from input data to python keys in fixed_model_args
        fixed_model_args = change_keys_js_to_python(
            model_args, oneof_class)

        # Extract a dict with the properties that are declared in the oneOf schema.
        # Undeclared properties (e.g. properties that are allowed because of the
        # additionalProperties attribute in the OAS document) are not added to
        # the dict.
        kwargs = {}
        var_names = set(oneof_class.openapi_types.keys())
        for var_name in var_names:
            if var_name in fixed_model_args:
                kwargs[var_name] = fixed_model_args[var_name]

        # do not try to make a model with no input args
        if len(kwargs) == 0:
            continue

        # and use it to make the instance
        kwargs.update(constant_args)
        try:
            oneof_instance = oneof_class(**kwargs)
            oneof_instances.append(oneof_instance)
        except Exception:
            pass
    if len(oneof_instances) == 0:
        raise ApiValueError(
            "Invalid inputs given to generate an instance of %s. None "
            "of the oneOf schemas matched the input data." %
            self.__class__.__name__
        )
    elif len(oneof_instances) > 1:
        raise ApiValueError(
            "Invalid inputs given to generate an instance of %s. Multiple "
            "oneOf schemas matched the inputs, but a max of one is allowed." %
            self.__class__.__name__
        )
    return oneof_instances[0]


def get_anyof_instances(self, model_args, constant_args):
    """
    Args:
        self: the class we are handling
        model_args (dict): var_name to var_value
            used to make instances
        constant_args (dict): var_name to var_value
            used to make instances

    Returns
        anyof_instances (list)
    """
    anyof_instances = []
    if len(self._composed_schemas['anyOf']) == 0:
        return anyof_instances

    for anyof_class in self._composed_schemas['anyOf']:
        # transform js keys to python keys in fixed_model_args
        fixed_model_args = change_keys_js_to_python(model_args, anyof_class)

        # extract a dict of only required keys from these_model_vars
        kwargs = {}
        var_names = set(anyof_class.openapi_types.keys())
        for var_name in var_names:
            if var_name in fixed_model_args:
                kwargs[var_name] = fixed_model_args[var_name]

        # do not try to make a model with no input args
        if len(kwargs) == 0:
            continue

        # and use it to make the instance
        kwargs.update(constant_args)
        try:
            anyof_instance = anyof_class(**kwargs)
            anyof_instances.append(anyof_instance)
        except Exception:
            pass
    if len(anyof_instances) == 0:
        raise ApiValueError(
            "Invalid inputs given to generate an instance of %s. None of the "
            "anyOf schemas matched the inputs." %
            self.__class__.__name__
        )
    return anyof_instances


def get_additional_properties_model_instances(
        composed_instances, self):
    additional_properties_model_instances = []
    all_instances = [self]
    all_instances.extend(composed_instances)
    for instance in all_instances:
        if instance.additional_properties_type is not None:
            additional_properties_model_instances.append(instance)
    return additional_properties_model_instances


def get_var_name_to_model_instances(self, composed_instances):
    var_name_to_model_instances = {}
    all_instances = [self]
    all_instances.extend(composed_instances)
    for instance in all_instances:
        for var_name in instance.openapi_types:
            if var_name not in var_name_to_model_instances:
                var_name_to_model_instances[var_name] = [instance]
            else:
                var_name_to_model_instances[var_name].append(instance)
    return var_name_to_model_instances


def get_unused_args(self, composed_instances, model_args):
    unused_args = dict(model_args)
    # arguments apssed to self were already converted to python names
    # before __init__ was called
    for var_name_py in self.attribute_map:
        if var_name_py in unused_args:
            del unused_args[var_name_py]
    for instance in composed_instances:
        if instance.__class__ in self._composed_schemas['allOf']:
            for var_name_py in instance.attribute_map:
                if var_name_py in unused_args:
                    del unused_args[var_name_py]
        else:
            for var_name_js in instance.attribute_map.values():
                if var_name_js in unused_args:
                    del unused_args[var_name_js]
    return unused_args


def validate_get_composed_info(constant_args, model_args, self):
    """
    For composed schemas, generate schema instances for
    all schemas in the oneOf/anyOf/allOf definition. If additional
    properties are allowed, also assign those properties on
    all matched schemas that contain additionalProperties.
    Openapi schemas are python classes.

    Exceptions are raised if:
    - 0 or > 1 oneOf schema matches the model_args input data
    - no anyOf schema matches the model_args input data
    - any of the allOf schemas do not match the model_args input data

    Args:
        constant_args (dict): these are the args that every model requires
        model_args (dict): these are the required and optional spec args that
            were passed in to make this model
        self (class): the class that we are instantiating
            This class contains self._composed_schemas

    Returns:
        composed_info (list): length three
            composed_instances (list): the composed instances which are not
                self
            var_name_to_model_instances (dict): a dict going from var_name
                to the model_instance which holds that var_name
                the model_instance may be self or an instance of one of the
                classes in self.composed_instances()
            additional_properties_model_instances (list): a list of the
                model instances which have the property
                additional_properties_type. This list can include self
    """
    # create composed_instances
    composed_instances = []
    allof_instances = get_allof_instances(self, model_args, constant_args)
    composed_instances.extend(allof_instances)
    oneof_instance = get_oneof_instance(self, model_args, constant_args)
    if oneof_instance is not None:
        composed_instances.append(oneof_instance)
    anyof_instances = get_anyof_instances(self, model_args, constant_args)
    composed_instances.extend(anyof_instances)

    # map variable names to composed_instances
    var_name_to_model_instances = get_var_name_to_model_instances(
        self, composed_instances)

    # set additional_properties_model_instances
    additional_properties_model_instances = (
        get_additional_properties_model_instances(composed_instances, self)
    )

    # set any remaining values
    unused_args = get_unused_args(self, composed_instances, model_args)
    if len(unused_args) > 0 and \
            len(additional_properties_model_instances) == 0 and \
            (self._configuration is None or
                not self._configuration.discard_unknown_keys):
        raise ApiValueError(
            "Invalid input arguments input when making an instance of "
            "class %s. Not all inputs were used. The unused input data "
            "is %s" % (self.__class__.__name__, unused_args)
        )

    # no need to add additional_properties to var_name_to_model_instances here
    # because additional_properties_model_instances will direct us to that
    # instance when we use getattr or setattr
    # and we update var_name_to_model_instances in setattr

    return [
      composed_instances,
      var_name_to_model_instances,
      additional_properties_model_instances,
      unused_args
    ]<|MERGE_RESOLUTION|>--- conflicted
+++ resolved
@@ -622,7 +622,6 @@
         )
 
 
-<<<<<<< HEAD
 def fix_model_input_data(model_data, model_class):
     # this is only called on classes where the input data is a dict
     fixed_model_data = change_keys_js_to_python(
@@ -652,7 +651,7 @@
 
     Returns:
         A tuple containing (used_model_class, discr_propertyname_js, discr_value).
-        used_model_class (class/None): the chosen child class that will be used
+        used_model_class (class): the chosen child class that will be used
             to deserialize the data, for example dog.Dog.
             If a class is not found, None is returned.
         discr_propertyname_js (string): the discriminator.propertyName
@@ -662,10 +661,10 @@
     """
 
     cls_visited.add(model_class)
-    discriminator = model_class.discriminator()
+    discriminator = model_class.discriminator
     discr_propertyname_py = list(discriminator.keys())[0]
     discr_propertyname_js = model_class.attribute_map[discr_propertyname_py]
-    if from_server:
+    if discr_propertyname_js in model_data:
         discr_value = model_data[discr_propertyname_js]
     else:
         discr_value = model_data[discr_propertyname_py]
@@ -682,8 +681,6 @@
     return (used_model_class, discr_propertyname_js, discr_value)
 
 
-=======
->>>>>>> cbc006a9
 def deserialize_model(model_data, model_class, path_to_item, check_type,
                       configuration, from_server):
     """Deserializes model_data to model instance.
@@ -712,25 +709,8 @@
                    _configuration=configuration,
                    _from_server=from_server)
 
-<<<<<<< HEAD
-    used_model_class = model_class
-    if model_class.discriminator() is not None:
-        used_model_class, disc_prop_name, disc_prop_value = get_discriminator_class(
-            model_class, from_server, model_data, set())
-        if used_model_class is None:
-            raise ApiValueError(
-                "Cannot deserialize input data due to invalid discriminator value. "
-                "The OpenAPI document has no mapping for discriminator property "
-                "'%s'='%s' at path: %s." %
-                (disc_prop_name, disc_prop_value, path_to_item)
-                )
-
-    if issubclass(used_model_class, ModelSimple):
-        instance = used_model_class(value=model_data, **kw_args)
-=======
     if issubclass(model_class, ModelSimple):
         instance = model_class(value=model_data, **kw_args)
->>>>>>> cbc006a9
         return instance
     if isinstance(model_data, list):
         instance = model_class(*model_data, **kw_args)
