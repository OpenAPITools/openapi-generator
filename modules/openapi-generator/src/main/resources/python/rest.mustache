# coding: utf-8

{{>partial_header}}

import io
import json
import re
import ssl

import urllib3

from {{packageName}}.exceptions import ApiException, ApiValueError

<<<<<<< HEAD
SOCKS5_PROXY_PREFIX = "sock5://"
=======
RESTResponseType = urllib3.HTTPResponse
>>>>>>> 92daacd6

class RESTResponse(io.IOBase):

    def __init__(self, resp) -> None:
        self.response = resp
        self.status = resp.status
        self.reason = resp.reason
        self.data = None

    def read(self):
        if self.data is None:
            self.data = self.response.data
        return self.data

    def getheaders(self):
        """Returns a dictionary of the response headers."""
        return self.response.headers

    def getheader(self, name, default=None):
        """Returns a given response header."""
        return self.response.headers.get(name, default)


class RESTClientObject:

    def __init__(self, configuration) -> None:
        # urllib3.PoolManager will pass all kw parameters to connectionpool
        # https://github.com/shazow/urllib3/blob/f9409436f83aeb79fbaf090181cd81b784f1b8ce/urllib3/poolmanager.py#L75  # noqa: E501
        # https://github.com/shazow/urllib3/blob/f9409436f83aeb79fbaf090181cd81b784f1b8ce/urllib3/connectionpool.py#L680  # noqa: E501
        # Custom SSL certificates and client certificates: http://urllib3.readthedocs.io/en/latest/advanced-usage.html  # noqa: E501

        # cert_reqs
        if configuration.verify_ssl:
            cert_reqs = ssl.CERT_REQUIRED
        else:
            cert_reqs = ssl.CERT_NONE

        addition_pool_args = {}
        if configuration.assert_hostname is not None:
            addition_pool_args['assert_hostname'] = (
                configuration.assert_hostname
            )

        if configuration.retries is not None:
            addition_pool_args['retries'] = configuration.retries

        if configuration.tls_server_name:
            addition_pool_args['server_hostname'] = configuration.tls_server_name


        if configuration.socket_options is not None:
            addition_pool_args['socket_options'] = configuration.socket_options

        # https pool manager
        if configuration.proxy:
<<<<<<< HEAD
            if configuration.proxy.startswith(SOCKS5_PROXY_PREFIX):
                from urllib3.contrib.socks import SOCKSProxyManager
                self.pool_manager = SOCKSProxyManager(
                        num_pools=pools_size,
                        maxsize=maxsize,
                        cert_reqs=cert_reqs,
                        ca_certs=ca_certs,
                        cert_file=configuration.cert_file,
                        key_file=configuration.key_file,
                        proxy_url=configuration.proxy,
                        **addition_pool_args
                    )
            else:
                self.pool_manager = urllib3.ProxyManager(
                    num_pools=pools_size,
                    maxsize=maxsize,
                    cert_reqs=cert_reqs,
                    ca_certs=configuration.ssl_ca_cert,
                    cert_file=configuration.cert_file,
                    key_file=configuration.key_file,
                    proxy_url=configuration.proxy,
                    proxy_headers=configuration.proxy_headers,
                    **addition_pool_args
                )
=======
            self.pool_manager = urllib3.ProxyManager(
                cert_reqs=cert_reqs,
                ca_certs=configuration.ssl_ca_cert,
                cert_file=configuration.cert_file,
                key_file=configuration.key_file,
                proxy_url=configuration.proxy,
                proxy_headers=configuration.proxy_headers,
                **addition_pool_args
            )
>>>>>>> 92daacd6
        else:
            self.pool_manager = urllib3.PoolManager(
                cert_reqs=cert_reqs,
                ca_certs=configuration.ssl_ca_cert,
                cert_file=configuration.cert_file,
                key_file=configuration.key_file,
                **addition_pool_args
            )

    def request(
        self,
        method,
        url,
        headers=None,
        body=None,
        post_params=None,
        _request_timeout=None
    ):
        """Perform requests.

        :param method: http request method
        :param url: http request url
        :param headers: http request headers
        :param body: request json body, for `application/json`
        :param post_params: request post parameters,
                            `application/x-www-form-urlencoded`
                            and `multipart/form-data`
        :param _request_timeout: timeout setting for this request. If one
                                 number provided, it will be total request
                                 timeout. It can also be a pair (tuple) of
                                 (connection, read) timeouts.
        """
        method = method.upper()
        assert method in [
            'GET',
            'HEAD',
            'DELETE',
            'POST',
            'PUT',
            'PATCH',
            'OPTIONS'
        ]

        if post_params and body:
            raise ApiValueError(
                "body parameter cannot be used with post_params parameter."
            )

        post_params = post_params or {}
        headers = headers or {}

        timeout = None
        if _request_timeout:
            if isinstance(_request_timeout, (int, float)):
                timeout = urllib3.Timeout(total=_request_timeout)
            elif (
                    isinstance(_request_timeout, tuple)
                    and len(_request_timeout) == 2
                ):
                timeout = urllib3.Timeout(
                    connect=_request_timeout[0],
                    read=_request_timeout[1]
                )

        try:
            # For `POST`, `PUT`, `PATCH`, `OPTIONS`, `DELETE`
            if method in ['POST', 'PUT', 'PATCH', 'OPTIONS', 'DELETE']:

                # no content type provided or payload is json
                content_type = headers.get('Content-Type')
                if (
                    not content_type
                    or re.search('json', content_type, re.IGNORECASE)
                ):
                    request_body = None
                    if body is not None:
                        request_body = json.dumps(body)
                    r = self.pool_manager.request(
                        method,
                        url,
                        body=request_body,
                        timeout=timeout,
                        headers=headers,
                        preload_content=False
                    )
                elif content_type == 'application/x-www-form-urlencoded':
                    r = self.pool_manager.request(
                        method,
                        url,
                        fields=post_params,
                        encode_multipart=False,
                        timeout=timeout,
                        headers=headers,
                        preload_content=False
                    )
                elif content_type == 'multipart/form-data':
                    # must del headers['Content-Type'], or the correct
                    # Content-Type which generated by urllib3 will be
                    # overwritten.
                    del headers['Content-Type']
                    r = self.pool_manager.request(
                        method,
                        url,
                        fields=post_params,
                        encode_multipart=True,
                        timeout=timeout,
                        headers=headers,
                        preload_content=False
                    )
                # Pass a `string` parameter directly in the body to support
                # other content types than Json when `body` argument is
                # provided in serialized form
                elif isinstance(body, str) or isinstance(body, bytes):
                    request_body = body
                    r = self.pool_manager.request(
                        method,
                        url,
                        body=request_body,
                        timeout=timeout,
                        headers=headers,
                        preload_content=False
                    )
                else:
                    # Cannot generate the request from given parameters
                    msg = """Cannot prepare a request message for provided
                             arguments. Please check that your arguments match
                             declared content type."""
                    raise ApiException(status=0, reason=msg)
            # For `GET`, `HEAD`
            else:
                r = self.pool_manager.request(
                    method,
                    url,
                    fields={},
                    timeout=timeout,
                    headers=headers,
                    preload_content=False
                )
        except urllib3.exceptions.SSLError as e:
            msg = "\n".join([type(e).__name__, str(e)])
            raise ApiException(status=0, reason=msg)

        return RESTResponse(r)<|MERGE_RESOLUTION|>--- conflicted
+++ resolved
@@ -11,11 +11,17 @@
 
 from {{packageName}}.exceptions import ApiException, ApiValueError
 
-<<<<<<< HEAD
-SOCKS5_PROXY_PREFIX = "sock5://"
-=======
+SUPPORTED_SOCKS_PROXIES = {"sock5", "socks5h", "socks4", "socks4a"}
 RESTResponseType = urllib3.HTTPResponse
->>>>>>> 92daacd6
+
+def is_socks_proxy_url(url):
+    if url is None:
+        return False
+    split_section = url.split("://")
+    if len(split_section) < 2:
+        return False
+    else:
+        return split_section[0].lower() in SUPPORTED_SOCKS_PROXIES
 
 class RESTResponse(io.IOBase):
 
@@ -71,8 +77,7 @@
 
         # https pool manager
         if configuration.proxy:
-<<<<<<< HEAD
-            if configuration.proxy.startswith(SOCKS5_PROXY_PREFIX):
+            if is_socks_proxy_url(configuration.proxy):
                 from urllib3.contrib.socks import SOCKSProxyManager
                 self.pool_manager = SOCKSProxyManager(
                         num_pools=pools_size,
@@ -82,12 +87,11 @@
                         cert_file=configuration.cert_file,
                         key_file=configuration.key_file,
                         proxy_url=configuration.proxy,
+                        headers=configuration.proxy_headers,
                         **addition_pool_args
                     )
             else:
                 self.pool_manager = urllib3.ProxyManager(
-                    num_pools=pools_size,
-                    maxsize=maxsize,
                     cert_reqs=cert_reqs,
                     ca_certs=configuration.ssl_ca_cert,
                     cert_file=configuration.cert_file,
@@ -96,17 +100,6 @@
                     proxy_headers=configuration.proxy_headers,
                     **addition_pool_args
                 )
-=======
-            self.pool_manager = urllib3.ProxyManager(
-                cert_reqs=cert_reqs,
-                ca_certs=configuration.ssl_ca_cert,
-                cert_file=configuration.cert_file,
-                key_file=configuration.key_file,
-                proxy_url=configuration.proxy,
-                proxy_headers=configuration.proxy_headers,
-                **addition_pool_args
-            )
->>>>>>> 92daacd6
         else:
             self.pool_manager = urllib3.PoolManager(
                 cert_reqs=cert_reqs,
