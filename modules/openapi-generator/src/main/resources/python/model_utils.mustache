--- conflicted
+++ resolved
@@ -24,11 +24,16 @@
 def convert_js_args_to_python_args(fn):
     from functools import wraps
     @wraps(fn)
-    def wrapped_init(self, *args, **kwargs):
+    def wrapped_init(_self, *args, **kwargs):
+        """
+        An attribute named `self` received from the api will conflicts with the reserved `self`
+        parameter of a class method. During generation, `self` attributes are mapped
+        to `_self` in models. Here, we name `_self` instead of `self` to avoid conflicts.
+        """
         spec_property_naming = kwargs.get('_spec_property_naming', False)
         if spec_property_naming:
-            kwargs = change_keys_js_to_python(kwargs, self if isinstance(self, type) else self.__class__)
-        return fn(self, *args, **kwargs)
+            kwargs = change_keys_js_to_python(kwargs, _self.__class__)
+        return fn(_self, *args, **kwargs)
     return wrapped_init
 
 
@@ -1405,25 +1410,6 @@
     return "is one of [{0}]".format(", ".join(all_class_names))
 
 
-<<<<<<< HEAD
-=======
-def convert_js_args_to_python_args(fn):
-    from functools import wraps
-    @wraps(fn)
-    def wrapped_init(_self, *args, **kwargs):
-        """
-        An attribute named `self` received from the api will conflicts with the reserved `self`
-        parameter of a class method. During generation, `self` attributes are mapped
-        to `_self` in models. Here, we name `_self` instead of `self` to avoid conflicts.
-        """
-        spec_property_naming = kwargs.get('_spec_property_naming', False)
-        if spec_property_naming:
-            kwargs = change_keys_js_to_python(kwargs, _self.__class__)
-        return fn(_self, *args, **kwargs)
-    return wrapped_init
-
-
->>>>>>> d21743e9
 def get_allof_instances(self, model_args, constant_args):
     """
     Args:
