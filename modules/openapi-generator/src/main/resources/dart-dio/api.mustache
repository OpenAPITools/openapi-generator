--- conflicted
+++ resolved
@@ -16,17 +16,6 @@
     {{classname}}(this._dio, this._serializers);
 
     {{#operation}}
-<<<<<<< HEAD
-        /// {{summary}}
-        ///
-        /// {{notes}}
-        Future<Response{{#returnType}}<{{{returnType}}}>{{/returnType}}>{{nickname}}({{#allParams}}{{#required}}{{{dataType}}} {{paramName}},{{/required}}{{/allParams}}{ {{#allParams}}{{^required}}{{{dataType}}} {{paramName}},{{/required}}{{/allParams}}CancelToken cancelToken, Map<String, dynamic> headers, ProgressCallback onSendProgress, ProgressCallback onReceiveProgress,}) async {
-
-        String _path = "{{{path}}}"{{#pathParams}}.replaceAll("{" r'{{baseName}}' "}", {{{paramName}}}.toString()){{/pathParams}};
-
-        Map<String, dynamic> queryParams = {};
-        Map<String, dynamic> headerParams = Map.from(headers ?? {});
-=======
     /// {{{summary}}}
     ///
     /// {{{notes}}}
@@ -34,15 +23,14 @@
         {{{dataType}}} {{paramName}},{{#-last}} { {{/-last}}{{/requiredParams}}{{#optionalParams}}
         {{{dataType}}} {{paramName}},{{/optionalParams}}
         CancelToken cancelToken,
-        Map<String, String> headers,
+        Map<String, dynamic> headers,
         ProgressCallback onSendProgress,
         ProgressCallback onReceiveProgress,
     }) async {
         final String _path = '{{{path}}}'{{#pathParams}}.replaceAll('{' r'{{baseName}}' '}', {{{paramName}}}.toString()){{/pathParams}};
 
         final Map<String, dynamic> queryParams = {};
-        final Map<String, String> headerParams = Map.from(headers ?? {});
->>>>>>> a4f84b2f
+        final Map<String, dynamic> headerParams = Map.from(headers ?? {});
         dynamic bodyData;
 
         {{#headerParams}}
