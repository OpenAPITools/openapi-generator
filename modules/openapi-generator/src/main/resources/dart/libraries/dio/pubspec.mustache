--- conflicted
+++ resolved
@@ -4,19 +4,7 @@
 homepage: {{pubHomepage}}
 
 environment:
-<<<<<<< HEAD
-{{#useBuiltValue}}
-  sdk: '>=2.12.0 <3.0.0'
-{{/useBuiltValue}}
-{{#useJsonSerializable}}
-  sdk: '>=2.14.0 <3.0.0'
-{{/useJsonSerializable}}
-{{#useFreezed}}
-  sdk: '>=2.14.0 <3.0.0'
-{{/useFreezed}}
-=======
   sdk: '>=2.15.0 <3.0.0'
->>>>>>> 8b2de374
 
 dependencies:
   dio: '^5.0.0'
