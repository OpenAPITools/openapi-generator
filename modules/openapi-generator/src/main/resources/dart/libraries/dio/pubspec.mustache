name: {{pubName}}
version: {{pubVersion}}
description: {{pubDescription}}
homepage: {{pubHomepage}}

environment:
  sdk: '>=2.12.0 <3.0.0'

dependencies:
  dio: '>=4.0.0 <5.0.0'
{{#useBuiltValue}}
  built_value: '>=8.1.0 <9.0.0'
  built_collection: '>=5.1.0 <6.0.0'
{{/useBuiltValue}}
{{#useJsonSerializable}}
  json_annotation: '^4.0.0'
{{/useJsonSerializable}}
{{#useDateLibTimeMachine}}
  time_machine: ^0.9.16
{{/useDateLibTimeMachine}}

dev_dependencies:
{{#useBuiltValue}}
  built_value_generator: '>=8.1.0 <9.0.0'
  build_runner: any
{{/useBuiltValue}}
<<<<<<< HEAD
{{#useJsonSerializable}}
  build_runner: any
  json_serializable: '^4.1.0'
{{/useJsonSerializable}}
  test: 'any'
=======
  test: ^1.16.0
>>>>>>> 478ed9b8
<|MERGE_RESOLUTION|>--- conflicted
+++ resolved
@@ -24,12 +24,8 @@
   built_value_generator: '>=8.1.0 <9.0.0'
   build_runner: any
 {{/useBuiltValue}}
-<<<<<<< HEAD
 {{#useJsonSerializable}}
   build_runner: any
   json_serializable: '^4.1.0'
 {{/useJsonSerializable}}
-  test: 'any'
-=======
-  test: ^1.16.0
->>>>>>> 478ed9b8
+  test: ^1.16.0