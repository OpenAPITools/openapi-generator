--- conflicted
+++ resolved
@@ -11,16 +11,12 @@
 
 
 environment:
-<<<<<<< HEAD
   {{^useFreezed}}
-  sdk: '>={{#useJsonSerializable}}2.17.0{{/useJsonSerializable}}{{^useJsonSerializable}}2.15.0{{/useJsonSerializable}} <4.0.0'
+  sdk: '>={{^useJsonSerializable}}2.18.0{{/useJsonSerializable}}{{#useJsonSerializable}}3.5.0{{/useJsonSerializable}} <4.0.0'
   {{/useFreezed}}
   {{#useFreezed}}
   sdk: '^3.0.0'
   {{/useFreezed}}
-=======
-  sdk: '>={{^useJsonSerializable}}2.18.0{{/useJsonSerializable}}{{#useJsonSerializable}}3.5.0{{/useJsonSerializable}} <4.0.0'
->>>>>>> d7b79a26
 
 dependencies:
   dio: '^5.7.0'
@@ -59,13 +55,9 @@
   {{/skipCopyWith}}
   json_serializable: '^6.9.3'
 {{/useJsonSerializable}}
-<<<<<<< HEAD
 {{#useFreezed}}
   freezed: '^2.5.2'
   json_serializable: '^6.8.0'
   build_runner: any
 {{/useFreezed}}
-  test: ^1.16.0
-=======
-  test: '^1.16.0'
->>>>>>> d7b79a26
+  test: '^1.16.0'