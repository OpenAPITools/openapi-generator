--- conflicted
+++ resolved
@@ -37,13 +37,9 @@
 serde_with = { version = "^3.8", default-features = false, features = ["base64", "std", "macros"] }
 {{/serdeWith}}
 serde_json = "^1.0"
-<<<<<<< HEAD
+serde_repr = "^0.1"
 url = "^2.5"
 uuid = { version = "^1.8", features = ["serde", "v4"] }
-=======
-serde_repr = "^0.1"
-url = "^2.2"
->>>>>>> f4f05730
 {{#hyper}}
 {{#hyper0x}}
 hyper = { version = "~0.14", features = ["full"] }
