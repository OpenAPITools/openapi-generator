{{>partial_header}}
#[allow(unused_imports)]
use std::rc::Rc;
use std::borrow::Borrow;
use std::option::Option;

use reqwest;

use super::{Error, configuration};

{{^supportAsync}}
pub struct {{{classname}}}Client {
    configuration: Rc<configuration::Configuration>,
}

impl {{{classname}}}Client {
    pub fn new(configuration: Rc<configuration::Configuration>) -> {{{classname}}}Client {
        {{{classname}}}Client {
            configuration,
        }
    }
}

{{/supportAsync}}
{{#operations}}
{{#operation}}
{{#vendorExtensions.x-group-parameters}}
{{#allParams}}
{{#-first}}
/// struct for passing parameters to the method `{{operationId}}`
#[derive(Clone, Debug)]
pub struct {{{operationIdCamelCase}}}Params {
{{/-first}}
    {{#description}}
    /// {{{.}}}
    {{/description}}
    pub {{{paramName}}}: {{^required}}Option<{{/required}}{{#required}}{{#isNullable}}Option<{{/isNullable}}{{/required}}{{#isString}}String{{/isString}}{{#isUuid}}String{{/isUuid}}{{^isString}}{{^isUuid}}{{^isPrimitiveType}}{{^isContainer}}crate::models::{{/isContainer}}{{/isPrimitiveType}}{{{dataType}}}{{/isUuid}}{{/isString}}{{^required}}>{{/required}}{{#required}}{{#isNullable}}>{{/isNullable}}{{/required}}{{#hasMore}},{{/hasMore}}
{{#-last}}
}

{{/-last}}
{{/allParams}}
{{/vendorExtensions.x-group-parameters}}
{{/operation}}
{{/operations}}

{{^supportAsync}}
pub trait {{{classname}}} {
{{#operations}}
{{#operation}}
    {{#vendorExtensions.x-group-parameters}}
    fn {{{operationId}}}(&self{{#allParams}}{{#-first}}, params: {{{operationIdCamelCase}}}Params{{/-first}}{{/allParams}}) -> Result<{{^returnType}}(){{/returnType}}{{#returnType}}{{{returnType}}}{{/returnType}}, Error>;
    {{/vendorExtensions.x-group-parameters}}
    {{^vendorExtensions.x-group-parameters}}
    fn {{{operationId}}}(&self, {{#allParams}}{{{paramName}}}: {{^required}}Option<{{/required}}{{#required}}{{#isNullable}}Option<{{/isNullable}}{{/required}}{{#isString}}&str{{/isString}}{{#isUuid}}&str{{/isUuid}}{{^isString}}{{^isUuid}}{{^isPrimitiveType}}{{^isContainer}}crate::models::{{/isContainer}}{{/isPrimitiveType}}{{{dataType}}}{{/isUuid}}{{/isString}}{{^required}}>{{/required}}{{#required}}{{#isNullable}}>{{/isNullable}}{{/required}}{{#hasMore}}, {{/hasMore}}{{/allParams}}) -> Result<{{^returnType}}(){{/returnType}}{{#returnType}}{{{returnType}}}{{/returnType}}, Error>;
    {{/vendorExtensions.x-group-parameters}}
{{/operation}}
{{/operations}}
}

impl {{{classname}}} for {{{classname}}}Client {
{{/supportAsync}}
{{#operations}}
{{#operation}}
    {{#vendorExtensions.x-group-parameters}}
    {{#supportAsync}}pub async {{/supportAsync}}fn {{{operationId}}}({{^supportAsync}}&self{{/supportAsync}}{{#supportAsync}}configuration: &configuration::Configuration{{/supportAsync}}{{#allParams}}{{#-first}}, params: {{{operationIdCamelCase}}}Params{{/-first}}{{/allParams}}) -> Result<{{^returnType}}(){{/returnType}}{{#returnType}}{{{returnType}}}{{/returnType}}, Error> {
        // unbox the parameters
        {{#allParams}}
        let {{paramName}} = params.{{paramName}};
        {{/allParams}}

    {{/vendorExtensions.x-group-parameters}}
    {{^vendorExtensions.x-group-parameters}}
    {{#supportAsync}}pub async {{/supportAsync}}fn {{{operationId}}}({{^supportAsync}}&self{{/supportAsync}}{{#supportAsync}}configuration: &configuration::Configuration{{/supportAsync}}, {{#allParams}}{{{paramName}}}: {{^required}}Option<{{/required}}{{#required}}{{#isNullable}}Option<{{/isNullable}}{{/required}}{{#isString}}&str{{/isString}}{{#isUuid}}&str{{/isUuid}}{{^isString}}{{^isUuid}}{{^isPrimitiveType}}{{^isContainer}}crate::models::{{/isContainer}}{{/isPrimitiveType}}{{{dataType}}}{{/isUuid}}{{/isString}}{{^required}}>{{/required}}{{#required}}{{#isNullable}}>{{/isNullable}}{{/required}}{{#hasMore}}, {{/hasMore}}{{/allParams}}) -> Result<{{^returnType}}(){{/returnType}}{{#returnType}}{{{returnType}}}{{/returnType}}, Error> {
    {{/vendorExtensions.x-group-parameters}}
        {{^supportAsync}}
        let configuration: &configuration::Configuration = self.configuration.borrow();
        {{/supportAsync}}
        let client = &configuration.client;

        let uri_str = format!("{}{{{path}}}", configuration.base_path{{#pathParams}}, {{{baseName}}}={{#isString}}crate::apis::urlencode({{/isString}}{{{paramName}}}{{^required}}.unwrap(){{/required}}{{#required}}{{#isNullable}}.unwrap(){{/isNullable}}{{/required}}{{#isListContainer}}.join(",").as_ref(){{/isListContainer}}{{#isString}}){{/isString}}{{/pathParams}});
        let mut req_builder = client.{{{httpMethod}}}(uri_str.as_str());

        {{#queryParams}}
        {{#required}}
        req_builder = req_builder.query(&[("{{{baseName}}}", &{{{paramName}}}{{#isListContainer}}.into_iter().map(|p| p.to_string()).collect::<Vec<String>>().join(","){{/isListContainer}}.to_string())]);
        {{/required}}
        {{^required}}
        if let Some(ref s) = {{{paramName}}} {
            req_builder = req_builder.query(&[("{{{baseName}}}", &s{{#isListContainer}}.into_iter().map(|p| p.to_string()).collect::<Vec<String>>().join(","){{/isListContainer}}.to_string())]);
        }
        {{/required}}
        {{/queryParams}}
        {{#hasAuthMethods}}
        {{#authMethods}}
        {{#isApiKey}}
        {{#isKeyInQuery}}
        if let Some(ref apikey) = configuration.api_key {
            let key = apikey.key.clone();
            let val = match apikey.prefix {
                Some(ref prefix) => format!("{} {}", prefix, key),
                None => key,
            };
            req_builder = req_builder.query(&[("{{{keyParamName}}}", val)]);
        }
        {{/isKeyInQuery}}
        {{/isApiKey}}
        {{/authMethods}}
        {{/hasAuthMethods}}
        if let Some(ref user_agent) = configuration.user_agent {
            req_builder = req_builder.header(reqwest::header::USER_AGENT, user_agent.clone());
        }
        {{#hasHeaderParams}}
        {{#headerParams}}
        {{#required}}
        {{^isNullable}}
        req_builder = req_builder.header("{{{baseName}}}", {{{paramName}}}{{#isListContainer}}.join(","){{/isListContainer}}.to_string());
        {{/isNullable}}
        {{#isNullable}}
        match {{{paramName}}} {
            Some(param_value) => { req_builder = req_builder.header("{{{baseName}}}", param_value{{#isListContainer}}.join(","){{/isListContainer}}.to_string()); },
            None => { req_builder = req_builder.header("{{{baseName}}}", ""); },
        }
        {{/isNullable}}
        {{/required}}
        {{^required}}
        if let Some(param_value) = {{{paramName}}} {
            req_builder = req_builder.header("{{{baseName}}}", param_value{{#isListContainer}}.join(","){{/isListContainer}}.to_string());
        }
        {{/required}}
        {{/headerParams}}
        {{/hasHeaderParams}}
        {{#hasAuthMethods}}
        {{#authMethods}}
        {{#isApiKey}}
        {{#isKeyInHeader}}
        if let Some(ref apikey) = configuration.api_key {
            let key = apikey.key.clone();
            let val = match apikey.prefix {
                Some(ref prefix) => format!("{} {}", prefix, key),
                None => key,
            };
            req_builder = req_builder.header("{{{keyParamName}}}", val);
        };
        {{/isKeyInHeader}}
        {{/isApiKey}}
        {{#isBasic}}
        {{#isBasicBasic}}
        if let Some(ref auth_conf) = configuration.basic_auth {
            req_builder = req_builder.basic_auth(auth_conf.0.to_owned(), auth_conf.1.to_owned());
        };
        {{/isBasicBasic}}
        {{#isBasicBearer}}
        if let Some(ref token) = configuration.bearer_access_token {
            req_builder = req_builder.bearer_auth(token.to_owned());
        };
        {{/isBasicBearer}}
        {{/isBasic}}
        {{#isOAuth}}
        if let Some(ref token) = configuration.oauth_access_token {
            req_builder = req_builder.bearer_auth(token.to_owned());
        };
        {{/isOAuth}}
        {{/authMethods}}
        {{/hasAuthMethods}}
        {{#isMultipart}}
        {{#hasFormParams}}
        let mut form = reqwest::multipart::Form::new();
        {{#formParams}}
        {{#isFile}}
        {{^supportAsync}}
        {{#required}}
        {{^isNullable}}
        form = form.file("{{{baseName}}}", {{{paramName}}})?;
        {{/isNullable}}
        {{#isNullable}}
        match {{{paramName}}} {
            Some(param_value) => { form = form.file("{{{baseName}}}", param_value)?; },
            None => { unimplemented!("Required nullable form file param not supported"); },
        }
        {{/isNullable}}
        {{/required}}
        {{^required}}
        if let Some(param_value) = {{{paramName}}} {
            form = form.file("{{{baseName}}}", param_value)?;
        }
        {{/required}}
        {{/supportAsync}}
        {{#supportAsync}}
        // TODO: support file upload for '{{{baseName}}}' parameter
        {{/supportAsync}}
        {{/isFile}}
        {{^isFile}}
        {{#required}}
        {{^isNullable}}
        form = form.text("{{{baseName}}}", {{{paramName}}}{{#isListContainer}}.join(","){{/isListContainer}}.to_string());
        {{/isNullable}}
        {{#isNullable}}
        match {{{paramName}}} {
            Some(param_value) => { form = form.text("{{{baseName}}}", param_value{{#isListContainer}}.join(","){{/isListContainer}}.to_string()); },
            None => { form = form.text("{{{baseName}}}", ""); },
        }
        {{/isNullable}}
        {{/required}}
        {{^required}}
        if let Some(param_value) = {{{paramName}}} {
            form = form.text("{{{baseName}}}", param_value{{#isListContainer}}.join(","){{/isListContainer}}.to_string());
        }
        {{/required}}
        {{/isFile}}
        {{/formParams}}
        req_builder = req_builder.multipart(form);
        {{/hasFormParams}}
        {{/isMultipart}}
        {{^isMultipart}}
        {{#hasFormParams}}
        let mut form_params = std::collections::HashMap::new();
        {{#formParams}}
        {{#isFile}}
        {{#required}}
        {{^isNullable}}
        form_params.insert("{{{baseName}}}", unimplemented!("File form param not supported with x-www-form-urlencoded content"));
        {{/isNullable}}
        {{#isNullable}}
        match {{{paramName}}} {
            Some(param_value) => { form_params.insert("{{{baseName}}}", unimplemented!("File form param not supported with x-www-form-urlencoded content")); },
            None => { unimplemented!("Required nullable file form param not supported with x-www-form-urlencoded content"); },
        }
        {{/isNullable}}
        {{/required}}
        {{^required}}
        if let Some(param_value) = {{{paramName}}} {
            form_params.insert("{{{baseName}}}", unimplemented!("File form param not supported with x-www-form-urlencoded content"));
        }
        {{/required}}
        {{/isFile}}
        {{^isFile}}
        {{#required}}
        {{^isNullable}}
        form_params.insert("{{{baseName}}}", {{{paramName}}}{{#isListContainer}}.join(","){{/isListContainer}}.to_string());
        {{/isNullable}}
        {{#isNullable}}
        match {{{paramName}}} {
            Some(param_value) => { form_params.insert("{{{baseName}}}", param_value{{#isListContainer}}.join(","){{/isListContainer}}.to_string()); },
            None => { form_params.insert("{{{baseName}}}", ""); },
        }
        {{/isNullable}}
        {{/required}}
        {{^required}}
        if let Some(param_value) = {{{paramName}}} {
            form_params.insert("{{{baseName}}}", param_value{{#isListContainer}}.join(","){{/isListContainer}}.to_string());
        }
        {{/required}}
        {{/isFile}}
        {{/formParams}}
        req_builder = req_builder.form(&form_params);
        {{/hasFormParams}}
        {{/isMultipart}}
        {{#hasBodyParam}}
        {{#bodyParams}}
        req_builder = req_builder.json(&{{{paramName}}});
        {{/bodyParams}}
        {{/hasBodyParam}}

        let req = req_builder.build()?;
<<<<<<< HEAD
        let mut resp = client.execute(req)?;
        if resp.status().is_success() {
            {{^returnType}}
            Ok(())
            {{/returnType}}
            {{#returnType}}
            Ok(resp.json()?)
            {{/returnType}}
        } else {
            let status = resp.status();
            let content = resp.text()?;
            let entity: Option<serde_json::Value> = serde_json::from_str(&content).ok();
            let error = crate::apis::ResponseErrorContent { status, content, entity };
            Err(Error::ResponseError(error))
        }
=======
        {{^returnType}}
        client.execute(req){{#supportAsync}}.await{{/supportAsync}}?.error_for_status()?;
        Ok(())
        {{/returnType}}
        {{#returnType}}
        {{#supportAsync}}
        Ok(client.execute(req).await?.error_for_status()?.json::<{{{.}}}>().await?)
        {{/supportAsync}}
        {{^supportAsync}}
        Ok(client.execute(req)?.error_for_status()?.json()?)
        {{/supportAsync}}
        {{/returnType}}
>>>>>>> a64f547c
    }

{{/operation}}
{{/operations}}
{{^supportAsync}}
}
{{/supportAsync}}<|MERGE_RESOLUTION|>--- conflicted
+++ resolved
@@ -263,36 +263,21 @@
         {{/hasBodyParam}}
 
         let req = req_builder.build()?;
-<<<<<<< HEAD
-        let mut resp = client.execute(req)?;
+        let mut resp = client.execute(req){{#supportAsync}}.await{{/supportAsync}}?;
         if resp.status().is_success() {
             {{^returnType}}
             Ok(())
             {{/returnType}}
             {{#returnType}}
-            Ok(resp.json()?)
+            Ok(resp.json{{#supportAsync}}::<{{{.}}}>().await{{/supportAsync}}{{^supportAsync}}(){{/supportAsync}}?)
             {{/returnType}}
         } else {
             let status = resp.status();
-            let content = resp.text()?;
+            let content = resp.text(){{#supportAsync}}.await{{/supportAsync}}?;
             let entity: Option<serde_json::Value> = serde_json::from_str(&content).ok();
             let error = crate::apis::ResponseErrorContent { status, content, entity };
             Err(Error::ResponseError(error))
         }
-=======
-        {{^returnType}}
-        client.execute(req){{#supportAsync}}.await{{/supportAsync}}?.error_for_status()?;
-        Ok(())
-        {{/returnType}}
-        {{#returnType}}
-        {{#supportAsync}}
-        Ok(client.execute(req).await?.error_for_status()?.json::<{{{.}}}>().await?)
-        {{/supportAsync}}
-        {{^supportAsync}}
-        Ok(client.execute(req)?.error_for_status()?.json()?)
-        {{/supportAsync}}
-        {{/returnType}}
->>>>>>> a64f547c
     }
 
 {{/operation}}
