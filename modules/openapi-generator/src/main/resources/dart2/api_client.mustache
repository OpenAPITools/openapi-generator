{{>header}}
{{>part_of}}
class ApiClient {
  ApiClient({this.basePath = '{{{basePath}}}'}) {
  {{#hasAuthMethods}}
    // Setup authentications (key: authentication name, value: authentication).
  {{#authMethods}}
  {{#isBasic}}
  {{#isBasicBasic}}
    _authentications[r'{{{name}}}'] = HttpBasicAuth();
  {{/isBasicBasic}}
  {{#isBasicBearer}}
    _authentications[r'{{{name}}}'] = HttpBearerAuth();
  {{/isBasicBearer}}
  {{/isBasic}}
  {{#isApiKey}}
    _authentications[r'{{{name}}}'] = ApiKeyAuth({{#isKeyInCookie}}'cookie'{{/isKeyInCookie}}{{^isKeyInCookie}}{{#isKeyInHeader}}'header'{{/isKeyInHeader}}{{^isKeyInHeader}}'query'{{/isKeyInHeader}}{{/isKeyInCookie}}, '{{{keyParamName}}}');
  {{/isApiKey}}
  {{#isOAuth}}
    _authentications[r'{{{name}}}'] = OAuth();
  {{/isOAuth}}
  {{/authMethods}}
  {{/hasAuthMethods}}
  }

  final String basePath;

  var _client = Client();

  /// Returns the current HTTP [Client] instance to use in this class.
  ///
  /// The return value is guaranteed to never be null.
  Client get client => _client;

  /// Requests to use a new HTTP [Client] in this class.
  ///
  /// If the [newClient] is null, an [ArgumentError] is thrown.
  set client(Client newClient) {
    if (newClient == null) {
      throw ArgumentError('New client instance cannot be null.');
    }
    _client = newClient;
  }

  final _defaultHeaderMap = <String, String>{};
  final _authentications = <String, Authentication>{};

  void addDefaultHeader(String key, String value) {
     _defaultHeaderMap[key] = value;
  }

  Map<String,String> get defaultHeaderMap => _defaultHeaderMap;

  /// Returns an unmodifiable [Map] of the authentications, since none should be added
  /// or deleted.
  Map<String, Authentication> get authentications => Map.unmodifiable(_authentications);

  T getAuthentication<T extends Authentication>(String name) {
    final authentication = _authentications[name];
    return authentication is T ? authentication : null;
  }

  // We don't use a Map<String, String> for queryParams.
  // If collectionFormat is 'multi', a key might appear multiple times.
  Future<Response> invokeAPI(
    String path,
    String method,
    List<QueryParam> queryParams,
    Object body,
    Map<String, String> headerParams,
    Map<String, String> formParams,
    String nullableContentType,
    List<String> authNames,
  ) async {
    _updateParamsForAuth(authNames, queryParams, headerParams);

    headerParams.addAll(_defaultHeaderMap);

    final urlEncodedQueryParams = queryParams
      .where((param) => param.value != null)
      .map((param) => '$param');

    final queryString = urlEncodedQueryParams.isNotEmpty
      ? '?${urlEncodedQueryParams.join('&')}'
      : '';

    final url = '$basePath$path$queryString';

    if (nullableContentType != null) {
      headerParams['Content-Type'] = nullableContentType;
    }

    try {
      // Special case for uploading a single file which isn't a 'multipart/form-data'.
      if (
        body is MultipartFile && (nullableContentType == null ||
        !nullableContentType.toLowerCase().startsWith('multipart/form-data'))
      ) {
        final request = StreamedRequest(method, Uri.parse(url));
        request.headers.addAll(headerParams);
        request.contentLength = body.length;
        body.finalize().listen(
          request.sink.add,
          onDone: request.sink.close,
          onError: (error, trace) => request.sink.close(),
          cancelOnError: true,
        );
        final response = await _client.send(request);
        return Response.fromStream(response);
      }

      if (body is MultipartRequest) {
        final request = MultipartRequest(method, Uri.parse(url));
        request.fields.addAll(body.fields);
        request.files.addAll(body.files);
        request.headers.addAll(body.headers);
        request.headers.addAll(headerParams);
        final response = await _client.send(request);
        return Response.fromStream(response);
      }

      final msgBody = nullableContentType == 'application/x-www-form-urlencoded'
        ? formParams
        : await serializeAsync(body);
      final nullableHeaderParams = headerParams.isEmpty ? null : headerParams;

      switch(method) {
        case 'POST': return await _client.post(url, headers: nullableHeaderParams, body: msgBody,);
        case 'PUT': return await _client.put(url, headers: nullableHeaderParams, body: msgBody,);
        case 'DELETE': return await _client.delete(url, headers: nullableHeaderParams,);
        case 'PATCH': return await _client.patch(url, headers: nullableHeaderParams, body: msgBody,);
        case 'HEAD': return await _client.head(url, headers: nullableHeaderParams,);
        case 'GET': return await _client.get(url, headers: nullableHeaderParams,);
      }
    } on SocketException catch (e, trace) {
      throw ApiException.withInner(HttpStatus.badRequest, 'Socket operation failed: $method $path', e, trace,);
    } on TlsException catch (e, trace) {
      throw ApiException.withInner(HttpStatus.badRequest, 'TLS/SSL communication failed: $method $path', e, trace,);
    } on IOException catch (e, trace) {
      throw ApiException.withInner(HttpStatus.badRequest, 'I/O operation failed: $method $path', e, trace,);
    } on ClientException catch (e, trace) {
      throw ApiException.withInner(HttpStatus.badRequest, 'HTTP connection failed: $method $path', e, trace,);
    } on Exception catch (e, trace) {
      throw ApiException.withInner(HttpStatus.badRequest, 'Exception occurred: $method $path', e, trace,);
    }

    throw ApiException(HttpStatus.badRequest, 'Invalid HTTP operation: $method $path',);
  }
{{#native_serialization}}

  Future<dynamic> deserializeAsync(String json, String targetType, {bool growable}) async =>
    // ignore: deprecated_member_use_from_same_package
    deserialize(json, targetType, growable: growable);

  @Deprecated('Scheduled for removal in OpenAPI Generator 6.x. Use deserializeAsync() instead.')
  dynamic deserialize(String json, String targetType, {bool growable}) {
    // Remove all spaces. Necessary for regular expressions as well.
    targetType = targetType.replaceAll(' ', ''); // ignore: parameter_assignments

    // If the expected target type is String, nothing to do...
    return targetType == 'String'
      ? json
      : _deserialize(jsonDecode(json), targetType, growable: growable == true);
  }
{{/native_serialization}}

  // ignore: deprecated_member_use_from_same_package
  Future<String> serializeAsync(Object value) async => serialize(value);

  @Deprecated('Scheduled for removal in OpenAPI Generator 6.x. Use serializeAsync() instead.')
  String serialize(Object value) => value == null ? '' : json.encode(value);

  /// Update query and header parameters based on authentication settings.
  /// @param authNames The authentications to apply
  void _updateParamsForAuth(
    List<String> authNames,
    List<QueryParam> queryParams,
    Map<String, String> headerParams,
  ) {
    authNames.forEach((authName) {
      final auth = _authentications[authName];
      if (auth == null) {
        throw ArgumentError('Authentication undefined: $authName');
      }
      auth.applyToParams(queryParams, headerParams);
    });
  }

{{#native_serialization}}
  static dynamic _deserialize(dynamic value, String targetType, {bool growable}) {
    try {
      switch (targetType) {
        case 'String':
          return '$value';
        case 'int':
          return value is int ? value : int.parse('$value');
        case 'bool':
          if (value is bool) {
            return value;
          }
          final valueString = '$value'.toLowerCase();
          return valueString == 'true' || valueString == '1';
          break;
        case 'double':
          return value is double ? value : double.parse('$value');
        {{#models}}
          {{#model}}
        case '{{{classname}}}':
            {{#isEnum}}
          {{#native_serialization}}return {{{classname}}}TypeTransformer().decode(value);{{/native_serialization}}
          {{#json_serializable}} return _$enumDecode(_${{{classname}}}EnumMap, value);{{/json_serializable}}
            {{/isEnum}}
            {{^isEnum}}
          return {{{classname}}}.fromJson(value);
            {{/isEnum}}
          {{/model}}
        {{/models}}
        default:
          Match match;
          if (value is List && (match = _regList.firstMatch(targetType)) != null) {
            targetType = match[1]; // ignore: parameter_assignments
            return value
              .map((v) => _deserialize(v, targetType, growable: growable))
              .toList(growable: growable);
          }
          if (value is Set && (match = _regSet.firstMatch(targetType)) != null) {
            targetType = match[1]; // ignore: parameter_assignments
            return value
              .map((v) => _deserialize(v, targetType, growable: growable))
              .toSet();
          }
          if (value is Map && (match = _regMap.firstMatch(targetType)) != null) {
            targetType = match[1]; // ignore: parameter_assignments
            return Map.fromIterables(
              value.keys,
              value.values.map((v) => _deserialize(v, targetType, growable: growable)),
            );
          }
          break;
      }
    } catch (error, trace) {
      throw ApiException.withInner(HttpStatus.internalServerError, 'Exception during deserialization.', error, trace,);
    }
    throw ApiException(HttpStatus.internalServerError, 'Could not find a suitable class for deserialization',);
  }
{{/native_serialization}}
}
{{#native_serialization}}

<<<<<<< HEAD
  /// Update query and header parameters based on authentication settings.
  /// @param authNames The authentications to apply
  void _updateParamsForAuth(
    List<String> authNames,
    List<QueryParam> queryParams,
    Map<String, String> headerParams,
  ) {
    for(final authName in authNames) {
      final auth = _authentications[authName];
      if (auth == null) {
        throw ArgumentError('Authentication undefined: $authName');
      }
      auth.applyToParams(queryParams, headerParams);
    }
  }
}
=======
/// Primarily intended for use in an isolate.
class DeserializationMessage {
  const DeserializationMessage({
    @required this.json,
    @required this.targetType,
    this.growable,
  });

  /// The JSON value to deserialize.
  final String json;

  /// Target type to deserialize to.
  final String targetType;

  /// Whether to make deserialized lists or maps growable.
  final bool growable;
}

/// Primarily intended for use in an isolate.
Future<dynamic> deserializeAsync(DeserializationMessage message) async {
  // Remove all spaces. Necessary for regular expressions as well.
  final targetType = message.targetType.replaceAll(' ', '');

  // If the expected target type is String, nothing to do...
  return targetType == 'String'
    ? message.json
    : ApiClient._deserialize(
        jsonDecode(message.json),
        targetType,
        growable: message.growable == true,
      );
}
{{/native_serialization}}

/// Primarily intended for use in an isolate.
Future<String> serializeAsync(Object value) async => value == null ? '' : json.encode(value);
>>>>>>> aa5adbf3
<|MERGE_RESOLUTION|>--- conflicted
+++ resolved
@@ -177,13 +177,13 @@
     List<QueryParam> queryParams,
     Map<String, String> headerParams,
   ) {
-    authNames.forEach((authName) {
+    for(final authName in authNames) {
       final auth = _authentications[authName];
       if (auth == null) {
         throw ArgumentError('Authentication undefined: $authName');
       }
       auth.applyToParams(queryParams, headerParams);
-    });
+    }
   }
 
 {{#native_serialization}}
@@ -247,24 +247,6 @@
 }
 {{#native_serialization}}
 
-<<<<<<< HEAD
-  /// Update query and header parameters based on authentication settings.
-  /// @param authNames The authentications to apply
-  void _updateParamsForAuth(
-    List<String> authNames,
-    List<QueryParam> queryParams,
-    Map<String, String> headerParams,
-  ) {
-    for(final authName in authNames) {
-      final auth = _authentications[authName];
-      if (auth == null) {
-        throw ArgumentError('Authentication undefined: $authName');
-      }
-      auth.applyToParams(queryParams, headerParams);
-    }
-  }
-}
-=======
 /// Primarily intended for use in an isolate.
 class DeserializationMessage {
   const DeserializationMessage({
@@ -300,5 +282,4 @@
 {{/native_serialization}}
 
 /// Primarily intended for use in an isolate.
-Future<String> serializeAsync(Object value) async => value == null ? '' : json.encode(value);
->>>>>>> aa5adbf3
+Future<String> serializeAsync(Object value) async => value == null ? '' : json.encode(value);