name: {{pubName}}
version: {{pubVersion}}
description: {{pubDescription}}
authors:
  - {{pubAuthor}} <{{pubAuthorEmail}}>
homepage: {{pubHomepage}}
environment:
  sdk: '>=2.0.0 <3.0.0'
dependencies:
  http: '>=0.12.0 <0.13.0'
<<<<<<< HEAD
  intl: ^0.16.1
=======
  meta: ^1.1.8
>>>>>>> 03e8aee8
dev_dependencies:
  test: ^1.3.0<|MERGE_RESOLUTION|>--- conflicted
+++ resolved
@@ -8,10 +8,7 @@
   sdk: '>=2.0.0 <3.0.0'
 dependencies:
   http: '>=0.12.0 <0.13.0'
-<<<<<<< HEAD
   intl: ^0.16.1
-=======
   meta: ^1.1.8
->>>>>>> 03e8aee8
 dev_dependencies:
   test: ^1.3.0