--- conflicted
+++ resolved
@@ -11,15 +11,6 @@
 dependencies:
   http: '>=0.13.0 <0.14.0'
   intl: '^0.17.0'
-<<<<<<< HEAD
-{{#json_serializable}}
-  json_annotation: '^4.1.0'{{/json_serializable}}
-dev_dependencies:
-{{#json_serializable}}
-  build_runner: '^2.1.4'
-  json_serializable: '^5.0.2'{{/json_serializable}}
-=======
   meta: '^1.1.8'
 dev_dependencies:
-  test: '>=1.16.0 <1.18.0'
->>>>>>> 80c3a0e4
+  test: '>=1.16.0 <1.18.0'