#
# AUTO-GENERATED FILE, DO NOT MODIFY!
#

name: '{{{pubName}}}'
version: '{{{pubVersion}}}'
description: '{{{pubDescription}}}'
authors:
  - '{{{pubAuthor}}} <{{{pubAuthorEmail}}}>'
homepage: '{{{pubHomepage}}}'
environment:
  sdk: '>=2.0.0 <3.0.0'
dependencies:
  http: '>=0.12.0 <0.13.0'
  intl: '^0.16.1'
  meta: '^1.1.8'
{{#json_serializable}}
  json_annotation: '^3.1.1'{{/json_serializable}}
dev_dependencies:
<<<<<<< HEAD
  test: '^1.3.0'
{{#json_serializable}}
  build_runner: '^1.0.0'
  json_serializable: '^3.5.1'{{/json_serializable}}
=======
  test: '>=1.3.0 <1.16.0'
>>>>>>> 4f4f1d41
<|MERGE_RESOLUTION|>--- conflicted
+++ resolved
@@ -17,11 +17,7 @@
 {{#json_serializable}}
   json_annotation: '^3.1.1'{{/json_serializable}}
 dev_dependencies:
-<<<<<<< HEAD
-  test: '^1.3.0'
+  test: '>=1.3.0 <1.16.0'
 {{#json_serializable}}
   build_runner: '^1.0.0'
-  json_serializable: '^3.5.1'{{/json_serializable}}
-=======
-  test: '>=1.3.0 <1.16.0'
->>>>>>> 4f4f1d41
+  json_serializable: '^3.5.1'{{/json_serializable}}