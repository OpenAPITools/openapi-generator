--- conflicted
+++ resolved
@@ -179,25 +179,12 @@
         .toList(growable: false);
       {{/isListContainer}}
       {{^isListContainer}}
-<<<<<<< HEAD
-        {{#isMapContainer}}
+        {{#isMap}}
       return {{{returnType}}}.from(apiClient.deserialize(_decodeBodyBytes(response), '{{{returnType}}}'));
-        {{/isMapContainer}}
-        {{^isMapContainer}}
-      return apiClient.deserialize(_decodeBodyBytes(response), '{{{returnType}}}') as {{{returnType}}};
-        {{/isMapContainer}}
-=======
-        {{#isMap}}
-          {{#returnType}}
-      return {{{returnType}}}.from(apiClient.deserialize(_decodeBodyBytes(response), '{{{returnType}}}'));
-          {{/returnType}}
         {{/isMap}}
         {{^isMap}}
-          {{#returnType}}
       return apiClient.deserialize(_decodeBodyBytes(response), '{{{returnType}}}') as {{{returnType}}};
-          {{/returnType}}
         {{/isMap}}
->>>>>>> 0cfe0234
       {{/isListContainer}}
     }
     return null;
