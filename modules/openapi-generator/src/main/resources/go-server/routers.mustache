--- conflicted
+++ resolved
@@ -20,10 +20,6 @@
 	{{/chi}}
 {{/routers}}
 	"io"
-<<<<<<< HEAD
-	"io/ioutil"
-=======
->>>>>>> d1fa38e2
 	"mime/multipart"
 	"net/http"
 	"os"
