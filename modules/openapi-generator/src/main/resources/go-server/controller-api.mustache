--- conflicted
+++ resolved
@@ -13,12 +13,9 @@
 	{{/isBodyParam}}
 	"net/http"
 	"strings"
-<<<<<<< HEAD
-=======
 {{#imports}}	"{{import}}"
 	{{/imports}}
 {{#hasPathParams}}
->>>>>>> 484b87f2
 
 {{#routers}}
 	{{#mux}}
@@ -217,50 +214,21 @@
 	{{/isPathParam}}
 	{{#isQueryParam}}
 	{{#isDateTime}}
-<<<<<<< HEAD
 	{{#required}}
 	if !query.Has("{{baseName}}"){
-=======
-	var {{paramName}}Param {{#isNullable}}*{{/isNullable}}time.Time
-	if query.Has("{{baseName}}"){
-		param, err := parseTime(query.Get("{{baseName}}"))
-		if err != nil {
-			c.errorHandler(w, r, &ParsingError{Param: "{{baseName}}", Err: err}, nil)
-			return
-		}
-
-		{{paramName}}Param = {{#isNullable}}&{{/isNullable}}param
-	} else {
-		{{#required}}
->>>>>>> 484b87f2
 		c.errorHandler(w, r, &RequiredError{"{{baseName}}"}, nil)
 		return
 	}
-<<<<<<< HEAD
 	{{paramName}}Param, err := parseTime(query.Get("{{baseName}}"))
 	if err != nil {
-		c.errorHandler(w, r, &ParsingError{Err: err}, nil)
+		c.errorHandler(w, r, &ParsingError{Param: "{{baseName}}", Err: err}, nil)
 		return
 	}
 	{{/required}}
 	{{^required}}
 	{{paramName}}Param, err := parseTime(query.Get("{{baseName}}"))
 	if err != nil {
-			c.errorHandler(w, r, &ParsingError{Err: err}, nil)
-=======
-	{{/isDateTime}}
-	{{#isNumber}}
-	var {{paramName}}Param {{#isNullable}}*{{/isNullable}}float32
-	if query.Has("{{baseName}}") {
-		param, err := parseNumericParameter[float32](
-			query.Get("{{baseName}}"),
-			WithParse[float32](parseFloat32),{{#minimum}}
-			WithMinimum[float32]({{minimum}}),{{/minimum}}{{#maximum}}
-			WithMaximum[float32]({{maximum}}),{{/maximum}}
-		)
-		if err != nil {
 			c.errorHandler(w, r, &ParsingError{Param: "{{baseName}}", Err: err}, nil)
->>>>>>> 484b87f2
 			return
 	}
 	{{/required}}
@@ -275,12 +243,11 @@
 		WithMaximum[float32]({{maximum}}),{{/maximum}}
 	)
 	if err != nil {
-		c.errorHandler(w, r, &ParsingError{Err: err}, nil)
+		c.errorHandler(w, r, &ParsingError{Param: "{{baseName}}", Err: err}, nil)
 		return
 	}
 	{{/isNumber}}
 	{{#isFloat}}
-<<<<<<< HEAD
 	{{paramName}}Param, err := parseNumericParameter[float32](
 		query.Get("{{baseName}}"),{{#defaultValue}}
 		WithDefaultOrParse[float32]({{defaultValue}}, parseFloat32),{{/defaultValue}}{{^defaultValue}}{{#required}}
@@ -290,7 +257,7 @@
 		WithMaximum[float32]({{maximum}}),{{/maximum}}
 	)
 	if err != nil {
-		c.errorHandler(w, r, &ParsingError{Err: err}, nil)
+		c.errorHandler(w, r, &ParsingError{Param: "{{baseName}}", Err: err}, nil)
 		return
 	}
 	{{/isFloat}}
@@ -304,7 +271,7 @@
 		WithMaximum[float64]({{maximum}}),{{/maximum}}
 	)
 	if err != nil {
-		c.errorHandler(w, r, &ParsingError{Err: err}, nil)
+		c.errorHandler(w, r, &ParsingError{Param: "{{baseName}}", Err: err}, nil)
 		return
 	}
 	{{/isDouble}}
@@ -318,7 +285,7 @@
 		WithMaximum[int64]({{maximum}}),{{/maximum}}
 	)
 	if err != nil {
-		c.errorHandler(w, r, &ParsingError{Err: err}, nil)
+		c.errorHandler(w, r, &ParsingError{Param: "{{baseName}}", Err: err}, nil)
 		return
 	}
 	{{/isLong}}
@@ -332,7 +299,7 @@
 		WithMaximum[int32]({{maximum}}),{{/maximum}}
 	)
 	if err != nil {
-		c.errorHandler(w, r, &ParsingError{Err: err}, nil)
+		c.errorHandler(w, r, &ParsingError{Param: "{{baseName}}", Err: err}, nil)
 		return
 	}
 	{{/isInteger}}
@@ -344,147 +311,8 @@
 		WithParse[bool](parseBool),{{/required}}{{/defaultValue}}
 	)
 	if err != nil {
-		c.errorHandler(w, r, &ParsingError{Err: err}, nil)
-		return
-=======
-	var {{paramName}}Param {{#isNullable}}*{{/isNullable}}float32
-	if query.Has("{{baseName}}") {
-		param, err := parseNumericParameter[float32](
-			query.Get("{{baseName}}"),
-			WithParse[float32](parseFloat32),{{#minimum}}
-			WithMinimum[float32]({{minimum}}),{{/minimum}}{{#maximum}}
-			WithMaximum[float32]({{maximum}}),{{/maximum}}
-		)
-		if err != nil {
-			c.errorHandler(w, r, &ParsingError{Param: "{{baseName}}", Err: err}, nil)
-			return
-		}
-
-		{{paramName}}Param = {{#isNullable}}&{{/isNullable}}param
-	} else {
-		{{#required}}
-		c.errorHandler(w, r, &RequiredError{Field: "{{baseName}}"}, nil)
-		return
-		{{/required}}
-		{{^required}}
-		{{#defaultValue}}
-		var param float32 = {{defaultValue}}
-		{{paramName}}Param = {{#isNullable}}&{{/isNullable}}param
-		{{/defaultValue}}
-		{{/required}}
-	}
-	{{/isFloat}}
-	{{#isDouble}}
-	var {{paramName}}Param {{#isNullable}}*{{/isNullable}}float64
-	if query.Has("{{baseName}}") {
-		param, err := parseNumericParameter[float64](
-			query.Get("{{baseName}}"),
-			WithParse[float64](parseFloat64),{{#minimum}}
-			WithMinimum[float64]({{minimum}}),{{/minimum}}{{#maximum}}
-			WithMaximum[float64]({{maximum}}),{{/maximum}}
-		)
-		if err != nil {
-			c.errorHandler(w, r, &ParsingError{Param: "{{baseName}}", Err: err}, nil)
-			return
-		}
-
-		{{paramName}}Param = {{#isNullable}}&{{/isNullable}}param
-	} else {
-		{{#required}}
-		c.errorHandler(w, r, &RequiredError{Field: "{{baseName}}"}, nil)
-		return
-		{{/required}}
-		{{^required}}
-		{{#defaultValue}}
-		var param float64 = {{defaultValue}}
-		{{paramName}}Param = {{#isNullable}}&{{/isNullable}}param
-		{{/defaultValue}}
-		{{/required}}
-	}
-	{{/isDouble}}
-	{{#isLong}}
-	var {{paramName}}Param {{#isNullable}}*{{/isNullable}}int64
-	if query.Has("{{baseName}}") {
-		param, err := parseNumericParameter[int64](
-			query.Get("{{baseName}}"),
-			WithParse[int64](parseInt64),{{#minimum}}
-			WithMinimum[int64]({{minimum}}),{{/minimum}}{{#maximum}}
-			WithMaximum[int64]({{maximum}}),{{/maximum}}
-		)
-		if err != nil {
-			c.errorHandler(w, r, &ParsingError{Param: "{{baseName}}", Err: err}, nil)
-			return
-		}
-
-		{{paramName}}Param = {{#isNullable}}&{{/isNullable}}param
-	} else {
-		{{#required}}
-		c.errorHandler(w, r, &RequiredError{Field: "{{baseName}}"}, nil)
-		return
-		{{/required}}
-		{{^required}}
-		{{#defaultValue}}
-		var param int64 = {{defaultValue}}
-		{{paramName}}Param = {{#isNullable}}&{{/isNullable}}param
-		{{/defaultValue}}
-		{{/required}}
-	}
-	{{/isLong}}
-	{{#isInteger}}
-	var {{paramName}}Param {{#isNullable}}*{{/isNullable}}int32
-	if query.Has("{{baseName}}") {
-		param, err := parseNumericParameter[int32](
-			query.Get("{{baseName}}"),
-			WithParse[int32](parseInt32),{{#minimum}}
-			WithMinimum[int32]({{minimum}}),{{/minimum}}{{#maximum}}
-			WithMaximum[int32]({{maximum}}),{{/maximum}}
-		)
-		if err != nil {
-			c.errorHandler(w, r, &ParsingError{Param: "{{baseName}}", Err: err}, nil)
-			return
-		}
-
-		{{paramName}}Param = {{#isNullable}}&{{/isNullable}}param
-	} else {
-		{{#required}}
-		c.errorHandler(w, r, &RequiredError{Field: "{{baseName}}"}, nil)
-		return
-		{{/required}}
-		{{^required}}
-		{{#defaultValue}}
-		var param int32 = {{defaultValue}}
-		{{paramName}}Param = {{#isNullable}}&{{/isNullable}}param
-		{{/defaultValue}}
-		{{/required}}
-	}
-	{{/isInteger}}
-	{{#isBoolean}}
-	var {{paramName}}Param {{#isNullable}}*{{/isNullable}}bool
-	if query.Has("{{baseName}}") {
-		param, err := parseBoolParameter(
-			query.Get("{{baseName}}"),
-			WithParse[bool](parseBool),{{#minimum}}
-			WithMinimum[bool]({{minimum}}),{{/minimum}}{{#maximum}}
-			WithMaximum[bool]({{maximum}}),{{/maximum}}
-		)
-		if err != nil {
-			c.errorHandler(w, r, &ParsingError{Param: "{{baseName}}", Err: err}, nil)
-			return
-		}
-
-		{{paramName}}Param = {{#isNullable}}&{{/isNullable}}param
-	} else {
-		{{#required}}
-		c.errorHandler(w, r, &RequiredError{Field: "{{baseName}}"}, nil)
-		return
-		{{/required}}
-		{{^required}}
-		{{#defaultValue}}
-		var param bool = {{defaultValue}}
-		{{paramName}}Param = {{#isNullable}}&{{/isNullable}}param
-		{{/defaultValue}}
-		{{/required}}
->>>>>>> 484b87f2
+		c.errorHandler(w, r, &ParsingError{Param: "{{baseName}}", Err: err}, nil)
+		return
 	}
 	{{/isBoolean}}
 	{{#isArray}}
@@ -598,24 +426,7 @@
 	{{#defaultValue}}
 	{{paramName}}Param := "{{defaultValue}}"
 	if query.Has("{{baseName}}") {
-<<<<<<< HEAD
 		{{paramName}}Param = {{^isString}}{{dataType}}( {{/isString}}query.Get("{{baseName}}"){{^isString}} ){{/isString}}
-=======
-		param := {{^isString}}{{dataType}}({{/isString}}query.Get("{{baseName}}"){{^isString}}){{/isString}}
-
-		{{paramName}}Param = {{#isNullable}}&{{/isNullable}}param
-	} else {
-		{{#required}}
-		c.errorHandler(w, r, &RequiredError{Field: "{{baseName}}"}, nil)
-		return
-		{{/required}}
-		{{^required}}
-		{{#defaultValue}}
-		param := {{^isString}}{{dataType}}({{/isString}}"{{defaultValue}}"{{^isString}}){{/isString}}
-		{{paramName}}Param = {{#isNullable}}&{{/isNullable}}param
-		{{/defaultValue}}
-		{{/required}}
->>>>>>> 484b87f2
 	}
 	{{/defaultValue}}
 	{{^defaultValue}}
@@ -629,7 +440,7 @@
 		var err error
 		{{paramName}}Param, err = New{{dataType}}FromValue(query.Get("{{baseName}}"))
 		if err != nil {
-			c.errorHandler(w, r, &ParsingError{Err: err}, nil)
+			c.errorHandler(w, r, &ParsingError{Param: "{{baseName}}", Err: err}, nil)
 			return
 		}
 		{{/isEnumRef}}
@@ -646,7 +457,7 @@
 	{{#isEnumRef}}
 	{{paramName}}Param, err := New{{dataType}}FromValue(query.Get("{{baseName}}"))
 	if err != nil {
-		c.errorHandler(w, r, &ParsingError{Err: err}, nil)
+		c.errorHandler(w, r, &ParsingError{Param: "{{baseName}}", Err: err}, nil)
 		return
 	}
 	{{/isEnumRef}}
@@ -664,28 +475,14 @@
 	{{#isFormParam}}
 	{{#isFile}}
 	{{#isArray}}
-<<<<<<< HEAD
 	{{paramName}}Param, err := ReadFormFilesToTempFiles(r, "{{baseName}}")
 	{{/isArray}}
 	{{^isArray}}
 	{{paramName}}Param, err := ReadFormFileToTempFile(r, "{{baseName}}")
 	{{/isArray}}
 	if err != nil {
-		c.errorHandler(w, r, &ParsingError{Err: err}, nil)
-		return
-=======
-		param, err := ReadFormFilesToTempFiles(r, "{{baseName}}")
-		{{/isArray}}
-		{{^isArray}}
-		param, err := ReadFormFileToTempFile(r, "{{baseName}}")
-		{{/isArray}}
-		if err != nil {
-			c.errorHandler(w, r, &ParsingError{Param: "{{baseName}}", Err: err}, nil)
-			return
-		}
-
-		{{paramName}}Param = param
->>>>>>> 484b87f2
+		c.errorHandler(w, r, &ParsingError{Param: "{{baseName}}", Err: err}, nil)
+		return
 	}
 	{{/isFile}}
 	{{#isLong}}{{#isArray}}
