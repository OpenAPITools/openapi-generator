--- conflicted
+++ resolved
@@ -495,22 +495,17 @@
 	{{/isArray}}{{/isInteger}}
 	{{^isFile}}
 	{{^isLong}}
-<<<<<<< HEAD
+	{{#isArray}}
+	{{paramName}}Param := strings.Split(r.FormValue("{{baseName}}"), ",")
+	{{/isArray}}
+	{{^isArray}}
 	{{paramName}}Param := getPointerOrNilIfEmpty(r.FormValue("{{baseName}}"))
-	{{#required}}
 	if {{paramName}}Param == nil {
 		c.errorHandler(w, r, &RequiredError{"{{baseName}}"}, nil)
 		return
 	}
 	{{/required}}
-=======
-	{{#isArray}}
-	{{paramName}}Param := strings.Split(r.FormValue("{{baseName}}"), ",")
-	{{/isArray}}
-	{{^isArray}}
-	{{paramName}}Param := r.FormValue("{{baseName}}")
-	{{/isArray}}
->>>>>>> 92daacd6
+	{{/isArray}}
 	{{/isLong}}
 	{{/isFile}}
 	{{/isFormParam}}
