{{>partial_header}}
package {{packageName}}

{{#operations}}
import (
	_context "context"
	_ioutil "io/ioutil"
	_nethttp "net/http"
	_neturl "net/url"
{{#imports}}	"{{import}}"
{{/imports}}
)

// Linger please
var (
	_ _context.Context
)

// {{classname}}Service {{classname}} service
type {{classname}}Service service

{{#operation}}
type api{{operationId}}Request struct {
	ctx _context.Context
	apiService *{{classname}}Service{{#allParams}}
	{{paramName}} {{^isPathParam}}*{{/isPathParam}}{{{dataType}}}{{/allParams}}
}

{{#allParams}}{{^isPathParam}}
func (r api{{operationId}}Request) {{vendorExtensions.x-exportParamName}}({{paramName}} {{{dataType}}}) api{{operationId}}Request {
	r.{{paramName}} = &{{paramName}}
	return r
}
{{/isPathParam}}{{/allParams}}
/*
{{operationId}}{{#summary}} {{{.}}}{{/summary}}{{^summary}} Method for {{operationId}}{{/summary}}
{{#notes}}
{{{unescapedNotes}}}
{{/notes}}
 * @param ctx _context.Context - for authentication, logging, cancellation, deadlines, tracing, etc. Passed from http.Request or context.Background().{{#pathParams}}
 * @param {{paramName}}{{#description}} {{{.}}}{{/description}}{{/pathParams}}
@return api{{operationId}}Request
*/
func (a *{{{classname}}}Service) {{{nickname}}}(ctx _context.Context{{#pathParams}}, {{paramName}} {{{dataType}}}{{/pathParams}}) api{{operationId}}Request {
	return api{{operationId}}Request{
		apiService: a,
		ctx: ctx,{{#pathParams}}
		{{paramName}}: {{paramName}},{{/pathParams}}
	}
}

/*
Execute executes the request
{{#returnType}} @return {{{.}}}{{/returnType}}
*/
func (r api{{operationId}}Request) Execute() ({{#returnType}}{{{.}}}, {{/returnType}}*_nethttp.Response, error) {
	var (
		localVarHTTPMethod   = _nethttp.Method{{httpMethod}}
		localVarPostBody     interface{}
		localVarFormFileName string
		localVarFileName     string
		localVarFileBytes    []byte
		{{#returnType}}localVarReturnValue  {{{.}}}{{/returnType}}
	)

	localBasePath, err := r.apiService.client.cfg.ServerURLWithContext(r.ctx, "{{{classname}}}Service.{{{nickname}}}")
	if err != nil {
		return {{#returnType}}localVarReturnValue, {{/returnType}}nil, GenericOpenAPIError{error: err.Error()}
	}

	localVarPath := localBasePath + "{{{path}}}"{{#pathParams}}
	localVarPath = strings.Replace(localVarPath, "{"+"{{baseName}}"+"}", _neturl.QueryEscape(parameterToString(r.{{paramName}}, "{{#collectionFormat}}{{collectionFormat}}{{/collectionFormat}}")) , -1){{/pathParams}}

	localVarHeaderParams := make(map[string]string)
	localVarQueryParams := _neturl.Values{}
	localVarFormParams := _neturl.Values{}
	{{#allParams}}
	{{#required}}{{^isPathParam}}
	if r.{{paramName}} == nil {
		return {{#returnType}}localVarReturnValue, {{/returnType}}nil, reportError("{{paramName}} is required and must be specified")
	}{{/isPathParam}}
	{{#minItems}}
	if len({{^isPathParam}}*{{/isPathParam}}r.{{paramName}}) < {{minItems}} {
		return {{#returnType}}localVarReturnValue, {{/returnType}}nil, reportError("{{paramName}} must have at least {{minItems}} elements")
	}
	{{/minItems}}
	{{#maxItems}}
	if len({{^isPathParam}}*{{/isPathParam}}r.{{paramName}}) > {{maxItems}} {
		return {{#returnType}}localVarReturnValue, {{/returnType}}nil, reportError("{{paramName}} must have less than {{maxItems}} elements")
	}
	{{/maxItems}}
	{{#minLength}}
	if strlen({{^isPathParam}}*{{/isPathParam}}r.{{paramName}}) < {{minLength}} {
		return {{#returnType}}localVarReturnValue, {{/returnType}}nil, reportError("{{paramName}} must have at least {{minLength}} elements")
	}
	{{/minLength}}
	{{#maxLength}}
	if strlen({{^isPathParam}}*{{/isPathParam}}r.{{paramName}}) > {{maxLength}} {
		return {{#returnType}}localVarReturnValue, {{/returnType}}nil, reportError("{{paramName}} must have less than {{maxLength}} elements")
	}
	{{/maxLength}}
	{{#minimum}}
	{{#isString}}
	{{paramName}}Txt, err := atoi({{^isPathParam}}*{{/isPathParam}}r.{{paramName}})
	if {{paramName}}Txt < {{minimum}} {
	{{/isString}}
	{{^isString}}
	if {{^isPathParam}}*{{/isPathParam}}r.{{paramName}} < {{minimum}} {
	{{/isString}}
		return {{#returnType}}localVarReturnValue, {{/returnType}}nil, reportError("{{paramName}} must be greater than {{minimum}}")
	}
	{{/minimum}}
	{{#maximum}}
	{{#isString}}
	{{paramName}}Txt, err := atoi({{^isPathParam}}*{{/isPathParam}}r.{{paramName}})
	if {{paramName}}Txt > {{maximum}} {
	{{/isString}}
	{{^isString}}
	if {{^isPathParam}}*{{/isPathParam}}r.{{paramName}} > {{maximum}} {
	{{/isString}}
		return {{#returnType}}localVarReturnValue, {{/returnType}}nil, reportError("{{paramName}} must be less than {{maximum}}")
	}
	{{/maximum}}
	{{/required}}
	{{/allParams}}

	{{#queryParams}}
	{{#required}}
	{{#isCollectionFormatMulti}}
	{
		t := *r.{{paramName}}
		if reflect.TypeOf(t).Kind() == reflect.Slice {
			s := reflect.ValueOf(t)
			for i := 0; i < s.Len(); i++ {
				localVarQueryParams.Add("{{baseName}}", parameterToString(s.Index(i), "{{#collectionFormat}}{{collectionFormat}}{{/collectionFormat}}"))
			}
<<<<<<< HEAD
		} else {  
			localVarQueryParams.Add("{{baseName}}", parameterToString(t, "{{#collectionFormat}}{{collectionFormat}}{{/collectionFormat}}")) 
=======
		} else {
			localVarQueryParams.Add("{{baseName}}", parameterToString(t, "{{#collectionFormat}}{{collectionFormat}}{{/collectionFormat}}"))
>>>>>>> 6a228e80
		}
	}
	{{/isCollectionFormatMulti}}
	{{^isCollectionFormatMulti}}
	localVarQueryParams.Add("{{baseName}}", parameterToString(*r.{{paramName}}, "{{#collectionFormat}}{{collectionFormat}}{{/collectionFormat}}"))
	{{/isCollectionFormatMulti}}
	{{/required}}
	{{^required}}
	if r.{{paramName}} != nil {
	{{#isCollectionFormatMulti}}
		t := *r.{{paramName}}
		if reflect.TypeOf(t).Kind() == reflect.Slice {
			s := reflect.ValueOf(t)
			for i := 0; i < s.Len(); i++ {
				localVarQueryParams.Add("{{baseName}}", parameterToString(s.Index(i), "{{#collectionFormat}}{{collectionFormat}}{{/collectionFormat}}"))
			}
		} else {
			localVarQueryParams.Add("{{baseName}}", parameterToString(t, "{{#collectionFormat}}{{collectionFormat}}{{/collectionFormat}}"))
		}
	{{/isCollectionFormatMulti}}
	{{^isCollectionFormatMulti}}
		localVarQueryParams.Add("{{baseName}}", parameterToString(*r.{{paramName}}, "{{#collectionFormat}}{{collectionFormat}}{{/collectionFormat}}"))
	{{/isCollectionFormatMulti}}
	}
	{{/required}}
	{{/queryParams}}
	// to determine the Content-Type header
{{=<% %>=}}
	localVarHTTPContentTypes := []string{<%#consumes%>"<%&mediaType%>"<%^-last%>, <%/-last%><%/consumes%>}
<%={{ }}=%>

	// set Content-Type header
	localVarHTTPContentType := selectHeaderContentType(localVarHTTPContentTypes)
	if localVarHTTPContentType != "" {
		localVarHeaderParams["Content-Type"] = localVarHTTPContentType
	}

	// to determine the Accept header
{{=<% %>=}}
	localVarHTTPHeaderAccepts := []string{<%#produces%>"<%&mediaType%>"<%^-last%>, <%/-last%><%/produces%>}
<%={{ }}=%>

	// set Accept header
	localVarHTTPHeaderAccept := selectHeaderAccept(localVarHTTPHeaderAccepts)
	if localVarHTTPHeaderAccept != "" {
		localVarHeaderParams["Accept"] = localVarHTTPHeaderAccept
	}
{{#headerParams}}
	{{#required}}
	localVarHeaderParams["{{baseName}}"] = parameterToString(*r.{{paramName}}, "{{#collectionFormat}}{{collectionFormat}}{{/collectionFormat}}")
	{{/required}}
	{{^required}}
	if r.{{paramName}} != nil {
		localVarHeaderParams["{{baseName}}"] = parameterToString(*r.{{paramName}}, "{{#collectionFormat}}{{collectionFormat}}{{/collectionFormat}}")
	}
	{{/required}}
{{/headerParams}}
{{#formParams}}
{{#isFile}}
	localVarFormFileName = "{{baseName}}"
{{#required}}
	localVarFile := *r.{{paramName}}
{{/required}}
{{^required}}
	var localVarFile {{dataType}}
	if r.{{paramName}} != nil {
		localVarFile = *r.{{paramName}}
	}
{{/required}}
	if localVarFile != nil {
		fbs, _ := _ioutil.ReadAll(localVarFile)
		localVarFileBytes = fbs
		localVarFileName = localVarFile.Name()
		localVarFile.Close()
	}
{{/isFile}}
{{^isFile}}
{{#required}}
	localVarFormParams.Add("{{baseName}}", parameterToString(*r.{{paramName}}, "{{#collectionFormat}}{{collectionFormat}}{{/collectionFormat}}"))
{{/required}}
{{^required}}
{{#isModel}}
	if r.{{paramName}} != nil {
		paramJson, err := parameterToJson(*r.{{paramName}})
		if err != nil {
			return {{#returnType}}localVarReturnValue, {{/returnType}}nil, err
		}
		localVarFormParams.Add("{{baseName}}", paramJson)
	}
{{/isModel}}
{{^isModel}}
	if r.{{paramName}} != nil {
		localVarFormParams.Add("{{baseName}}", parameterToString(*r.{{paramName}}, "{{#collectionFormat}}{{collectionFormat}}{{/collectionFormat}}"))
	}
{{/isModel}}
{{/required}}
{{/isFile}}
{{/formParams}}
{{#bodyParams}}
	// body params
	localVarPostBody = r.{{paramName}}
{{/bodyParams}}
{{#authMethods}}
{{#isApiKey}}
{{^isKeyInCookie}}
	if r.ctx != nil {
		// API Key Authentication
		if auth, ok := r.ctx.Value(ContextAPIKeys).(map[string]APIKey); ok {
			if auth, ok := auth["{{keyParamName}}"]; ok {
				var key string
				if auth.Prefix != "" {
					key = auth.Prefix + " " + auth.Key
				} else {
					key = auth.Key
				}
				{{#isKeyInHeader}}
				localVarHeaderParams["{{keyParamName}}"] = key
				{{/isKeyInHeader}}
				{{#isKeyInQuery}}
				localVarQueryParams.Add("{{keyParamName}}", key)
				{{/isKeyInQuery}}
			}
		}
	}
{{/isKeyInCookie}}
{{/isApiKey}}
{{/authMethods}}
	req, err := r.apiService.client.prepareRequest(r.ctx, localVarPath, localVarHTTPMethod, localVarPostBody, localVarHeaderParams, localVarQueryParams, localVarFormParams, localVarFormFileName, localVarFileName, localVarFileBytes)
	if err != nil {
		return {{#returnType}}localVarReturnValue, {{/returnType}}nil, err
	}

	localVarHTTPResponse, err := r.apiService.client.callAPI(req)
	if err != nil || localVarHTTPResponse == nil {
		return {{#returnType}}localVarReturnValue, {{/returnType}}localVarHTTPResponse, err
	}

	localVarBody, err := _ioutil.ReadAll(localVarHTTPResponse.Body)
	localVarHTTPResponse.Body.Close()
	if err != nil {
		return {{#returnType}}localVarReturnValue, {{/returnType}}localVarHTTPResponse, err
	}

	if localVarHTTPResponse.StatusCode >= 300 {
		newErr := GenericOpenAPIError{
			body:  localVarBody,
			error: localVarHTTPResponse.Status,
		}
		{{#responses}}
		{{#dataType}}
		{{^wildcard}}
		if localVarHTTPResponse.StatusCode == {{{code}}} {
		{{/wildcard}}
			var v {{{dataType}}}
			err = r.apiService.client.decode(&v, localVarBody, localVarHTTPResponse.Header.Get("Content-Type"))
			if err != nil {
				newErr.error = err.Error()
				return {{#returnType}}localVarReturnValue, {{/returnType}}localVarHTTPResponse, newErr
			}
			newErr.model = v
			{{#hasMore}}
			return {{#returnType}}localVarReturnValue, {{/returnType}}localVarHTTPResponse, newErr
			{{/hasMore}}
		{{^wildcard}}
		}
		{{/wildcard}}
		{{/dataType}}
		{{/responses}}
		return {{#returnType}}localVarReturnValue, {{/returnType}}localVarHTTPResponse, newErr
	}

	{{#returnType}}
	err = r.apiService.client.decode(&localVarReturnValue, localVarBody, localVarHTTPResponse.Header.Get("Content-Type"))
	if err != nil {
		newErr := GenericOpenAPIError{
			body:  localVarBody,
			error: err.Error(),
		}
		return {{#returnType}}localVarReturnValue, {{/returnType}}localVarHTTPResponse, newErr
	}

	{{/returnType}}
	return {{#returnType}}localVarReturnValue, {{/returnType}}localVarHTTPResponse, nil
}
{{/operation}}
{{/operations}}<|MERGE_RESOLUTION|>--- conflicted
+++ resolved
@@ -134,13 +134,8 @@
 			for i := 0; i < s.Len(); i++ {
 				localVarQueryParams.Add("{{baseName}}", parameterToString(s.Index(i), "{{#collectionFormat}}{{collectionFormat}}{{/collectionFormat}}"))
 			}
-<<<<<<< HEAD
-		} else {  
-			localVarQueryParams.Add("{{baseName}}", parameterToString(t, "{{#collectionFormat}}{{collectionFormat}}{{/collectionFormat}}")) 
-=======
 		} else {
 			localVarQueryParams.Add("{{baseName}}", parameterToString(t, "{{#collectionFormat}}{{collectionFormat}}{{/collectionFormat}}"))
->>>>>>> 6a228e80
 		}
 	}
 	{{/isCollectionFormatMulti}}
