{{#summary}}
    /// {{{summary}}}
{{/summary}}
<<<<<<< HEAD
    fn {{#vendorExtensions}}{{{x-operation-id}}}{{/vendorExtensions}}(
=======
    async fn {{#vendorExtensions}}{{{operation_id}}}{{/vendorExtensions}}(
>>>>>>> 40a7e53b
        &self,
{{#vendorExtensions}}
  {{#x-callback-params}}
        callback_{{.}}: String,
  {{/x-callback-params}}
{{/vendorExtensions}}
{{#allParams}}
        {{{paramName}}}: {{^required}}Option<{{/required}}{{#isListContainer}}&{{/isListContainer}}{{{dataType}}}{{^required}}>{{/required}},
{{/allParams}}
        context: &C) -> Result<{{{operationId}}}Response, ApiError>
    {
        let context = context.clone();
<<<<<<< HEAD
        info!("{{#vendorExtensions}}{{{x-operation-id}}}{{/vendorExtensions}}({{#allParams}}{{#vendorExtensions}}{{{x-format-string}}}{{/vendorExtensions}}{{#hasMore}}, {{/hasMore}}{{/allParams}}) - X-Span-ID: {:?}"{{#allParams}}, {{{paramName}}}{{/allParams}}, context.get().0.clone());
        Box::new(future::err("Generic failure".into()))
=======
        info!("{{#vendorExtensions}}{{{operation_id}}}{{/vendorExtensions}}({{#allParams}}{{#vendorExtensions}}{{{formatString}}}{{/vendorExtensions}}{{#hasMore}}, {{/hasMore}}{{/allParams}}) - X-Span-ID: {:?}"{{#allParams}}, {{{paramName}}}{{/allParams}}, context.get().0.clone());
        Err("Generic failuare".into())
>>>>>>> 40a7e53b
    }<|MERGE_RESOLUTION|>--- conflicted
+++ resolved
@@ -1,11 +1,7 @@
 {{#summary}}
     /// {{{summary}}}
 {{/summary}}
-<<<<<<< HEAD
-    fn {{#vendorExtensions}}{{{x-operation-id}}}{{/vendorExtensions}}(
-=======
-    async fn {{#vendorExtensions}}{{{operation_id}}}{{/vendorExtensions}}(
->>>>>>> 40a7e53b
+    async fn {{#vendorExtensions}}{{{x-operation-id}}}{{/vendorExtensions}}(
         &self,
 {{#vendorExtensions}}
   {{#x-callback-params}}
@@ -18,11 +14,6 @@
         context: &C) -> Result<{{{operationId}}}Response, ApiError>
     {
         let context = context.clone();
-<<<<<<< HEAD
         info!("{{#vendorExtensions}}{{{x-operation-id}}}{{/vendorExtensions}}({{#allParams}}{{#vendorExtensions}}{{{x-format-string}}}{{/vendorExtensions}}{{#hasMore}}, {{/hasMore}}{{/allParams}}) - X-Span-ID: {:?}"{{#allParams}}, {{{paramName}}}{{/allParams}}, context.get().0.clone());
-        Box::new(future::err("Generic failure".into()))
-=======
-        info!("{{#vendorExtensions}}{{{operation_id}}}{{/vendorExtensions}}({{#allParams}}{{#vendorExtensions}}{{{formatString}}}{{/vendorExtensions}}{{#hasMore}}, {{/hasMore}}{{/allParams}}) - X-Span-ID: {:?}"{{#allParams}}, {{{paramName}}}{{/allParams}}, context.get().0.clone());
         Err("Generic failuare".into())
->>>>>>> 40a7e53b
     }