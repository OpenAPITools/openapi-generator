=begin
{{> api_info}}
=end

require 'cgi'

module {{moduleName}}
{{#operations}}
  class {{classname}}
    attr_accessor :api_client

    def initialize(api_client = ApiClient.default)
      @api_client = api_client
    end
{{#operation}}
    {{#summary}}
    # {{{summary}}}
    {{/summary}}
    {{#notes}}
    # {{{notes}}}
    {{/notes}}
{{#allParams}}{{#required}}    # @param {{paramName}} [{{{dataType}}}] {{description}}
{{/required}}{{/allParams}}    # @param [Hash] opts the optional parameters
{{#allParams}}{{^required}}    # @option opts [{{{dataType}}}] :{{paramName}} {{description}}{{#defaultValue}} (default to {{{.}}}){{/defaultValue}}
{{/required}}{{/allParams}}    # @return [{{#returnType}}{{{returnType}}}{{/returnType}}{{^returnType}}nil{{/returnType}}]
    def {{operationId}}({{#allParams}}{{#required}}{{paramName}}, {{/required}}{{/allParams}}opts = {})
      {{#returnType}}data, _status_code, _headers = {{/returnType}}{{operationId}}_with_http_info({{#allParams}}{{#required}}{{paramName}}, {{/required}}{{/allParams}}opts)
      {{#returnType}}data{{/returnType}}{{^returnType}}nil{{/returnType}}
    end

    {{#summary}}
    # {{summary}}
    {{/summary}}
    {{#notes}}
    # {{notes}}
    {{/notes}}
{{#allParams}}{{#required}}    # @param {{paramName}} [{{{dataType}}}] {{description}}
{{/required}}{{/allParams}}    # @param [Hash] opts the optional parameters
{{#allParams}}{{^required}}    # @option opts [{{{dataType}}}] :{{paramName}} {{description}}
{{/required}}{{/allParams}}    # @return [Array<({{#returnType}}{{{returnType}}}{{/returnType}}{{^returnType}}nil{{/returnType}}, Integer, Hash)>] {{#returnType}}{{{returnType}}} data{{/returnType}}{{^returnType}}nil{{/returnType}}, response status code and response headers
    def {{operationId}}_with_http_info({{#allParams}}{{#required}}{{paramName}}, {{/required}}{{/allParams}}opts = {})
      if @api_client.config.debugging
        @api_client.config.logger.debug 'Calling API: {{classname}}.{{operationId}} ...'
      end
      {{#allParams}}
      {{^isNullable}}
      {{#required}}
      # verify the required parameter '{{paramName}}' is set
      if @api_client.config.client_side_validation && {{{paramName}}}.nil?
        fail ArgumentError, "Missing the required parameter '{{paramName}}' when calling {{classname}}.{{operationId}}"
      end
      {{#isEnum}}
      {{^isContainer}}
      # verify enum value
      allowable_values = [{{#allowableValues}}{{#enumVars}}{{{value}}}{{^-last}}, {{/-last}}{{/enumVars}}{{/allowableValues}}]
      if @api_client.config.client_side_validation && !allowable_values.include?({{{paramName}}})
        fail ArgumentError, "invalid value for \"{{{paramName}}}\", must be one of #{allowable_values}"
      end
      {{/isContainer}}
      {{/isEnum}}
      {{/required}}
      {{/isNullable}}
      {{^required}}
      {{#isEnum}}
      {{#collectionFormat}}
      allowable_values = [{{#allowableValues}}{{#enumVars}}{{{value}}}{{^-last}}, {{/-last}}{{/enumVars}}{{/allowableValues}}]
      if @api_client.config.client_side_validation && opts[:'{{{paramName}}}'] && !opts[:'{{{paramName}}}'].all? { |item| allowable_values.include?(item) }
        fail ArgumentError, "invalid value for \"{{{paramName}}}\", must include one of #{allowable_values}"
      end
      {{/collectionFormat}}
      {{^collectionFormat}}
      allowable_values = [{{#allowableValues}}{{#enumVars}}{{{value}}}{{^-last}}, {{/-last}}{{/enumVars}}{{/allowableValues}}]
      if @api_client.config.client_side_validation && opts[:'{{{paramName}}}'] && !allowable_values.include?(opts[:'{{{paramName}}}'])
        fail ArgumentError, "invalid value for \"{{{paramName}}}\", must be one of #{allowable_values}"
      end
      {{/collectionFormat}}
      {{/isEnum}}
      {{/required}}
      {{#hasValidation}}
      {{#maxLength}}
      if @api_client.config.client_side_validation && {{^required}}!opts[:'{{{paramName}}}'].nil? && {{/required}}{{#required}}{{{paramName}}}{{/required}}{{^required}}opts[:'{{{paramName}}}']{{/required}}.to_s.length > {{{maxLength}}}
        fail ArgumentError, 'invalid value for "{{#required}}{{{paramName}}}{{/required}}{{^required}}opts[:"{{{paramName}}}"]{{/required}}" when calling {{classname}}.{{operationId}}, the character length must be smaller than or equal to {{{maxLength}}}.'
      end

      {{/maxLength}}
      {{#minLength}}
      if @api_client.config.client_side_validation && {{^required}}!opts[:'{{{paramName}}}'].nil? && {{/required}}{{#required}}{{{paramName}}}{{/required}}{{^required}}opts[:'{{{paramName}}}']{{/required}}.to_s.length < {{{minLength}}}
        fail ArgumentError, 'invalid value for "{{#required}}{{{paramName}}}{{/required}}{{^required}}opts[:"{{{paramName}}}"]{{/required}}" when calling {{classname}}.{{operationId}}, the character length must be great than or equal to {{{minLength}}}.'
      end

      {{/minLength}}
      {{#maximum}}
      if @api_client.config.client_side_validation && {{^required}}!opts[:'{{{paramName}}}'].nil? && {{/required}}{{#required}}{{{paramName}}}{{/required}}{{^required}}opts[:'{{{paramName}}}']{{/required}} >{{#exclusiveMaximum}}={{/exclusiveMaximum}} {{{maximum}}}
        fail ArgumentError, 'invalid value for "{{#required}}{{{paramName}}}{{/required}}{{^required}}opts[:"{{{paramName}}}"]{{/required}}" when calling {{classname}}.{{operationId}}, must be smaller than {{^exclusiveMaximum}}or equal to {{/exclusiveMaximum}}{{{maximum}}}.'
      end

      {{/maximum}}
      {{#minimum}}
      if @api_client.config.client_side_validation && {{^required}}!opts[:'{{{paramName}}}'].nil? && {{/required}}{{#required}}{{{paramName}}}{{/required}}{{^required}}opts[:'{{{paramName}}}']{{/required}} <{{#exclusiveMinimum}}={{/exclusiveMinimum}} {{{minimum}}}
        fail ArgumentError, 'invalid value for "{{#required}}{{{paramName}}}{{/required}}{{^required}}opts[:"{{{paramName}}}"]{{/required}}" when calling {{classname}}.{{operationId}}, must be greater than {{^exclusiveMinimum}}or equal to {{/exclusiveMinimum}}{{{minimum}}}.'
      end

      {{/minimum}}
      {{#pattern}}
      pattern = Regexp.new({{{pattern}}})
      if @api_client.config.client_side_validation && {{^required}}!opts[:'{{{paramName}}}'].nil? && {{/required}}{{#required}}{{{paramName}}}{{/required}}{{^required}}opts[:'{{{paramName}}}']{{/required}} !~ pattern
        fail ArgumentError, "invalid value for '{{#required}}{{{paramName}}}{{/required}}{{^required}}opts[:\"{{{paramName}}}\"]{{/required}}' when calling {{classname}}.{{operationId}}, must conform to the pattern #{pattern}."
      end

      {{/pattern}}
      {{#maxItems}}
      if @api_client.config.client_side_validation && {{^required}}!opts[:'{{{paramName}}}'].nil? && {{/required}}{{#required}}{{{paramName}}}{{/required}}{{^required}}opts[:'{{{paramName}}}']{{/required}}.length > {{{maxItems}}}
        fail ArgumentError, 'invalid value for "{{#required}}{{{paramName}}}{{/required}}{{^required}}opts[:"{{{paramName}}}"]{{/required}}" when calling {{classname}}.{{operationId}}, number of items must be less than or equal to {{{maxItems}}}.'
      end

      {{/maxItems}}
      {{#minItems}}
      if @api_client.config.client_side_validation && {{^required}}!opts[:'{{{paramName}}}'].nil? && {{/required}}{{#required}}{{{paramName}}}{{/required}}{{^required}}opts[:'{{{paramName}}}']{{/required}}.length < {{{minItems}}}
        fail ArgumentError, 'invalid value for "{{#required}}{{{paramName}}}{{/required}}{{^required}}opts[:"{{{paramName}}}"]{{/required}}" when calling {{classname}}.{{operationId}}, number of items must be greater than or equal to {{{minItems}}}.'
      end

      {{/minItems}}
      {{/hasValidation}}
      {{/allParams}}
      # resource path
      local_var_path = '{{{path}}}'{{#pathParams}}.sub('{' + '{{baseName}}' + '}', CGI.escape({{paramName}}.to_s){{^strictSpecBehavior}}.gsub('%2F', '/'){{/strictSpecBehavior}}){{/pathParams}}

      # query parameters
      query_params = opts[:query_params] || {}
      {{#queryParams}}
      {{#required}}
      query_params[:'{{{baseName}}}'] = {{#collectionFormat}}@api_client.build_collection_param({{{paramName}}}, :{{{collectionFormat}}}){{/collectionFormat}}{{^collectionFormat}}{{{paramName}}}{{/collectionFormat}}
      {{/required}}
      {{/queryParams}}
      {{#queryParams}}
      {{^required}}
      query_params[:'{{{baseName}}}'] = {{#collectionFormat}}@api_client.build_collection_param(opts[:'{{{paramName}}}'], :{{{collectionFormat}}}){{/collectionFormat}}{{^collectionFormat}}opts[:'{{{paramName}}}']{{/collectionFormat}} if !opts[:'{{{paramName}}}'].nil?
      {{/required}}
      {{/queryParams}}

      # header parameters
      header_params = opts[:header_params] || {}
      {{#hasProduces}}
      # HTTP header 'Accept' (if needed)
      header_params['Accept'] = @api_client.select_header_accept([{{#produces}}'{{{mediaType}}}'{{#hasMore}}, {{/hasMore}}{{/produces}}])
      {{/hasProduces}}
      {{#hasConsumes}}
      # HTTP header 'Content-Type'
      header_params['Content-Type'] = @api_client.select_header_content_type([{{#consumes}}'{{{mediaType}}}'{{#hasMore}}, {{/hasMore}}{{/consumes}}])
      {{/hasConsumes}}
      {{#headerParams}}
      {{#required}}
      header_params[:'{{{baseName}}}'] = {{#collectionFormat}}@api_client.build_collection_param({{{paramName}}}, :{{{collectionFormat}}}){{/collectionFormat}}{{^collectionFormat}}{{{paramName}}}{{/collectionFormat}}
      {{/required}}
      {{/headerParams}}
      {{#headerParams}}
      {{^required}}
      header_params[:'{{{baseName}}}'] = {{#collectionFormat}}@api_client.build_collection_param(opts[:'{{{paramName}}}'], :{{{collectionFormat}}}){{/collectionFormat}}{{^collectionFormat}}opts[:'{{{paramName}}}']{{/collectionFormat}} if !opts[:'{{{paramName}}}'].nil?
      {{/required}}
      {{/headerParams}}

      # form parameters
      form_params = opts[:form_params] || {}
      {{#formParams}}
      {{#required}}
      form_params['{{baseName}}'] = {{#collectionFormat}}@api_client.build_collection_param({{{paramName}}}, :{{{collectionFormat}}}){{/collectionFormat}}{{^collectionFormat}}{{{paramName}}}{{/collectionFormat}}
      {{/required}}
      {{/formParams}}
      {{#formParams}}
      {{^required}}
      form_params['{{baseName}}'] = {{#collectionFormat}}@api_client.build_collection_param(opts[:'{{{paramName}}}'], :{{{collectionFormat}}}){{/collectionFormat}}{{^collectionFormat}}opts[:'{{{paramName}}}']{{/collectionFormat}} if !opts[:'{{paramName}}'].nil?
      {{/required}}
      {{/formParams}}

      # http body (model)
      post_body = opts[:debug_body]{{#bodyParam}} || @api_client.object_to_http_body({{#required}}{{{paramName}}}{{/required}}{{^required}}opts[:'{{{paramName}}}']{{/required}}){{/bodyParam}}

<<<<<<< HEAD
=======
      # return_type
      return_type = opts[:debug_return_type]{{#returnType}} || '{{{returnType}}}'{{/returnType}}

>>>>>>> 1716ee31
      # auth_names
      auth_names = opts[:debug_auth_names] || [{{#authMethods}}'{{name}}'{{#hasMore}}, {{/hasMore}}{{/authMethods}}]

      # return_type
      return_type = opts[:return_type]

      {{#returnType}}
      {{#responses}}
      {{#-first}}
      return_types_map = {
      {{/-first}}
        {{^isWildcard}}
        {{code}} => '{{dataType}}',
        {{/isWildcard}}
      {{#-last}}
      }
      {{/-last}}
      {{/responses}}
      {{/returnType}}
      {{^returnType}}
      return_types_map = {}
      {{/returnType}}

      new_options = opts.merge(
        :header_params => header_params,
        :query_params => query_params,
        :form_params => form_params,
        :body => post_body,
        :auth_names => auth_names,
        :return_type => return_type,
        :return_types_map => return_types_map
      )

      data, status_code, headers = @api_client.call_api(:{{httpMethod}}, local_var_path, new_options)
      if @api_client.config.debugging
        @api_client.config.logger.debug "API called: {{classname}}#{{operationId}}\nData: #{data.inspect}\nStatus code: #{status_code}\nHeaders: #{headers}"
      end
      return data, status_code, headers
    end
{{^-last}}

{{/-last}}
{{/operation}}
  end
{{/operations}}
end<|MERGE_RESOLUTION|>--- conflicted
+++ resolved
@@ -175,17 +175,11 @@
       # http body (model)
       post_body = opts[:debug_body]{{#bodyParam}} || @api_client.object_to_http_body({{#required}}{{{paramName}}}{{/required}}{{^required}}opts[:'{{{paramName}}}']{{/required}}){{/bodyParam}}
 
-<<<<<<< HEAD
-=======
-      # return_type
-      return_type = opts[:debug_return_type]{{#returnType}} || '{{{returnType}}}'{{/returnType}}
-
->>>>>>> 1716ee31
       # auth_names
       auth_names = opts[:debug_auth_names] || [{{#authMethods}}'{{name}}'{{#hasMore}}, {{/hasMore}}{{/authMethods}}]
 
       # return_type
-      return_type = opts[:return_type]
+      return_type = opts[:debug_return_type]
 
       {{#returnType}}
       {{#responses}}
