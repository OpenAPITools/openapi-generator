=begin
{{> api_info}}
=end

module {{moduleName}}
  class Configuration
    # Defines url scheme
    attr_accessor :scheme

    # Defines url host
    attr_accessor :host

    # Defines url base path
    attr_accessor :base_path

    # Define server configuration index
    attr_accessor :server_index

    # Define server operation configuration index
    attr_accessor :server_operation_index

    # Default server variables
    attr_accessor :server_variables

    # Default server operation variables
    attr_accessor :server_operation_variables

    # Defines API keys used with API Key authentications.
    #
    # @return [Hash] key: parameter name, value: parameter value (API key)
    #
    # @example parameter name is "api_key", API key is "xxx" (e.g. "api_key=xxx" in query string)
    #   config.api_key['api_key'] = 'xxx'
    attr_accessor :api_key

    # Defines API key prefixes used with API Key authentications.
    #
    # @return [Hash] key: parameter name, value: API key prefix
    #
    # @example parameter name is "Authorization", API key prefix is "Token" (e.g. "Authorization: Token xxx" in headers)
    #   config.api_key_prefix['api_key'] = 'Token'
    attr_accessor :api_key_prefix

    # Defines the username used with HTTP basic authentication.
    #
    # @return [String]
    attr_accessor :username

    # Defines the password used with HTTP basic authentication.
    #
    # @return [String]
    attr_accessor :password

    # Defines the access token (Bearer) used with OAuth2.
    attr_accessor :access_token

    # Set this to enable/disable debugging. When enabled (set to true), HTTP request/response
    # details will be logged with `logger.debug` (see the `logger` attribute).
    # Default to false.
    #
    # @return [true, false]
    attr_accessor :debugging

    # Defines the logger used for debugging.
    # Default to `Rails.logger` (when in Rails) or logging to STDOUT.
    #
    # @return [#debug]
    attr_accessor :logger

    # Defines the temporary folder to store downloaded files
    # (for API endpoints that have file response).
    # Default to use `Tempfile`.
    #
    # @return [String]
    attr_accessor :temp_folder_path

    # The time limit for HTTP request in seconds.
    # Default to 0 (never times out).
    attr_accessor :timeout

    # Set this to false to skip client side validation in the operation.
    # Default to true.
    # @return [true, false]
    attr_accessor :client_side_validation

{{^isFaraday}}
{{> configuration_tls_typhoeus_partial}}
{{/isFaraday}}
{{#isFaraday}}
{{> configuration_tls_faraday_partial}}
{{/isFaraday}}
    # Set this to customize parameters encoding of array parameter with multi collectionFormat.
    # Default to nil.
    #
    # @see The params_encoding option of Ethon. Related source code:
    # https://github.com/typhoeus/ethon/blob/master/lib/ethon/easy/queryable.rb#L96
    attr_accessor :params_encoding

    attr_accessor :inject_format

    attr_accessor :force_ending_format

    def initialize
      @scheme = '{{scheme}}'
      @host = '{{host}}{{#port}}:{{{.}}}{{/port}}'
      @base_path = '{{contextPath}}'
      @server_index = 0
      @server_operation_index = {}
      @server_variables = {}
      @server_operation_variables = {}
      @api_key = {}
      @api_key_prefix = {}
      @client_side_validation = true
      {{#isFaraday}}
      @ssl_verify = true
      @ssl_verify_mode = nil
      @ssl_ca_file = nil
      @ssl_client_cert = nil
      @ssl_client_key = nil
<<<<<<< HEAD
      @middlewares = []
      @request_middlewares = []
      @response_middlewares = []
=======
      @timeout = 60
>>>>>>> 026dd8d5
      {{/isFaraday}}
      {{^isFaraday}}
      @verify_ssl = true
      @verify_ssl_host = true
      @params_encoding = nil
      @cert_file = nil
      @key_file = nil
      @timeout = 0
      {{/isFaraday}}
      @debugging = false
      @inject_format = false
      @force_ending_format = false
      @logger = defined?(Rails) ? Rails.logger : Logger.new(STDOUT)

      yield(self) if block_given?
    end

    # The default Configuration object.
    def self.default
      @@default ||= Configuration.new
    end

    def configure
      yield(self) if block_given?
    end

    def scheme=(scheme)
      # remove :// from scheme
      @scheme = scheme.sub(/:\/\//, '')
    end

    def host=(host)
      # remove http(s):// and anything after a slash
      @host = host.sub(/https?:\/\//, '').split('/').first
    end

    def base_path=(base_path)
      # Add leading and trailing slashes to base_path
      @base_path = "/#{base_path}".gsub(/\/+/, '/')
      @base_path = '' if @base_path == '/'
    end

    # Returns base URL for specified operation based on server settings
    def base_url(operation = nil)
      index = server_operation_index.fetch(operation, server_index)
      return "#{scheme}://#{[host, base_path].join('/').gsub(/\/+/, '/')}".sub(/\/+\z/, '') if index == nil

      server_url(index, server_operation_variables.fetch(operation, server_variables), operation_server_settings[operation])
    end

    # Gets API key (with prefix if set).
    # @param [String] param_name the parameter name of API key auth
    def api_key_with_prefix(param_name, param_alias = nil)
      key = @api_key[param_name]
      key = @api_key.fetch(param_alias, key) unless param_alias.nil?
      if @api_key_prefix[param_name]
        "#{@api_key_prefix[param_name]} #{key}"
      else
        key
      end
    end

    # Gets Basic Auth token string
    def basic_auth_token
      'Basic ' + ["#{username}:#{password}"].pack('m').delete("\r\n")
    end

    # Returns Auth Settings hash for api client.
    def auth_settings
      {
{{#authMethods}}
{{#isApiKey}}
        '{{name}}' =>
          {
            type: 'api_key',
            in: {{#isKeyInHeader}}'header'{{/isKeyInHeader}}{{#isKeyInQuery}}'query'{{/isKeyInQuery}},
            key: '{{keyParamName}}',
            value: api_key_with_prefix('{{name}}'{{#vendorExtensions.x-auth-id-alias}}, '{{.}}'{{/vendorExtensions.x-auth-id-alias}})
          },
{{/isApiKey}}
{{#isBasic}}
{{#isBasicBasic}}
        '{{name}}' =>
          {
            type: 'basic',
            in: 'header',
            key: 'Authorization',
            value: basic_auth_token
          },
{{/isBasicBasic}}
{{#isBasicBearer}}
        '{{name}}' =>
          {
            type: 'bearer',
            in: 'header',
            {{#bearerFormat}}
            format: '{{{.}}}',
            {{/bearerFormat}}
            key: 'Authorization',
            value: "Bearer #{access_token}"
          },
{{/isBasicBearer}}
{{/isBasic}}
{{#isOAuth}}
        '{{name}}' =>
          {
            type: 'oauth2',
            in: 'header',
            key: 'Authorization',
            value: "Bearer #{access_token}"
          },
{{/isOAuth}}
{{/authMethods}}
      }
    end

    # Returns an array of Server setting
    def server_settings
      [
      {{#servers}}
        {
          url: "{{{url}}}",
          description: "{{{description}}}{{^description}}No description provided{{/description}}",
          {{#variables}}
          {{#-first}}
          variables: {
          {{/-first}}
            {{{name}}}: {
                description: "{{{description}}}{{^description}}No description provided{{/description}}",
                default_value: "{{{defaultValue}}}",
                {{#enumValues}}
                {{#-first}}
                enum_values: [
                {{/-first}}
                  "{{{.}}}"{{^-last}},{{/-last}}
                {{#-last}}
                ]
                {{/-last}}
                {{/enumValues}}
              }{{^-last}},{{/-last}}
            {{#-last}}
            }
            {{/-last}}
          {{/variables}}
        }{{^-last}},{{/-last}}
      {{/servers}}
      ]
    end

    def operation_server_settings
      {
        {{#apiInfo}}
        {{#apis}}
        {{#operations}}
        {{#operation}}
        {{#servers}}
        {{#-first}}
        "{{{classname}}}.{{{nickname}}}": [
        {{/-first}}
          {
          url: "{{{url}}}",
          description: "{{{description}}}{{^description}}No description provided{{/description}}",
          {{#variables}}
          {{#-first}}
          variables: {
          {{/-first}}
            {{{name}}}: {
                description: "{{{description}}}{{^description}}No description provided{{/description}}",
                default_value: "{{{defaultValue}}}",
                {{#enumValues}}
                {{#-first}}
                enum_values: [
                {{/-first}}
                  "{{{.}}}"{{^-last}},{{/-last}}
                {{#-last}}
                ]
                {{/-last}}
                {{/enumValues}}
              }{{^-last}},{{/-last}}
            {{#-last}}
            }
            {{/-last}}
          {{/variables}}
          }{{^-last}},{{/-last}}
        {{#-last}}
        ],
        {{/-last}}
        {{/servers}}
        {{/operation}}
        {{/operations}}
        {{/apis}}
        {{/apiInfo}}
      }
    end

    # Returns URL based on server settings
    #
    # @param index array index of the server settings
    # @param variables hash of variable and the corresponding value
    def server_url(index, variables = {}, servers = nil)
      servers = server_settings if servers == nil

      # check array index out of bound
      if (index < 0 || index >= servers.size)
        fail ArgumentError, "Invalid index #{index} when selecting the server. Must be less than #{servers.size}"
      end

      server = servers[index]
      url = server[:url]

      return url unless server.key? :variables

      # go through variable and assign a value
      server[:variables].each do |name, variable|
        if variables.key?(name)
          if (!server[:variables][name].key?(:enum_values) || server[:variables][name][:enum_values].include?(variables[name]))
            url.gsub! "{" + name.to_s + "}", variables[name]
          else
            fail ArgumentError, "The variable `#{name}` in the server URL has invalid value #{variables[name]}. Must be #{server[:variables][name][:enum_values]}."
          end
        else
          # use default value
          url.gsub! "{" + name.to_s + "}", server[:variables][name][:default_value]
        end
      end

      url
    end

    {{#isFaraday}}
    # Adds middleware to the stack
    def use(*middleware)
      @middlewares << middleware
    end

    # Adds request middleware to the stack
    def request(*middleware)
      @request_middlewares << middleware
    end

    # Adds response middleware to the stack
    def response(*middleware)
      @response_middlewares << middleware
    end

    # Set up middleware on the connection
    def configure_middleware(connection)
      @middlewares.each do |middleware|
        connection.use(*middleware)
      end

      @request_middlewares.each do |middleware|
        connection.request(*middleware)
      end

      @response_middlewares.each do |middleware|
        connection.response(*middleware)
      end
    end
    {{/isFaraday}}
  end
end<|MERGE_RESOLUTION|>--- conflicted
+++ resolved
@@ -117,13 +117,10 @@
       @ssl_ca_file = nil
       @ssl_client_cert = nil
       @ssl_client_key = nil
-<<<<<<< HEAD
       @middlewares = []
       @request_middlewares = []
       @response_middlewares = []
-=======
       @timeout = 60
->>>>>>> 026dd8d5
       {{/isFaraday}}
       {{^isFaraday}}
       @verify_ssl = true
