// APIs.swift
//
// Generated by openapi-generator
// https://openapi-generator.tech
//

import Foundation

{{#nonPublicApi}}internal{{/nonPublicApi}}{{^nonPublicApi}}open{{/nonPublicApi}} class {{projectName}}API {
    {{#nonPublicApi}}internal{{/nonPublicApi}}{{^nonPublicApi}}public{{/nonPublicApi}} static var basePath = "{{{basePath}}}"
    {{#nonPublicApi}}internal{{/nonPublicApi}}{{^nonPublicApi}}public{{/nonPublicApi}} static var credential: URLCredential?
    {{#nonPublicApi}}internal{{/nonPublicApi}}{{^nonPublicApi}}public{{/nonPublicApi}} static var customHeaders: [String: String] = [:]{{#useAlamofire}}
    {{#nonPublicApi}}internal{{/nonPublicApi}}{{^nonPublicApi}}public{{/nonPublicApi}} static var requestBuilderFactory: RequestBuilderFactory = AlamofireRequestBuilderFactory(){{/useAlamofire}}{{#useURLSession}}
    {{#nonPublicApi}}internal{{/nonPublicApi}}{{^nonPublicApi}}public{{/nonPublicApi}} static var requestBuilderFactory: RequestBuilderFactory = URLSessionRequestBuilderFactory(){{/useURLSession}}
    {{#nonPublicApi}}internal{{/nonPublicApi}}{{^nonPublicApi}}public{{/nonPublicApi}} static var apiResponseQueue: DispatchQueue = .main
}

{{#nonPublicApi}}internal{{/nonPublicApi}}{{^nonPublicApi}}open{{/nonPublicApi}} class RequestBuilder<T> {
    var credential: URLCredential?
<<<<<<< HEAD
    var headers: [String:String]
    {{#nonPublicApi}}internal{{/nonPublicApi}}{{^nonPublicApi}}public{{/nonPublicApi}} let parameters: [String:Any]?
=======
    var headers: [String: String]
    {{#nonPublicApi}}internal{{/nonPublicApi}}{{^nonPublicApi}}public{{/nonPublicApi}} let parameters: [String: Any]?
    {{#nonPublicApi}}internal{{/nonPublicApi}}{{^nonPublicApi}}public{{/nonPublicApi}} let isBody: Bool
>>>>>>> d2aa40a9
    {{#nonPublicApi}}internal{{/nonPublicApi}}{{^nonPublicApi}}public{{/nonPublicApi}} let method: String
    {{#nonPublicApi}}internal{{/nonPublicApi}}{{^nonPublicApi}}public{{/nonPublicApi}} let URLString: String

    /// Optional block to obtain a reference to the request's progress instance when available.{{#useURLSession}}
    /// With the URLSession http client the request's progress only works on iOS 11.0, macOS 10.13, macCatalyst 13.0, tvOS 11.0, watchOS 4.0.
    /// If you need to get the request's progress in older OS versions, please use Alamofire http client.{{/useURLSession}}
    {{#nonPublicApi}}internal{{/nonPublicApi}}{{^nonPublicApi}}public{{/nonPublicApi}} var onProgressReady: ((Progress) -> Void)?

<<<<<<< HEAD
    required {{#nonPublicApi}}internal{{/nonPublicApi}}{{^nonPublicApi}}public{{/nonPublicApi}} init(method: String, URLString: String, parameters: [String:Any]?, headers: [String:String] = [:]) {
=======
    required {{#nonPublicApi}}internal{{/nonPublicApi}}{{^nonPublicApi}}public{{/nonPublicApi}} init(method: String, URLString: String, parameters: [String: Any]?, isBody: Bool, headers: [String: String] = [:]) {
>>>>>>> d2aa40a9
        self.method = method
        self.URLString = URLString
        self.parameters = parameters
        self.headers = headers

        addHeaders({{projectName}}API.customHeaders)
    }

    {{#nonPublicApi}}internal{{/nonPublicApi}}{{^nonPublicApi}}open{{/nonPublicApi}} func addHeaders(_ aHeaders: [String: String]) {
        for (header, value) in aHeaders {
            headers[header] = value
        }
    }

    {{#nonPublicApi}}internal{{/nonPublicApi}}{{^nonPublicApi}}open{{/nonPublicApi}} func execute(_ apiResponseQueue: DispatchQueue = {{projectName}}API.apiResponseQueue, _ completion: @escaping (_ result: Swift.Result<Response<T>, Error>) -> Void) { }

    {{#nonPublicApi}}internal{{/nonPublicApi}}{{^nonPublicApi}}public{{/nonPublicApi}} func addHeader(name: String, value: String) -> Self {
        if !value.isEmpty {
            headers[name] = value
        }
        return self
    }

    {{#nonPublicApi}}internal{{/nonPublicApi}}{{^nonPublicApi}}open{{/nonPublicApi}} func addCredential() -> Self {
        self.credential = {{projectName}}API.credential
        return self
    }
}

{{#nonPublicApi}}internal{{/nonPublicApi}}{{^nonPublicApi}}public{{/nonPublicApi}} protocol RequestBuilderFactory {
    func getNonDecodableBuilder<T>() -> RequestBuilder<T>.Type
    func getBuilder<T: Decodable>() -> RequestBuilder<T>.Type
}<|MERGE_RESOLUTION|>--- conflicted
+++ resolved
@@ -17,14 +17,8 @@
 
 {{#nonPublicApi}}internal{{/nonPublicApi}}{{^nonPublicApi}}open{{/nonPublicApi}} class RequestBuilder<T> {
     var credential: URLCredential?
-<<<<<<< HEAD
-    var headers: [String:String]
-    {{#nonPublicApi}}internal{{/nonPublicApi}}{{^nonPublicApi}}public{{/nonPublicApi}} let parameters: [String:Any]?
-=======
     var headers: [String: String]
     {{#nonPublicApi}}internal{{/nonPublicApi}}{{^nonPublicApi}}public{{/nonPublicApi}} let parameters: [String: Any]?
-    {{#nonPublicApi}}internal{{/nonPublicApi}}{{^nonPublicApi}}public{{/nonPublicApi}} let isBody: Bool
->>>>>>> d2aa40a9
     {{#nonPublicApi}}internal{{/nonPublicApi}}{{^nonPublicApi}}public{{/nonPublicApi}} let method: String
     {{#nonPublicApi}}internal{{/nonPublicApi}}{{^nonPublicApi}}public{{/nonPublicApi}} let URLString: String
 
@@ -33,11 +27,7 @@
     /// If you need to get the request's progress in older OS versions, please use Alamofire http client.{{/useURLSession}}
     {{#nonPublicApi}}internal{{/nonPublicApi}}{{^nonPublicApi}}public{{/nonPublicApi}} var onProgressReady: ((Progress) -> Void)?
 
-<<<<<<< HEAD
-    required {{#nonPublicApi}}internal{{/nonPublicApi}}{{^nonPublicApi}}public{{/nonPublicApi}} init(method: String, URLString: String, parameters: [String:Any]?, headers: [String:String] = [:]) {
-=======
-    required {{#nonPublicApi}}internal{{/nonPublicApi}}{{^nonPublicApi}}public{{/nonPublicApi}} init(method: String, URLString: String, parameters: [String: Any]?, isBody: Bool, headers: [String: String] = [:]) {
->>>>>>> d2aa40a9
+    required {{#nonPublicApi}}internal{{/nonPublicApi}}{{^nonPublicApi}}public{{/nonPublicApi}} init(method: String, URLString: String, parameters: [String: Any]?, headers: [String: String] = [:]) {
         self.method = method
         self.URLString = URLString
         self.parameters = parameters
