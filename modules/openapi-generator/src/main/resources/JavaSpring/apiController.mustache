--- conflicted
+++ resolved
@@ -90,31 +90,7 @@
 
 {{^jdk8}}
 {{#operation}}
-<<<<<<< HEAD
     public {{#responseWrapper}}{{.}}<{{/responseWrapper}}ResponseEntity<{{>returnTypes}}>{{#responseWrapper}}>{{/responseWrapper}} {{operationId}}({{#allParams}}{{>queryParams}}{{>pathParams}}{{>headerParams}}{{>bodyParams}}{{>formParams}}{{>cookieParams}}{{#hasMore}},{{/hasMore}}{{/allParams}}) {
-=======
-    /**
-     * {{httpMethod}} {{{path}}}{{#summary}} : {{.}}{{/summary}}
-    {{#notes}}
-     * {{.}}
-    {{/notes}}
-     *
-    {{#allParams}}
-     * @param {{paramName}} {{description}}{{#required}} (required){{/required}}{{^required}} (optional{{#defaultValue}}, default to {{.}}{{/defaultValue}}){{/required}}
-    {{/allParams}}
-     * @return {{#responses}}{{message}} (status code {{code}}){{#hasMore}}
-     *         or {{/hasMore}}{{/responses}}
-    {{#isDeprecated}}
-     * @deprecated
-    {{/isDeprecated}}
-    {{#externalDocs}}
-     * {{description}}
-     * @see <a href="{{url}}">{{summary}} Documentation</a>
-    {{/externalDocs}}
-     * @see {{classname}}#{{operationId}}
-     */
-    public {{#responseWrapper}}{{.}}<{{/responseWrapper}}ResponseEntity<{{>returnTypes}}>{{#responseWrapper}}>{{/responseWrapper}} {{operationId}}({{#allParams}}{{>queryParams}}{{>pathParams}}{{>headerParams}}{{>bodyParams}}{{>formParams}}{{#hasMore}},{{/hasMore}}{{/allParams}}) {
->>>>>>> 5731c379
     {{^isDelegate}}
         {{^async}}
         {{>methodBody}}
@@ -125,7 +101,141 @@
             public ResponseEntity<{{>returnTypes}}> call() {
                 {{>methodBody}}
             }
-        };
+        };package {{package}};
+
+          {{^jdk8}}
+            {{#imports}}import {{import}};
+            {{/imports}}
+              import io.swagger.annotations.*;
+              import org.springframework.http.HttpStatus;
+              import org.springframework.http.MediaType;
+              import org.springframework.http.ResponseEntity;
+          {{/jdk8}}
+            import org.springframework.stereotype.Controller;
+          {{^jdk8}}
+              import org.springframework.web.bind.annotation.PathVariable;
+              import org.springframework.web.bind.annotation.RequestBody;
+              import org.springframework.web.bind.annotation.RequestHeader;
+          {{/jdk8}}
+            import org.springframework.web.bind.annotation.RequestMapping;
+          {{^jdk8}}
+              import org.springframework.web.bind.annotation.RequestParam;
+              import org.springframework.web.bind.annotation.RequestPart;
+          {{/jdk8}}
+          {{^isDelegate}}
+              import org.springframework.web.context.request.NativeWebRequest;
+          {{/isDelegate}}
+          {{^jdk8}}
+              import org.springframework.web.multipart.MultipartFile;
+
+            {{#useBeanValidation}}
+                import javax.validation.constraints.*;
+                import javax.validation.Valid;
+            {{/useBeanValidation}}
+          {{/jdk8}}
+          {{#jdk8}}
+              import java.util.Optional;
+          {{/jdk8}}
+          {{^jdk8}}
+              import java.util.List;
+              import java.util.Map;
+            {{#async}}
+                import java.util.concurrent.Callable;
+            {{/async}}
+          {{/jdk8}}
+          {{>generatedAnnotation}}
+            @Controller
+          {{=<% %>=}}
+            @RequestMapping("${openapi.<%title%>.base-path:<%>defaultBasePath%>}")
+            <%={{ }}=%>
+          {{#operations}}
+              public class {{classname}}Controller implements {{classname}} {
+            {{#isDelegate}}
+
+                private final {{classname}}Delegate delegate;
+
+                public {{classname}}Controller(@org.springframework.beans.factory.annotation.Autowired(required = false) {{classname}}Delegate delegate) {
+              {{#jdk8}}
+                  this.delegate = Optional.ofNullable(delegate).orElse(new {{classname}}Delegate() {});
+                  }
+
+                  @Override
+                  public {{classname}}Delegate getDelegate() {
+                  return delegate;
+                  }
+              {{/jdk8}}
+              {{^jdk8}}
+                  this.delegate = delegate;
+                  }
+              {{/jdk8}}
+            {{/isDelegate}}
+            {{^isDelegate}}
+              {{^reactive}}
+
+                {{^jdk8}}
+                {{/jdk8}}
+                  private final NativeWebRequest request;
+
+                  @org.springframework.beans.factory.annotation.Autowired
+                  public {{classname}}Controller(NativeWebRequest request) {
+                  this.request = request;
+                  }
+                {{#jdk8}}
+
+                    @Override
+                    public Optional<NativeWebRequest> getRequest() {
+                    return Optional.ofNullable(request);
+                    }
+                {{/jdk8}}
+              {{/reactive}}
+            {{/isDelegate}}
+
+            {{^jdk8}}
+              {{#operation}}
+                  /**
+                  * {{httpMethod}} {{{path}}}{{#summary}} : {{.}}{{/summary}}
+                {{#notes}}
+                    * {{.}}
+                {{/notes}}
+                  *
+                {{#allParams}}
+                    * @param {{paramName}} {{description}}{{#required}} (required){{/required}}{{^required}} (optional{{#defaultValue}}, default to {{.}}{{/defaultValue}}){{/required}}
+                {{/allParams}}
+                  * @return {{#responses}}{{message}} (status code {{code}}){{#hasMore}}
+                    *         or {{/hasMore}}{{/responses}}
+                {{#isDeprecated}}
+                    * @deprecated
+                {{/isDeprecated}}
+                {{#externalDocs}}
+                    * {{description}}
+                    * @see <a href="{{url}}">{{summary}} Documentation</a>
+                {{/externalDocs}}
+                  * @see {{classname}}#{{operationId}}
+                  */
+                  public {{#responseWrapper}}{{.}}<{{/responseWrapper}}ResponseEntity<{{>returnTypes}}>{{#responseWrapper}}>{{/responseWrapper}} {{operationId}}({{#allParams}}{{>queryParams}}{{>pathParams}}{{>headerParams}}{{>bodyParams}}{{>formParams}}{{#hasMore}},{{/hasMore}}{{/allParams}}) {
+                {{^isDelegate}}
+                  {{^async}}
+                    {{>methodBody}}
+                  {{/async}}
+                  {{#async}}
+                      return new Callable<ResponseEntity<{{>returnTypes}}>>() {
+                      @Override
+                      public ResponseEntity<{{>returnTypes}}> call() {
+                    {{>methodBody}}
+                      }
+                      };
+                  {{/async}}
+                {{/isDelegate}}
+                {{#isDelegate}}
+                    return delegate.{{operationId}}({{#allParams}}{{paramName}}{{#hasMore}}, {{/hasMore}}{{/allParams}});
+                {{/isDelegate}}
+                  }
+
+              {{/operation}}
+            {{/jdk8}}
+              }
+          {{/operations}}
+
         {{/async}}
     {{/isDelegate}}
     {{#isDelegate}}
