--- conflicted
+++ resolved
@@ -128,18 +128,12 @@
     {{#threetenbp}}
     jackson_threetenbp_version = "2.9.10"
     {{/threetenbp}}
-<<<<<<< HEAD
-    feign_version = "{{#useFeign10}}11.0{{/useFeign10}}{{^useFeign10}}9.7.0{{/useFeign10}}"
-    feign_form_version = "{{#useFeign10}}3.8.0{{/useFeign10}}{{^useFeign10}}2.1.0{{/useFeign10}}"
-    {{#useApacheHttpClient}}
-    feign_httpclient_version = "11.0"
-    {{/useApacheHttpClient}}
-    junit_version = "4.13"
-=======
     feign_version = "10.11"
     feign_form_version = "3.8.0"
+    {{#useApacheHttpClient}}
+    feign_httpclient_version = "10.11"
+    {{/useApacheHttpClient}}
     junit_version = "4.13.1"
->>>>>>> eceac6a6
     oltu_version = "1.0.1"
 }
 
