--- conflicted
+++ resolved
@@ -132,15 +132,9 @@
     {{#threetenbp}}
     implementation "com.github.joschi.jackson:jackson-datatype-threetenbp:$jackson_threetenbp_version"
     {{/threetenbp}}
-<<<<<<< HEAD
-    compile "com.github.scribejava:scribejava-core:$scribejava_version"
-    compile "com.brsanthu:migbase64:2.2"
-    compile 'javax.annotation:javax.annotation-api:1.3.2'
-    testCompile "junit:junit:$junit_version"
-=======
-    implementation "org.apache.oltu.oauth2:org.apache.oltu.oauth2.client:$oltu_version"
+    implementation "com.brsanthu:migbase64:2.2"
+    implementation "com.github.scribejava:scribejava-core:$scribejava_version"
     implementation "com.brsanthu:migbase64:2.2"
     implementation 'javax.annotation:javax.annotation-api:1.3.2'
     testImplementation "junit:junit:$junit_version"
->>>>>>> cd2a0db1
 }