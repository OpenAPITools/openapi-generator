lazy val root = (project in file(".")).
  settings(
    organization := "{{groupId}}",
    name := "{{artifactId}}",
    version := "{{artifactVersion}}",
    scalaVersion := "2.11.4",
    scalacOptions ++= Seq("-feature"),
    javacOptions in compile ++= Seq("-Xlint:deprecation"),
    publishArtifact in (Compile, packageDoc) := false,
    resolvers += Resolver.mavenLocal,
    libraryDependencies ++= Seq(
      "io.swagger" % "swagger-annotations" % "1.5.24" % "compile",
<<<<<<< HEAD
      "io.github.openfeign" % "feign-core" % "{{#useFeign10}}11.0{{/useFeign10}}{{^useFeign10}}9.7.0{{/useFeign10}}" % "compile",
      "io.github.openfeign" % "feign-jackson" % "{{#useFeign10}}11.0{{/useFeign10}}{{^useFeign10}}9.7.0{{/useFeign10}}" % "compile",
      "io.github.openfeign" % "feign-slf4j" % "{{#useFeign10}}11.0{{/useFeign10}}{{^useFeign10}}9.7.0{{/useFeign10}}" % "compile",
      {{#useApacheHttpClient}}
      "io.github.openfeign" % "feign-httpclient" % "11.0" % "compile",
      {{/useApacheHttpClient}}
      "io.github.openfeign.form" % "feign-form" % "{{#useFeign10}}3.8.0{{/useFeign10}}{{^useFeign10}}2.1.0{{/useFeign10}}" % "compile",
=======
      "io.github.openfeign" % "feign-core" % "10.11" % "compile",
      "io.github.openfeign" % "feign-jackson" % "10.11" % "compile",
      "io.github.openfeign" % "feign-slf4j" % "10.11" % "compile",
      "io.github.openfeign.form" % "feign-form" % "3.8.0" % "compile",
>>>>>>> eceac6a6
      "com.fasterxml.jackson.core" % "jackson-core" % "2.10.3" % "compile",
      "com.fasterxml.jackson.core" % "jackson-annotations" % "2.10.3" % "compile",
      "com.fasterxml.jackson.core" % "jackson-databind" % "2.10.3" % "compile",
      "com.fasterxml.jackson.datatype" % "jackson-datatype-{{^java8}}joda{{/java8}}{{#java8}}jsr310{{/java8}}" % "2.9.10" % "compile",
      "com.github.joschi.jackson" % "jackson-datatype-threetenbp" % "2.9.10" % "compile",
      "org.apache.oltu.oauth2" % "org.apache.oltu.oauth2.client" % "1.0.1" % "compile",
      "com.brsanthu" % "migbase64" % "2.2" % "compile",
      "javax.annotation" % "javax.annotation-api" % "1.3.2" % "compile",
      "junit" % "junit" % "4.13.1" % "test",
      "com.novocode" % "junit-interface" % "0.10" % "test"
    )
  )<|MERGE_RESOLUTION|>--- conflicted
+++ resolved
@@ -10,20 +10,13 @@
     resolvers += Resolver.mavenLocal,
     libraryDependencies ++= Seq(
       "io.swagger" % "swagger-annotations" % "1.5.24" % "compile",
-<<<<<<< HEAD
-      "io.github.openfeign" % "feign-core" % "{{#useFeign10}}11.0{{/useFeign10}}{{^useFeign10}}9.7.0{{/useFeign10}}" % "compile",
-      "io.github.openfeign" % "feign-jackson" % "{{#useFeign10}}11.0{{/useFeign10}}{{^useFeign10}}9.7.0{{/useFeign10}}" % "compile",
-      "io.github.openfeign" % "feign-slf4j" % "{{#useFeign10}}11.0{{/useFeign10}}{{^useFeign10}}9.7.0{{/useFeign10}}" % "compile",
-      {{#useApacheHttpClient}}
-      "io.github.openfeign" % "feign-httpclient" % "11.0" % "compile",
-      {{/useApacheHttpClient}}
-      "io.github.openfeign.form" % "feign-form" % "{{#useFeign10}}3.8.0{{/useFeign10}}{{^useFeign10}}2.1.0{{/useFeign10}}" % "compile",
-=======
       "io.github.openfeign" % "feign-core" % "10.11" % "compile",
       "io.github.openfeign" % "feign-jackson" % "10.11" % "compile",
       "io.github.openfeign" % "feign-slf4j" % "10.11" % "compile",
+      {{#useApacheHttpClient}}
+      "io.github.openfeign" % "feign-httpclient" % "10.11" % "compile",
+      {{/useApacheHttpClient}}
       "io.github.openfeign.form" % "feign-form" % "3.8.0" % "compile",
->>>>>>> eceac6a6
       "com.fasterxml.jackson.core" % "jackson-core" % "2.10.3" % "compile",
       "com.fasterxml.jackson.core" % "jackson-annotations" % "2.10.3" % "compile",
       "com.fasterxml.jackson.core" % "jackson-databind" % "2.10.3" % "compile",
