lazy val root = (project in file(".")).
  settings(
    organization := "{{groupId}}",
    name := "{{artifactId}}",
    version := "{{artifactVersion}}",
    scalaVersion := "2.11.4",
    scalacOptions ++= Seq("-feature"),
    javacOptions in compile ++= Seq("-Xlint:deprecation"),
    publishArtifact in (Compile, packageDoc) := false,
    resolvers += Resolver.mavenLocal,
    libraryDependencies ++= Seq(
<<<<<<< HEAD
      "io.swagger" % "swagger-annotations" % "1.5.22" % "compile",
      "io.github.openfeign" % "feign-core" % "{{#useFeign10}}10.7.4{{/useFeign10}}{{^useFeign10}}9.7.0{{/useFeign10}}" % "compile",
      "io.github.openfeign" % "feign-jackson" % "{{#useFeign10}}10.7.4{{/useFeign10}}{{^useFeign10}}9.7.0{{/useFeign10}}" % "compile",
      "io.github.openfeign" % "feign-slf4j" % "{{#useFeign10}}10.7.4{{/useFeign10}}{{^useFeign10}}9.7.0{{/useFeign10}}" % "compile",
      {{#useApacheHttpClient}}
      "io.github.openfeign" % "feign-httpclient" % "10.8" % "compile",
      {{/useApacheHttpClient}}
=======
      "io.swagger" % "swagger-annotations" % "1.5.24" % "compile",
      "io.github.openfeign" % "feign-core" % "{{#useFeign10}}11.0{{/useFeign10}}{{^useFeign10}}9.7.0{{/useFeign10}}" % "compile",
      "io.github.openfeign" % "feign-jackson" % "{{#useFeign10}}11.0{{/useFeign10}}{{^useFeign10}}9.7.0{{/useFeign10}}" % "compile",
      "io.github.openfeign" % "feign-slf4j" % "{{#useFeign10}}11.0{{/useFeign10}}{{^useFeign10}}9.7.0{{/useFeign10}}" % "compile",
>>>>>>> 6b877efe
      "io.github.openfeign.form" % "feign-form" % "{{#useFeign10}}3.8.0{{/useFeign10}}{{^useFeign10}}2.1.0{{/useFeign10}}" % "compile",
      "com.fasterxml.jackson.core" % "jackson-core" % "2.10.3" % "compile",
      "com.fasterxml.jackson.core" % "jackson-annotations" % "2.10.3" % "compile",
      "com.fasterxml.jackson.core" % "jackson-databind" % "2.10.3" % "compile",
      "com.fasterxml.jackson.datatype" % "jackson-datatype-{{^java8}}joda{{/java8}}{{#java8}}jsr310{{/java8}}" % "2.9.10" % "compile",
      "com.github.joschi.jackson" % "jackson-datatype-threetenbp" % "2.9.10" % "compile",
      "org.apache.oltu.oauth2" % "org.apache.oltu.oauth2.client" % "1.0.1" % "compile",
      "com.brsanthu" % "migbase64" % "2.2" % "compile",
      "javax.annotation" % "javax.annotation-api" % "1.3.2" % "compile",
      "junit" % "junit" % "4.13" % "test",
      "com.novocode" % "junit-interface" % "0.10" % "test"
    )
  )<|MERGE_RESOLUTION|>--- conflicted
+++ resolved
@@ -9,20 +9,13 @@
     publishArtifact in (Compile, packageDoc) := false,
     resolvers += Resolver.mavenLocal,
     libraryDependencies ++= Seq(
-<<<<<<< HEAD
-      "io.swagger" % "swagger-annotations" % "1.5.22" % "compile",
-      "io.github.openfeign" % "feign-core" % "{{#useFeign10}}10.7.4{{/useFeign10}}{{^useFeign10}}9.7.0{{/useFeign10}}" % "compile",
-      "io.github.openfeign" % "feign-jackson" % "{{#useFeign10}}10.7.4{{/useFeign10}}{{^useFeign10}}9.7.0{{/useFeign10}}" % "compile",
-      "io.github.openfeign" % "feign-slf4j" % "{{#useFeign10}}10.7.4{{/useFeign10}}{{^useFeign10}}9.7.0{{/useFeign10}}" % "compile",
-      {{#useApacheHttpClient}}
-      "io.github.openfeign" % "feign-httpclient" % "10.8" % "compile",
-      {{/useApacheHttpClient}}
-=======
       "io.swagger" % "swagger-annotations" % "1.5.24" % "compile",
       "io.github.openfeign" % "feign-core" % "{{#useFeign10}}11.0{{/useFeign10}}{{^useFeign10}}9.7.0{{/useFeign10}}" % "compile",
       "io.github.openfeign" % "feign-jackson" % "{{#useFeign10}}11.0{{/useFeign10}}{{^useFeign10}}9.7.0{{/useFeign10}}" % "compile",
       "io.github.openfeign" % "feign-slf4j" % "{{#useFeign10}}11.0{{/useFeign10}}{{^useFeign10}}9.7.0{{/useFeign10}}" % "compile",
->>>>>>> 6b877efe
+      {{#useApacheHttpClient}}
+      "io.github.openfeign" % "feign-httpclient" % "10.8" % "compile",
+      {{/useApacheHttpClient}}
       "io.github.openfeign.form" % "feign-form" % "{{#useFeign10}}3.8.0{{/useFeign10}}{{^useFeign10}}2.1.0{{/useFeign10}}" % "compile",
       "com.fasterxml.jackson.core" % "jackson-core" % "2.10.3" % "compile",
       "com.fasterxml.jackson.core" % "jackson-annotations" % "2.10.3" % "compile",
