{{>licenseInfo}}

package {{invokerPackage}};

{{#dynamicOperations}}
import io.swagger.v3.oas.models.OpenAPI;
import io.swagger.v3.oas.models.Operation;
import io.swagger.v3.oas.models.PathItem;
import io.swagger.v3.oas.models.parameters.Parameter;
import io.swagger.v3.oas.models.parameters.Parameter.StyleEnum;
import io.swagger.v3.parser.OpenAPIV3Parser;
{{/dynamicOperations}}
import okhttp3.*;
import okhttp3.internal.http.HttpMethod;
import okhttp3.internal.tls.OkHostnameVerifier;
import okhttp3.logging.HttpLoggingInterceptor;
import okhttp3.logging.HttpLoggingInterceptor.Level;
import okio.Buffer;
import okio.BufferedSink;
import okio.Okio;
{{#joda}}
import org.joda.time.DateTime;
import org.joda.time.LocalDate;
import org.joda.time.format.DateTimeFormatter;
{{/joda}}
{{#hasOAuthMethods}}
import org.apache.oltu.oauth2.client.request.OAuthClientRequest.TokenRequestBuilder;
import org.apache.oltu.oauth2.common.message.types.GrantType;
{{/hasOAuthMethods}}

import javax.net.ssl.*;
import java.io.File;
import java.io.IOException;
import java.io.InputStream;
import java.io.UnsupportedEncodingException;
import java.lang.reflect.Type;
import java.net.URI;
import java.net.URLConnection;
import java.net.URLEncoder;
import java.nio.file.Files;
import java.nio.file.Paths;
import java.security.GeneralSecurityException;
import java.security.KeyStore;
import java.security.SecureRandom;
import java.security.cert.Certificate;
import java.security.cert.CertificateException;
import java.security.cert.CertificateFactory;
import java.security.cert.X509Certificate;
import java.text.DateFormat;
import java.time.LocalDate;
import java.time.OffsetDateTime;
import java.time.format.DateTimeFormatter;
import java.util.*;
import java.util.Map.Entry;
import java.util.concurrent.TimeUnit;
import java.util.regex.Matcher;
import java.util.regex.Pattern;

import {{invokerPackage}}.auth.Authentication;
import {{invokerPackage}}.auth.HttpBasicAuth;
import {{invokerPackage}}.auth.HttpBearerAuth;
import {{invokerPackage}}.auth.ApiKeyAuth;
{{#hasOAuthMethods}}
import {{invokerPackage}}.auth.OAuth;
import {{invokerPackage}}.auth.RetryingOAuth;
import {{invokerPackage}}.auth.OAuthFlow;
{{/hasOAuthMethods}}

/**
 * <p>ApiClient class.</p>
 */
public class ApiClient {

    private String basePath = "{{{basePath}}}";
    private boolean debugging = false;
    private Map<String, String> defaultHeaderMap = new HashMap<String, String>();
    private Map<String, String> defaultCookieMap = new HashMap<String, String>();
    private String tempFolderPath = null;

    private Map<String, Authentication> authentications;

    private DateFormat dateFormat;
    private DateFormat datetimeFormat;
    private boolean lenientDatetimeFormat;
    private int dateLength;

    private InputStream sslCaCert;
    private boolean verifyingSsl;
    private KeyManager[] keyManagers;

    private OkHttpClient httpClient;
    private JSON json;

    private HttpLoggingInterceptor loggingInterceptor;

    {{#dynamicOperations}}
    private Map<String, ApiOperation> operationLookupMap = new HashMap<>();

    {{/dynamicOperations}}
    /**
     * Basic constructor for ApiClient
     */
    public ApiClient() {
        init();
        initHttpClient();

        // Setup authentications (key: authentication name, value: authentication).{{#authMethods}}{{#isBasic}}{{#isBasicBasic}}
        authentications.put("{{name}}", new HttpBasicAuth());{{/isBasicBasic}}{{^isBasicBasic}}
        authentications.put("{{name}}", new HttpBearerAuth("{{scheme}}"));{{/isBasicBasic}}{{/isBasic}}{{#isApiKey}}
        authentications.put("{{name}}", new ApiKeyAuth({{#isKeyInHeader}}"header"{{/isKeyInHeader}}{{#isKeyInQuery}}"query"{{/isKeyInQuery}}{{#isKeyInCookie}}"cookie"{{/isKeyInCookie}}, "{{keyParamName}}"));{{/isApiKey}}{{#isOAuth}}
        authentications.put("{{name}}", new OAuth());{{/isOAuth}}{{/authMethods}}
        // Prevent the authentications from being modified.
        authentications = Collections.unmodifiableMap(authentications);
    }

    /**
     * Basic constructor with custom OkHttpClient
     *
     * @param client a {@link okhttp3.OkHttpClient} object
     */
    public ApiClient(OkHttpClient client) {
        init();

        httpClient = client;

        // Setup authentications (key: authentication name, value: authentication).{{#authMethods}}{{#isBasic}}{{#isBasicBasic}}
        authentications.put("{{name}}", new HttpBasicAuth());{{/isBasicBasic}}{{^isBasicBasic}}
        authentications.put("{{name}}", new HttpBearerAuth("{{scheme}}"));{{/isBasicBasic}}{{/isBasic}}{{#isApiKey}}
        authentications.put("{{name}}", new ApiKeyAuth({{#isKeyInHeader}}"header"{{/isKeyInHeader}}{{#isKeyInQuery}}"query"{{/isKeyInQuery}}{{#isKeyInCookie}}"cookie"{{/isKeyInCookie}}, "{{keyParamName}}"));{{/isApiKey}}{{#isOAuth}}
        authentications.put("{{name}}", new OAuth());{{/isOAuth}}{{/authMethods}}
        // Prevent the authentications from being modified.
        authentications = Collections.unmodifiableMap(authentications);
    }

    {{#hasOAuthMethods}}
    {{#oauthMethods}}
    {{#-first}}
    /**
     * Constructor for ApiClient to support access token retry on 401/403 configured with client ID
     *
     * @param clientId client ID
     */
    public ApiClient(String clientId) {
        this(clientId, null, null);
    }

    /**
     * Constructor for ApiClient to support access token retry on 401/403 configured with client ID and additional parameters
     *
     * @param clientId client ID
     * @param parameters a {@link java.util.Map} of parameters
     */
    public ApiClient(String clientId, Map<String, String> parameters) {
        this(clientId, null, parameters);
    }

    /**
     * Constructor for ApiClient to support access token retry on 401/403 configured with client ID, secret, and additional parameters
     *
     * @param clientId client ID
     * @param clientSecret client secret
     * @param parameters a {@link java.util.Map} of parameters
     */
    public ApiClient(String clientId, String clientSecret, Map<String, String> parameters) {
        this(null, clientId, clientSecret, parameters);
    }

    /**
     * Constructor for ApiClient to support access token retry on 401/403 configured with base path, client ID, secret, and additional parameters
     *
     * @param basePath base path
     * @param clientId client ID
     * @param clientSecret client secret
     * @param parameters a {@link java.util.Map} of parameters
     */
    public ApiClient(String basePath, String clientId, String clientSecret, Map<String, String> parameters) {
        init();
        if (basePath != null) {
            this.basePath = basePath;
        }

{{#hasOAuthMethods}}
        String tokenUrl = "{{{tokenUrl}}}";
        if (!"".equals(tokenUrl) && !URI.create(tokenUrl).isAbsolute()) {
            URI uri = URI.create(getBasePath());
            tokenUrl = uri.getScheme() + ":" +
                (uri.getAuthority() != null ? "//" + uri.getAuthority() : "") +
                tokenUrl;
            if (!URI.create(tokenUrl).isAbsolute()) {
                throw new IllegalArgumentException("OAuth2 token URL must be an absolute URL");
            }
        }
        RetryingOAuth retryingOAuth = new RetryingOAuth(tokenUrl, clientId, OAuthFlow.{{#lambda.uppercase}}{{#lambda.snakecase}}{{flow}}{{/lambda.snakecase}}{{/lambda.uppercase}}, clientSecret, parameters);
        authentications.put(
                "{{name}}",
                retryingOAuth
        );
        initHttpClient(Collections.<Interceptor>singletonList(retryingOAuth));
{{/hasOAuthMethods}}
        // Setup authentications (key: authentication name, value: authentication).{{#authMethods}}{{#isBasic}}{{#isBasicBasic}}
        authentications.put("{{name}}", new HttpBasicAuth());{{/isBasicBasic}}{{^isBasicBasic}}
        authentications.put("{{name}}", new HttpBearerAuth("{{scheme}}"));{{/isBasicBasic}}{{/isBasic}}{{#isApiKey}}
        authentications.put("{{name}}", new ApiKeyAuth({{#isKeyInHeader}}"header"{{/isKeyInHeader}}{{#isKeyInQuery}}"query"{{/isKeyInQuery}}{{#isKeyInCookie}}"cookie"{{/isKeyInCookie}}, "{{keyParamName}}"));{{/isApiKey}}{{/authMethods}}

        // Prevent the authentications from being modified.
        authentications = Collections.unmodifiableMap(authentications);
    }

    {{/-first}}
    {{/oauthMethods}}
    {{/hasOAuthMethods}}
    private void initHttpClient() {
        initHttpClient(Collections.<Interceptor>emptyList());
    }

    private void initHttpClient(List<Interceptor> interceptors) {
        OkHttpClient.Builder builder = new OkHttpClient.Builder();
        builder.addNetworkInterceptor(getProgressInterceptor());
        for (Interceptor interceptor: interceptors) {
            builder.addInterceptor(interceptor);
        }
        {{#useGzipFeature}}
        // Enable gzip request compression
        builder.addInterceptor(new GzipRequestInterceptor());
        {{/useGzipFeature}}

        httpClient = builder.build();
    }

    private void init() {
        verifyingSsl = true;

        json = new JSON();

        // Set default User-Agent.
        setUserAgent("{{{httpUserAgent}}}{{^httpUserAgent}}OpenAPI-Generator/{{{artifactVersion}}}/java{{/httpUserAgent}}");

        authentications = new HashMap<String, Authentication>();
        {{#dynamicOperations}}

        OpenAPI openAPI = new OpenAPIV3Parser().read("openapi/openapi.yaml");
        createOperationLookupMap(openAPI);
        {{/dynamicOperations}}
    }

    /**
     * Get base path
     *
     * @return Base path
     */
    public String getBasePath() {
        return basePath;
    }

    /**
     * Set base path
     *
     * @param basePath Base path of the URL (e.g {{{basePath}}}
     * @return An instance of OkHttpClient
     */
    public ApiClient setBasePath(String basePath) {
        this.basePath = basePath;
        return this;
    }

    /**
     * Get HTTP client
     *
     * @return An instance of OkHttpClient
     */
    public OkHttpClient getHttpClient() {
        return httpClient;
    }

    /**
     * Set HTTP client, which must never be null.
     *
     * @param newHttpClient An instance of OkHttpClient
     * @return Api Client
     * @throws java.lang.NullPointerException when newHttpClient is null
     */
    public ApiClient setHttpClient(OkHttpClient newHttpClient) {
        this.httpClient = Objects.requireNonNull(newHttpClient, "HttpClient must not be null!");
        return this;
    }

    /**
     * Get JSON
     *
     * @return JSON object
     */
    public JSON getJSON() {
        return json;
    }

    /**
     * Set JSON
     *
     * @param json JSON object
     * @return Api client
     */
    public ApiClient setJSON(JSON json) {
        this.json = json;
        return this;
    }

    /**
     * True if isVerifyingSsl flag is on
     *
     * @return True if isVerifySsl flag is on
     */
    public boolean isVerifyingSsl() {
        return verifyingSsl;
    }

    /**
     * Configure whether to verify certificate and hostname when making https requests.
     * Default to true.
     * NOTE: Do NOT set to false in production code, otherwise you would face multiple types of cryptographic attacks.
     *
     * @param verifyingSsl True to verify TLS/SSL connection
     * @return ApiClient
     */
    public ApiClient setVerifyingSsl(boolean verifyingSsl) {
        this.verifyingSsl = verifyingSsl;
        applySslSettings();
        return this;
    }

    /**
     * Get SSL CA cert.
     *
     * @return Input stream to the SSL CA cert
     */
    public InputStream getSslCaCert() {
        return sslCaCert;
    }

    /**
     * Configure the CA certificate to be trusted when making https requests.
     * Use null to reset to default.
     *
     * @param sslCaCert input stream for SSL CA cert
     * @return ApiClient
     */
    public ApiClient setSslCaCert(InputStream sslCaCert) {
        this.sslCaCert = sslCaCert;
        applySslSettings();
        return this;
    }

    /**
     * <p>Getter for the field <code>keyManagers</code>.</p>
     *
     * @return an array of {@link javax.net.ssl.KeyManager} objects
     */
    public KeyManager[] getKeyManagers() {
        return keyManagers;
    }

    /**
     * Configure client keys to use for authorization in an SSL session.
     * Use null to reset to default.
     *
     * @param managers The KeyManagers to use
     * @return ApiClient
     */
    public ApiClient setKeyManagers(KeyManager[] managers) {
        this.keyManagers = managers;
        applySslSettings();
        return this;
    }

    /**
     * <p>Getter for the field <code>dateFormat</code>.</p>
     *
     * @return a {@link java.text.DateFormat} object
     */
    public DateFormat getDateFormat() {
        return dateFormat;
    }

    /**
     * <p>Setter for the field <code>dateFormat</code>.</p>
     *
     * @param dateFormat a {@link java.text.DateFormat} object
     * @return a {@link {{invokerPackage}}.ApiClient} object
     */
    public ApiClient setDateFormat(DateFormat dateFormat) {
        this.json.setDateFormat(dateFormat);
        return this;
    }

    /**
     * <p>Set SqlDateFormat.</p>
     *
     * @param dateFormat a {@link java.text.DateFormat} object
     * @return a {@link {{invokerPackage}}.ApiClient} object
     */
    public ApiClient setSqlDateFormat(DateFormat dateFormat) {
        this.json.setSqlDateFormat(dateFormat);
        return this;
    }

    {{#joda}}
    public ApiClient setDateTimeFormat(DateTimeFormatter dateFormat) {
        this.json.setDateTimeFormat(dateFormat);
        return this;
    }

    public ApiClient setLocalDateFormat(DateTimeFormatter dateFormat) {
        this.json.setLocalDateFormat(dateFormat);
        return this;
    }

    {{/joda}}
    {{#jsr310}}
    /**
     * <p>Set OffsetDateTimeFormat.</p>
     *
     * @param dateFormat a {@link java.time.format.DateTimeFormatter} object
     * @return a {@link {{invokerPackage}}.ApiClient} object
     */
    public ApiClient setOffsetDateTimeFormat(DateTimeFormatter dateFormat) {
        this.json.setOffsetDateTimeFormat(dateFormat);
        return this;
    }

    /**
     * <p>Set LocalDateFormat.</p>
     *
     * @param dateFormat a {@link java.time.format.DateTimeFormatter} object
     * @return a {@link {{invokerPackage}}.ApiClient} object
     */
    public ApiClient setLocalDateFormat(DateTimeFormatter dateFormat) {
        this.json.setLocalDateFormat(dateFormat);
        return this;
    }

    {{/jsr310}}
    /**
     * <p>Set LenientOnJson.</p>
     *
     * @param lenientOnJson a boolean
     * @return a {@link {{invokerPackage}}.ApiClient} object
     */
    public ApiClient setLenientOnJson(boolean lenientOnJson) {
        this.json.setLenientOnJson(lenientOnJson);
        return this;
    }

    /**
     * Get authentications (key: authentication name, value: authentication).
     *
     * @return Map of authentication objects
     */
    public Map<String, Authentication> getAuthentications() {
        return authentications;
    }

    /**
     * Get authentication for the given name.
     *
     * @param authName The authentication name
     * @return The authentication, null if not found
     */
    public Authentication getAuthentication(String authName) {
        return authentications.get(authName);
    }

    {{#hasHttpBearerMethods}}
        /**
        * Helper method to set access token for the first Bearer authentication.
        * @param bearerToken Bearer token
        */
    public void setBearerToken(String bearerToken) {
        for (Authentication auth : authentications.values()) {
            if (auth instanceof HttpBearerAuth) {
                ((HttpBearerAuth) auth).setBearerToken(bearerToken);
                return;
            }
        }
        throw new RuntimeException("No Bearer authentication configured!");
    }
    {{/hasHttpBearerMethods}}

    /**
     * Helper method to set username for the first HTTP basic authentication.
     *
     * @param username Username
     */
    public void setUsername(String username) {
        for (Authentication auth : authentications.values()) {
            if (auth instanceof HttpBasicAuth) {
                ((HttpBasicAuth) auth).setUsername(username);
                return;
            }
        }
        throw new RuntimeException("No HTTP basic authentication configured!");
    }

    /**
     * Helper method to set password for the first HTTP basic authentication.
     *
     * @param password Password
     */
    public void setPassword(String password) {
        for (Authentication auth : authentications.values()) {
            if (auth instanceof HttpBasicAuth) {
                ((HttpBasicAuth) auth).setPassword(password);
                return;
            }
        }
        throw new RuntimeException("No HTTP basic authentication configured!");
    }

    /**
     * Helper method to set API key value for the first API key authentication.
     *
     * @param apiKey API key
     */
    public void setApiKey(String apiKey) {
        for (Authentication auth : authentications.values()) {
            if (auth instanceof ApiKeyAuth) {
                ((ApiKeyAuth) auth).setApiKey(apiKey);
                return;
            }
        }
        throw new RuntimeException("No API key authentication configured!");
    }

    /**
     * Helper method to set API key prefix for the first API key authentication.
     *
     * @param apiKeyPrefix API key prefix
     */
    public void setApiKeyPrefix(String apiKeyPrefix) {
        for (Authentication auth : authentications.values()) {
            if (auth instanceof ApiKeyAuth) {
                ((ApiKeyAuth) auth).setApiKeyPrefix(apiKeyPrefix);
                return;
            }
        }
        throw new RuntimeException("No API key authentication configured!");
    }

    /**
     * Helper method to set access token for the first OAuth2 authentication.
     *
     * @param accessToken Access token
     */
    public void setAccessToken(String accessToken) {
        {{#hasOAuthMethods}}
        for (Authentication auth : authentications.values()) {
            if (auth instanceof OAuth) {
                ((OAuth) auth).setAccessToken(accessToken);
                return;
            }
        }
        {{/hasOAuthMethods}}
        throw new RuntimeException("No OAuth2 authentication configured!");
    }

    /**
     * Set the User-Agent header's value (by adding to the default header map).
     *
     * @param userAgent HTTP request's user agent
     * @return ApiClient
     */
    public ApiClient setUserAgent(String userAgent) {
        addDefaultHeader("User-Agent", userAgent);
        return this;
    }

    /**
     * Add a default header.
     *
     * @param key The header's key
     * @param value The header's value
     * @return ApiClient
     */
    public ApiClient addDefaultHeader(String key, String value) {
        defaultHeaderMap.put(key, value);
        return this;
    }

    /**
     * Add a default cookie.
     *
     * @param key The cookie's key
     * @param value The cookie's value
     * @return ApiClient
     */
    public ApiClient addDefaultCookie(String key, String value) {
        defaultCookieMap.put(key, value);
        return this;
    }

    /**
     * Check that whether debugging is enabled for this API client.
     *
     * @return True if debugging is enabled, false otherwise.
     */
    public boolean isDebugging() {
        return debugging;
    }

    /**
     * Enable/disable debugging for this API client.
     *
     * @param debugging To enable (true) or disable (false) debugging
     * @return ApiClient
     */
    public ApiClient setDebugging(boolean debugging) {
        if (debugging != this.debugging) {
            if (debugging) {
                loggingInterceptor = new HttpLoggingInterceptor();
                loggingInterceptor.setLevel(Level.BODY);
                httpClient = httpClient.newBuilder().addInterceptor(loggingInterceptor).build();
            } else {
                final OkHttpClient.Builder builder = httpClient.newBuilder();
                builder.interceptors().remove(loggingInterceptor);
                httpClient = builder.build();
                loggingInterceptor = null;
            }
        }
        this.debugging = debugging;
        return this;
    }

    /**
     * The path of temporary folder used to store downloaded files from endpoints
     * with file response. The default value is <code>null</code>, i.e. using
     * the system's default temporary folder.
     *
     * @see <a href="https://docs.oracle.com/javase/7/docs/api/java/nio/file/Files.html#createTempFile(java.lang.String,%20java.lang.String,%20java.nio.file.attribute.FileAttribute...)">createTempFile</a>
     * @return Temporary folder path
     */
    public String getTempFolderPath() {
        return tempFolderPath;
    }

    /**
     * Set the temporary folder path (for downloading files)
     *
     * @param tempFolderPath Temporary folder path
     * @return ApiClient
     */
    public ApiClient setTempFolderPath(String tempFolderPath) {
        this.tempFolderPath = tempFolderPath;
        return this;
    }

    /**
     * Get connection timeout (in milliseconds).
     *
     * @return Timeout in milliseconds
     */
    public int getConnectTimeout() {
        return httpClient.connectTimeoutMillis();
    }

    /**
     * Sets the connect timeout (in milliseconds).
     * A value of 0 means no timeout, otherwise values must be between 1 and
     * {@link java.lang.Integer#MAX_VALUE}.
     *
     * @param connectionTimeout connection timeout in milliseconds
     * @return Api client
     */
    public ApiClient setConnectTimeout(int connectionTimeout) {
        httpClient = httpClient.newBuilder().connectTimeout(connectionTimeout, TimeUnit.MILLISECONDS).build();
        return this;
    }

    /**
     * Get read timeout (in milliseconds).
     *
     * @return Timeout in milliseconds
     */
    public int getReadTimeout() {
        return httpClient.readTimeoutMillis();
    }

    /**
     * Sets the read timeout (in milliseconds).
     * A value of 0 means no timeout, otherwise values must be between 1 and
     * {@link java.lang.Integer#MAX_VALUE}.
     *
     * @param readTimeout read timeout in milliseconds
     * @return Api client
     */
    public ApiClient setReadTimeout(int readTimeout) {
        httpClient = httpClient.newBuilder().readTimeout(readTimeout, TimeUnit.MILLISECONDS).build();
        return this;
    }

    /**
     * Get write timeout (in milliseconds).
     *
     * @return Timeout in milliseconds
     */
    public int getWriteTimeout() {
        return httpClient.writeTimeoutMillis();
    }

    /**
     * Sets the write timeout (in milliseconds).
     * A value of 0 means no timeout, otherwise values must be between 1 and
     * {@link java.lang.Integer#MAX_VALUE}.
     *
     * @param writeTimeout connection timeout in milliseconds
     * @return Api client
     */
    public ApiClient setWriteTimeout(int writeTimeout) {
        httpClient = httpClient.newBuilder().writeTimeout(writeTimeout, TimeUnit.MILLISECONDS).build();
        return this;
    }

    {{#hasOAuthMethods}}
    /**
     * Helper method to configure the token endpoint of the first oauth found in the apiAuthorizations (there should be only one)
     *
     * @return Token request builder
     */
    public TokenRequestBuilder getTokenEndPoint() {
        for (Authentication apiAuth : authentications.values()) {
            if (apiAuth instanceof RetryingOAuth) {
                RetryingOAuth retryingOAuth = (RetryingOAuth) apiAuth;
                return retryingOAuth.getTokenRequestBuilder();
            }
        }
        return null;
    }
    {{/hasOAuthMethods}}

    /**
     * Format the given parameter object into string.
     *
     * @param param Parameter
     * @return String representation of the parameter
     */
    public String parameterToString(Object param) {
        if (param == null) {
            return "";
        } else if (param instanceof Date {{#joda}}|| param instanceof DateTime || param instanceof LocalDate{{/joda}}{{#jsr310}}|| param instanceof OffsetDateTime || param instanceof LocalDate{{/jsr310}}) {
            //Serialize to json string and remove the " enclosing characters
            String jsonStr = json.serialize(param);
            return jsonStr.substring(1, jsonStr.length() - 1);
        } else if (param instanceof Collection) {
            StringBuilder b = new StringBuilder();
            for (Object o : (Collection) param) {
                if (b.length() > 0) {
                    b.append(",");
                }
                b.append(String.valueOf(o));
            }
            return b.toString();
        } else {
            return String.valueOf(param);
        }
    }

    /**
     * Formats the specified query parameter to a list containing a single {@code Pair} object.
     *
     * Note that {@code value} must not be a collection.
     *
     * @param name The name of the parameter.
     * @param value The value of the parameter.
     * @return A list containing a single {@code Pair} object.
     */
    public List<Pair> parameterToPair(String name, Object value) {
        List<Pair> params = new ArrayList<Pair>();

        // preconditions
        if (name == null || name.isEmpty() || value == null || value instanceof Collection) {
            return params;
        }

        params.add(new Pair(name, parameterToString(value)));
        return params;
    }

    {{^dynamicOperations}}
    /**
     * Formats the specified collection query parameters to a list of {@code Pair} objects.
     *
     * Note that the values of each of the returned Pair objects are percent-encoded.
     *
     * @param collectionFormat The collection format of the parameter.
     * @param name The name of the parameter.
     * @param value The value of the parameter.
     * @return A list of {@code Pair} objects.
     */
    public List<Pair> parameterToPairs(String collectionFormat, String name, Collection value) {
        List<Pair> params = new ArrayList<Pair>();

        // preconditions
        if (name == null || name.isEmpty() || value == null || value.isEmpty()) {
            return params;
        }

        // create the params based on the collection format
        if ("multi".equals(collectionFormat)) {
            for (Object item : value) {
                params.add(new Pair(name, escapeString(parameterToString(item))));
            }
            return params;
        }

        // collectionFormat is assumed to be "csv" by default
        String delimiter = ",";

        // escape all delimiters except commas, which are URI reserved
        // characters
        if ("ssv".equals(collectionFormat)) {
            delimiter = escapeString(" ");
        } else if ("tsv".equals(collectionFormat)) {
            delimiter = escapeString("\t");
        } else if ("pipes".equals(collectionFormat)) {
            delimiter = escapeString("|");
        }

        StringBuilder sb = new StringBuilder();
        for (Object item : value) {
            sb.append(delimiter);
            sb.append(escapeString(parameterToString(item)));
        }

        params.add(new Pair(name, sb.substring(delimiter.length())));

        return params;
    }
    {{/dynamicOperations}}
    {{#dynamicOperations}}
    public List<Pair> parameterToPairs(Parameter param, Collection value) {
        List<Pair> params = new ArrayList<Pair>();

        // preconditions
        if (param == null || param.getName() == null || param.getName().isEmpty() || value == null) {
            return params;
        }

        // create the params based on the collection format
        if (StyleEnum.FORM.equals(param.getStyle()) && Boolean.TRUE.equals(param.getExplode())) {
            for (Object item : value) {
                params.add(new Pair(param.getName(), escapeString(parameterToString(item))));
            }
            return params;
        }

        // collectionFormat is assumed to be "csv" by default
        String delimiter = ",";

        // escape all delimiters except commas, which are URI reserved
        // characters
        if (StyleEnum.SPACEDELIMITED.equals(param.getStyle())) {
            delimiter = escapeString(" ");
        } else if (StyleEnum.PIPEDELIMITED.equals(param.getStyle())) {
            delimiter = escapeString("|");
        }

        StringBuilder sb = new StringBuilder();
        for (Object item : value) {
            sb.append(delimiter);
            sb.append(escapeString(parameterToString(item)));
        }

        params.add(new Pair(param.getName(), sb.substring(delimiter.length())));

        return params;
    }
    {{/dynamicOperations}}

    /**
     * Formats the specified collection path parameter to a string value.
     *
     * @param collectionFormat The collection format of the parameter.
     * @param value The value of the parameter.
     * @return String representation of the parameter
     */
    public String collectionPathParameterToString(String collectionFormat, Collection value) {
        // create the value based on the collection format
        if ("multi".equals(collectionFormat)) {
            // not valid for path params
            return parameterToString(value);
        }

        // collectionFormat is assumed to be "csv" by default
        String delimiter = ",";

        if ("ssv".equals(collectionFormat)) {
            delimiter = " ";
        } else if ("tsv".equals(collectionFormat)) {
            delimiter = "\t";
        } else if ("pipes".equals(collectionFormat)) {
            delimiter = "|";
        }

        StringBuilder sb = new StringBuilder() ;
        for (Object item : value) {
            sb.append(delimiter);
            sb.append(parameterToString(item));
        }

        return sb.substring(delimiter.length());
    }

    /**
     * Sanitize filename by removing path.
     * e.g. ../../sun.gif becomes sun.gif
     *
     * @param filename The filename to be sanitized
     * @return The sanitized filename
     */
    public String sanitizeFilename(String filename) {
        return filename.replaceAll(".*[/\\\\]", "");
    }

    /**
     * Check if the given MIME is a JSON MIME.
     * JSON MIME examples:
     *   application/json
     *   application/json; charset=UTF8
     *   APPLICATION/JSON
     *   application/vnd.company+json
     * "* / *" is also default to JSON
     * @param mime MIME (Multipurpose Internet Mail Extensions)
     * @return True if the given MIME is JSON, false otherwise.
     */
    public boolean isJsonMime(String mime) {
        String jsonMime = "(?i)^(application/json|[^;/ \t]+/[^;/ \t]+[+]json)[ \t]*(;.*)?$";
        return mime != null && (mime.matches(jsonMime) || mime.equals("*/*"));
    }

    /**
     * Select the Accept header's value from the given accepts array:
     *   if JSON exists in the given array, use it;
     *   otherwise use all of them (joining into a string)
     *
     * @param accepts The accepts array to select from
     * @return The Accept header to use. If the given array is empty,
     *   null will be returned (not to set the Accept header explicitly).
     */
    public String selectHeaderAccept(String[] accepts) {
        if (accepts.length == 0) {
            return null;
        }
        for (String accept : accepts) {
            if (isJsonMime(accept)) {
                return accept;
            }
        }
        return StringUtil.join(accepts, ",");
    }

    /**
     * Select the Content-Type header's value from the given array:
     *   if JSON exists in the given array, use it;
     *   otherwise use the first one of the array.
     *
     * @param contentTypes The Content-Type array to select from
     * @return The Content-Type header to use. If the given array is empty,
     *   returns null. If it matches "any", JSON will be used.
     */
    public String selectHeaderContentType(String[] contentTypes) {
        if (contentTypes.length == 0) {
            return null;
        }

        if (contentTypes[0].equals("*/*")) {
            return "application/json";
        }

        for (String contentType : contentTypes) {
            if (isJsonMime(contentType)) {
                return contentType;
            }
        }

        return contentTypes[0];
    }

    /**
     * Escape the given string to be used as URL query value.
     *
     * @param str String to be escaped
     * @return Escaped string
     */
    public String escapeString(String str) {
        try {
            return URLEncoder.encode(str, "utf8").replaceAll("\\+", "%20");
        } catch (UnsupportedEncodingException e) {
            return str;
        }
    }

    /**
     * Deserialize response body to Java object, according to the return type and
     * the Content-Type response header.
     *
     * @param <T> Type
     * @param response HTTP response
     * @param returnType The type of the Java object
     * @return The deserialized Java object
     * @throws {{invokerPackage}}.ApiException If fail to deserialize response body, i.e. cannot read response body
     *   or the Content-Type of the response is not supported.
     */
    @SuppressWarnings("unchecked")
    public <T> T deserialize(Response response, Type returnType) throws ApiException {
        if (response == null || returnType == null) {
            return null;
        }

        if ("byte[]".equals(returnType.toString())) {
            // Handle binary response (byte array).
            try {
                return (T) response.body().bytes();
            } catch (IOException e) {
                throw new ApiException(e);
            }
        } else if (returnType.equals(File.class)) {
            // Handle file downloading.
            return (T) downloadFileFromResponse(response);
        }

        String respBody;
        try {
            if (response.body() != null)
                respBody = response.body().string();
            else
                respBody = null;
        } catch (IOException e) {
            throw new ApiException(e);
        }

        if (respBody == null || "".equals(respBody)) {
            return null;
        }

        String contentType = response.headers().get("Content-Type");
        if (contentType == null) {
            // ensuring a default content type
            contentType = "application/json";
        }
        if (isJsonMime(contentType)) {
            return json.deserialize(respBody, returnType);
        } else if (returnType.equals(String.class)) {
            // Expecting string, return the raw response body.
            return (T) respBody;
        } else {
            throw new ApiException(
                    "Content type \"" + contentType + "\" is not supported for type: " + returnType,
                    response.code(),
                    response.headers().toMultimap(),
                    respBody);
        }
    }

    /**
     * Serialize the given Java object into request body according to the object's
     * class and the request Content-Type.
     *
     * @param obj The Java object
     * @param contentType The request Content-Type
     * @return The serialized request body
     * @throws {{invokerPackage}}.ApiException If fail to serialize the given object
     */
    public RequestBody serialize(Object obj, String contentType) throws ApiException {
        if (obj instanceof byte[]) {
            // Binary (byte array) body parameter support.
            return RequestBody.create((byte[]) obj, MediaType.parse(contentType));
        } else if (obj instanceof File) {
            // File body parameter support.
            return RequestBody.create((File) obj, MediaType.parse(contentType));
        } else if ("text/plain".equals(contentType) && obj instanceof String) {
            return RequestBody.create((String) obj, MediaType.parse(contentType));
        } else if (isJsonMime(contentType)) {
            String content;
            if (obj != null) {
                content = json.serialize(obj);
            } else {
                content = null;
            }
<<<<<<< HEAD
            return RequestBody.create(content, MediaType.parse(contentType));
=======
            return RequestBody.create(MediaType.parse(contentType), content);
        } else if (obj instanceof String) {
            return RequestBody.create(MediaType.parse(contentType), (String) obj);
>>>>>>> 223d9780
        } else {
            throw new ApiException("Content type \"" + contentType + "\" is not supported");
        }
    }

    /**
     * Download file from the given response.
     *
     * @param response An instance of the Response object
     * @throws {{invokerPackage}}.ApiException If fail to read file content from response and write to disk
     * @return Downloaded file
     */
    public File downloadFileFromResponse(Response response) throws ApiException {
        try {
            File file = prepareDownloadFile(response);
            BufferedSink sink = Okio.buffer(Okio.sink(file));
            sink.writeAll(response.body().source());
            sink.close();
            return file;
        } catch (IOException e) {
            throw new ApiException(e);
        }
    }

    /**
     * Prepare file for download
     *
     * @param response An instance of the Response object
     * @return Prepared file for the download
     * @throws java.io.IOException If fail to prepare file for download
     */
    public File prepareDownloadFile(Response response) throws IOException {
        String filename = null;
        String contentDisposition = response.header("Content-Disposition");
        if (contentDisposition != null && !"".equals(contentDisposition)) {
            // Get filename from the Content-Disposition header.
            Pattern pattern = Pattern.compile("filename=['\"]?([^'\"\\s]+)['\"]?");
            Matcher matcher = pattern.matcher(contentDisposition);
            if (matcher.find()) {
                filename = sanitizeFilename(matcher.group(1));
            }
        }

        String prefix = null;
        String suffix = null;
        if (filename == null) {
            prefix = "download-";
            suffix = "";
        } else {
            int pos = filename.lastIndexOf(".");
            if (pos == -1) {
                prefix = filename + "-";
            } else {
                prefix = filename.substring(0, pos) + "-";
                suffix = filename.substring(pos);
            }
            // Files.createTempFile requires the prefix to be at least three characters long
            if (prefix.length() < 3)
                prefix = "download-";
        }

        if (tempFolderPath == null)
            return Files.createTempFile(prefix, suffix).toFile();
        else
            return Files.createTempFile(Paths.get(tempFolderPath), prefix, suffix).toFile();
    }

    /**
     * {@link #execute(Call, Type)}
     *
     * @param <T> Type
     * @param call An instance of the Call object
     * @return ApiResponse&lt;T&gt;
     * @throws {{invokerPackage}}.ApiException If fail to execute the call
     */
    public <T> ApiResponse<T> execute(Call call) throws ApiException {
        return execute(call, null);
    }

    /**
     * Execute HTTP call and deserialize the HTTP response body into the given return type.
     *
     * @param returnType The return type used to deserialize HTTP response body
     * @param <T> The return type corresponding to (same with) returnType
     * @param call Call
     * @return ApiResponse object containing response status, headers and
     *   data, which is a Java object deserialized from response body and would be null
     *   when returnType is null.
     * @throws {{invokerPackage}}.ApiException If fail to execute the call
     */
    public <T> ApiResponse<T> execute(Call call, Type returnType) throws ApiException {
        try {
            Response response = call.execute();
            T data = handleResponse(response, returnType);
            return new ApiResponse<T>(response.code(), response.headers().toMultimap(), data);
        } catch (IOException e) {
            throw new ApiException(e);
        }
    }

    {{#supportStreaming}}
    /**
     * <p>Execute stream.</p>
     *
     * @param call a {@link okhttp3.Call} object
     * @param returnType a {@link java.lang.reflect.Type} object
     * @return a {@link java.io.InputStream} object
     * @throws {{invokerPackage}}.ApiException if any.
     */
    public InputStream executeStream(Call call, Type returnType) throws ApiException {
        try {
             Response response = call.execute();
             if (!response.isSuccessful()) {
                 throw new ApiException(response.code(), response.message(), response.headers().toMultimap(), null);
             }
             if (response.body() == null) {
                 return null;
             }
             return response.body().byteStream();
        } catch (IOException e) {
            throw new ApiException(e);
        }
    }

    {{/supportStreaming}}
    /**
     * {@link #executeAsync(Call, Type, ApiCallback)}
     *
     * @param <T> Type
     * @param call An instance of the Call object
     * @param callback ApiCallback&lt;T&gt;
     */
    public <T> void executeAsync(Call call, ApiCallback<T> callback) {
        executeAsync(call, null, callback);
    }

    /**
     * Execute HTTP call asynchronously.
     *
     * @param <T> Type
     * @param call The callback to be executed when the API call finishes
     * @param returnType Return type
     * @param callback ApiCallback
     * @see #execute(Call, Type)
     */
    @SuppressWarnings("unchecked")
    public <T> void executeAsync(Call call, final Type returnType, final ApiCallback<T> callback) {
        call.enqueue(new Callback() {
            @Override
            public void onFailure(Call call, IOException e) {
                callback.onFailure(new ApiException(e), 0, null);
            }

            @Override
            public void onResponse(Call call, Response response) throws IOException {
                T result;
                try {
                    result = (T) handleResponse(response, returnType);
                } catch (ApiException e) {
                    callback.onFailure(e, response.code(), response.headers().toMultimap());
                    return;
                } catch (Exception e) {
                    callback.onFailure(new ApiException(e), response.code(), response.headers().toMultimap());
                    return;
                }
                callback.onSuccess(result, response.code(), response.headers().toMultimap());
            }
        });
    }

    /**
     * Handle the given response, return the deserialized object when the response is successful.
     *
     * @param <T> Type
     * @param response Response
     * @param returnType Return type
     * @return Type
     * @throws {{invokerPackage}}.ApiException If the response has an unsuccessful status code or
     *                      fail to deserialize the response body
     */
    public <T> T handleResponse(Response response, Type returnType) throws ApiException {
        if (response.isSuccessful()) {
            if (returnType == null || response.code() == 204) {
                // returning null if the returnType is not defined,
                // or the status code is 204 (No Content)
                if (response.body() != null) {
                    try {
                        response.body().close();
                    } catch (Exception e) {
                        throw new ApiException(response.message(), e, response.code(), response.headers().toMultimap());
                    }
                }
                return null;
            } else {
                return deserialize(response, returnType);
            }
        } else {
            String respBody = null;
            if (response.body() != null) {
                try {
                    respBody = response.body().string();
                } catch (IOException e) {
                    throw new ApiException(response.message(), e, response.code(), response.headers().toMultimap());
                }
            }
            throw new ApiException(response.message(), response.code(), response.headers().toMultimap(), respBody);
        }
    }

    /**
     * Build HTTP call with the given options.
     *
     * @param baseUrl The base URL
     * @param path The sub-path of the HTTP URL
     * @param method The request method, one of "GET", "HEAD", "OPTIONS", "POST", "PUT", "PATCH" and "DELETE"
     * @param queryParams The query parameters
     * @param collectionQueryParams The collection query parameters
     * @param body The request body object
     * @param headerParams The header parameters
     * @param cookieParams The cookie parameters
     * @param formParams The form parameters
     * @param authNames The authentications to apply
     * @param callback Callback for upload/download progress
     * @return The HTTP call
     * @throws {{invokerPackage}}.ApiException If fail to serialize the request body object
     */
    public Call buildCall(String baseUrl, String path, String method, List<Pair> queryParams, List<Pair> collectionQueryParams, Object body, Map<String, String> headerParams, Map<String, String> cookieParams, Map<String, Object> formParams, String[] authNames, ApiCallback callback) throws ApiException {
        Request request = buildRequest(baseUrl, path, method, queryParams, collectionQueryParams, body, headerParams, cookieParams, formParams, authNames, callback);

        return httpClient.newCall(request);
    }

    /**
     * Build an HTTP request with the given options.
     *
     * @param baseUrl The base URL
     * @param path The sub-path of the HTTP URL
     * @param method The request method, one of "GET", "HEAD", "OPTIONS", "POST", "PUT", "PATCH" and "DELETE"
     * @param queryParams The query parameters
     * @param collectionQueryParams The collection query parameters
     * @param body The request body object
     * @param headerParams The header parameters
     * @param cookieParams The cookie parameters
     * @param formParams The form parameters
     * @param authNames The authentications to apply
     * @param callback Callback for upload/download progress
     * @return The HTTP request
     * @throws {{invokerPackage}}.ApiException If fail to serialize the request body object
     */
    public Request buildRequest(String baseUrl, String path, String method, List<Pair> queryParams, List<Pair> collectionQueryParams, Object body, Map<String, String> headerParams, Map<String, String> cookieParams, Map<String, Object> formParams, String[] authNames, ApiCallback callback) throws ApiException {
        // aggregate queryParams (non-collection) and collectionQueryParams into allQueryParams
        List<Pair> allQueryParams = new ArrayList<Pair>(queryParams);
        allQueryParams.addAll(collectionQueryParams);

        final String url = buildUrl(baseUrl, path, queryParams, collectionQueryParams);

        // prepare HTTP request body
        RequestBody reqBody;
        String contentType = headerParams.get("Content-Type");

        if (!HttpMethod.permitsRequestBody(method)) {
            reqBody = null;
        } else if ("application/x-www-form-urlencoded".equals(contentType)) {
            reqBody = buildRequestBodyFormEncoding(formParams);
        } else if ("multipart/form-data".equals(contentType)) {
            reqBody = buildRequestBodyMultipart(formParams);
        } else if (body == null) {
            if ("DELETE".equals(method)) {
                // allow calling DELETE without sending a request body
                reqBody = null;
            } else {
                // use an empty request body (for POST, PUT and PATCH)
                reqBody = RequestBody.create("", contentType == null ? null : MediaType.parse(contentType));
            }
        } else {
            reqBody = serialize(body, contentType);
        }

        // update parameters with authentication settings
        updateParamsForAuth(authNames, allQueryParams, headerParams, cookieParams, requestBodyToString(reqBody), method, URI.create(url));

        final Request.Builder reqBuilder = new Request.Builder().url(url);
        processHeaderParams(headerParams, reqBuilder);
        processCookieParams(cookieParams, reqBuilder);

        // Associate callback with request (if not null) so interceptor can
        // access it when creating ProgressResponseBody
        reqBuilder.tag(callback);

        Request request = null;

        if (callback != null && reqBody != null) {
            ProgressRequestBody progressRequestBody = new ProgressRequestBody(reqBody, callback);
            request = reqBuilder.method(method, progressRequestBody).build();
        } else {
            request = reqBuilder.method(method, reqBody).build();
        }

        return request;
    }

    /**
     * Build full URL by concatenating base path, the given sub path and query parameters.
     *
     * @param baseUrl The base URL
     * @param path The sub path
     * @param queryParams The query parameters
     * @param collectionQueryParams The collection query parameters
     * @return The full URL
     */
    public String buildUrl(String baseUrl, String path, List<Pair> queryParams, List<Pair> collectionQueryParams) {
        final StringBuilder url = new StringBuilder();
        if (baseUrl != null) {
            url.append(baseUrl).append(path);
        } else {
            url.append(basePath).append(path);
        }

        if (queryParams != null && !queryParams.isEmpty()) {
            // support (constant) query string in `path`, e.g. "/posts?draft=1"
            String prefix = path.contains("?") ? "&" : "?";
            for (Pair param : queryParams) {
                if (param.getValue() != null) {
                    if (prefix != null) {
                        url.append(prefix);
                        prefix = null;
                    } else {
                        url.append("&");
                    }
                    String value = parameterToString(param.getValue());
                    url.append(escapeString(param.getName())).append("=").append(escapeString(value));
                }
            }
        }

        if (collectionQueryParams != null && !collectionQueryParams.isEmpty()) {
            String prefix = url.toString().contains("?") ? "&" : "?";
            for (Pair param : collectionQueryParams) {
                if (param.getValue() != null) {
                    if (prefix != null) {
                        url.append(prefix);
                        prefix = null;
                    } else {
                        url.append("&");
                    }
                    String value = parameterToString(param.getValue());
                    // collection query parameter value already escaped as part of parameterToPairs
                    url.append(escapeString(param.getName())).append("=").append(value);
                }
            }
        }

        return url.toString();
    }

    /**
     * Set header parameters to the request builder, including default headers.
     *
     * @param headerParams Header parameters in the form of Map
     * @param reqBuilder Request.Builder
     */
    public void processHeaderParams(Map<String, String> headerParams, Request.Builder reqBuilder) {
        for (Entry<String, String> param : headerParams.entrySet()) {
            reqBuilder.header(param.getKey(), parameterToString(param.getValue()));
        }
        for (Entry<String, String> header : defaultHeaderMap.entrySet()) {
            if (!headerParams.containsKey(header.getKey())) {
                reqBuilder.header(header.getKey(), parameterToString(header.getValue()));
            }
        }
    }

    /**
     * Set cookie parameters to the request builder, including default cookies.
     *
     * @param cookieParams Cookie parameters in the form of Map
     * @param reqBuilder Request.Builder
     */
    public void processCookieParams(Map<String, String> cookieParams, Request.Builder reqBuilder) {
        for (Entry<String, String> param : cookieParams.entrySet()) {
            reqBuilder.addHeader("Cookie", String.format("%s=%s", param.getKey(), param.getValue()));
        }
        for (Entry<String, String> param : defaultCookieMap.entrySet()) {
            if (!cookieParams.containsKey(param.getKey())) {
                reqBuilder.addHeader("Cookie", String.format("%s=%s", param.getKey(), param.getValue()));
            }
        }
    }

    /**
     * Update query and header parameters based on authentication settings.
     *
     * @param authNames The authentications to apply
     * @param queryParams List of query parameters
     * @param headerParams Map of header parameters
     * @param cookieParams Map of cookie parameters
     * @param payload HTTP request body
     * @param method HTTP method
     * @param uri URI
     * @throws {{invokerPackage}}.ApiException If fails to update the parameters
     */
    public void updateParamsForAuth(String[] authNames, List<Pair> queryParams, Map<String, String> headerParams,
                                    Map<String, String> cookieParams, String payload, String method, URI uri) throws ApiException {
        for (String authName : authNames) {
            Authentication auth = authentications.get(authName);
            if (auth == null) {
                throw new RuntimeException("Authentication undefined: " + authName);
            }
            auth.applyToParams(queryParams, headerParams, cookieParams, payload, method, uri);
        }
    }

    /**
     * Build a form-encoding request body with the given form parameters.
     *
     * @param formParams Form parameters in the form of Map
     * @return RequestBody
     */
    public RequestBody buildRequestBodyFormEncoding(Map<String, Object> formParams) {
        okhttp3.FormBody.Builder formBuilder = new okhttp3.FormBody.Builder();
        for (Entry<String, Object> param : formParams.entrySet()) {
            formBuilder.add(param.getKey(), parameterToString(param.getValue()));
        }
        return formBuilder.build();
    }

    /**
     * Build a multipart (file uploading) request body with the given form parameters,
     * which could contain text fields and file fields.
     *
     * @param formParams Form parameters in the form of Map
     * @return RequestBody
     */
    public RequestBody buildRequestBodyMultipart(Map<String, Object> formParams) {
        MultipartBody.Builder mpBuilder = new MultipartBody.Builder().setType(MultipartBody.FORM);
        for (Entry<String, Object> param : formParams.entrySet()) {
            if (param.getValue() instanceof File) {
                File file = (File) param.getValue();
                addPartToMultiPartBuilder(mpBuilder, param.getKey(), file);
            } else if (param.getValue() instanceof List) {
                List list = (List) param.getValue();
                for (Object item: list) {
                    if (item instanceof File) {
                        addPartToMultiPartBuilder(mpBuilder, param.getKey(), (File) item);
                    } else {
                        addPartToMultiPartBuilder(mpBuilder, param.getKey(), param.getValue());
                    }
                }
            } else {
                addPartToMultiPartBuilder(mpBuilder, param.getKey(), param.getValue());
            }
        }
        return mpBuilder.build();
    }

    /**
     * Guess Content-Type header from the given file (defaults to "application/octet-stream").
     *
     * @param file The given file
     * @return The guessed Content-Type
     */
    public String guessContentTypeFromFile(File file) {
        String contentType = URLConnection.guessContentTypeFromName(file.getName());
        if (contentType == null) {
            return "application/octet-stream";
        } else {
            return contentType;
        }
    }

    /**
     * Add a Content-Disposition Header for the given key and file to the MultipartBody Builder.
     *
     * @param mpBuilder MultipartBody.Builder 
     * @param key The key of the Header element
     * @param file The file to add to the Header
     */ 
    private void addPartToMultiPartBuilder(MultipartBody.Builder mpBuilder, String key, File file) {
        Headers partHeaders = Headers.of("Content-Disposition", "form-data; name=\"" + key + "\"; filename=\"" + file.getName() + "\"");
        MediaType mediaType = MediaType.parse(guessContentTypeFromFile(file));
        mpBuilder.addPart(partHeaders, RequestBody.create(file, mediaType));
    }

    /**
     * Add a Content-Disposition Header for the given key and complex object to the MultipartBody Builder.
     *
     * @param mpBuilder MultipartBody.Builder
     * @param key The key of the Header element
     * @param obj The complex object to add to the Header
     */
    private void addPartToMultiPartBuilder(MultipartBody.Builder mpBuilder, String key, Object obj) {
        RequestBody requestBody;
        if (obj instanceof String) {
            requestBody = RequestBody.create((String) obj, MediaType.parse("text/plain"));
        } else {
            String content;
            if (obj != null) {
                content = json.serialize(obj);
            } else {
                content = null;
            }
            requestBody = RequestBody.create(content, MediaType.parse("application/json"));
        }

        Headers partHeaders = Headers.of("Content-Disposition", "form-data; name=\"" + key + "\"");
        mpBuilder.addPart(partHeaders, requestBody);
    }

    /**
     * Get network interceptor to add it to the httpClient to track download progress for
     * async requests.
     */
    private Interceptor getProgressInterceptor() {
        return new Interceptor() {
            @Override
            public Response intercept(Interceptor.Chain chain) throws IOException {
                final Request request = chain.request();
                final Response originalResponse = chain.proceed(request);
                if (request.tag() instanceof ApiCallback) {
                    final ApiCallback callback = (ApiCallback) request.tag();
                    return originalResponse.newBuilder()
                        .body(new ProgressResponseBody(originalResponse.body(), callback))
                        .build();
                }
                return originalResponse;
            }
        };
    }

    /**
     * Apply SSL related settings to httpClient according to the current values of
     * verifyingSsl and sslCaCert.
     */
    private void applySslSettings() {
        try {
            TrustManager[] trustManagers;
            HostnameVerifier hostnameVerifier;
            if (!verifyingSsl) {
                trustManagers = new TrustManager[]{
                        new X509TrustManager() {
                            @Override
                            public void checkClientTrusted(java.security.cert.X509Certificate[] chain, String authType) throws CertificateException {
                            }

                            @Override
                            public void checkServerTrusted(java.security.cert.X509Certificate[] chain, String authType) throws CertificateException {
                            }

                            @Override
                            public java.security.cert.X509Certificate[] getAcceptedIssuers() {
                                return new java.security.cert.X509Certificate[]{};
                            }
                        }
                };
                hostnameVerifier = new HostnameVerifier() {
                    @Override
                    public boolean verify(String hostname, SSLSession session) {
                        return true;
                    }
                };
            } else {
                TrustManagerFactory trustManagerFactory = TrustManagerFactory.getInstance(TrustManagerFactory.getDefaultAlgorithm());

                if (sslCaCert == null) {
                    trustManagerFactory.init((KeyStore) null);
                } else {
                    char[] password = null; // Any password will work.
                    CertificateFactory certificateFactory = CertificateFactory.getInstance("X.509");
                    Collection<? extends Certificate> certificates = certificateFactory.generateCertificates(sslCaCert);
                    if (certificates.isEmpty()) {
                        throw new IllegalArgumentException("expected non-empty set of trusted certificates");
                    }
                    KeyStore caKeyStore = newEmptyKeyStore(password);
                    int index = 0;
                    for (Certificate certificate : certificates) {
                        String certificateAlias = "ca" + Integer.toString(index++);
                        caKeyStore.setCertificateEntry(certificateAlias, certificate);
                    }
                    trustManagerFactory.init(caKeyStore);
                }
                trustManagers = trustManagerFactory.getTrustManagers();
                hostnameVerifier = OkHostnameVerifier.INSTANCE;
            }

            SSLContext sslContext = SSLContext.getInstance("TLS");
            sslContext.init(keyManagers, trustManagers, new SecureRandom());
            httpClient = httpClient.newBuilder()
                            .sslSocketFactory(sslContext.getSocketFactory(), (X509TrustManager) trustManagers[0])
                            .hostnameVerifier(hostnameVerifier)
                            .build();
        } catch (GeneralSecurityException e) {
            throw new RuntimeException(e);
        }
    }

    private KeyStore newEmptyKeyStore(char[] password) throws GeneralSecurityException {
        try {
            KeyStore keyStore = KeyStore.getInstance(KeyStore.getDefaultType());
            keyStore.load(null, password);
            return keyStore;
        } catch (IOException e) {
            throw new AssertionError(e);
        }
    }
    {{#dynamicOperations}}

    public ApiClient createOperationLookupMap(OpenAPI openAPI) {
        operationLookupMap = new HashMap<>();
        for (Map.Entry<String, PathItem> pathItemEntry : openAPI.getPaths().entrySet()) {
            String path = pathItemEntry.getKey();
            PathItem pathItem = pathItemEntry.getValue();
            addOperationLookupEntry(path, "GET", pathItem.getGet());
            addOperationLookupEntry(path, "PUT", pathItem.getPut());
            addOperationLookupEntry(path, "POST", pathItem.getPost());
            addOperationLookupEntry(path, "DELETE", pathItem.getDelete());
            addOperationLookupEntry(path, "OPTIONS", pathItem.getOptions());
            addOperationLookupEntry(path, "HEAD", pathItem.getHead());
            addOperationLookupEntry(path, "PATCH", pathItem.getPatch());
            addOperationLookupEntry(path, "TRACE", pathItem.getTrace());
        }
        return this;
    }

    private void addOperationLookupEntry(String path, String method, Operation operation) {
        if ( operation != null && operation.getOperationId() != null) {
            operationLookupMap.put(
                    operation.getOperationId(),
                    new ApiOperation(path, method, operation));
        }
    }

    public Map<String, ApiOperation> getOperationLookupMap() {
        return operationLookupMap;
    }

    public String fillParametersFromOperation(
            Operation operation,
            Map<String, Object> paramMap,
            String path,
            List<Pair> queryParams,
            List<Pair> collectionQueryParams,
            Map<String, String> headerParams,
            Map<String, String> cookieParams
    ) {
        for (Map.Entry<String, Object> entry : paramMap.entrySet()) {
            Object value = entry.getValue();
            for (Parameter param : operation.getParameters()) {
                if (entry.getKey().equals(param.getName())) {
                    switch (param.getIn()) {
                        case "path":
                            path = path.replaceAll("\\{" + param.getName() + "\\}", escapeString(value.toString()));
                            break;
                        case "query":
                            if (value instanceof Collection<?>) {
                                collectionQueryParams.addAll(parameterToPairs(param, (Collection) value));
                            } else {
                                queryParams.addAll(parameterToPair(param.getName(), value));
                            }
                            break;
                        case "header":
                            headerParams.put(param.getName(), parameterToString(value));
                            break;
                        case "cookie":
                            cookieParams.put(param.getName(), parameterToString(value));
                            break;
                        default:
                            throw new IllegalStateException("Unexpected param in: " + param.getIn());
                    }

                }
            }
        }
        return path;
    }
    {{/dynamicOperations}}

    /**
     * Convert the HTTP request body to a string.
     *
     * @param requestBody The HTTP request object
     * @return The string representation of the HTTP request body
     * @throws {{invokerPackage}}.ApiException If fail to serialize the request body object into a string
     */
    private String requestBodyToString(RequestBody requestBody) throws ApiException {
        if (requestBody != null) {
            try {
                final Buffer buffer = new Buffer();
                requestBody.writeTo(buffer);
                return buffer.readUtf8();
            } catch (final IOException e) {
                throw new ApiException(e);
            }
        }

        // empty http request body
        return "";
    }
}<|MERGE_RESOLUTION|>--- conflicted
+++ resolved
@@ -1083,13 +1083,9 @@
             } else {
                 content = null;
             }
-<<<<<<< HEAD
             return RequestBody.create(content, MediaType.parse(contentType));
-=======
-            return RequestBody.create(MediaType.parse(contentType), content);
         } else if (obj instanceof String) {
             return RequestBody.create(MediaType.parse(contentType), (String) obj);
->>>>>>> 223d9780
         } else {
             throw new ApiException("Content type \"" + contentType + "\" is not supported");
         }
