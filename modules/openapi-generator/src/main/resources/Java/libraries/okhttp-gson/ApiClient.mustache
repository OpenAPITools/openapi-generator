{{>licenseInfo}}

package {{invokerPackage}};

{{#dynamicOperations}}
import io.swagger.v3.oas.models.OpenAPI;
import io.swagger.v3.oas.models.Operation;
import io.swagger.v3.oas.models.PathItem;
import io.swagger.v3.oas.models.parameters.Parameter;
import io.swagger.v3.oas.models.parameters.Parameter.StyleEnum;
import io.swagger.v3.parser.OpenAPIV3Parser;
{{/dynamicOperations}}
import okhttp3.*;
import okhttp3.internal.http.HttpMethod;
import okhttp3.internal.tls.OkHostnameVerifier;
import okhttp3.logging.HttpLoggingInterceptor;
import okhttp3.logging.HttpLoggingInterceptor.Level;
import okio.BufferedSink;
import okio.Okio;
{{#joda}}
import org.joda.time.DateTime;
import org.joda.time.LocalDate;
import org.joda.time.format.DateTimeFormatter;
{{/joda}}
{{#threetenbp}}
import org.threeten.bp.LocalDate;
import org.threeten.bp.OffsetDateTime;
import org.threeten.bp.format.DateTimeFormatter;
{{/threetenbp}}

import javax.net.ssl.*;
import java.io.File;
import java.io.IOException;
import java.io.InputStream;
import java.io.UnsupportedEncodingException;
import java.lang.reflect.Type;
import java.net.URI;
import java.net.URLConnection;
import java.net.URLEncoder;
import java.nio.file.Files;
import java.nio.file.Paths;
import java.security.GeneralSecurityException;
import java.security.KeyStore;
import java.security.SecureRandom;
import java.security.cert.Certificate;
import java.security.cert.CertificateException;
import java.security.cert.CertificateFactory;
import java.security.cert.X509Certificate;
import java.text.DateFormat;
{{#java8}}
import java.time.LocalDate;
import java.time.OffsetDateTime;
import java.time.format.DateTimeFormatter;
{{/java8}}
import java.util.*;
import java.util.Map.Entry;
import java.util.concurrent.TimeUnit;
import java.util.regex.Matcher;
import java.util.regex.Pattern;

import {{invokerPackage}}.auth.*;

/**
 * <p>ApiClient class.</p>
 */
public class ApiClient {

    private String basePath = "{{{basePath}}}";
    private boolean debugging = false;
    private Map<String, String> defaultHeaderMap = new HashMap<String, String>();
    private Map<String, String> defaultCookieMap = new HashMap<String, String>();
    private String tempFolderPath = null;

    private Map<String, Authentication> authentications;

    private DateFormat dateFormat;
    private DateFormat datetimeFormat;
    private boolean lenientDatetimeFormat;
    private int dateLength;

    private InputStream sslCaCert;
    private boolean verifyingSsl;
    private KeyManager[] keyManagers;

    private OkHttpClient httpClient;
    private JSON json;

    private HttpLoggingInterceptor loggingInterceptor;

    {{#dynamicOperations}}
    private Map<String, ApiOperation> operationLookupMap = new HashMap<>();

    {{/dynamicOperations}}
    /**
     * Basic constructor for ApiClient
     */
    public ApiClient() {
        init();
        initHttpClient();

        // Setup authentications (key: authentication name, value: authentication).{{#authMethods}}{{#isBasic}}{{#isBasicBasic}}
        authentications.put("{{name}}", new HttpBasicAuth());{{/isBasicBasic}}{{^isBasicBasic}}
        authentications.put("{{name}}", new HttpBearerAuth("{{scheme}}"));{{/isBasicBasic}}{{/isBasic}}{{#isApiKey}}
        authentications.put("{{name}}", new ApiKeyAuth({{#isKeyInHeader}}"header"{{/isKeyInHeader}}{{#isKeyInQuery}}"query"{{/isKeyInQuery}}{{#isKeyInCookie}}"cookie"{{/isKeyInCookie}}, "{{keyParamName}}"));{{/isApiKey}}{{#isOAuth}}
        authentications.put("{{name}}", new OAuth());{{/isOAuth}}{{/authMethods}}
        // Prevent the authentications from being modified.
        authentications = Collections.unmodifiableMap(authentications);
    }

    /**
     * Basic constructor with custom OkHttpClient
     *
     * @param client a {@link okhttp3.OkHttpClient} object
     */
    public ApiClient(OkHttpClient client) {
        init();

        httpClient = client;

        // Setup authentications (key: authentication name, value: authentication).{{#authMethods}}{{#isBasic}}{{#isBasicBasic}}
        authentications.put("{{name}}", new HttpBasicAuth());{{/isBasicBasic}}{{^isBasicBasic}}
        authentications.put("{{name}}", new HttpBearerAuth("{{scheme}}"));{{/isBasicBasic}}{{/isBasic}}{{#isApiKey}}
        authentications.put("{{name}}", new ApiKeyAuth({{#isKeyInHeader}}"header"{{/isKeyInHeader}}{{#isKeyInQuery}}"query"{{/isKeyInQuery}}{{#isKeyInCookie}}"cookie"{{/isKeyInCookie}}, "{{keyParamName}}"));{{/isApiKey}}{{#isOAuth}}
        authentications.put("{{name}}", new OAuth());{{/isOAuth}}{{/authMethods}}
        // Prevent the authentications from being modified.
        authentications = Collections.unmodifiableMap(authentications);
    }

    {{#hasOAuthMethods}}
    {{#oauthMethods}}
    {{#-first}}
    /**
     * Constructor for ApiClient to support access token retry on 401/403 configured with client ID
     */
    public ApiClient(String clientId) {
        this(clientId, null, null);
    }

    /**
     * Constructor for ApiClient to support access token retry on 401/403 configured with client ID and additional parameters
     */
    public ApiClient(String clientId, Map<String, String> parameters) {
        this(clientId, null, parameters);
    }

    /**
     * Constructor for ApiClient to support access token retry on 401/403 configured with client ID, secret, and additional parameters
     */
    public ApiClient(String clientId, String clientSecret, Map<String, String> parameters) {
        this(null, clientId, clientSecret, parameters);
    }

<<<<<<< HEAD
    /*
     * Constructor for ApiClient configured with base path, client ID, secret, and additional parameters
=======
    /**
     * Constructor for ApiClient to support access token retry on 401/403 configured with base path, client ID, secret, and additional parameters
>>>>>>> 666382b3
     */
    public ApiClient(String basePath, String clientId, String clientSecret, Map<String, String> parameters) {
        this(basePath, clientId, clientSecret, null, null, parameters);
    }

    /*
     * Constructor for ApiClient to support access token retry on 401/403 configured with base path, client ID, secret, and additional parameters
     */
    public ApiClient(String basePath, String clientId, String clientSecret, String scope, String callbackUrl, Map<String, String> parameters) {
        init();
        if (basePath != null) {
            this.basePath = basePath;
        }

{{#hasOAuthMethods}}
        initHttpClient();

        switch(OAuthFlow.{{flow}}) {
            case accessCode:
                authentications.put("{{name}}", new OAuthAuthorizationCodeGrant(clientId, clientSecret, scope, getAuthorizationUrl(), getTokenUrl(), callbackUrl, getRefreshUrl(), parameters, this.httpClient));
                break;
            case password:
                authentications.put("{{name}}", new OAuthPasswordGrant(clientId, clientSecret, scope, getTokenUrl(), getRefreshUrl(), this.httpClient));
                break;
            case application:
                authentications.put("{{name}}", new OAuthClientCredentialsGrant(clientId, clientSecret, scope, getTokenUrl(), this.httpClient));
                break;
            default:
                throw new IllegalArgumentException("OAuth flow not implemented");
        }

{{/hasOAuthMethods}}
        // Setup authentications (key: authentication name, value: authentication).{{#authMethods}}{{#isBasic}}{{#isBasicBasic}}
        authentications.put("{{name}}", new HttpBasicAuth());{{/isBasicBasic}}{{^isBasicBasic}}
        authentications.put("{{name}}", new HttpBearerAuth("{{scheme}}"));{{/isBasicBasic}}{{/isBasic}}{{#isApiKey}}
        authentications.put("{{name}}", new ApiKeyAuth({{#isKeyInHeader}}"header"{{/isKeyInHeader}}{{#isKeyInQuery}}"query"{{/isKeyInQuery}}{{#isKeyInCookie}}"cookie"{{/isKeyInCookie}}, "{{keyParamName}}"));{{/isApiKey}}{{/authMethods}}

        // Prevent the authentications from being modified.
        authentications = Collections.unmodifiableMap(authentications);
    }

{{#hasOAuthMethods}}
    private String getTokenUrl() {
        try {
            return getAbsoluteUrl("{{tokenUrl}}");
        } catch (IllegalArgumentException e) {
            throw new IllegalArgumentException("OAuth2 token URL must be an absolute URL");
        }
    }

    private String getAuthorizationUrl() {
        try {
            return getAbsoluteUrl("{{authorizationUrl}}");
        } catch (IllegalArgumentException e) {
            throw new IllegalArgumentException("OAuth2 authorization URL must be an absolute URL");
        }
    }

    private String getRefreshUrl() {
        try {
            return getAbsoluteUrl("{{refreshUrl}}");
        } catch (IllegalArgumentException e) {
            throw new IllegalArgumentException("OAuth2 authorization URL must be an absolute URL");
        }
    }

    private String getAbsoluteUrl(String url) throws IllegalArgumentException {
        if (!"".equals(url) && !URI.create(url).isAbsolute()) {
            URI uri = URI.create(getBasePath());
            String absoluteUrl = uri.getScheme() + ":" +
                    (uri.getAuthority() != null ? "//" + uri.getAuthority() : "") +
                    url;
            if (!URI.create(absoluteUrl).isAbsolute()) {
                throw new IllegalArgumentException("Unable to obtain an absolute URL");
            }
            return absoluteUrl;
        } else {
            return url;
        }
    }
{{/hasOAuthMethods}}

    {{/-first}}
    {{/oauthMethods}}
    {{/hasOAuthMethods}}
    private void initHttpClient() {
        initHttpClient(Collections.<Interceptor>emptyList());
    }

    private void initHttpClient(List<Interceptor> interceptors) {
        OkHttpClient.Builder builder = new OkHttpClient.Builder();
        builder.addNetworkInterceptor(getProgressInterceptor());
        for (Interceptor interceptor: interceptors) {
            builder.addInterceptor(interceptor);
        }
        {{#useGzipFeature}}
        // Enable gzip request compression
        builder.addInterceptor(new GzipRequestInterceptor());
        {{/useGzipFeature}}

        httpClient = builder.build();
    }

    private void init() {
        verifyingSsl = true;

        json = new JSON();

        // Set default User-Agent.
        setUserAgent("{{{httpUserAgent}}}{{^httpUserAgent}}OpenAPI-Generator/{{{artifactVersion}}}/java{{/httpUserAgent}}");

        authentications = new HashMap<String, Authentication>();
        {{#dynamicOperations}}

        OpenAPI openAPI = new OpenAPIV3Parser().read("openapi/openapi.yaml");
        createOperationLookupMap(openAPI);
        {{/dynamicOperations}}
    }

    /**
     * Get base path
     *
     * @return Base path
     */
    public String getBasePath() {
        return basePath;
    }

    /**
     * Set base path
     *
     * @param basePath Base path of the URL (e.g {{{basePath}}}
     * @return An instance of OkHttpClient
     */
    public ApiClient setBasePath(String basePath) {
        this.basePath = basePath;
        return this;
    }

    /**
     * Get HTTP client
     *
     * @return An instance of OkHttpClient
     */
    public OkHttpClient getHttpClient() {
        return httpClient;
    }

    /**
     * Set HTTP client, which must never be null.
     *
     * @param newHttpClient An instance of OkHttpClient
     * @return Api Client
     * @throws java.lang.NullPointerException when newHttpClient is null
     */
    public ApiClient setHttpClient(OkHttpClient newHttpClient) {
        this.httpClient = Objects.requireNonNull(newHttpClient, "HttpClient must not be null!");
        return this;
    }

    /**
     * Get JSON
     *
     * @return JSON object
     */
    public JSON getJSON() {
        return json;
    }

    /**
     * Set JSON
     *
     * @param json JSON object
     * @return Api client
     */
    public ApiClient setJSON(JSON json) {
        this.json = json;
        return this;
    }

    /**
     * True if isVerifyingSsl flag is on
     *
     * @return True if isVerifySsl flag is on
     */
    public boolean isVerifyingSsl() {
        return verifyingSsl;
    }

    /**
     * Configure whether to verify certificate and hostname when making https requests.
     * Default to true.
     * NOTE: Do NOT set to false in production code, otherwise you would face multiple types of cryptographic attacks.
     *
     * @param verifyingSsl True to verify TLS/SSL connection
     * @return ApiClient
     */
    public ApiClient setVerifyingSsl(boolean verifyingSsl) {
        this.verifyingSsl = verifyingSsl;
        applySslSettings();
        return this;
    }

    /**
     * Get SSL CA cert.
     *
     * @return Input stream to the SSL CA cert
     */
    public InputStream getSslCaCert() {
        return sslCaCert;
    }

    /**
     * Configure the CA certificate to be trusted when making https requests.
     * Use null to reset to default.
     *
     * @param sslCaCert input stream for SSL CA cert
     * @return ApiClient
     */
    public ApiClient setSslCaCert(InputStream sslCaCert) {
        this.sslCaCert = sslCaCert;
        applySslSettings();
        return this;
    }

    /**
     * <p>Getter for the field <code>keyManagers</code>.</p>
     *
     * @return an array of {@link javax.net.ssl.KeyManager} objects
     */
    public KeyManager[] getKeyManagers() {
        return keyManagers;
    }

    /**
     * Configure client keys to use for authorization in an SSL session.
     * Use null to reset to default.
     *
     * @param managers The KeyManagers to use
     * @return ApiClient
     */
    public ApiClient setKeyManagers(KeyManager[] managers) {
        this.keyManagers = managers;
        applySslSettings();
        return this;
    }

    /**
     * <p>Getter for the field <code>dateFormat</code>.</p>
     *
     * @return a {@link java.text.DateFormat} object
     */
    public DateFormat getDateFormat() {
        return dateFormat;
    }

    /**
     * <p>Setter for the field <code>dateFormat</code>.</p>
     *
     * @param dateFormat a {@link java.text.DateFormat} object
     * @return a {@link org.openapitools.client.ApiClient} object
     */
    public ApiClient setDateFormat(DateFormat dateFormat) {
        this.json.setDateFormat(dateFormat);
        return this;
    }

    /**
     * <p>Set SqlDateFormat.</p>
     *
     * @param dateFormat a {@link java.text.DateFormat} object
     * @return a {@link org.openapitools.client.ApiClient} object
     */
    public ApiClient setSqlDateFormat(DateFormat dateFormat) {
        this.json.setSqlDateFormat(dateFormat);
        return this;
    }

    {{#joda}}
    public ApiClient setDateTimeFormat(DateTimeFormatter dateFormat) {
        this.json.setDateTimeFormat(dateFormat);
        return this;
    }

    public ApiClient setLocalDateFormat(DateTimeFormatter dateFormat) {
        this.json.setLocalDateFormat(dateFormat);
        return this;
    }

    {{/joda}}
    {{#jsr310}}
    /**
     * <p>Set OffsetDateTimeFormat.</p>
     *
     * @param dateFormat a {@link org.threeten.bp.format.DateTimeFormatter} object
     * @return a {@link org.openapitools.client.ApiClient} object
     */
    public ApiClient setOffsetDateTimeFormat(DateTimeFormatter dateFormat) {
        this.json.setOffsetDateTimeFormat(dateFormat);
        return this;
    }

    /**
     * <p>Set LocalDateFormat.</p>
     *
     * @param dateFormat a {@link org.threeten.bp.format.DateTimeFormatter} object
     * @return a {@link org.openapitools.client.ApiClient} object
     */
    public ApiClient setLocalDateFormat(DateTimeFormatter dateFormat) {
        this.json.setLocalDateFormat(dateFormat);
        return this;
    }

    {{/jsr310}}
    /**
     * <p>Set LenientOnJson.</p>
     *
     * @param lenientOnJson a boolean
     * @return a {@link org.openapitools.client.ApiClient} object
     */
    public ApiClient setLenientOnJson(boolean lenientOnJson) {
        this.json.setLenientOnJson(lenientOnJson);
        return this;
    }

    /**
     * Get authentications (key: authentication name, value: authentication).
     *
     * @return Map of authentication objects
     */
    public Map<String, Authentication> getAuthentications() {
        return authentications;
    }

    /**
     * Get authentication for the given name.
     *
     * @param authName The authentication name
     * @return The authentication, null if not found
     */
    public Authentication getAuthentication(String authName) {
        return authentications.get(authName);
    }

    {{#hasHttpBearerMethods}}
        /**
        * Helper method to set access token for the first Bearer authentication.
        * @param bearerToken Bearer token
        */
    public void setBearerToken(String bearerToken) {
        for (Authentication auth : authentications.values()) {
            if (auth instanceof HttpBearerAuth) {
                ((HttpBearerAuth) auth).setBearerToken(bearerToken);
                return;
            }
        }
        throw new RuntimeException("No Bearer authentication configured!");
    }
    {{/hasHttpBearerMethods}}

    /**
     * Helper method to set username for the first HTTP basic authentication.
     *
     * @param username Username
     */
    public void setUsername(String username) {
        for (Authentication auth : authentications.values()) {
            if (auth instanceof HttpBasicAuth) {
                ((HttpBasicAuth) auth).setUsername(username);
                return;
            }
        }
        throw new RuntimeException("No HTTP basic authentication configured!");
    }

    /**
     * Helper method to set password for the first HTTP basic authentication.
     *
     * @param password Password
     */
    public void setPassword(String password) {
        for (Authentication auth : authentications.values()) {
            if (auth instanceof HttpBasicAuth) {
                ((HttpBasicAuth) auth).setPassword(password);
                return;
            }
        }
        throw new RuntimeException("No HTTP basic authentication configured!");
    }

    /**
     * Helper method to set API key value for the first API key authentication.
     *
     * @param apiKey API key
     */
    public void setApiKey(String apiKey) {
        for (Authentication auth : authentications.values()) {
            if (auth instanceof ApiKeyAuth) {
                ((ApiKeyAuth) auth).setApiKey(apiKey);
                return;
            }
        }
        throw new RuntimeException("No API key authentication configured!");
    }

    /**
     * Helper method to set API key prefix for the first API key authentication.
     *
     * @param apiKeyPrefix API key prefix
     */
    public void setApiKeyPrefix(String apiKeyPrefix) {
        for (Authentication auth : authentications.values()) {
            if (auth instanceof ApiKeyAuth) {
                ((ApiKeyAuth) auth).setApiKeyPrefix(apiKeyPrefix);
                return;
            }
        }
        throw new RuntimeException("No API key authentication configured!");
    }

    /**
     * Helper method to set access token for the first OAuth2 authentication.
     *
     * @param accessToken Access token
     */
    public void setAccessToken(String accessToken) {
        {{#hasOAuthMethods}}
        for (Authentication auth : authentications.values()) {
            if (auth instanceof OAuth) {
                ((OAuth) auth).setAccessToken(accessToken);
                return;
            }
        }
        {{/hasOAuthMethods}}
        throw new RuntimeException("No OAuth2 authentication configured!");
    }

    /**
     * Set the User-Agent header's value (by adding to the default header map).
     *
     * @param userAgent HTTP request's user agent
     * @return ApiClient
     */
    public ApiClient setUserAgent(String userAgent) {
        addDefaultHeader("User-Agent", userAgent);
        return this;
    }

    /**
     * Add a default header.
     *
     * @param key The header's key
     * @param value The header's value
     * @return ApiClient
     */
    public ApiClient addDefaultHeader(String key, String value) {
        defaultHeaderMap.put(key, value);
        return this;
    }

    /**
     * Add a default cookie.
     *
     * @param key The cookie's key
     * @param value The cookie's value
     * @return ApiClient
     */
    public ApiClient addDefaultCookie(String key, String value) {
        defaultCookieMap.put(key, value);
        return this;
    }

    /**
     * Check that whether debugging is enabled for this API client.
     *
     * @return True if debugging is enabled, false otherwise.
     */
    public boolean isDebugging() {
        return debugging;
    }

    /**
     * Enable/disable debugging for this API client.
     *
     * @param debugging To enable (true) or disable (false) debugging
     * @return ApiClient
     */
    public ApiClient setDebugging(boolean debugging) {
        if (debugging != this.debugging) {
            if (debugging) {
                loggingInterceptor = new HttpLoggingInterceptor();
                loggingInterceptor.setLevel(Level.BODY);
                httpClient = httpClient.newBuilder().addInterceptor(loggingInterceptor).build();
            } else {
                final OkHttpClient.Builder builder = httpClient.newBuilder();
                builder.interceptors().remove(loggingInterceptor);
                httpClient = builder.build();
                loggingInterceptor = null;
            }
        }
        this.debugging = debugging;
        return this;
    }

    /**
     * The path of temporary folder used to store downloaded files from endpoints
     * with file response. The default value is <code>null</code>, i.e. using
     * the system's default temporary folder.
     *
     * @see <a href="https://docs.oracle.com/javase/7/docs/api/java/nio/file/Files.html#createTempFile(java.lang.String,%20java.lang.String,%20java.nio.file.attribute.FileAttribute...)">createTempFile</a>
     * @return Temporary folder path
     */
    public String getTempFolderPath() {
        return tempFolderPath;
    }

    /**
     * Set the temporary folder path (for downloading files)
     *
     * @param tempFolderPath Temporary folder path
     * @return ApiClient
     */
    public ApiClient setTempFolderPath(String tempFolderPath) {
        this.tempFolderPath = tempFolderPath;
        return this;
    }

    /**
     * Get connection timeout (in milliseconds).
     *
     * @return Timeout in milliseconds
     */
    public int getConnectTimeout() {
        return httpClient.connectTimeoutMillis();
    }

    /**
     * Sets the connect timeout (in milliseconds).
     * A value of 0 means no timeout, otherwise values must be between 1 and
     * {@link java.lang.Integer#MAX_VALUE}.
     *
     * @param connectionTimeout connection timeout in milliseconds
     * @return Api client
     */
    public ApiClient setConnectTimeout(int connectionTimeout) {
        httpClient = httpClient.newBuilder().connectTimeout(connectionTimeout, TimeUnit.MILLISECONDS).build();
        return this;
    }

    /**
     * Get read timeout (in milliseconds).
     *
     * @return Timeout in milliseconds
     */
    public int getReadTimeout() {
        return httpClient.readTimeoutMillis();
    }

    /**
     * Sets the read timeout (in milliseconds).
     * A value of 0 means no timeout, otherwise values must be between 1 and
     * {@link java.lang.Integer#MAX_VALUE}.
     *
     * @param readTimeout read timeout in milliseconds
     * @return Api client
     */
    public ApiClient setReadTimeout(int readTimeout) {
        httpClient = httpClient.newBuilder().readTimeout(readTimeout, TimeUnit.MILLISECONDS).build();
        return this;
    }

    /**
     * Get write timeout (in milliseconds).
     *
     * @return Timeout in milliseconds
     */
    public int getWriteTimeout() {
        return httpClient.writeTimeoutMillis();
    }

    /**
     * Sets the write timeout (in milliseconds).
     * A value of 0 means no timeout, otherwise values must be between 1 and
     * {@link java.lang.Integer#MAX_VALUE}.
     *
     * @param writeTimeout connection timeout in milliseconds
     * @return Api client
     */
    public ApiClient setWriteTimeout(int writeTimeout) {
        httpClient = httpClient.newBuilder().writeTimeout(writeTimeout, TimeUnit.MILLISECONDS).build();
        return this;
    }

    /**
     * Format the given parameter object into string.
     *
     * @param param Parameter
     * @return String representation of the parameter
     */
    public String parameterToString(Object param) {
        if (param == null) {
            return "";
        } else if (param instanceof Date {{#joda}}|| param instanceof DateTime || param instanceof LocalDate{{/joda}}{{#jsr310}}|| param instanceof OffsetDateTime || param instanceof LocalDate{{/jsr310}}) {
            //Serialize to json string and remove the " enclosing characters
            String jsonStr = json.serialize(param);
            return jsonStr.substring(1, jsonStr.length() - 1);
        } else if (param instanceof Collection) {
            StringBuilder b = new StringBuilder();
            for (Object o : (Collection) param) {
                if (b.length() > 0) {
                    b.append(",");
                }
                b.append(String.valueOf(o));
            }
            return b.toString();
        } else {
            return String.valueOf(param);
        }
    }

    /**
     * Formats the specified query parameter to a list containing a single {@code Pair} object.
     *
     * Note that {@code value} must not be a collection.
     *
     * @param name The name of the parameter.
     * @param value The value of the parameter.
     * @return A list containing a single {@code Pair} object.
     */
    public List<Pair> parameterToPair(String name, Object value) {
        List<Pair> params = new ArrayList<Pair>();

        // preconditions
        if (name == null || name.isEmpty() || value == null || value instanceof Collection) {
            return params;
        }

        params.add(new Pair(name, parameterToString(value)));
        return params;
    }

    {{^dynamicOperations}}
    /**
     * Formats the specified collection query parameters to a list of {@code Pair} objects.
     *
     * Note that the values of each of the returned Pair objects are percent-encoded.
     *
     * @param collectionFormat The collection format of the parameter.
     * @param name The name of the parameter.
     * @param value The value of the parameter.
     * @return A list of {@code Pair} objects.
     */
    public List<Pair> parameterToPairs(String collectionFormat, String name, Collection value) {
        List<Pair> params = new ArrayList<Pair>();

        // preconditions
        if (name == null || name.isEmpty() || value == null || value.isEmpty()) {
            return params;
        }

        // create the params based on the collection format
        if ("multi".equals(collectionFormat)) {
            for (Object item : value) {
                params.add(new Pair(name, escapeString(parameterToString(item))));
            }
            return params;
        }

        // collectionFormat is assumed to be "csv" by default
        String delimiter = ",";

        // escape all delimiters except commas, which are URI reserved
        // characters
        if ("ssv".equals(collectionFormat)) {
            delimiter = escapeString(" ");
        } else if ("tsv".equals(collectionFormat)) {
            delimiter = escapeString("\t");
        } else if ("pipes".equals(collectionFormat)) {
            delimiter = escapeString("|");
        }

        StringBuilder sb = new StringBuilder();
        for (Object item : value) {
            sb.append(delimiter);
            sb.append(escapeString(parameterToString(item)));
        }

        params.add(new Pair(name, sb.substring(delimiter.length())));

        return params;
    }
    {{/dynamicOperations}}
    {{#dynamicOperations}}
    public List<Pair> parameterToPairs(Parameter param, Collection value) {
        List<Pair> params = new ArrayList<Pair>();

        // preconditions
        if (param == null || param.getName() == null || param.getName().isEmpty() || value == null) {
            return params;
        }

        // create the params based on the collection format
        if (StyleEnum.FORM.equals(param.getStyle()) && Boolean.TRUE.equals(param.getExplode())) {
            for (Object item : value) {
                params.add(new Pair(param.getName(), escapeString(parameterToString(item))));
            }
            return params;
        }

        // collectionFormat is assumed to be "csv" by default
        String delimiter = ",";

        // escape all delimiters except commas, which are URI reserved
        // characters
        if (StyleEnum.SPACEDELIMITED.equals(param.getStyle())) {
            delimiter = escapeString(" ");
        } else if (StyleEnum.PIPEDELIMITED.equals(param.getStyle())) {
            delimiter = escapeString("|");
        }

        StringBuilder sb = new StringBuilder();
        for (Object item : value) {
            sb.append(delimiter);
            sb.append(escapeString(parameterToString(item)));
        }

        params.add(new Pair(param.getName(), sb.substring(delimiter.length())));

        return params;
    }
    {{/dynamicOperations}}

    /**
     * Formats the specified collection path parameter to a string value.
     *
     * @param collectionFormat The collection format of the parameter.
     * @param value The value of the parameter.
     * @return String representation of the parameter
     */
    public String collectionPathParameterToString(String collectionFormat, Collection value) {
        // create the value based on the collection format
        if ("multi".equals(collectionFormat)) {
            // not valid for path params
            return parameterToString(value);
        }

        // collectionFormat is assumed to be "csv" by default
        String delimiter = ",";

        if ("ssv".equals(collectionFormat)) {
            delimiter = " ";
        } else if ("tsv".equals(collectionFormat)) {
            delimiter = "\t";
        } else if ("pipes".equals(collectionFormat)) {
            delimiter = "|";
        }

        StringBuilder sb = new StringBuilder() ;
        for (Object item : value) {
            sb.append(delimiter);
            sb.append(parameterToString(item));
        }

        return sb.substring(delimiter.length());
    }

    /**
     * Sanitize filename by removing path.
     * e.g. ../../sun.gif becomes sun.gif
     *
     * @param filename The filename to be sanitized
     * @return The sanitized filename
     */
    public String sanitizeFilename(String filename) {
        return filename.replaceAll(".*[/\\\\]", "");
    }

    /**
     * Check if the given MIME is a JSON MIME.
     * JSON MIME examples:
     *   application/json
     *   application/json; charset=UTF8
     *   APPLICATION/JSON
     *   application/vnd.company+json
     * "* / *" is also default to JSON
     * @param mime MIME (Multipurpose Internet Mail Extensions)
     * @return True if the given MIME is JSON, false otherwise.
     */
    public boolean isJsonMime(String mime) {
        String jsonMime = "(?i)^(application/json|[^;/ \t]+/[^;/ \t]+[+]json)[ \t]*(;.*)?$";
        return mime != null && (mime.matches(jsonMime) || mime.equals("*/*"));
    }

    /**
     * Select the Accept header's value from the given accepts array:
     *   if JSON exists in the given array, use it;
     *   otherwise use all of them (joining into a string)
     *
     * @param accepts The accepts array to select from
     * @return The Accept header to use. If the given array is empty,
     *   null will be returned (not to set the Accept header explicitly).
     */
    public String selectHeaderAccept(String[] accepts) {
        if (accepts.length == 0) {
            return null;
        }
        for (String accept : accepts) {
            if (isJsonMime(accept)) {
                return accept;
            }
        }
        return StringUtil.join(accepts, ",");
    }

    /**
     * Select the Content-Type header's value from the given array:
     *   if JSON exists in the given array, use it;
     *   otherwise use the first one of the array.
     *
     * @param contentTypes The Content-Type array to select from
     * @return The Content-Type header to use. If the given array is empty,
     *   or matches "any", JSON will be used.
     */
    public String selectHeaderContentType(String[] contentTypes) {
        if (contentTypes.length == 0 || contentTypes[0].equals("*/*")) {
            return "application/json";
        }
        for (String contentType : contentTypes) {
            if (isJsonMime(contentType)) {
                return contentType;
            }
        }
        return contentTypes[0];
    }

    /**
     * Escape the given string to be used as URL query value.
     *
     * @param str String to be escaped
     * @return Escaped string
     */
    public String escapeString(String str) {
        try {
            return URLEncoder.encode(str, "utf8").replaceAll("\\+", "%20");
        } catch (UnsupportedEncodingException e) {
            return str;
        }
    }

    /**
     * Deserialize response body to Java object, according to the return type and
     * the Content-Type response header.
     *
     * @param <T> Type
     * @param response HTTP response
     * @param returnType The type of the Java object
     * @return The deserialized Java object
     * @throws org.openapitools.client.ApiException If fail to deserialize response body, i.e. cannot read response body
     *   or the Content-Type of the response is not supported.
     */
    @SuppressWarnings("unchecked")
    public <T> T deserialize(Response response, Type returnType) throws ApiException {
        if (response == null || returnType == null) {
            return null;
        }

        if ("byte[]".equals(returnType.toString())) {
            // Handle binary response (byte array).
            try {
                return (T) response.body().bytes();
            } catch (IOException e) {
                throw new ApiException(e);
            }
        } else if (returnType.equals(File.class)) {
            // Handle file downloading.
            return (T) downloadFileFromResponse(response);
        }

        String respBody;
        try {
            if (response.body() != null)
                respBody = response.body().string();
            else
                respBody = null;
        } catch (IOException e) {
            throw new ApiException(e);
        }

        if (respBody == null || "".equals(respBody)) {
            return null;
        }

        String contentType = response.headers().get("Content-Type");
        if (contentType == null) {
            // ensuring a default content type
            contentType = "application/json";
        }
        if (isJsonMime(contentType)) {
            return json.deserialize(respBody, returnType);
        } else if (returnType.equals(String.class)) {
            // Expecting string, return the raw response body.
            return (T) respBody;
        } else {
            throw new ApiException(
                    "Content type \"" + contentType + "\" is not supported for type: " + returnType,
                    response.code(),
                    response.headers().toMultimap(),
                    respBody);
        }
    }

    /**
     * Serialize the given Java object into request body according to the object's
     * class and the request Content-Type.
     *
     * @param obj The Java object
     * @param contentType The request Content-Type
     * @return The serialized request body
     * @throws org.openapitools.client.ApiException If fail to serialize the given object
     */
    public RequestBody serialize(Object obj, String contentType) throws ApiException {
        if (obj instanceof byte[]) {
            // Binary (byte array) body parameter support.
            return RequestBody.create((byte[]) obj, MediaType.parse(contentType));
        } else if (obj instanceof File) {
            // File body parameter support.
            return RequestBody.create((File) obj, MediaType.parse(contentType));
        } else if (isJsonMime(contentType)) {
            String content;
            if (obj != null) {
                content = json.serialize(obj);
            } else {
                content = null;
            }
            return RequestBody.create(content, MediaType.parse(contentType));
        } else {
            throw new ApiException("Content type \"" + contentType + "\" is not supported");
        }
    }

    /**
     * Download file from the given response.
     *
     * @param response An instance of the Response object
     * @throws org.openapitools.client.ApiException If fail to read file content from response and write to disk
     * @return Downloaded file
     */
    public File downloadFileFromResponse(Response response) throws ApiException {
        try {
            File file = prepareDownloadFile(response);
            BufferedSink sink = Okio.buffer(Okio.sink(file));
            sink.writeAll(response.body().source());
            sink.close();
            return file;
        } catch (IOException e) {
            throw new ApiException(e);
        }
    }

    /**
     * Prepare file for download
     *
     * @param response An instance of the Response object
     * @return Prepared file for the download
     * @throws java.io.IOException If fail to prepare file for download
     */
    public File prepareDownloadFile(Response response) throws IOException {
        String filename = null;
        String contentDisposition = response.header("Content-Disposition");
        if (contentDisposition != null && !"".equals(contentDisposition)) {
            // Get filename from the Content-Disposition header.
            Pattern pattern = Pattern.compile("filename=['\"]?([^'\"\\s]+)['\"]?");
            Matcher matcher = pattern.matcher(contentDisposition);
            if (matcher.find()) {
                filename = sanitizeFilename(matcher.group(1));
            }
        }

        String prefix = null;
        String suffix = null;
        if (filename == null) {
            prefix = "download-";
            suffix = "";
        } else {
            int pos = filename.lastIndexOf(".");
            if (pos == -1) {
                prefix = filename + "-";
            } else {
                prefix = filename.substring(0, pos) + "-";
                suffix = filename.substring(pos);
            }
            // Files.createTempFile requires the prefix to be at least three characters long
            if (prefix.length() < 3)
                prefix = "download-";
        }

        if (tempFolderPath == null)
            return Files.createTempFile(prefix, suffix).toFile();
        else
            return Files.createTempFile(Paths.get(tempFolderPath), prefix, suffix).toFile();
    }

    /**
     * {@link #execute(Call, Type)}
     *
     * @param <T> Type
     * @param call An instance of the Call object
     * @return ApiResponse&lt;T&gt;
     * @throws org.openapitools.client.ApiException If fail to execute the call
     */
    public <T> ApiResponse<T> execute(Call call) throws ApiException {
        return execute(call, null);
    }

    /**
     * Execute HTTP call and deserialize the HTTP response body into the given return type.
     *
     * @param returnType The return type used to deserialize HTTP response body
     * @param <T> The return type corresponding to (same with) returnType
     * @param call Call
     * @return ApiResponse object containing response status, headers and
     *   data, which is a Java object deserialized from response body and would be null
     *   when returnType is null.
     * @throws org.openapitools.client.ApiException If fail to execute the call
     */
    public <T> ApiResponse<T> execute(Call call, Type returnType) throws ApiException {
        try {
            Response response = call.execute();
            T data = handleResponse(response, returnType);
            return new ApiResponse<T>(response.code(), response.headers().toMultimap(), data);
        } catch (IOException e) {
            throw new ApiException(e);
        }
    }

    {{#supportStreaming}}
    /**
     * <p>Execute stream.</p>
     *
     * @param call a {@link okhttp3.Call} object
     * @param returnType a {@link java.lang.reflect.Type} object
     * @return a {@link java.io.InputStream} object
     * @throws org.openapitools.client.ApiException if any.
     */
    public InputStream executeStream(Call call, Type returnType) throws ApiException {
        try {
             Response response = call.execute();
             if (!response.isSuccessful()) {
                 throw new ApiException(response.code(), response.message());
             }
             if (response.body() == null) {
                 return null;
             }
             return response.body().byteStream();
        } catch (IOException e) {
            throw new ApiException(e);
        }
    }

    {{/supportStreaming}}

    /**
     * {@link #executeAsync(Call, Type, ApiCallback)}
     *
     * @param <T> Type
     * @param call An instance of the Call object
     * @param callback ApiCallback&lt;T&gt;
     */
    public <T> void executeAsync(Call call, ApiCallback<T> callback) {
        executeAsync(call, null, callback);
    }

    /**
     * Execute HTTP call asynchronously.
     *
     * @param <T> Type
     * @param call The callback to be executed when the API call finishes
     * @param returnType Return type
     * @param callback ApiCallback
     * @see #execute(Call, Type)
     */
    @SuppressWarnings("unchecked")
    public <T> void executeAsync(Call call, final Type returnType, final ApiCallback<T> callback) {
        call.enqueue(new Callback() {
            @Override
            public void onFailure(Call call, IOException e) {
                callback.onFailure(new ApiException(e), 0, null);
            }

            @Override
            public void onResponse(Call call, Response response) throws IOException {
                T result;
                try {
                    result = (T) handleResponse(response, returnType);
                } catch (ApiException e) {
                    callback.onFailure(e, response.code(), response.headers().toMultimap());
                    return;
                } catch (Exception e) {
                    callback.onFailure(new ApiException(e), response.code(), response.headers().toMultimap());
                    return;
                }
                callback.onSuccess(result, response.code(), response.headers().toMultimap());
            }
        });
    }

    /**
     * Handle the given response, return the deserialized object when the response is successful.
     *
     * @param <T> Type
     * @param response Response
     * @param returnType Return type
     * @return Type
     * @throws org.openapitools.client.ApiException If the response has an unsuccessful status code or
     *                      fail to deserialize the response body
     */
    public <T> T handleResponse(Response response, Type returnType) throws ApiException {
        if (response.isSuccessful()) {
            if (returnType == null || response.code() == 204) {
                // returning null if the returnType is not defined,
                // or the status code is 204 (No Content)
                if (response.body() != null) {
                    try {
                        response.body().close();
                    } catch (Exception e) {
                        throw new ApiException(response.message(), e, response.code(), response.headers().toMultimap());
                    }
                }
                return null;
            } else {
                return deserialize(response, returnType);
            }
        } else {
            String respBody = null;
            if (response.body() != null) {
                try {
                    respBody = response.body().string();
                } catch (IOException e) {
                    throw new ApiException(response.message(), e, response.code(), response.headers().toMultimap());
                }
            }
            throw new ApiException(response.message(), response.code(), response.headers().toMultimap(), respBody);
        }
    }

    /**
     * Build HTTP call with the given options.
     *
     * @param path The sub-path of the HTTP URL
     * @param method The request method, one of "GET", "HEAD", "OPTIONS", "POST", "PUT", "PATCH" and "DELETE"
     * @param queryParams The query parameters
     * @param collectionQueryParams The collection query parameters
     * @param body The request body object
     * @param headerParams The header parameters
     * @param cookieParams The cookie parameters
     * @param formParams The form parameters
     * @param authNames The authentications to apply
     * @param callback Callback for upload/download progress
     * @return The HTTP call
     * @throws org.openapitools.client.ApiException If fail to serialize the request body object
     */
    public Call buildCall(String path, String method, List<Pair> queryParams, List<Pair> collectionQueryParams, Object body, Map<String, String> headerParams, Map<String, String> cookieParams, Map<String, Object> formParams, String[] authNames, ApiCallback callback) throws ApiException {
        Request request = buildRequest(path, method, queryParams, collectionQueryParams, body, headerParams, cookieParams, formParams, authNames, callback);

        return httpClient.newCall(request);
    }

    /**
     * Build an HTTP request with the given options.
     *
     * @param path The sub-path of the HTTP URL
     * @param method The request method, one of "GET", "HEAD", "OPTIONS", "POST", "PUT", "PATCH" and "DELETE"
     * @param queryParams The query parameters
     * @param collectionQueryParams The collection query parameters
     * @param body The request body object
     * @param headerParams The header parameters
     * @param cookieParams The cookie parameters
     * @param formParams The form parameters
     * @param authNames The authentications to apply
     * @param callback Callback for upload/download progress
     * @return The HTTP request
     * @throws org.openapitools.client.ApiException If fail to serialize the request body object
     */
    public Request buildRequest(String path, String method, List<Pair> queryParams, List<Pair> collectionQueryParams, Object body, Map<String, String> headerParams, Map<String, String> cookieParams, Map<String, Object> formParams, String[] authNames, ApiCallback callback) throws ApiException {
        updateParamsForAuth(authNames, queryParams, headerParams, cookieParams);

        final String url = buildUrl(path, queryParams, collectionQueryParams);
        final Request.Builder reqBuilder = new Request.Builder().url(url);
        processHeaderParams(headerParams, reqBuilder);
        processCookieParams(cookieParams, reqBuilder);

        String contentType = (String) headerParams.get("Content-Type");
        // ensuring a default content type
        if (contentType == null) {
            contentType = "application/json";
        }

        RequestBody reqBody;
        if (!HttpMethod.permitsRequestBody(method)) {
            reqBody = null;
        } else if ("application/x-www-form-urlencoded".equals(contentType)) {
            reqBody = buildRequestBodyFormEncoding(formParams);
        } else if ("multipart/form-data".equals(contentType)) {
            reqBody = buildRequestBodyMultipart(formParams);
        } else if (body == null) {
            if ("DELETE".equals(method)) {
                // allow calling DELETE without sending a request body
                reqBody = null;
            } else {
                // use an empty request body (for POST, PUT and PATCH)
                reqBody = RequestBody.create("", MediaType.parse(contentType));
            }
        } else {
            reqBody = serialize(body, contentType);
        }

        // Associate callback with request (if not null) so interceptor can
        // access it when creating ProgressResponseBody
        reqBuilder.tag(callback);

        Request request = null;

        if (callback != null && reqBody != null) {
            ProgressRequestBody progressRequestBody = new ProgressRequestBody(reqBody, callback);
            request = reqBuilder.method(method, progressRequestBody).build();
        } else {
            request = reqBuilder.method(method, reqBody).build();
        }

        return request;
    }

    /**
     * Build full URL by concatenating base path, the given sub path and query parameters.
     *
     * @param path The sub path
     * @param queryParams The query parameters
     * @param collectionQueryParams The collection query parameters
     * @return The full URL
     */
    public String buildUrl(String path, List<Pair> queryParams, List<Pair> collectionQueryParams) {
        final StringBuilder url = new StringBuilder();
        url.append(basePath).append(path);

        if (queryParams != null && !queryParams.isEmpty()) {
            // support (constant) query string in `path`, e.g. "/posts?draft=1"
            String prefix = path.contains("?") ? "&" : "?";
            for (Pair param : queryParams) {
                if (param.getValue() != null) {
                    if (prefix != null) {
                        url.append(prefix);
                        prefix = null;
                    } else {
                        url.append("&");
                    }
                    String value = parameterToString(param.getValue());
                    url.append(escapeString(param.getName())).append("=").append(escapeString(value));
                }
            }
        }

        if (collectionQueryParams != null && !collectionQueryParams.isEmpty()) {
            String prefix = url.toString().contains("?") ? "&" : "?";
            for (Pair param : collectionQueryParams) {
                if (param.getValue() != null) {
                    if (prefix != null) {
                        url.append(prefix);
                        prefix = null;
                    } else {
                        url.append("&");
                    }
                    String value = parameterToString(param.getValue());
                    // collection query parameter value already escaped as part of parameterToPairs
                    url.append(escapeString(param.getName())).append("=").append(value);
                }
            }
        }

        return url.toString();
    }

    /**
     * Set header parameters to the request builder, including default headers.
     *
     * @param headerParams Header parameters in the form of Map
     * @param reqBuilder Request.Builder
     */
    public void processHeaderParams(Map<String, String> headerParams, Request.Builder reqBuilder) {
        for (Entry<String, String> param : headerParams.entrySet()) {
            reqBuilder.header(param.getKey(), parameterToString(param.getValue()));
        }
        for (Entry<String, String> header : defaultHeaderMap.entrySet()) {
            if (!headerParams.containsKey(header.getKey())) {
                reqBuilder.header(header.getKey(), parameterToString(header.getValue()));
            }
        }
    }

    /**
     * Set cookie parameters to the request builder, including default cookies.
     *
     * @param cookieParams Cookie parameters in the form of Map
     * @param reqBuilder Request.Builder
     */
    public void processCookieParams(Map<String, String> cookieParams, Request.Builder reqBuilder) {
        for (Entry<String, String> param : cookieParams.entrySet()) {
            reqBuilder.addHeader("Cookie", String.format("%s=%s", param.getKey(), param.getValue()));
        }
        for (Entry<String, String> param : defaultCookieMap.entrySet()) {
            if (!cookieParams.containsKey(param.getKey())) {
                reqBuilder.addHeader("Cookie", String.format("%s=%s", param.getKey(), param.getValue()));
            }
        }
    }

    /**
     * Update query and header parameters based on authentication settings.
     *
     * @param authNames The authentications to apply
     * @param queryParams List of query parameters
     * @param headerParams Map of header parameters
     * @param cookieParams Map of cookie parameters
     */
    public void updateParamsForAuth(String[] authNames, List<Pair> queryParams, Map<String, String> headerParams, Map<String, String> cookieParams) {
        for (String authName : authNames) {
            Authentication auth = authentications.get(authName);
            if (auth == null) {
                throw new RuntimeException("Authentication undefined: " + authName);
            }
            auth.applyToParams(queryParams, headerParams, cookieParams);
        }
    }

    /**
     * Build a form-encoding request body with the given form parameters.
     *
     * @param formParams Form parameters in the form of Map
     * @return RequestBody
     */
    public RequestBody buildRequestBodyFormEncoding(Map<String, Object> formParams) {
        okhttp3.FormBody.Builder formBuilder = new okhttp3.FormBody.Builder();
        for (Entry<String, Object> param : formParams.entrySet()) {
            formBuilder.add(param.getKey(), parameterToString(param.getValue()));
        }
        return formBuilder.build();
    }

    /**
     * Build a multipart (file uploading) request body with the given form parameters,
     * which could contain text fields and file fields.
     *
     * @param formParams Form parameters in the form of Map
     * @return RequestBody
     */
    public RequestBody buildRequestBodyMultipart(Map<String, Object> formParams) {
        MultipartBody.Builder mpBuilder = new MultipartBody.Builder().setType(MultipartBody.FORM);
        for (Entry<String, Object> param : formParams.entrySet()) {
            if (param.getValue() instanceof File) {
                File file = (File) param.getValue();
                Headers partHeaders = Headers.of("Content-Disposition", "form-data; name=\"" + param.getKey() + "\"; filename=\"" + file.getName() + "\"");
                MediaType mediaType = MediaType.parse(guessContentTypeFromFile(file));
                mpBuilder.addPart(partHeaders, RequestBody.create(file, mediaType));
            } else {
                Headers partHeaders = Headers.of("Content-Disposition", "form-data; name=\"" + param.getKey() + "\"");
                mpBuilder.addPart(partHeaders, RequestBody.create(parameterToString(param.getValue()), null));
            }
        }
        return mpBuilder.build();
    }

    /**
     * Guess Content-Type header from the given file (defaults to "application/octet-stream").
     *
     * @param file The given file
     * @return The guessed Content-Type
     */
    public String guessContentTypeFromFile(File file) {
        String contentType = URLConnection.guessContentTypeFromName(file.getName());
        if (contentType == null) {
            return "application/octet-stream";
        } else {
            return contentType;
        }
    }

    /**
     * Get network interceptor to add it to the httpClient to track download progress for
     * async requests.
     */
    private Interceptor getProgressInterceptor() {
        return new Interceptor() {
            @Override
            public Response intercept(Interceptor.Chain chain) throws IOException {
                final Request request = chain.request();
                final Response originalResponse = chain.proceed(request);
                if (request.tag() instanceof ApiCallback) {
                    final ApiCallback callback = (ApiCallback) request.tag();
                    return originalResponse.newBuilder()
                        .body(new ProgressResponseBody(originalResponse.body(), callback))
                        .build();
                }
                return originalResponse;
            }
        };
    }

    /**
     * Apply SSL related settings to httpClient according to the current values of
     * verifyingSsl and sslCaCert.
     */
    private void applySslSettings() {
        try {
            TrustManager[] trustManagers;
            HostnameVerifier hostnameVerifier;
            if (!verifyingSsl) {
                trustManagers = new TrustManager[]{
                        new X509TrustManager() {
                            @Override
                            public void checkClientTrusted(java.security.cert.X509Certificate[] chain, String authType) throws CertificateException {
                            }

                            @Override
                            public void checkServerTrusted(java.security.cert.X509Certificate[] chain, String authType) throws CertificateException {
                            }

                            @Override
                            public java.security.cert.X509Certificate[] getAcceptedIssuers() {
                                return new java.security.cert.X509Certificate[]{};
                            }
                        }
                };
                hostnameVerifier = new HostnameVerifier() {
                    @Override
                    public boolean verify(String hostname, SSLSession session) {
                        return true;
                    }
                };
            } else {
                TrustManagerFactory trustManagerFactory = TrustManagerFactory.getInstance(TrustManagerFactory.getDefaultAlgorithm());

                if (sslCaCert == null) {
                    trustManagerFactory.init((KeyStore) null);
                } else {
                    char[] password = null; // Any password will work.
                    CertificateFactory certificateFactory = CertificateFactory.getInstance("X.509");
                    Collection<? extends Certificate> certificates = certificateFactory.generateCertificates(sslCaCert);
                    if (certificates.isEmpty()) {
                        throw new IllegalArgumentException("expected non-empty set of trusted certificates");
                    }
                    KeyStore caKeyStore = newEmptyKeyStore(password);
                    int index = 0;
                    for (Certificate certificate : certificates) {
                        String certificateAlias = "ca" + Integer.toString(index++);
                        caKeyStore.setCertificateEntry(certificateAlias, certificate);
                    }
                    trustManagerFactory.init(caKeyStore);
                }
                trustManagers = trustManagerFactory.getTrustManagers();
                hostnameVerifier = OkHostnameVerifier.INSTANCE;
            }

            SSLContext sslContext = SSLContext.getInstance("TLS");
            sslContext.init(keyManagers, trustManagers, new SecureRandom());
            httpClient = httpClient.newBuilder()
                            .sslSocketFactory(sslContext.getSocketFactory(), (X509TrustManager) trustManagers[0])
                            .hostnameVerifier(hostnameVerifier)
                            .build();
        } catch (GeneralSecurityException e) {
            throw new RuntimeException(e);
        }
    }

    private KeyStore newEmptyKeyStore(char[] password) throws GeneralSecurityException {
        try {
            KeyStore keyStore = KeyStore.getInstance(KeyStore.getDefaultType());
            keyStore.load(null, password);
            return keyStore;
        } catch (IOException e) {
            throw new AssertionError(e);
        }
    }
    {{#dynamicOperations}}

    public ApiClient createOperationLookupMap(OpenAPI openAPI) {
        operationLookupMap = new HashMap<>();
        for (Map.Entry<String, PathItem> pathItemEntry : openAPI.getPaths().entrySet()) {
            String path = pathItemEntry.getKey();
            PathItem pathItem = pathItemEntry.getValue();
            addOperationLookupEntry(path, "GET", pathItem.getGet());
            addOperationLookupEntry(path, "PUT", pathItem.getPut());
            addOperationLookupEntry(path, "POST", pathItem.getPost());
            addOperationLookupEntry(path, "DELETE", pathItem.getDelete());
            addOperationLookupEntry(path, "OPTIONS", pathItem.getOptions());
            addOperationLookupEntry(path, "HEAD", pathItem.getHead());
            addOperationLookupEntry(path, "PATCH", pathItem.getPatch());
            addOperationLookupEntry(path, "TRACE", pathItem.getTrace());
        }
        return this;
    }

    private void addOperationLookupEntry(String path, String method, Operation operation) {
        if ( operation != null && operation.getOperationId() != null) {
            operationLookupMap.put(
                    operation.getOperationId(),
                    new ApiOperation(path, method, operation));
        }
    }

    public Map<String, ApiOperation> getOperationLookupMap() {
        return operationLookupMap;
    }

    public String fillParametersFromOperation(
            Operation operation,
            Map<String, Object> paramMap,
            String path,
            List<Pair> queryParams,
            List<Pair> collectionQueryParams,
            Map<String, String> headerParams,
            Map<String, String> cookieParams
    ) {
        for (Map.Entry<String, Object> entry : paramMap.entrySet()) {
            Object value = entry.getValue();
            for (Parameter param : operation.getParameters()) {
                if (entry.getKey().equals(param.getName())) {
                    switch (param.getIn()) {
                        case "path":
                            path = path.replaceAll("\\{" + param.getName() + "\\}", escapeString(value.toString()));
                            break;
                        case "query":
                            if (value instanceof Collection<?>) {
                                collectionQueryParams.addAll(parameterToPairs(param, (Collection) value));
                            } else {
                                queryParams.addAll(parameterToPair(param.getName(), value));
                            }
                            break;
                        case "header":
                            headerParams.put(param.getName(), parameterToString(value));
                            break;
                        case "cookie":
                            cookieParams.put(param.getName(), parameterToString(value));
                            break;
                        default:
                            throw new IllegalStateException("Unexpected param in: " + param.getIn());
                    }

                }
            }
        }
        return path;
    }
    {{/dynamicOperations}}
}<|MERGE_RESOLUTION|>--- conflicted
+++ resolved
@@ -150,13 +150,8 @@
         this(null, clientId, clientSecret, parameters);
     }
 
-<<<<<<< HEAD
     /*
      * Constructor for ApiClient configured with base path, client ID, secret, and additional parameters
-=======
-    /**
-     * Constructor for ApiClient to support access token retry on 401/403 configured with base path, client ID, secret, and additional parameters
->>>>>>> 666382b3
      */
     public ApiClient(String basePath, String clientId, String clientSecret, Map<String, String> parameters) {
         this(basePath, clientId, clientSecret, null, null, parameters);
