--- conflicted
+++ resolved
@@ -125,25 +125,17 @@
     {{/required}}
     {{/allParams}}
 
-<<<<<<< HEAD
-    // query params
-    List<Pair> localVarQueryParams = new ArrayList<Pair>();
-    Map<String, String> localVarHeaderParams = new HashMap<String, String>();
-    Map<String, String> localVarCookieParams = new HashMap<String, String>();
-    Map<String, Object> localVarFormParams = new HashMap<String, Object>();
-=======
     {{/hasRequiredParams}}
     {{#hasPathParams}}
     // Path parameters
     String localVarPath = "{{{path}}}"{{#pathParams}}
             .replaceAll({{=% %=}}"\\{%baseName%}"%={{ }}=%, apiClient.escapeString({{{paramName}}}{{#isUuid}}.toString(){{/isUuid}}{{^isString}}.toString(){{/isString}})){{/pathParams}};
->>>>>>> 78814821
 
     {{/hasPathParams}}
     {{#queryParams}}
     {{#-first}}
     // Query parameters
-    {{javaUtilPrefix}}List<Pair> localVarQueryParams = new {{javaUtilPrefix}}ArrayList<>(
+    List<Pair> localVarQueryParams = new ArrayList<>(
             apiClient.parameterToPairs("{{{collectionFormat}}}", "{{baseName}}", {{paramName}})
     );
     {{/-first}}
@@ -157,7 +149,7 @@
     {{#headerParams}}
     {{#-first}}
     // Header parameters
-    {{javaUtilPrefix}}Map<String, String> localVarHeaderParams = new {{javaUtilPrefix}}LinkedHashMap<>();
+    Map<String, String> localVarHeaderParams = new LinkedHashMap<>();
     {{/-first}}
     {{^required}}if ({{paramName}} != null) {
       {{/required}}localVarHeaderParams.put("{{baseName}}", apiClient.parameterToString({{paramName}}));{{^required}}
@@ -169,7 +161,7 @@
     {{#cookieParams}}
     {{#-first}}
     // Cookie parameters
-    {{javaUtilPrefix}}Map<String, String> localVarCookieParams = new {{javaUtilPrefix}}LinkedHashMap<>();
+    Map<String, String> localVarCookieParams = new LinkedHashMap<>();
     {{/-first}}
     {{^required}}if ({{paramName}} != null) {
       {{/required}}localVarCookieParams.put("{{baseName}}", apiClient.parameterToString({{paramName}}));{{^required}}
@@ -181,7 +173,7 @@
     {{#formParams}}
     {{#-first}}
     // Form parameters
-    {{javaUtilPrefix}}Map<String, Object> localVarFormParams = new {{javaUtilPrefix}}LinkedHashMap<>();
+    Map<String, Object> localVarFormParams = new LinkedHashMap<>();
     {{/-first}}
     {{^required}}if ({{paramName}} != null) {
       {{/required}}localVarFormParams.put("{{baseName}}", {{paramName}});{{^required}}
