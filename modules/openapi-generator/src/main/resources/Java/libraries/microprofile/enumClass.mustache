--- conflicted
+++ resolved
@@ -26,15 +26,9 @@
         value = v;
     }
 
-<<<<<<< HEAD
-	{{#jackson}}
-	@JsonValue
-	{{/jackson}}
-=======
     {{#jackson}}
     @JsonValue
     {{/jackson}}
->>>>>>> 3278eea9
     public {{dataType}} value() {
         return value;
     }
@@ -55,11 +49,7 @@
     }
     {{/withXml}}
     {{^withXml}}
-<<<<<<< HEAD
-	{{#jsonb}}
-=======
     {{#jsonb}}
->>>>>>> 3278eea9
     public static final class Deserializer implements JsonbDeserializer<{{datatypeWithEnum}}> {
         @Override
         public {{datatypeWithEnum}} deserialize(JsonParser parser, DeserializationContext ctx, Type rtType) {
@@ -78,20 +68,6 @@
             generator.write(obj.value);
         }
     }
-<<<<<<< HEAD
-	{{/jsonb}}
-	{{#jackson}}
-	@JsonCreator
-		public static {{{datatypeWithEnum}}}{{^datatypeWithEnum}}{{{classname}}}{{/datatypeWithEnum}} fromValue({{{dataType}}} value) {
-			for ({{{datatypeWithEnum}}}{{^datatypeWithEnum}}{{{classname}}}{{/datatypeWithEnum}} b : {{{datatypeWithEnum}}}{{^datatypeWithEnum}}{{{classname}}}{{/datatypeWithEnum}}.values()) {
-				if (b.value.equals(value)) {
-					return b;
-				}
-			}
-			{{#isNullable}}return null;{{/isNullable}}{{^isNullable}}throw new IllegalArgumentException("Unexpected value '" + value + "'");{{/isNullable}}
-		}
-	{{/jackson}}
-=======
     {{/jsonb}}
     {{#jackson}}
     @JsonCreator
@@ -104,6 +80,5 @@
             {{#isNullable}}return null;{{/isNullable}}{{^isNullable}}throw new IllegalArgumentException("Unexpected value '" + value + "'");{{/isNullable}}
         }
     {{/jackson}}
->>>>>>> 3278eea9
     {{/withXml}}
   }