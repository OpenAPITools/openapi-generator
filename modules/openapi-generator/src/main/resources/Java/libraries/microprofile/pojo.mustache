--- conflicted
+++ resolved
@@ -59,7 +59,6 @@
   private {{{datatypeWithEnum}}} {{name}}{{#defaultValue}} = {{{.}}}{{/defaultValue}};
 {{/isContainer}}
   {{/vars}}
-<<<<<<< HEAD
   {{#vendorExtensions.x-has-readonly-properties}}{{^withXml}}
   public {{classname}}() {
   }
@@ -75,9 +74,6 @@
   {{/readOnlyVars}}
   }
   {{/withXml}}{{/vendorExtensions.x-has-readonly-properties}}
-=======
-
->>>>>>> 245aec14
   {{#vars}}
  /**
   {{#description}}
