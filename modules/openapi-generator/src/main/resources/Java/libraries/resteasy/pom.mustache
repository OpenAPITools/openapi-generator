<project xmlns="http://maven.apache.org/POM/4.0.0" xmlns:xsi="http://www.w3.org/2001/XMLSchema-instance"
         xsi:schemaLocation="http://maven.apache.org/POM/4.0.0 http://maven.apache.org/maven-v4_0_0.xsd">
    <modelVersion>4.0.0</modelVersion>
    <groupId>{{groupId}}</groupId>
    <artifactId>{{artifactId}}</artifactId>
    <packaging>jar</packaging>
    <name>{{artifactId}}</name>
    <version>{{artifactVersion}}</version>
    <scm>
        <connection>{{scmConnection}}</connection>
        <developerConnection>{{scmDeveloperConnection}}</developerConnection>
        <url>{{scmUrl}}</url>
    </scm>
{{#parentOverridden}}
    <parent>
        <groupId>{{{parentGroupId}}}</groupId>
        <artifactId>{{{parentArtifactId}}}</artifactId>
        <version>{{{parentVersion}}}</version>
    </parent>
{{/parentOverridden}}

    <licenses>
        <license>
            <name>{{licenseName}}</name>
            <url>{{licenseUrl}}</url>
            <distribution>repo</distribution>
        </license>
    </licenses>

    <developers>
        <developer>
            <name>{{developerName}}</name>
            <email>{{developerEmail}}</email>
            <organization>{{developerOrganization}}</organization>
            <organizationUrl>{{developerOrganizationUrl}}</organizationUrl>
        </developer>
    </developers>

    <build>
        <plugins>
            <plugin>
                <groupId>org.apache.maven.plugins</groupId>
                <artifactId>maven-enforcer-plugin</artifactId>
                <version>3.0.0-M1</version>
                <executions>
                    <execution>
                        <id>enforce-maven</id>
                        <goals>
                            <goal>enforce</goal>
                        </goals>
                        <configuration>
                            <rules>
                                <requireMavenVersion>
                                    <version>2.2.0</version>
                                </requireMavenVersion>
                            </rules>
                        </configuration>
                    </execution>
                </executions>
            </plugin>
            <plugin>
                <groupId>org.apache.maven.plugins</groupId>
                <artifactId>maven-surefire-plugin</artifactId>
                <version>2.12</version>
                <configuration>
                    <systemProperties>
                        <property>
                            <name>loggerPath</name>
                            <value>conf/log4j.properties</value>
                        </property>
                    </systemProperties>
                    <argLine>-Xms512m -Xmx1500m</argLine>
                    <parallel>methods</parallel>
                    <forkMode>pertest</forkMode>
                </configuration>
            </plugin>
            <plugin>
                <artifactId>maven-dependency-plugin</artifactId>
                <executions>
                    <execution>
                        <phase>package</phase>
                        <goals>
                            <goal>copy-dependencies</goal>
                        </goals>
                        <configuration>
                            <outputDirectory>${project.build.directory}/lib</outputDirectory>
                        </configuration>
                    </execution>
                </executions>
            </plugin>

            <!-- attach test jar -->
            <plugin>
                <groupId>org.apache.maven.plugins</groupId>
                <artifactId>maven-jar-plugin</artifactId>
                <version>2.6</version>
                <executions>
                    <execution>
                        <goals>
                            <goal>jar</goal>
                            <goal>test-jar</goal>
                        </goals>
                    </execution>
                </executions>
                <configuration>
                </configuration>
            </plugin>

            <plugin>
                <groupId>org.codehaus.mojo</groupId>
                <artifactId>build-helper-maven-plugin</artifactId>
                <version>1.10</version>
                <executions>
                    <execution>
                        <id>add_sources</id>
                        <phase>generate-sources</phase>
                        <goals>
                            <goal>add-source</goal>
                        </goals>
                        <configuration>
                            <sources>
                                <source>src/main/java</source>
                            </sources>
                        </configuration>
                    </execution>
                    <execution>
                        <id>add_test_sources</id>
                        <phase>generate-test-sources</phase>
                        <goals>
                            <goal>add-test-source</goal>
                        </goals>
                        <configuration>
                            <sources>
                                <source>src/test/java</source>
                            </sources>
                        </configuration>
                    </execution>
                </executions>
            </plugin>
            <plugin>
                <groupId>org.apache.maven.plugins</groupId>
                <artifactId>maven-compiler-plugin</artifactId>
                <version>2.5.1</version>
                <configuration>
                   <source>1.8</source>
                   <target>1.8</target>
                </configuration>
            </plugin>
            <plugin>
                <groupId>org.apache.maven.plugins</groupId>
                <artifactId>maven-javadoc-plugin</artifactId>
                <version>3.3.2</version>
                <configuration>
                    <doclint>none</doclint>
                    <source>1.8</source>
                </configuration>
                <executions>
                    <execution>
                        <id>attach-javadocs</id>
                        <goals>
                            <goal>jar</goal>
                        </goals>
                    </execution>
                </executions>
            </plugin>
        </plugins>
    </build>
    <dependencies>
        {{#swagger1AnnotationLibrary}}
        <dependency>
            <groupId>io.swagger</groupId>
            <artifactId>swagger-annotations</artifactId>
            <version>${swagger-annotations-version}</version>
        </dependency>
        {{/swagger1AnnotationLibrary}}
        <!-- @Nullable annotation -->
        <dependency>
            <groupId>com.google.code.findbugs</groupId>
            <artifactId>jsr305</artifactId>
            <version>3.0.2</version>
        </dependency>
        <!-- HTTP client: jersey-client -->
        <dependency>
            <groupId>org.jboss.resteasy</groupId>
            <artifactId>resteasy-client</artifactId>
            <version>${resteasy-version}</version>
            <exclusions>
              <exclusion>
                <groupId>org.jboss.resteasy</groupId>
                <artifactId>resteasy-jaxrs-services</artifactId>
              </exclusion>
              <exclusion>
                <groupId>net.jcip</groupId>
                <artifactId>jcip-annotations</artifactId>
                </exclusion>
              </exclusions>
        </dependency>
        <dependency>
            <groupId>org.jboss.resteasy</groupId>
            <artifactId>resteasy-multipart-provider</artifactId>
            <version>${resteasy-version}</version>
            <exclusions>
              <exclusion>
                <groupId>com.sun.xml.bind</groupId>
                <artifactId>jaxb-impl</artifactId>
              </exclusion>
              <exclusion>
                <groupId>com.sun.mail</groupId>
                <artifactId>javax.mail</artifactId>
              </exclusion>
            </exclusions>
        </dependency>
        <!-- JSON processing: jackson -->
        <dependency>
            <groupId>com.fasterxml.jackson.core</groupId>
            <artifactId>jackson-core</artifactId>
            <version>${jackson-version}</version>
        </dependency>
        <dependency>
            <groupId>com.fasterxml.jackson.core</groupId>
            <artifactId>jackson-annotations</artifactId>
            <version>${jackson-version}</version>
        </dependency>
        <dependency>
            <groupId>com.fasterxml.jackson.core</groupId>
            <artifactId>jackson-databind</artifactId>
            <version>${jackson-databind-version}</version>
        </dependency>
        {{#openApiNullable}}
        <dependency>
            <groupId>org.openapitools</groupId>
            <artifactId>jackson-databind-nullable</artifactId>
            <version>${jackson-databind-nullable-version}</version>
        </dependency>
        {{/openApiNullable}}
        {{#withXml}}

        <!-- XML processing: Jackson -->
        <dependency>
            <groupId>com.fasterxml.jackson.dataformat</groupId>
            <artifactId>jackson-dataformat-xml</artifactId>
            <version>${jackson-version}</version>
        </dependency>
        <dependency>
            <groupId>io.github.threeten-jaxb</groupId>
            <artifactId>threeten-jaxb-core</artifactId>
            <version>1.2</version>
        </dependency>

        {{/withXml}}
        <dependency>
            <groupId>org.jboss.resteasy</groupId>
            <artifactId>resteasy-jackson2-provider</artifactId>
            <version>${resteasy-version}</version>
        </dependency>
        <dependency>
            <groupId>com.fasterxml.jackson.datatype</groupId>
            <artifactId>jackson-datatype-jsr310</artifactId>
            <version>${jackson-version}</version>
        </dependency>
        <dependency>
            <groupId>com.github.joschi.jackson</groupId>
            <artifactId>jackson-datatype-threetenbp</artifactId>
            <version>${threetenbp-version}</version>
        </dependency>
        <dependency>
            <groupId>jakarta.annotation</groupId>
            <artifactId>jakarta.annotation-api</artifactId>
            <version>${jakarta-annotation-version}</version>
            <scope>provided</scope>
        </dependency>
        <!-- test dependencies -->
        <dependency>
            <groupId>junit</groupId>
            <artifactId>junit</artifactId>
            <version>${junit-version}</version>
            <scope>test</scope>
        </dependency>
    </dependencies>
    <properties>
        <project.build.sourceEncoding>UTF-8</project.build.sourceEncoding>
<<<<<<< HEAD
        <swagger-annotations-version>1.6.6</swagger-annotations-version>
        <resteasy-version>4.5.11.Final</resteasy-version>
=======
        <swagger-annotations-version>1.6.3</swagger-annotations-version>
        <resteasy-version>4.7.6.Final</resteasy-version>
>>>>>>> 4f94d449
        <jackson-version>2.10.5</jackson-version>
        <jackson-databind-version>2.12.6.1</jackson-databind-version>
        {{#openApiNullable}}
        <jackson-databind-nullable-version>0.2.3</jackson-databind-nullable-version>
        {{/openApiNullable}}
        <jakarta-annotation-version>1.3.5</jakarta-annotation-version>
        <threetenbp-version>2.9.10</threetenbp-version>
        <maven-plugin-version>1.0.0</maven-plugin-version>
        <junit-version>4.13</junit-version>
    </properties>
</project><|MERGE_RESOLUTION|>--- conflicted
+++ resolved
@@ -279,13 +279,8 @@
     </dependencies>
     <properties>
         <project.build.sourceEncoding>UTF-8</project.build.sourceEncoding>
-<<<<<<< HEAD
         <swagger-annotations-version>1.6.6</swagger-annotations-version>
-        <resteasy-version>4.5.11.Final</resteasy-version>
-=======
-        <swagger-annotations-version>1.6.3</swagger-annotations-version>
         <resteasy-version>4.7.6.Final</resteasy-version>
->>>>>>> 4f94d449
         <jackson-version>2.10.5</jackson-version>
         <jackson-databind-version>2.12.6.1</jackson-databind-version>
         {{#openApiNullable}}
