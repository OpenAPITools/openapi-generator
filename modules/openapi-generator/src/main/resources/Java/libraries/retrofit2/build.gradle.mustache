apply plugin: 'idea'
apply plugin: 'eclipse'

group = '{{groupId}}'
version = '{{artifactVersion}}'

buildscript {
    repositories {
        maven { url "https://repo1.maven.org/maven2" }
        jcenter()
    }
    dependencies {
        classpath 'com.android.tools.build:gradle:2.3.+'
        classpath 'com.github.dcendents:android-maven-gradle-plugin:1.5'
    }
}

repositories {
    jcenter()
}


if(hasProperty('target') && target == 'android') {

    apply plugin: 'com.android.library'
    apply plugin: 'com.github.dcendents.android-maven'

    android {
        compileSdkVersion 25
        buildToolsVersion '25.0.2'
        defaultConfig {
            minSdkVersion 14
            targetSdkVersion 25
        }
        compileOptions {
            {{#supportJava6}}
            sourceCompatibility JavaVersion.VERSION_1_6
            targetCompatibility JavaVersion.VERSION_1_6
            {{/supportJava6}}
            {{^supportJava6}}
            {{#java8}}
            sourceCompatibility JavaVersion.VERSION_1_8
            targetCompatibility JavaVersion.VERSION_1_8
            {{/java8}}
            {{^java8}}
            sourceCompatibility JavaVersion.VERSION_1_7
            targetCompatibility JavaVersion.VERSION_1_7
            {{/java8}}
            {{/supportJava6}}
        }

        // Rename the aar correctly
        libraryVariants.all { variant ->
            variant.outputs.each { output ->
                def outputFile = output.outputFile
                if (outputFile != null && outputFile.name.endsWith('.aar')) {
                    def fileName = "${project.name}-${variant.baseName}-${version}.aar"
                    output.outputFile = new File(outputFile.parent, fileName)
                }
            }
        }

        dependencies {
            provided 'javax.annotation:jsr250-api:1.0'
        }
    }

    afterEvaluate {
        android.libraryVariants.all { variant ->
            def task = project.tasks.create "jar${variant.name.capitalize()}", Jar
            task.description = "Create jar artifact for ${variant.name}"
            task.dependsOn variant.javaCompile
            task.from variant.javaCompile.destinationDir
            task.destinationDir = project.file("${project.buildDir}/outputs/jar")
            task.archiveName = "${project.name}-${variant.baseName}-${version}.jar"
            artifacts.add('archives', task);
        }
    }

    task sourcesJar(type: Jar) {
        from android.sourceSets.main.java.srcDirs
        classifier = 'sources'
    }

    artifacts {
        archives sourcesJar
    }

} else {

    apply plugin: 'java'
    apply plugin: 'maven'

    {{#supportJava6}}
    sourceCompatibility = JavaVersion.VERSION_1_6
    targetCompatibility = JavaVersion.VERSION_1_6
    {{/supportJava6}}
    {{^supportJava6}}
    {{#java8}}
    sourceCompatibility = JavaVersion.VERSION_1_8
    targetCompatibility = JavaVersion.VERSION_1_8
    {{/java8}}
    {{^java8}}
    sourceCompatibility = JavaVersion.VERSION_1_7
    targetCompatibility = JavaVersion.VERSION_1_7
    {{/java8}}
    {{/supportJava6}}

    install {
        repositories.mavenInstaller {
            pom.artifactId = '{{artifactId}}'
        }
    }

    task execute(type:JavaExec) {
       main = System.getProperty('mainClass')
       classpath = sourceSets.main.runtimeClasspath
    }
}

ext {
    oltu_version = "1.0.1"
    retrofit_version = "2.3.0"
    {{#usePlayWS}}
    jackson_version = "2.10.3"
    jackson_databind_version = "2.10.3"
    jackson_databind_nullable_version = "0.2.1"
    {{#play24}}
    play_version = "2.4.11"
    {{/play24}}
    {{#play25}}
<<<<<<< HEAD
    play_version = "2.5.14"
    {{/play25}}
    {{#play26}}
=======
    jackson_version = "2.10.4"
    play_version = "2.5.14"
    {{/play25}}
    {{#play26}}
    jackson_version = "2.10.4"
    jackson_databind_version = "2.10.4"
    jackson_databind_nullable_version = "0.2.1"
>>>>>>> cac4170c
    play_version = "2.6.7"
    {{/play26}}
    {{/usePlayWS}}
    swagger_annotations_version = "1.5.22"
    junit_version = "4.13"
    {{#useRxJava}}
    rx_java_version = "1.3.0"
    {{/useRxJava}}
    {{#useRxJava2}}
    rx_java_version = "2.1.1"
    {{/useRxJava2}}
    {{#joda}}
    jodatime_version = "2.9.9"
    {{/joda}}
    {{#threetenbp}}
    threetenbp_version = "1.4.0"
    {{/threetenbp}}
    json_fire_version = "1.8.0"
}

dependencies {
    compile "com.squareup.retrofit2:retrofit:$retrofit_version"
    compile "com.squareup.retrofit2:converter-scalars:$retrofit_version"
    compile "com.squareup.retrofit2:converter-gson:$retrofit_version"
    {{#useRxJava}}
    compile "com.squareup.retrofit2:adapter-rxjava:$retrofit_version"
    compile "io.reactivex:rxjava:$rx_java_version"
    {{/useRxJava}}
    {{#useRxJava2}}
    compile 'com.squareup.retrofit2:adapter-rxjava2:2.3.0'
    compile "io.reactivex.rxjava2:rxjava:$rx_java_version"
    {{/useRxJava2}}
    compile "io.swagger:swagger-annotations:$swagger_annotations_version"
    compile "com.google.code.findbugs:jsr305:3.0.2"
    compile ("org.apache.oltu.oauth2:org.apache.oltu.oauth2.client:$oltu_version"){
        exclude group:'org.apache.oltu.oauth2' , module: 'org.apache.oltu.oauth2.common'
    }
    compile "io.gsonfire:gson-fire:$json_fire_version"
    {{#joda}}
    compile "joda-time:joda-time:$jodatime_version"
    {{/joda}}
    {{#threetenbp}}
    compile "org.threeten:threetenbp:$threetenbp_version"
    {{/threetenbp}}
    {{#usePlayWS}}
    {{#play26}}
    compile "com.typesafe.play:play-ahc-ws_2.12:$play_version"
    compile "javax.validation:validation-api:1.1.0.Final"
    {{/play26}}
    {{^play26}}
    compile "com.typesafe.play:play-java-ws_2.11:$play_version"
    {{/play26}}
    compile "com.squareup.retrofit2:converter-jackson:$retrofit_version"
    compile "com.fasterxml.jackson.core:jackson-core:$jackson_version"
    compile "com.fasterxml.jackson.core:jackson-annotations:$jackson_version"
    compile "com.fasterxml.jackson.core:jackson-databind:$jackson_databind_version"
    compile "org.openapitools:jackson-databind-nullable:$jackson_databind_nullable_version"
    compile "com.fasterxml.jackson.datatype:jackson-datatype-{{^java8}}joda{{/java8}}{{#java8}}jsr310{{/java8}}:$jackson_version"
    {{/usePlayWS}}

    testCompile "junit:junit:$junit_version"
}<|MERGE_RESOLUTION|>--- conflicted
+++ resolved
@@ -122,26 +122,16 @@
     oltu_version = "1.0.1"
     retrofit_version = "2.3.0"
     {{#usePlayWS}}
-    jackson_version = "2.10.3"
-    jackson_databind_version = "2.10.3"
+    jackson_version = "2.10.4"
+    jackson_databind_version = "2.10.4"
     jackson_databind_nullable_version = "0.2.1"
     {{#play24}}
     play_version = "2.4.11"
     {{/play24}}
     {{#play25}}
-<<<<<<< HEAD
     play_version = "2.5.14"
     {{/play25}}
     {{#play26}}
-=======
-    jackson_version = "2.10.4"
-    play_version = "2.5.14"
-    {{/play25}}
-    {{#play26}}
-    jackson_version = "2.10.4"
-    jackson_databind_version = "2.10.4"
-    jackson_databind_nullable_version = "0.2.1"
->>>>>>> cac4170c
     play_version = "2.6.7"
     {{/play26}}
     {{/usePlayWS}}
