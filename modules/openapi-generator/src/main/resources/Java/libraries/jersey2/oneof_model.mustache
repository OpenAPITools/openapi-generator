--- conflicted
+++ resolved
@@ -57,17 +57,6 @@
             Object deserialized = null;
             {{#useOneOfDiscriminatorLookup}}
             {{#discriminator}}
-<<<<<<< HEAD
-            Class<?> cls = JSON.getClassForElement(tree, {{classname}}.class);
-            if (cls != null) {
-                // When the OAS schema includes a discriminator, use the discriminator value to
-                // discriminate the oneOf schemas.
-                // Get the discriminator mapping value to get the class.
-                deserialized = tree.traverse(jp.getCodec()).readValueAs(cls);
-                {{classname}} ret = new {{classname}}();
-                ret.setActualInstance(deserialized);
-                return ret;
-=======
             {{classname}} new{{classname}} = new {{classname}}();
             Map<String,Object> result2 = tree.traverse(jp.getCodec()).readValueAs(new TypeReference<Map<String, Object>>() {});
             String discriminatorValue = (String)result2.get("{{{propertyBaseName}}}");
@@ -80,7 +69,6 @@
         	{{/mappedModels}}
                 default:
                     log.log(Level.WARNING, String.format("Failed to lookup discriminator value `%s` for {{classname}}. Possible values:{{#mappedModels}} {{{mappingName}}}{{/mappedModels}}", discriminatorValue));
->>>>>>> c7f24402
             }
 
             {{/discriminator}}
