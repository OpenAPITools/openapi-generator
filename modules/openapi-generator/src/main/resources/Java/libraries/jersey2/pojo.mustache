/**
 * {{#description}}{{.}}{{/description}}{{^description}}{{classname}}{{/description}}
 */{{#description}}
@ApiModel(description = "{{{description}}}"){{/description}}
{{#jackson}}
@JsonPropertyOrder({
{{#vars}}
  {{classname}}.JSON_PROPERTY_{{nameInSnakeCase}}{{^-last}},{{/-last}}
{{/vars}}
})
{{/jackson}}
{{>additionalModelTypeAnnotations}}{{>generatedAnnotation}}{{#discriminator}}{{>typeInfoAnnotation}}{{/discriminator}}{{>xmlAnnotation}}
public class {{classname}} {{#parent}}extends {{{parent}}} {{/parent}}{{#vendorExtensions.x-implements}}{{#-first}}implements {{{.}}}{{/-first}}{{^-first}}, {{{.}}}{{/-first}}{{#-last}} {{/-last}}{{/vendorExtensions.x-implements}}{
{{#serializableModel}}
  private static final long serialVersionUID = 1L;

{{/serializableModel}}
  {{#vars}}
    {{#isEnum}}
    {{^isContainer}}
{{>modelInnerEnum}}
    {{/isContainer}}
    {{#isContainer}}
    {{#mostInnerItems}}
{{>modelInnerEnum}}
    {{/mostInnerItems}}
    {{/isContainer}}
    {{/isEnum}}
  {{#gson}}
  public static final String SERIALIZED_NAME_{{nameInSnakeCase}} = "{{baseName}}";
  {{/gson}}
  {{#jackson}}
  public static final String JSON_PROPERTY_{{nameInSnakeCase}} = "{{baseName}}";
  {{/jackson}}
  {{#withXml}}
  {{#isXmlAttribute}}
  @XmlAttribute(name = "{{#xmlName}}{{xmlName}}{{/xmlName}}{{^xmlName}}{{baseName}}{{/xmlName}}")
  {{/isXmlAttribute}}
  {{^isXmlAttribute}}
    {{^isContainer}}
  @XmlElement({{#xmlNamespace}}namespace="{{xmlNamespace}}", {{/xmlNamespace}}name = "{{#xmlName}}{{xmlName}}{{/xmlName}}{{^xmlName}}{{baseName}}{{/xmlName}}")
    {{/isContainer}}
    {{#isContainer}}
  // Is a container wrapped={{isXmlWrapped}}
      {{#items}}
  // items.name={{name}} items.baseName={{baseName}} items.xmlName={{xmlName}} items.xmlNamespace={{xmlNamespace}}
  // items.example={{example}} items.type={{dataType}}
  @XmlElement({{#xmlNamespace}}namespace="{{xmlNamespace}}", {{/xmlNamespace}}name = "{{#xmlName}}{{xmlName}}{{/xmlName}}{{^xmlName}}{{baseName}}{{/xmlName}}")
      {{/items}}
      {{#isXmlWrapped}}
  @XmlElementWrapper({{#xmlNamespace}}namespace="{{xmlNamespace}}", {{/xmlNamespace}}name = "{{#xmlName}}{{xmlName}}{{/xmlName}}{{^xmlName}}{{baseName}}{{/xmlName}}")
      {{/isXmlWrapped}}
    {{/isContainer}}
  {{/isXmlAttribute}}
  {{/withXml}}
  {{#gson}}
  @SerializedName(SERIALIZED_NAME_{{nameInSnakeCase}})
  {{/gson}}
  {{#vendorExtensions.x-is-jackson-optional-nullable}}
  {{#isContainer}}
  private JsonNullable<{{{datatypeWithEnum}}}> {{name}} = JsonNullable.<{{{datatypeWithEnum}}}>undefined();
  {{/isContainer}}
  {{^isContainer}}
  private JsonNullable<{{{datatypeWithEnum}}}> {{name}} = JsonNullable.<{{{datatypeWithEnum}}}>{{#defaultValue}}of({{{.}}}){{/defaultValue}}{{^defaultValue}}undefined(){{/defaultValue}};
  {{/isContainer}}
  {{/vendorExtensions.x-is-jackson-optional-nullable}}
  {{^vendorExtensions.x-is-jackson-optional-nullable}}
  {{#isContainer}}
  private {{{datatypeWithEnum}}} {{name}}{{#required}}{{#defaultValue}} = {{{.}}}{{/defaultValue}}{{/required}}{{^required}} = null{{/required}};
  {{/isContainer}}
  {{^isContainer}}
  private {{{datatypeWithEnum}}} {{name}}{{#defaultValue}} = {{{.}}}{{/defaultValue}};
  {{/isContainer}}
  {{/vendorExtensions.x-is-jackson-optional-nullable}}

  {{/vars}}
  {{#parcelableModel}}
  public {{classname}}() {
  {{#parent}}
    super();
  {{/parent}}
  {{#gson}}
  {{#discriminator}}
    this.{{{discriminatorName}}} = this.getClass().getSimpleName();
  {{/discriminator}}
  {{/gson}}
  }
  {{/parcelableModel}}
  {{^parcelableModel}}
  {{#gson}}
  {{#discriminator}}
  public {{classname}}() {
    this.{{{discriminatorName}}} = this.getClass().getSimpleName();
  }
  {{/discriminator}}
  {{/gson}}
  {{/parcelableModel}}
  {{#vars}}

  {{^isReadOnly}}
  public {{classname}} {{name}}({{{datatypeWithEnum}}} {{name}}) {
    {{#vendorExtensions.x-is-jackson-optional-nullable}}this.{{name}} = JsonNullable.<{{{datatypeWithEnum}}}>of({{name}});{{/vendorExtensions.x-is-jackson-optional-nullable}}
    {{^vendorExtensions.x-is-jackson-optional-nullable}}this.{{name}} = {{name}};{{/vendorExtensions.x-is-jackson-optional-nullable}}
    return this;
  }
  {{#isListContainer}}

  public {{classname}} add{{nameInCamelCase}}Item({{{items.datatypeWithEnum}}} {{name}}Item) {
    {{#vendorExtensions.x-is-jackson-optional-nullable}}
    if (this.{{name}} == null || !this.{{name}}.isPresent()) {
      this.{{name}} = JsonNullable.<{{{datatypeWithEnum}}}>of({{{defaultValue}}});
    }
    try {
      this.{{name}}.get().add({{name}}Item);
    } catch (java.util.NoSuchElementException e) {
      // this can never happen, as we make sure above that the value is present
    }
    return this;
    {{/vendorExtensions.x-is-jackson-optional-nullable}}
    {{^vendorExtensions.x-is-jackson-optional-nullable}}
    {{^required}}
    if (this.{{name}} == null) {
      this.{{name}} = {{{defaultValue}}};
    }
    {{/required}}
    this.{{name}}.add({{name}}Item);
    return this;
    {{/vendorExtensions.x-is-jackson-optional-nullable}}
  }
  {{/isListContainer}}
  {{#isMapContainer}}

  public {{classname}} put{{nameInCamelCase}}Item(String key, {{{items.datatypeWithEnum}}} {{name}}Item) {
    {{#vendorExtensions.x-is-jackson-optional-nullable}}
    if (this.{{name}} == null || !this.{{name}}.isPresent()) {
      this.{{name}} = JsonNullable.<{{{datatypeWithEnum}}}>of({{{defaultValue}}});
    }
    try {
      this.{{name}}.get().put(key, {{name}}Item);
    } catch (java.util.NoSuchElementException e) {
      // this can never happen, as we make sure above that the value is present
    }
    return this;
    {{/vendorExtensions.x-is-jackson-optional-nullable}}
    {{^vendorExtensions.x-is-jackson-optional-nullable}}
    {{^required}}
    if (this.{{name}} == null) {
      this.{{name}} = {{{defaultValue}}};
    }
    {{/required}}
    this.{{name}}.put(key, {{name}}Item);
    return this;
    {{/vendorExtensions.x-is-jackson-optional-nullable}}
  }
  {{/isMapContainer}}

  {{/isReadOnly}}
   /**
  {{#description}}
   * {{description}}
  {{/description}}
  {{^description}}
   * Get {{name}}
  {{/description}}
  {{#minimum}}
   * minimum: {{minimum}}
  {{/minimum}}
  {{#maximum}}
   * maximum: {{maximum}}
  {{/maximum}}
   * @return {{name}}
  **/
{{#required}}
{{#isNullable}}
  @javax.annotation.Nullable
{{/isNullable}}
{{/required}}
{{^required}}
  @javax.annotation.Nullable
{{/required}}
{{#useBeanValidation}}{{>beanValidation}}{{/useBeanValidation}}  @ApiModelProperty({{#example}}example = "{{{example}}}", {{/example}}{{#required}}required = {{required}}, {{/required}}value = "{{{description}}}")
{{#vendorExtensions.x-extra-annotation}}
  {{{vendorExtensions.x-extra-annotation}}}
{{/vendorExtensions.x-extra-annotation}}
{{#vendorExtensions.x-is-jackson-optional-nullable}}
  {{!unannotated, Jackson would pick this up automatically and add it *in addition* to the _JsonNullable getter field}}
  @JsonIgnore
{{/vendorExtensions.x-is-jackson-optional-nullable}}
{{^vendorExtensions.x-is-jackson-optional-nullable}}{{#jackson}}{{> jackson_annotations}}{{/jackson}}{{/vendorExtensions.x-is-jackson-optional-nullable}}
  public {{{datatypeWithEnum}}} {{getter}}() {
    {{#vendorExtensions.x-is-jackson-optional-nullable}}
    {{#isReadOnly}}{{! A readonly attribute doesn't have setter => jackson will set null directly if explicitly returned by API, so make sure we have an empty JsonNullable}}
    if ({{name}} == null) {
      {{name}} = JsonNullable.<{{{datatypeWithEnum}}}>{{#defaultValue}}of({{{.}}}){{/defaultValue}}{{^defaultValue}}undefined(){{/defaultValue}};
    }
    {{/isReadOnly}}
    return {{name}}.orElse(null);
    {{/vendorExtensions.x-is-jackson-optional-nullable}}
    {{^vendorExtensions.x-is-jackson-optional-nullable}}
    return {{name}};
    {{/vendorExtensions.x-is-jackson-optional-nullable}}
  }

  {{#vendorExtensions.x-is-jackson-optional-nullable}}
{{> jackson_annotations}}
  public JsonNullable<{{{datatypeWithEnum}}}> {{getter}}_JsonNullable() {
    return {{name}};
  }
  {{/vendorExtensions.x-is-jackson-optional-nullable}}{{#vendorExtensions.x-is-jackson-optional-nullable}}
  @JsonProperty(JSON_PROPERTY_{{nameInSnakeCase}})
  {{#isReadOnly}}private{{/isReadOnly}}{{^isReadOnly}}public{{/isReadOnly}} void {{setter}}_JsonNullable(JsonNullable<{{{datatypeWithEnum}}}> {{name}}) {
    {{! For getters/setters that have name differing from attribute name, we must include setter (albeit private) for jackson to be able to set the attribute}}
    this.{{name}} = {{name}};
  }
  {{/vendorExtensions.x-is-jackson-optional-nullable}}

  {{^isReadOnly}}
  public void {{setter}}({{{datatypeWithEnum}}} {{name}}) {
    {{#vendorExtensions.x-is-jackson-optional-nullable}}
    this.{{name}} = JsonNullable.<{{{datatypeWithEnum}}}>of({{name}});
    {{/vendorExtensions.x-is-jackson-optional-nullable}}
    {{^vendorExtensions.x-is-jackson-optional-nullable}}
    this.{{name}} = {{name}};
    {{/vendorExtensions.x-is-jackson-optional-nullable}}
  }
  {{/isReadOnly}}

  {{/vars}}
{{>libraries/jersey2/additional_properties}}
{{^supportJava6}}
  @Override
  public boolean equals(java.lang.Object o) {
  {{#useReflectionEqualsHashCode}}
    return EqualsBuilder.reflectionEquals(this, o, false, null, true);
  {{/useReflectionEqualsHashCode}}
  {{^useReflectionEqualsHashCode}}
    if (this == o) {
      return true;
    }
    if (o == null || getClass() != o.getClass()) {
      return false;
    }{{#hasVars}}
    {{classname}} {{classVarName}} = ({{classname}}) o;
    return {{#vars}}{{#isByteArray}}Arrays{{/isByteArray}}{{^isByteArray}}Objects{{/isByteArray}}.equals(this.{{name}}, {{classVarName}}.{{name}}){{#hasMore}} &&
        {{/hasMore}}{{/vars}}{{#additionalPropertiesType}}&&
        Objects.equals(this.additionalProperties, {{classVarName}}.additionalProperties){{/additionalPropertiesType}}{{#parent}} &&
        super.equals(o){{/parent}};{{/hasVars}}{{^hasVars}}
    return {{#parent}}super.equals(o){{/parent}}{{^parent}}true{{/parent}};{{/hasVars}}
  {{/useReflectionEqualsHashCode}}
  }

  @Override
  public int hashCode() {
  {{#useReflectionEqualsHashCode}}
    return HashCodeBuilder.reflectionHashCode(this);
  {{/useReflectionEqualsHashCode}}
  {{^useReflectionEqualsHashCode}}
    return Objects.hash({{#vars}}{{^isByteArray}}{{name}}{{/isByteArray}}{{#isByteArray}}Arrays.hashCode({{name}}){{/isByteArray}}{{#hasMore}}, {{/hasMore}}{{/vars}}{{#parent}}{{#hasVars}}, {{/hasVars}}super.hashCode(){{/parent}}{{#additionalPropertiesType}}, additionalProperties{{/additionalPropertiesType}});
  {{/useReflectionEqualsHashCode}}
  }

{{/supportJava6}}
{{#supportJava6}}
  @Override
  public boolean equals(java.lang.Object o) {
  if (this == o) {
    return true;
  }
  if (o == null || getClass() != o.getClass()) {
    return false;
  }{{#hasVars}}
    {{classname}} {{classVarName}} = ({{classname}}) o;
    return {{#vars}}ObjectUtils.equals(this.{{name}}, {{classVarName}}.{{name}}){{#hasMore}} &&
    {{/hasMore}}{{/vars}}{{#parent}} &&
    super.equals(o){{/parent}};{{/hasVars}}{{^hasVars}}
    return true;{{/hasVars}}
  }

  @Override
  public int hashCode() {
    return ObjectUtils.hashCodeMulti({{#vars}}{{name}}{{#hasMore}}, {{/hasMore}}{{/vars}}{{#parent}}{{#hasVars}}, {{/hasVars}}super.hashCode(){{/parent}});
  }

{{/supportJava6}}

  @Override
  public String toString() {
    StringBuilder sb = new StringBuilder();
    sb.append("class {{classname}} {\n");
    {{#parent}}
    sb.append("    ").append(toIndentedString(super.toString())).append("\n");
    {{/parent}}
    {{#vars}}
    sb.append("    {{name}}: ").append(toIndentedString({{name}})).append("\n");
    {{/vars}}
    {{#additionalPropertiesType}}
    sb.append("    additionalProperties: ").append(toIndentedString(additionalProperties)).append("\n");
    {{/additionalPropertiesType}}
    sb.append("}");
    return sb.toString();
  }

  /**
   * Convert the given object to string with each line indented by 4 spaces
   * (except the first line).
   */
  private String toIndentedString(java.lang.Object o) {
    if (o == null) {
      return "null";
    }
    return o.toString().replace("\n", "\n    ");
  }

{{#parcelableModel}}

  public void writeToParcel(Parcel out, int flags) {
{{#model}}
{{#isArrayModel}}
    out.writeList(this);
{{/isArrayModel}}
{{^isArrayModel}}
{{#parent}}
    super.writeToParcel(out, flags);
{{/parent}}
{{#vars}}
    out.writeValue({{name}});
{{/vars}}
{{/isArrayModel}}
{{/model}}
  }

  {{classname}}(Parcel in) {
{{#isArrayModel}}
    in.readTypedList(this, {{arrayModelType}}.CREATOR);
{{/isArrayModel}}
{{^isArrayModel}}
{{#parent}}
    super(in);
{{/parent}}
{{#vars}}
{{#isPrimitiveType}}
    {{name}} = ({{{datatypeWithEnum}}})in.readValue(null);
{{/isPrimitiveType}}
{{^isPrimitiveType}}
    {{name}} = ({{{datatypeWithEnum}}})in.readValue({{complexType}}.class.getClassLoader());
{{/isPrimitiveType}}
{{/vars}}
{{/isArrayModel}}
  }

  public int describeContents() {
    return 0;
  }

  public static final Parcelable.Creator<{{classname}}> CREATOR = new Parcelable.Creator<{{classname}}>() {
    public {{classname}} createFromParcel(Parcel in) {
{{#model}}
{{#isArrayModel}}
      {{classname}} result = new {{classname}}();
      result.addAll(in.readArrayList({{arrayModelType}}.class.getClassLoader()));
      return result;
{{/isArrayModel}}
{{^isArrayModel}}
      return new {{classname}}(in);
{{/isArrayModel}}
{{/model}}
    }
    public {{classname}}[] newArray(int size) {
      return new {{classname}}[size];
    }
  };
{{/parcelableModel}}
{{#discriminator}}
static {
  // Initialize and register the discriminator mappings.
<<<<<<< HEAD
  Map<String, Class<?>> mappings = new HashMap<String, Class<?>>();
=======
  Map<String, Class> mappings = new HashMap<String, Class>();
>>>>>>> 477ee406
  {{#mappedModels}}
  mappings.put("{{mappingName}}", {{modelName}}.class);
  {{/mappedModels}}
  mappings.put("{{name}}", {{classname}}.class);
  JSON.registerDiscriminator({{classname}}.class, "{{propertyBaseName}}", mappings);
}
{{/discriminator}}
}<|MERGE_RESOLUTION|>--- conflicted
+++ resolved
@@ -373,11 +373,7 @@
 {{#discriminator}}
 static {
   // Initialize and register the discriminator mappings.
-<<<<<<< HEAD
   Map<String, Class<?>> mappings = new HashMap<String, Class<?>>();
-=======
-  Map<String, Class> mappings = new HashMap<String, Class>();
->>>>>>> 477ee406
   {{#mappedModels}}
   mappings.put("{{mappingName}}", {{modelName}}.class);
   {{/mappedModels}}
