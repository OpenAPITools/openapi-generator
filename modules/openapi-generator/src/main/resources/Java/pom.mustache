<project xmlns="http://maven.apache.org/POM/4.0.0" xmlns:xsi="http://www.w3.org/2001/XMLSchema-instance"
         xsi:schemaLocation="http://maven.apache.org/POM/4.0.0 http://maven.apache.org/maven-v4_0_0.xsd">
    <modelVersion>4.0.0</modelVersion>
    <groupId>{{groupId}}</groupId>
    <artifactId>{{artifactId}}</artifactId>
    <packaging>jar</packaging>
    <name>{{artifactId}}</name>
    <version>{{artifactVersion}}</version>
    <url>{{artifactUrl}}</url>
    <description>{{artifactDescription}}</description>
    <scm>
        <connection>{{scmConnection}}</connection>
        <developerConnection>{{scmDeveloperConnection}}</developerConnection>
        <url>{{scmUrl}}</url>
    </scm>
{{#parentOverridden}}
    <parent>
        <groupId>{{{parentGroupId}}}</groupId>
        <artifactId>{{{parentArtifactId}}}</artifactId>
        <version>{{{parentVersion}}}</version>
    </parent>
{{/parentOverridden}}

    <licenses>
        <license>
            <name>{{licenseName}}</name>
            <url>{{licenseUrl}}</url>
            <distribution>repo</distribution>
        </license>
    </licenses>

    <developers>
        <developer>
            <name>{{developerName}}</name>
            <email>{{developerEmail}}</email>
            <organization>{{developerOrganization}}</organization>
            <organizationUrl>{{developerOrganizationUrl}}</organizationUrl>
        </developer>
    </developers>

    <build>
        <plugins>
            <plugin>
                <groupId>org.apache.maven.plugins</groupId>
                <artifactId>maven-compiler-plugin</artifactId>
                <version>3.8.1</version>
                <configuration>
                    <fork>true</fork>
                    <meminitial>128m</meminitial>
                    <maxmem>512m</maxmem>
                    <compilerArgs>
                        <arg>-Xlint:all</arg>
<<<<<<< HEAD
=======
                        <arg>-J-Xss4m</arg><!-- Compiling the generated JSON.java file may require larger stack size. -->
>>>>>>> 29bc8e65
                    </compilerArgs>
                </configuration>
            </plugin>

            <plugin>
                <groupId>org.apache.maven.plugins</groupId>
                <artifactId>maven-enforcer-plugin</artifactId>
                <version>3.0.0-M1</version>
                <executions>
                    <execution>
                        <id>enforce-maven</id>
                        <goals>
                            <goal>enforce</goal>
                        </goals>
                        <configuration>
                            <rules>
                                <requireMavenVersion>
                                    <version>2.2.0</version>
                                </requireMavenVersion>
                            </rules>
                        </configuration>
                    </execution>
                </executions>
            </plugin>
            <plugin>
                <groupId>org.apache.maven.plugins</groupId>
                <artifactId>maven-surefire-plugin</artifactId>
                <version>2.12</version>
                <configuration>
                    <systemProperties>
                        <property>
                            <name>loggerPath</name>
                            <value>conf/log4j.properties</value>
                        </property>
                    </systemProperties>
                    <argLine>-Xms512m -Xmx1500m</argLine>
                    <parallel>methods</parallel>
                    <forkMode>pertest</forkMode>
                </configuration>
            </plugin>
            <plugin>
                <artifactId>maven-dependency-plugin</artifactId>
                <executions>
                    <execution>
                        <phase>package</phase>
                        <goals>
                            <goal>copy-dependencies</goal>
                        </goals>
                        <configuration>
                            <outputDirectory>${project.build.directory}/lib</outputDirectory>
                        </configuration>
                    </execution>
                </executions>
            </plugin>

            <!-- attach test jar -->
            <plugin>
                <groupId>org.apache.maven.plugins</groupId>
                <artifactId>maven-jar-plugin</artifactId>
                <version>2.2</version>
                <executions>
                    <execution>
                        <goals>
                            <goal>jar</goal>
                            <goal>test-jar</goal>
                        </goals>
                    </execution>
                </executions>
                <configuration>
                </configuration>
            </plugin>

            <plugin>
                <groupId>org.codehaus.mojo</groupId>
                <artifactId>build-helper-maven-plugin</artifactId>
                <version>1.10</version>
                <executions>
                    <execution>
                        <id>add_sources</id>
                        <phase>generate-sources</phase>
                        <goals>
                            <goal>add-source</goal>
                        </goals>
                        <configuration>
                            <sources>
                                <source>src/main/java</source>
                            </sources>
                        </configuration>
                    </execution>
                    <execution>
                        <id>add_test_sources</id>
                        <phase>generate-test-sources</phase>
                        <goals>
                            <goal>add-test-source</goal>
                        </goals>
                        <configuration>
                            <sources>
                                <source>src/test/java</source>
                            </sources>
                        </configuration>
                    </execution>
                </executions>
            </plugin>
            <plugin>
                <groupId>org.apache.maven.plugins</groupId>
                <artifactId>maven-compiler-plugin</artifactId>
                <version>3.6.1</version>
                <configuration>
                    {{#supportJava6}}
                        <source>1.6</source>
                        <target>1.6</target>
                    {{/supportJava6}}
                    {{^supportJava6}}
                    {{#java8}}
                        <source>1.8</source>
                        <target>1.8</target>
                    {{/java8}}
                    {{^java8}}
                        <source>1.7</source>
                        <target>1.7</target>
                    {{/java8}}
                    {{/supportJava6}}
                </configuration>
            </plugin>
            <plugin>
                <groupId>org.apache.maven.plugins</groupId>
                <artifactId>maven-javadoc-plugin</artifactId>
                <version>3.1.1</version>
                <configuration>
                    <doclint>none</doclint>
                </configuration>
                <executions>
                    <execution>
                        <id>attach-javadocs</id>
                        <goals>
                            <goal>jar</goal>
                        </goals>
                    </execution>
                </executions>
            </plugin>
            <plugin>
                <groupId>org.apache.maven.plugins</groupId>
                <artifactId>maven-source-plugin</artifactId>
                <version>2.2.1</version>
                <executions>
                    <execution>
                        <id>attach-sources</id>
                        <goals>
                            <goal>jar-no-fork</goal>
                        </goals>
                    </execution>
                </executions>
            </plugin>
        </plugins>
    </build>

    <profiles>
        <profile>
            <id>sign-artifacts</id>
            <build>
                <plugins>
                    <plugin>
                        <groupId>org.apache.maven.plugins</groupId>
                        <artifactId>maven-gpg-plugin</artifactId>
                        <version>1.5</version>
                        <executions>
                            <execution>
                                <id>sign-artifacts</id>
                                <phase>verify</phase>
                                <goals>
                                    <goal>sign</goal>
                                </goals>
                            </execution>
                        </executions>
                    </plugin>
                </plugins>
            </build>
        </profile>
    </profiles>

    <dependencies>
        <dependency>
            <groupId>io.swagger</groupId>
            <artifactId>swagger-annotations</artifactId>
            <version>${swagger-annotations-version}</version>
        </dependency>

        <!-- @Nullable annotation -->
        <dependency>
            <groupId>com.google.code.findbugs</groupId>
            <artifactId>jsr305</artifactId>
            <version>3.0.2</version>
        </dependency>


        <!-- HTTP client: jersey-client -->
        <dependency>
            <groupId>com.sun.jersey</groupId>
            <artifactId>jersey-client</artifactId>
            <version>${jersey-version}</version>
        </dependency>
        <dependency>
            <groupId>com.sun.jersey.contribs</groupId>
            <artifactId>jersey-multipart</artifactId>
            <version>${jersey-version}</version>
        </dependency>

        <!-- JSON processing: jackson -->
        <dependency>
            <groupId>com.fasterxml.jackson.core</groupId>
            <artifactId>jackson-core</artifactId>
            <version>${jackson-version}</version>
        </dependency>
        <dependency>
            <groupId>com.fasterxml.jackson.core</groupId>
            <artifactId>jackson-annotations</artifactId>
            <version>${jackson-version}</version>
        </dependency>
        <dependency>
            <groupId>com.fasterxml.jackson.core</groupId>
            <artifactId>jackson-databind</artifactId>
            <version>${jackson-version}</version>
        </dependency>
        <dependency>
            <groupId>com.fasterxml.jackson.jaxrs</groupId>
            <artifactId>jackson-jaxrs-json-provider</artifactId>
            <version>${jackson-version}</version>
        </dependency>
        {{#withXml}}

            <!-- XML processing: Jackson -->
            <dependency>
                <groupId>com.fasterxml.jackson.dataformat</groupId>
                <artifactId>jackson-dataformat-xml</artifactId>
                <version>${jackson-version}</version>
            </dependency>

        {{/withXml}}
        {{#joda}}
            <dependency>
                <groupId>com.fasterxml.jackson.datatype</groupId>
                <artifactId>jackson-datatype-joda</artifactId>
                <version>${jackson-version}</version>
            </dependency>
        {{/joda}}
        {{#java8}}
            <dependency>
                <groupId>com.fasterxml.jackson.datatype</groupId>
                <artifactId>jackson-datatype-jsr310</artifactId>
                <version>${jackson-version}</version>
            </dependency>
        {{/java8}}
        {{#threetenbp}}
            <dependency>
                <groupId>com.github.joschi.jackson</groupId>
                <artifactId>jackson-datatype-threetenbp</artifactId>
                <version>${jackson-threetenbp-version}</version>
            </dependency>
        {{/threetenbp}}
        {{^java8}}
            <!-- Base64 encoding that works in both JVM and Android -->
            <dependency>
                <groupId>com.brsanthu</groupId>
                <artifactId>migbase64</artifactId>
                <version>2.2</version>
            </dependency>
        {{/java8}}
        {{#supportJava6}}
            <dependency>
                <groupId>org.apache.commons</groupId>
                <artifactId>commons-lang3</artifactId>
                <version>${commons_lang3_version}</version>
            </dependency>
            <dependency>
                <groupId>commons-io</groupId>
                <artifactId>commons-io</artifactId>
                <version>${commons_io_version}</version>
            </dependency>
        {{/supportJava6}}
        {{#useBeanValidation}}
            <!-- Bean Validation API support -->
            <dependency>
                <groupId>javax.validation</groupId>
                <artifactId>validation-api</artifactId>
                <version>1.1.0.Final</version>
                <scope>provided</scope>
            </dependency>
        {{/useBeanValidation}}
        {{#performBeanValidation}}
            <!-- Bean Validation Impl. used to perform BeanValidation -->
            <dependency>
                <groupId>org.hibernate</groupId>
                <artifactId>hibernate-validator</artifactId>
                <version>5.4.1.Final</version>
            </dependency>
        {{/performBeanValidation}}
        {{#parcelableModel}}
            <!-- Needed for Parcelable support-->
            <dependency>
                <groupId>com.google.android</groupId>
                <artifactId>android</artifactId>
                <version>4.1.1.4</version>
                <scope>provided</scope>
            </dependency>
        {{/parcelableModel}}
        <!-- test dependencies -->
        <dependency>
            <groupId>junit</groupId>
            <artifactId>junit</artifactId>
            <version>${junit-version}</version>
            <scope>test</scope>
        </dependency>
    </dependencies>
    <properties>
        <project.build.sourceEncoding>UTF-8</project.build.sourceEncoding>
        <swagger-annotations-version>1.5.21</swagger-annotations-version>
        <jersey-version>1.19.4</jersey-version>
        {{#supportJava6}}
        <commons_io_version>2.5</commons_io_version>
        <commons_lang3_version>3.6</commons_lang3_version>
        {{/supportJava6}}
        <jackson-version>2.10.3</jackson-version>
        {{#threetenbp}}
        <jackson-threetenbp-version>2.9.10</jackson-threetenbp-version>
        {{/threetenbp}}
        <maven-plugin-version>1.0.0</maven-plugin-version>
        <junit-version>4.13</junit-version>
    </properties>
</project><|MERGE_RESOLUTION|>--- conflicted
+++ resolved
@@ -50,10 +50,7 @@
                     <maxmem>512m</maxmem>
                     <compilerArgs>
                         <arg>-Xlint:all</arg>
-<<<<<<< HEAD
-=======
                         <arg>-J-Xss4m</arg><!-- Compiling the generated JSON.java file may require larger stack size. -->
->>>>>>> 29bc8e65
                     </compilerArgs>
                 </configuration>
             </plugin>
