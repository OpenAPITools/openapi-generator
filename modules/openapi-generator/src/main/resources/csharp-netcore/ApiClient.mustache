--- conflicted
+++ resolved
@@ -13,12 +13,9 @@
 using System.Runtime.Serialization;
 using System.Runtime.Serialization.Formatters;
 using System.Text;
-<<<<<<< HEAD
 using System.Threading;
-=======
 using System.Text.RegularExpressions;
 using System.Threading.Tasks;
->>>>>>> 1ff16d0d
 using Newtonsoft.Json;
 using Newtonsoft.Json.Serialization;
 using RestSharp;
@@ -522,12 +519,11 @@
 
             InterceptRequest(req);
 
-<<<<<<< HEAD
             IRestResponse<T> response;
             if (RetryConfiguration.AsyncRetryPolicy != null)
             {
                 var policy = RetryConfiguration.AsyncRetryPolicy;
-                var policyResult = await policy.ExecuteAndCaptureAsync(() => client.ExecuteAsync(req));
+                var policyResult = await policy.ExecuteAndCaptureAsync(() => client.ExecuteAsync<T>(req, cancellationToken).ConfigureAwait(false));
                 response = (policyResult.Outcome == OutcomeType.Successful) ? client.Deserialize<T>(policyResult.Result) : new RestResponse<T>
                 {
                     Request = req,
@@ -536,11 +532,8 @@
             }
             else
             {
-                 response = await client.ExecuteAsync<T>(req);
-            }
-=======
-            var response = await client.ExecuteAsync<T>(req, cancellationToken).ConfigureAwait(false);
->>>>>>> 1ff16d0d
+                 response = await client.ExecuteAsync<T>(req, cancellationToken).ConfigureAwait(false);
+            }
 
             InterceptResponse(req, response);
 
