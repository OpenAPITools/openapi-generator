// <auto-generated>
{{>partial_header}}
{{#nrt}}
#nullable enable

{{/nrt}}
using System;
using System.Collections.Generic;
using System.Net;
using System.Threading.Tasks;
using Microsoft.Extensions.Logging;
using System.Net.Http;
using System.Net.Http.Headers;
using System.Text.Json;
using {{packageName}}.{{clientPackage}};
{{#hasImport}}
using {{packageName}}.{{modelPackage}};
{{/hasImport}}

namespace {{packageName}}.{{interfacePrefix}}{{derivedApiPackage}}
{
    {{#operations}}
    /// <summary>
    /// Represents a collection of functions to interact with the API endpoints
    /// This class is registered as transient.
    /// </summary>
    {{>visibility}} interface {{interfacePrefix}}{{classname}} : IApi
    {
        {{#operation}}
        /// <summary>
        /// {{summary}}
        /// </summary>
        /// <remarks>
        /// {{notes}}
        /// </remarks>
        /// <exception cref="ApiException">Thrown when fails to make API call</exception>
        {{#allParams}}
        /// <param name="{{paramName}}">{{description}}{{^required}} (optional{{#defaultValue}}, default to {{.}}{{/defaultValue}}){{/required}}</param>
        {{/allParams}}
        /// <param name="cancellationToken">Cancellation Token to cancel the request.</param>
        /// <returns>Task&lt;ApiResponse&lt;{{#returnType}}{{returnType}}{{/returnType}}{{^returnType}}object{{/returnType}}{{nrt?}}&gt;&gt;</returns>
        Task<ApiResponse<{{#returnType}}{{{returnType}}}{{/returnType}}{{^returnType}}object{{/returnType}}{{nrt?}}>> {{operationId}}WithHttpInfoAsync({{>OperationSignature}});

        /// <summary>
        /// {{summary}}
        /// </summary>
        /// <remarks>
        /// {{notes}}
        /// </remarks>
        /// <exception cref="ApiException">Thrown when fails to make API call</exception>
        {{#allParams}}
        /// <param name="{{paramName}}">{{description}}{{^required}} (optional{{#defaultValue}}, default to {{.}}{{/defaultValue}}){{/required}}</param>
        {{/allParams}}
        /// <param name="cancellationToken">Cancellation Token to cancel the request.</param>
        /// <returns>Task of ApiResponse&lt;{{#returnType}}{{returnType}}{{/returnType}}{{^returnType}}object{{/returnType}}&gt;</returns>
        Task<{{#returnType}}{{{returnType}}}{{/returnType}}{{^returnType}}object{{/returnType}}> {{operationId}}Async({{>OperationSignature}});{{#nrt}}

        /// <summary>
        /// {{summary}}
        /// </summary>
        /// <remarks>
        /// {{notes}}
        /// </remarks>
        {{#allParams}}
        /// <param name="{{paramName}}">{{description}}{{^required}} (optional{{#defaultValue}}, default to {{.}}{{/defaultValue}}){{/required}}</param>
        {{/allParams}}
        /// <param name="cancellationToken">Cancellation Token to cancel the request.</param>
        /// <returns>Task of ApiResponse&lt;{{#returnType}}{{returnType}}{{/returnType}}{{^returnType}}object{{/returnType}}?&gt;</returns>
        Task<{{#returnType}}{{{returnType}}}{{/returnType}}{{^returnType}}object{{/returnType}}{{nrt?}}> {{operationId}}OrDefaultAsync({{>OperationSignature}});{{/nrt}}
        {{^-last}}

        {{/-last}}
        {{/operation}}
    }
}

namespace {{packageName}}.{{apiPackage}}
{
    /// <summary>
    /// Represents a collection of functions to interact with the API endpoints
    /// </summary>
    {{>visibility}} partial class {{classname}} : {{interfacePrefix}}{{derivedApiPackage}}.{{interfacePrefix}}{{classname}}
    {
        private JsonSerializerOptions _jsonSerializerOptions;

        /// <summary>
        /// The logger
        /// </summary>
        public ILogger<{{classname}}> Logger { get; }

        /// <summary>
        /// The HttpClient
        /// </summary>
        public HttpClient HttpClient { get; }{{#hasApiKeyMethods}}

        /// <summary>
        /// A token provider of type <see cref="ApiKeyProvider"/>
        /// </summary>
        public TokenProvider<ApiKeyToken> ApiKeyProvider { get; }{{/hasApiKeyMethods}}{{#hasHttpBearerMethods}}

        /// <summary>
        /// A token provider of type <see cref="BearerToken"/>
        /// </summary>
        public TokenProvider<BearerToken> BearerTokenProvider { get; }{{/hasHttpBearerMethods}}{{#hasHttpBasicMethods}}

        /// <summary>
        /// A token provider of type <see cref="BasicTokenProvider"/>
        /// </summary>
        public TokenProvider<BasicToken> BasicTokenProvider { get; }{{/hasHttpBasicMethods}}{{#hasHttpSignatureMethods}}

        /// <summary>
        /// A token provider of type <see cref="HttpSignatureTokenProvider"/>
        /// </summary>
        public TokenProvider<HttpSignatureToken> HttpSignatureTokenProvider { get; }{{/hasHttpSignatureMethods}}{{#hasOAuthMethods}}

        /// <summary>
        /// A token provider of type <see cref="OauthTokenProvider"/>
        /// </summary>
        public TokenProvider<OAuthToken> OauthTokenProvider { get; }{{/hasOAuthMethods}}

        /// <summary>
        /// Initializes a new instance of the <see cref="{{classname}}"/> class.
        /// </summary>
        /// <returns></returns>
        public {{classname}}(ILogger<{{classname}}> logger, HttpClient httpClient, JsonSerializerOptionsProvider jsonSerializerOptionsProvider{{#hasApiKeyMethods}}, 
            TokenProvider<ApiKeyToken> apiKeyProvider{{/hasApiKeyMethods}}{{#hasHttpBearerMethods}}, 
            TokenProvider<BearerToken> bearerTokenProvider{{/hasHttpBearerMethods}}{{#hasHttpBasicMethods}}, 
            TokenProvider<BasicToken> basicTokenProvider{{/hasHttpBasicMethods}}{{#hasHttpSignatureMethods}}, 
            TokenProvider<HttpSignatureToken> httpSignatureTokenProvider{{/hasHttpSignatureMethods}}{{#hasOAuthMethods}}, 
            TokenProvider<OAuthToken> oauthTokenProvider{{/hasOAuthMethods}})
        {
            _jsonSerializerOptions = jsonSerializerOptionsProvider.Options;
            Logger = logger;
            HttpClient = httpClient;{{#hasApiKeyMethods}}
            ApiKeyProvider = apiKeyProvider;{{/hasApiKeyMethods}}{{#hasHttpBearerMethods}}
            BearerTokenProvider = bearerTokenProvider;{{/hasHttpBearerMethods}}{{#hasHttpBasicMethods}}
            BasicTokenProvider = basicTokenProvider;{{/hasHttpBasicMethods}}{{#hasHttpSignatureMethods}}
            HttpSignatureTokenProvider = httpSignatureTokenProvider;{{/hasHttpSignatureMethods}}{{#hasOAuthMethods}}
            OauthTokenProvider = oauthTokenProvider;{{/hasOAuthMethods}}
        }

        /// <summary>
        /// Logs the api response
        /// </summary>
        /// <param name="args"></param>
        protected virtual void OnApiResponded(ApiResponseEventArgs args)
        {
            Logger.LogInformation("{0,-9} | {1} | {3}", (args.ReceivedAt - args.RequestedAt).TotalSeconds, args.HttpStatus, args.Path);
        }
        {{#operation}}

        /// <summary>
        /// {{summary}} {{notes}}
        /// </summary>
        /// <exception cref="ApiException">Thrown when fails to make API call</exception>
        {{#allParams}}
        /// <param name="{{paramName}}">{{description}}{{^required}} (optional{{#defaultValue}}, default to {{.}}{{/defaultValue}}){{/required}}</param>
        {{/allParams}}
        /// <param name="cancellationToken">Cancellation Token to cancel the request.</param>
        /// <returns><see cref="Task"/>&lt;<see cref="{{#returnType}}{{.}}{{/returnType}}{{^returnType}}object{{/returnType}}"/>&gt;</returns>
        public async Task<{{#returnType}}{{{.}}}{{/returnType}}{{^returnType}}object{{/returnType}}> {{operationId}}Async({{>OperationSignature}})
        {
            ApiResponse<{{#returnType}}{{{returnType}}}{{/returnType}}{{^returnType}}object{{/returnType}}{{nrt?}}> result = await {{operationId}}WithHttpInfoAsync({{#allParams}}{{paramName}}{{^-last}}, {{/-last}}{{/allParams}}{{#allParams.0}}, {{/allParams.0}}cancellationToken).ConfigureAwait(false);

            {{^nrt}}{{#returnTypeIsPrimitive}}#pragma warning disable CS0472 // The result of the expression is always the same since a value of this type is never equal to 'null'
            {{/returnTypeIsPrimitive}}{{/nrt}}if (result.Content == null){{^nrt}}{{#returnTypeIsPrimitive}}
            #pragma warning disable CS0472 // The result of the expression is always the same since a value of this type is never equal to 'null'{{/returnTypeIsPrimitive}}{{/nrt}}
                throw new ApiException(result.ReasonPhrase, result.StatusCode, result.RawContent);

            return result.Content{{#nrt}}{{#returnProperty}}{{#isPrimitiveType}}{{^isMap}}{{^isString}}.Value{{/isString}}{{/isMap}}{{/isPrimitiveType}}{{/returnProperty}}{{/nrt}};
        }

        {{#nrt}}
{{>OperationOrDefault}}

        {{/nrt}}
        {{^nrt}}
        {{^returnTypeIsPrimitive}}
{{>OperationOrDefault}}

        {{/returnTypeIsPrimitive}}
        {{/nrt}}
        /// <summary>
        /// Validates the request parameters
        /// </summary>
        {{#allParams}}
        /// <param name="{{paramName}}"></param>
        {{/allParams}}
        /// <returns></returns>
        protected virtual {{^allParams}}void{{/allParams}}{{#allParams}}{{#-first}}{{^-last}}({{/-last}}{{/-first}}{{#requiredAndNotNullable}}{{#lambda.required}}{{{dataType}}}{{/lambda.required}}{{^-last}}, {{/-last}}{{/requiredAndNotNullable}}{{^requiredAndNotNullable}}{{#lambda.optional}}{{{dataType}}}{{/lambda.optional}}{{^-last}}, {{/-last}}{{/requiredAndNotNullable}}{{#-last}}{{^-first}}){{/-first}}{{/-last}}{{/allParams}} On{{operationId}}({{#allParams}}{{#requiredAndNotNullable}}{{#lambda.required}}{{{dataType}}}{{/lambda.required}} {{paramName}}{{^-last}}, {{/-last}}{{/requiredAndNotNullable}}{{^requiredAndNotNullable}}{{#lambda.optional}}{{{dataType}}}{{/lambda.optional}} {{paramName}}{{^-last}}, {{/-last}}{{/requiredAndNotNullable}}{{/allParams}})
        {
            {{#requiredAndNotNullableParams}}
            {{#-first}}
            #pragma warning disable CS0472 // The result of the expression is always the same since a value of this type is never equal to 'null'
            #pragma warning disable CS8073 // The result of the expression is always the same since a value of this type is never equal to 'null'

            {{/-first}}
            {{#nrt}}
            if ({{paramName}} == null)
                throw new ArgumentNullException(nameof({{paramName}}));

            {{/nrt}}
            {{^nrt}}
            {{^vendorExtensions.x-csharp-value-type}}
            if ({{paramName}} == null)
                throw new ArgumentNullException(nameof({{paramName}}));

            {{/vendorExtensions.x-csharp-value-type}}
            {{/nrt}}
            {{#-last}}
            #pragma warning disable CS0472 // The result of the expression is always the same since a value of this type is never equal to 'null'
            #pragma warning disable CS8073 // The result of the expression is always the same since a value of this type is never equal to 'null'

            {{/-last}}
            {{/requiredAndNotNullableParams}}
            return{{#allParams}} {{#-first}}{{^-last}}({{/-last}}{{/-first}}{{paramName}}{{^-last}},{{/-last}}{{#-last}}{{^-first}}){{/-first}}{{/-last}}{{/allParams}};
        }

        /// <summary>
        /// Processes the server response
        /// </summary>
        /// <param name="apiResponse"></param>
        {{#allParams}}
        /// <param name="{{paramName}}"></param>
        {{/allParams}}
        protected virtual void After{{operationId}}({{#lambda.joinWithComma}}ApiResponse<{{#returnType}}{{{returnType}}}{{/returnType}}{{^returnType}}object{{/returnType}}{{nrt?}}> apiResponse  {{#allParams}}{{#requiredAndNotNullable}}{{#lambda.required}}{{{dataType}}}{{/lambda.required}} {{paramName}}  {{/requiredAndNotNullable}}{{^requiredAndNotNullable}}{{#lambda.optional}}{{{dataType}}}{{/lambda.optional}} {{paramName}}  {{/requiredAndNotNullable}}{{/allParams}}{{/lambda.joinWithComma}})
        {
        }

        /// <summary>
        /// Processes the server response
        /// </summary>
        /// <param name="exception"></param>
        /// <param name="pathFormat"></param>
        /// <param name="path"></param>
        {{#allParams}}
        /// <param name="{{paramName}}"></param>
        {{/allParams}}
        protected virtual void OnError{{operationId}}({{#lambda.joinWithComma}}Exception exception  string pathFormat  string path  {{#allParams}}{{#requiredAndNotNullable}}{{#lambda.required}}{{{dataType}}}{{/lambda.required}} {{paramName}}  {{/requiredAndNotNullable}}{{^requiredAndNotNullable}}{{#lambda.optional}}{{{dataType}}}{{/lambda.optional}} {{paramName}}  {{/requiredAndNotNullable}}{{/allParams}}{{/lambda.joinWithComma}})
        {
            Logger.LogError(exception, "An error occured while sending the request to the server.");
        }

        /// <summary>
        /// {{summary}} {{notes}}
        /// </summary>
        /// <exception cref="ApiException">Thrown when fails to make API call</exception>
        {{#allParams}}
        /// <param name="{{paramName}}">{{description}}{{^required}} (optional{{#defaultValue}}, default to {{.}}{{/defaultValue}}){{/required}}</param>
        {{/allParams}}
        /// <param name="cancellationToken">Cancellation Token to cancel the request.</param>
        /// <returns><see cref="Task"/>&lt;<see cref="ApiResponse{T}"/>&gt; where T : <see cref="{{#returnType}}{{returnType}}{{/returnType}}{{^returnType}}object{{/returnType}}"/></returns>
        public async Task<ApiResponse<{{#returnType}}{{{.}}}{{/returnType}}{{^returnType}}object{{/returnType}}{{nrt?}}>> {{operationId}}WithHttpInfoAsync({{>OperationSignature}})
        {
            UriBuilder uriBuilder = new UriBuilder();

            try
            {
                {{#allParams}}{{#-first}}{{#-last}}{{paramName}} = {{/-last}}{{^-last}}var validatedParameters = {{/-last}}{{/-first}}{{/allParams}}On{{operationId}}({{#allParams}}{{paramName}}{{^-last}}, {{/-last}}{{/allParams}});
                {{#allParams}}
                {{#-first}}
                {{^-last}}
                {{#allParams}}
                {{paramName}} = validatedParameters.Item{{-index}};
                {{/allParams}}
                {{/-last}}
                {{/-first}}
                {{/allParams}}

                using (HttpRequestMessage request = new HttpRequestMessage())
                {
                    {{^servers}}
                    uriBuilder.Host = HttpClient.BaseAddress{{nrt!}}.Host;
                    uriBuilder.Port = HttpClient.BaseAddress{{nrt!}}.Port;
                    uriBuilder.Scheme = ClientUtils.SCHEME;
                    uriBuilder.Path = ClientUtils.CONTEXT_PATH + "{{path}}";

                    {{/servers}}
                    {{#servers}}
                    {{#-first}}
                    var url = request.RequestUri = new Uri("{{url}}");
                    uriBuilder.Host = url.Authority;
                    uriBuilder.Scheme = url.Scheme;
                    uriBuilder.Path = url.AbsolutePath;

                    {{/-first}}
                    {{/servers}}
                    {{#pathParams}}
                    {{#required}}
                    uriBuilder.Path = uriBuilder.Path.Replace("%7B{{baseName}}%7D", Uri.EscapeDataString({{paramName}}.ToString()));{{/required}}{{^required}}
                    if ({{paramName}} != null)
                        uriBuilder.Path = uriBuilder.Path + $"/{ Uri.EscapeDataString({{paramName}}).ToString()) }";
                    {{#-last}}

                    {{/-last}}
                    {{/required}}
                    {{/pathParams}}
                    {{#queryParams}}
                    {{#-first}}
                    System.Collections.Specialized.NameValueCollection parseQueryString = System.Web.HttpUtility.ParseQueryString(string.Empty);{{/-first}}{{/queryParams}}{{^queryParams}}{{#authMethods}}{{#isApiKey}}{{#isKeyInQuery}}

                    System.Collections.Specialized.NameValueCollection parseQueryString = System.Web.HttpUtility.ParseQueryString(string.Empty);{{/isKeyInQuery}}{{/isApiKey}}{{/authMethods}}{{/queryParams}}{{#queryParams}}{{#required}}{{#-first}}

                    {{! all the redundant tags here are to get the spacing just right }}
                    {{/-first}}{{/required}}{{/queryParams}}{{#queryParams}}{{#required}}parseQueryString["{{baseName}}"] = Uri.EscapeDataString({{paramName}}.ToString(){{nrt!}});
                    {{/required}}{{/queryParams}}{{#queryParams}}{{#-first}}
                    {{/-first}}{{/queryParams}}{{#queryParams}}{{^required}}if ({{paramName}} != null)
                        parseQueryString["{{baseName}}"] = Uri.EscapeDataString({{paramName}}.ToString(){{nrt!}});

                    {{/required}}{{#-last}}uriBuilder.Query = parseQueryString.ToString();

                    {{/-last}}
                    {{/queryParams}}
                    {{#headerParams}}
                    {{#required}}
                    request.Headers.Add("{{baseName}}", ClientUtils.ParameterToString({{paramName}}));

                    {{/required}}
                    {{^required}}
                    if ({{paramName}} != null)
                        request.Headers.Add("{{baseName}}", ClientUtils.ParameterToString({{paramName}}));

                    {{/required}}
                    {{/headerParams}}
                    {{#formParams}}
                    {{#-first}}
                    MultipartContent multipartContent = new MultipartContent();

                    request.Content = multipartContent;

                    List<KeyValuePair<string{{nrt?}}, string{{nrt?}}>> formParams = new List<KeyValuePair<string{{nrt?}}, string{{nrt?}}>>();

                    multipartContent.Add(new FormUrlEncodedContent(formParams));{{/-first}}{{^isFile}}{{#required}}

                    formParams.Add(new KeyValuePair<string{{nrt?}}, string{{nrt?}}>("{{baseName}}", ClientUtils.ParameterToString({{paramName}})));

                    {{/required}}
                    {{^required}}
                    if ({{paramName}} != null)
                        formParams.Add(new KeyValuePair<string{{nrt?}}, string{{nrt?}}>("{{baseName}}", ClientUtils.ParameterToString({{paramName}})));

                    {{/required}}
                    {{/isFile}}
                    {{#isFile}}
                    {{#required}}
                    multipartContent.Add(new StreamContent({{paramName}}));

                    {{/required}}
                    {{^required}}
                    if ({{paramName}} != null)
                        multipartContent.Add(new StreamContent({{paramName}}));

                    {{/required}}
                    {{/isFile}}
                    {{/formParams}}
                    {{#bodyParam}}
                    request.Content = ({{paramName}} as object) is System.IO.Stream stream
                        ? request.Content = new StreamContent(stream)
                        : request.Content = new StringContent(JsonSerializer.Serialize({{paramName}}, _jsonSerializerOptions));

                    {{/bodyParam}}
                    {{#authMethods}}
                    {{#-first}}
                    List<TokenBase> tokens = new List<TokenBase>();

                    {{/-first}}
                    {{#isApiKey}}
                    ApiKeyToken apiKey = (ApiKeyToken) await ApiKeyProvider.GetAsync(cancellationToken).ConfigureAwait(false);

                    tokens.Add(apiKey);{{#isKeyInHeader}}

                    apiKey.UseInHeader(request, "{{keyParamName}}");{{/isKeyInHeader}}{{#isKeyInQuery}}

                    apiKey.UseInQuery(request, uriBuilder, parseQueryString, "{{keyParamName}}");

                    uriBuilder.Query = parseQueryString.ToString();{{/isKeyInQuery}}{{/isApiKey}}{{/authMethods}}

                    {{! below line must be after any UseInQuery calls, but before using the HttpSignatureToken}}
                    request.RequestUri = uriBuilder.Uri;{{#authMethods}}{{#isBasicBasic}}

                    BasicToken basicToken = (BasicToken) await BasicTokenProvider.GetAsync(cancellationToken).ConfigureAwait(false);

                    tokens.Add(basicToken);

                    basicToken.UseInHeader(request, "{{keyParamName}}");{{/isBasicBasic}}{{#isBasicBearer}}

                    BearerToken bearerToken = (BearerToken) await BearerTokenProvider.GetAsync(cancellationToken).ConfigureAwait(false);

                    tokens.Add(bearerToken);

                    bearerToken.UseInHeader(request, "{{keyParamName}}");{{/isBasicBearer}}{{#isOAuth}}

                    OAuthToken oauthToken = (OAuthToken) await OauthTokenProvider.GetAsync(cancellationToken).ConfigureAwait(false);

                    tokens.Add(oauthToken);

                    oauthToken.UseInHeader(request, "{{keyParamName}}");{{/isOAuth}}{{#isHttpSignature}}

                    HttpSignatureToken signatureToken = (HttpSignatureToken) await HttpSignatureTokenProvider.GetAsync(cancellationToken).ConfigureAwait(false);

                    tokens.Add(signatureToken);

                    string requestBody = await request.Content{{nrt!}}.ReadAsStringAsync({{^netStandard}}{{^netcoreapp3.1}}cancellationToken.GetValueOrDefault(){{/netcoreapp3.1}}{{/netStandard}}).ConfigureAwait(false);

                    signatureToken.UseInHeader(request, requestBody, cancellationToken);{{/isHttpSignature}}{{/authMethods}}{{#consumes}}{{#-first}}

                    string[] contentTypes = new string[] {
                        {{/-first}}"{{{mediaType}}}"{{^-last}},
                        {{/-last}}{{#-last}} 
                    };{{/-last}}{{/consumes}}{{#consumes}}{{#-first}}

                    string{{nrt?}} contentType = ClientUtils.SelectHeaderContentType(contentTypes);

                    if (contentType != null)
                        request.Content.Headers.ContentType = new MediaTypeHeaderValue(contentType);{{/-first}}{{/consumes}}{{#produces}}{{#-first}}

                    string[] accepts = new string[] { {{/-first}}{{/produces}}
                        {{#produces}}"{{{mediaType}}}"{{^-last}}, 
                        {{/-last}}{{/produces}}{{#produces}}{{#-last}} 
                    };{{/-last}}{{/produces}}{{#produces}}{{#-first}}

                    string{{nrt?}} accept = ClientUtils.SelectHeaderAccept(accepts);

                    if (accept != null)
                        request.Headers.Accept.Add(new MediaTypeWithQualityHeaderValue(accept));
                    {{/-first}}
                    {{/produces}}
                    {{^netStandard}}

                    request.Method = HttpMethod.{{#lambda.titlecase}}{{#lambda.lowercase}}{{httpMethod}}{{/lambda.lowercase}}{{/lambda.titlecase}};{{/netStandard}}{{#netStandard}}
                    request.Method = new HttpMethod("{{#lambda.uppercase}}{{httpMethod}}{{/lambda.uppercase}}");{{/netStandard}}{{! early standard versions do not have HttpMethod.Patch }}

                    DateTime requestedAt = DateTime.UtcNow;

                    using (HttpResponseMessage responseMessage = await HttpClient.SendAsync(request, cancellationToken.GetValueOrDefault()).ConfigureAwait(false))
                    {
                        OnApiResponded(new ApiResponseEventArgs(requestedAt, DateTime.UtcNow, responseMessage.StatusCode, "{{path}}", uriBuilder.Path));

                        string responseContent = await responseMessage.Content.ReadAsStringAsync({{^netStandard}}{{^netcoreapp3.1}}cancellationToken.GetValueOrDefault(){{/netcoreapp3.1}}{{/netStandard}}).ConfigureAwait(false);

<<<<<<< HEAD
=======
                        if (ApiResponded != null)
                        {
                            try
                            {
                                ApiResponded.Invoke(this, new ApiResponseEventArgs(requestedAt, DateTime.UtcNow, responseMessage.StatusCode, "{{path}}"));
                            }
                            catch(Exception e)
                            {
                                Logger.LogError(e, "An error occurred while invoking ApiResponded.");
                            }
                        }

>>>>>>> 188c39dc
                        ApiResponse<{{#returnType}}{{{returnType}}}{{/returnType}}{{^returnType}}object{{/returnType}}{{nrt?}}> apiResponse = new ApiResponse<{{#returnType}}{{{returnType}}}{{/returnType}}{{^returnType}}object{{/returnType}}{{nrt?}}>(responseMessage, responseContent);

                        if (apiResponse.IsSuccessStatusCode)
                        {
                            apiResponse.Content = JsonSerializer.Deserialize<{{#returnType}}{{{returnType}}}{{/returnType}}{{^returnType}}object{{/returnType}}>(apiResponse.RawContent, _jsonSerializerOptions);
                            After{{operationId}}({{#lambda.joinWithComma}}apiResponse  {{#allParams}}{{paramName}}  {{/allParams}}{{/lambda.joinWithComma}});
                        }
                        {{#authMethods}}
                        else if (apiResponse.StatusCode == (HttpStatusCode) 429)
                            foreach(TokenBase token in tokens)
                                token.BeginRateLimit();
                        {{/authMethods}}

                        return apiResponse;
                    }
                }
            }
            catch(Exception e)
            {
<<<<<<< HEAD
                OnError{{operationId}}({{#lambda.joinWithComma}}e  "{{path}}"  uriBuilder.Path  {{#allParams}}{{paramName}}  {{/allParams}}{{/lambda.joinWithComma}});
=======
                Logger.LogError(e, "An error occurred while sending the request to the server.");
>>>>>>> 188c39dc
                throw;
            }
        }
        {{/operation}}
    }
    {{/operations}}
}<|MERGE_RESOLUTION|>--- conflicted
+++ resolved
@@ -238,7 +238,7 @@
         {{/allParams}}
         protected virtual void OnError{{operationId}}({{#lambda.joinWithComma}}Exception exception  string pathFormat  string path  {{#allParams}}{{#requiredAndNotNullable}}{{#lambda.required}}{{{dataType}}}{{/lambda.required}} {{paramName}}  {{/requiredAndNotNullable}}{{^requiredAndNotNullable}}{{#lambda.optional}}{{{dataType}}}{{/lambda.optional}} {{paramName}}  {{/requiredAndNotNullable}}{{/allParams}}{{/lambda.joinWithComma}})
         {
-            Logger.LogError(exception, "An error occured while sending the request to the server.");
+            Logger.LogError(exception, "An error occurred while sending the request to the server.");
         }
 
         /// <summary>
@@ -438,8 +438,6 @@
 
                         string responseContent = await responseMessage.Content.ReadAsStringAsync({{^netStandard}}{{^netcoreapp3.1}}cancellationToken.GetValueOrDefault(){{/netcoreapp3.1}}{{/netStandard}}).ConfigureAwait(false);
 
-<<<<<<< HEAD
-=======
                         if (ApiResponded != null)
                         {
                             try
@@ -452,7 +450,6 @@
                             }
                         }
 
->>>>>>> 188c39dc
                         ApiResponse<{{#returnType}}{{{returnType}}}{{/returnType}}{{^returnType}}object{{/returnType}}{{nrt?}}> apiResponse = new ApiResponse<{{#returnType}}{{{returnType}}}{{/returnType}}{{^returnType}}object{{/returnType}}{{nrt?}}>(responseMessage, responseContent);
 
                         if (apiResponse.IsSuccessStatusCode)
@@ -472,11 +469,7 @@
             }
             catch(Exception e)
             {
-<<<<<<< HEAD
                 OnError{{operationId}}({{#lambda.joinWithComma}}e  "{{path}}"  uriBuilder.Path  {{#allParams}}{{paramName}}  {{/allParams}}{{/lambda.joinWithComma}});
-=======
-                Logger.LogError(e, "An error occurred while sending the request to the server.");
->>>>>>> 188c39dc
                 throw;
             }
         }
