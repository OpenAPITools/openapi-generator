    /// <summary>
    /// {{description}}{{^description}}{{classname}}{{/description}}
    /// </summary>
    {{>visibility}} partial class {{classname}} : {{#parent}}{{{.}}}, {{/parent}}IEquatable<{{classname}}>{{#validatable}}{{^parentModel}}, IValidatableObject{{/parentModel}}{{/validatable}}
    {
        {{#oneOf}}
        /// <summary>
        /// Initializes a new instance of the <see cref="{{classname}}" /> class.
        /// </summary>
        /// <param name="{{#lambda.camelcase_param}}{{.}}{{/lambda.camelcase_param}}">{{#lambda.camelcase_param}}{{.}}{{/lambda.camelcase_param}}</param>
        {{#anyOf}}
        /// <param name="{{#lambda.camelcase_param}}{{.}}{{/lambda.camelcase_param}}">{{#lambda.camelcase_param}}{{.}}{{/lambda.camelcase_param}}</param>
        {{/anyOf}}
        {{#allOf}}
        /// <param name="{{#lambda.camelcase_param}}{{.}}{{/lambda.camelcase_param}}">{{#lambda.camelcase_param}}{{.}}{{/lambda.camelcase_param}}</param>
        {{/allOf}}
        {{#allVars}}
        /// <param name="{{#lambda.camelcase_param}}{{name}}{{/lambda.camelcase_param}}">{{description}}{{^description}}{{#lambda.camelcase_param}}{{name}}{{/lambda.camelcase_param}}{{/description}}{{#required}} (required){{/required}}{{#defaultValue}} (default to {{.}}){{/defaultValue}}</param>
        {{/allVars}}
<<<<<<< HEAD
        public {{classname}}({{#lambda.joinWithComma}}{{.}}{{nrt?}} {{#lambda.camelcase_param}}{{.}}{{/lambda.camelcase_param}}  {{#anyOf}}{{.}}{{nrt?}} {{#lambda.camelcase_param}}{{.}}{{/lambda.camelcase_param}}  {{/anyOf}}{{#allVars}}{{#compulsory}}{{{datatypeWithEnum}}} {{#lambda.camelcase_param}}{{name}}{{/lambda.camelcase_param}}  {{/compulsory}}{{/allVars}}{{#allVars}}{{^compulsory}}{{#lambda.optional}}{{{datatypeWithEnum}}}{{/lambda.optional}} {{#lambda.camelcase_param}}{{name}}{{/lambda.camelcase_param}}{{#defaultValue}} = {{^isDateTime}}{{{defaultValue}}}{{/isDateTime}}{{#isDateTime}}default{{/isDateTime}}{{/defaultValue}}{{^defaultValue}} = default{{/defaultValue}}  {{/compulsory}}{{/allVars}}{{/lambda.joinWithComma}}){{#parent}} : base({{#lambda.joinWithComma}}{{#isInherited}}{{#lambda.camelcase_param}}{{.}}{{/lambda.camelcase_param}}  {{/isInherited}}{{#anyOf}}{{#isInherited}}{{#lambda.camelcase_param}}{{.}}{{/lambda.camelcase_param}}  {{/isInherited}}{{/anyOf}}{{#allVars}}{{#isInherited}}{{#lambda.camelcase_param}}{{name}}{{/lambda.camelcase_param}}  {{/isInherited}}{{/allVars}}{{/lambda.joinWithComma}}){{/parent}}
=======
        public {{classname}}({{#lambda.joinWithComma}}{{.}}{{nrt?}} {{#lambda.camelcase_param}}{{.}}{{/lambda.camelcase_param}}  {{#anyOf}}{{.}}{{nrt?}} {{#lambda.camelcase_param}}{{.}}{{/lambda.camelcase_param}}  {{/anyOf}}{{#allVars}}{{#isNullable}}{{#required}}{{#lambda.optional}}{{{datatypeWithEnum}}}{{/lambda.optional}}{{/required}}{{/isNullable}}{{^isNullable}}{{^required}}{{#lambda.optional}}{{{datatypeWithEnum}}}{{/lambda.optional}}{{/required}}{{/isNullable}}{{^isNullable}}{{#required}}{{{datatypeWithEnum}}}{{/required}}{{/isNullable}}{{#isNullable}}{{^required}}{{#lambda.optional}}{{{datatypeWithEnum}}}{{/lambda.optional}}{{/required}}{{/isNullable}} {{#lambda.camelcase_param}}{{name}}{{/lambda.camelcase_param}}{{#defaultValue}} = {{^isDateTime}}{{{defaultValue}}}{{/isDateTime}}{{#isDateTime}}default{{/isDateTime}}{{/defaultValue}}{{^required}}{{^defaultValue}} = default{{/defaultValue}}{{/required}}  {{/allVars}}{{/lambda.joinWithComma}}){{#parent}} : base({{#lambda.joinWithComma}}{{#isInherited}}{{#lambda.camelcase_param}}{{.}}{{/lambda.camelcase_param}}  {{/isInherited}}{{#anyOf}}{{#isInherited}}{{#lambda.camelcase_param}}{{.}}{{/lambda.camelcase_param}}  {{/isInherited}}{{/anyOf}}{{#allVars}}{{#isInherited}}{{#lambda.camelcase_param}}{{name}}{{/lambda.camelcase_param}}  {{/isInherited}}{{/allVars}}{{/lambda.joinWithComma}}){{/parent}}
>>>>>>> c85270ff
        {
            {{#allVars}}
            {{^isInherited}}
            {{#required}}
            {{^isNullable}}
            if ({{#lambda.camelcase_param}}{{name}}{{/lambda.camelcase_param}} == null)
                throw new ArgumentNullException("{{#lambda.camelcase_param}}{{name}}{{/lambda.camelcase_param}} is a required property for {{classname}} and cannot be null.");
            {{/isNullable}}
            {{/required}}
            {{/isInherited}}
            {{/allVars}}
            {{.}} = {{#lambda.camelcase_param}}{{.}}{{/lambda.camelcase_param}};
            {{#anyOf}}
            {{.}} = {{#lambda.camelcase_param}}{{.}}{{/lambda.camelcase_param}};
            {{/anyOf}}
            {{#allOf}}
            {{.}} = {{#lambda.camelcase_param}}{{.}}{{/lambda.camelcase_param}};
            {{/allOf}}
            {{#allVars}}
            {{^isInherited}}
<<<<<<< HEAD
            {{! compulsory, just to keep the order here the same as the signature}}
            {{#compulsory}}
            {{name}} = {{#lambda.camelcase_param}}{{name}}{{/lambda.camelcase_param}};
            {{/compulsory}}
            {{/isInherited}}
            {{/allVars}}
            {{#allVars}}
            {{^isInherited}}
            {{^compulsory}}
            {{name}} = {{#lambda.camelcase_param}}{{name}}{{/lambda.camelcase_param}};
            {{/compulsory}}
=======
            {{name}} = {{#lambda.camelcase_param}}{{name}}{{/lambda.camelcase_param}};
>>>>>>> c85270ff
            {{/isInherited}}
            {{/allVars}}
        }

        {{/oneOf}}
        {{^oneOf}}
        /// <summary>
        /// Initializes a new instance of the <see cref="{{classname}}" /> class.
        /// </summary>
        {{#anyOf}}
        /// <param name="{{#lambda.camelcase_param}}{{.}}{{/lambda.camelcase_param}}">{{#lambda.camelcase_param}}{{.}}{{/lambda.camelcase_param}}</param>
        {{/anyOf}}
        {{#allOf}}
        /// <param name="{{#lambda.camelcase_param}}{{.}}{{/lambda.camelcase_param}}">{{#lambda.camelcase_param}}{{.}}{{/lambda.camelcase_param}}</param>
        {{/allOf}}
        {{#allVars}}
        /// <param name="{{#lambda.camelcase_param}}{{name}}{{/lambda.camelcase_param}}">{{description}}{{^description}}{{#lambda.camelcase_param}}{{name}}{{/lambda.camelcase_param}}{{/description}}{{#required}} (required){{/required}}{{#defaultValue}} (default to {{.}}){{/defaultValue}}</param>
        {{/allVars}}
<<<<<<< HEAD
        public {{classname}}({{#lambda.joinWithComma}}{{#anyOf}}{{.}}{{nrt?}} {{#lambda.camelcase_param}}{{.}}{{/lambda.camelcase_param}}  {{/anyOf}}{{#allOf}}{{.}} {{#lambda.camelcase_param}}{{.}}{{/lambda.camelcase_param}}  {{/allOf}}{{#allVars}}{{#compulsory}}{{{datatypeWithEnum}}} {{#lambda.camelcase_param}}{{name}}{{/lambda.camelcase_param}}  {{/compulsory}}{{/allVars}}{{#allVars}}{{^compulsory}}{{#lambda.optional}}{{{datatypeWithEnum}}}{{/lambda.optional}} {{#lambda.camelcase_param}}{{name}}{{/lambda.camelcase_param}}{{#defaultValue}} = {{^isDateTime}}{{{defaultValue}}}{{/isDateTime}}{{#isDateTime}}default{{/isDateTime}}{{/defaultValue}}{{^defaultValue}} = default{{/defaultValue}}  {{/compulsory}}{{/allVars}}{{/lambda.joinWithComma}}){{#parentModel}} : base({{#lambda.joinWithComma}}{{#anyOf}}{{#lambda.camelcase_param}}{{.}}{{/lambda.camelcase_param}}  {{/anyOf}}{{#allVars}}{{#lambda.camelcase_param}}{{name}}{{/lambda.camelcase_param}}  {{/allVars}}{{/lambda.joinWithComma}}){{/parentModel}}
=======
        public {{classname}}({{#lambda.joinWithComma}}{{#anyOf}}{{.}}{{nrt?}} {{#lambda.camelcase_param}}{{.}}{{/lambda.camelcase_param}}  {{/anyOf}}{{#allOf}}{{.}} {{#lambda.camelcase_param}}{{.}}{{/lambda.camelcase_param}}  {{/allOf}}{{#allVars}}{{#isNullable}}{{#required}}{{#lambda.optional}}{{{datatypeWithEnum}}}{{/lambda.optional}}{{/required}}{{/isNullable}}{{^isNullable}}{{^required}}{{#lambda.optional}}{{{datatypeWithEnum}}}{{/lambda.optional}}{{/required}}{{/isNullable}}{{^isNullable}}{{#required}}{{{datatypeWithEnum}}}{{/required}}{{/isNullable}}{{#isNullable}}{{^required}}{{#lambda.optional}}{{{datatypeWithEnum}}}{{/lambda.optional}}{{/required}}{{/isNullable}} {{#lambda.camelcase_param}}{{name}}{{/lambda.camelcase_param}}{{#defaultValue}} = {{^isDateTime}}{{{defaultValue}}}{{/isDateTime}}{{#isDateTime}}default{{/isDateTime}}{{/defaultValue}}{{^required}}{{^defaultValue}} = default{{/defaultValue}}{{/required}}  {{/allVars}}{{/lambda.joinWithComma}}){{#parentModel}} : base({{#lambda.joinWithComma}}{{#anyOf}}{{#lambda.camelcase_param}}{{.}}{{/lambda.camelcase_param}}  {{/anyOf}}{{#allVars}}{{#lambda.camelcase_param}}{{name}}{{/lambda.camelcase_param}}  {{/allVars}}{{/lambda.joinWithComma}}){{/parentModel}}
>>>>>>> c85270ff
        {
            {{#allVars}}
            {{^isInherited}}
            {{#required}}
            {{^isNullable}}
            if ({{#lambda.camelcase_param}}{{name}}{{/lambda.camelcase_param}} == null)
                throw new ArgumentNullException("{{#lambda.camelcase_param}}{{name}}{{/lambda.camelcase_param}} is a required property for {{classname}} and cannot be null.");
            {{/isNullable}}
            {{/required}}
            {{/isInherited}}
            {{/allVars}}
            {{#anyOf}}
            {{.}} = {{#lambda.camelcase_param}}{{.}}{{/lambda.camelcase_param}};
            {{/anyOf}}
            {{#allOf}}
            {{.}} = {{#lambda.camelcase_param}}{{.}}{{/lambda.camelcase_param}};
            {{/allOf}}
            {{#allVars}}
            {{^isInherited}}
<<<<<<< HEAD
            {{! compulsory, just to keep the order here the same as the signature}}
            {{#compulsory}}
            {{name}} = {{#lambda.camelcase_param}}{{name}}{{/lambda.camelcase_param}};
            {{/compulsory}}
            {{/isInherited}}
            {{/allVars}}
            {{#allVars}}
            {{^isInherited}}
            {{^compulsory}}
            {{name}} = {{#lambda.camelcase_param}}{{name}}{{/lambda.camelcase_param}};
            {{/compulsory}}
=======
            {{name}} = {{#lambda.camelcase_param}}{{name}}{{/lambda.camelcase_param}};
>>>>>>> c85270ff
            {{/isInherited}}
            {{/allVars}}
        }

        {{/oneOf}}
        {{#vars}}
        {{#items.isEnum}}
        {{#items}}
        {{^complexType}}
{{>modelInnerEnum}}
        {{/complexType}}
        {{/items}}
        {{/items.isEnum}}
        {{#isEnum}}
        {{^complexType}}
{{>modelInnerEnum}}
        {{/complexType}}
        {{/isEnum}}
        {{#isEnum}}
        /// <summary>
        /// {{description}}{{^description}}Gets or Sets {{{name}}}{{/description}}
        /// </summary>
        {{#description}}
        /// <value>{{.}}</value>
        {{/description}}
        [JsonPropertyName("{{baseName}}")]
        {{#deprecated}}
        [Obsolete]
        {{/deprecated}}
        public {{#isNullable}}{{#required}}{{#lambda.optional}}{{{datatypeWithEnum}}}{{/lambda.optional}}{{/required}}{{/isNullable}}{{^isNullable}}{{^required}}{{#lambda.optional}}{{{datatypeWithEnum}}}{{/lambda.optional}}{{/required}}{{/isNullable}}{{^isNullable}}{{#required}}{{{datatypeWithEnum}}}{{/required}}{{/isNullable}}{{#isNullable}}{{^required}}{{#lambda.optional}}{{{datatypeWithEnum}}}{{/lambda.optional}}{{/required}}{{/isNullable}} {{name}} { get; {{#isReadOnly}}private {{/isReadOnly}}set; }
        
        {{/isEnum}}
        {{/vars}}
        {{#anyOf}}
        /// <summary>
        /// {{description}}{{^description}}Gets or Sets {{{name}}}{{/description}}
        /// </summary>{{#description}}
        /// <value>{{.}}</value>{{/description}}
        {{#deprecated}}
        [Obsolete]
        {{/deprecated}}
        public {{.}}{{nrt?}} {{.}} { get; {{#isReadOnly}}private {{/isReadOnly}}set; }

        {{/anyOf}}
        {{#oneOf}}
        /// <summary>
        /// {{description}}{{^description}}Gets or Sets {{{name}}}{{/description}}
        /// </summary>{{#description}}
        /// <value>{{.}}</value>{{/description}}
        {{#deprecated}}
        [Obsolete]
        {{/deprecated}}
        public {{.}}{{nrt?}} {{.}} { get; {{#isReadOnly}}private {{/isReadOnly}}set; }

        {{/oneOf}}
        {{#allOf}}
        /// <summary>
        /// {{description}}{{^description}}Gets or Sets {{{name}}}{{/description}}
        /// </summary>{{#description}}
        /// <value>{{.}}</value>{{/description}}
        {{#deprecated}}
        [Obsolete]
        {{/deprecated}}
        public {{.}}{{nrt?}} {{.}} { get; {{#isReadOnly}}private {{/isReadOnly}}set; }

        {{/allOf}}
        {{#allVars}}
        {{^isInherited}}
        {{^isEnum}}
        /// <summary>
        /// {{description}}{{^description}}Gets or Sets {{{name}}}{{/description}}
        /// </summary>{{#description}}
        /// <value>{{.}}</value>{{/description}}
        [JsonPropertyName("{{baseName}}")]
        {{#deprecated}}
        [Obsolete]
        {{/deprecated}}
<<<<<<< HEAD
        public {{^compulsory}}{{#lambda.optional}}{{{datatypeWithEnum}}}{{/lambda.optional}}{{/compulsory}}{{#compulsory}}{{{datatypeWithEnum}}}{{/compulsory}} {{name}} { get; {{#isReadOnly}}private {{/isReadOnly}}set; }
=======
        public {{#isNullable}}{{#required}}{{#lambda.optional}}{{{datatypeWithEnum}}}{{/lambda.optional}}{{/required}}{{/isNullable}}{{^isNullable}}{{^required}}{{#lambda.optional}}{{{datatypeWithEnum}}}{{/lambda.optional}}{{/required}}{{/isNullable}}{{^isNullable}}{{#required}}{{{datatypeWithEnum}}}{{/required}}{{/isNullable}}{{#isNullable}}{{^required}}{{#lambda.optional}}{{{datatypeWithEnum}}}{{/lambda.optional}}{{/required}}{{/isNullable}} {{name}} { get; {{#isReadOnly}}private {{/isReadOnly}}set; }
>>>>>>> c85270ff

        {{/isEnum}}
        {{/isInherited}}
        {{/allVars}}
        {{#isAdditionalPropertiesTrue}}
        {{^parentModel}}
        /// <summary>
        /// Gets or Sets additional properties
        /// </summary>
        [JsonExtensionData]
        public Dictionary<string, JsonElement> AdditionalProperties { get; set; } = new Dictionary<string, JsonElement>();

        {{/parentModel}}
        {{/isAdditionalPropertiesTrue}}
        /// <summary>
        /// Returns the string presentation of the object
        /// </summary>
        /// <returns>String presentation of the object</returns>
        public override string ToString()
        {
            StringBuilder sb = new StringBuilder();
            sb.Append("class {{classname}} {\n");
            {{#parent}}
            sb.Append("  ").Append(base.ToString().Replace("\n", "\n  ")).Append("\n");
            {{/parent}}
            {{#vars}}
            sb.Append("  {{name}}: ").Append({{name}}).Append("\n");
            {{/vars}}
            {{#isAdditionalPropertiesTrue}}
            {{^parentModel}}
            sb.Append("  AdditionalProperties: ").Append(AdditionalProperties).Append("\n");
            {{/parentModel}}
            {{/isAdditionalPropertiesTrue}}
            sb.Append("}\n");
            return sb.ToString();
        }

        /// <summary>
        /// Returns true if objects are equal
        /// </summary>
        /// <param name="input">Object to be compared</param>
        /// <returns>Boolean</returns>
        public override bool Equals(object{{nrt?}} input)
        {
            {{#useCompareNetObjects}}
            return OpenAPIClientUtils.compareLogic.Compare(this, input as {{classname}}).AreEqual;
            {{/useCompareNetObjects}}
            {{^useCompareNetObjects}}
            return this.Equals(input as {{classname}});
            {{/useCompareNetObjects}}
        }

        /// <summary>
        /// Returns true if {{classname}} instances are equal
        /// </summary>
        /// <param name="input">Instance of {{classname}} to be compared</param>
        /// <returns>Boolean</returns>
        public bool Equals({{classname}}{{nrt?}} input)
        {
            {{#useCompareNetObjects}}
            return OpenAPIClientUtils.compareLogic.Compare(this, input).AreEqual;
            {{/useCompareNetObjects}}
            {{^useCompareNetObjects}}
            if (input == null)
            {
                return false;
            }
            return {{#vars}}{{#parent}}base.Equals(input) && {{/parent}}{{^isContainer}}
                (
                    this.{{name}} == input.{{name}} ||
                    {{^vendorExtensions.x-is-value-type}}
                    (this.{{name}} != null &&
                    this.{{name}}.Equals(input.{{name}}))
                    {{/vendorExtensions.x-is-value-type}}
                    {{#vendorExtensions.x-is-value-type}}
                    this.{{name}}.Equals(input.{{name}})
                    {{/vendorExtensions.x-is-value-type}}
                ){{^-last}} && {{/-last}}{{/isContainer}}{{#isContainer}}
                (
                    this.{{name}} == input.{{name}} ||
                    {{^vendorExtensions.x-is-value-type}}this.{{name}} != null &&
                    input.{{name}} != null &&
                    {{/vendorExtensions.x-is-value-type}}this.{{name}}.SequenceEqual(input.{{name}})
                ){{^-last}} && {{/-last}}{{/isContainer}}{{/vars}}{{^vars}}{{#parent}}base.Equals(input){{/parent}}{{^parent}}false{{/parent}}{{/vars}}{{^isAdditionalPropertiesTrue}};{{/isAdditionalPropertiesTrue}}
                {{#isAdditionalPropertiesTrue}}
                {{^parentModel}}
                && (this.AdditionalProperties.Count == input.AdditionalProperties.Count && !this.AdditionalProperties.Except(input.AdditionalProperties).Any());
                {{/parentModel}}
                {{/isAdditionalPropertiesTrue}}
            {{/useCompareNetObjects}}
        }

        /// <summary>
        /// Gets the hash code
        /// </summary>
        /// <returns>Hash code</returns>
        public override int GetHashCode()
        {
            unchecked // Overflow is fine, just wrap
            {
                {{#parent}}
                int hashCode = base.GetHashCode();
                {{/parent}}
                {{^parent}}
                int hashCode = 41;
                {{/parent}}
                {{#vars}}
                {{^vendorExtensions.x-is-value-type}}
                if (this.{{name}} != null)
                {
                    hashCode = (hashCode * 59) + this.{{name}}.GetHashCode();
                }
                {{/vendorExtensions.x-is-value-type}}
                {{#vendorExtensions.x-is-value-type}}
                hashCode = (hashCode * 59) + this.{{name}}.GetHashCode();
                {{/vendorExtensions.x-is-value-type}}
                {{/vars}}
                {{#isAdditionalPropertiesTrue}}
                {{^parentModel}}
                if (this.AdditionalProperties != null)
                {
                    hashCode = (hashCode * 59) + this.AdditionalProperties.GetHashCode();
                }
                {{/parentModel}}
                {{/isAdditionalPropertiesTrue}}
                return hashCode;
            }
        }

{{#validatable}}
{{^parentModel}}
{{>validatable}}
{{/parentModel}}
{{/validatable}}
    }<|MERGE_RESOLUTION|>--- conflicted
+++ resolved
@@ -17,11 +17,7 @@
         {{#allVars}}
         /// <param name="{{#lambda.camelcase_param}}{{name}}{{/lambda.camelcase_param}}">{{description}}{{^description}}{{#lambda.camelcase_param}}{{name}}{{/lambda.camelcase_param}}{{/description}}{{#required}} (required){{/required}}{{#defaultValue}} (default to {{.}}){{/defaultValue}}</param>
         {{/allVars}}
-<<<<<<< HEAD
-        public {{classname}}({{#lambda.joinWithComma}}{{.}}{{nrt?}} {{#lambda.camelcase_param}}{{.}}{{/lambda.camelcase_param}}  {{#anyOf}}{{.}}{{nrt?}} {{#lambda.camelcase_param}}{{.}}{{/lambda.camelcase_param}}  {{/anyOf}}{{#allVars}}{{#compulsory}}{{{datatypeWithEnum}}} {{#lambda.camelcase_param}}{{name}}{{/lambda.camelcase_param}}  {{/compulsory}}{{/allVars}}{{#allVars}}{{^compulsory}}{{#lambda.optional}}{{{datatypeWithEnum}}}{{/lambda.optional}} {{#lambda.camelcase_param}}{{name}}{{/lambda.camelcase_param}}{{#defaultValue}} = {{^isDateTime}}{{{defaultValue}}}{{/isDateTime}}{{#isDateTime}}default{{/isDateTime}}{{/defaultValue}}{{^defaultValue}} = default{{/defaultValue}}  {{/compulsory}}{{/allVars}}{{/lambda.joinWithComma}}){{#parent}} : base({{#lambda.joinWithComma}}{{#isInherited}}{{#lambda.camelcase_param}}{{.}}{{/lambda.camelcase_param}}  {{/isInherited}}{{#anyOf}}{{#isInherited}}{{#lambda.camelcase_param}}{{.}}{{/lambda.camelcase_param}}  {{/isInherited}}{{/anyOf}}{{#allVars}}{{#isInherited}}{{#lambda.camelcase_param}}{{name}}{{/lambda.camelcase_param}}  {{/isInherited}}{{/allVars}}{{/lambda.joinWithComma}}){{/parent}}
-=======
         public {{classname}}({{#lambda.joinWithComma}}{{.}}{{nrt?}} {{#lambda.camelcase_param}}{{.}}{{/lambda.camelcase_param}}  {{#anyOf}}{{.}}{{nrt?}} {{#lambda.camelcase_param}}{{.}}{{/lambda.camelcase_param}}  {{/anyOf}}{{#allVars}}{{#isNullable}}{{#required}}{{#lambda.optional}}{{{datatypeWithEnum}}}{{/lambda.optional}}{{/required}}{{/isNullable}}{{^isNullable}}{{^required}}{{#lambda.optional}}{{{datatypeWithEnum}}}{{/lambda.optional}}{{/required}}{{/isNullable}}{{^isNullable}}{{#required}}{{{datatypeWithEnum}}}{{/required}}{{/isNullable}}{{#isNullable}}{{^required}}{{#lambda.optional}}{{{datatypeWithEnum}}}{{/lambda.optional}}{{/required}}{{/isNullable}} {{#lambda.camelcase_param}}{{name}}{{/lambda.camelcase_param}}{{#defaultValue}} = {{^isDateTime}}{{{defaultValue}}}{{/isDateTime}}{{#isDateTime}}default{{/isDateTime}}{{/defaultValue}}{{^required}}{{^defaultValue}} = default{{/defaultValue}}{{/required}}  {{/allVars}}{{/lambda.joinWithComma}}){{#parent}} : base({{#lambda.joinWithComma}}{{#isInherited}}{{#lambda.camelcase_param}}{{.}}{{/lambda.camelcase_param}}  {{/isInherited}}{{#anyOf}}{{#isInherited}}{{#lambda.camelcase_param}}{{.}}{{/lambda.camelcase_param}}  {{/isInherited}}{{/anyOf}}{{#allVars}}{{#isInherited}}{{#lambda.camelcase_param}}{{name}}{{/lambda.camelcase_param}}  {{/isInherited}}{{/allVars}}{{/lambda.joinWithComma}}){{/parent}}
->>>>>>> c85270ff
         {
             {{#allVars}}
             {{^isInherited}}
@@ -42,21 +38,7 @@
             {{/allOf}}
             {{#allVars}}
             {{^isInherited}}
-<<<<<<< HEAD
-            {{! compulsory, just to keep the order here the same as the signature}}
-            {{#compulsory}}
             {{name}} = {{#lambda.camelcase_param}}{{name}}{{/lambda.camelcase_param}};
-            {{/compulsory}}
-            {{/isInherited}}
-            {{/allVars}}
-            {{#allVars}}
-            {{^isInherited}}
-            {{^compulsory}}
-            {{name}} = {{#lambda.camelcase_param}}{{name}}{{/lambda.camelcase_param}};
-            {{/compulsory}}
-=======
-            {{name}} = {{#lambda.camelcase_param}}{{name}}{{/lambda.camelcase_param}};
->>>>>>> c85270ff
             {{/isInherited}}
             {{/allVars}}
         }
@@ -75,11 +57,7 @@
         {{#allVars}}
         /// <param name="{{#lambda.camelcase_param}}{{name}}{{/lambda.camelcase_param}}">{{description}}{{^description}}{{#lambda.camelcase_param}}{{name}}{{/lambda.camelcase_param}}{{/description}}{{#required}} (required){{/required}}{{#defaultValue}} (default to {{.}}){{/defaultValue}}</param>
         {{/allVars}}
-<<<<<<< HEAD
-        public {{classname}}({{#lambda.joinWithComma}}{{#anyOf}}{{.}}{{nrt?}} {{#lambda.camelcase_param}}{{.}}{{/lambda.camelcase_param}}  {{/anyOf}}{{#allOf}}{{.}} {{#lambda.camelcase_param}}{{.}}{{/lambda.camelcase_param}}  {{/allOf}}{{#allVars}}{{#compulsory}}{{{datatypeWithEnum}}} {{#lambda.camelcase_param}}{{name}}{{/lambda.camelcase_param}}  {{/compulsory}}{{/allVars}}{{#allVars}}{{^compulsory}}{{#lambda.optional}}{{{datatypeWithEnum}}}{{/lambda.optional}} {{#lambda.camelcase_param}}{{name}}{{/lambda.camelcase_param}}{{#defaultValue}} = {{^isDateTime}}{{{defaultValue}}}{{/isDateTime}}{{#isDateTime}}default{{/isDateTime}}{{/defaultValue}}{{^defaultValue}} = default{{/defaultValue}}  {{/compulsory}}{{/allVars}}{{/lambda.joinWithComma}}){{#parentModel}} : base({{#lambda.joinWithComma}}{{#anyOf}}{{#lambda.camelcase_param}}{{.}}{{/lambda.camelcase_param}}  {{/anyOf}}{{#allVars}}{{#lambda.camelcase_param}}{{name}}{{/lambda.camelcase_param}}  {{/allVars}}{{/lambda.joinWithComma}}){{/parentModel}}
-=======
         public {{classname}}({{#lambda.joinWithComma}}{{#anyOf}}{{.}}{{nrt?}} {{#lambda.camelcase_param}}{{.}}{{/lambda.camelcase_param}}  {{/anyOf}}{{#allOf}}{{.}} {{#lambda.camelcase_param}}{{.}}{{/lambda.camelcase_param}}  {{/allOf}}{{#allVars}}{{#isNullable}}{{#required}}{{#lambda.optional}}{{{datatypeWithEnum}}}{{/lambda.optional}}{{/required}}{{/isNullable}}{{^isNullable}}{{^required}}{{#lambda.optional}}{{{datatypeWithEnum}}}{{/lambda.optional}}{{/required}}{{/isNullable}}{{^isNullable}}{{#required}}{{{datatypeWithEnum}}}{{/required}}{{/isNullable}}{{#isNullable}}{{^required}}{{#lambda.optional}}{{{datatypeWithEnum}}}{{/lambda.optional}}{{/required}}{{/isNullable}} {{#lambda.camelcase_param}}{{name}}{{/lambda.camelcase_param}}{{#defaultValue}} = {{^isDateTime}}{{{defaultValue}}}{{/isDateTime}}{{#isDateTime}}default{{/isDateTime}}{{/defaultValue}}{{^required}}{{^defaultValue}} = default{{/defaultValue}}{{/required}}  {{/allVars}}{{/lambda.joinWithComma}}){{#parentModel}} : base({{#lambda.joinWithComma}}{{#anyOf}}{{#lambda.camelcase_param}}{{.}}{{/lambda.camelcase_param}}  {{/anyOf}}{{#allVars}}{{#lambda.camelcase_param}}{{name}}{{/lambda.camelcase_param}}  {{/allVars}}{{/lambda.joinWithComma}}){{/parentModel}}
->>>>>>> c85270ff
         {
             {{#allVars}}
             {{^isInherited}}
@@ -99,21 +77,7 @@
             {{/allOf}}
             {{#allVars}}
             {{^isInherited}}
-<<<<<<< HEAD
-            {{! compulsory, just to keep the order here the same as the signature}}
-            {{#compulsory}}
             {{name}} = {{#lambda.camelcase_param}}{{name}}{{/lambda.camelcase_param}};
-            {{/compulsory}}
-            {{/isInherited}}
-            {{/allVars}}
-            {{#allVars}}
-            {{^isInherited}}
-            {{^compulsory}}
-            {{name}} = {{#lambda.camelcase_param}}{{name}}{{/lambda.camelcase_param}};
-            {{/compulsory}}
-=======
-            {{name}} = {{#lambda.camelcase_param}}{{name}}{{/lambda.camelcase_param}};
->>>>>>> c85270ff
             {{/isInherited}}
             {{/allVars}}
         }
@@ -191,11 +155,7 @@
         {{#deprecated}}
         [Obsolete]
         {{/deprecated}}
-<<<<<<< HEAD
         public {{^compulsory}}{{#lambda.optional}}{{{datatypeWithEnum}}}{{/lambda.optional}}{{/compulsory}}{{#compulsory}}{{{datatypeWithEnum}}}{{/compulsory}} {{name}} { get; {{#isReadOnly}}private {{/isReadOnly}}set; }
-=======
-        public {{#isNullable}}{{#required}}{{#lambda.optional}}{{{datatypeWithEnum}}}{{/lambda.optional}}{{/required}}{{/isNullable}}{{^isNullable}}{{^required}}{{#lambda.optional}}{{{datatypeWithEnum}}}{{/lambda.optional}}{{/required}}{{/isNullable}}{{^isNullable}}{{#required}}{{{datatypeWithEnum}}}{{/required}}{{/isNullable}}{{#isNullable}}{{^required}}{{#lambda.optional}}{{{datatypeWithEnum}}}{{/lambda.optional}}{{/required}}{{/isNullable}} {{name}} { get; {{#isReadOnly}}private {{/isReadOnly}}set; }
->>>>>>> c85270ff
 
         {{/isEnum}}
         {{/isInherited}}
