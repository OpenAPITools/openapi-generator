package {{package}};

{{#imports}}import {{import}};
{{/imports}}

import com.typesafe.config.Config;
import play.mvc.Controller;
import play.mvc.Result;
import play.mvc.Http;
import java.util.List;
import java.util.Map;
import java.util.ArrayList;
import java.util.LinkedHashSet;
import com.fasterxml.jackson.databind.ObjectMapper;
import com.fasterxml.jackson.databind.JsonNode;
import com.google.inject.Inject;
import java.io.File;
import play.api.libs.Files.TemporaryFile;
{{^handleExceptions}}
import java.io.IOException;
{{/handleExceptions}}
import openapitools.OpenAPIUtils;
import com.fasterxml.jackson.core.type.TypeReference;
{{#supportAsync}}

import java.util.concurrent.CompletionStage;
import java.util.concurrent.CompletableFuture;
{{/supportAsync}}

{{#useBeanValidation}}
import javax.validation.constraints.*;
import com.typesafe.config.Config;
{{/useBeanValidation}}

{{#wrapCalls}}
import openapitools.OpenAPIUtils.ApiAction;
{{/wrapCalls}}

{{>generatedAnnotation}}
{{#operations}}
public class {{classname}}Controller extends Controller {
    {{^controllerOnly}}
    private final {{classname}}ControllerImp{{#useInterfaces}}Interface{{/useInterfaces}} imp;
    {{/controllerOnly}}
    private final ObjectMapper mapper;
    {{#useBeanValidation}}
    private final Config configuration;
    {{/useBeanValidation}}

    @Inject
    private {{classname}}Controller({{#useBeanValidation}}Config configuration{{^controllerOnly}}, {{/controllerOnly}}{{/useBeanValidation}}{{^controllerOnly}}{{classname}}ControllerImp{{#useInterfaces}}Interface{{/useInterfaces}} imp{{/controllerOnly}}) {
        {{^controllerOnly}}
        this.imp = imp;
        {{/controllerOnly}}
        mapper = new ObjectMapper();
        {{#useBeanValidation}}
        this.configuration = configuration;
        {{/useBeanValidation}}
    }

{{#operation}}
    {{#wrapCalls}}@ApiAction{{/wrapCalls}}
    public {{#supportAsync}}CompletionStage<{{/supportAsync}}Result{{#supportAsync}}>{{/supportAsync}} {{operationId}}(Http.Request request{{#hasPathParams}}, {{/hasPathParams}}{{#pathParams}}{{>pathParams}}{{#hasMore}},{{/hasMore}}{{/pathParams}}) {{^handleExceptions}}{{#bodyParams}}throws IOException{{/bodyParams}}{{/handleExceptions}}{{#handleExceptions}}throws Exception{{/handleExceptions}} {
        {{#bodyParams}}
        {{^collectionFormat}}
        JsonNode node{{paramName}} = request.body().asJson();
        {{{dataType}}} {{paramName}};
        if (node{{paramName}} != null) {
            {{paramName}} = mapper.readValue(node{{paramName}}.toString(), {{#isContainer}}new TypeReference<{{{dataType}}}>(){}{{/isContainer}}{{^isContainer}}{{{dataType}}}.class{{/isContainer}});
            {{#useBeanValidation}}
            if (configuration.getBoolean("useInputBeanValidation")) {
                {{#isArray}}
                for ({{{items.baseType}}} curItem : {{paramName}}) {
                    OpenAPIUtils.validate(curItem);
                }
                {{/isArray}}
                {{#isMap}}
                for (Map.Entry<String, {{{items.baseType}}}> entry : {{paramName}}.entrySet()) {
                    OpenAPIUtils.validate(entry.getValue());
                }
                {{/isMap}}
                {{^isContainer}}
                OpenAPIUtils.validate({{paramName}});
                {{/isContainer}}
            }
            {{/useBeanValidation}}
        } else {
            {{#required}}
            throw new IllegalArgumentException("'{{baseName}}' parameter is required");
            {{/required}}
            {{^required}}
            {{paramName}} = null;
            {{/required}}
        }
        {{/collectionFormat}}
        {{/bodyParams}}
        {{#queryParams}}
        {{#collectionFormat}}
        String[] {{paramName}}Array = request.queryString().get("{{baseName}}");
        {{#required}}
        if ({{paramName}}Array == null) {
            throw new IllegalArgumentException("'{{baseName}}' parameter is required");
        }
        {{/required}}
        List<String> {{paramName}}List = OpenAPIUtils.parametersToList("{{collectionFormat}}", {{paramName}}Array);
        {{{dataType}}} {{paramName}} = new {{#uniqueItems}}LinkedHashSet{{/uniqueItems}}{{^uniqueItems}}ArrayList{{/uniqueItems}}<>();
        for (String curParam : {{paramName}}List) {
            if (!curParam.isEmpty()) {
                //noinspection UseBulkOperation
                {{paramName}}.add({{>itemConversionBegin}}curParam{{>itemConversionEnd}});
            }
        }
        {{/collectionFormat}}
        {{^collectionFormat}}
        String value{{paramName}} = request.getQueryString("{{baseName}}");
        {{{dataType}}} {{paramName}};
        if (value{{paramName}} != null) {
            {{paramName}} = {{>conversionBegin}}value{{paramName}}{{>conversionEnd}};
        } else {
            {{#required}}
            throw new IllegalArgumentException("'{{baseName}}' parameter is required");
            {{/required}}
            {{^required}}
            {{paramName}} = {{>paramDefaultValue}};
            {{/required}}
        }
        {{/collectionFormat}}
        {{/queryParams}}
        {{#formParams}}
        {{#isFile}}
        Http.MultipartFormData<TemporaryFile> body = request.body().asMultipartFormData();
        {{{dataType}}} {{paramName}} = body.getFile("{{baseName}}");
        {{#required}}
        if (({{paramName}} == null || {{paramName}}.getFileSize() == 0)) {
            throw new IllegalArgumentException("'{{baseName}}' file cannot be empty");
        }
        {{/required}}
        {{/isFile}}
        {{^isFile}}
        {{#collectionFormat}}
        String[] {{paramName}}Array = request.body().asMultipartFormData().asFormUrlEncoded().get("{{baseName}}");
        {{#required}}
        if ({{paramName}}Array == null) {
            throw new IllegalArgumentException("'{{baseName}}' parameter is required");
        }
        {{/required}}
        List<String> {{paramName}}List = OpenAPIUtils.parametersToList("{{collectionFormat}}", {{paramName}}Array);
        {{{dataType}}} {{paramName}} = new {{#uniqueItems}}LinkedHashSet{{/uniqueItems}}{{^uniqueItems}}ArrayList{{/uniqueItems}}<>();
        for (String curParam : {{paramName}}List) {
            if (!curParam.isEmpty()) {
                //noinspection UseBulkOperation
                {{paramName}}.add({{>itemConversionBegin}}curParam{{>itemConversionEnd}});
            }
        }
        {{/collectionFormat}}
        {{^collectionFormat}}
        String value{{paramName}} = (request.body().asMultipartFormData().asFormUrlEncoded().get("{{baseName}}"))[0];
        {{{dataType}}} {{paramName}};
        if (value{{paramName}} != null) {
            {{paramName}} = {{>conversionBegin}}value{{paramName}}{{>conversionEnd}};
        } else {
            {{#required}}
            throw new IllegalArgumentException("'{{baseName}}' parameter is required");
            {{/required}}
            {{^required}}
            {{paramName}} = {{>paramDefaultValue}};
            {{/required}}
        }
        {{/collectionFormat}}
        {{/isFile}}
        {{/formParams}}
        {{#headerParams}}
        {{#collectionFormat}}
        String[] {{paramName}}Array = request.getHeaders().getAll("{{baseName}}").toArray(new String[0]);
        {{#required}}
        if ({{paramName}}Array == null) {
            throw new IllegalArgumentException("'{{baseName}}' parameter is required");
        }
        {{/required}}
        List<String> {{paramName}}List = OpenAPIUtils.parametersToList("{{collectionFormat}}", {{paramName}}Array);
        {{{dataType}}} {{paramName}} = new {{#uniqueItems}}LinkedHashSet{{/uniqueItems}}{{^uniqueItems}}ArrayList{{/uniqueItems}}<>();
        for (String curParam : {{paramName}}List) {
            if (!curParam.isEmpty()) {
                //noinspection UseBulkOperation
                {{paramName}}.add({{>itemConversionBegin}}curParam{{>itemConversionEnd}});
            }
        }
        {{/collectionFormat}}
        {{^collectionFormat}}
        String value{{paramName}} = request.header("{{baseName}}").get();
        {{{dataType}}} {{paramName}};
        if (value{{paramName}} != null) {
            {{paramName}} = {{>conversionBegin}}value{{paramName}}{{>conversionEnd}};
        } else {
            {{#required}}
            throw new IllegalArgumentException("'{{baseName}}' parameter is required");
            {{/required}}
            {{^required}}
            {{paramName}} = {{>paramDefaultValue}};
            {{/required}}
        }
        {{/collectionFormat}}
        {{/headerParams}}
        {{#useInterfaces}}
        {{#controllerOnly}}
        return ok();
        {{/controllerOnly}}
        {{^controllerOnly}}
        {{#supportAsync}}
        return imp.{{operationId}}Http(request{{#hasParams}}, {{/hasParams}}{{#allParams}}{{paramName}}{{#hasMore}}, {{/hasMore}}{{/allParams}});
        {{/supportAsync}}
        {{^supportAsync}}
<<<<<<< HEAD
        return imp.{{operationId}}Http(request{{#hasParams}}, {{/hasParams}}{{#allParams}}{{paramName}}{{#hasMore}}, {{/hasMore}}{{/allParams}});
=======
        if (configuration.getBoolean("useOutputBeanValidation")) {
            {{#isArray}}
            for ({{{returnType}}} curItem : obj) {
                OpenAPIUtils.validate(curItem);
            }
            {{/isArray}}
            {{#isMap}}
            for (Map.Entry<String, {{{returnType}}}> entry : obj.entrySet()) {
                OpenAPIUtils.validate(entry.getValue());
            }
            {{/isMap}}
            {{^returnContainer}}
            OpenAPIUtils.validate(obj);
            {{/returnContainer}}
        }
        {{/supportAsync}}
        {{#supportAsync}}
            if (configuration.getBoolean("useOutputBeanValidation")) {
                {{#isArray}}
                for ({{{returnType}}} curItem : obj) {
                    OpenAPIUtils.validate(curItem);
                }
                {{/isArray}}
                {{#isMap}}
                for (Map.Entry<String, {{{returnType}}}> entry : obj.entrySet()) {
                    OpenAPIUtils.validate(entry.getValue());
                }
                {{/isMap}}
                {{^returnContainer}}
                OpenAPIUtils.validate(obj);
                {{/returnContainer}}
            }
        {{/supportAsync}}
        {{/useBeanValidation}}
        {{/returnTypeIsPrimitive}}
        {{/isResponseFile}}
        {{#supportAsync}}
            return obj;
        });
        {{/supportAsync}}
        {{/returnType}}
        {{#returnType}}
        {{#supportAsync}}
        stage.thenApply(obj -> {
        {{/supportAsync}}
        {{^isResponseFile}}
        {{#supportAsync}}    {{/supportAsync}}JsonNode result = mapper.valueToTree(obj);
        {{#supportAsync}}    {{/supportAsync}}return ok(result);
        {{/isResponseFile}}
        {{#isResponseFile}}
        {{#supportAsync}}    {{/supportAsync}}return ok(obj);
        {{/isResponseFile}}
        {{/returnType}}
        {{^returnType}}
        {{#supportAsync}}    {{/supportAsync}}return ok();
        {{/returnType}}
        {{#supportAsync}}
        });
>>>>>>> d179574b
        {{/supportAsync}}
        {{/controllerOnly}}
        {{/useInterfaces}}
        {{^useInterfaces}}
        {{>responseToResult}}
        {{/useInterfaces}}
    }

{{/operation}}
}
{{/operations}}<|MERGE_RESOLUTION|>--- conflicted
+++ resolved
@@ -210,68 +210,7 @@
         return imp.{{operationId}}Http(request{{#hasParams}}, {{/hasParams}}{{#allParams}}{{paramName}}{{#hasMore}}, {{/hasMore}}{{/allParams}});
         {{/supportAsync}}
         {{^supportAsync}}
-<<<<<<< HEAD
         return imp.{{operationId}}Http(request{{#hasParams}}, {{/hasParams}}{{#allParams}}{{paramName}}{{#hasMore}}, {{/hasMore}}{{/allParams}});
-=======
-        if (configuration.getBoolean("useOutputBeanValidation")) {
-            {{#isArray}}
-            for ({{{returnType}}} curItem : obj) {
-                OpenAPIUtils.validate(curItem);
-            }
-            {{/isArray}}
-            {{#isMap}}
-            for (Map.Entry<String, {{{returnType}}}> entry : obj.entrySet()) {
-                OpenAPIUtils.validate(entry.getValue());
-            }
-            {{/isMap}}
-            {{^returnContainer}}
-            OpenAPIUtils.validate(obj);
-            {{/returnContainer}}
-        }
-        {{/supportAsync}}
-        {{#supportAsync}}
-            if (configuration.getBoolean("useOutputBeanValidation")) {
-                {{#isArray}}
-                for ({{{returnType}}} curItem : obj) {
-                    OpenAPIUtils.validate(curItem);
-                }
-                {{/isArray}}
-                {{#isMap}}
-                for (Map.Entry<String, {{{returnType}}}> entry : obj.entrySet()) {
-                    OpenAPIUtils.validate(entry.getValue());
-                }
-                {{/isMap}}
-                {{^returnContainer}}
-                OpenAPIUtils.validate(obj);
-                {{/returnContainer}}
-            }
-        {{/supportAsync}}
-        {{/useBeanValidation}}
-        {{/returnTypeIsPrimitive}}
-        {{/isResponseFile}}
-        {{#supportAsync}}
-            return obj;
-        });
-        {{/supportAsync}}
-        {{/returnType}}
-        {{#returnType}}
-        {{#supportAsync}}
-        stage.thenApply(obj -> {
-        {{/supportAsync}}
-        {{^isResponseFile}}
-        {{#supportAsync}}    {{/supportAsync}}JsonNode result = mapper.valueToTree(obj);
-        {{#supportAsync}}    {{/supportAsync}}return ok(result);
-        {{/isResponseFile}}
-        {{#isResponseFile}}
-        {{#supportAsync}}    {{/supportAsync}}return ok(obj);
-        {{/isResponseFile}}
-        {{/returnType}}
-        {{^returnType}}
-        {{#supportAsync}}    {{/supportAsync}}return ok();
-        {{/returnType}}
-        {{#supportAsync}}
-        });
->>>>>>> d179574b
         {{/supportAsync}}
         {{/controllerOnly}}
         {{/useInterfaces}}
