--- conflicted
+++ resolved
@@ -6,11 +6,7 @@
 export enum {{classname}} {
 {{#allowableValues}}
 {{#enumVars}}
-<<<<<<< HEAD
-    {{{name}}} = <any> {{{value}}}{{^-last}},{{/-last}} {{#description}}// {{description}}{{/description}}
-=======
     {{{name}}} = {{{value}}}{{^-last}},{{/-last}}
->>>>>>> bd33a333
 {{/enumVars}}
 {{/allowableValues}}
 }