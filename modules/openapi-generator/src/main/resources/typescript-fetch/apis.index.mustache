<<<<<<< HEAD
=======
/* tslint:disable */
/* eslint-disable */
>>>>>>> dbfd307e
{{#useSagaAndRecords}}
export * from './SagaApiManager'
export * from './allSagas'
{{/useSagaAndRecords}}
{{#apiInfo}}
{{#apis}}
{{#operations}}
export * from './{{ classFilename }}';
{{#useSagaAndRecords}}
export * from './{{{ classFilename }}}Sagas';
{{/useSagaAndRecords}}
{{/operations}}
{{/apis}}
{{/apiInfo}}<|MERGE_RESOLUTION|>--- conflicted
+++ resolved
@@ -1,8 +1,5 @@
-<<<<<<< HEAD
-=======
 /* tslint:disable */
 /* eslint-disable */
->>>>>>> dbfd307e
 {{#useSagaAndRecords}}
 export * from './SagaApiManager'
 export * from './allSagas'
