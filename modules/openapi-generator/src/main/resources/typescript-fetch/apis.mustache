// tslint:disable
{{>licenseInfo}}

import * as runtime from '../runtime';
{{#imports.0}}
import {
    {{#imports}}
    {{className}},
    {{className}}FromJSON,
    {{className}}ToJSON,
    {{/imports}}
} from '../models';
{{/imports.0}}

{{#operations}}
{{#operation}}
{{#allParams.0}}
export interface {{operationIdCamelCase}}Request {
    {{#allParams}}
    {{paramName}}{{^required}}?{{/required}}: {{{dataType}}};
    {{/allParams}}
}

{{/allParams.0}}
{{/operation}}
{{/operations}}
{{#operations}}
/**
 * {{#description}}{{{description}}}{{/description}}{{^description}}no description{{/description}}
 */
export class {{classname}} extends runtime.BaseAPI {

    {{#operation}}
    /**
     {{#notes}}
     * {{&notes}}
     {{/notes}}
     {{#summary}}
     * {{&summary}}
     {{/summary}}
     */
    async {{nickname}}({{#allParams.0}}requestParameters: {{operationIdCamelCase}}Request{{/allParams.0}}): Promise<{{#returnType}}{{{returnType}}}{{/returnType}}{{^returnType}}Response{{/returnType}}> {
        {{#allParams}}
        {{#required}}
        if (requestParameters.{{paramName}} === null || requestParameters.{{paramName}} === undefined) {
            throw new runtime.RequiredError('{{paramName}}','Required parameter requestParameters.{{paramName}} was null or undefined when calling {{nickname}}.');
        }

        {{/required}}
        {{/allParams}}
        {{#hasQueryParams}}
        const queryParameters: runtime.HTTPQuery = {};

        {{/hasQueryParams}}
        {{#queryParams}}
        {{#isListContainer}}
        if (requestParameters.{{paramName}}) {
            {{#isCollectionFormatMulti}}
            queryParameters['{{baseName}}'] = requestParameters.{{paramName}};
            {{/isCollectionFormatMulti}}
            {{^isCollectionFormatMulti}}
            queryParameters['{{baseName}}'] = requestParameters.{{paramName}}.join(runtime.COLLECTION_FORMATS["{{collectionFormat}}"]);
            {{/isCollectionFormatMulti}}
        }

        {{/isListContainer}}
        {{^isListContainer}}
        if (requestParameters.{{paramName}} !== undefined) {
            {{#isDateTime}}
            queryParameters['{{baseName}}'] = (requestParameters.{{paramName}} as any).toISOString();
            {{/isDateTime}}
            {{^isDateTime}}
            {{#isDate}}
            queryParameters['{{baseName}}'] = (requestParameters.{{paramName}} as any).toISOString();
            {{/isDate}}
            {{^isDate}}
            queryParameters['{{baseName}}'] = requestParameters.{{paramName}};
            {{/isDate}}
            {{/isDateTime}}
        }

        {{/isListContainer}}
        {{/queryParams}}
        const headerParameters: runtime.HTTPHeaders = {};

        {{#bodyParam}}
        {{^consumes}}
        headerParameters['Content-Type'] = 'application/json';

        {{/consumes}}
        {{#consumes.0}}
        headerParameters['Content-Type'] = '{{{mediaType}}}';

        {{/consumes.0}}
        {{/bodyParam}}
        {{#headerParams}}
        {{#isListContainer}}
        if (requestParameters.{{paramName}}) {
            headerParameters['{{baseName}}'] = requestParameters.{{paramName}}.join(runtime.COLLECTION_FORMATS["{{collectionFormat}}"]));
        }

        {{/isListContainer}}
        {{^isListContainer}}
        if (requestParameters.{{paramName}} !== undefined && requestParameters.{{paramName}} !== null) {
            headerParameters['{{baseName}}'] = String(requestParameters.{{paramName}});
        }

        {{/isListContainer}}
        {{/headerParams}}
        {{#authMethods}}
        {{#isBasic}}
        if (this.configuration && (this.configuration.username !== undefined || this.configuration.password !== undefined)) {
            headerParameters["Authorization"] = "Basic " + btoa(this.configuration.username + ":" + this.configuration.password);
        }

        {{/isBasic}}
        {{#isApiKey}}
        {{#isKeyInHeader}}
        if (this.configuration && this.configuration.apiKey) {
            headerParameters["{{keyParamName}}"] = this.configuration.apiKey("{{keyParamName}}"); // {{name}} authentication
        }

        {{/isKeyInHeader}}
        {{#isKeyInQuery}}
        if (this.configuration && this.configuration.apiKey) {
            queryParameters["{{keyParamName}}"] = this.configuration.apiKey("{{keyParamName}}"); // {{name}} authentication
        }

        {{/isKeyInQuery}}
        {{/isApiKey}}
        {{#isOAuth}}
        if (this.configuration && this.configuration.accessToken) {
            // oauth required
            if (typeof this.configuration.accessToken === 'function') {
                headerParameters["Authorization"] = this.configuration.accessToken("{{name}}", [{{#scopes}}"{{{scope}}}"{{^-last}}, {{/-last}}{{/scopes}}]);
            } else {
                headerParameters["Authorization"] = this.configuration.accessToken;
            }
        }

        {{/isOAuth}}
        {{/authMethods}}
        {{#hasFormParams}}
        const formData = new FormData();
        {{/hasFormParams}}
        {{#formParams}}
        {{#isListContainer}}
        if (requestParameters.{{paramName}}) {
            {{#isCollectionFormatMulti}}
            requestParameters.{{paramName}}.forEach((element) => {
                formData.append('{{baseName}}', element as any);
            })
            {{/isCollectionFormatMulti}}
            {{^isCollectionFormatMulti}}
            formData.append('{{baseName}}', requestParameters.{{paramName}}.join(COLLECTION_FORMATS["{{collectionFormat}}"]));
            {{/isCollectionFormatMulti}}
        }

        {{/isListContainer}}
        {{^isListContainer}}
        if (requestParameters.{{paramName}} !== undefined) {
            formData.append('{{baseName}}', requestParameters.{{paramName}} as any);
        }

        {{/isListContainer}}
        {{/formParams}}
        const response = await this.request({
            path: `{{{path}}}`{{#pathParams}}.replace(`{${"{{baseName}}"}}`, encodeURIComponent(String(requestParameters.{{paramName}}))){{/pathParams}},
            method: '{{httpMethod}}',
            headers: headerParameters,
            {{#hasQueryParams}}
            query: queryParameters,
            {{/hasQueryParams}}
            {{#hasBodyParam}}
            {{#bodyParam}}
<<<<<<< HEAD
            {{#required}}
            body: {{dataType}}ToJSON(requestParameters.{{paramName}}),
            {{/required}}
            {{^required}}
            body: requestParameters.{{paramName}} !== undefined ? {{dataType}}ToJSON(requestParameters.{{paramName}}) : undefined,
            {{/required}}
=======
            {{#isContainer}}
            body: requestParameters.{{paramName}}.map({{#items}}{{datatype}}{{/items}}ToJSON),
            {{/isContainer}}
            {{^isContainer}}
            body: {{dataType}}ToJSON(requestParameters.{{paramName}}),
            {{/isContainer}}
>>>>>>> c8a9ce24
            {{/bodyParam}}
            {{/hasBodyParam}}
            {{#hasFormParams}}
            body: formData,
            {{/hasFormParams}}
        });
        {{#returnType}}
        {{#isResponseFile}}
        return response.blob();
        {{/isResponseFile}}
        {{^isResponseFile}}
        {{#returnTypeIsPrimitive}}
        {{#isMapContainer}}
        return response.json();
        {{/isMapContainer}}
        {{#isListContainer}}
        return response.json();
        {{/isListContainer}}
        {{#returnSimpleType}}
        return response.text();
        {{/returnSimpleType}}
        {{/returnTypeIsPrimitive}}
        {{^returnTypeIsPrimitive}}
        {{#isListContainer}}
        const json = await response.json() as Array<any>;
        return json.map({{returnBaseType}}FromJSON);
        {{/isListContainer}}
        {{^isListContainer}}
        return {{returnBaseType}}FromJSON(await response.json());
        {{/isListContainer}}
        {{/returnTypeIsPrimitive}}
        {{/isResponseFile}}
        {{/returnType}}
        {{^returnType}}
        return response;
        {{/returnType}}
    }

    {{/operation}}
}
{{/operations}}<|MERGE_RESOLUTION|>--- conflicted
+++ resolved
@@ -173,21 +173,12 @@
             {{/hasQueryParams}}
             {{#hasBodyParam}}
             {{#bodyParam}}
-<<<<<<< HEAD
-            {{#required}}
-            body: {{dataType}}ToJSON(requestParameters.{{paramName}}),
-            {{/required}}
-            {{^required}}
-            body: requestParameters.{{paramName}} !== undefined ? {{dataType}}ToJSON(requestParameters.{{paramName}}) : undefined,
-            {{/required}}
-=======
             {{#isContainer}}
             body: requestParameters.{{paramName}}.map({{#items}}{{datatype}}{{/items}}ToJSON),
             {{/isContainer}}
             {{^isContainer}}
             body: {{dataType}}ToJSON(requestParameters.{{paramName}}),
             {{/isContainer}}
->>>>>>> c8a9ce24
             {{/bodyParam}}
             {{/hasBodyParam}}
             {{#hasFormParams}}
