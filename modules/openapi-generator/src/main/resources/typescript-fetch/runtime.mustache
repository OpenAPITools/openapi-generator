--- conflicted
+++ resolved
@@ -9,8 +9,8 @@
     fetchApi?: FetchAPI; // override for fetch implementation
     middleware?: Middleware[]; // middleware to apply before/after fetch requests
     queryParamsStringify?: (params: HTTPQuery) => string; // stringify function for query strings
-    username?: string; // parameter for basic security
-    password?: string; // parameter for basic security
+    username?: string | (() => string); // parameter for basic security
+    password?: string | (() => string); // parameter for basic security
     apiKey?: string | ((name: string) => string); // parameter for apiKey security
     accessToken?: string | Promise<string> | ((name?: string, scopes?: string[]) => string | Promise<string>); // parameter for oauth2 security
     headers?: HTTPHeaders; //header params we want to use on every request
@@ -41,11 +41,19 @@
     }
 
     get username(): string | undefined {
-        return this.configuration.username;
+        const username = this.configuration.username;
+        if (typeof username == 'function') {
+            return username();
+        }
+        return username;
     }
 
     get password(): string | undefined {
-        return this.configuration.password;
+        const password = this.configuration.password;
+        if (typeof password == 'function') {
+            return password();
+        }
+        return password;
     }
 
     get apiKey(): ((name: string) => string) | undefined {
@@ -274,84 +282,7 @@
     pipes: "|",
 };
 
-<<<<<<< HEAD
 export type FetchAPI = WindowOrWorkerGlobalScope['fetch'];
-=======
-export type FetchAPI = {{#typescriptThreePlus}}WindowOrWorkerGlobalScope{{/typescriptThreePlus}}{{^typescriptThreePlus}}GlobalFetch{{/typescriptThreePlus}}['fetch'];
-
-export interface ConfigurationParameters {
-    basePath?: string; // override base path
-    fetchApi?: FetchAPI; // override for fetch implementation
-    middleware?: Middleware[]; // middleware to apply before/after fetch requests
-    queryParamsStringify?: (params: HTTPQuery) => string; // stringify function for query strings
-    username?: string | (() => string); // parameter for basic security
-    password?: string | (() => string); // parameter for basic security
-    apiKey?: string | ((name: string) => string); // parameter for apiKey security
-    accessToken?: string | Promise<string> | ((name?: string, scopes?: string[]) => string | Promise<string>); // parameter for oauth2 security
-    headers?: HTTPHeaders; //header params we want to use on every request
-    credentials?: RequestCredentials; //value for the credentials param we want to use on each request
-}
-
-export class Configuration {
-    constructor(private configuration: ConfigurationParameters = {}) {}
-
-    get basePath(): string {
-        return this.configuration.basePath != null ? this.configuration.basePath : BASE_PATH;
-    }
-
-    get fetchApi(): FetchAPI {
-        return this.configuration.fetchApi || window.fetch.bind(window);
-    }
-
-    get middleware(): Middleware[] {
-        return this.configuration.middleware || [];
-    }
-
-    get queryParamsStringify(): (params: HTTPQuery) => string {
-        return this.configuration.queryParamsStringify || querystring;
-    }
-
-    get username(): string | undefined {
-        const username = this.configuration.username;
-        if (typeof username == 'function') {
-            return username();
-        }
-        return username;
-    }
-
-    get password(): string | undefined {
-        const password = this.configuration.password;
-        if (typeof password == 'function') {
-            return password();
-        }
-        return password;
-    }
-
-    get apiKey(): ((name: string) => string) | undefined {
-        const apiKey = this.configuration.apiKey;
-        if (apiKey) {
-            return typeof apiKey === 'function' ? apiKey : () => apiKey;
-        }
-        return undefined;
-    }
-
-    get accessToken(): ((name?: string, scopes?: string[]) => string | Promise<string>) | undefined {
-        const accessToken = this.configuration.accessToken;
-        if (accessToken) {
-            return typeof accessToken === 'function' ? accessToken : async () => accessToken;
-        }
-        return undefined;
-    }
-
-    get headers(): HTTPHeaders | undefined {
-        return this.configuration.headers;
-    }
-
-    get credentials(): RequestCredentials | undefined {
-        return this.configuration.credentials;
-    }
-}
->>>>>>> 14cb0d9b
 
 export type Json = any;
 export type HTTPMethod = 'GET' | 'POST' | 'PUT' | 'PATCH' | 'DELETE' | 'OPTIONS' | 'HEAD';
