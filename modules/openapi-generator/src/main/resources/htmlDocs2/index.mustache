--- conflicted
+++ resolved
@@ -103,7 +103,6 @@
     });
 
     function findNode(id, currentNode) {
-<<<<<<< HEAD
         var currentChild,
             result;
 
@@ -113,15 +112,18 @@
             // Use a for loop instead of forEach to avoid nested functions
             // Otherwise "return" will not work properly
             for(var propt in currentNode){
-                currentChild = currentNode[propt]
-                if (id == propt) {
-                    return currentChild;
-                } else {
-                    // Search in the current child
-                    if (typeof(currentNode[propt]) === 'object') {
-                        result = findNode(id, currentChild);
-                        if (result != false)
-                            return result;
+                if (currentNode.hasOwnProperty(propt)) {
+                    currentChild = currentNode[propt]
+                    if (id == propt) {
+                        return currentChild;
+                    } else {
+                        // Search in the current child
+                        if (typeof(currentChild) === 'object') {
+                            result = findNode(id, currentChild);
+                            if (result != false) {
+                                return result;
+                            }
+                        }
                     }
                 }
             }
@@ -129,31 +131,6 @@
            return false;
         }
     }
-=======
-        return (Object.keys(currentNode)[0] === id) ? currentNode : findNodeInChildren(id, currentNode);
-    }
-
-    function findNodeInChildren(id, currentNode) {
-        for (let prop in currentNode) {
-            if (currentNode.hasOwnProperty(prop)) {
-                let currentChild = currentNode[prop];
-                if (id === prop) {
-                    return currentChild;
-                } else {
-                    // Search in the current child
-                    if (typeof (currentChild) === 'object') {
-                        let result = findNode(id, currentChild);
-                        if (result !== false) {
-                            return result;
-                        }
-                    }
-                }
-            }
-        }
-        return false;
-    }
-
->>>>>>> f3fbc7d7
   </script>
   <style type="text/css">
     {{>fonts}}
@@ -473,16 +450,9 @@
                                     <script>
                                       $(document).ready(function() {
                                         var schemaWrapper = {{{jsonSchema}}};
-<<<<<<< HEAD
-
                                         var schema = findNode('schema',schemaWrapper).schema;
                                         if (!schema) {
                                           schema = schemaWrapper.schema;
-=======
-                                        var schema = findNode('schema',schemaWrapper).schema;
-                                        if (!schema) {
-                                            schema = schemaWrapper.schema;
->>>>>>> f3fbc7d7
                                         }
                                         if (schema.$ref != null) {
                                           schema = defsParser.$refs.get(schema.$ref);
