--- conflicted
+++ resolved
@@ -11,310 +11,10 @@
 {{#models}}
 {{#model}}{{#isEnum}}{{>modelEnum}}{{/isEnum}}{{#oneOf}}{{#-first}}{{>modelOneOf}}{{/-first}}{{/oneOf}}{{^isEnum}}{{^oneOf}}{{>modelGeneric}}{{/oneOf}}{{/isEnum}}{{/model}}
 {{/models}}
-<<<<<<< HEAD
-{{#apiInfo}}{{#apis}}{{#operations}}
-/**
- * {{classname}} - axios parameter creator{{#description}}
- * {{&description}}{{/description}}
- * @export
- */
-export const {{classname}}AxiosParamCreator = function (configuration?: Configuration) {
-    return {
-    {{#operation}}
-        /**
-         * {{&notes}}
-         {{#summary}}
-         * @summary {{&summary}}
-         {{/summary}}
-         {{#allParams}}
-         * @param {{=<% %>=}}{<%&dataType%>}<%={{ }}=%> {{^required}}[{{/required}}{{paramName}}{{^required}}]{{/required}} {{description}}
-         {{/allParams}}
-         * @param {*} [options] Override http request option.
-         * @throws {RequiredError}
-         */
-        {{nickname}}({{#allParams}}{{paramName}}{{^required}}?{{/required}}: {{{dataType}}}, {{/allParams}}options: any = {}): RequestArgs {
-    {{#allParams}}
-    {{#required}}
-            // verify required parameter '{{paramName}}' is not null or undefined
-            if ({{paramName}} === null || {{paramName}} === undefined) {
-                throw new RequiredError('{{paramName}}','Required parameter {{paramName}} was null or undefined when calling {{nickname}}.');
-            }
-    {{/required}}
-    {{/allParams}}
-            const localVarPath = `{{{path}}}`{{#pathParams}}
-                .replace(`{${"{{baseName}}"}}`, encodeURIComponent(String({{paramName}}))){{/pathParams}};
-            const localVarUrlObj = url.parse(localVarPath, true);
-            let baseOptions;
-            if (configuration) {
-                baseOptions = configuration.baseOptions;
-            }
-            const localVarRequestOptions = Object.assign({ method: '{{httpMethod}}' }, baseOptions, options);
-            const localVarHeaderParameter = {} as any;
-            const localVarQueryParameter = {} as any;
-    {{#hasFormParams}}
-            const localVarFormParams = new url.URLSearchParams();
-    {{/hasFormParams}}
-
-    {{#authMethods}}
-            // authentication {{name}} required
-            {{#isApiKey}}
-            {{#isKeyInHeader}}
-            if (configuration && configuration.apiKey) {
-                const localVarApiKeyValue = typeof configuration.apiKey === 'function'
-					? configuration.apiKey("{{keyParamName}}")
-					: configuration.apiKey;
-                localVarHeaderParameter["{{keyParamName}}"] = localVarApiKeyValue;
-            }
-            {{/isKeyInHeader}}
-            {{#isKeyInQuery}}
-            if (configuration && configuration.apiKey) {
-                const localVarApiKeyValue = typeof configuration.apiKey === 'function'
-					? configuration.apiKey("{{keyParamName}}")
-					: configuration.apiKey;
-                localVarQueryParameter["{{keyParamName}}"] = localVarApiKeyValue;
-            }
-            {{/isKeyInQuery}}
-            {{/isApiKey}}
-            {{#isBasic}}
-            // http basic authentication required
-            if (configuration && (configuration.username || configuration.password)) {
-                localVarHeaderParameter["Authorization"] = "Basic " + btoa(configuration.username + ":" + configuration.password);
-            }
-            {{/isBasic}}
-            {{#isOAuth}}
-            // oauth required
-            if (configuration && configuration.accessToken) {
-				const localVarAccessTokenValue = typeof configuration.accessToken === 'function'
-					? configuration.accessToken("{{name}}", [{{#scopes}}"{{{scope}}}"{{^-last}}, {{/-last}}{{/scopes}}])
-					: configuration.accessToken;
-                localVarHeaderParameter["Authorization"] = "Bearer " + localVarAccessTokenValue;
-            }
-            {{/isOAuth}}
-
-    {{/authMethods}}
-    {{#queryParams}}
-            {{#isListContainer}}
-            if ({{paramName}}) {
-            {{#isCollectionFormatMulti}}
-                localVarQueryParameter['{{baseName}}'] = {{paramName}};
-            {{/isCollectionFormatMulti}}
-            {{^isCollectionFormatMulti}}
-                localVarQueryParameter['{{baseName}}'] = {{paramName}}.join(COLLECTION_FORMATS["{{collectionFormat}}"]);
-            {{/isCollectionFormatMulti}}
-            }
-            {{/isListContainer}}
-            {{^isListContainer}}
-            if ({{paramName}} !== undefined) {
-                {{#isDateTime}}
-                localVarQueryParameter['{{baseName}}'] = ({{paramName}} as any).toISOString();
-                {{/isDateTime}}
-                {{^isDateTime}}
-                {{#isDate}}
-                localVarQueryParameter['{{baseName}}'] = ({{paramName}} as any).toISOString();
-                {{/isDate}}
-                {{^isDate}}
-                localVarQueryParameter['{{baseName}}'] = {{paramName}};
-                {{/isDate}}
-                {{/isDateTime}}
-            }
-            {{/isListContainer}}
-
-    {{/queryParams}}
-    {{#headerParams}}
-            {{#isListContainer}}
-            if ({{paramName}}) {
-                let mapped = {{paramName}}.map(value => (<any>"{{{dataType}}}" !== "Array<string>") ? JSON.stringify(value || {}) : (value || ""))
-                localVarHeaderParameter['{{baseName}}'] = mapped.join(COLLECTION_FORMATS["{{collectionFormat}}"]);
-            }
-            {{/isListContainer}}
-            {{^isListContainer}}
-            if ({{paramName}} !== undefined && {{paramName}} !== null) {
-	        {{#isString}}
-		localVarHeaderParameter['{{baseName}}'] = String({{paramName}});
-		{{/isString}}
-	        {{^isString}}
-		localVarHeaderParameter['{{baseName}}'] = String(JSON.stringify({{paramName}} || {}));
-		{{/isString}}
-            }
-            {{/isListContainer}}
-
-    {{/headerParams}}
-    {{#formParams}}
-            {{#isListContainer}}
-            if ({{paramName}}) {
-            {{#isCollectionFormatMulti}}
-                {{paramName}}.forEach((element) => {
-                    localVarFormParams.append('{{baseName}}', element as any);
-                })
-            {{/isCollectionFormatMulti}}
-            {{^isCollectionFormatMulti}}
-                    localVarFormParams.set('{{baseName}}', {{paramName}}.join(COLLECTION_FORMATS["{{collectionFormat}}"]));
-            {{/isCollectionFormatMulti}}
-            }
-            {{/isListContainer}}
-            {{^isListContainer}}
-            if ({{paramName}} !== undefined) {
-                localVarFormParams.set('{{baseName}}', {{paramName}} as any);
-            }
-            {{/isListContainer}}
-
-    {{/formParams}}
-    {{#hasFormParams}}
-            localVarHeaderParameter['Content-Type'] = 'application/x-www-form-urlencoded';
-
-    {{/hasFormParams}}
-    {{#bodyParam}}
-            {{^consumes}}
-            localVarHeaderParameter['Content-Type'] = 'application/json';
-            {{/consumes}}
-            {{#consumes.0}}
-            localVarHeaderParameter['Content-Type'] = '{{{mediaType}}}';
-            {{/consumes.0}}
-
-    {{/bodyParam}}
-            localVarUrlObj.query = Object.assign({}, localVarUrlObj.query, localVarQueryParameter, options.query);
-            // fix override query string Detail: https://stackoverflow.com/a/7517673/1077943
-            delete localVarUrlObj.search;
-            localVarRequestOptions.headers = Object.assign({}, localVarHeaderParameter, options.headers);
-    {{#hasFormParams}}
-            localVarRequestOptions.data = localVarFormParams.toString();
-    {{/hasFormParams}}
-    {{#bodyParam}}
-            const needsSerialization = (<any>"{{dataType}}" !== "string") || localVarRequestOptions.headers['Content-Type'] === 'application/json';
-            localVarRequestOptions.data =  needsSerialization ? JSON.stringify({{paramName}} || {}) : ({{paramName}} || "");
-    {{/bodyParam}}            
-
-            return {
-                url: url.format(localVarUrlObj),
-                options: localVarRequestOptions,
-            };
-        },
-    {{/operation}}
-    }
-};
-
-/**
- * {{classname}} - functional programming interface{{#description}}
- * {{{description}}}{{/description}}
- * @export
- */
-export const {{classname}}Fp = function(configuration?: Configuration) {
-    return {
-    {{#operation}}
-        /**
-         * {{&notes}}
-         {{#summary}}
-         * @summary {{&summary}}
-         {{/summary}}
-         {{#allParams}}
-         * @param {{=<% %>=}}{<%&dataType%>}<%={{ }}=%> {{^required}}[{{/required}}{{paramName}}{{^required}}]{{/required}} {{description}}
-         {{/allParams}}
-         * @param {*} [options] Override http request option.
-         * @throws {RequiredError}
-         */
-        {{nickname}}({{#allParams}}{{paramName}}{{^required}}?{{/required}}: {{{dataType}}}, {{/allParams}}options?: any): (axios?: AxiosInstance, basePath?: string) => AxiosPromise<{{#returnType}}{{{returnType}}}{{/returnType}}{{^returnType}}Response{{/returnType}}> {
-            const localVarAxiosArgs = {{classname}}AxiosParamCreator(configuration).{{nickname}}({{#allParams}}{{paramName}}, {{/allParams}}options);
-            return (axios: AxiosInstance = globalAxios, basePath: string = BASE_PATH) => {
-                const axiosRequestArgs = Object.assign(localVarAxiosArgs.options, {url: basePath + localVarAxiosArgs.url})
-                return axios.request(axiosRequestArgs);                
-            };
-        },
-    {{/operation}}
-    }
-};
-
-/**
- * {{classname}} - factory interface{{#description}}
- * {{&description}}{{/description}}
- * @export
- */
-export const {{classname}}Factory = function (configuration?: Configuration, basePath?: string, axios?: AxiosInstance) {
-    return {
-    {{#operation}}
-        /**
-         * {{&notes}}
-         {{#summary}}
-         * @summary {{&summary}}
-         {{/summary}}
-         {{#allParams}}
-         * @param {{=<% %>=}}{<%&dataType%>}<%={{ }}=%> {{^required}}[{{/required}}{{paramName}}{{^required}}]{{/required}} {{description}}
-         {{/allParams}}
-         * @param {*} [options] Override http request option.
-         * @throws {RequiredError}
-         */
-        {{nickname}}({{#allParams}}{{paramName}}{{^required}}?{{/required}}: {{{dataType}}}, {{/allParams}}options?: any) {
-            return {{classname}}Fp(configuration).{{nickname}}({{#allParams}}{{paramName}}, {{/allParams}}options)(axios, basePath);
-        },
-    {{/operation}}
-    };
-};
-
-{{#withInterfaces}}
-/**
- * {{classname}} - interface{{#description}}
- * {{&description}}{{/description}}
- * @export
- * @interface {{classname}}
- */
-export interface {{classname}}Interface {
-{{#operation}}
-    /**
-     * {{&notes}}
-     {{#summary}}
-     * @summary {{&summary}}
-     {{/summary}}
-     {{#allParams}}
-     * @param {{=<% %>=}}{<%&dataType%>}<%={{ }}=%> {{^required}}[{{/required}}{{paramName}}{{^required}}]{{/required}} {{description}}
-     {{/allParams}}
-     * @param {*} [options] Override http request option.
-     * @throws {RequiredError}
-     * @memberof {{classname}}Interface
-     */
-    {{nickname}}({{#allParams}}{{paramName}}{{^required}}?{{/required}}: {{{dataType}}}, {{/allParams}}options?: any): AxiosPromise<{{#returnType}}{{{returnType}}}{{/returnType}}{{^returnType}}{}{{/returnType}}>;
-
-{{/operation}}
-}
-
-{{/withInterfaces}}
-/**
- * {{classname}} - object-oriented interface{{#description}}
- * {{{description}}}{{/description}}
- * @export
- * @class {{classname}}
- * @extends {BaseAPI}
- */
-{{#withInterfaces}}
-export class {{classname}} extends BaseAPI implements {{classname}}Interface {
-{{/withInterfaces}}
-{{^withInterfaces}}
-export class {{classname}} extends BaseAPI {
-{{/withInterfaces}}
-    {{#operation}}
-    /**
-     * {{&notes}}
-     {{#summary}}
-     * @summary {{&summary}}
-     {{/summary}}
-     {{#allParams}}
-     * @param {{=<% %>=}}{<%&dataType%>}<%={{ }}=%> {{^required}}[{{/required}}{{paramName}}{{^required}}]{{/required}} {{description}}
-     {{/allParams}}
-     * @param {*} [options] Override http request option.
-     * @throws {RequiredError}
-     * @memberof {{classname}}
-     */
-    public {{nickname}}({{#allParams}}{{paramName}}{{^required}}?{{/required}}: {{{dataType}}}, {{/allParams}}options?: any) {
-        return {{classname}}Fp(this.configuration).{{nickname}}({{#allParams}}{{paramName}}, {{/allParams}}options)(this.axios, this.basePath);
-    }
-
-    {{/operation}}
-}
-{{/operations}}{{/apis}}{{/apiInfo}}
-=======
 {{#apiInfo}}{{#apis}}
 {{>apiInner}}
 {{/apis}}{{/apiInfo}}
 {{/withSeparateModelsAndApi}}{{#withSeparateModelsAndApi}}
 {{#apiInfo}}{{#apis}}{{#operations}}export * from './{{apiPackage}}/{{classFilename}}';
 {{/operations}}{{/apis}}{{/apiInfo}}
-{{/withSeparateModelsAndApi}}
->>>>>>> da62116c
+{{/withSeparateModelsAndApi}}