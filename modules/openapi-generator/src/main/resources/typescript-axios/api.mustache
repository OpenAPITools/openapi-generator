/* tslint:disable */
/* eslint-disable */
{{>licenseInfo}}

{{^withSeparateModelsAndApi}}
import * as fs from 'fs';
import { Stream } from 'stream';
import { Configuration } from './configuration';
<<<<<<< HEAD
import globalAxios, { AxiosPromise, AxiosInstance } from 'axios';
import { v4 as uuid } from 'uuid';
=======
import globalAxios, { AxiosPromise, AxiosInstance, AxiosRequestConfig } from 'axios';
{{#withNodeImports}}
// URLSearchParams not necessarily used
// @ts-ignore
import { URL, URLSearchParams } from 'url';
{{#multipartFormData}}
import FormData from 'form-data'
{{/multipartFormData}}
{{/withNodeImports}}
>>>>>>> 4635dda5
// Some imports not used depending on template conditions
// @ts-ignore
import { DUMMY_BASE_URL, assertParamExists, setApiKeyToObject, setBasicAuthToObject, setBearerAuthToObject, setOAuthToObject, setSearchParams, serializeDataIfNeeded, toPathString, createRequestFunction } from './common';
// @ts-ignore
import { BASE_PATH, COLLECTION_FORMATS, RequestArgs, BaseAPI, RequiredError } from './base';

export interface RequestDetailedFile {
  value: Buffer;
  options?: {
    filename?: string;
    contentType?: string;
  }
}

export type RequestFile = string | Buffer | fs.ReadStream | RequestDetailedFile | Stream;

{{#models}}
{{#model}}{{#isEnum}}{{>modelEnum}}{{/isEnum}}{{#oneOf}}{{#-first}}{{>modelOneOf}}{{/-first}}{{/oneOf}}{{^isEnum}}{{^oneOf}}{{>modelGeneric}}{{/oneOf}}{{/isEnum}}{{/model}}
{{/models}}
{{#apiInfo}}{{#apis}}
{{>apiInner}}
{{/apis}}{{/apiInfo}}
{{/withSeparateModelsAndApi}}{{#withSeparateModelsAndApi}}
{{#apiInfo}}{{#apis}}{{#operations}}export * from './{{tsApiPackage}}/{{classFilename}}';
{{/operations}}{{/apis}}{{/apiInfo}}
{{/withSeparateModelsAndApi}}<|MERGE_RESOLUTION|>--- conflicted
+++ resolved
@@ -6,11 +6,8 @@
 import * as fs from 'fs';
 import { Stream } from 'stream';
 import { Configuration } from './configuration';
-<<<<<<< HEAD
 import globalAxios, { AxiosPromise, AxiosInstance } from 'axios';
 import { v4 as uuid } from 'uuid';
-=======
-import globalAxios, { AxiosPromise, AxiosInstance, AxiosRequestConfig } from 'axios';
 {{#withNodeImports}}
 // URLSearchParams not necessarily used
 // @ts-ignore
@@ -19,7 +16,6 @@
 import FormData from 'form-data'
 {{/multipartFormData}}
 {{/withNodeImports}}
->>>>>>> 4635dda5
 // Some imports not used depending on template conditions
 // @ts-ignore
 import { DUMMY_BASE_URL, assertParamExists, setApiKeyToObject, setBasicAuthToObject, setBearerAuthToObject, setOAuthToObject, setSearchParams, serializeDataIfNeeded, toPathString, createRequestFunction } from './common';
