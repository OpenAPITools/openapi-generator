--- conflicted
+++ resolved
@@ -3,10 +3,6 @@
   "version": "{{npmVersion}}",
   "description": "OpenAPI client for {{npmName}}",
   "author": "OpenAPI-Generator Contributors",
-  "repository": {
-    "type": "git",
-    "url": "https://{{gitHost}}/{{gitUserId}}/{{gitRepoId}}.git"
-  },
   "keywords": [
     "axios",
     "typescript",
@@ -26,21 +22,13 @@
     "prepare": "npm run build"
   },
   "dependencies": {
-<<<<<<< HEAD
     "axios": "^0.24.0",
     "uuid": "^3.3.2"
   },
   "devDependencies": {
     "@types/node": "^12.11.5",
-    "typescript": "^3.6.4",
+    "typescript": "^4.0",
     "@types/uuid": "^8.3.0"
-=======
-    "axios": "^0.26.1"
-  },
-  "devDependencies": {
-    "@types/node": "^12.11.5",
-    "typescript": "^4.0"
->>>>>>> 4635dda5
   }{{#npmRepository}},{{/npmRepository}}
 {{#npmRepository}}
   "publishConfig": {
