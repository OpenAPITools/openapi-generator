/* tslint:disable */
{{>licenseInfo}}

interface AWSv4Configuration {
  options?: {
    region?: string
    service?: string
  }
  credentials?: {
    accessKeyId?: string
    secretAccessKey?: string,
    sessionToken?: string
  }
}

export interface ConfigurationParameters {
<<<<<<< HEAD
    apiKey?: string | Promise<string> | ((name: string) => string) | ((name: string) => Promise<string>) | undefined;
    username?: string | undefined;
    password?: string | undefined;
    accessToken?: string | Promise<string> | ((name?: string, scopes?: string[]) => string) | ((name?: string, scopes?: string[]) => Promise<string>) | undefined;
    basePath?: string | undefined;
    serverIndex?: number | undefined;
    baseOptions?: any | undefined;
    formDataCtor?: (new () => any) | undefined;
=======
    apiKey?: string | Promise<string> | ((name: string) => string) | ((name: string) => Promise<string>);
    username?: string;
    password?: string;
    accessToken?: string | Promise<string> | ((name?: string, scopes?: string[]) => string) | ((name?: string, scopes?: string[]) => Promise<string>);
    awsv4?: AWSv4Configuration;
    basePath?: string;
    serverIndex?: number;
    baseOptions?: any;
    formDataCtor?: new () => any;
>>>>>>> 57752d19
}

export class Configuration {
    /**
     * parameter for apiKey security
     * @param name security name
     */
    apiKey?: string | Promise<string> | ((name: string) => string) | ((name: string) => Promise<string>) | undefined;
    /**
     * parameter for basic security
     */
    username?: string | undefined;
    /**
     * parameter for basic security
     */
    password?: string | undefined;
    /**
     * parameter for oauth2 security
     * @param name security name
     * @param scopes oauth2 scope
     */
    accessToken?: string | Promise<string> | ((name?: string, scopes?: string[]) => string) | ((name?: string, scopes?: string[]) => Promise<string>) | undefined;
    /**
     * parameter for aws4 signature security
     * @param {Object} AWS4Signature - AWS4 Signature security
     * @param {string} options.region - aws region
     * @param {string} options.service - name of the service.
     * @param {string} credentials.accessKeyId - aws access key id
     * @param {string} credentials.secretAccessKey - aws access key
     * @param {string} credentials.sessionToken - aws session token
     * @memberof Configuration
     */
    awsv4?: AWSv4Configuration;
    /**
     * override base path
     */
    basePath?: string | undefined;
    /**
     * override server index
     */
    serverIndex?: number | undefined;
    /**
     * base options for axios calls
     */
    baseOptions?: any | undefined;
    /**
     * The FormData constructor that will be used to create multipart form data
     * requests. You can inject this here so that execution environments that
     * do not support the FormData class can still run the generated client.
     *
     * @type {new () => FormData}
     */
    formDataCtor?: (new () => any) | undefined;

    constructor(param: ConfigurationParameters = {}) {
        this.apiKey = param.apiKey;
        this.username = param.username;
        this.password = param.password;
        this.accessToken = param.accessToken;
        this.awsv4 = param.awsv4;
        this.basePath = param.basePath;
        this.serverIndex = param.serverIndex;
        this.baseOptions = {
            ...param.baseOptions,
            headers: {
                {{#httpUserAgent}}
                'User-Agent': "{{httpUserAgent}}",
                {{/httpUserAgent}}
                ...param.baseOptions?.headers,
            },
        };
        this.formDataCtor = param.formDataCtor;
    }

    /**
     * Check if the given MIME is a JSON MIME.
     * JSON MIME examples:
     *   application/json
     *   application/json; charset=UTF8
     *   APPLICATION/JSON
     *   application/vnd.company+json
     * @param mime - MIME (Multipurpose Internet Mail Extensions)
     * @return True if the given MIME is JSON, false otherwise.
     */
    public isJsonMime(mime: string): boolean {
        const jsonMime: RegExp = new RegExp('^(application\/json|[^;/ \t]+\/[^;/ \t]+[+]json)[ \t]*(;.*)?$', 'i');
        return mime !== null && (jsonMime.test(mime) || mime.toLowerCase() === 'application/json-patch+json');
    }
}<|MERGE_RESOLUTION|>--- conflicted
+++ resolved
@@ -14,26 +14,15 @@
 }
 
 export interface ConfigurationParameters {
-<<<<<<< HEAD
     apiKey?: string | Promise<string> | ((name: string) => string) | ((name: string) => Promise<string>) | undefined;
     username?: string | undefined;
     password?: string | undefined;
     accessToken?: string | Promise<string> | ((name?: string, scopes?: string[]) => string) | ((name?: string, scopes?: string[]) => Promise<string>) | undefined;
+    awsv4?: AWSv4Configuration | undefined;
     basePath?: string | undefined;
     serverIndex?: number | undefined;
     baseOptions?: any | undefined;
     formDataCtor?: (new () => any) | undefined;
-=======
-    apiKey?: string | Promise<string> | ((name: string) => string) | ((name: string) => Promise<string>);
-    username?: string;
-    password?: string;
-    accessToken?: string | Promise<string> | ((name?: string, scopes?: string[]) => string) | ((name?: string, scopes?: string[]) => Promise<string>);
-    awsv4?: AWSv4Configuration;
-    basePath?: string;
-    serverIndex?: number;
-    baseOptions?: any;
-    formDataCtor?: new () => any;
->>>>>>> 57752d19
 }
 
 export class Configuration {
