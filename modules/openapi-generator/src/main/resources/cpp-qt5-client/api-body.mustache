{{>licenseInfo}}
#include "{{classname}}.h"
#include "{{prefix}}Helpers.h"
#include "{{prefix}}ServerConfiguration.h"
#include <QJsonArray>
#include <QJsonDocument>

{{#cppNamespaceDeclarations}}
namespace {{this}} {
{{/cppNamespaceDeclarations}}

{{classname}}::{{classname}}(const int timeOut)
    : _timeOut(timeOut),
      _manager(nullptr),
      isResponseCompressionEnabled(false),
      isRequestCompressionEnabled(false) {
      initializeServerConfigs();
      }

{{classname}}::~{{classname}}() {
}

void {{classname}}::initializeServerConfigs(){

//Default server
QList<{{prefix}}ServerConfiguration> defaultConf = QList<{{prefix}}ServerConfiguration>();
//varying endpoint server 
QList<{{prefix}}ServerConfiguration> serverConf = QList<{{prefix}}ServerConfiguration>();
{{#vendorExtensions.x-cpp-global-server-list}}
defaultConf.append({{prefix}}ServerConfiguration(
    QUrl("{{{url}}}"),
    "{{{description}}}{{^description}}No description provided{{/description}}",
    {{#variables}}{{#-first}}QMap<QString, {{prefix}}ServerVariable>{ {{/-first}}
    {"{{{name}}}", {{prefix}}ServerVariable("{{{description}}}{{^description}}No description provided{{/description}}","{{{defaultValue}}}",
    QSet<QString>{ {{#enumValues}}{"{{{.}}}"}{{#-last}} })},{{/-last}}{{^-last}},{{/-last}}{{/enumValues}}{{^enumValues}}{"{{defaultValue}}"} })},{{/enumValues}}{{#-last}} }));{{/-last}}
    {{/variables}}{{^variables}}QMap<QString, {{prefix}}ServerVariable>()));{{/variables}}
{{/vendorExtensions.x-cpp-global-server-list}}
{{#operations}}
  {{#operation}}
  {{^servers}}
_serverConfigs.insert("{{nickname}}",defaultConf);
_serverIndices.insert("{{nickname}}",0);

{{/servers}}
{{#servers}}
serverConf.append({{prefix}}ServerConfiguration(
    QUrl("{{{url}}}"),
    "{{{description}}}{{^description}}No description provided{{/description}}",
    {{#variables}}{{#-first}}QMap<QString, {{prefix}}ServerVariable>{ {{/-first}}
    {"{{{name}}}", {{prefix}}ServerVariable("{{{description}}}{{^description}}No description provided{{/description}}","{{{defaultValue}}}",
    QSet<QString>{ {{#enumValues}}{"{{{.}}}"}{{#-last}} })}, {{/-last}}{{^-last}},{{/-last}}{{/enumValues}}{{^enumValues}}{"{{defaultValue}}"} })},{{/enumValues}}{{#-last}} }));{{/-last}}
    {{/variables}}{{^variables}}QMap<QString, {{prefix}}ServerVariable>()));{{/variables}}
{{#-last}}_serverConfigs.insert("{{nickname}}",serverConf);
_serverIndices.insert("{{nickname}}",0);{{/-last}}

{{/servers}}
{{/operation}}
{{/operations}}

}

/**
* returns 0 on success and -1, -2 or -3 on failure.
* -1 when the variable does not exist and -2 if the value is not defined in the enum and -3 if the operation or server index is not found 
*/
int {{classname}}::setDefaultServerValue(int serverIndex, const QString &operation, const QString &variable, const QString &value){
    auto it = _serverConfigs.find(operation);
    if(it != _serverConfigs.end() && serverIndex < it.value().size() ){
      return _serverConfigs[operation][serverIndex].setDefaultValue(variable,value);
    }
    return -3;
}
void {{classname}}::setServerIndex(const QString &operation, int serverIndex){
    if(_serverIndices.contains(operation) && serverIndex < _serverConfigs.find(operation).value().size() )
        _serverIndices[operation] = serverIndex;
}

void {{classname}}::setApiKey(const QString &apiKeyName, const QString &apiKey){
    _apiKeys.insert(apiKeyName,apiKey);
}

void {{classname}}::setBearerToken(const QString &token){
    _bearerToken = token;
}

void {{classname}}::setOauthToken(const QString &token){
    _oauthToken = token;
}

void {{classname}}::setUsername(const QString &username) {
    _username = username;
}

void {{classname}}::setPassword(const QString &password) {
    _password = password;
}


void {{classname}}::setTimeOut(const int timeOut) {
    _timeOut = timeOut;
}

void {{classname}}::setWorkingDirectory(const QString &path) {
    _workingDirectory = path;
}

void {{classname}}::setNetworkAccessManager(QNetworkAccessManager* manager) {
    _manager = manager;  
}

    /**
     * Appends a new ServerConfiguration to the config map for a specific operation.
     * @param operation The id to the target operation.
     * @param url A string that contains the URL of the server
     * @param description A String that describes the server
     * @param variables A map between a variable name and its value. The value is used for substitution in the server's URL template.
     * returns the index of the new server config on success and -1 if the operation is not found
     */
int {{classname}}::addServerConfiguration(const QString &operation, const QUrl &url, const QString &description, const QMap<QString, {{prefix}}ServerVariable> &variables){
    if(_serverConfigs.contains(operation)){
        _serverConfigs[operation].append({{prefix}}ServerConfiguration(
                    url,
                    description,
                    variables));
        return _serverConfigs[operation].size()-1;
    }else{
        return -1;
    }
}

    /**
     * Appends a new ServerConfiguration to the config map for a all operations and sets the index to that server.
     * @param url A string that contains the URL of the server
     * @param description A String that describes the server
     * @param variables A map between a variable name and its value. The value is used for substitution in the server's URL template.
     */
void {{classname}}::setNewServerForAllOperations(const QUrl &url, const QString &description, const QMap<QString, {{prefix}}ServerVariable> &variables){
        for(auto e : _serverIndices.keys()){
            setServerIndex(e, addServerConfiguration(e, url, description, variables));
        }
} 
    /**
     * Appends a new ServerConfiguration to the config map for an operations and sets the index to that server.
     * @param URL A string that contains the URL of the server
     * @param description A String that describes the server
     * @param variables A map between a variable name and its value. The value is used for substitution in the server's URL template.
     */
void {{classname}}::setNewServer(const QString &operation, const QUrl &url, const QString &description, const QMap<QString, {{prefix}}ServerVariable> &variables){

    setServerIndex(operation, addServerConfiguration(operation, url, description, variables));

}

void {{classname}}::addHeaders(const QString &key, const QString &value) {
    defaultHeaders.insert(key, value);
}

void {{classname}}::enableRequestCompression() {
    isRequestCompressionEnabled = true;
}

void {{classname}}::enableResponseCompression() {
    isResponseCompressionEnabled = true;
}

void {{classname}}::abortRequests(){
    emit abortRequestsSignal();
}

QString {{classname}}::getParamStylePrefix(QString style){

        if(style == "matrix"){ 
            return ";";
        }else if(style == "label"){
            return ".";
        }else if(style == "form"){
            return "&"; 
        }else if(style == "simple"){
            return "";
        }else if(style == "spaceDelimited"){
            return "&"; 
        }else if(style == "pipeDelimited"){
            return "&"; 
        }else
            return "none";
}

QString {{classname}}::getParamStyleSuffix(QString style){

        if(style == "matrix"){ 
            return "=";
        }else if(style == "label"){
            return "";
        }else if(style == "form"){
            return "=";
        }else if(style == "simple"){
            return "";
        }else if(style == "spaceDelimited"){
            return "=";
        }else if(style == "pipeDelimited"){
            return "=";
        }else
            return "none";
}

QString {{classname}}::getParamStyleDelimiter(QString style, QString name, bool isExplode){

        if(style == "matrix"){ 
            return (isExplode) ? ";" + name + "=" : ",";

        }else if(style == "label"){
            return (isExplode) ? "." : ",";

        }else if(style == "form"){
            return (isExplode) ? "&" + name + "=" : ","; 

        }else if(style == "simple"){
            return ",";
        }else if(style == "spaceDelimited"){
            return (isExplode) ? "&" + name + "=" : " ";

        }else if(style == "pipeDelimited"){
            return (isExplode) ? "&" + name + "=" : "|";

        }else if(style == "deepObject"){
            return (isExplode) ? "&" : "none";

        }else
            return "none";
}

{{#operations}}
{{#operation}}
void {{classname}}::{{nickname}}({{#allParams}}{{#required}}const {{{dataType}}} &{{/required}}{{^required}}const QVariant &{{/required}}{{paramName}}{{^-last}}, {{/-last}}{{/allParams}}) {
    QString fullPath = QString(_serverConfigs["{{nickname}}"][_serverIndices.value("{{nickname}}")].URL()+"{{{path}}}");
    {{#authMethods}}{{#isApiKey}}{{#isKeyInHeader}}
    if(_apiKeys.contains("{{name}}")){
        addHeaders("{{name}}",_apiKeys.find("{{name}}").value());
    }
    {{/isKeyInHeader}}{{#isKeyInQuery}}
    if(_apiKeys.contains("{{name}}")){
        if (fullPath.indexOf("?") > 0)
            fullPath.append("&");
        else
            fullPath.append("?");
        fullPath.append("{{{name}}}=").append(_apiKeys.find("{{name}}").value());
    }
    {{/isKeyInQuery}}{{/isApiKey}}{{#isBasicBearer}}
    if(!_bearerToken.isEmpty())
        addHeaders("Authorization", "Bearer " + _bearerToken);
    {{/isBasicBearer}}{{#isBasicBasic}}
    if(!_username.isEmpty() && !_password.isEmpty()){
        QByteArray b64;
        b64.append(_username.toUtf8() + ":" + _password.toUtf8());
        addHeaders("Authorization","Basic " + b64.toBase64());
<<<<<<< HEAD
    }{{/isBasicBasic}}{{#isOAuth}}
    if(!_oauthToken.isEmpty())
        addHeaders("Authorization", "Bearer " + _oauthToken);
    {{/isOAuth}}{{/authMethods}}
=======
    }{{/isBasicBasic}}{{/authMethods}}

>>>>>>> 89b9802b
    {{#pathParams}}
    {{^required}}if(!{{paramName}}.isNull()){{/required}}
    {
        QString {{paramName}}PathParam("{");
        {{paramName}}PathParam.append("{{baseName}}").append("}");
        QString pathPrefix, pathSuffix, pathDelimiter;
        QString pathStyle = "{{style}}";    
        if(pathStyle == "") 
            pathStyle = "simple";
        pathPrefix = getParamStylePrefix(pathStyle);
        pathSuffix = getParamStyleSuffix(pathStyle);
        pathDelimiter = getParamStyleDelimiter(pathStyle, "{{baseName}}", {{isExplode}});
    {{^collectionFormat}}
        {{^isPrimitiveType}}
        QString paramString = (pathStyle == "matrix" && {{isExplode}}) ? pathPrefix : pathPrefix+"{{baseName}}"+pathSuffix;
        QJsonObject parameter = {{paramName}}{{^required}}.value<{{{dataType}}}>(){{/required}}.asJsonObject();
        qint32 count = 0;
        foreach(const QString& key, parameter.keys()) {
            if (count > 0) {
                pathDelimiter = (pathStyle == "matrix" && {{isExplode}}) ? ";" : getParamStyleDelimiter(pathStyle, key, {{isExplode}});
                paramString.append(pathDelimiter);
            }
            QString assignOperator = ({{isExplode}}) ? "=" : ",";
            switch(parameter.value(key).type()) {
                case QJsonValue::String:
                {
                    paramString.append(key+assignOperator+parameter.value(key).toString());
                    break;
                }
                case QJsonValue::Double:
                {
                    paramString.append(key+assignOperator+QString::number(parameter.value(key).toDouble()));
                    break;
                }
                case QJsonValue::Bool:
                {
                    paramString.append(key+assignOperator+QVariant(parameter.value(key).toBool()).toString());
                    break;
                }
                case QJsonValue::Array:
                {
                    paramString.append(key+assignOperator+QVariant(parameter.value(key).toArray()).toString());
                    break;
                }
                case QJsonValue::Object:
                {
                    paramString.append(key+assignOperator+QVariant(parameter.value(key).toObject()).toString());
                    break;
                }
                case QJsonValue::Null:
                case QJsonValue::Undefined:
                    break;
            }
            count++;
        }
        fullPath.replace({{paramName}}PathParam, QUrl::toPercentEncoding(paramString));
        {{/isPrimitiveType}}
        {{#isPrimitiveType}}
        QString paramString = (pathStyle == "matrix") ? pathPrefix+"{{baseName}}"+pathSuffix : pathPrefix;
        fullPath.replace({{paramName}}PathParam, paramString+QUrl::toPercentEncoding(::{{cppNamespace}}::toStringValue({{paramName}}{{^required}}.value<{{{dataType}}}>(){{/required}})));
        {{/isPrimitiveType}}
    {{/collectionFormat}}
    {{#collectionFormat}}
        if ({{{paramName}}}{{^required}}.value<{{{dataType}}}>(){{/required}}.size() > 0) {
            QString paramString = (pathStyle == "matrix") ? pathPrefix+"{{baseName}}"+pathSuffix : pathPrefix;
            qint32 count = 0;
            foreach ({{{baseType}}} t, {{paramName}}{{^required}}.value<{{{dataType}}}>(){{/required}}) {
                if (count > 0) {
                    fullPath.append(pathDelimiter);
                }
                fullPath.append(QUrl::toPercentEncoding(::{{cppNamespace}}::toStringValue(t)));
                count++;
            }
            fullPath.replace({{paramName}}PathParam, paramString);
        }
    {{/collectionFormat}}
    }

    {{/pathParams}}
    {{#hasQueryParams}}
    QString queryPrefix, querySuffix, queryDelimiter, queryStyle;
    {{/hasQueryParams}}
    {{#queryParams}}
    {{^required}}if(!{{paramName}}.isNull()){{/required}}
    {
        queryStyle = "{{style}}";
        if(queryStyle == "") 
            queryStyle = "form";
        queryPrefix = getParamStylePrefix(queryStyle);
        querySuffix = getParamStyleSuffix(queryStyle);
        queryDelimiter = getParamStyleDelimiter(queryStyle, "{{baseName}}", {{isExplode}}); 
    {{^collectionFormat}}
        if (fullPath.indexOf("?") > 0)
            fullPath.append(queryPrefix);
        else
            fullPath.append("?");
        {{^isPrimitiveType}}
        QString paramString = (queryStyle == "form" && {{isExplode}}) ? "" : (queryStyle == "form" && !({{isExplode}})) ? "{{baseName}}"+querySuffix : "";
        QJsonObject parameter = {{paramName}}{{^required}}.value<{{{dataType}}}>(){{/required}}.asJsonObject();
        qint32 count = 0;
        foreach(const QString& key, parameter.keys()) {
            if (count > 0) {
                queryDelimiter =  ((queryStyle == "form" || queryStyle == "deepObject") && {{isExplode}}) ? "&" : getParamStyleDelimiter(queryStyle, key, {{isExplode}});
                paramString.append(queryDelimiter);
            }
            QString assignOperator;
            if (queryStyle == "form")
                assignOperator = ({{isExplode}}) ? "=" : ",";
            else if (queryStyle == "deepObject")
                assignOperator = ({{isExplode}}) ? "=" : "none";
            switch(parameter.value(key).type()) {
                case QJsonValue::String:
                {
                    paramString.append(((queryStyle == "form") ? key : QString("{{baseName}}").append("[").append(key).append("]"))+assignOperator+parameter.value(key).toString());
                    break;
                }
                case QJsonValue::Double:
                {
                    paramString.append(((queryStyle == "form") ? key : QString("{{baseName}}").append("[").append(key).append("]"))+assignOperator+QString::number(parameter.value(key).toDouble()));
                    break;
                }
                case QJsonValue::Bool:
                {
                    paramString.append(((queryStyle == "form") ? key : QString("{{baseName}}").append("[").append(key).append("]"))+assignOperator+QVariant(parameter.value(key).toBool()).toString());
                    break;
                }
                case QJsonValue::Array:
                {
                    paramString.append(((queryStyle == "form") ? key : QString("{{baseName}}").append("[").append(key).append("]"))+assignOperator+QVariant(parameter.value(key).toArray()).toString());
                    break;
                }
                case QJsonValue::Object:
                {
                    paramString.append(((queryStyle == "form") ? key : QString("{{baseName}}").append("[").append(key).append("]"))+assignOperator+QVariant(parameter.value(key).toObject()).toString());
                    break;
                }
                case QJsonValue::Null:
                case QJsonValue::Undefined:
                    break;
            }
            count++;
        }
        fullPath.append(paramString);
        {{/isPrimitiveType}}{{#isPrimitiveType}}
        fullPath.append(QUrl::toPercentEncoding("{{baseName}}")).append(querySuffix).append(QUrl::toPercentEncoding(::{{cppNamespace}}::toStringValue({{paramName}}{{^required}}.value<{{{dataType}}}>(){{/required}})));
    {{/isPrimitiveType}}
    {{/collectionFormat}}
    {{#collectionFormat}}
        if ({{{paramName}}}{{^required}}.value<{{{dataType}}}>(){{/required}}.size() > 0) {
            if (QString("{{collectionFormat}}").indexOf("multi") == 0) {
                foreach ({{{baseType}}} t, {{paramName}}{{^required}}.value<{{{dataType}}}>(){{/required}}) {
                    if (fullPath.indexOf("?") > 0)
                        fullPath.append(queryPrefix);
                    else
                        fullPath.append("?");
                    fullPath.append("{{{baseName}}}=").append(::{{cppNamespace}}::toStringValue(t));
                }
            } else if (QString("{{collectionFormat}}").indexOf("ssv") == 0) {
                if (fullPath.indexOf("?") > 0)
                    fullPath.append("&");
                else
                    fullPath.append("?").append(queryPrefix).append("{{baseName}}").append(querySuffix);
                qint32 count = 0;
                foreach ({{{baseType}}} t, {{paramName}}{{^required}}.value<{{{dataType}}}>(){{/required}}) {
                    if (count > 0) {
                        fullPath.append(({{isExplode}})? queryDelimiter : QUrl::toPercentEncoding(queryDelimiter));
                    }
                    fullPath.append(::{{cppNamespace}}::toStringValue(t));
                    count++;
                }
            } else if (QString("{{collectionFormat}}").indexOf("tsv") == 0) {
                if (fullPath.indexOf("?") > 0)
                    fullPath.append("&");
                else
                    fullPath.append("?").append(queryPrefix).append("{{baseName}}").append(querySuffix);
                qint32 count = 0;
                foreach ({{{baseType}}} t, {{paramName}}{{^required}}.value<{{{dataType}}}>(){{/required}}) {
                    if (count > 0) {
                        fullPath.append("\t");
                    }
                    fullPath.append(::{{cppNamespace}}::toStringValue(t));
                    count++;
                }
            } else if (QString("{{collectionFormat}}").indexOf("csv") == 0) {
                if (fullPath.indexOf("?") > 0)
                    fullPath.append("&");
                else
                    fullPath.append("?").append(queryPrefix).append("{{baseName}}").append(querySuffix);
                qint32 count = 0;
                foreach ({{{baseType}}} t, {{paramName}}{{^required}}.value<{{{dataType}}}>(){{/required}}) {
                    if (count > 0) {
                        fullPath.append(queryDelimiter);
                    }
                    fullPath.append(::{{cppNamespace}}::toStringValue(t));
                    count++;
                }
            } else if (QString("{{collectionFormat}}").indexOf("pipes") == 0) {
                if (fullPath.indexOf("?") > 0)
                    fullPath.append("&");
                else
                    fullPath.append("?").append(queryPrefix).append("{{baseName}}").append(querySuffix);
                qint32 count = 0;
                foreach ({{{baseType}}} t, {{paramName}}{{^required}}.value<{{{dataType}}}>(){{/required}}) {
                    if (count > 0) {
                        fullPath.append(queryDelimiter);
                    }
                    fullPath.append(::{{cppNamespace}}::toStringValue(t));
                    count++;
                }
            } else if (QString("{{collectionFormat}}").indexOf("deepObject") == 0) {
                if (fullPath.indexOf("?") > 0)
                    fullPath.append("&");
                else
                    fullPath.append("?").append(queryPrefix).append("{{baseName}}").append(querySuffix);
                qint32 count = 0;
                foreach ({{{baseType}}} t, {{paramName}}{{^required}}.value<{{{dataType}}}>(){{/required}}) {
                    if (count > 0) {
                        fullPath.append(queryDelimiter);
                    }
                    fullPath.append(::{{cppNamespace}}::toStringValue(t));
                    count++;
                }   
            }
        }
    {{/collectionFormat}}
    }

{{/queryParams}}
    {{prefix}}HttpRequestWorker *worker = new {{prefix}}HttpRequestWorker(this, _manager);
    worker->setTimeOut(_timeOut);
    worker->setWorkingDirectory(_workingDirectory);{{#contentCompression}}
    worker->setResponseCompressionEnabled(isResponseCompressionEnabled);
    worker->setRequestCompressionEnabled(isRequestCompressionEnabled);{{/contentCompression}}
    {{prefix}}HttpRequestInput input(fullPath, "{{httpMethod}}");

{{#formParams}}
    {{#first}}
    QString formPrefix,formSuffix, formDelimiter;
    QString formStyle = "{{style}}";
    if(formStyle == "") 
        formStyle = "form";
    formPrefix = getParamStylePrefix(formStyle);
    formSuffix = getParamStyleSuffix(formStyle);
    formDelimiter = getParamStyleDelimiter(formStyle, "{{baseName}}", {{isExplode}});
    {{/first}}

    {{^required}}if(!{{paramName}}.isNull()){{/required}}
    {
{{^isFile}}
        input.add_var("{{baseName}}", ::{{cppNamespace}}::toStringValue({{paramName}}{{^required}}.value<{{{dataType}}}>(){{/required}}));
{{/isFile}}
{{#isFile}}
        input.add_file("{{baseName}}", {{paramName}}{{^required}}.value<{{{dataType}}}>(){{/required}}.local_filename, {{paramName}}{{^required}}.value<{{{dataType}}}>(){{/required}}.request_filename, {{paramName}}{{^required}}.value<{{{dataType}}}>(){{/required}}.mime_type);
{{/isFile}}
    }

{{/formParams}}
{{#bodyParams}}
{{#isContainer}}
{{#isArray}}
    QJsonDocument doc(::{{cppNamespace}}::toJsonValue({{paramName}}{{^required}}.value<{{{dataType}}}>(){{/required}}).toArray());{{/isArray}}{{#isMap}}
    QJsonDocument doc(::{{cppNamespace}}::toJsonValue({{paramName}}{{^required}}.value<{{{dataType}}}>(){{/required}}).toObject());{{/isMap}}
    QByteArray bytes = doc.toJson();
    input.request_body.append(bytes);
{{/isContainer}}{{^isContainer}}{{#isString}}
    QByteArray output = {{paramName}}{{^required}}.value<{{{dataType}}}>(){{/required}}.toUtf8();{{/isString}}{{#isByteArray}}QByteArray output({{paramName}}{{^required}}.value<{{{dataType}}}>(){{/required}});{{/isByteArray}}{{^isString}}{{^isByteArray}}{{^isFile}}
    QByteArray output = {{paramName}}{{^required}}.value<{{{dataType}}}>(){{/required}}.asJson().toUtf8();{{/isFile}}{{/isByteArray}}{{/isString}}{{#isFile}}{{#hasConsumes}}input.headers.insert("Content-Type", {{#consumes}}{{^-first}}, {{/-first}}"{{mediaType}}"{{/consumes}});{{/hasConsumes}}
    QByteArray output = {{paramName}}{{^required}}.value<{{{dataType}}}>(){{/required}}.asByteArray();{{/isFile}}
    input.request_body.append(output);
{{/isContainer}}
{{/bodyParams}}
{{#headerParams}}
    {{^required}}if(!{{paramName}}.isNull()){{/required}}
    {
    {{^collectionFormat}}
    {{^isPrimitiveType}}
        QString headerString;
        QJsonObject parameter = {{paramName}}{{^required}}.value<{{{dataType}}}>(){{/required}}.asJsonObject();
        qint32 count = 0;
        foreach(const QString& key, parameter.keys()) {
            if (count > 0) {
                headerString.append(",");
            }
            QString assignOperator = ({{isExplode}}) ? "=" : ",";
            switch(parameter.value(key).type()) {
                case QJsonValue::String:
                {
                    headerString.append(key+assignOperator+parameter.value(key).toString());
                    break;
                }
                case QJsonValue::Double:
                {
                    headerString.append(key+assignOperator+QString::number(parameter.value(key).toDouble()));
                    break;
                }
                case QJsonValue::Bool:
                {
                    headerString.append(key+assignOperator+QVariant(parameter.value(key).toBool()).toString());
                    break;
                }
                case QJsonValue::Array:
                {
                    headerString.append(key+assignOperator+QVariant(parameter.value(key).toArray()).toString());
                    break;
                }
                case QJsonValue::Object:
                {
                    headerString.append(key+assignOperator+QVariant(parameter.value(key).toObject()).toString());
                    break;
                }
                case QJsonValue::Null:
                case QJsonValue::Undefined:
                    break;
            }
            count++;
        }
        input.headers.insert("{{baseName}}", headerString);
    {{/isPrimitiveType}}
    {{#isPrimitiveType}}
        if (!::{{cppNamespace}}::toStringValue({{paramName}}{{^required}}.value<{{{dataType}}}>(){{/required}}).isEmpty()) {
            input.headers.insert("{{baseName}}", ::{{cppNamespace}}::toStringValue({{paramName}}{{^required}}.value<{{{dataType}}}>(){{/required}}));
        }
    {{/isPrimitiveType}}{{/collectionFormat}}{{#collectionFormat}}
        QString headerString;
        if ({{{paramName}}}{{^required}}.value<{{{dataType}}}>(){{/required}}.size() > 0) {
        qint32 count = 0;
        foreach ({{{baseType}}} t, {{paramName}}{{^required}}.value<{{{dataType}}}>(){{/required}}) {
            if (count > 0) {
                headerString.append(",");
            }
            headerString.append(::{{cppNamespace}}::toStringValue(t));
            count++;
        }
        input.headers.insert("{{baseName}}", headerString);
        }
    {{/collectionFormat}}
}
{{/headerParams}}
{{#cookieParams}}
    {{^required}}if(!{{paramName}}.isNull()){{/required}}
    {
        if(QString("{{style}}").indexOf("form") == 0){
        {{^collectionFormat}}
        {{^isPrimitiveType}}
        {{^isExplode}}
            QString cookieString = "{{baseName}}=";
            QJsonObject parameter = {{paramName}}{{^required}}.value<{{{dataType}}}>(){{/required}}.asJsonObject();
            qint32 count = 0;
            foreach(const QString& key, parameter.keys()) {
                if (count > 0) {
                    cookieString.append(",");
                }
                switch(parameter.value(key).type()) {
                    case QJsonValue::String:
                    {
                        cookieString.append(key+","+parameter.value(key).toString());
                        break;
                    }
                    case QJsonValue::Double:
                    {
                        cookieString.append(key+","+QString::number(parameter.value(key).toDouble()));
                        break;
                    }
                    case QJsonValue::Bool:
                    {
                        cookieString.append(key+","+QVariant(parameter.value(key).toBool()).toString());
                        break;
                    }
                    case QJsonValue::Array:
                    {
                        cookieString.append(key+","+QVariant(parameter.value(key).toArray()).toString());
                        break;
                    }
                    case QJsonValue::Object:
                    {
                        cookieString.append(key+","+QVariant(parameter.value(key).toObject()).toString());
                        break;
                    }
                    case QJsonValue::Null:
                    case QJsonValue::Undefined:
                        break;
                }
                count++;
            }
            input.headers.insert("Cookie", cookieString);
        {{/isExplode}}
        {{/isPrimitiveType}}
        {{#isPrimitiveType}}
            if (!::{{cppNamespace}}::toStringValue({{paramName}}{{^required}}.value<{{{dataType}}}>(){{/required}}).isEmpty()) {
                input.headers.insert("Cookie", "{{baseName}}="+::{{cppNamespace}}::toStringValue({{paramName}}{{^required}}.value<{{{dataType}}}>(){{/required}}));
            }
        {{/isPrimitiveType}}
        {{/collectionFormat}}
        {{#collectionFormat}}
        {{^isExplode}}
            QString cookieString = "{{baseName}}=";
            if ({{{paramName}}}.size() > 0) {
            qint32 count = 0;
            foreach ({{{baseType}}} t, {{paramName}}{{^required}}.value<{{{dataType}}}>(){{/required}}) {
                if (count > 0) {
                    cookieString.append(",");
                }
                cookieString.append(::{{cppNamespace}}::toStringValue(t));
                count++;
            }
            input.headers.insert("Cookie", cookieString);
            }
        {{/isExplode}}{{/collectionFormat}}
        }
    }
{{/cookieParams}}
    foreach (QString key, this->defaultHeaders.keys()) { input.headers.insert(key, this->defaultHeaders.value(key)); }

    connect(worker, &{{prefix}}HttpRequestWorker::on_execution_finished, this, &{{classname}}::{{nickname}}Callback);
    connect(this, &{{classname}}::abortRequestsSignal, worker, &QObject::deleteLater); 
    worker->execute(&input);
}

void {{classname}}::{{nickname}}Callback({{prefix}}HttpRequestWorker *worker) {
    QString msg;
    QString error_str = worker->error_str;
    QNetworkReply::NetworkError error_type = worker->error_type;

    if (worker->error_type == QNetworkReply::NoError) {
        msg = QString("Success! %1 bytes").arg(worker->response.length());
    } else {
        msg = "Error: " + worker->error_str;
        error_str = QString("%1, %2").arg(worker->error_str).arg(QString(worker->response));
    }
    {{#returnType}}
    {{#isArray}}
    {{{returnType}}} output;
    QString json(worker->response);
    QByteArray array(json.toStdString().c_str());
    QJsonDocument doc = QJsonDocument::fromJson(array);
    QJsonArray jsonArray = doc.array();
    foreach (QJsonValue obj, jsonArray) {
        {{{returnBaseType}}} val;
        ::{{cppNamespace}}::fromJsonValue(val, obj);
        output.append(val);
    }
    {{/isArray}}
    {{^isArray}}
    {{^isMap}}
    {{#returnTypeIsPrimitive}}
    {{{returnType}}} output;
    ::{{cppNamespace}}::fromStringValue(QString(worker->response), output);
    {{/returnTypeIsPrimitive}}
    {{/isMap}}
    {{#isMap}}
    {{{returnType}}} output;
    QString json(worker->response);
    QByteArray array(json.toStdString().c_str());
    QJsonDocument doc = QJsonDocument::fromJson(array);
    QJsonObject obj = doc.object();
    foreach (QString key, obj.keys()) {
        {{returnBaseType}} val;
        ::{{cppNamespace}}::fromJsonValue(val, obj[key]);
        output.insert(key, val);
    }
    {{/isMap}}
    {{^isMap}}
    {{^returnTypeIsPrimitive}}
    {{{returnType}}} output{{^isResponseFile}}(QString(worker->response)){{/isResponseFile}}{{#isResponseFile}} = worker->getHttpFileElement(){{/isResponseFile}};
    {{/returnTypeIsPrimitive}}
    {{/isMap}}
    {{/isArray}}
    {{/returnType}}
    worker->deleteLater();

    if (worker->error_type == QNetworkReply::NoError) {
        emit {{nickname}}Signal({{#returnType}}output{{/returnType}});
        emit {{nickname}}SignalFull(worker{{#returnType}}, output{{/returnType}});
    } else {
        emit {{nickname}}SignalE({{#returnType}}output, {{/returnType}}error_type, error_str);
        emit {{nickname}}SignalEFull(worker, error_type, error_str);
    }
}

{{/operation}}
{{/operations}}
{{#cppNamespaceDeclarations}}
} // namespace {{this}}
{{/cppNamespaceDeclarations}}<|MERGE_RESOLUTION|>--- conflicted
+++ resolved
@@ -253,15 +253,11 @@
         QByteArray b64;
         b64.append(_username.toUtf8() + ":" + _password.toUtf8());
         addHeaders("Authorization","Basic " + b64.toBase64());
-<<<<<<< HEAD
     }{{/isBasicBasic}}{{#isOAuth}}
     if(!_oauthToken.isEmpty())
         addHeaders("Authorization", "Bearer " + _oauthToken);
     {{/isOAuth}}{{/authMethods}}
-=======
-    }{{/isBasicBasic}}{{/authMethods}}
-
->>>>>>> 89b9802b
+
     {{#pathParams}}
     {{^required}}if(!{{paramName}}.isNull()){{/required}}
     {
