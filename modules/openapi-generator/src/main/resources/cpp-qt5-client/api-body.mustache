--- conflicted
+++ resolved
@@ -229,14 +229,10 @@
         QByteArray b64;
         b64.append(_username.toUtf8() + ":" + _password.toUtf8());
         addHeaders("Authorization","Basic " + b64.toBase64());
-<<<<<<< HEAD
     }{{/isBasicBasic}}{{#isOAuth}}
     if(!_oauthToken.isEmpty())
         addHeaders("Authorization", "Bearer " + _oauthToken);
     {{/isOAuth}}{{/authMethods}}
-{{#queryParams}}{{^collectionFormat}}
-=======
-    }{{/isBasicBasic}}{{/authMethods}}
     {{#pathParams}}
     QString {{paramName}}PathParam("{");
     {{paramName}}PathParam.append("{{baseName}}").append("}");
@@ -320,7 +316,6 @@
     querySuffix = getParamStyleSuffix(queryStyle);
     queryDelimiter = getParamStyleDelimiter(queryStyle, "{{baseName}}", {{isExplode}}); 
 {{^collectionFormat}} 
->>>>>>> 34c77c28
     if (fullPath.indexOf("?") > 0)
         fullPath.append(queryPrefix);
     else
