{{>partial_header}}
package {{packageName}}

import (
	"fmt"
	"net/http"
	"strings"
)

// contextKeys are used to identify the type of value in the context.
// Since these are string, it is possible to get a short description of the
// context key for logging and debugging using key.String().

type contextKey string

func (c contextKey) String() string {
	return "auth " + string(c)
}

var (
	// ContextOAuth2 takes an oauth2.TokenSource as authentication for the request.
	ContextOAuth2 = contextKey("token")

	// ContextBasicAuth takes BasicAuth as authentication for the request.
	ContextBasicAuth = contextKey("basic")

	// ContextAccessToken takes a string oauth2 access token as authentication for the request.
	ContextAccessToken = contextKey("accesstoken")

	// ContextAPIKey takes an APIKey as authentication for the request
	ContextAPIKey = contextKey("apikey")

	{{#withAWSV4Signature}}
	// ContextAWSv4 takes an Access Key and a Secret Key for signing AWS Signature v4.
	ContextAWSv4 = contextKey("awsv4")
	{{/withAWSV4Signature}}
)

// BasicAuth provides basic http authentication to a request passed via context using ContextBasicAuth
type BasicAuth struct {
	UserName string `json:"userName,omitempty"`
	Password string `json:"password,omitempty"`
}

// APIKey provides API key based authentication to a request passed via context using ContextAPIKey
type APIKey struct {
	Key    string
	Prefix string
}

{{#withAWSV4Signature}}
// AWSv4 provides AWS Signature to a request passed via context using ContextAWSv4
// https://docs.aws.amazon.com/general/latest/gr/signature-version-4.html
type AWSv4 struct {
		AccessKey string
		SecretKey string
}
{{/withAWSV4Signature}}

// ServerVariable stores the information about a server variable
type ServerVariable struct {
	Description  string
	DefaultValue string
	EnumValues   []string
}

// ServerConfiguration stores the information about a server
type ServerConfiguration struct {
	URL string
	Description string
	Variables map[string]ServerVariable
}

// Configuration stores the configuration of the API client
type Configuration struct {
	BasePath      string            `json:"basePath,omitempty"`
	Host          string            `json:"host,omitempty"`
	Scheme        string            `json:"scheme,omitempty"`
	DefaultHeader map[string]string `json:"defaultHeader,omitempty"`
	UserAgent     string            `json:"userAgent,omitempty"`
	Debug         bool              `json:"debug,omitempty"`
	Servers       []ServerConfiguration
	HTTPClient    *http.Client
}

// NewConfiguration returns a new Configuration object
func NewConfiguration() *Configuration {
	cfg := &Configuration{
		BasePath:      "{{{basePath}}}",
		DefaultHeader: make(map[string]string),
		UserAgent:     "{{#httpUserAgent}}{{{.}}}{{/httpUserAgent}}{{^httpUserAgent}}OpenAPI-Generator/{{{packageVersion}}}/go{{/httpUserAgent}}",
		Debug:         false,
		{{#servers}}
		{{#-first}}
		Servers:       []ServerConfiguration{
		{{/-first}}
<<<<<<< HEAD
			URL: "{{{url}}}",
			Description: "{{{description}}}{{^description}}No description provided{{/description}}",
			{{#variables}}
			{{#-first}}
			Variables: map[string]ServerVariable{
			{{/-first}}
				"{{{name}}}": ServerVariable{
					Description: "{{{description}}}{{^description}}No description provided{{/description}}",
					DefaultValue: "{{{defaultValue}}}",
					{{#enumValues}}
					{{#-first}}
					EnumValues: []string{
					{{/-first}}
						"{{{.}}}",
					{{#-last}}
=======
			{
				Url: "{{{url}}}",
				Description: "{{{description}}}{{^description}}No description provided{{/description}}",
				{{#variables}}
				{{#-first}}
				Variables: map[string]ServerVariable{
				{{/-first}}
					"{{{name}}}": ServerVariable{
						Description: "{{{description}}}{{^description}}No description provided{{/description}}",
						DefaultValue: "{{{defaultValue}}}",
						{{#enumValues}}
						{{#-first}}
						EnumValues: []string{
						{{/-first}}
							"{{{.}}}",
						{{#-last}}
						},
						{{/-last}}
						{{/enumValues}}
>>>>>>> 39ba6bbf
					},
				{{#-last}}
				},
				{{/-last}}
				{{/variables}}
			},
		{{#-last}}
		},
		{{/-last}}
		{{/servers}}
	}
	return cfg
}

// AddDefaultHeader adds a new HTTP header to the default header in the request
func (c *Configuration) AddDefaultHeader(key string, value string) {
	c.DefaultHeader[key] = value
}

// ServerURL returns URL based on server settings
func (c *Configuration) ServerURL(index int, variables map[string]string) (string, error) {
	if index < 0 || len(c.Servers) <= index {
		return "", fmt.Errorf("Index %v out of range %v", index, len(c.Servers) - 1)
	}
	server := c.Servers[index]
	url := server.URL

	// go through variables and replace placeholders
	for name, variable := range server.Variables {
		if value, ok := variables[name]; ok {
			found := bool(len(variable.EnumValues) == 0)
			for _, enumValue := range variable.EnumValues {
				if value == enumValue {
					found = true
				}
			}
			if !found {
				return "", fmt.Errorf("The variable %s in the server URL has invalid value %v. Must be %v", name, value, variable.EnumValues)
			}
			url = strings.Replace(url, "{"+name+"}", value, -1)
		} else {
			url = strings.Replace(url, "{"+name+"}", variable.DefaultValue, -1)
		}
	}
	return url, nil
}<|MERGE_RESOLUTION|>--- conflicted
+++ resolved
@@ -94,25 +94,8 @@
 		{{#-first}}
 		Servers:       []ServerConfiguration{
 		{{/-first}}
-<<<<<<< HEAD
-			URL: "{{{url}}}",
-			Description: "{{{description}}}{{^description}}No description provided{{/description}}",
-			{{#variables}}
-			{{#-first}}
-			Variables: map[string]ServerVariable{
-			{{/-first}}
-				"{{{name}}}": ServerVariable{
-					Description: "{{{description}}}{{^description}}No description provided{{/description}}",
-					DefaultValue: "{{{defaultValue}}}",
-					{{#enumValues}}
-					{{#-first}}
-					EnumValues: []string{
-					{{/-first}}
-						"{{{.}}}",
-					{{#-last}}
-=======
 			{
-				Url: "{{{url}}}",
+				URL: "{{{url}}}",
 				Description: "{{{description}}}{{^description}}No description provided{{/description}}",
 				{{#variables}}
 				{{#-first}}
@@ -130,7 +113,6 @@
 						},
 						{{/-last}}
 						{{/enumValues}}
->>>>>>> 39ba6bbf
 					},
 				{{#-last}}
 				},
