{{>licenseInfo}}
#include <QBuffer>
#include <QDateTime>
#include <QDir>
#include <QFileInfo>
#include <QTimer>
#include <QUrl>
#include <QUuid>
#include <QtGlobal>
{{#contentCompression}}
#include <zlib.h>{{/contentCompression}}

#include "{{prefix}}HttpRequest.h"

{{#cppNamespaceDeclarations}}
namespace {{this}} {
{{/cppNamespaceDeclarations}}

{{prefix}}HttpRequestInput::{{prefix}}HttpRequestInput() {
    initialize();
}

{{prefix}}HttpRequestInput::{{prefix}}HttpRequestInput(QString v_url_str, QString v_http_method) {
    initialize();
    url_str = v_url_str;
    http_method = v_http_method;
}

void {{prefix}}HttpRequestInput::initialize() {
    var_layout = NOT_SET;
    url_str = "";
    http_method = "GET";
}

void {{prefix}}HttpRequestInput::add_var(QString key, QString value) {
    vars[key] = value;
}

void {{prefix}}HttpRequestInput::add_file(QString variable_name, QString local_filename, QString request_filename, QString mime_type) {
    {{prefix}}HttpFileElement file;
    file.variable_name = variable_name;
    file.local_filename = local_filename;
    file.request_filename = request_filename;
    file.mime_type = mime_type;
    files.append(file);
}

{{prefix}}HttpRequestWorker::{{prefix}}HttpRequestWorker(QObject *parent, QNetworkAccessManager *_manager)
    : QObject(parent), manager(_manager), timeOutTimer(this), isResponseCompressionEnabled(false), isRequestCompressionEnabled(false), httpResponseCode(-1) {

#if QT_VERSION >= QT_VERSION_CHECK(5, 15, 0)
    randomGenerator = QRandomGenerator(QDateTime::currentDateTime().toSecsSinceEpoch());
#else
    qsrand(QDateTime::currentDateTime().toTime_t());
#endif

    if (manager == nullptr) {
        manager = new QNetworkAccessManager(this);
    }
    workingDirectory = QDir::currentPath();
    timeOutTimer.setSingleShot(true);
}

{{prefix}}HttpRequestWorker::~{{prefix}}HttpRequestWorker() {
    QObject::disconnect(&timeOutTimer, &QTimer::timeout, nullptr, nullptr);
    timeOutTimer.stop();
    for (const auto &item : multiPartFields) {
        if (item != nullptr) {
            delete item;
        }
    }
}

QMap<QString, QString> {{prefix}}HttpRequestWorker::getResponseHeaders() const {
    return headers;
}

{{prefix}}HttpFileElement {{prefix}}HttpRequestWorker::getHttpFileElement(const QString &fieldname) {
    if (!files.isEmpty()) {
        if (fieldname.isEmpty()) {
            return files.first();
        } else if (files.contains(fieldname)) {
            return files[fieldname];
        }
    }
    return {{prefix}}HttpFileElement();
}

QByteArray *{{prefix}}HttpRequestWorker::getMultiPartField(const QString &fieldname) {
    if (!multiPartFields.isEmpty()) {
        if (fieldname.isEmpty()) {
            return multiPartFields.first();
        } else if (multiPartFields.contains(fieldname)) {
            return multiPartFields[fieldname];
        }
    }
    return nullptr;
}

void {{prefix}}HttpRequestWorker::setTimeOut(int timeOutMs) {
    timeOutTimer.setInterval(timeOutMs);
    if(timeOutTimer.interval() == 0) {
        QObject::disconnect(&timeOutTimer, &QTimer::timeout, nullptr, nullptr);
    }
}

void {{prefix}}HttpRequestWorker::setWorkingDirectory(const QString &path) {
    if (!path.isEmpty()) {
        workingDirectory = path;
    }
}

void {{prefix}}HttpRequestWorker::setResponseCompressionEnabled(bool enable) {
    isResponseCompressionEnabled = enable;
}

void {{prefix}}HttpRequestWorker::setRequestCompressionEnabled(bool enable) {
    isRequestCompressionEnabled = enable;
}

int  {{prefix}}HttpRequestWorker::getHttpResponseCode() const{
    return httpResponseCode;
}

QString {{prefix}}HttpRequestWorker::http_attribute_encode(QString attribute_name, QString input) {
    // result structure follows RFC 5987
    bool need_utf_encoding = false;
    QString result = "";
    QByteArray input_c = input.toLocal8Bit();
    char c;
    for (int i = 0; i < input_c.length(); i++) {
        c = input_c.at(i);
        if (c == '\\' || c == '/' || c == '\0' || c < ' ' || c > '~') {
            // ignore and request utf-8 version
            need_utf_encoding = true;
        } else if (c == '"') {
            result += "\\\"";
        } else {
            result += c;
        }
    }

    if (result.length() == 0) {
        need_utf_encoding = true;
    }

    if (!need_utf_encoding) {
        // return simple version
        return QString("%1=\"%2\"").arg(attribute_name, result);
    }

    QString result_utf8 = "";
    for (int i = 0; i < input_c.length(); i++) {
        c = input_c.at(i);
        if ((c >= '0' && c <= '9') || (c >= 'A' && c <= 'Z') || (c >= 'a' && c <= 'z')) {
            result_utf8 += c;
        } else {
            result_utf8 += "%" + QString::number(static_cast<unsigned char>(input_c.at(i)), 16).toUpper();
        }
    }

    // return enhanced version with UTF-8 support
    return QString("%1=\"%2\"; %1*=utf-8''%3").arg(attribute_name, result, result_utf8);
}

void {{prefix}}HttpRequestWorker::execute({{prefix}}HttpRequestInput *input) {

    // reset variables
    QNetworkReply *reply = nullptr;
    QByteArray request_content = "";
    response = "";
    error_type = QNetworkReply::NoError;
    error_str = "";
    bool isFormData = false;

    // decide on the variable layout

    if (input->files.length() > 0) {
        input->var_layout = MULTIPART;
    }
    if (input->var_layout == NOT_SET) {
        input->var_layout = input->http_method == "GET" || input->http_method == "HEAD" ? ADDRESS : URL_ENCODED;
    }

    // prepare request content

    QString boundary = "";

    if (input->var_layout == ADDRESS || input->var_layout == URL_ENCODED) {
        // variable layout is ADDRESS or URL_ENCODED

        if (input->vars.count() > 0) {
            bool first = true;
            isFormData = true;
            for (QString key : input->vars.keys()) {
                if (!first) {
                    request_content.append("&");
                }
                first = false;

                request_content.append(QUrl::toPercentEncoding(key));
                request_content.append("=");
                request_content.append(QUrl::toPercentEncoding(input->vars.value(key)));
            }

            if (input->var_layout == ADDRESS) {
                input->url_str += "?" + request_content;
                request_content = "";
            }
        }
    } else {
        // variable layout is MULTIPART

        boundary = QString("__-----------------------%1%2")
                    #if QT_VERSION >= QT_VERSION_CHECK(5, 15, 0)
                            .arg(QDateTime::currentDateTime().toSecsSinceEpoch())
                            .arg(randomGenerator.generate());
                    #else
                            .arg(QDateTime::currentDateTime().toTime_t())
                            .arg(qrand());
                    #endif
        QString boundary_delimiter = "--";
        QString new_line = "\r\n";

        // add variables
        for (QString key : input->vars.keys()) {
            // add boundary
            request_content.append(boundary_delimiter.toUtf8());
            request_content.append(boundary.toUtf8());
            request_content.append(new_line.toUtf8());

            // add header
            request_content.append("Content-Disposition: form-data; ");
            request_content.append(http_attribute_encode("name", key).toUtf8());
            request_content.append(new_line.toUtf8());
            request_content.append("Content-Type: text/plain");
            request_content.append(new_line.toUtf8());

            // add header to body splitter
            request_content.append(new_line.toUtf8());

            // add variable content
            request_content.append(input->vars.value(key).toUtf8());
            request_content.append(new_line.toUtf8());
        }

        // add files
        for (QList<{{prefix}}HttpFileElement>::iterator file_info = input->files.begin(); file_info != input->files.end(); file_info++) {
            QFileInfo fi(file_info->local_filename);

            // ensure necessary variables are available
            if (file_info->local_filename == nullptr
                || file_info->local_filename.isEmpty()
                || file_info->variable_name == nullptr
                || file_info->variable_name.isEmpty()
                || !fi.exists()
                || !fi.isFile()
                || !fi.isReadable()) {
                // silent abort for the current file
                continue;
            }

            QFile file(file_info->local_filename);
            if (!file.open(QIODevice::ReadOnly)) {
                // silent abort for the current file
                continue;
            }

            // ensure filename for the request
            if (file_info->request_filename == nullptr || file_info->request_filename.isEmpty()) {
                file_info->request_filename = fi.fileName();
                if (file_info->request_filename.isEmpty()) {
                    file_info->request_filename = "file";
                }
            }

            // add boundary
            request_content.append(boundary_delimiter.toUtf8());
            request_content.append(boundary.toUtf8());
            request_content.append(new_line.toUtf8());

            // add header
            request_content.append(
                QString("Content-Disposition: form-data; %1; %2").arg(http_attribute_encode("name", file_info->variable_name), http_attribute_encode("filename", file_info->request_filename)).toUtf8());
            request_content.append(new_line.toUtf8());

            if (file_info->mime_type != nullptr && !file_info->mime_type.isEmpty()) {
                request_content.append("Content-Type: ");
                request_content.append(file_info->mime_type.toUtf8());
                request_content.append(new_line.toUtf8());
            }

            request_content.append("Content-Transfer-Encoding: binary");
            request_content.append(new_line.toUtf8());

            // add header to body splitter
            request_content.append(new_line.toUtf8());

            // add file content
            request_content.append(file.readAll());
            request_content.append(new_line.toUtf8());

            file.close();
        }

        // add end of body
        request_content.append(boundary_delimiter.toUtf8());
        request_content.append(boundary.toUtf8());
        request_content.append(boundary_delimiter.toUtf8());
    }

    if (input->request_body.size() > 0) {
        qDebug() << "got a request body";
        request_content.clear();
        if(!isFormData && (input->var_layout != MULTIPART) && isRequestCompressionEnabled){
            request_content.append(compress(input->request_body, 7, {{prefix}}CompressionType::Gzip));
        } else {
            request_content.append(input->request_body);
        }
    }
    // prepare connection

    QNetworkRequest request = QNetworkRequest(QUrl(input->url_str));
    if ({{prefix}}HttpRequestWorker::sslDefaultConfiguration != nullptr) {
        request.setSslConfiguration(*{{prefix}}HttpRequestWorker::sslDefaultConfiguration);
    }
    request.setRawHeader("User-Agent", "{{httpUserAgent}}{{^httpUserAgent}}OpenAPI-Generator/{{apiVersion}}/cpp-qt{{/httpUserAgent}}");
    for (QString key : input->headers.keys()) { request.setRawHeader(key.toStdString().c_str(), input->headers.value(key).toStdString().c_str()); }

    if (request_content.size() > 0 && !isFormData && (input->var_layout != MULTIPART)) {
        if (!input->headers.contains("Content-Type")) {
            request.setHeader(QNetworkRequest::ContentTypeHeader, "application/json");
        } else {
            request.setHeader(QNetworkRequest::ContentTypeHeader, input->headers.value("Content-Type"));
        }
        if(isRequestCompressionEnabled){
            request.setRawHeader("Content-Encoding", "gzip");
        }
    } else if (input->var_layout == URL_ENCODED) {
        request.setHeader(QNetworkRequest::ContentTypeHeader, "application/x-www-form-urlencoded");
    } else if (input->var_layout == MULTIPART) {
        request.setHeader(QNetworkRequest::ContentTypeHeader, "multipart/form-data; boundary=" + boundary);
    }

    if(isResponseCompressionEnabled){
        request.setRawHeader("Accept-Encoding", "gzip");
    } else {
        request.setRawHeader("Accept-Encoding", "identity");
    }

    if (input->http_method == "GET") {
        reply = manager->get(request);
    } else if (input->http_method == "POST") {
        reply = manager->post(request, request_content);
    } else if (input->http_method == "PUT") {
        reply = manager->put(request, request_content);
    } else if (input->http_method == "HEAD") {
        reply = manager->head(request);
    } else if (input->http_method == "DELETE") {
        reply = manager->deleteResource(request);
    } else {
#if (QT_VERSION >= 0x050800)
        reply = manager->sendCustomRequest(request, input->http_method.toLatin1(), request_content);
#else
        QBuffer *buffer = new QBuffer;
        buffer->setData(request_content);
        buffer->open(QIODevice::ReadOnly);

        reply = manager->sendCustomRequest(request, input->http_method.toLatin1(), buffer);
        buffer->setParent(reply);
#endif
    }
    if (reply != nullptr) {
        reply->setParent(this);
<<<<<<< HEAD
        connect(reply, &QNetworkReply::finished, this, [this, reply] {
=======
        connect(reply, &QNetworkReply::downloadProgress, this, &{{prefix}}HttpRequestWorker::downloadProgress);
        connect(reply, &QNetworkReply::finished, [this, reply] {
>>>>>>> ffd03b7e
            on_reply_finished(reply);
        });
    }
    if (timeOutTimer.interval() > 0) {
        QObject::connect(&timeOutTimer, &QTimer::timeout, this, [this, reply] {
            on_reply_timeout(reply);
        });
        timeOutTimer.start();
    }
}

void {{prefix}}HttpRequestWorker::on_reply_finished(QNetworkReply *reply) {
    bool codeSts = false;
    if(timeOutTimer.isActive()) {
        QObject::disconnect(&timeOutTimer, &QTimer::timeout, nullptr, nullptr);
        timeOutTimer.stop();
    }
    error_type = reply->error();
    error_str = reply->errorString();
    if (reply->rawHeaderPairs().count() > 0) {
        for (const auto &item : reply->rawHeaderPairs()) {
            headers.insert(item.first, item.second);
        }
    }
    auto rescode = reply->attribute(QNetworkRequest::HttpStatusCodeAttribute).toInt(&codeSts);
    if(codeSts){
        httpResponseCode = rescode;
    } else{
        httpResponseCode = -1;
    }
    process_response(reply);
    reply->deleteLater();
    Q_EMIT on_execution_finished(this);
}

void {{prefix}}HttpRequestWorker::on_reply_timeout(QNetworkReply *reply) {
    error_type = QNetworkReply::TimeoutError;
    response = "";
    error_str = "Timed out waiting for response";
    disconnect(reply, nullptr, nullptr, nullptr);
    reply->abort();
    reply->deleteLater();
    Q_EMIT on_execution_finished(this);
}

void {{prefix}}HttpRequestWorker::process_response(QNetworkReply *reply) {
    QString contentDispositionHdr;
    QString contentTypeHdr;
    QString contentEncodingHdr;

    for(auto hdr: getResponseHeaders().keys()){
        if(hdr.compare(QString("Content-Disposition"), Qt::CaseInsensitive) == 0){
            contentDispositionHdr = getResponseHeaders().value(hdr);
        }
        if(hdr.compare(QString("Content-Type"), Qt::CaseInsensitive) == 0){
            contentTypeHdr = getResponseHeaders().value(hdr);
        }
        if(hdr.compare(QString("Content-Encoding"), Qt::CaseInsensitive) == 0){
            contentEncodingHdr = getResponseHeaders().value(hdr);
        }
    }

    if (!contentDispositionHdr.isEmpty()) {
        auto contentDisposition = contentDispositionHdr.split(QString(";"), Qt::SkipEmptyParts);
        auto contentType =
            !contentTypeHdr.isEmpty() ? contentTypeHdr.split(QString(";"), Qt::SkipEmptyParts).first() : QString();
        if ((contentDisposition.count() > 0) && (contentDisposition.first() == QString("attachment"))) {
            QString filename = QUuid::createUuid().toString();
            for (const auto &file : contentDisposition) {
                if (file.contains(QString("filename"))) {
                    filename = file.split(QString("="), Qt::SkipEmptyParts).at(1);
                    break;
                }
            }
            {{prefix}}HttpFileElement felement;
            felement.saveToFile(QString(), workingDirectory + QDir::separator() + filename, filename, contentType, reply->readAll());
            files.insert(filename, felement);
        }

    } else if (!contentTypeHdr.isEmpty()) {
        auto contentType = contentTypeHdr.split(QString(";"), Qt::SkipEmptyParts);
        if ((contentType.count() > 0) && (contentType.first() == QString("multipart/form-data"))) {
            // TODO : Handle Multipart responses
        } else {
            if(!contentEncodingHdr.isEmpty()){
                auto encoding = contentEncodingHdr.split(QString(";"), Qt::SkipEmptyParts);
                if(encoding.count() > 0){
                    auto compressionTypes = encoding.first().split(',', Qt::SkipEmptyParts);
                    if(compressionTypes.contains("gzip", Qt::CaseInsensitive) || compressionTypes.contains("deflate", Qt::CaseInsensitive)){
                        response = decompress(reply->readAll());
                    } else if(compressionTypes.contains("identity", Qt::CaseInsensitive)){
                        response = reply->readAll();
                    }
                }
            }
            else {
                response = reply->readAll();
            }
        }
    }
}

QByteArray {{prefix}}HttpRequestWorker::decompress(const QByteArray& data){
    {{#contentCompression}}QByteArray result;
    bool sts = false;
    do{
        z_stream strm{};
        static const int CHUNK_SIZE = 8*1024;
        char out[CHUNK_SIZE];
        if (data.size() <= 4) {
            break;
        }
        strm.avail_in = data.size();
        strm.next_in = (Bytef*)(data.data());
        if(Z_OK != inflateInit2(&strm, 15 + 32)){
            break;
        }
        do {
            sts = false;
            strm.avail_out = CHUNK_SIZE;
            strm.next_out = (Bytef*)(out);
            if(inflate(&strm, Z_NO_FLUSH) < Z_OK){
                break;
            }
            result.append(out, CHUNK_SIZE - strm.avail_out);
            sts = true;
        } while (strm.avail_out == 0);
        inflateEnd(&strm);
    } while(false);
    return sts ? result : QByteArray();{{/contentCompression}}{{^contentCompression}}
    Q_UNUSED(data);
    return QByteArray();{{/contentCompression}}
}

QByteArray {{prefix}}HttpRequestWorker::compress(const QByteArray& input, int level, {{prefix}}CompressionType compressType) {
    {{#contentCompression}}QByteArray output;
    static const int GZIP_WINDOW_BIT = 15+16;
    static const int ZLIB_WINDOW_BIT = 15;
    static const int CHUNK_SIZE = 8*1024;
    int windowBits;
    if( compressType == {{prefix}}CompressionType::Gzip ){
        windowBits = GZIP_WINDOW_BIT;
    } else if ( compressType == {{prefix}}CompressionType::Zlib ){
        windowBits = ZLIB_WINDOW_BIT;
    }
    do{
        int flush = 0, ret = 0;
        bool error_sts = false;
        z_stream strm{};
        if(input.length() <= 0) {
            break;
        }
        if (deflateInit2(&strm, qMax(-1, qMin(9, level)), Z_DEFLATED, windowBits, 8, Z_DEFAULT_STRATEGY) != Z_OK){
            break;
        }
        output.clear();
        auto input_data = input.data();
        int input_data_left = input.length();
        do {
            int chunk_size = qMin(CHUNK_SIZE, input_data_left);
            strm.next_in = (unsigned char*)input_data;
            strm.avail_in = chunk_size;
            input_data += chunk_size;
            input_data_left -= chunk_size;
            flush = (input_data_left <= 0 ? Z_FINISH : Z_NO_FLUSH);
            do {
                char out[CHUNK_SIZE];
                strm.next_out = (unsigned char*)out;
                strm.avail_out = CHUNK_SIZE;
                ret = deflate(&strm, flush);
                if(ret == Z_STREAM_ERROR) {
                    error_sts = true;
                    break;
                }
                auto have = (CHUNK_SIZE - strm.avail_out);
                if(have > 0){
                    output.append((char*)out, have);
                }
            } while (strm.avail_out == 0);
        } while ((flush != Z_FINISH) && !(error_sts));
        deflateEnd(&strm);
    } while(false);
    return output;{{/contentCompression}}{{^contentCompression}}
    Q_UNUSED(input);
    Q_UNUSED(level);
    Q_UNUSED(compressType);
    return QByteArray();{{/contentCompression}}
}

QSslConfiguration *{{prefix}}HttpRequestWorker::sslDefaultConfiguration;

{{#cppNamespaceDeclarations}}
} // namespace {{this}}
{{/cppNamespaceDeclarations}}<|MERGE_RESOLUTION|>--- conflicted
+++ resolved
@@ -372,12 +372,8 @@
     }
     if (reply != nullptr) {
         reply->setParent(this);
-<<<<<<< HEAD
+        connect(reply, &QNetworkReply::downloadProgress, this, &{{prefix}}HttpRequestWorker::downloadProgress);
         connect(reply, &QNetworkReply::finished, this, [this, reply] {
-=======
-        connect(reply, &QNetworkReply::downloadProgress, this, &{{prefix}}HttpRequestWorker::downloadProgress);
-        connect(reply, &QNetworkReply::finished, [this, reply] {
->>>>>>> ffd03b7e
             on_reply_finished(reply);
         });
     }
