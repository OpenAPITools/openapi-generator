{{>common/licenseInfo}}
package {{package}};

import io.micronaut.http.annotation.*;
import io.micronaut.core.annotation.*;
import io.micronaut.http.client.annotation.Client;
{{#configureAuth}}
import {{invokerPackage}}.auth.Authorization;
{{/configureAuth}}
import io.micronaut.core.convert.format.Format;
{{#reactive}}
import reactor.core.publisher.Mono;
{{/reactive}}
{{#wrapInHttpResponse}}
import io.micronaut.http.HttpResponse;
{{/wrapInHttpResponse}}
{{#imports}}
import {{import}};
{{/imports}}
import javax.annotation.Generated;
{{^fullJavaUtil}}
import java.util.ArrayList;
import java.util.HashMap;
import java.util.List;
import java.util.Map;
{{/fullJavaUtil}}{{#useBeanValidation}}
import javax.validation.Valid;
import javax.validation.constraints.*;
{{/useBeanValidation}}
{{#generateSwagger1Annotations}}
import io.swagger.annotations.*;
{{/generateSwagger1Annotations}}
{{#generateSwagger2Annotations}}
import io.swagger.v3.oas.annotations.Operation;
import io.swagger.v3.oas.annotations.Parameter;
import io.swagger.v3.oas.annotations.Parameters;
import io.swagger.v3.oas.annotations.media.Content;
import io.swagger.v3.oas.annotations.media.Schema;
import io.swagger.v3.oas.annotations.responses.ApiResponse;
import io.swagger.v3.oas.annotations.tags.Tag;
import io.swagger.v3.oas.annotations.security.SecurityRequirement;
{{/generateSwagger2Annotations}}

{{>common/generatedAnnotation}}
@Client("${{openbrace}}{{{applicationName}}}-base-path{{closebrace}}")
public interface {{classname}} {
{{#operations}}
    {{#operation}}
<<<<<<< HEAD
    /**
        {{#summary}}
     * {{summary}}
        {{/summary}}
        {{#notes}}
     * {{notes}}
        {{/notes}}
        {{^summary}}
            {{^notes}}
     * {{nickname}}
            {{/notes}}
        {{/summary}}
     *
        {{#allParams}}
     * @param {{paramName}} {{description}}{{#required}} (required){{/required}}{{^required}} (optional{{#defaultValue}}, default to {{{.}}}{{/defaultValue}}){{/required}}
        {{/allParams}}
        {{#returnType}}
     * @return {{returnType}}
        {{/returnType}}
        {{#externalDocs}}
     * {{description}}
     * @see <a href="{{url}}">{{summary}} Documentation</a>
{{/externalDocs}}
     */
    @{{#lambda.pascalcase}}{{#lambda.lowercase}}{{httpMethod}}{{/lambda.lowercase}}{{/lambda.pascalcase}}(uri="{{{path}}}")
    {{#hasProduces}}
    {{#produces}}{{#-first}}@Consumes({{openbrace}}{{/-first}}"{{{mediaType}}}"{{^-last}}, {{/-last}}{{#-last}}{{closebrace}}){{/-last}}{{/produces}}
    {{/hasProduces}}
    {{#hasConsumes}}
    {{#consumes}}{{#-first}}@Produces({{openbrace}}{{/-first}}"{{{mediaType}}}"{{^-last}}, {{/-last}}{{#-last}}{{closebrace}}){{/-last}}{{/consumes}}
    {{/hasConsumes}}
=======
{{>common/operationAnnotations}}{{!
}}    @{{#lambda.pascalcase}}{{#lambda.lowercase}}{{httpMethod}}{{/lambda.lowercase}}{{/lambda.pascalcase}}(uri="{{{path}}}")
        {{#vendorExtensions.x-content-type}}
    @Produces(value={"{{vendorExtensions.x-content-type}}"})
        {{/vendorExtensions.x-content-type}}
    @Consumes(value={"{{vendorExtensions.x-accepts}}"})
>>>>>>> 0ad970f4
    {{!auth methods}}
        {{#configureAuth}}
            {{#authMethods}}
    @Authorization(name="{{{name}}}"{{!scopes}}{{#isOAuth}}, scopes={{openbrace}}{{#scopes}}"{{{scope}}}"{{^-last}}, {{/-last}}{{/scopes}}{{closebrace}}{{/isOAuth}})
            {{/authMethods}}
        {{/configureAuth}}
    {{!the method definition}}
    {{>common/operationReturnType}} {{nickname}}({{#allParams}}
        {{>client/params/queryParams}}{{>client/params/pathParams}}{{>client/params/headerParams}}{{>client/params/bodyParams}}{{>client/params/formParams}}{{>client/params/cookieParams}}{{^-last}}, {{/-last}}{{#-last}}
    {{/-last}}{{/allParams}});

    {{/operation}}
{{/operations}}
}<|MERGE_RESOLUTION|>--- conflicted
+++ resolved
@@ -46,46 +46,14 @@
 public interface {{classname}} {
 {{#operations}}
     {{#operation}}
-<<<<<<< HEAD
-    /**
-        {{#summary}}
-     * {{summary}}
-        {{/summary}}
-        {{#notes}}
-     * {{notes}}
-        {{/notes}}
-        {{^summary}}
-            {{^notes}}
-     * {{nickname}}
-            {{/notes}}
-        {{/summary}}
-     *
-        {{#allParams}}
-     * @param {{paramName}} {{description}}{{#required}} (required){{/required}}{{^required}} (optional{{#defaultValue}}, default to {{{.}}}{{/defaultValue}}){{/required}}
-        {{/allParams}}
-        {{#returnType}}
-     * @return {{returnType}}
-        {{/returnType}}
-        {{#externalDocs}}
-     * {{description}}
-     * @see <a href="{{url}}">{{summary}} Documentation</a>
-{{/externalDocs}}
-     */
-    @{{#lambda.pascalcase}}{{#lambda.lowercase}}{{httpMethod}}{{/lambda.lowercase}}{{/lambda.pascalcase}}(uri="{{{path}}}")
+{{>common/operationAnnotations}}{{!
+}}    @{{#lambda.pascalcase}}{{#lambda.lowercase}}{{httpMethod}}{{/lambda.lowercase}}{{/lambda.pascalcase}}(uri="{{{path}}}")
     {{#hasProduces}}
     {{#produces}}{{#-first}}@Consumes({{openbrace}}{{/-first}}"{{{mediaType}}}"{{^-last}}, {{/-last}}{{#-last}}{{closebrace}}){{/-last}}{{/produces}}
     {{/hasProduces}}
     {{#hasConsumes}}
     {{#consumes}}{{#-first}}@Produces({{openbrace}}{{/-first}}"{{{mediaType}}}"{{^-last}}, {{/-last}}{{#-last}}{{closebrace}}){{/-last}}{{/consumes}}
     {{/hasConsumes}}
-=======
-{{>common/operationAnnotations}}{{!
-}}    @{{#lambda.pascalcase}}{{#lambda.lowercase}}{{httpMethod}}{{/lambda.lowercase}}{{/lambda.pascalcase}}(uri="{{{path}}}")
-        {{#vendorExtensions.x-content-type}}
-    @Produces(value={"{{vendorExtensions.x-content-type}}"})
-        {{/vendorExtensions.x-content-type}}
-    @Consumes(value={"{{vendorExtensions.x-accepts}}"})
->>>>>>> 0ad970f4
     {{!auth methods}}
         {{#configureAuth}}
             {{#authMethods}}
