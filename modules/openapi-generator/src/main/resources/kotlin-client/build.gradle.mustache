--- conflicted
+++ resolved
@@ -7,14 +7,10 @@
 }
 
 buildscript {
-<<<<<<< HEAD
-    ext.kotlin_version = '1.3.50'
+    ext.kotlin_version = '1.3.61'
     {{#retrofit2}}
     ext.retrofitVersion = '2.6.2'
     {{/retrofit2}}
-=======
-    ext.kotlin_version = '1.3.61'
->>>>>>> 02f5cb1a
 
     repositories {
         mavenCentral()
@@ -45,10 +41,10 @@
     compile "com.squareup.moshi:moshi-kotlin:1.9.2"
     {{/moshiCodeGen}}
     compile "com.squareup.moshi:moshi-adapters:1.9.2"
-    {{#moshiCodeGen}} 
+    {{#moshiCodeGen}}
     compile "com.squareup.moshi:moshi:1.9.2"
     kapt "com.squareup.moshi:moshi-kotlin-codegen:1.9.2"
-    {{/moshiCodeGen}} 
+    {{/moshiCodeGen}}
     {{/moshi}}
     {{#gson}}
     compile "com.google.code.gson:gson:2.8.6"
