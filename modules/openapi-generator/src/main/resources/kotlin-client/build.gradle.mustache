group '{{groupId}}'
version '{{artifactVersion}}'

wrapper {
    gradleVersion = '4.9'
    distributionUrl = "https://services.gradle.org/distributions/gradle-$gradleVersion-all.zip"
}

buildscript {
    ext.kotlin_version = '1.3.41'

    repositories {
        mavenCentral()
    }
    dependencies {
        classpath "org.jetbrains.kotlin:kotlin-gradle-plugin:$kotlin_version"
    }
}

apply plugin: 'kotlin'

repositories {
    mavenCentral()
}

test {
    useJUnitPlatform()
}

dependencies {
    compile "org.jetbrains.kotlin:kotlin-stdlib-jdk8:$kotlin_version"
    compile "org.jetbrains.kotlin:kotlin-reflect:$kotlin_version"
    compile "com.squareup.moshi:moshi-kotlin:1.8.0"
    compile "com.squareup.moshi:moshi-adapters:1.8.0"
    {{#gson}}
    implementation "com.google.code.gson:gson:2.8.5"
    {{/gson}}
<<<<<<< HEAD
    {{#OkHttp3}}
    compile "com.squareup.okhttp3:okhttp:3.12.4"
    {{/OkHttp3}}
    {{#OkHttp4}}
=======
    {{#jvm-okhttp3}}
    compile "com.squareup.okhttp3:okhttp:3.12.4"
    {{/jvm-okhttp3}}
    {{#jvm-okhttp4}}
>>>>>>> 7190a804
    compile "com.squareup.okhttp3:okhttp:4.2.0"
    {{/jvm-okhttp4}}
    {{#threetenbp}}
    compile "org.threeten:threetenbp:1.3.8"
    {{/threetenbp}}
    testImplementation "io.kotlintest:kotlintest-runner-junit5:3.1.0"
}<|MERGE_RESOLUTION|>--- conflicted
+++ resolved
@@ -35,17 +35,10 @@
     {{#gson}}
     implementation "com.google.code.gson:gson:2.8.5"
     {{/gson}}
-<<<<<<< HEAD
-    {{#OkHttp3}}
-    compile "com.squareup.okhttp3:okhttp:3.12.4"
-    {{/OkHttp3}}
-    {{#OkHttp4}}
-=======
     {{#jvm-okhttp3}}
     compile "com.squareup.okhttp3:okhttp:3.12.4"
     {{/jvm-okhttp3}}
     {{#jvm-okhttp4}}
->>>>>>> 7190a804
     compile "com.squareup.okhttp3:okhttp:4.2.0"
     {{/jvm-okhttp4}}
     {{#threetenbp}}
