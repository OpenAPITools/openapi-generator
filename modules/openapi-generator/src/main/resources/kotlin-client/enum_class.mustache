--- conflicted
+++ resolved
@@ -52,18 +52,11 @@
     {{^isList}}
     {{&name}}(arrayOf({{{value}}})){{^-last}},{{/-last}}{{#-last}};{{/-last}}
     {{/isList}}
-<<<<<<< HEAD
-    {{/isListContainer}}
-    {{^isListContainer}}
+    {{/isArray}}
+    {{^isArray}}
     {{&name}}({{{value}}}){{^-last}},{{/-last}}{{#-last}}{{#useSafeEnum}},
     UNKNOWN(UNKNOWN_VALUE){{/useSafeEnum}};{{/-last}}
-    {{/isListContainer}}
-=======
     {{/isArray}}
-    {{^isArray}}
-    {{&name}}({{{value}}}){{^-last}},{{/-last}}{{#-last}};{{/-last}}
-    {{/isArray}}
->>>>>>> e8ba2901
 
 {{/enumVars}}{{/allowableValues}}
 
