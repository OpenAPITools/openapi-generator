--- conflicted
+++ resolved
@@ -5,35 +5,19 @@
 /**
  * Provides an extension to evaluation whether the response is a 1xx code
  */
-<<<<<<< HEAD
-{{>visibility}} val Response.isInformational : Boolean get() = this.code in 100..199
-=======
-val Response.isInformational : Boolean get() = this.code{{#jvm-okhttp3}}(){{/jvm-okhttp3}} in 100..199
->>>>>>> 7a369d3b
+{{>visibility}} val Response.isInformational : Boolean get() = this.code{{#jvm-okhttp3}}(){{/jvm-okhttp3}} in 100..199
 
 /**
  * Provides an extension to evaluation whether the response is a 3xx code
  */
-<<<<<<< HEAD
-{{>visibility}} val Response.isRedirect : Boolean get() = this.code in 300..399
-=======
-val Response.isRedirect : Boolean get() = this.code{{#jvm-okhttp3}}(){{/jvm-okhttp3}} in 300..399
->>>>>>> 7a369d3b
+{{>visibility}} val Response.isRedirect : Boolean get() = this.code{{#jvm-okhttp3}}(){{/jvm-okhttp3}} in 300..399
 
 /**
  * Provides an extension to evaluation whether the response is a 4xx code
  */
-<<<<<<< HEAD
-{{>visibility}} val Response.isClientError : Boolean get() = this.code in 400..499
-=======
-val Response.isClientError : Boolean get() = this.code{{#jvm-okhttp3}}(){{/jvm-okhttp3}} in 400..499
->>>>>>> 7a369d3b
+{{>visibility}} val Response.isClientError : Boolean get() = this.code{{#jvm-okhttp3}}(){{/jvm-okhttp3}} in 400..499
 
 /**
  * Provides an extension to evaluation whether the response is a 5xx (Standard) through 999 (non-standard) code
  */
-<<<<<<< HEAD
-{{>visibility}} val Response.isServerError : Boolean get() = this.code in 500..999
-=======
-val Response.isServerError : Boolean get() = this.code{{#jvm-okhttp3}}(){{/jvm-okhttp3}} in 500..999
->>>>>>> 7a369d3b
+{{>visibility}} val Response.isServerError : Boolean get() = this.code{{#jvm-okhttp3}}(){{/jvm-okhttp3}} in 500..999