--- conflicted
+++ resolved
@@ -168,28 +168,6 @@
             }
             mediaType.startsWith("application/") && mediaType.endsWith("json") ->
             {{#jvm-okhttp3}}
-<<<<<<< HEAD
-            RequestBody.create(
-                {{#moshi}}
-                MediaType.parse(mediaType), Serializer.moshi.adapter(T::class.java).toJson(content)
-                {{/moshi}}
-                {{#gson}}
-                MediaType.parse(mediaType), Serializer.gson.toJson(content, T::class.java)
-                {{/gson}}
-                {{#jackson}}
-                MediaType.parse(mediaType), Serializer.jacksonObjectMapper.writeValueAsString(content)
-                {{/jackson}}
-                {{#kotlinx_serialization}}
-                MediaType.parse(mediaType), Serializer.jvmJson.encodeToString(content)
-                {{/kotlinx_serialization}}
-            )
-            {{/jvm-okhttp3}}
-            {{#jvm-okhttp4}}
-            {{#moshi}}Serializer.moshi.adapter(T::class.java).toJson(content){{/moshi}}{{#gson}}Serializer.gson.toJson(content, T::class.java){{/gson}}{{#jackson}}Serializer.jacksonObjectMapper.writeValueAsString(content){{/jackson}}{{#kotlinx_serialization}}Serializer.jvmJson.encodeToString(content){{/kotlinx_serialization}}.toRequestBody(
-                mediaType.toMediaTypeOrNull()
-            )
-=======
-            mediaType == JsonMediaType -> {
                 if (content == null) {
                     EMPTY_REQUEST
                 } else {
@@ -208,10 +186,8 @@
                         {{/kotlinx_serialization}}
                     )
                 }
-            }
             {{/jvm-okhttp3}}
             {{#jvm-okhttp4}}
-            mediaType == JsonMediaType -> {
                 if (content == null) {
                     EMPTY_REQUEST
                 } else {
@@ -231,8 +207,6 @@
                             mediaType.toMediaTypeOrNull()
                         )
                 }
-            }
->>>>>>> 6cb4b1f6
             {{/jvm-okhttp4}}
             mediaType == XmlMediaType -> throw UnsupportedOperationException("xml not currently supported.")
             // TODO: this should be extended with other serializers
