--- conflicted
+++ resolved
@@ -70,12 +70,9 @@
      * {{{description}}}
      * Values: {{#allowableValues}}{{#enumVars}}{{&name}}{{^-last}},{{/-last}}{{/enumVars}}{{/allowableValues}}
      */
-<<<<<<< HEAD
-=======
     {{#kotlinx_serialization}}
     @KSerializable
     {{/kotlinx_serialization}}
->>>>>>> 4a63aae7
     {{#nonPublicApi}}internal {{/nonPublicApi}}enum class {{{nameInCamelCase}}}(val value: {{^isContainer}}{{dataType}}{{/isContainer}}{{#isContainer}}kotlin.String{{/isContainer}}) {
     {{#allowableValues}}
     {{#enumVars}}
