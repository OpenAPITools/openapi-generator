--- conflicted
+++ resolved
@@ -121,16 +121,12 @@
     {{/hasAuthMethods}}
 
     protected inline fun <reified T: Any?> request(requestConfig: RequestConfig, body : Any? = null): ApiInfrastructureResponse<T?> {
-<<<<<<< HEAD
-        val httpUrl = HttpUrl.parse(baseUrl) ?: throw IllegalStateException("baseUrl is invalid.")
+        val httpUrl = baseUrl.toHttpUrlOrNull() ?: throw IllegalStateException("baseUrl is invalid.")
         {{#hasAuthMethods}}
 
         // take authMethod from operation
         updateAuthParams(requestConfig)
         {{/hasAuthMethods}}
-=======
-        val httpUrl = baseUrl.toHttpUrlOrNull() ?: throw IllegalStateException("baseUrl is invalid.")
->>>>>>> 57236bc8
 
         val url = httpUrl.newBuilder()
             .addPathSegments(requestConfig.path.trimStart('/'))
