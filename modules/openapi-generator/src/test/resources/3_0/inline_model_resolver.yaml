--- conflicted
+++ resolved
@@ -293,7 +293,6 @@
       responses:
         '200':
           description: OK
-<<<<<<< HEAD
   /cats:
     get:
       operationId: getCats
@@ -304,7 +303,6 @@
             application/json:
               schema:
                 $ref: '#/components/schemas/Cat'
-=======
   /callback:
     post:
       requestBody:
@@ -339,7 +337,6 @@
                           type: string
                         data:
                           type: string
->>>>>>> 6af27d52
 components:
   schemas:
     Users:
