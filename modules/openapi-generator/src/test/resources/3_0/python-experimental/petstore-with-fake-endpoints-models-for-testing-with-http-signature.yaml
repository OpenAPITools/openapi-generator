--- conflicted
+++ resolved
@@ -1886,9 +1886,7 @@
           type: string
       required:
         - className
-<<<<<<< HEAD
       additionalProperties: true
-=======
     Pig:
       oneOf:
         - $ref: '#/components/schemas/BasquePig'
@@ -1909,7 +1907,6 @@
           type: string
       required:
         - className
->>>>>>> d64f4219
     gmFruit:
        properties:
           color:
