--- conflicted
+++ resolved
@@ -2087,15 +2087,12 @@
           properties:
             name:
               type: string
-<<<<<<< HEAD
     ArrayOfEnums:
       type: array
       items:
         $ref: '#/components/schemas/OuterEnum'
-=======
     DateTimeTest:
       type: string
       default: '2010-01-01T10:10:10.000111+01:00'
       example: '2010-01-01T10:10:10.000111+01:00'
-      format: date-time
->>>>>>> 859e7f72
+      format: date-time