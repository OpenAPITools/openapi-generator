# Test the mainline function of OpenAPI v3 specification.
#
# This includes the XML part of the OpenAPI specification, as found at
# https://swagger.io/docs/specification/data-models/representing-xml/
#
# Specifically, these tests are intended to include:
#   - namespaces
#   - arrays
#     - as the whole response body
#     - within another object
#     - wrapping and renaming to and from camelCase and snake_case
#   - objects
#     - renaming to and from camelCase and snake_case
#   - UUIDs
#   - Octet Streams

openapi: 3.0.1
info:
  title: My title
  description: API under test
  version: 1.0.7
paths:
  /xml:
    post:
      summary: Post an array
      description: ''
      requestBody:
        content:
          application/xml:
            schema:
              $ref: '#/components/schemas/xml_array'
      responses:
        '201':
          description: 'OK'
        '400':
          description: Bad Request
    put:
      requestBody:
        content:
          application/xml:
            schema:
              $ref: '#/components/schemas/xml_object'
      responses:
        '201':
          description: 'OK'
        '400':
          description: Bad Request
  /xml_other:
    post:
      requestBody:
        content:
          application/xml:
            schema:
              $ref: '#/components/schemas/anotherXmlObject'
      responses:
        '201':
          description: 'OK'
        '400':
          description: Bad Request
    put:
      requestBody:
        content:
          application/xml:
            schema:
              $ref: '#/components/schemas/anotherXmlArray'
      responses:
        '201':
          description: 'OK'
        '400':
          description: Bad Request
  /xml_extra:
    post:
      requestBody:
        content:
          application/xml:
            schema:
              $ref: '#/components/schemas/duplicate_xml_object'
      responses:
        '201':
          description: 'OK'
        '400':
          description: Bad Request
  /uuid:
    get:
      responses:
        200:
          description: Duplicate Response long text. One.
          content:
            application/json:
              schema:
                $ref: "#/components/schemas/UuidObject"
  /required_octet_stream:
    put:
      requestBody:
        required: true
        content:
          application/octet-stream:
            schema:
              type: string
              format: byte
      responses:
        '200':
          description: 'OK'
<<<<<<< HEAD
  /readonly_auth_scheme:
    get:
      security:
        - authScheme: ["test.read"]
      responses:
        200:
          description: Check that limiting to a single required auth scheme works
  /multiple_auth_scheme:
    get:
      security:
        - authScheme: ["test.read", "test.write"]
      responses:
        200:
          description: Check that limiting to multiple required auth schemes works

=======
  /responses_with_headers:
    get:
      responses:
        '200':
          description: 'Success'
          content:
            'application/json':
              schema:
                type: String
          headers:
            Success-Info:
              schema:
                type: String
        '412':
          description: Precondition Failed
          headers:
            Further-Info:
              schema:
                type: String
            Failure-Info:
              schema:
                type: String
>>>>>>> 0ea1ead5
components:
  securitySchemes:
    authScheme:
      type: oauth2
      flows:
        authorizationCode:
          authorizationUrl: 'http://example.org'
          tokenUrl: 'http://example.org'
          scopes:
            test.read: Allowed to read state.
            test.write: Allowed to change state.
  schemas:
    UuidObject:
      description: Test a model containing a UUID
      type: string
      format: uuid
    xml_array:
      xml:
        name: CamelXmlArray
        wrapped: true
      type: array
      items:
        $ref: '#/components/schemas/xml_inner'
    xml_inner:
      type: string
      xml:
        name: camelXmlInner
    xml_object:
      title: an XML object
      description: An XML object
      type: object
      properties:
        innerString:
          type: string
        other_inner_rename:
          type: integer
      xml:
        name: camelXmlObject
        namespace: http://foo.bar
    duplicate_xml_object:
      description: An XML object
      type: object
      required:
        - inner_array
      properties:
        inner_string:
          type: string
        inner_array:
          $ref: '#/components/schemas/xml_array'
      xml:
        name: camelDuplicateXmlObject
        namespace: http://different.bar
    anotherXmlArray:
      type: array
      xml:
        wrapped: true
        name: snake_another_xml_array
      items:
        $ref: '#/components/schemas/anotherXmlInner'
    anotherXmlInner:
      type: string
      xml:
        name: snake_another_xml_inner
    anotherXmlObject:
      description: An XML object
      type: object
      properties:
        inner_string:
          type: string
      xml:
        name: snake_another_xml_object
        namespace: http://foo.bar<|MERGE_RESOLUTION|>--- conflicted
+++ resolved
@@ -101,7 +101,6 @@
       responses:
         '200':
           description: 'OK'
-<<<<<<< HEAD
   /readonly_auth_scheme:
     get:
       security:
@@ -116,8 +115,6 @@
       responses:
         200:
           description: Check that limiting to multiple required auth schemes works
-
-=======
   /responses_with_headers:
     get:
       responses:
@@ -140,7 +137,7 @@
             Failure-Info:
               schema:
                 type: String
->>>>>>> 0ea1ead5
+
 components:
   securitySchemes:
     authScheme:
