--- conflicted
+++ resolved
@@ -246,7 +246,6 @@
       responses:
         '200':
           description: Success
-<<<<<<< HEAD
   /register-callback:
     post:
       parameters:
@@ -290,8 +289,6 @@
       responses:
         '204':
           description: OK
-
-=======
   /rfc7807:
     get:
       responses:
@@ -322,7 +319,7 @@
             application/merge-patch+json:
               schema:
                 $ref: "#/components/schemas/anotherXmlObject"
->>>>>>> 8f8443d1
+
 components:
   securitySchemes:
     authScheme:
