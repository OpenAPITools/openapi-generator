# Test the mainline function of OpenAPI v3 specification.
#
# This includes the XML part of the OpenAPI specification, as found at
# https://swagger.io/docs/specification/data-models/representing-xml/
#
# Specifically, these tests are intended to include:
#   - namespaces
#   - arrays
#     - as the whole response body
#     - within another object
#     - wrapping and renaming to and from camelCase and snake_case
#   - objects
#     - renaming to and from camelCase and snake_case
#   - UUIDs
#   - Octet Streams

openapi: 3.0.1
info:
  title: My title
  description: API under test
  version: 1.0.7
paths:
  /xml:
    post:
      summary: Post an array
      description: ''
      requestBody:
        content:
          application/xml:
            schema:
              $ref: '#/components/schemas/xml_array'
      responses:
        '201':
          description: 'OK'
        '400':
          description: Bad Request
    put:
      requestBody:
        content:
          application/xml:
            schema:
              $ref: '#/components/schemas/xml_object'
      responses:
        '201':
          description: 'OK'
        '400':
          description: Bad Request
  /paramget:
    get:
      summary: Get some stuff with parameters.
      parameters:
      - description: The stuff to get
        explode: false
        in: query
        name: uuid
        required: false
        schema:
          $ref: "#/components/schemas/UuidObject"
        style: form
      - description: Some object to pass as query parameter
        explode: false
        in: query
        name: someObject
        required: false
        schema:
          $ref: "#/components/schemas/ObjectParam"
        style: form
      - description: Some list to pass as query parameter
        explode: false
        in: query
        name: someList
        required: false
        schema:
          $ref: "#/components/schemas/MyIDList"
        style: form
      responses:
        200:
          description: JSON rsp
          content:
            application/json:
              schema:
                $ref: "#/components/schemas/anotherXmlObject"
  /multiget:
    get:
      summary: Get some stuff.
      responses:
        200:
          description: JSON rsp
          content:
            application/json:
              schema:
                $ref: "#/components/schemas/anotherXmlObject"
        201:
          description: XML rsp
          content:
            application/xml:
              schema:
                type: object
                properties:
                  foo:
                    type: string
        202:
          description: octet rsp
          content:
            application/octet-stream:
              schema:
                type: string
                format: binary
        203:
          description: string rsp
          content:
            text/plain:
              schema:
                type: string
        204:
          description: Duplicate Response long text. One.
          content:
            application/json:
              schema:
                $ref: "#/components/schemas/anotherXmlObject"
        205:
          description: Duplicate Response long text. Two.
          content:
            application/json:
              schema:
                $ref: "#/components/schemas/anotherXmlObject"
        206:
          description: Duplicate Response long text. Three.
          content:
            application/json:
              schema:
                $ref: "#/components/schemas/anotherXmlObject"
  /xml_other:
    post:
      requestBody:
        content:
          application/xml:
            schema:
              $ref: '#/components/schemas/anotherXmlObject'
      responses:
        '201':
          description: 'OK'
        '400':
          description: Bad Request
    put:
      requestBody:
        content:
          application/xml:
            schema:
              $ref: '#/components/schemas/anotherXmlArray'
      responses:
        '201':
          description: 'OK'
        '400':
          description: Bad Request
  /xml_extra:
    post:
      requestBody:
        content:
          application/xml:
            schema:
              $ref: '#/components/schemas/duplicate_xml_object'
      responses:
        '201':
          description: 'OK'
        '400':
          description: Bad Request
  /uuid:
    get:
      responses:
        200:
          description: Duplicate Response long text. One.
          content:
            application/json:
              schema:
                $ref: "#/components/schemas/UuidObject"
  /required_octet_stream:
    put:
      requestBody:
        required: true
        content:
          application/octet-stream:
            schema:
              type: string
              format: byte
      responses:
        '200':
          description: 'OK'
  /readonly_auth_scheme:
    get:
      security:
        - authScheme: ["test.read"]
      responses:
        200:
          description: Check that limiting to a single required auth scheme works
  /multiple_auth_scheme:
    get:
      security:
        - authScheme: ["test.read", "test.write"]
      responses:
        200:
          description: Check that limiting to multiple required auth schemes works
  /untyped_property:
    get:
      requestBody:
        content:
          application/json:
            schema:
              $ref: '#/components/schemas/ObjectUntypedProps'
      responses:
        200:
          description: Check that untyped properties works
  /responses_with_headers:
    get:
      responses:
        '200':
          description: 'Success'
          content:
            'application/json':
              schema:
                type: String
          headers:
            Success-Info:
              schema:
                type: String
            Object-Header:
              schema:
                $ref: "#/components/schemas/ObjectHeader"
        '412':
          description: Precondition Failed
          headers:
            Further-Info:
              schema:
                type: String
            Failure-Info:
              schema:
                type: String
  /mandatory-request-header:
    get:
      parameters:
        - name: X-Header
          in: header
          required: true
          schema:
            type: string
      responses:
        '200':
          description: Success

components:
  securitySchemes:
    authScheme:
      type: oauth2
      flows:
        authorizationCode:
          authorizationUrl: 'http://example.org'
          tokenUrl: 'http://example.org'
          scopes:
            test.read: Allowed to read state.
            test.write: Allowed to change state.
  schemas:
    EnumWithStarObject:
      description: Test a model containing a special character in the enum
      type: string
      enum:
      - FOO
      - BAR
      - "*"
    UuidObject:
      description: Test a model containing a UUID
      type: string
      format: uuid
    xml_array:
      xml:
        name: CamelXmlArray
        wrapped: true
      type: array
      items:
        $ref: '#/components/schemas/xml_inner'
    xml_inner:
      type: string
      xml:
        name: camelXmlInner
    xml_object:
      title: an XML object
      description: An XML object
      type: object
      properties:
        innerString:
          type: string
        other_inner_rename:
          type: integer
      xml:
        name: camelXmlObject
        namespace: http://foo.bar
    duplicate_xml_object:
      description: An XML object
      type: object
      required:
        - inner_array
      properties:
        inner_string:
          type: string
        inner_array:
          $ref: '#/components/schemas/xml_array'
      xml:
        name: camelDuplicateXmlObject
        namespace: http://different.bar
    anotherXmlArray:
      type: array
      xml:
        wrapped: true
        name: snake_another_xml_array
      items:
        $ref: '#/components/schemas/anotherXmlInner'
    anotherXmlInner:
      type: string
      xml:
        name: snake_another_xml_inner
    anotherXmlObject:
      description: An XML object
      type: object
      properties:
        inner_string:
          type: string
      xml:
        name: snake_another_xml_object
        namespace: http://foo.bar
    ObjectWithArrayOfObjects:
      type: object
      properties:
       objectArray:
         type: array
         items:
           $ref: '#/components/schemas/StringObject'
    StringObject:
      type: string
    MyIDList:
      type:  array
      items:
        $ref: '#/components/schemas/MyID'
    MyID:
      type: integer
<<<<<<< HEAD
    ObjectUntypedProps:
      properties:
        required_untyped:
          nullable: false
        required_untyped_nullable:
          nullable: true
        not_required_untyped:
          nullable: false
        not_required_untyped_nullable:
          nullable: false
      required:
      - required_untyped
      - required_untyped_nullable
      type: object
=======
    ObjectParam:
      type: object
      required:
        - requiredParam
      properties:
        requiredParam:
          type: boolean
        optionalParam:
          type: integer
    ObjectHeader:
      type: object
      required:
        - requiredObjectHeader
      properties:
        requiredObjectHeader:
          $ref: '#/components/schemas/RequiredObjectHeader'
        optionalObjectHeader:
          $ref: '#/components/schemas/OptionalObjectHeader'
    RequiredObjectHeader:
      type: boolean
    OptionalObjectHeader:
      type: integer
>>>>>>> 71aef72b
<|MERGE_RESOLUTION|>--- conflicted
+++ resolved
@@ -341,7 +341,6 @@
         $ref: '#/components/schemas/MyID'
     MyID:
       type: integer
-<<<<<<< HEAD
     ObjectUntypedProps:
       properties:
         required_untyped:
@@ -356,7 +355,6 @@
       - required_untyped
       - required_untyped_nullable
       type: object
-=======
     ObjectParam:
       type: object
       required:
@@ -378,5 +376,4 @@
     RequiredObjectHeader:
       type: boolean
     OptionalObjectHeader:
-      type: integer
->>>>>>> 71aef72b
+      type: integer