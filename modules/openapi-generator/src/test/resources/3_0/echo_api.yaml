--- conflicted
+++ resolved
@@ -26,12 +26,10 @@
 servers:
   - url: http://localhost:3000/
 paths:
-<<<<<<< HEAD
   # Path usually starts with parameter type such as path, query, header, form
   # For body/form parameters, path starts with "/echo" so the the echo server
   # will response with the same body in the HTTP request.
   #
-=======
   # path parameter tests
   /path/string/{path_string}/integer/{path_integer}:
     get:
@@ -92,7 +90,6 @@
             text/plain:
               schema:
                 type: string
->>>>>>> b8b25e8a
   /query/style_form/explode_true/array_string:
     get:
       tags:
