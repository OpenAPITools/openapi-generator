openapi: 3.0.0
info:
  description: >-
    This spec is mainly for testing Petstore server and contains fake endpoints,
    models. Please do not use this for any other purpose. Special characters: "
    \
  version: 1.0.0
  title: OpenAPI Petstore
  license:
    name: Apache-2.0
    url: 'https://www.apache.org/licenses/LICENSE-2.0.html'
tags:
  - name: pet
    description: Everything about your Pets
  - name: store
    description: Access to Petstore orders
  - name: user
    description: Operations about user
  - name: fake
    description: Fake api used for feature testing
paths:
  /foo:
    get:
      responses:
        default:
          description: response
          content:
            application/json:
              schema:
                type: object
                properties:
                  string:
                    $ref: '#/components/schemas/Foo'
  /pet:
    servers:
      - url: 'http://petstore.swagger.io/v2'
      - url: 'http://path-server-test.petstore.local/v2'
    post:
      tags:
        - pet
      summary: Add a new pet to the store
      description: ''
      operationId: addPet
      responses:
        '405':
          description: Invalid input
      security:
        - http_signature_test: []
        - petstore_auth:
            - 'write:pets'
            - 'read:pets'
      requestBody:
        $ref: '#/components/requestBodies/Pet'
    put:
      tags:
        - pet
      summary: Update an existing pet
      description: ''
      operationId: updatePet
      responses:
        '400':
          description: Invalid ID supplied
        '404':
          description: Pet not found
        '405':
          description: Validation exception
      security:
        - http_signature_test: []
        - petstore_auth:
            - 'write:pets'
            - 'read:pets'
      requestBody:
        $ref: '#/components/requestBodies/Pet'
  /pet/findByStatus:
    get:
      tags:
        - pet
      summary: Finds Pets by status
      description: Multiple status values can be provided with comma separated strings
      operationId: findPetsByStatus
      parameters:
        - name: status
          in: query
          description: Status values that need to be considered for filter
          required: true
          style: form
          explode: false
          schema:
            type: array
            items:
              type: string
              enum:
                - available
                - pending
                - sold
              default: available
      responses:
        '200':
          description: successful operation
          content:
            application/xml:
              schema:
                type: array
                items:
                  $ref: '#/components/schemas/Pet'
            application/json:
              schema:
                type: array
                items:
                  $ref: '#/components/schemas/Pet'
        '400':
          description: Invalid status value
      security:
        - http_signature_test: []
        - petstore_auth:
            - 'write:pets'
            - 'read:pets'
  /pet/findByTags:
    get:
      tags:
        - pet
      summary: Finds Pets by tags
      description: >-
        Multiple tags can be provided with comma separated strings. Use tag1,
        tag2, tag3 for testing.
      operationId: findPetsByTags
      parameters:
        - name: tags
          in: query
          description: Tags to filter by
          required: true
          style: form
          explode: false
          schema:
            type: array
            items:
              type: string
            example: ['tag1', 'tag2']
      responses:
        '200':
          description: successful operation
          content:
            application/xml:
              schema:
                type: array
                items:
                  $ref: '#/components/schemas/Pet'
            application/json:
              schema:
                type: array
                items:
                  $ref: '#/components/schemas/Pet'
        '400':
          description: Invalid tag value
      security:
        - http_signature_test: []
        - petstore_auth:
            - 'write:pets'
            - 'read:pets'
      deprecated: true
  '/pet/{petId}':
    get:
      tags:
        - pet
      summary: Find pet by ID
      description: Returns a single pet
      operationId: getPetById
      parameters:
        - name: petId
          in: path
          description: ID of pet to return
          required: true
          schema:
            type: integer
            format: int64
      responses:
        '200':
          description: successful operation
          content:
            application/xml:
              schema:
                $ref: '#/components/schemas/Pet'
            application/json:
              schema:
                $ref: '#/components/schemas/Pet'
        '400':
          description: Invalid ID supplied
        '404':
          description: Pet not found
      security:
        - api_key: []
    post:
      tags:
        - pet
      summary: Updates a pet in the store with form data
      description: ''
      operationId: updatePetWithForm
      parameters:
        - name: petId
          in: path
          description: ID of pet that needs to be updated
          required: true
          schema:
            type: integer
            format: int64
      responses:
        '405':
          description: Invalid input
      security:
        - petstore_auth:
            - 'write:pets'
            - 'read:pets'
      requestBody:
        content:
          application/x-www-form-urlencoded:
            schema:
              type: object
              properties:
                name:
                  description: Updated name of the pet
                  type: string
                status:
                  description: Updated status of the pet
                  type: string
    delete:
      tags:
        - pet
      summary: Deletes a pet
      description: ''
      operationId: deletePet
      parameters:
        - name: api_key
          in: header
          required: false
          schema:
            type: string
        - name: petId
          in: path
          description: Pet id to delete
          required: true
          schema:
            type: integer
            format: int64
      responses:
        '400':
          description: Invalid pet value
      security:
        - petstore_auth:
            - 'write:pets'
            - 'read:pets'
  /store/inventory:
    get:
      tags:
        - store
      summary: Returns pet inventories by status
      description: Returns a map of status codes to quantities
      operationId: getInventory
      responses:
        '200':
          description: successful operation
          content:
            application/json:
              schema:
                type: object
                additionalProperties:
                  type: integer
                  format: int32
      security:
        - api_key: []
  /store/order:
    post:
      tags:
        - store
      summary: Place an order for a pet
      description: ''
      operationId: placeOrder
      responses:
        '200':
          description: successful operation
          content:
            application/xml:
              schema:
                $ref: '#/components/schemas/Order'
            application/json:
              schema:
                $ref: '#/components/schemas/Order'
        '400':
          description: Invalid Order
      requestBody:
        content:
          application/json:
            schema:
              $ref: '#/components/schemas/Order'
        description: order placed for purchasing the pet
        required: true
  '/store/order/{order_id}':
    get:
      tags:
        - store
      summary: Find purchase order by ID
      description: >-
        For valid response try integer IDs with value <= 5 or > 10. Other values
        will generated exceptions
      operationId: getOrderById
      parameters:
        - name: order_id
          in: path
          description: ID of pet that needs to be fetched
          required: true
          schema:
            type: integer
            format: int64
            minimum: 1
            maximum: 5
      responses:
        '200':
          description: successful operation
          content:
            application/xml:
              schema:
                $ref: '#/components/schemas/Order'
            application/json:
              schema:
                $ref: '#/components/schemas/Order'
        '400':
          description: Invalid ID supplied
        '404':
          description: Order not found
    delete:
      tags:
        - store
      summary: Delete purchase order by ID
      description: >-
        For valid response try integer IDs with value < 1000. Anything above
        1000 or nonintegers will generate API errors
      operationId: deleteOrder
      parameters:
        - name: order_id
          in: path
          description: ID of the order that needs to be deleted
          required: true
          schema:
            type: string
      responses:
        '400':
          description: Invalid ID supplied
        '404':
          description: Order not found
  /user:
    post:
      tags:
        - user
      summary: Create user
      description: This can only be done by the logged in user.
      operationId: createUser
      responses:
        default:
          description: successful operation
      requestBody:
        content:
          application/json:
            schema:
              $ref: '#/components/schemas/User'
        description: Created user object
        required: true
  /user/createWithArray:
    post:
      tags:
        - user
      summary: Creates list of users with given input array
      description: ''
      operationId: createUsersWithArrayInput
      responses:
        default:
          description: successful operation
      requestBody:
        $ref: '#/components/requestBodies/UserArray'
  /user/createWithList:
    post:
      tags:
        - user
      summary: Creates list of users with given input array
      description: ''
      operationId: createUsersWithListInput
      responses:
        default:
          description: successful operation
      requestBody:
        $ref: '#/components/requestBodies/UserArray'
  /user/login:
    get:
      tags:
        - user
      summary: Logs user into the system
      description: ''
      operationId: loginUser
      parameters:
        - name: username
          in: query
          description: The user name for login
          required: true
          schema:
            type: string
        - name: password
          in: query
          description: The password for login in clear text
          required: true
          schema:
            type: string
      responses:
        '200':
          description: successful operation
          headers:
            X-Rate-Limit:
              description: calls per hour allowed by the user
              schema:
                type: integer
                format: int32
            X-Expires-After:
              description: date in UTC when token expires
              schema:
                type: string
                format: date-time
          content:
            application/xml:
              schema:
                type: string
            application/json:
              schema:
                type: string
        '400':
          description: Invalid username/password supplied
  /user/logout:
    get:
      tags:
        - user
      summary: Logs out current logged in user session
      description: ''
      operationId: logoutUser
      responses:
        default:
          description: successful operation
  '/user/{username}':
    get:
      tags:
        - user
      summary: Get user by user name
      description: ''
      operationId: getUserByName
      parameters:
        - name: username
          in: path
          description: The name that needs to be fetched. Use user1 for testing.
          required: true
          schema:
            type: string
      responses:
        '200':
          description: successful operation
          content:
            application/xml:
              schema:
                $ref: '#/components/schemas/User'
            application/json:
              schema:
                $ref: '#/components/schemas/User'
        '400':
          description: Invalid username supplied
        '404':
          description: User not found
    put:
      tags:
        - user
      summary: Updated user
      description: This can only be done by the logged in user.
      operationId: updateUser
      parameters:
        - name: username
          in: path
          description: name that need to be deleted
          required: true
          schema:
            type: string
      responses:
        '400':
          description: Invalid user supplied
        '404':
          description: User not found
      requestBody:
        content:
          application/json:
            schema:
              $ref: '#/components/schemas/User'
        description: Updated user object
        required: true
    delete:
      tags:
        - user
      summary: Delete user
      description: This can only be done by the logged in user.
      operationId: deleteUser
      parameters:
        - name: username
          in: path
          description: The name that needs to be deleted
          required: true
          schema:
            type: string
      responses:
        '400':
          description: Invalid username supplied
        '404':
          description: User not found
  /fake_classname_test:
    patch:
      tags:
        - 'fake_classname_tags 123#$%^'
      summary: To test class name in snake case
      description: To test class name in snake case
      operationId: testClassname
      responses:
        '200':
          description: successful operation
          content:
            application/json:
              schema:
                $ref: '#/components/schemas/Client'
      security:
        - api_key_query: []
      requestBody:
        $ref: '#/components/requestBodies/Client'
  /fake:
    patch:
      tags:
        - fake
      summary: To test "client" model
      description: To test "client" model
      operationId: testClientModel
      responses:
        '200':
          description: successful operation
          content:
            application/json:
              schema:
                $ref: '#/components/schemas/Client'
      requestBody:
        $ref: '#/components/requestBodies/Client'
    get:
      tags:
        - fake
      summary: To test enum parameters
      description: To test enum parameters
      operationId: testEnumParameters
      parameters:
        - name: enum_header_string_array
          in: header
          description: Header parameter enum test (string array)
          schema:
            type: array
            items:
              type: string
              default: $
              enum:
                - '>'
                - $
        - name: enum_header_string
          in: header
          description: Header parameter enum test (string)
          schema:
            type: string
            enum:
              - _abc
              - '-efg'
              - (xyz)
            default: '-efg'
        - name: enum_query_string_array
          in: query
          description: Query parameter enum test (string array)
          schema:
            type: array
            items:
              type: string
              default: $
              enum:
                - '>'
                - $
        - name: enum_query_string
          in: query
          description: Query parameter enum test (string)
          schema:
            type: string
            enum:
              - _abc
              - '-efg'
              - (xyz)
            default: '-efg'
        - name: enum_query_integer
          in: query
          description: Query parameter enum test (double)
          schema:
            type: integer
            format: int32
            enum:
              - 1
              - -2
        - name: enum_query_double
          in: query
          description: Query parameter enum test (double)
          schema:
            type: number
            format: double
            enum:
              - 1.1
              - -1.2
      responses:
        '400':
          description: Invalid request
        '404':
          description: Not found
      requestBody:
        content:
          application/x-www-form-urlencoded:
            schema:
              type: object
              properties:
                enum_form_string_array:
                  description: Form parameter enum test (string array)
                  type: array
                  items:
                    type: string
                    default: $
                    enum:
                      - '>'
                      - $
                enum_form_string:
                  description: Form parameter enum test (string)
                  type: string
                  enum:
                    - _abc
                    - '-efg'
                    - (xyz)
                  default: '-efg'
    post:
      tags:
        - fake
      summary: |
        Fake endpoint for testing various parameters
        假端點
        偽のエンドポイント
        가짜 엔드 포인트
      description: |
        Fake endpoint for testing various parameters
        假端點
        偽のエンドポイント
        가짜 엔드 포인트
      operationId: testEndpointParameters
      responses:
        '400':
          description: Invalid username supplied
        '404':
          description: User not found
      security:
        - http_basic_test: []
      requestBody:
        content:
          application/x-www-form-urlencoded:
            schema:
              type: object
              properties:
                integer:
                  description: None
                  type: integer
                  minimum: 10
                  maximum: 100
                int32:
                  description: None
                  type: integer
                  format: int32
                  minimum: 20
                  maximum: 200
                int64:
                  description: None
                  type: integer
                  format: int64
                number:
                  description: None
                  type: number
                  minimum: 32.1
                  maximum: 543.2
                float:
                  description: None
                  type: number
                  format: float
                  maximum: 987.6
                  exclusiveMaximum: true
                double:
                  description: None
                  type: number
                  format: double
                  minimum: 67.8
                  maximum: 123.4
                  exclusiveMaximum: true
                string:
                  description: None
                  type: string
                  pattern: '/[a-z]/i'
                pattern_without_delimiter:
                  description: None
                  type: string
                  pattern: '^[A-Z].*'
                byte:
                  description: None
                  type: string
                  format: byte
                binary:
                  description: None
                  type: string
                  format: binary
                date:
                  description: None
                  type: string
                  format: date
                dateTime:
                  description: None
                  type: string
                  format: date-time
                  default: '2010-02-01T10:20:10.11111+01:00'
                  example: '2020-02-02T20:20:20.22222Z'
                password:
                  description: None
                  type: string
                  format: password
                  minLength: 10
                  maxLength: 64
                callback:
                  description: None
                  type: string
              required:
                - number
                - double
                - pattern_without_delimiter
                - byte
    delete:
      tags:
        - fake
      security:
        - bearer_test: []
      summary: Fake endpoint to test group parameters (optional)
      description: Fake endpoint to test group parameters (optional)
      operationId: testGroupParameters
      x-group-parameters: true
      parameters:
        - name: required_string_group
          in: query
          description: Required String in group parameters
          required: true
          schema:
            type: integer
        - name: required_boolean_group
          in: header
          description: Required Boolean in group parameters
          required: true
          schema:
            type: boolean
        - name: required_int64_group
          in: query
          description: Required Integer in group parameters
          required: true
          schema:
            type: integer
            format: int64
        - name: string_group
          in: query
          description: String in group parameters
          schema:
            type: integer
        - name: boolean_group
          in: header
          description: Boolean in group parameters
          schema:
            type: boolean
        - name: int64_group
          in: query
          description: Integer in group parameters
          schema:
            type: integer
            format: int64
      responses:
        '400':
          description: Someting wrong
  /fake/refs/number:
    post:
      tags:
        - fake
      description: Test serialization of outer number types
      operationId: NumberWithValidations
      requestBody:
        description: Input number as post body
        content:
          application/json:
            schema:
              $ref: '#/components/schemas/NumberWithValidations'
        required: false
      responses:
        '200':
          description: Output number
          content:
            application/json:
              schema:
                $ref: '#/components/schemas/NumberWithValidations'
  /fake/refs/mammal:
    post:
      tags:
        - fake
      description: Test serialization of mammals
      operationId: Mammal
      requestBody:
        description: Input mammal
        content:
          application/json:
            schema:
              $ref: '#/components/schemas/mammal'
        required: true
      responses:
        '200':
          description: Output mammal
          content:
            application/json:
              schema:
                $ref: '#/components/schemas/mammal'
  /fake/refs/string:
    post:
      tags:
        - fake
      description: Test serialization of outer string types
      operationId: String
      requestBody:
        description: Input string as post body
        content:
          application/json:
            schema:
              $ref: '#/components/schemas/String'
        required: false
      responses:
        '200':
          description: Output string
          content:
            application/json:
              schema:
                $ref: '#/components/schemas/String'
      x-codegen-request-body-name: body
  /fake/refs/boolean:
    post:
      tags:
        - fake
      description: Test serialization of outer boolean types
      operationId: Boolean
      requestBody:
        description: Input boolean as post body
        content:
          application/json:
            schema:
              $ref: '#/components/schemas/Boolean'
        required: false
      responses:
        '200':
          description: Output boolean
          content:
            application/json:
              schema:
                $ref: '#/components/schemas/Boolean'
      x-codegen-request-body-name: body
  /fake/refs/arraymodel:
    post:
      tags:
        - fake
      description: Test serialization of ArrayModel
      operationId: ArrayModel
      requestBody:
        description: Input model
        content:
          application/json:
            schema:
              $ref: '#/components/schemas/AnimalFarm'
            examples:
              simple-list:
                 summary: Simple list example
                 description: Should not get into code examples
                 value:
                    - className: foo
                      color: yellow
                    - className: bar
                      color: green
        required: false
      responses:
        '200':
          description: Output model
          content:
            application/json:
              schema:
                $ref: '#/components/schemas/AnimalFarm'
      x-codegen-request-body-name: body
  /fake/refs/composed_one_of_number_with_validations:
    post:
      tags:
        - fake
      description: Test serialization of object with $refed properties
      operationId: ComposedOneOfNumberWithValidations
      requestBody:
        description: Input model
        content:
          application/json:
            schema:
              $ref: '#/components/schemas/ComposedOneOfNumberWithValidations'
        required: false
      responses:
        '200':
          description: Output model
          content:
            application/json:
              schema:
                $ref: '#/components/schemas/ComposedOneOfNumberWithValidations'
  /fake/refs/object_model_with_ref_props:
    post:
      tags:
        - fake
      description: Test serialization of object with $refed properties
      operationId: ObjectModelWithRefProps
      requestBody:
        description: Input model
        content:
          application/json:
            schema:
              $ref: '#/components/schemas/ObjectModelWithRefProps'
        required: false
      responses:
        '200':
          description: Output model
          content:
            application/json:
              schema:
                $ref: '#/components/schemas/ObjectModelWithRefProps'
      x-codegen-request-body-name: body
  /fake/refs/enum:
    post:
      tags:
        - fake
      description: Test serialization of outer enum
      operationId: StringEnum
      requestBody:
        description: Input enum
        content:
          application/json:
            schema:
              $ref: '#/components/schemas/StringEnum'
        required: false
      responses:
        '200':
          description: Output enum
          content:
            application/json:
              schema:
                $ref: '#/components/schemas/StringEnum'
      x-codegen-request-body-name: body
  /fake/refs/array-of-enums:
    post:
      tags:
        - fake
      summary: Array of Enums
      operationId: ArrayOfEnums
      requestBody:
        description: Input enum
        content:
          application/json:
            schema:
              $ref: '#/components/schemas/ArrayOfEnums'
        required: false
      responses:
        200:
          description: Got named array of enums
          content:
            application/json:
              schema:
                $ref: '#/components/schemas/ArrayOfEnums'
  /fake/refs/enum-test:
    post:
      tags:
        - fake
      summary: Object contains enum properties and array properties containing enums
      operationId: EnumTest
      requestBody:
        description: Input object
        content:
          application/json:
            schema:
              $ref: '#/components/schemas/Enum_Test'
        required: false
      responses:
        200:
          description: Got object containing enums
          content:
            application/json:
              schema:
                $ref: '#/components/schemas/Enum_Test'
  /fake/additional-properties-with-array-of-enums:
    get:
      tags:
        - fake
      summary: Additional Properties with Array of Enums
      operationId: AdditionalPropertiesWithArrayOfEnums
      requestBody:
        description: Input enum
        content:
          application/json:
            schema:
              $ref: '#/components/schemas/AdditionalPropertiesWithArrayOfEnums'
        required: false
      responses:
        200:
          description: Got object with additional properties with array of enums
          content:
            application/json:
              schema:
                $ref: '#/components/schemas/AdditionalPropertiesWithArrayOfEnums'
  /fake/jsonFormData:
    get:
      tags:
        - fake
      summary: test json serialization of form data
      description: ''
      operationId: testJsonFormData
      responses:
        '200':
          description: successful operation
      requestBody:
        content:
          application/x-www-form-urlencoded:
            schema:
              type: object
              properties:
                param:
                  description: field1
                  type: string
                param2:
                  description: field2
                  type: string
              required:
                - param
                - param2
  /fake/inline-additionalProperties:
    post:
      tags:
        - fake
      summary: test inline additionalProperties
      description: ''
      operationId: testInlineAdditionalProperties
      responses:
        '200':
          description: successful operation
      requestBody:
        content:
          application/json:
            schema:
              type: object
              additionalProperties:
                type: string
        description: request body
        required: true
  /fake/body-with-query-params:
    put:
      tags:
        - fake
      operationId: testBodyWithQueryParams
      parameters:
        - name: query
          in: query
          required: true
          schema:
            type: string
      responses:
        '200':
          description: Success
      requestBody:
        content:
          application/json:
            schema:
              $ref: '#/components/schemas/User'
        required: true
  /another-fake/dummy:
    patch:
      tags:
        - $another-fake?
      summary: To test special tags
      description: To test special tags and operation ID starting with number
      operationId: '123_test_@#$%_special_tags'
      responses:
        '200':
          description: successful operation
          content:
            application/json:
              schema:
                $ref: '#/components/schemas/Client'
      requestBody:
        $ref: '#/components/requestBodies/Client'
  /fake/body-with-file-schema:
    put:
      tags:
        - fake
      description: >-
        For this test, the body for this request much reference a schema named
        `File`.
      operationId: testBodyWithFileSchema
      responses:
        '200':
          description: Success
      requestBody:
        content:
          application/json:
            schema:
              $ref: '#/components/schemas/FileSchemaTestClass'
        required: true
  /fake/test-query-paramters:
    put:
      tags:
        - fake
      description: To test the collection format in query parameters
      operationId: testQueryParameterCollectionFormat
      parameters:
        - name: pipe
          in: query
          required: true
          schema:
            type: array
            items:
              type: string
        - name: ioutil
          in: query
          required: true
          style: form
          explode: false
          schema:
            type: array
            items:
              type: string
        - name: http
          in: query
          required: true
          style: spaceDelimited
          schema:
            type: array
            items:
              type: string
        - name: url
          in: query
          required: true
          style: form
          explode: false
          schema:
            type: array
            items:
              type: string
        - name: context
          in: query
          required: true
          explode: true
          schema:
            type: array
            items:
              type: string
      responses:
        "200":
          description: Success
  /{fileName}:
    get:
      servers:
        - url: http://www.jtricks.com
      tags:
        - fake
      summary: downloads a file using Content-Disposition
      operationId: downloadAttachment
      parameters:
        - name: fileName
          in: path
          description: file name
          required: true
          schema:
            type: string
      responses:
        200:
          description: successful operation
          content:
            'text/plain':
              schema:
                type: string
                format: binary
          headers:
            Content-Disposition:
              schema:
                type: string
              description: "describes the received file. Looks like: 'attachment; filename=fileName.txt'"
  /fake/uploadFile:
    post:
      tags:
        - fake
      summary: uploads a file using multipart/form-data
      description: ''
      operationId: uploadFile
      responses:
        '200':
          description: successful operation
          content:
            application/json:
              schema:
                $ref: '#/components/schemas/ApiResponse'
      requestBody:
        content:
          multipart/form-data:
            schema:
              type: object
              properties:
                additionalMetadata:
                  description: Additional data to pass to server
                  type: string
                file:
                  description: file to upload
                  type: string
                  format: binary
              required:
                - file
  /fake/uploadFiles:
    post:
      tags:
        - fake
      summary: uploads files using multipart/form-data
      description: ''
      operationId: uploadFiles
      responses:
        '200':
          description: successful operation
          content:
            application/json:
              schema:
                $ref: '#/components/schemas/ApiResponse'
      requestBody:
        content:
          multipart/form-data:
            schema:
              type: object
              properties:
                files:
                  type: array
                  items:
                    type: string
                    format: binary
  /fake/uploadDownloadFile:
    post:
      tags:
        - fake
      summary: uploads a file and downloads a file using application/octet-stream
      description: ''
      operationId: uploadDownloadFile
      responses:
        '200':
          description: successful operation
          content:
            application/octet-stream:
              schema:
                type: string
                format: binary
                description: file to download
      requestBody:
        required: true
        content:
          application/octet-stream:
            schema:
              type: string
              format: binary
              description: file to upload
  /fake/health:
    get:
      tags:
        - fake
      summary: Health check endpoint
      responses:
        200:
          description: The instance started successfully
          content:
            application/json:
              schema:
                $ref: '#/components/schemas/HealthCheckResult'
  /fake/getInlineAdditionalPropertiesRefPayload:
    get:
      tags:
        - fake
      operationId: getInlineAdditionalPropertiesRefPayload
      responses:
        200:
          description: InlineAdditionalPropertiesRefPayload
          content:
            application/json:
              schema:
                $ref: '#/components/schemas/InlineAdditionalPropertiesRefPayload'
      requestBody:
        content:
          application/json:
            schema:
              $ref: '#/components/schemas/InlineAdditionalPropertiesRefPayload'
  /fake/getInlineAdditionalPropertiesPayload:
    get:
      tags:
        - fake
      operationId: getInlineAdditionalPropertiesPayload
      responses:
        200:
          description: InlineAdditionalPropertiesPayload
          content:
            application/json:
              schema:
                description: this payload is used for verification that some model_to_dict issues are fixed
                type: object
                properties:
                  arrayData:
                    type: array
                    nullable: true
                    items:
                      type: object
                      properties:
                        labels:
                          type: array
                          items:
                            type: string
                            nullable: true
      requestBody:
        content:
          application/json:
            schema:
              description: this payload is used for verification that some model_to_dict issues are fixed
              type: object
              properties:
                arrayData:
                  type: array
                  nullable: true
                  items:
                    type: object
                    properties:
                      labels:
                        type: array
                        items:
                          type: string
                          nullable: true
servers:
  - url: 'http://{server}.swagger.io:{port}/v2'
    description: petstore server
    variables:
      server:
        enum:
          - 'petstore'
          - 'qa-petstore'
          - 'dev-petstore'
        default: 'petstore'
      port:
        enum:
          - 80
          - 8080
        default: 80
  - url: https://localhost:8080/{version}
    description: The local server
    variables:
      version:
        enum:
          - 'v1'
          - 'v2'
        default: 'v2'
components:
  requestBodies:
    UserArray:
      content:
        application/json:
          schema:
            type: array
            items:
              $ref: '#/components/schemas/User'
      description: List of user object
      required: true
    Client:
      content:
        application/json:
          schema:
            $ref: '#/components/schemas/Client'
      description: client model
      required: true
    Pet:
      content:
        application/json:
          schema:
            $ref: '#/components/schemas/Pet'
        application/xml:
          schema:
            $ref: '#/components/schemas/Pet'
      description: Pet object that needs to be added to the store
      required: true
  securitySchemes:
    petstore_auth:
      type: oauth2
      flows:
        implicit:
          authorizationUrl: 'http://petstore.swagger.io/api/oauth/dialog'
          scopes:
            'write:pets': modify pets in your account
            'read:pets': read your pets
    api_key:
      type: apiKey
      name: api_key
      in: header
    api_key_query:
      type: apiKey
      name: api_key_query
      in: query
    http_basic_test:
      type: http
      scheme: basic
    bearer_test:
      type: http
      scheme: bearer
      bearerFormat: JWT
    http_signature_test:
      # Test the 'HTTP signature' security scheme.
      # Each HTTP request is cryptographically signed as specified
      # in https://datatracker.ietf.org/doc/draft-cavage-http-signatures/
      type: http
      scheme: signature
  schemas:
    Foo:
      type: object
      properties:
        bar:
          $ref: '#/components/schemas/Bar'
    Bar:
      type: string
      default: bar
    Order:
      type: object
      properties:
        id:
          type: integer
          format: int64
        petId:
          type: integer
          format: int64
        quantity:
          type: integer
          format: int32
        shipDate:
          type: string
          format: date-time
          example: '2020-02-02T20:20:20.000222Z'
        status:
          type: string
          description: Order Status
          enum:
            - placed
            - approved
            - delivered
        complete:
          type: boolean
          default: false
      xml:
        name: Order
    Category:
      type: object
      required:
        - name
      properties:
        id:
          type: integer
          format: int64
        name:
          type: string
          default: default-name
      xml:
        name: Category
    User:
      type: object
      properties:
        id:
          type: integer
          format: int64
          x-is-unique: true
        username:
          type: string
        firstName:
          type: string
        lastName:
          type: string
        email:
          type: string
        password:
          type: string
        phone:
          type: string
        userStatus:
          type: integer
          format: int32
          description: User Status
        objectWithNoDeclaredProps:
          type: object
          # Note: the 'additionalProperties' keyword is not specified, which is
          # equivalent to allowing undeclared properties of any type.
          description: test code generation for objects
            Value must be a map of strings to values. It cannot be the 'null' value.
        objectWithNoDeclaredPropsNullable:
          type: object
          # Note: the 'additionalProperties' keyword is not specified, which is
          # equivalent to allowing undeclared properties of any type.
          description: test code generation for nullable objects.
            Value must be a map of strings to values or the 'null' value.
          nullable: true
        anyTypeProp:
          description: test code generation for any type
            Here the 'type' attribute is not specified, which means the value can be anything,
            including the null value, string, number, boolean, array or object.
            See https://github.com/OAI/OpenAPI-Specification/issues/1389
        # TODO: this should be supported, currently there are some issues in the code generation.
        #anyTypeExceptNullProp:
        #  description: any type except 'null'
        #    Here the 'type' attribute is not specified, which means the value can be anything,
        #    including the null value, string, number, boolean, array or object.
        #  not:
        #    type: 'null'
        anyTypePropNullable:
          description: test code generation for any type
            Here the 'type' attribute is not specified, which means the value can be anything,
            including the null value, string, number, boolean, array or object.
            The 'nullable' attribute does not change the allowed values.
          nullable: true
      xml:
        name: User
    Tag:
      type: object
      properties:
        id:
          type: integer
          format: int64
        name:
          type: string
      xml:
        name: Tag
    Pet:
      type: object
      description: Pet object that needs to be added to the store
      required:
        - name
        - photoUrls
      properties:
        id:
          type: integer
          format: int64
          x-is-unique: true
        category:
          $ref: '#/components/schemas/Category'
        name:
          type: string
          example: doggie
        photoUrls:
          type: array
          xml:
            name: photoUrl
            wrapped: true
          items:
            type: string
        tags:
          type: array
          xml:
            name: tag
            wrapped: true
          items:
            $ref: '#/components/schemas/Tag'
        status:
          type: string
          description: pet status in the store
          enum:
            - available
            - pending
            - sold
      xml:
        name: Pet
    ApiResponse:
      type: object
      properties:
        code:
          type: integer
          format: int32
        type:
          type: string
        message:
          type: string
    Return:
      description: Model for testing reserved words
      properties:
        return:
          type: integer
          format: int32
      xml:
        name: Return
    Name:
      description: Model for testing model name same as property name
      required:
        - name
      properties:
        name:
          type: integer
          format: int32
        snake_case:
          readOnly: true
          type: integer
          format: int32
        property:
          type: string
        123Number:
          type: integer
          readOnly: true
      xml:
        name: Name
    200_response:
      description: Model for testing model name starting with number
      properties:
        name:
          type: integer
          format: int32
        class:
          type: string
      xml:
        name: Name
    ClassModel:
      description: Model for testing model with "_class" property
      properties:
        _class:
          type: string
    Dog:
      allOf:
        - $ref: '#/components/schemas/Animal'
        - type: object
          properties:
            breed:
              type: string
    Cat:
      allOf:
        - $ref: '#/components/schemas/Animal'
        - type: object
          properties:
            declawed:
              type: boolean
    Address:
      type: object
      additionalProperties:
        type: integer
    Animal:
      type: object
      discriminator:
        propertyName: className
      required:
        - className
      properties:
        className:
          type: string
        color:
          type: string
          default: red
    AnimalFarm:
      type: array
      items:
        $ref: '#/components/schemas/Animal'
    format_test:
      type: object
      required:
        - number
        - byte
        - date
        - password
      properties:
        integer:
          type: integer
          maximum: 100
          minimum: 10
          multipleOf: 2
        int32:
          type: integer
          format: int32
          maximum: 200
          minimum: 20
        int64:
          type: integer
          format: int64
        number:
          maximum: 543.2
          minimum: 32.1
          type: number
          multipleOf: 32.5
        float:
          type: number
          format: float
          maximum: 987.6
          minimum: 54.3
        double:
          type: number
          format: double
          maximum: 123.4
          minimum: 67.8
        string:
          type: string
          pattern: '/[a-z]/i'
        byte:
          type: string
          format: byte
        binary:
          type: string
          format: binary
        date:
          type: string
          format: date
          example: '2020-02-02'
        dateTime:
          type: string
          format: date-time
          example: '2007-12-03T10:15:30+01:00'
        uuid:
          type: string
          format: uuid
          example: 72f98069-206d-4f12-9f12-3d1e525a8e84
        uuidNoExample:
          type: string
          format: uuid
        password:
          type: string
          format: password
          maxLength: 64
          minLength: 10
        pattern_with_digits:
          description: A string that is a 10 digit number. Can have leading zeros.
          type: string
          pattern: '^\d{10}$'
        pattern_with_digits_and_delimiter:
          description: A string starting with 'image_' (case insensitive) and one to three digits following i.e. Image_01.
          type: string
          pattern: '/^image_\d{1,3}$/i'
    EnumClass:
      type: string
      default: '-efg'
      enum:
        - _abc
        - '-efg'
        - (xyz)
    Enum_Test:
      type: object
      required:
        - enum_string_required
      properties:
        enum_string:
          type: string
          enum:
            - UPPER
            - lower
            - ''
        enum_string_required:
          type: string
          enum:
            - UPPER
            - lower
            - ''
        enum_integer:
          type: integer
          format: int32
          enum:
            - 1
            - -1
        enum_number:
          type: number
          format: double
          enum:
            - 1.1
            - -1.2
        stringEnum:
          $ref: '#/components/schemas/StringEnum'
        IntegerEnum:
          $ref: '#/components/schemas/IntegerEnum'
        StringEnumWithDefaultValue:
          $ref: '#/components/schemas/StringEnumWithDefaultValue'
        IntegerEnumWithDefaultValue:
          $ref: '#/components/schemas/IntegerEnumWithDefaultValue'
        IntegerEnumOneValue:
          $ref: '#/components/schemas/IntegerEnumOneValue'
        InlineArrayOfStrEnum:
          type: array
          items:
            $ref: '#/components/schemas/StringEnum'
        ArrayOfStrEnum:
          $ref: '#/components/schemas/ArrayOfEnums'
    AdditionalPropertiesClass:
      type: object
      properties:
        map_property:
          type: object
          additionalProperties:
            type: string
        map_of_map_property:
          type: object
          additionalProperties:
            type: object
            additionalProperties:
              type: string
        anytype_1: {}
        map_with_undeclared_properties_anytype_1:
          type: object
        map_with_undeclared_properties_anytype_2:
          type: object
          properties: {}
        map_with_undeclared_properties_anytype_3:
          type: object
          additionalProperties: true
        empty_map:
          type: object
          description: an object with no declared properties and no undeclared
            properties, hence it's an empty map.
          additionalProperties: false
        map_with_undeclared_properties_string:
          type: object
          additionalProperties:
            type: string
    MixedPropertiesAndAdditionalPropertiesClass:
      type: object
      properties:
        uuid:
          type: string
          format: uuid
        dateTime:
          type: string
          format: date-time
        map:
          type: object
          additionalProperties:
            $ref: '#/components/schemas/Animal'
    List:
      type: object
      properties:
        123-list:
          type: string
    Client:
      type: object
      properties:
        client:
          type: string
    ReadOnlyFirst:
      type: object
      properties:
        bar:
          type: string
          readOnly: true
        baz:
          type: string
    hasOnlyReadOnly:
      type: object
      properties:
        bar:
          type: string
          readOnly: true
        foo:
          type: string
          readOnly: true
    Capitalization:
      type: object
      properties:
        smallCamel:
          type: string
        CapitalCamel:
          type: string
        small_Snake:
          type: string
        Capital_Snake:
          type: string
        SCA_ETH_Flow_Points:
          type: string
        ATT_NAME:
          description: |
            Name of the pet
          type: string
    MapTest:
      type: object
      properties:
        map_map_of_string:
          type: object
          additionalProperties:
            type: object
            additionalProperties:
              type: string
        map_of_enum_string:
          type: object
          additionalProperties:
            type: string
            enum:
              - UPPER
              - lower
        direct_map:
          type: object
          additionalProperties:
            type: boolean
        indirect_map:
          $ref: '#/components/schemas/StringBooleanMap'
    ArrayTest:
      type: object
      properties:
        array_of_string:
          type: array
          items:
            type: string
        array_array_of_integer:
          type: array
          items:
            type: array
            items:
              type: integer
              format: int64
        array_array_of_model:
          type: array
          items:
            type: array
            items:
              $ref: '#/components/schemas/ReadOnlyFirst'
    NumberOnly:
      type: object
      properties:
        JustNumber:
          type: number
    ArrayOfNumberOnly:
      type: object
      properties:
        ArrayNumber:
          type: array
          items:
            type: number
    ArrayOfArrayOfNumberOnly:
      type: object
      properties:
        ArrayArrayNumber:
          type: array
          items:
            type: array
            items:
              type: number
    EnumArrays:
      type: object
      properties:
        just_symbol:
          type: string
          enum:
            - '>='
            - $
        array_enum:
          type: array
          items:
            type: string
            enum:
              - fish
              - crab
    StringEnum:
      nullable: true
      type: string
      enum:
        - "placed"
        - "approved"
        - "delivered"
        - 'single quoted'
        - |-
          multiple
          lines
        - "double quote \n with newline"
    IntegerEnum:
      type: integer
      enum:
        - 0
        - 1
        - 2
    StringEnumWithDefaultValue:
      type: string
      enum:
        - placed
        - approved
        - delivered
      default: placed
    IntegerEnumWithDefaultValue:
      type: integer
      enum:
        - 0
        - 1
        - 2
      default: 0
    IntegerEnumOneValue:
      type: integer
      enum:
        - 0
    ObjectModelWithRefProps:
      description: a model that includes properties which should stay primitive (String + Boolean) and one which is defined as a class, NumberWithValidations
      type: object
      properties:
        my_number:
          $ref: '#/definitions/NumberWithValidations'
        my_readonly:
          $ref: '#/definitions/Readonly'
        my_string:
          $ref: '#/definitions/String'
        my_boolean:
          $ref: '#/definitions/Boolean'
    NumberWithValidations:
      type: number
      minimum: 10
      maximum: 20
    Readonly:
      type: object
      readOnly: true
      properties:
         name:
            type: string
    ComposedOneOfNumberWithValidations:
      description: this is a model that allows payloads of type object or number
      oneOf:
        - $ref: '#/components/schemas/NumberWithValidations'
        - $ref: '#/components/schemas/Animal'
        - type: 'null'
        - type: string
          format: date
    Number:
      type: number
    String:
      type: string
    Boolean:
      type: boolean
      x-codegen-body-parameter-name: boolean_post_body
    StringBooleanMap:
      additionalProperties:
        type: boolean
    FileSchemaTestClass:
      type: object
      properties:
        file:
          $ref: '#/components/schemas/File'
        files:
          type: array
          items:
            $ref: '#/components/schemas/File'
    File:
      type: object
      description: Must be named `File` for test.
      properties:
        sourceURI:
          description: Test capitalization
          type: string
    _special_model.name_:
      properties:
        '$special[property.name]':
          type: integer
          format: int64
      xml:
        name: '$special[model.name]'
    HealthCheckResult:
      type: object
      properties:
        NullableMessage:
          nullable: true
          type: string
      description: Just a string to inform instance is up and running. Make it nullable in hope to get it as pointer in generated model.
    NullableClass:
      type: object
      properties:
        integer_prop:
          type: integer
          nullable: true
        number_prop:
          type: number
          nullable: true
        boolean_prop:
          type: boolean
          nullable: true
        string_prop:
          type: string
          nullable: true
        date_prop:
          type: string
          format: date
          nullable: true
        datetime_prop:
          type: string
          format: date-time
          nullable: true
        array_nullable_prop:
          type: array
          nullable: true
          items:
            type: object
        array_and_items_nullable_prop:
          type: array
          nullable: true
          items:
            type: object
            nullable: true
        array_items_nullable:
          type: array
          items:
            type: object
            nullable: true
        object_nullable:
          type: object
          nullable: true
        object_nullable_prop:
          type: object
          nullable: true
          additionalProperties:
            type: object
        object_and_items_nullable_prop:
          type: object
          nullable: true
          additionalProperties:
            type: object
            nullable: true
        object_items_nullable:
          type: object
          additionalProperties:
            type: object
            nullable: true
      additionalProperties:
        nullable: true
    ComposedSchemaWithPropsAndNoAddProps:
      properties:
        color:
          type: string
      allOf:
        - $ref: '#/components/schemas/Tag'
      # Below additionalProperties is set to false to validate the use
      # case when a composed schema has additionalProperties set to false.
      # This definition will only allow in object payloads that set color and no other properties because
      # additionalProperties are evaluated at the schema level and do not include composed schema
      # properties. Only color is defined here, all others are additional
      additionalProperties: false
    fruit:
      description: a schema that tests oneOf and includes a schema level property
      properties:
        color:
          type: string
      oneOf:
        - $ref: '#/components/schemas/apple'
        - $ref: '#/components/schemas/banana'
    apple:
      type: object
      properties:
        cultivar:
          type: string
          pattern: ^[a-zA-Z\s]*$
        origin:
          type: string
          pattern: /^[A-Z\s]*$/i
      required:
        - cultivar
      nullable: true
    banana:
      type: object
      properties:
        lengthCm:
          type: number
      required:
        - lengthCm
    mammal:
      oneOf:
        - $ref: '#/components/schemas/whale'
        - $ref: '#/components/schemas/zebra'
        - $ref: '#/components/schemas/Pig'
      discriminator:
        propertyName: className
    whale:
      type: object
      properties:
        hasBaleen:
          type: boolean
        hasTeeth:
          type: boolean
        className:
          type: string
      required:
        - className
    zebra:
      type: object
      properties:
        type:
          type: string
          enum:
            - plains
            - mountain
            - grevys
        className:
          type: string
      required:
        - className
      additionalProperties: true
    Pig:
      oneOf:
        - $ref: '#/components/schemas/BasquePig'
        - $ref: '#/components/schemas/DanishPig'
      discriminator:
        propertyName: className
    BasquePig:
      type: object
      properties:
        className:
          type: string
      required:
        - className
    DanishPig:
      type: object
      properties:
        className:
          type: string
      required:
        - className
    gmFruit:
      properties:
        color:
          type: string
      anyOf:
        - $ref: '#/components/schemas/apple'
        - $ref: '#/components/schemas/banana'
    fruitReq:
      description: a schema where additionalProperties is on in the composed schema and off in the oneOf object schemas
        also, this schem accepts null as a value
      oneOf:
        - type: 'null'
        - $ref: '#/components/schemas/appleReq'
        - $ref: '#/components/schemas/bananaReq'
    appleReq:
      type: object
      properties:
        cultivar:
          type: string
        mealy:
          type: boolean
      required:
        - cultivar
      additionalProperties: false
    bananaReq:
      type: object
      properties:
        lengthCm:
          type: number
        sweet:
          type: boolean
      required:
        - lengthCm
      additionalProperties: false
    # go-experimental is unable to make Triangle and Quadrilateral models
    # correctly https://github.com/OpenAPITools/openapi-generator/issues/6149
    Drawing:
      type: object
      properties:
        mainShape:
          # A property whose value is a 'oneOf' type, and the type is referenced instead
          # of being defined inline. The value cannot be null.
          $ref: '#/components/schemas/Shape'
        shapeOrNull:
          # A property whose value is a 'oneOf' type, and the type is referenced instead
          # of being defined inline. The value may be null because ShapeOrNull has 'null'
          # type as a child schema of 'oneOf'.
          $ref: '#/components/schemas/ShapeOrNull'
        nullableShape:
          # A property whose value is a 'oneOf' type, and the type is referenced instead
          # of being defined inline. The value may be null because NullableShape has the
          # 'nullable: true' attribute. For this specific scenario this is exactly the
          # same thing as 'shapeOrNull'.
          $ref: '#/components/schemas/NullableShape'
        shapes:
          type: array
          items:
            $ref: '#/components/schemas/Shape'
      additionalProperties:
        # Here the additional properties are specified using a referenced schema.
        # This is just to validate the generated code works when using $ref
        # under 'additionalProperties'.
        $ref: '#/components/schemas/fruit'
    Shape:
      oneOf:
        - $ref: '#/components/schemas/Triangle'
        - $ref: '#/components/schemas/Quadrilateral'
      discriminator:
        propertyName: shapeType
    ShapeOrNull:
      description: The value may be a shape or the 'null' value.
        This is introduced in OAS schema >= 3.1.
      oneOf:
        - type: 'null'
        - $ref: '#/components/schemas/Triangle'
        - $ref: '#/components/schemas/Quadrilateral'
      discriminator:
        propertyName: shapeType
    NullableShape:
      description: The value may be a shape or the 'null' value.
        The 'nullable' attribute was introduced in OAS schema >= 3.0
        and has been deprecated in OAS schema >= 3.1.
      oneOf:
        - $ref: '#/components/schemas/Triangle'
        - $ref: '#/components/schemas/Quadrilateral'
      discriminator:
        propertyName: shapeType
      nullable: true
    ShapeInterface:
      properties:
        shapeType:
          type: string
      required:
        - shapeType
    TriangleInterface:
      properties:
        triangleType:
          type: string
      required:
        - triangleType
    Triangle:
      oneOf:
        - $ref: '#/components/schemas/EquilateralTriangle'
        - $ref: '#/components/schemas/IsoscelesTriangle'
        - $ref: '#/components/schemas/ScaleneTriangle'
      discriminator:
        propertyName: triangleType
      # Note: the 'additionalProperties' keyword is not specified, which is
      # equivalent to allowing undeclared properties of any type.
    EquilateralTriangle:
      allOf:
        - $ref: '#/components/schemas/ShapeInterface'
        - $ref: '#/components/schemas/TriangleInterface'
    IsoscelesTriangle:
      allOf:
        - $ref: '#/components/schemas/ShapeInterface'
        - $ref: '#/components/schemas/TriangleInterface'
    ScaleneTriangle:
      allOf:
        - $ref: '#/components/schemas/ShapeInterface'
        - $ref: '#/components/schemas/TriangleInterface'
    QuadrilateralInterface:
      properties:
        quadrilateralType:
          type: string
      required:
        - quadrilateralType
    Quadrilateral:
      oneOf:
        - $ref: '#/components/schemas/SimpleQuadrilateral'
        - $ref: '#/components/schemas/ComplexQuadrilateral'
      discriminator:
        propertyName: quadrilateralType
    SimpleQuadrilateral:
      allOf:
        - $ref: '#/components/schemas/ShapeInterface'
        - $ref: '#/components/schemas/QuadrilateralInterface'
    ComplexQuadrilateral:
      allOf:
        - $ref: '#/components/schemas/ShapeInterface'
        - $ref: '#/components/schemas/QuadrilateralInterface'
    GrandparentAnimal:
      type: object
      required:
        - pet_type
      properties:
        pet_type:
          type: string
      discriminator:
        propertyName: pet_type
    ParentPet:
      type: object
      allOf:
        - $ref: '#/components/schemas/GrandparentAnimal'
    ChildCat:
      allOf:
        - $ref: '#/components/schemas/ParentPet'
        - type: object
          properties:
            name:
              type: string
    ArrayOfEnums:
      type: array
      items:
        $ref: '#/components/schemas/StringEnum'
    AdditionalPropertiesWithArrayOfEnums:
      type: object
      additionalProperties:
        type: array
        items:
          $ref: '#/components/schemas/EnumClass'
    DateTimeTest:
      type: string
      default: '2010-01-01T10:10:10.000111+01:00'
      example: '2010-01-01T10:10:10.000111+01:00'
      format: date-time
    ObjectInterface:
      type: object
    ObjectWithValidations:
      type: object
      minProperties: 1
    SomeObject:
      allOf:
        - $ref: '#/components/schemas/ObjectInterface'
<<<<<<< HEAD
    Mole:
      type: object
      required:
        - blind
        - smell
      properties:
        blind:
          type: boolean
          readOnly: true
        smell:
          type: string
          readOnly: false
        touch:
          type: boolean
          readOnly: true
        taste:
          type: string
          readOnly: false
=======
    SomeObjectWithSelfAttr:
      type: object
      properties:
        self:
          type: string
    InlineAdditionalPropertiesRefPayload:
      description: this payload is used for verification that some model_to_dict issues are fixed
      type: object
      properties:
        arrayData:
          type: array
          nullable: true
          items:
            type: object
            properties:
              labels:
                type: array
                items:
                  type: string
                  nullable: true
>>>>>>> d21743e9
<|MERGE_RESOLUTION|>--- conflicted
+++ resolved
@@ -2402,7 +2402,6 @@
     SomeObject:
       allOf:
         - $ref: '#/components/schemas/ObjectInterface'
-<<<<<<< HEAD
     Mole:
       type: object
       required:
@@ -2421,7 +2420,6 @@
         taste:
           type: string
           readOnly: false
-=======
     SomeObjectWithSelfAttr:
       type: object
       properties:
@@ -2441,5 +2439,4 @@
                 type: array
                 items:
                   type: string
-                  nullable: true
->>>>>>> d21743e9
+                  nullable: true