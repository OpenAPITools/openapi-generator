openapi: 3.0.0
info:
  description: >-
    This spec is mainly for testing Petstore server and contains fake endpoints,
    models. Please do not use this for any other purpose. Special characters: "
    \
  version: 1.0.0
  title: OpenAPI Petstore
  license:
    name: Apache-2.0
    url: 'https://www.apache.org/licenses/LICENSE-2.0.html'
tags:
  - name: pet
    description: Everything about your Pets
  - name: store
    description: Access to Petstore orders
  - name: user
    description: Operations about user
paths:
  /foo:
    get:
      responses:
        default:
          description: response
          content:
            application/json:
              schema:
                type: object
                properties:
                  string:
                    $ref: '#/components/schemas/Foo'
  /pet:
    servers:
    - url: 'http://petstore.swagger.io/v2'
    - url: 'http://path-server-test.petstore.local/v2'
    post:
      tags:
        - pet
      summary: Add a new pet to the store
      description: ''
      operationId: addPet
      responses:
        '405':
          description: Invalid input
      security:
        - petstore_auth:
            - 'write:pets'
            - 'read:pets'
      requestBody:
        $ref: '#/components/requestBodies/Pet'
    put:
      tags:
        - pet
      summary: Update an existing pet
      description: ''
      operationId: updatePet
      responses:
        '400':
          description: Invalid ID supplied
        '404':
          description: Pet not found
        '405':
          description: Validation exception
      security:
        - http_signature
      requestBody:
        $ref: '#/components/requestBodies/Pet'
  /pet/findByStatus:
    get:
      tags:
        - pet
      summary: Finds Pets by status
      description: Multiple status values can be provided with comma separated strings
      operationId: findPetsByStatus
      parameters:
        - name: status
          in: query
          description: Status values that need to be considered for filter
          required: true
          style: form
          explode: false
          schema:
            type: array
            items:
              type: string
              enum:
                - available
                - pending
                - sold
              default: available
      responses:
        '200':
          description: successful operation
          content:
            application/xml:
              schema:
                type: array
                items:
                  $ref: '#/components/schemas/Pet'
            application/json:
              schema:
                type: array
                items:
                  $ref: '#/components/schemas/Pet'
        '400':
          description: Invalid status value
      security:
        - petstore_auth:
            - 'write:pets'
            - 'read:pets'
  /pet/findByTags:
    get:
      tags:
        - pet
      summary: Finds Pets by tags
      description: >-
        Multiple tags can be provided with comma separated strings. Use tag1,
        tag2, tag3 for testing.
      operationId: findPetsByTags
      parameters:
        - name: tags
          in: query
          description: Tags to filter by
          required: true
          style: form
          explode: false
          schema:
            type: array
            items:
              type: string
      responses:
        '200':
          description: successful operation
          content:
            application/xml:
              schema:
                type: array
                items:
                  $ref: '#/components/schemas/Pet'
            application/json:
              schema:
                type: array
                items:
                  $ref: '#/components/schemas/Pet'
        '400':
          description: Invalid tag value
      security:
        - petstore_auth:
            - 'write:pets'
            - 'read:pets'
      deprecated: true
  '/pet/{petId}':
    get:
      tags:
        - pet
      summary: Find pet by ID
      description: Returns a single pet
      operationId: getPetById
      parameters:
        - name: petId
          in: path
          description: ID of pet to return
          required: true
          schema:
            type: integer
            format: int64
      responses:
        '200':
          description: successful operation
          content:
            application/xml:
              schema:
                $ref: '#/components/schemas/Pet'
            application/json:
              schema:
                $ref: '#/components/schemas/Pet'
        '400':
          description: Invalid ID supplied
        '404':
          description: Pet not found
      security:
        - api_key: []
    post:
      tags:
        - pet
      summary: Updates a pet in the store with form data
      description: ''
      operationId: updatePetWithForm
      parameters:
        - name: petId
          in: path
          description: ID of pet that needs to be updated
          required: true
          schema:
            type: integer
            format: int64
      responses:
        '405':
          description: Invalid input
      security:
        - petstore_auth:
            - 'write:pets'
            - 'read:pets'
      requestBody:
        content:
          application/x-www-form-urlencoded:
            schema:
              type: object
              properties:
                name:
                  description: Updated name of the pet
                  type: string
                status:
                  description: Updated status of the pet
                  type: string
    delete:
      tags:
        - pet
      summary: Deletes a pet
      description: ''
      operationId: deletePet
      parameters:
        - name: api_key
          in: header
          required: false
          schema:
            type: string
        - name: petId
          in: path
          description: Pet id to delete
          required: true
          schema:
            type: integer
            format: int64
      responses:
        '400':
          description: Invalid pet value
      security:
        - petstore_auth:
            - 'write:pets'
            - 'read:pets'
  '/pet/{petId}/uploadImage':
    post:
      tags:
        - pet
      summary: uploads an image
      description: ''
      operationId: uploadFile
      parameters:
        - name: petId
          in: path
          description: ID of pet to update
          required: true
          schema:
            type: integer
            format: int64
      responses:
        '200':
          description: successful operation
          content:
            application/json:
              schema:
                $ref: '#/components/schemas/ApiResponse'
      security:
        - petstore_auth:
            - 'write:pets'
            - 'read:pets'
      requestBody:
        content:
          multipart/form-data:
            schema:
              type: object
              properties:
                additionalMetadata:
                  description: Additional data to pass to server
                  type: string
                file:
                  description: file to upload
                  type: string
                  format: binary
  /store/inventory:
    get:
      tags:
        - store
      summary: Returns pet inventories by status
      description: Returns a map of status codes to quantities
      operationId: getInventory
      responses:
        '200':
          description: successful operation
          content:
            application/json:
              schema:
                type: object
                additionalProperties:
                  type: integer
                  format: int32
      security:
        - api_key: []
  /store/order:
    post:
      tags:
        - store
      summary: Place an order for a pet
      description: ''
      operationId: placeOrder
      responses:
        '200':
          description: successful operation
          content:
            application/xml:
              schema:
                $ref: '#/components/schemas/Order'
            application/json:
              schema:
                $ref: '#/components/schemas/Order'
        '400':
          description: Invalid Order
      requestBody:
        content:
          application/json:
            schema:
              $ref: '#/components/schemas/Order'
        description: order placed for purchasing the pet
        required: true
  '/store/order/{order_id}':
    get:
      tags:
        - store
      summary: Find purchase order by ID
      description: >-
        For valid response try integer IDs with value <= 5 or > 10. Other values
        will generated exceptions
      operationId: getOrderById
      parameters:
        - name: order_id
          in: path
          description: ID of pet that needs to be fetched
          required: true
          schema:
            type: integer
            format: int64
            minimum: 1
            maximum: 5
      responses:
        '200':
          description: successful operation
          content:
            application/xml:
              schema:
                $ref: '#/components/schemas/Order'
            application/json:
              schema:
                $ref: '#/components/schemas/Order'
        '400':
          description: Invalid ID supplied
        '404':
          description: Order not found
    delete:
      tags:
        - store
      summary: Delete purchase order by ID
      description: >-
        For valid response try integer IDs with value < 1000. Anything above
        1000 or nonintegers will generate API errors
      operationId: deleteOrder
      parameters:
        - name: order_id
          in: path
          description: ID of the order that needs to be deleted
          required: true
          schema:
            type: string
      responses:
        '400':
          description: Invalid ID supplied
        '404':
          description: Order not found
  /user:
    post:
      tags:
        - user
      summary: Create user
      description: This can only be done by the logged in user.
      operationId: createUser
      responses:
        default:
          description: successful operation
      requestBody:
        content:
          application/json:
            schema:
              $ref: '#/components/schemas/User'
        description: Created user object
        required: true
  /user/createWithArray:
    post:
      tags:
        - user
      summary: Creates list of users with given input array
      description: ''
      operationId: createUsersWithArrayInput
      responses:
        default:
          description: successful operation
      requestBody:
        $ref: '#/components/requestBodies/UserArray'
  /user/createWithList:
    post:
      tags:
        - user
      summary: Creates list of users with given input array
      description: ''
      operationId: createUsersWithListInput
      responses:
        default:
          description: successful operation
      requestBody:
        $ref: '#/components/requestBodies/UserArray'
  /user/login:
    get:
      tags:
        - user
      summary: Logs user into the system
      description: ''
      operationId: loginUser
      parameters:
        - name: username
          in: query
          description: The user name for login
          required: true
          schema:
            type: string
        - name: password
          in: query
          description: The password for login in clear text
          required: true
          schema:
            type: string
      responses:
        '200':
          description: successful operation
          headers:
            X-Rate-Limit:
              description: calls per hour allowed by the user
              schema:
                type: integer
                format: int32
            X-Expires-After:
              description: date in UTC when token expires
              schema:
                type: string
                format: date-time
          content:
            application/xml:
              schema:
                type: string
            application/json:
              schema:
                type: string
        '400':
          description: Invalid username/password supplied
  /user/logout:
    get:
      tags:
        - user
      summary: Logs out current logged in user session
      description: ''
      operationId: logoutUser
      responses:
        default:
          description: successful operation
  '/user/{username}':
    get:
      tags:
        - user
      summary: Get user by user name
      description: ''
      operationId: getUserByName
      parameters:
        - name: username
          in: path
          description: The name that needs to be fetched. Use user1 for testing.
          required: true
          schema:
            type: string
      responses:
        '200':
          description: successful operation
          content:
            application/xml:
              schema:
                $ref: '#/components/schemas/User'
            application/json:
              schema:
                $ref: '#/components/schemas/User'
        '400':
          description: Invalid username supplied
        '404':
          description: User not found
    put:
      tags:
        - user
      summary: Updated user
      description: This can only be done by the logged in user.
      operationId: updateUser
      parameters:
        - name: username
          in: path
          description: name that need to be deleted
          required: true
          schema:
            type: string
      responses:
        '400':
          description: Invalid user supplied
        '404':
          description: User not found
      requestBody:
        content:
          application/json:
            schema:
              $ref: '#/components/schemas/User'
        description: Updated user object
        required: true
    delete:
      tags:
        - user
      summary: Delete user
      description: This can only be done by the logged in user.
      operationId: deleteUser
      parameters:
        - name: username
          in: path
          description: The name that needs to be deleted
          required: true
          schema:
            type: string
      responses:
        '400':
          description: Invalid username supplied
        '404':
          description: User not found
  /fake_classname_test:
    patch:
      tags:
        - 'fake_classname_tags 123#$%^'
      summary: To test class name in snake case
      description: To test class name in snake case
      operationId: testClassname
      responses:
        '200':
          description: successful operation
          content:
            application/json:
              schema:
                $ref: '#/components/schemas/Client'
      security:
        - api_key_query: []
      requestBody:
        $ref: '#/components/requestBodies/Client'
  /fake:
    patch:
      tags:
        - fake
      summary: To test "client" model
      description: To test "client" model
      operationId: testClientModel
      responses:
        '200':
          description: successful operation
          content:
            application/json:
              schema:
                $ref: '#/components/schemas/Client'
      requestBody:
        $ref: '#/components/requestBodies/Client'
    get:
      tags:
        - fake
      summary: To test enum parameters
      description: To test enum parameters
      operationId: testEnumParameters
      parameters:
        - name: enum_header_string_array
          in: header
          description: Header parameter enum test (string array)
          schema:
            type: array
            items:
              type: string
              default: $
              enum:
                - '>'
                - $
        - name: enum_header_string
          in: header
          description: Header parameter enum test (string)
          schema:
            type: string
            enum:
              - _abc
              - '-efg'
              - (xyz)
            default: '-efg'
        - name: enum_query_string_array
          in: query
          description: Query parameter enum test (string array)
          schema:
            type: array
            items:
              type: string
              default: $
              enum:
                - '>'
                - $
        - name: enum_query_string
          in: query
          description: Query parameter enum test (string)
          schema:
            type: string
            enum:
              - _abc
              - '-efg'
              - (xyz)
            default: '-efg'
        - name: enum_query_integer
          in: query
          description: Query parameter enum test (double)
          schema:
            type: integer
            format: int32
            enum:
              - 1
              - -2
        - name: enum_query_double
          in: query
          description: Query parameter enum test (double)
          schema:
            type: number
            format: double
            enum:
              - 1.1
              - -1.2
      responses:
        '400':
          description: Invalid request
        '404':
          description: Not found
      requestBody:
        content:
          application/x-www-form-urlencoded:
            schema:
              type: object
              properties:
                enum_form_string_array:
                  description: Form parameter enum test (string array)
                  type: array
                  items:
                    type: string
                    default: $
                    enum:
                      - '>'
                      - $
                enum_form_string:
                  description: Form parameter enum test (string)
                  type: string
                  enum:
                    - _abc
                    - '-efg'
                    - (xyz)
                  default: '-efg'
    post:
      tags:
        - fake
      summary: |
        Fake endpoint for testing various parameters
        假端點
        偽のエンドポイント
        가짜 엔드 포인트
      description: |
        Fake endpoint for testing various parameters
        假端點
        偽のエンドポイント
        가짜 엔드 포인트
      operationId: testEndpointParameters
      responses:
        '400':
          description: Invalid username supplied
        '404':
          description: User not found
      security:
        - http_basic_test: []
      requestBody:
        content:
          application/x-www-form-urlencoded:
            schema:
              type: object
              properties:
                integer:
                  description: None
                  type: integer
                  minimum: 10
                  maximum: 100
                int32:
                  description: None
                  type: integer
                  format: int32
                  minimum: 20
                  maximum: 200
                int64:
                  description: None
                  type: integer
                  format: int64
                number:
                  description: None
                  type: number
                  minimum: 32.1
                  maximum: 543.2
                float:
                  description: None
                  type: number
                  format: float
                  maximum: 987.6
                double:
                  description: None
                  type: number
                  format: double
                  minimum: 67.8
                  maximum: 123.4
                string:
                  description: None
                  type: string
                  pattern: '/[a-z]/i'
                pattern_without_delimiter:
                  description: None
                  type: string
                  pattern: '^[A-Z].*'
                byte:
                  description: None
                  type: string
                  format: byte
                binary:
                  description: None
                  type: string
                  format: binary
                date:
                  description: None
                  type: string
                  format: date
                dateTime:
                  description: None
                  type: string
                  format: date-time
                password:
                  description: None
                  type: string
                  format: password
                  minLength: 10
                  maxLength: 64
                callback:
                  description: None
                  type: string
              required:
                - number
                - double
                - pattern_without_delimiter
                - byte
    delete:
      tags:
        - fake
      security:
        - bearer_test: []
      summary: Fake endpoint to test group parameters (optional)
      description: Fake endpoint to test group parameters (optional)
      operationId: testGroupParameters
      x-group-parameters: true
      parameters:
        - name: required_string_group
          in: query
          description: Required String in group parameters
          required: true
          schema:
            type: integer
        - name: required_boolean_group
          in: header
          description: Required Boolean in group parameters
          required: true
          schema:
            type: boolean
        - name: required_int64_group
          in: query
          description: Required Integer in group parameters
          required: true
          schema:
            type: integer
            format: int64
        - name: string_group
          in: query
          description: String in group parameters
          schema:
            type: integer
        - name: boolean_group
          in: header
          description: Boolean in group parameters
          schema:
            type: boolean
        - name: int64_group
          in: query
          description: Integer in group parameters
          schema:
            type: integer
            format: int64
      responses:
        '400':
          description: Someting wrong
  /fake/outer/number:
    post:
      tags:
        - fake
      description: Test serialization of outer number types
      operationId: fakeOuterNumberSerialize
      responses:
        '200':
          description: Output number
          content:
            '*/*':
              schema:
                $ref: '#/components/schemas/OuterNumber'
      requestBody:
        content:
          application/json:
            schema:
              $ref: '#/components/schemas/OuterNumber'
        description: Input number as post body
  /fake/outer/string:
    post:
      tags:
        - fake
      description: Test serialization of outer string types
      operationId: fakeOuterStringSerialize
      responses:
        '200':
          description: Output string
          content:
            '*/*':
              schema:
                $ref: '#/components/schemas/OuterString'
      requestBody:
        content:
          application/json:
            schema:
              $ref: '#/components/schemas/OuterString'
        description: Input string as post body
  /fake/outer/boolean:
    post:
      tags:
        - fake
      description: Test serialization of outer boolean types
      operationId: fakeOuterBooleanSerialize
      responses:
        '200':
          description: Output boolean
          content:
            '*/*':
              schema:
                $ref: '#/components/schemas/OuterBoolean'
      requestBody:
        content:
          application/json:
            schema:
              $ref: '#/components/schemas/OuterBoolean'
        description: Input boolean as post body
  /fake/outer/composite:
    post:
      tags:
        - fake
      description: Test serialization of object with outer number type
      operationId: fakeOuterCompositeSerialize
      responses:
        '200':
          description: Output composite
          content:
            '*/*':
              schema:
                $ref: '#/components/schemas/OuterComposite'
      requestBody:
        content:
          application/json:
            schema:
              $ref: '#/components/schemas/OuterComposite'
        description: Input composite as post body
  /fake/jsonFormData:
    get:
      tags:
        - fake
      summary: test json serialization of form data
      description: ''
      operationId: testJsonFormData
      responses:
        '200':
          description: successful operation
      requestBody:
        content:
          application/x-www-form-urlencoded:
            schema:
              type: object
              properties:
                param:
                  description: field1
                  type: string
                param2:
                  description: field2
                  type: string
              required:
                - param
                - param2
  /fake/inline-additionalProperties:
    post:
      tags:
        - fake
      summary: test inline additionalProperties
      description: ''
      operationId: testInlineAdditionalProperties
      responses:
        '200':
          description: successful operation
      requestBody:
        content:
          application/json:
            schema:
              type: object
              additionalProperties:
                type: string
        description: request body
        required: true
  /fake/body-with-query-params:
    put:
      tags:
        - fake
      operationId: testBodyWithQueryParams
      parameters:
        - name: query
          in: query
          required: true
          schema:
            type: string
      responses:
        '200':
          description: Success
      requestBody:
        content:
          application/json:
            schema:
              $ref: '#/components/schemas/User'
        required: true
  /another-fake/dummy:
    patch:
      tags:
        - $another-fake?
      summary: To test special tags
      description: To test special tags and operation ID starting with number
      operationId: '123_test_@#$%_special_tags'
      responses:
        '200':
          description: successful operation
          content:
            application/json:
              schema:
                $ref: '#/components/schemas/Client'
      requestBody:
        $ref: '#/components/requestBodies/Client'
  /fake/body-with-file-schema:
    put:
      tags:
        - fake
      description: >-
        For this test, the body for this request much reference a schema named
        `File`.
      operationId: testBodyWithFileSchema
      responses:
        '200':
          description: Success
      requestBody:
        content:
          application/json:
            schema:
              $ref: '#/components/schemas/FileSchemaTestClass'
        required: true
  /fake/test-query-paramters:
    put:
      tags:
        - fake
      description: To test the collection format in query parameters
      operationId: testQueryParameterCollectionFormat
      parameters:
        - name: pipe
          in: query
          required: true
          schema:
            type: array
            items:
              type: string
        - name: ioutil
          in: query
          required: true
          style: form
          explode: false
          schema:
            type: array
            items:
              type: string
        - name: http
          in: query
          required: true
          style: spaceDelimited
          schema:
            type: array
            items:
              type: string
        - name: url
          in: query
          required: true
          style: form
          explode: false
          schema:
            type: array
            items:
              type: string
        - name: context
          in: query
          required: true
          explode: true
          schema:
            type: array
            items:
              type: string
      responses:
        "200":
          description: Success
  '/fake/{petId}/uploadImageWithRequiredFile':
    post:
      tags:
        - pet
      summary: uploads an image (required)
      description: ''
      operationId: uploadFileWithRequiredFile
      parameters:
        - name: petId
          in: path
          description: ID of pet to update
          required: true
          schema:
            type: integer
            format: int64
      responses:
        '200':
          description: successful operation
          content:
            application/json:
              schema:
                $ref: '#/components/schemas/ApiResponse'
      security:
        - petstore_auth:
            - 'write:pets'
            - 'read:pets'
      requestBody:
        content:
          multipart/form-data:
            schema:
              type: object
              properties:
                additionalMetadata:
                  description: Additional data to pass to server
                  type: string
                requiredFile:
                  description: file to upload
                  type: string
                  format: binary
              required:
                - requiredFile
  /fake/health:
    get:
      tags:
        - fake
      summary: Health check endpoint
      responses:
        200:
          description: The instance started successfully
          content:
            application/json:
              schema:
                $ref: '#/components/schemas/HealthCheckResult'
  /fake/http-signature-test:
    get:
      tags:
        - fake
      summary: test http signature authentication
      operationId: fake-http-signature-test
      parameters:
        - name: query_1 
          in: query
          description: query parameter
          required: optional 
          schema:
            type: string
        - name: header_1 
          in: header 
          description: header parameter
          required: optional 
          schema:
            type: string
      security:
        - http_signature_test
      requestBody:
        $ref: '#/components/requestBodies/Pet'
      responses:
        200:
          description: The instance started successfully
servers:
  - url: 'http://{server}.swagger.io:{port}/v2'
    description: petstore server
    variables:
      server:
        enum:
          - 'petstore'
          - 'qa-petstore'
          - 'dev-petstore'
        default: 'petstore'
      port:
        enum:
          - 80
          - 8080
        default: 80
  - url: https://localhost:8080/{version}
    description: The local server
    variables:
      version:
        enum:
          - 'v1'
          - 'v2'
        default: 'v2'
components:
  requestBodies:
    UserArray:
      content:
        application/json:
          schema:
            type: array
            items:
              $ref: '#/components/schemas/User'
      description: List of user object
      required: true
    Client:
      content:
        application/json:
          schema:
            $ref: '#/components/schemas/Client'
      description: client model
      required: true
    Pet:
      content:
        application/json:
          schema:
            $ref: '#/components/schemas/Pet'
        application/xml:
          schema:
            $ref: '#/components/schemas/Pet'
      description: Pet object that needs to be added to the store
      required: true
  securitySchemes:
    petstore_auth:
      type: oauth2
      flows:
        implicit:
          authorizationUrl: 'http://petstore.swagger.io/api/oauth/dialog'
          scopes:
            'write:pets': modify pets in your account
            'read:pets': read your pets
    api_key:
      type: apiKey
      name: api_key
      in: header
    api_key_query:
      type: apiKey
      name: api_key_query
      in: query
    http_basic_test:
      type: http
      scheme: basic
    bearer_test:
      type: http
      scheme: bearer
      bearerFormat: JWT
<<<<<<< HEAD
    http_signature:
      type: http
      scheme: scheme 
=======
    http_signature_test:
      type: http
      scheme: signature 
>>>>>>> cef5470e
  schemas:
    Foo:
      type: object
      properties:
        bar:
          $ref: '#/components/schemas/Bar'
    Bar:
      type: string
      default: bar
    Order:
      type: object
      properties:
        id:
          type: integer
          format: int64
        petId:
          type: integer
          format: int64
        quantity:
          type: integer
          format: int32
        shipDate:
          type: string
          format: date-time
        status:
          type: string
          description: Order Status
          enum:
            - placed
            - approved
            - delivered
        complete:
          type: boolean
          default: false
      xml:
        name: Order
    Category:
      type: object
      required:
        - name
      properties:
        id:
          type: integer
          format: int64
        name:
          type: string
          default: default-name
      xml:
        name: Category
    User:
      type: object
      properties:
        id:
          type: integer
          format: int64
          x-is-unique: true
        username:
          type: string
        firstName:
          type: string
        lastName:
          type: string
        email:
          type: string
        password:
          type: string
        phone:
          type: string
        userStatus:
          type: integer
          format: int32
          description: User Status
      xml:
        name: User
    Tag:
      type: object
      properties:
        id:
          type: integer
          format: int64
        name:
          type: string
      xml:
        name: Tag
    Pet:
      type: object
      required:
        - name
        - photoUrls
      properties:
        id:
          type: integer
          format: int64
          x-is-unique: true
        category:
          $ref: '#/components/schemas/Category'
        name:
          type: string
          example: doggie
        photoUrls:
          type: array
          xml:
            name: photoUrl
            wrapped: true
          items:
            type: string
        tags:
          type: array
          xml:
            name: tag
            wrapped: true
          items:
            $ref: '#/components/schemas/Tag'
        status:
          type: string
          description: pet status in the store
          enum:
            - available
            - pending
            - sold
      xml:
        name: Pet
    ApiResponse:
      type: object
      properties:
        code:
          type: integer
          format: int32
        type:
          type: string
        message:
          type: string
    Return:
      description: Model for testing reserved words
      properties:
        return:
          type: integer
          format: int32
      xml:
        name: Return
    Name:
      description: Model for testing model name same as property name
      required:
        - name
      properties:
        name:
          type: integer
          format: int32
        snake_case:
          readOnly: true
          type: integer
          format: int32
        property:
          type: string
        123Number:
          type: integer
          readOnly: true
      xml:
        name: Name
    200_response:
      description: Model for testing model name starting with number
      properties:
        name:
          type: integer
          format: int32
        class:
          type: string
      xml:
        name: Name
    ClassModel:
      description: Model for testing model with "_class" property
      properties:
        _class:
          type: string
    Dog:
      allOf:
        - $ref: '#/components/schemas/Animal'
        - type: object
          properties:
            breed:
              type: string
    Cat:
      allOf:
        - $ref: '#/components/schemas/Animal'
        - type: object
          properties:
            declawed:
              type: boolean
    Animal:
      type: object
      discriminator:
        propertyName: className
      required:
        - className
      properties:
        className:
          type: string
        color:
          type: string
          default: red
    AnimalFarm:
      type: array
      items:
        $ref: '#/components/schemas/Animal'
    format_test:
      type: object
      required:
        - number
        - byte
        - date
        - password
      properties:
        integer:
          type: integer
          maximum: 100
          minimum: 10
        int32:
          type: integer
          format: int32
          maximum: 200
          minimum: 20
        int64:
          type: integer
          format: int64
        number:
          maximum: 543.2
          minimum: 32.1
          type: number
        float:
          type: number
          format: float
          maximum: 987.6
          minimum: 54.3
        double:
          type: number
          format: double
          maximum: 123.4
          minimum: 67.8
        string:
          type: string
          pattern: '/[a-z]/i'
        byte:
          type: string
          format: byte
        binary:
          type: string
          format: binary
        date:
          type: string
          format: date
        dateTime:
          type: string
          format: date-time
        uuid:
          type: string
          format: uuid
          example: 72f98069-206d-4f12-9f12-3d1e525a8e84
        password:
          type: string
          format: password
          maxLength: 64
          minLength: 10
        pattern_with_digits:
          description: A string that is a 10 digit number. Can have leading zeros.
          type: string
          pattern: '^\d{10}$'
        pattern_with_digits_and_delimiter:
          description: A string starting with 'image_' (case insensitive) and one to three digits following i.e. Image_01.
          type: string
          pattern: '/^image_\d{1,3}$/i'
    EnumClass:
      type: string
      default: '-efg'
      enum:
        - _abc
        - '-efg'
        - (xyz)
    Enum_Test:
      type: object
      required:
        - enum_string_required
      properties:
        enum_string:
          type: string
          enum:
            - UPPER
            - lower
            - ''
        enum_string_required:
          type: string
          enum:
            - UPPER
            - lower
            - ''
        enum_integer:
          type: integer
          format: int32
          enum:
            - 1
            - -1
        enum_number:
          type: number
          format: double
          enum:
            - 1.1
            - -1.2
        outerEnum:
          $ref: '#/components/schemas/OuterEnum'
        outerEnumInteger:
          $ref: '#/components/schemas/OuterEnumInteger'
        outerEnumDefaultValue:
          $ref: '#/components/schemas/OuterEnumDefaultValue'
        outerEnumIntegerDefaultValue:
          $ref: '#/components/schemas/OuterEnumIntegerDefaultValue'
    AdditionalPropertiesClass:
      type: object
      properties:
        map_property:
          type: object
          additionalProperties:
            type: string
        map_of_map_property:
          type: object
          additionalProperties:
            type: object
            additionalProperties:
              type: string
    MixedPropertiesAndAdditionalPropertiesClass:
      type: object
      properties:
        uuid:
          type: string
          format: uuid
        dateTime:
          type: string
          format: date-time
        map:
          type: object
          additionalProperties:
            $ref: '#/components/schemas/Animal'
    List:
      type: object
      properties:
        123-list:
          type: string
    Client:
      type: object
      properties:
        client:
          type: string
    ReadOnlyFirst:
      type: object
      properties:
        bar:
          type: string
          readOnly: true
        baz:
          type: string
    hasOnlyReadOnly:
      type: object
      properties:
        bar:
          type: string
          readOnly: true
        foo:
          type: string
          readOnly: true
    Capitalization:
      type: object
      properties:
        smallCamel:
          type: string
        CapitalCamel:
          type: string
        small_Snake:
          type: string
        Capital_Snake:
          type: string
        SCA_ETH_Flow_Points:
          type: string
        ATT_NAME:
          description: |
            Name of the pet
          type: string
    MapTest:
      type: object
      properties:
        map_map_of_string:
          type: object
          additionalProperties:
            type: object
            additionalProperties:
              type: string
        map_of_enum_string:
          type: object
          additionalProperties:
            type: string
            enum:
              - UPPER
              - lower
        direct_map:
          type: object
          additionalProperties:
            type: boolean
        indirect_map:
          $ref: '#/components/schemas/StringBooleanMap'
    ArrayTest:
      type: object
      properties:
        array_of_string:
          type: array
          items:
            type: string
        array_array_of_integer:
          type: array
          items:
            type: array
            items:
              type: integer
              format: int64
        array_array_of_model:
          type: array
          items:
            type: array
            items:
              $ref: '#/components/schemas/ReadOnlyFirst'
    NumberOnly:
      type: object
      properties:
        JustNumber:
          type: number
    ArrayOfNumberOnly:
      type: object
      properties:
        ArrayNumber:
          type: array
          items:
            type: number
    ArrayOfArrayOfNumberOnly:
      type: object
      properties:
        ArrayArrayNumber:
          type: array
          items:
            type: array
            items:
              type: number
    EnumArrays:
      type: object
      properties:
        just_symbol:
          type: string
          enum:
            - '>='
            - $
        array_enum:
          type: array
          items:
            type: string
            enum:
              - fish
              - crab
    OuterEnum:
      nullable: true
      type: string
      enum:
        - placed
        - approved
        - delivered
    OuterEnumInteger:
      type: integer
      enum:
      - 0
      - 1
      - 2
    OuterEnumDefaultValue:
      type: string
      enum:
      - placed
      - approved
      - delivered
      default: placed
    OuterEnumIntegerDefaultValue:
      type: integer
      enum:
      - 0
      - 1
      - 2
      default: 0
    OuterComposite:
      type: object
      properties:
        my_number:
          $ref: '#/components/schemas/OuterNumber'
        my_string:
          $ref: '#/components/schemas/OuterString'
        my_boolean:
          $ref: '#/components/schemas/OuterBoolean'
    OuterNumber:
      type: number
    OuterString:
      type: string
    OuterBoolean:
      type: boolean
      x-codegen-body-parameter-name: boolean_post_body
    StringBooleanMap:
      additionalProperties:
        type: boolean
    FileSchemaTestClass:
      type: object
      properties:
        file:
          $ref: '#/components/schemas/File'
        files:
          type: array
          items:
            $ref: '#/components/schemas/File'
    File:
      type: object
      description: Must be named `File` for test.
      properties:
        sourceURI:
          description: Test capitalization
          type: string
    _special_model.name_:
      properties:
        '$special[property.name]':
          type: integer
          format: int64
      xml:
        name: '$special[model.name]'
    HealthCheckResult:
      type: object
      properties:
        NullableMessage:
          nullable: true
          type: string
      description: Just a string to inform instance is up and running. Make it nullable in hope to get it as pointer in generated model.
    NullableClass:
      type: object
      properties:
        integer_prop:
          type: integer
          nullable: true
        number_prop:
          type: number
          nullable: true
        boolean_prop:
          type: boolean
          nullable: true
        string_prop:
          type: string
          nullable: true
        date_prop:
          type: string
          format: date
          nullable: true
        datetime_prop:
          type: string
          format: date-time
          nullable: true
        array_nullable_prop:
          type: array
          nullable: true
          items:
            type: object
        array_and_items_nullable_prop:
          type: array
          nullable: true
          items:
            type: object
            nullable: true
        array_items_nullable:
          type: array
          items:
            type: object
            nullable: true
        object_nullable_prop:
          type: object
          nullable: true
          additionalProperties:
            type: object
        object_and_items_nullable_prop:
          type: object
          nullable: true
          additionalProperties:
            type: object
            nullable: true
        object_items_nullable:
          type: object
          additionalProperties:
            type: object
            nullable: true
      additionalProperties:
        type: object
        nullable: true<|MERGE_RESOLUTION|>--- conflicted
+++ resolved
@@ -1192,15 +1192,9 @@
       type: http
       scheme: bearer
       bearerFormat: JWT
-<<<<<<< HEAD
-    http_signature:
-      type: http
-      scheme: scheme 
-=======
     http_signature_test:
       type: http
       scheme: signature 
->>>>>>> cef5470e
   schemas:
     Foo:
       type: object
