openapi: 3.0.0
info:
  description: >-
    This spec is mainly for testing Petstore server and contains fake endpoints,
    models. Please do not use this for any other purpose. Special characters: "
    \
  version: 1.0.0
  title: OpenAPI Petstore
  license:
    name: Apache-2.0
    url: 'https://www.apache.org/licenses/LICENSE-2.0.html'
tags:
  - name: pet
    description: Everything about your Pets
  - name: store
    description: Access to Petstore orders
  - name: user
    description: Operations about user
paths:
<<<<<<< HEAD
  /count:
    get:
      operationId: getCount
      responses:
        200:
          description: Success
          content:
            '*/*':
              schema:
                type: integer
        default:
          description: Error
          content:
            '*/*':
              schema:
                $ref: '#/components/schemas/ErrorMessage'
=======
  /roles/report:
    get:
      responses:
        '200':
          description: returns report
          content:
            application/json:
              schema:
                type: array
                items:
                  $ref: '#/components/schemas/RolesReport'
>>>>>>> 76bb8a40
  /hello:
    get:
      summary: Hello
      description: Hello
      operationId: Hello
      responses:
        '200':
          description: UUIDs
          content:
            application/json:
              schema:
                type: array
                items:
                  type: string
                  format: uuid
  /foo:
    get:
      responses:
        default:
          description: response
          content:
            application/json:
              schema:
                type: object
                properties:
                  string:
                    $ref: '#/components/schemas/Foo'
  /pet:
    servers:
    - url: 'http://petstore.swagger.io/v2'
    - url: 'http://path-server-test.petstore.local/v2'
    post:
      tags:
        - pet
      summary: Add a new pet to the store
      description: ''
      operationId: addPet
      responses:
        '405':
          description: Invalid input
      security:
        - http_signature_test: []
        - petstore_auth:
            - 'write:pets'
            - 'read:pets'
      requestBody:
        $ref: '#/components/requestBodies/Pet'
    put:
      tags:
        - pet
      summary: Update an existing pet
      description: ''
      operationId: updatePet
      responses:
        '400':
          description: Invalid ID supplied
        '404':
          description: Pet not found
        '405':
          description: Validation exception
      security:
        - http_signature_test: []
        - petstore_auth:
            - 'write:pets'
            - 'read:pets'
      requestBody:
        $ref: '#/components/requestBodies/Pet'
  /pet/findByStatus:
    get:
      tags:
        - pet
      summary: Finds Pets by status
      description: Multiple status values can be provided with comma separated strings
      operationId: findPetsByStatus
      parameters:
        - name: status
          in: query
          description: Status values that need to be considered for filter
          required: true
          style: form
          explode: false
          deprecated: true
          schema:
            type: array
            items:
              type: string
              enum:
                - available
                - pending
                - sold
              default: available
      responses:
        '200':
          description: successful operation
          content:
            application/xml:
              schema:
                type: array
                items:
                  $ref: '#/components/schemas/Pet'
            application/json:
              schema:
                type: array
                items:
                  $ref: '#/components/schemas/Pet'
        '400':
          description: Invalid status value
      security:
        - http_signature_test: []
        - petstore_auth:
            - 'write:pets'
            - 'read:pets'
  /pet/findByTags:
    get:
      tags:
        - pet
      summary: Finds Pets by tags
      description: >-
        Multiple tags can be provided with comma separated strings. Use tag1,
        tag2, tag3 for testing.
      operationId: findPetsByTags
      parameters:
        - name: tags
          in: query
          description: Tags to filter by
          required: true
          style: form
          explode: false
          schema:
            type: array
            items:
              type: string
      responses:
        '200':
          description: successful operation
          content:
            application/xml:
              schema:
                type: array
                items:
                  $ref: '#/components/schemas/Pet'
            application/json:
              schema:
                type: array
                items:
                  $ref: '#/components/schemas/Pet'
        '400':
          description: Invalid tag value
      security:
        - http_signature_test: []
        - petstore_auth:
            - 'write:pets'
            - 'read:pets'
      deprecated: true
  '/pet/{petId}':
    get:
      tags:
        - pet
      summary: Find pet by ID
      description: Returns a single pet
      operationId: getPetById
      parameters:
        - name: petId
          in: path
          description: ID of pet to return
          required: true
          schema:
            type: integer
            format: int64
      responses:
        '200':
          description: successful operation
          content:
            application/xml:
              schema:
                $ref: '#/components/schemas/Pet'
            application/json:
              schema:
                $ref: '#/components/schemas/Pet'
        '400':
          description: Invalid ID supplied
        '404':
          description: Pet not found
      security:
        - api_key: []
    post:
      tags:
        - pet
      summary: Updates a pet in the store with form data
      description: ''
      operationId: updatePetWithForm
      parameters:
        - name: petId
          in: path
          description: ID of pet that needs to be updated
          required: true
          schema:
            type: integer
            format: int64
      responses:
        '405':
          description: Invalid input
      security:
        - petstore_auth:
            - 'write:pets'
            - 'read:pets'
      requestBody:
        content:
          application/x-www-form-urlencoded:
            schema:
              type: object
              properties:
                name:
                  description: Updated name of the pet
                  type: string
                status:
                  description: Updated status of the pet
                  type: string
    delete:
      tags:
        - pet
      summary: Deletes a pet
      description: ''
      operationId: deletePet
      parameters:
        - name: api_key
          in: header
          required: false
          schema:
            type: string
        - name: petId
          in: path
          description: Pet id to delete
          required: true
          schema:
            type: integer
            format: int64
      responses:
        '400':
          description: Invalid pet value
      security:
        - petstore_auth:
            - 'write:pets'
            - 'read:pets'
  '/pet/{petId}/uploadImage':
    post:
      tags:
        - pet
      summary: uploads an image
      description: ''
      operationId: uploadFile
      parameters:
        - name: petId
          in: path
          description: ID of pet to update
          required: true
          schema:
            type: integer
            format: int64
      responses:
        '200':
          description: successful operation
          content:
            application/json:
              schema:
                $ref: '#/components/schemas/ApiResponse'
      security:
        - petstore_auth:
            - 'write:pets'
            - 'read:pets'
      requestBody:
        content:
          multipart/form-data:
            schema:
              type: object
              properties:
                additionalMetadata:
                  description: Additional data to pass to server
                  type: string
                file:
                  description: file to upload
                  type: string
                  format: binary
  /store/inventory:
    get:
      tags:
        - store
      summary: Returns pet inventories by status
      description: Returns a map of status codes to quantities
      operationId: getInventory
      responses:
        '200':
          description: successful operation
          content:
            application/json:
              schema:
                type: object
                additionalProperties:
                  type: integer
                  format: int32
      security:
        - api_key: []
  /store/order:
    post:
      tags:
        - store
      summary: Place an order for a pet
      description: ''
      operationId: placeOrder
      responses:
        '200':
          description: successful operation
          content:
            application/xml:
              schema:
                $ref: '#/components/schemas/Order'
            application/json:
              schema:
                $ref: '#/components/schemas/Order'
        '400':
          description: Invalid Order
      requestBody:
        content:
          application/json:
            schema:
              $ref: '#/components/schemas/Order'
        description: order placed for purchasing the pet
        required: true
  '/store/order/{order_id}':
    get:
      tags:
        - store
      summary: Find purchase order by ID
      description: >-
        For valid response try integer IDs with value <= 5 or > 10. Other values
        will generate exceptions
      operationId: getOrderById
      parameters:
        - name: order_id
          in: path
          description: ID of pet that needs to be fetched
          required: true
          schema:
            type: integer
            format: int64
            minimum: 1
            maximum: 5
      responses:
        '200':
          description: successful operation
          content:
            application/xml:
              schema:
                $ref: '#/components/schemas/Order'
            application/json:
              schema:
                $ref: '#/components/schemas/Order'
        '400':
          description: Invalid ID supplied
        '404':
          description: Order not found
    delete:
      tags:
        - store
      summary: Delete purchase order by ID
      description: >-
        For valid response try integer IDs with value < 1000. Anything above
        1000 or nonintegers will generate API errors
      operationId: deleteOrder
      parameters:
        - name: order_id
          in: path
          description: ID of the order that needs to be deleted
          required: true
          schema:
            type: string
      responses:
        '400':
          description: Invalid ID supplied
        '404':
          description: Order not found
  /user:
    post:
      tags:
        - user
      summary: Create user
      description: This can only be done by the logged in user.
      operationId: createUser
      responses:
        default:
          description: successful operation
      requestBody:
        content:
          application/json:
            schema:
              $ref: '#/components/schemas/User'
        description: Created user object
        required: true
  /user/createWithArray:
    post:
      tags:
        - user
      summary: Creates list of users with given input array
      description: ''
      operationId: createUsersWithArrayInput
      responses:
        default:
          description: successful operation
      requestBody:
        $ref: '#/components/requestBodies/UserArray'
  /user/createWithList:
    post:
      tags:
        - user
      summary: Creates list of users with given input array
      description: ''
      operationId: createUsersWithListInput
      responses:
        default:
          description: successful operation
      requestBody:
        $ref: '#/components/requestBodies/UserArray'
  /user/login:
    get:
      tags:
        - user
      summary: Logs user into the system
      description: ''
      operationId: loginUser
      parameters:
        - name: username
          in: query
          description: The user name for login
          required: true
          schema:
            type: string
        - name: password
          in: query
          description: The password for login in clear text
          required: true
          schema:
            type: string
      responses:
        '200':
          description: successful operation
          headers:
            X-Rate-Limit:
              description: calls per hour allowed by the user
              schema:
                type: integer
                format: int32
            X-Expires-After:
              description: date in UTC when token expires
              schema:
                type: string
                format: date-time
          content:
            application/xml:
              schema:
                type: string
            application/json:
              schema:
                type: string
        '400':
          description: Invalid username/password supplied
  /user/logout:
    get:
      tags:
        - user
      summary: Logs out current logged in user session
      description: ''
      operationId: logoutUser
      responses:
        default:
          description: successful operation
  '/user/{username}':
    get:
      tags:
        - user
      summary: Get user by user name
      description: ''
      operationId: getUserByName
      parameters:
        - name: username
          in: path
          description: The name that needs to be fetched. Use user1 for testing.
          required: true
          schema:
            type: string
      responses:
        '200':
          description: successful operation
          content:
            application/xml:
              schema:
                $ref: '#/components/schemas/User'
            application/json:
              schema:
                $ref: '#/components/schemas/User'
        '400':
          description: Invalid username supplied
        '404':
          description: User not found
    put:
      tags:
        - user
      summary: Updated user
      description: This can only be done by the logged in user.
      operationId: updateUser
      parameters:
        - name: username
          in: path
          description: name that need to be deleted
          required: true
          schema:
            type: string
      responses:
        '400':
          description: Invalid user supplied
        '404':
          description: User not found
      requestBody:
        content:
          application/json:
            schema:
              $ref: '#/components/schemas/User'
        description: Updated user object
        required: true
    delete:
      tags:
        - user
      summary: Delete user
      description: This can only be done by the logged in user.
      operationId: deleteUser
      parameters:
        - name: username
          in: path
          description: The name that needs to be deleted
          required: true
          schema:
            type: string
      responses:
        '400':
          description: Invalid username supplied
        '404':
          description: User not found
  /fake_classname_test:
    patch:
      tags:
        - 'fake_classname_tags 123#$%^'
      summary: To test class name in snake case
      description: To test class name in snake case
      operationId: testClassname
      responses:
        '200':
          description: successful operation
          content:
            application/json:
              schema:
                $ref: '#/components/schemas/Client'
      security:
        - api_key_query: []
      requestBody:
        $ref: '#/components/requestBodies/Client'
  /fake:
    patch:
      tags:
        - fake
      summary: To test "client" model
      description: To test "client" model
      operationId: testClientModel
      responses:
        '200':
          description: successful operation
          content:
            application/json:
              schema:
                $ref: '#/components/schemas/Client'
      requestBody:
        $ref: '#/components/requestBodies/Client'
    get:
      tags:
        - fake
      summary: To test enum parameters
      description: To test enum parameters
      operationId: testEnumParameters
      parameters:
        - name: enum_header_string_array
          in: header
          description: Header parameter enum test (string array)
          schema:
            type: array
            items:
              type: string
              default: $
              enum:
                - '>'
                - $
        - name: enum_header_string
          in: header
          description: Header parameter enum test (string)
          schema:
            type: string
            enum:
              - _abc
              - '-efg'
              - (xyz)
            default: '-efg'
        - name: enum_query_string_array
          in: query
          description: Query parameter enum test (string array)
          schema:
            type: array
            items:
              type: string
              default: $
              enum:
                - '>'
                - $
        - name: enum_query_string
          in: query
          description: Query parameter enum test (string)
          schema:
            type: string
            enum:
              - _abc
              - '-efg'
              - (xyz)
            default: '-efg'
        - name: enum_query_integer
          in: query
          description: Query parameter enum test (double)
          schema:
            type: integer
            format: int32
            enum:
              - 1
              - -2
        - name: enum_query_double
          in: query
          description: Query parameter enum test (double)
          schema:
            type: number
            format: double
            enum:
              - 1.1
              - -1.2
      responses:
        '400':
          description: Invalid request
        '404':
          description: Not found
      requestBody:
        content:
          application/x-www-form-urlencoded:
            schema:
              type: object
              properties:
                enum_form_string_array:
                  description: Form parameter enum test (string array)
                  type: array
                  items:
                    type: string
                    default: $
                    enum:
                      - '>'
                      - $
                enum_form_string:
                  description: Form parameter enum test (string)
                  type: string
                  enum:
                    - _abc
                    - '-efg'
                    - (xyz)
                  default: '-efg'
    post:
      tags:
        - fake
      summary: |
        Fake endpoint for testing various parameters
        假端點
        偽のエンドポイント
        가짜 엔드 포인트
      description: |
        Fake endpoint for testing various parameters
        假端點
        偽のエンドポイント
        가짜 엔드 포인트
      operationId: testEndpointParameters
      responses:
        '400':
          description: Invalid username supplied
        '404':
          description: User not found
      security:
        - http_basic_test: []
      requestBody:
        content:
          application/x-www-form-urlencoded:
            schema:
              type: object
              properties:
                integer:
                  description: None
                  type: integer
                  minimum: 10
                  maximum: 100
                int32:
                  description: None
                  type: integer
                  format: int32
                  minimum: 20
                  maximum: 200
                int64:
                  description: None
                  type: integer
                  format: int64
                number:
                  description: None
                  type: number
                  minimum: 32.1
                  maximum: 543.2
                float:
                  description: None
                  type: number
                  format: float
                  maximum: 987.6
                double:
                  description: None
                  type: number
                  format: double
                  minimum: 67.8
                  maximum: 123.4
                string:
                  description: None
                  type: string
                  pattern: '/[a-z]/i'
                pattern_without_delimiter:
                  description: None
                  type: string
                  pattern: '^[A-Z].*'
                byte:
                  description: None
                  type: string
                  format: byte
                binary:
                  description: None
                  type: string
                  format: binary
                date:
                  description: None
                  type: string
                  format: date
                dateTime:
                  description: None
                  type: string
                  format: date-time
                  default: '2010-02-01T10:20:10.11111+01:00'
                  example: '2020-02-02T20:20:20.22222Z'
                password:
                  description: None
                  type: string
                  format: password
                  minLength: 10
                  maxLength: 64
                callback:
                  description: None
                  type: string
              required:
                - number
                - double
                - pattern_without_delimiter
                - byte
    delete:
      tags:
        - fake
      security:
        - bearer_test: []
      summary: Fake endpoint to test group parameters (optional)
      description: Fake endpoint to test group parameters (optional)
      operationId: testGroupParameters
      x-group-parameters: true
      parameters:
        - name: required_string_group
          in: query
          description: Required String in group parameters
          required: true
          schema:
            type: integer
        - name: required_boolean_group
          in: header
          description: Required Boolean in group parameters
          required: true
          schema:
            type: boolean
        - name: required_int64_group
          in: query
          description: Required Integer in group parameters
          required: true
          schema:
            type: integer
            format: int64
        - name: string_group
          in: query
          description: String in group parameters
          schema:
            type: integer
        - name: boolean_group
          in: header
          description: Boolean in group parameters
          schema:
            type: boolean
        - name: int64_group
          in: query
          description: Integer in group parameters
          schema:
            type: integer
            format: int64
      responses:
        '400':
          description: Something wrong
  /fake/outer/number:
    post:
      tags:
        - fake
      description: Test serialization of outer number types
      operationId: fakeOuterNumberSerialize
      responses:
        '200':
          description: Output number
          content:
            '*/*':
              schema:
                $ref: '#/components/schemas/OuterNumber'
      requestBody:
        content:
          application/json:
            schema:
              $ref: '#/components/schemas/OuterNumber'
        description: Input number as post body
  /fake/outer/string:
    post:
      tags:
        - fake
      description: Test serialization of outer string types
      operationId: fakeOuterStringSerialize
      parameters:
        - name: required_string_uuid
          in: query
          description: Required UUID String
          required: true
          schema:
            type: string
            format: uuid
      responses:
        '200':
          description: Output string
          content:
            '*/*':
              schema:
                $ref: '#/components/schemas/OuterString'
      requestBody:
        content:
          application/json:
            schema:
              $ref: '#/components/schemas/OuterString'
        description: Input string as post body
  /fake/outer/boolean:
    post:
      tags:
        - fake
      description: Test serialization of outer boolean types
      operationId: fakeOuterBooleanSerialize
      responses:
        '200':
          description: Output boolean
          content:
            '*/*':
              schema:
                $ref: '#/components/schemas/OuterBoolean'
      requestBody:
        content:
          application/json:
            schema:
              $ref: '#/components/schemas/OuterBoolean'
        description: Input boolean as post body
  /fake/outer/composite:
    post:
      tags:
        - fake
      description: Test serialization of object with outer number type
      operationId: fakeOuterCompositeSerialize
      responses:
        '200':
          description: Output composite
          content:
            '*/*':
              schema:
                $ref: '#/components/schemas/OuterComposite'
      requestBody:
        content:
          application/json:
            schema:
              $ref: '#/components/schemas/OuterComposite'
        description: Input composite as post body
  /fake/jsonFormData:
    get:
      tags:
        - fake
      summary: test json serialization of form data
      description: ''
      operationId: testJsonFormData
      responses:
        '200':
          description: successful operation
      requestBody:
        content:
          application/x-www-form-urlencoded:
            schema:
              type: object
              properties:
                param:
                  description: field1
                  type: string
                param2:
                  description: field2
                  type: string
              required:
                - param
                - param2
  /fake/inline-additionalProperties:
    post:
      tags:
        - fake
      summary: test inline additionalProperties
      description: ''
      operationId: testInlineAdditionalProperties
      responses:
        '200':
          description: successful operation
      requestBody:
        content:
          application/json:
            schema:
              type: object
              additionalProperties:
                type: string
        description: request body
        required: true
  /fake/body-with-query-params:
    put:
      tags:
        - fake
      operationId: testBodyWithQueryParams
      parameters:
        - name: query
          in: query
          required: true
          schema:
            type: string
      responses:
        '200':
          description: Success
      requestBody:
        content:
          application/json:
            schema:
              $ref: '#/components/schemas/User'
        required: true
  /another-fake/dummy:
    patch:
      tags:
        - $another-fake?
      summary: To test special tags
      description: To test special tags and operation ID starting with number
      operationId: '123_test_@#$%_special_tags'
      responses:
        '200':
          description: successful operation
          content:
            application/json:
              schema:
                $ref: '#/components/schemas/Client'
      requestBody:
        $ref: '#/components/requestBodies/Client'
  /fake/body-with-file-schema:
    put:
      tags:
        - fake
      description: >-
        For this test, the body for this request much reference a schema named
        `File`.
      operationId: testBodyWithFileSchema
      responses:
        '200':
          description: Success
      requestBody:
        content:
          application/json:
            schema:
              $ref: '#/components/schemas/FileSchemaTestClass'
        required: true
  /fake/test-query-parameters:
    put:
      tags:
        - fake
      description: To test the collection format in query parameters
      operationId: testQueryParameterCollectionFormat
      parameters:
        - name: pipe
          in: query
          required: true
          schema:
            type: array
            items:
              type: string
        - name: ioutil
          in: query
          required: true
          style: form
          explode: false
          schema:
            type: array
            items:
              type: string
        - name: http
          in: query
          required: true
          style: spaceDelimited
          schema:
            type: array
            items:
              type: string
        - name: url
          in: query
          required: true
          style: form
          explode: false
          schema:
            type: array
            items:
              type: string
        - name: context
          in: query
          required: true
          explode: true
          schema:
            type: array
            items:
              type: string
        - name: requiredNotNullable
          in: query
          required: true
          explode: true
          schema:
            type: string
            nullable: false
        - name: requiredNullable
          in: query
          required: true
          explode: true
          schema:
            type: string
            nullable: true
        - name: notRequiredNotNullable
          in: query
          required: false
          explode: true
          schema:
            type: string
            nullable: false
        - name: notRequiredNullable
          in: query
          required: false
          explode: true
          schema:
            type: string
            nullable: true
      responses:
        "200":
          description: Success
  '/fake/{petId}/uploadImageWithRequiredFile':
    post:
      tags:
        - pet
      summary: uploads an image (required)
      description: ''
      operationId: uploadFileWithRequiredFile
      parameters:
        - name: petId
          in: path
          description: ID of pet to update
          required: true
          schema:
            type: integer
            format: int64
      responses:
        '200':
          description: successful operation
          content:
            application/json:
              schema:
                $ref: '#/components/schemas/ApiResponse'
            application/vnd.openxmlformats-officedocument.spreadsheetml.sheet:
              # Export data as Excel spreadsheet.
              schema:
                $ref: '#/components/schemas/ApiResponse'
      security:
        - petstore_auth:
            - 'write:pets'
            - 'read:pets'
      requestBody:
        content:
          multipart/form-data:
            schema:
              type: object
              properties:
                additionalMetadata:
                  description: Additional data to pass to server
                  type: string
                requiredFile:
                  description: file to upload
                  type: string
                  format: binary
              required:
                - requiredFile
  /fake/health:
    get:
      tags:
        - fake
      summary: Health check endpoint
      responses:
        200:
          description: The instance started successfully
          content:
            application/json:
              schema:
                $ref: '#/components/schemas/HealthCheckResult'
  /fake/array-of-enums:
    get:
      tags:
        - fake
      summary: Array of Enums
      operationId: getArrayOfEnums
      responses:
        200:
          description: Got named array of enums
          content:
            application/json:
              schema:
                $ref: '#/components/schemas/ArrayOfEnums'
  /country:
    post:
      operationId: getCountry
      requestBody:
        content:
          application/x-www-form-urlencoded:
            schema:
              allOf:
              - required:
                - country
                type: object
                properties:
                  country:
                    type: string
      responses:
        '200':
          description: OK
  /test:
      get:
          responses:
              '200':
                  content:
                      application/json:
                          schema:
                              $ref: '#/components/schemas/notificationtest-getElements-v1-Response-mPayload'
                  description: Successful response
          operationId: Test
          summary: Retrieve an existing Notificationtest's Elements
servers:
  - url: 'http://{server}.swagger.io:{port}/v2'
    description: petstore server
    variables:
      server:
        enum:
          - 'petstore'
          - 'qa-petstore'
          - 'dev-petstore'
        default: 'petstore'
      port:
        enum:
          - 80
          - 8080
        default: 80
  - url: https://localhost:8080/{version}
    description: The local server
    variables:
      version:
        enum:
          - 'v1'
          - 'v2'
        default: 'v2'
  - url: https://127.0.0.1/no_variable
    description: The local server without variables
components:
  requestBodies:
    UserArray:
      content:
        application/json:
          schema:
            type: array
            items:
              $ref: '#/components/schemas/User'
          examples:
            simple-list:
              summary: Simple list example
              description: Should not get into code examples
              value:
                - username: foo
                - username: bar
      description: List of user object
      required: true
    Client:
      content:
        application/json:
          schema:
            $ref: '#/components/schemas/Client'
      description: client model
      required: true
    Pet:
      content:
        application/json:
          schema:
            $ref: '#/components/schemas/Pet'
        application/xml:
          schema:
            $ref: '#/components/schemas/Pet'
      description: Pet object that needs to be added to the store
      required: true
  securitySchemes:
    petstore_auth:
      type: oauth2
      flows:
        implicit:
          authorizationUrl: 'http://petstore.swagger.io/api/oauth/dialog'
          scopes:
            'write:pets': modify pets in your account
            'read:pets': read your pets
    api_key:
      type: apiKey
      name: api_key
      in: header
    api_key_query:
      type: apiKey
      name: api_key_query
      in: query
    http_basic_test:
      type: http
      scheme: basic
    bearer_test:
      type: http
      scheme: bearer
      bearerFormat: JWT
    http_signature_test:
      # Test the 'HTTP signature' security scheme.
      # Each HTTP request is cryptographically signed as specified
      # in https://datatracker.ietf.org/doc/draft-cavage-http-signatures/
      type: http
      scheme: signature
  schemas:
<<<<<<< HEAD
    ErrorMessage:
      type: string
      enum:
      - "Value\twith tab"
      - "Duplicate\nvalue"
      - "Duplicate\r\nvalue"
      - 'Value with " quote'
      - 'Value with escaped \" quote'

=======
    RolesReport:
      description: Roles report
      type: array
      items:
        $ref: '#/components/schemas/RolesReportsHash'
    RolesReportsHash:
      description: Role report Hash
      type: object
      properties:
        role_uuid:
          type: string
          format: uuid
        role:
          type: object
          properties:
            name:
              type: string
>>>>>>> 76bb8a40
    Foo:
      type: object
      properties:
        bar:
          $ref: '#/components/schemas/Bar'
    Bar:
      type: string
      default: bar
    Order:
      type: object
      properties:
        id:
          type: integer
          format: int64
        petId:
          type: integer
          format: int64
        quantity:
          type: integer
          format: int32
        shipDate:
          type: string
          format: date-time
          example: '2020-02-02T20:20:20.000222Z'
        status:
          type: string
          description: Order Status
          enum:
            - placed
            - approved
            - delivered
        complete:
          type: boolean
          default: false
      xml:
        name: Order
    Category:
      type: object
      required:
        - name
      properties:
        id:
          type: integer
          format: int64
        name:
          type: string
          default: default-name
      xml:
        name: Category
    User:
      type: object
      properties:
        id:
          type: integer
          format: int64
          x-is-unique: true
        username:
          type: string
        firstName:
          type: string
        lastName:
          type: string
        email:
          type: string
        password:
          type: string
        phone:
          type: string
        userStatus:
          type: integer
          format: int32
          description: User Status
        objectWithNoDeclaredProps:
          type: object
          # Note: the 'additionalProperties' keyword is not specified, which is
          # equivalent to allowing undeclared properties of any type.
          description: test code generation for objects
            Value must be a map of strings to values. It cannot be the 'null' value.
        objectWithNoDeclaredPropsNullable:
          type: object
          # Note: the 'additionalProperties' keyword is not specified, which is
          # equivalent to allowing undeclared properties of any type.
          description: test code generation for nullable objects.
            Value must be a map of strings to values or the 'null' value.
          nullable: true
        anyTypeProp:
          description: test code generation for any type
            Here the 'type' attribute is not specified, which means the value can be anything,
            including the null value, string, number, boolean, array or object.
            See https://github.com/OAI/OpenAPI-Specification/issues/1389
        # TODO: this should be supported, currently there are some issues in the code generation.
        #anyTypeExceptNullProp:
        #  description: any type except 'null'
        #    Here the 'type' attribute is not specified, which means the value can be anything,
        #    including the null value, string, number, boolean, array or object.
        #  not:
        #    type: 'null'
        anyTypePropNullable:
          description: test code generation for any type
            Here the 'type' attribute is not specified, which means the value can be anything,
            including the null value, string, number, boolean, array or object.
            The 'nullable' attribute does not change the allowed values.
          nullable: true
      xml:
        name: User
    Tag:
      type: object
      properties:
        id:
          type: integer
          format: int64
        name:
          type: string
      xml:
        name: Tag
    Pet:
      type: object
      required:
        - name
        - photoUrls
      properties:
        id:
          type: integer
          format: int64
          x-is-unique: true
        category:
          $ref: '#/components/schemas/Category'
        name:
          type: string
          example: doggie
        photoUrls:
          type: array
          xml:
            name: photoUrl
            wrapped: true
          items:
            type: string
        tags:
          type: array
          xml:
            name: tag
            wrapped: true
          items:
            $ref: '#/components/schemas/Tag'
        status:
          type: string
          description: pet status in the store
          enum:
            - available
            - pending
            - sold
      xml:
        name: Pet
    ApiResponse:
      type: object
      properties:
        code:
          type: integer
          format: int32
        type:
          type: string
        message:
          type: string
    Return:
      description: Model for testing reserved words
      properties:
        return:
          type: integer
          format: int32
      xml:
        name: Return
    Name:
      description: Model for testing model name same as property name
      required:
        - name
      properties:
        name:
          type: integer
          format: int32
        snake_case:
          readOnly: true
          type: integer
          format: int32
        property:
          type: string
        123Number:
          type: integer
          readOnly: true
      xml:
        name: Name
    200_response:
      description: Model for testing model name starting with number
      properties:
        name:
          type: integer
          format: int32
        class:
          type: string
      xml:
        name: Name
    ClassModel:
      description: Model for testing model with "_class" property
      properties:
        _class:
          type: string
    Dog:
      allOf:
        - $ref: '#/components/schemas/Animal'
        - type: object
          properties:
            breed:
              type: string
    Cat:
      allOf:
        - $ref: '#/components/schemas/Animal'
        - $ref: '#/components/schemas/Address'
        - type: object
          properties:
            declawed:
              type: boolean
    Address:
      type: object
      additionalProperties:
         type: integer
    Animal:
      type: object
      discriminator:
        propertyName: className
      required:
        - className
      properties:
        className:
          type: string
        color:
          type: string
          default: red
    AnimalFarm:
      type: array
      items:
        $ref: '#/components/schemas/Animal'
    format_test:
      type: object
      required:
        - number
        - byte
        - date
        - password
      properties:
        integer:
          type: integer
          maximum: 100
          minimum: 10
          multipleOf: 2
        int32:
          type: integer
          format: int32
          maximum: 200
          minimum: 20
        unsigned_integer:
          type: integer
          format: int32
          maximum: 200
          minimum: 20
          x-unsigned: true
        int64:
          type: integer
          format: int64
        unsigned_long:
          type: integer
          format: int64
          x-unsigned: true
        number:
          maximum: 543.2
          minimum: 32.1
          type: number
          multipleOf: 32.5
        float:
          type: number
          format: float
          maximum: 987.6
          minimum: 54.3
        double:
          type: number
          format: double
          maximum: 123.4
          minimum: 67.8
        decimal:
          type: string
          format: number
        string:
          type: string
          pattern: '/[a-z]/i'
        byte:
          type: string
          format: byte
        binary:
          type: string
          format: binary
        date:
          type: string
          format: date
          example: '2020-02-02'
        dateTime:
          type: string
          format: date-time
          example: '2007-12-03T10:15:30+01:00'
        uuid:
          type: string
          format: uuid
          example: 72f98069-206d-4f12-9f12-3d1e525a8e84
        password:
          type: string
          format: password
          maxLength: 64
          minLength: 10
        pattern_with_digits:
          description: A string that is a 10 digit number. Can have leading zeros.
          type: string
          pattern: '^\d{10}$'
        pattern_with_digits_and_delimiter:
          description: A string starting with 'image_' (case insensitive) and one to three digits following i.e. Image_01.
          type: string
          pattern: '/^image_\d{1,3}$/i'
        pattern_with_backslash:
          description: None
          type: string
          pattern: '^(([0-9]|[1-9][0-9]|1[0-9][0-9]|2[0-4][0-9]|25[0-5])\.){3}([0-9]|[1-9][0-9]|1[0-9][0-9]|2[0-4][0-9]|25[0-5])(\/([0-9]|[1-2][0-9]|3[0-2]))$'
    EnumClass:
      type: string
      default: '-efg'
      enum:
        - _abc
        - '-efg'
        - (xyz)
    Enum_Test:
      type: object
      required:
        - enum_string_required
      properties:
        enum_string:
          type: string
          enum:
            - UPPER
            - lower
            - ''
        enum_string_required:
          type: string
          enum:
            - UPPER
            - lower
            - ''
        enum_integer:
          type: integer
          format: int32
          enum:
            - 1
            - -1
        enum_integer_only:
          type: integer
          enum:
            - 2
            - -2
        enum_number:
          type: number
          format: double
          enum:
            - 1.1
            - -1.2
        outerEnum:
          $ref: '#/components/schemas/OuterEnum'
        outerEnumInteger:
          $ref: '#/components/schemas/OuterEnumInteger'
        outerEnumDefaultValue:
          $ref: '#/components/schemas/OuterEnumDefaultValue'
        outerEnumIntegerDefaultValue:
          $ref: '#/components/schemas/OuterEnumIntegerDefaultValue'
    AdditionalPropertiesClass:
      type: object
      properties:
        map_property:
          type: object
          additionalProperties:
            type: string
        map_of_map_property:
          type: object
          additionalProperties:
            type: object
            additionalProperties:
              type: string
        anytype_1: {}
        map_with_undeclared_properties_anytype_1:
          type: object
        map_with_undeclared_properties_anytype_2:
          type: object
          properties: {}
        map_with_undeclared_properties_anytype_3:
          type: object
          additionalProperties: true
        empty_map:
          type: object
          description: an object with no declared properties and no undeclared
            properties, hence it's an empty map.
          additionalProperties: false
        map_with_undeclared_properties_string:
          type: object
          additionalProperties:
            type: string
    MixedPropertiesAndAdditionalPropertiesClass:
      type: object
      properties:
        uuid_with_pattern:
          type: string
          format: uuid
          pattern: "[0-9a-f]{8}-[0-9a-f]{4}-[0-9a-f]{4}-[0-9a-f]{4}-[0-9a-f]{12}"
        uuid:
          type: string
          format: uuid
        dateTime:
          type: string
          format: date-time
        map:
          type: object
          additionalProperties:
            $ref: '#/components/schemas/Animal'
    List:
      type: object
      properties:
        123-list:
          type: string
    Client:
      type: object
      properties:
        client:
          type: string
    ReadOnlyFirst:
      type: object
      properties:
        bar:
          type: string
          readOnly: true
        baz:
          type: string
    hasOnlyReadOnly:
      type: object
      properties:
        bar:
          type: string
          readOnly: true
        foo:
          type: string
          readOnly: true
    Capitalization:
      type: object
      properties:
        smallCamel:
          type: string
        CapitalCamel:
          type: string
        small_Snake:
          type: string
        Capital_Snake:
          type: string
        SCA_ETH_Flow_Points:
          type: string
        ATT_NAME:
          description: |
            Name of the pet
          type: string
    MapTest:
      type: object
      properties:
        map_map_of_string:
          type: object
          additionalProperties:
            type: object
            additionalProperties:
              type: string
        map_of_enum_string:
          type: object
          additionalProperties:
            type: string
            enum:
              - UPPER
              - lower
        direct_map:
          type: object
          additionalProperties:
            type: boolean
        indirect_map:
          $ref: '#/components/schemas/StringBooleanMap'
    ArrayTest:
      type: object
      properties:
        array_of_string:
          type: array
          items:
            type: string
        array_array_of_integer:
          type: array
          items:
            type: array
            items:
              type: integer
              format: int64
        array_array_of_model:
          type: array
          items:
            type: array
            items:
              $ref: '#/components/schemas/ReadOnlyFirst'
    NumberOnly:
      x-cls-compliant: true
      x-com-visible: true
      type: object
      properties:
        JustNumber:
          type: number
    ArrayOfNumberOnly:
      type: object
      properties:
        ArrayNumber:
          type: array
          items:
            type: number
    ArrayOfArrayOfNumberOnly:
      type: object
      properties:
        ArrayArrayNumber:
          type: array
          items:
            type: array
            items:
              type: number
    EnumArrays:
      type: object
      properties:
        just_symbol:
          type: string
          enum:
            - '>='
            - $
        array_enum:
          type: array
          items:
            type: string
            enum:
              - fish
              - crab
    OuterEnum:
      nullable: true
      type: string
      enum:
        - placed
        - approved
        - delivered
    OuterEnumInteger:
      type: integer
      enum:
      - 0
      - 1
      - 2
    OuterEnumDefaultValue:
      type: string
      enum:
      - placed
      - approved
      - delivered
      default: placed
    OuterEnumIntegerDefaultValue:
      type: integer
      enum:
      - 0
      - 1
      - 2
      default: 0
    OuterComposite:
      type: object
      properties:
        my_number:
          $ref: '#/components/schemas/OuterNumber'
        my_string:
          $ref: '#/components/schemas/OuterString'
        my_boolean:
          $ref: '#/components/schemas/OuterBoolean'
    OuterNumber:
      type: number
    OuterString:
      type: string
    OuterBoolean:
      type: boolean
      x-codegen-body-parameter-name: boolean_post_body
    StringBooleanMap:
      additionalProperties:
        type: boolean
    FileSchemaTestClass:
      type: object
      properties:
        file:
          $ref: '#/components/schemas/File'
        files:
          type: array
          items:
            $ref: '#/components/schemas/File'
    File:
      type: object
      description: Must be named `File` for test.
      properties:
        sourceURI:
          description: Test capitalization
          type: string
    _special_model.name_:
      properties:
        '$special[property.name]':
          type: integer
          format: int64
        '_special_model.name_':
          type: string
      xml:
        name: '$special[model.name]'
    HealthCheckResult:
      type: object
      properties:
        NullableMessage:
          nullable: true
          type: string
      description: Just a string to inform instance is up and running. Make it nullable in hope to get it as pointer in generated model.
    NullableClass:
      type: object
      properties:
        integer_prop:
          type: integer
          nullable: true
        number_prop:
          type: number
          nullable: true
        boolean_prop:
          type: boolean
          nullable: true
        string_prop:
          type: string
          nullable: true
        date_prop:
          type: string
          format: date
          nullable: true
        datetime_prop:
          type: string
          format: date-time
          nullable: true
        array_nullable_prop:
          type: array
          nullable: true
          items:
            type: object
        array_and_items_nullable_prop:
          type: array
          nullable: true
          items:
            type: object
            nullable: true
        array_items_nullable:
          type: array
          items:
            type: object
            nullable: true
        object_nullable_prop:
          type: object
          nullable: true
          additionalProperties:
            type: object
        object_and_items_nullable_prop:
          type: object
          nullable: true
          additionalProperties:
            type: object
            nullable: true
        object_items_nullable:
          type: object
          additionalProperties:
            type: object
            nullable: true
      additionalProperties:
        type: object
        nullable: true
    fruit:
      properties:
        color:
          type: string
      oneOf:
        - $ref: '#/components/schemas/apple'
        - $ref: '#/components/schemas/banana'
      # Below additionalProperties is set to false to validate the use
      # case when a composed schema has additionalProperties set to false.
      additionalProperties: false
    apple:
      type: object
      properties:
        cultivar:
          type: string
          pattern: ^[a-zA-Z\s]*$
        origin:
          type: string
          pattern: /^[A-Z\s]*$/i
        color_code:
          type: string
          pattern: ^#(([0-9a-fA-F]{2}){3}|([0-9a-fA-F]){3})$
      nullable: true
    banana:
      type: object
      properties:
        lengthCm:
          type: number
    mammal:
      oneOf:
        - $ref: '#/components/schemas/whale'
        - $ref: '#/components/schemas/zebra'
        - $ref: '#/components/schemas/Pig'
      discriminator:
        propertyName: className
    whale:
      type: object
      properties:
        hasBaleen:
          type: boolean
        hasTeeth:
          type: boolean
        className:
          type: string
      required:
        - className
    zebra:
      type: object
      properties:
        type:
          type: string
          enum:
            - plains
            - mountain
            - grevys
        className:
          type: string
      required:
        - className
      additionalProperties: true
    Pig:
      oneOf:
        - $ref: '#/components/schemas/BasquePig'
        - $ref: '#/components/schemas/DanishPig'
      discriminator:
        propertyName: className
    BasquePig:
      type: object
      properties:
        className:
          type: string
      required:
        - className
    DanishPig:
      type: object
      properties:
        className:
          type: string
      required:
        - className
    gmFruit:
       properties:
          color:
             type: string
       anyOf:
          - $ref: '#/components/schemas/apple'
          - $ref: '#/components/schemas/banana'
       additionalProperties: false
    fruitReq:
       oneOf:
          - type: 'null'
          - $ref: '#/components/schemas/appleReq'
          - $ref: '#/components/schemas/bananaReq'
       additionalProperties: false
    appleReq:
      type: object
      properties:
        cultivar:
          type: string
        mealy:
          type: boolean
      required:
        - cultivar
      additionalProperties: false
    bananaReq:
      type: object
      properties:
        lengthCm:
          type: number
        sweet:
          type: boolean
      required:
        - lengthCm
      additionalProperties: false
    # go-experimental is unable to make Triangle and Quadrilateral models
    # correctly https://github.com/OpenAPITools/openapi-generator/issues/6149
    Drawing:
      type: object
      properties:
        mainShape:
          # A property whose value is a 'oneOf' type, and the type is referenced instead
          # of being defined inline. The value cannot be null.
          $ref: '#/components/schemas/Shape'
        shapeOrNull:
          # A property whose value is a 'oneOf' type, and the type is referenced instead
          # of being defined inline. The value may be null because ShapeOrNull has 'null'
          # type as a child schema of 'oneOf'.
          $ref: '#/components/schemas/ShapeOrNull'
        nullableShape:
          # A property whose value is a 'oneOf' type, and the type is referenced instead
          # of being defined inline. The value may be null because NullableShape has the
          # 'nullable: true' attribute. For this specific scenario this is exactly the
          # same thing as 'shapeOrNull'.
          $ref: '#/components/schemas/NullableShape'
        shapes:
          type: array
          items:
            $ref: '#/components/schemas/Shape'
      additionalProperties:
        # Here the additional properties are specified using a referenced schema.
        # This is just to validate the generated code works when using $ref
        # under 'additionalProperties'.
        $ref: '#/components/schemas/fruit'
    Shape:
      oneOf:
        - $ref: '#/components/schemas/Triangle'
        - $ref: '#/components/schemas/Quadrilateral'
      discriminator:
        propertyName: shapeType
    ShapeOrNull:
      description: The value may be a shape or the 'null' value.
        This is introduced in OAS schema >= 3.1.
      oneOf:
        - type: 'null'
        - $ref: '#/components/schemas/Triangle'
        - $ref: '#/components/schemas/Quadrilateral'
      discriminator:
        propertyName: shapeType
    NullableShape:
      description: The value may be a shape or the 'null' value.
        The 'nullable' attribute was introduced in OAS schema >= 3.0
        and has been deprecated in OAS schema >= 3.1.
      oneOf:
        - $ref: '#/components/schemas/Triangle'
        - $ref: '#/components/schemas/Quadrilateral'
      discriminator:
        propertyName: shapeType
      nullable: true
    ShapeInterface:
      properties:
        shapeType:
          type: string
      required:
        - shapeType
    TriangleInterface:
      properties:
        triangleType:
          type: string
      required:
        - triangleType
    Triangle:
      oneOf:
        - $ref: '#/components/schemas/EquilateralTriangle'
        - $ref: '#/components/schemas/IsoscelesTriangle'
        - $ref: '#/components/schemas/ScaleneTriangle'
      discriminator:
        propertyName: triangleType
      # Note: the 'additionalProperties' keyword is not specified, which is
      # equivalent to allowing undeclared properties of any type.
    EquilateralTriangle:
      allOf:
        - $ref: '#/components/schemas/ShapeInterface'
        - $ref: '#/components/schemas/TriangleInterface'
    IsoscelesTriangle:
      allOf:
        - $ref: '#/components/schemas/ShapeInterface'
        - $ref: '#/components/schemas/TriangleInterface'
      additionalProperties: false
    ScaleneTriangle:
      allOf:
        - $ref: '#/components/schemas/ShapeInterface'
        - $ref: '#/components/schemas/TriangleInterface'
    QuadrilateralInterface:
      properties:
        quadrilateralType:
          type: string
      required:
        - quadrilateralType
    Quadrilateral:
      oneOf:
        - $ref: '#/components/schemas/SimpleQuadrilateral'
        - $ref: '#/components/schemas/ComplexQuadrilateral'
      discriminator:
        propertyName: quadrilateralType
    SimpleQuadrilateral:
      allOf:
        - $ref: '#/components/schemas/ShapeInterface'
        - $ref: '#/components/schemas/QuadrilateralInterface'
    ComplexQuadrilateral:
      allOf:
        - $ref: '#/components/schemas/ShapeInterface'
        - $ref: '#/components/schemas/QuadrilateralInterface'
    GrandparentAnimal:
      type: object
      required:
        - pet_type
      properties:
        pet_type:
          type: string
      discriminator:
        propertyName: pet_type
    ParentPet:
      type: object
      allOf:
        - $ref: '#/components/schemas/GrandparentAnimal'
    ChildCat:
      allOf:
        - $ref: '#/components/schemas/ParentPet'
        - type: object
          properties:
            name:
              type: string
            pet_type:
              x-enum-as-string: true
              type: string
              enum:
              - ChildCat
              default: ChildCat
    ArrayOfEnums:
      type: array
      items:
        $ref: '#/components/schemas/OuterEnum'
    DateTimeTest:
      type: string
      default: '2010-01-01T10:10:10.000111+01:00'
      example: '2010-01-01T10:10:10.000111+01:00'
      format: date-time
    DeprecatedObject:
      type: object
      deprecated: true
      properties:
        name:
          type: string
    ObjectWithDeprecatedFields:
      type: object
      properties:
        uuid:
          type: string
        id:
          type: number
          deprecated: true
        deprecatedRef:
          $ref: '#/components/schemas/DeprecatedObject'
        bars:
          type: array
          deprecated: true
          items:
            $ref: '#/components/schemas/Bar'
    PolymorphicProperty:
      oneOf:
        - type: boolean
        - type: string
        - type: object
        - type: array
          items:
             $ref: '#/components/schemas/StringArrayItem'
    StringArrayItem:
      type: string
      format: string
    Activity:
      description: "test map of maps"
      type: object
      properties:
        activity_outputs:
          type: object
          additionalProperties:
            $ref: '#/components/schemas/ActivityOutputRepresentation'
    ActivityOutputRepresentation:
      type: array
      items: 
        $ref: '#/components/schemas/ActivityOutputElementRepresentation'
    ActivityOutputElementRepresentation:
      type: object
      properties:
        prop1:
          type: string
        prop2:
          type: object
    NullableGuidClass:
      type: object
      properties:
        uuid:
          type: string
          format: uuid
          example: 72f98069-206d-4f12-9f12-3d1e525a8e84
          nullable: true
    DateOnlyClass:
      type: object
      properties:
        dateOnlyProperty:
          type: string
          format: date
          example: "2017-07-21"
    TestCollectionEndingWithWordListObject:
      type: object
      properties:
        TestCollectionEndingWithWordList:
          type: array
          items:
            $ref: '#/components/schemas/TestCollectionEndingWithWordList'
    TestCollectionEndingWithWordList:
      type: object
      properties:
        value:
          type: string
    LiteralStringClass:
      type: object
      properties:
        escapedLiteralString:
          type: string
          default: C:\\Users\\username
        unescapedLiteralString:
          type: string
          default: C:\Users\username
    OneOfString:
      oneOf:
        - type: string
          pattern: ^a
        - type: string
          pattern: ^b
    ZeroBasedEnum:
      type: string
      enum:
        - unknown
        - notUnknown
    ZeroBasedEnumClass:
      type: object
      properties:
        ZeroBasedEnum:
          type: string
          enum:
            - unknown
            - notUnknown
    Custom-Variableobject-Response:
        description: A Variable object without predefined property names
        type: object
        additionalProperties: true
    Field-pkiNotificationtestID:
        type: integer
    notificationtest-getElements-v1-Response-mPayload:
        required:
            - pkiNotificationtestID
            - a_objVariableobject
        type: object
        properties:
            pkiNotificationtestID:
                $ref: '#/components/schemas/Field-pkiNotificationtestID'
            a_objVariableobject:
                type: array
                items:
                    $ref: '#/components/schemas/Custom-Variableobject-Response'<|MERGE_RESOLUTION|>--- conflicted
+++ resolved
@@ -17,7 +17,6 @@
   - name: user
     description: Operations about user
 paths:
-<<<<<<< HEAD
   /count:
     get:
       operationId: getCount
@@ -34,7 +33,6 @@
             '*/*':
               schema:
                 $ref: '#/components/schemas/ErrorMessage'
-=======
   /roles/report:
     get:
       responses:
@@ -46,7 +44,6 @@
                 type: array
                 items:
                   $ref: '#/components/schemas/RolesReport'
->>>>>>> 76bb8a40
   /hello:
     get:
       summary: Hello
@@ -1317,7 +1314,6 @@
       type: http
       scheme: signature
   schemas:
-<<<<<<< HEAD
     ErrorMessage:
       type: string
       enum:
@@ -1327,7 +1323,6 @@
       - 'Value with " quote'
       - 'Value with escaped \" quote'
 
-=======
     RolesReport:
       description: Roles report
       type: array
@@ -1345,7 +1340,6 @@
           properties:
             name:
               type: string
->>>>>>> 76bb8a40
     Foo:
       type: object
       properties:
