swagger: '2.0'
info:
  description: "This spec is mainly for testing Petstore server and contains fake endpoints, models. Please do not use this for any other purpose. Special characters: \" \\"
  version: 1.0.0
  title: OpenAPI Petstore
  license:
    name: Apache-2.0
    url: 'https://www.apache.org/licenses/LICENSE-2.0.html'
host: petstore.swagger.io:80
basePath: /v2
tags:
  - name: pet
    description: Everything about your Pets
  - name: store
    description: Access to Petstore orders
  - name: user
    description: Operations about user
schemes:
  - http
paths:
  /pet:
    post:
      tags:
        - pet
      summary: Add a new pet to the store
      description: ''
      operationId: addPet
      consumes:
        - application/json
        - application/xml
      produces:
        - application/xml
        - application/json
      parameters:
        - in: body
          name: body
          description: Pet object that needs to be added to the store
          required: true
          schema:
            $ref: '#/definitions/Pet'
      responses:
        '405':
          description: Invalid input
      security:
        - petstore_auth:
            - 'write:pets'
            - 'read:pets'
    put:
      tags:
        - pet
      summary: Update an existing pet
      description: ''
      operationId: updatePet
      consumes:
        - application/json
        - application/xml
      produces:
        - application/xml
        - application/json
      parameters:
        - in: body
          name: body
          description: Pet object that needs to be added to the store
          required: true
          schema:
            $ref: '#/definitions/Pet'
      responses:
        '400':
          description: Invalid ID supplied
        '404':
          description: Pet not found
        '405':
          description: Validation exception
      security:
        - petstore_auth:
            - 'write:pets'
            - 'read:pets'
  /pet/findByStatus:
    get:
      tags:
        - pet
      summary: Finds Pets by status
      description: Multiple status values can be provided with comma separated strings
      operationId: findPetsByStatus
      produces:
        - application/xml
        - application/json
      parameters:
        - name: status
          in: query
          description: Status values that need to be considered for filter
          required: true
          type: array
          items:
            type: string
            enum:
              - available
              - pending
              - sold
            default: available
          collectionFormat: csv
      responses:
        '200':
          description: successful operation
          schema:
            type: array
            items:
              $ref: '#/definitions/Pet'
        '400':
          description: Invalid status value
      security:
        - petstore_auth:
            - 'write:pets'
            - 'read:pets'
  /pet/findByTags:
    get:
      tags:
        - pet
      summary: Finds Pets by tags
      description: 'Multiple tags can be provided with comma separated strings. Use tag1, tag2, tag3 for testing.'
      operationId: findPetsByTags
      produces:
        - application/xml
        - application/json
      parameters:
        - name: tags
          in: query
          description: Tags to filter by
          required: true
          type: array
          items:
            type: string
          collectionFormat: csv
      responses:
        '200':
          description: successful operation
          schema:
            type: array
            items:
              $ref: '#/definitions/Pet'
        '400':
          description: Invalid tag value
      security:
        - petstore_auth:
            - 'write:pets'
            - 'read:pets'
      deprecated: true
  '/pet/{petId}':
    get:
      tags:
        - pet
      summary: Find pet by ID
      description: Returns a single pet
      operationId: getPetById
      produces:
        - application/xml
        - application/json
      parameters:
        - name: petId
          in: path
          description: ID of pet to return
          required: true
          type: integer
          format: int64
      responses:
        '200':
          description: successful operation
          schema:
            $ref: '#/definitions/Pet'
        '400':
          description: Invalid ID supplied
        '404':
          description: Pet not found
      security:
        - api_key: []
    post:
      tags:
        - pet
      summary: Updates a pet in the store with form data
      description: ''
      operationId: updatePetWithForm
      consumes:
        - application/x-www-form-urlencoded
      produces:
        - application/xml
        - application/json
      parameters:
        - name: petId
          in: path
          description: ID of pet that needs to be updated
          required: true
          type: integer
          format: int64
        - name: name
          in: formData
          description: Updated name of the pet
          required: false
          type: string
        - name: status
          in: formData
          description: Updated status of the pet
          required: false
          type: string
      responses:
        '405':
          description: Invalid input
      security:
        - petstore_auth:
            - 'write:pets'
            - 'read:pets'
    delete:
      tags:
        - pet
      summary: Deletes a pet
      description: ''
      operationId: deletePet
      produces:
        - application/xml
        - application/json
      parameters:
        - name: api_key
          in: header
          required: false
          type: string
        - name: petId
          in: path
          description: Pet id to delete
          required: true
          type: integer
          format: int64
      responses:
        '400':
          description: Invalid pet value
      security:
        - petstore_auth:
            - 'write:pets'
            - 'read:pets'
  '/pet/{petId}/uploadImage':
    post:
      tags:
        - pet
      summary: uploads an image
      description: ''
      operationId: uploadFile
      consumes:
        - multipart/form-data
      produces:
        - application/json
      parameters:
        - name: petId
          in: path
          description: ID of pet to update
          required: true
          type: integer
          format: int64
        - name: additionalMetadata
          in: formData
          description: Additional data to pass to server
          required: false
          type: string
        - name: file
          in: formData
          description: file to upload
          required: false
          type: file
      responses:
        '200':
          description: successful operation
          schema:
            $ref: '#/definitions/ApiResponse'
      security:
        - petstore_auth:
            - 'write:pets'
            - 'read:pets'
  /store/inventory:
    get:
      tags:
        - store
      summary: Returns pet inventories by status
      description: Returns a map of status codes to quantities
      operationId: getInventory
      produces:
        - application/json
      parameters: []
      responses:
        '200':
          description: successful operation
          schema:
            type: object
            additionalProperties:
              type: integer
              format: int32
      security:
        - api_key: []
  /store/order:
    post:
      tags:
        - store
      summary: Place an order for a pet
      description: ''
      operationId: placeOrder
      produces:
        - application/xml
        - application/json
      parameters:
        - in: body
          name: body
          description: order placed for purchasing the pet
          required: true
          schema:
            $ref: '#/definitions/Order'
      responses:
        '200':
          description: successful operation
          schema:
            $ref: '#/definitions/Order'
        '400':
          description: Invalid Order
  '/store/order/{order_id}':
    get:
      tags:
        - store
      summary: Find purchase order by ID
      description: 'For valid response try integer IDs with value <= 5 or > 10. Other values will generated exceptions'
      operationId: getOrderById
      produces:
        - application/xml
        - application/json
      parameters:
        - name: order_id
          in: path
          description: ID of pet that needs to be fetched
          required: true
          type: integer
          maximum: 5
          minimum: 1
          format: int64
      responses:
        '200':
          description: successful operation
          schema:
            $ref: '#/definitions/Order'
        '400':
          description: Invalid ID supplied
        '404':
          description: Order not found
    delete:
      tags:
        - store
      summary: Delete purchase order by ID
      description: For valid response try integer IDs with value < 1000. Anything above 1000 or nonintegers will generate API errors
      operationId: deleteOrder
      produces:
        - application/xml
        - application/json
      parameters:
        - name: order_id
          in: path
          description: ID of the order that needs to be deleted
          required: true
          type: string
      responses:
        '400':
          description: Invalid ID supplied
        '404':
          description: Order not found
  /user:
    post:
      tags:
        - user
      summary: Create user
      description: This can only be done by the logged in user.
      operationId: createUser
      produces:
        - application/xml
        - application/json
      parameters:
        - in: body
          name: body
          description: Created user object
          required: true
          schema:
            $ref: '#/definitions/User'
      responses:
        default:
          description: successful operation
  /user/createWithArray:
    post:
      tags:
        - user
      summary: Creates list of users with given input array
      description: ''
      operationId: createUsersWithArrayInput
      produces:
        - application/xml
        - application/json
      parameters:
        - in: body
          name: body
          description: List of user object
          required: true
          schema:
            type: array
            items:
              $ref: '#/definitions/User'
      responses:
        default:
          description: successful operation
  /user/createWithList:
    post:
      tags:
        - user
      summary: Creates list of users with given input array
      description: ''
      operationId: createUsersWithListInput
      produces:
        - application/xml
        - application/json
      parameters:
        - in: body
          name: body
          description: List of user object
          required: true
          schema:
            type: array
            items:
              $ref: '#/definitions/User'
      responses:
        default:
          description: successful operation
  /user/login:
    get:
      tags:
        - user
      summary: Logs user into the system
      description: ''
      operationId: loginUser
      produces:
        - application/xml
        - application/json
      parameters:
        - name: username
          in: query
          description: The user name for login
          required: true
          type: string
        - name: password
          in: query
          description: The password for login in clear text
          required: true
          type: string
      responses:
        '200':
          description: successful operation
          schema:
            type: string
          headers:
            X-Rate-Limit:
              type: integer
              format: int32
              description: calls per hour allowed by the user
            X-Expires-After:
              type: string
              format: date-time
              description: date in UTC when token expires
        '400':
          description: Invalid username/password supplied
  /user/logout:
    get:
      tags:
        - user
      summary: Logs out current logged in user session
      description: ''
      operationId: logoutUser
      produces:
        - application/xml
        - application/json
      parameters: []
      responses:
        default:
          description: successful operation
  '/user/{username}':
    get:
      tags:
        - user
      summary: Get user by user name
      description: ''
      operationId: getUserByName
      produces:
        - application/xml
        - application/json
      parameters:
        - name: username
          in: path
          description: 'The name that needs to be fetched. Use user1 for testing.'
          required: true
          type: string
      responses:
        '200':
          description: successful operation
          schema:
            $ref: '#/definitions/User'
        '400':
          description: Invalid username supplied
        '404':
          description: User not found
    put:
      tags:
        - user
      summary: Updated user
      description: This can only be done by the logged in user.
      operationId: updateUser
      produces:
        - application/xml
        - application/json
      parameters:
        - name: username
          in: path
          description: name that need to be deleted
          required: true
          type: string
        - in: body
          name: body
          description: Updated user object
          required: true
          schema:
            $ref: '#/definitions/User'
      responses:
        '400':
          description: Invalid user supplied
        '404':
          description: User not found
    delete:
      tags:
        - user
      summary: Delete user
      description: This can only be done by the logged in user.
      operationId: deleteUser
      produces:
        - application/xml
        - application/json
      parameters:
        - name: username
          in: path
          description: The name that needs to be deleted
          required: true
          type: string
      responses:
        '400':
          description: Invalid username supplied
        '404':
          description: User not found

  /fake_classname_test:
    patch:
      tags:
        - "fake_classname_tags 123#$%^"
      summary: To test class name in snake case
      description: To test class name in snake case
      operationId: testClassname
      consumes:
        - application/json
      produces:
        - application/json
      parameters:
        - in: body
          name: body
          description: client model
          required: true
          schema:
            $ref: '#/definitions/Client'
      responses:
        '200':
          description: successful operation
          schema:
            $ref: '#/definitions/Client'
      security:
        - api_key_query: []
  /fake:
    patch:
      tags:
        - fake
      summary: To test "client" model
      description: To test "client" model
      operationId: testClientModel
      consumes:
        - application/json
      produces:
        - application/json
      parameters:
        - in: body
          name: body
          description: client model
          required: true
          schema:
            $ref: '#/definitions/Client'
      responses:
        '200':
          description: successful operation
          schema:
            $ref: '#/definitions/Client'
    get:
      tags:
        - fake
      summary: To test enum parameters
      description: To test enum parameters
      operationId: testEnumParameters
      consumes:
        - "application/x-www-form-urlencoded"
      parameters:
        # See https://github.com/OpenAPITools/openapi-generator/issues/545
        # - name: enum_form_string_array
        #   type: array
        #   items:
        #     type: string
        #     default: '$'
        #     enum:
        #       - '>'
        #       - '$'
        #   in: formData
        #   description: Form parameter enum test (string array)
        - name: enum_form_string
          type: string
          default: '-efg'
          enum:
            - _abc
            - '-efg'
            - (xyz)
          in: formData
          description: Form parameter enum test (string)
        - name: enum_header_string_array
          type: array
          items:
            type: string
            default: '$'
            enum:
              - '>'
              - '$'
          in: header
          description: Header parameter enum test (string array)
        - name: enum_header_string
          type: string
          default: '-efg'
          enum:
            - _abc
            - '-efg'
            - (xyz)
          in: header
          description: Header parameter enum test (string)
        - name: enum_query_string_array
          type: array
          items:
            type: string
            default: '$'
            enum:
              - '>'
              - '$'
          in: query
          description: Query parameter enum test (string array)
        - name: enum_query_string
          type: string
          default: '-efg'
          enum:
            - _abc
            - '-efg'
            - (xyz)
          in: query
          description: Query parameter enum test (string)
        - name: enum_query_integer
          type: integer
          format: int32
          enum:
            - 1
            - -2
          in: query
          description: Query parameter enum test (double)
        - name: enum_query_double
          type: number
          format: double
          enum:
            - 1.1
            - -1.2
          in: query
          description: Query parameter enum test (double)
      responses:
        '400':
          description: Invalid request
        '404':
          description: Not found
    post:
      tags:
        - fake
      summary: "Fake endpoint for testing various parameters\n
        假端點\n
        偽のエンドポイント\n
        가짜 엔드 포인트"
      description: "Fake endpoint for testing various parameters\n
        假端點\n
        偽のエンドポイント\n
        가짜 엔드 포인트"
      operationId: testEndpointParameters
      consumes:
        - application/x-www-form-urlencoded
      parameters:
        - name: integer
          type: integer
          maximum: 100
          minimum: 10
          in: formData
          description: None
        - name: int32
          type: integer
          format: int32
          maximum: 200
          minimum: 20
          in: formData
          description: None
        - name: int64
          type: integer
          format: int64
          in: formData
          description: None
        - name: number
          type: number
          maximum: 543.2
          minimum: 32.1
          in: formData
          description: None
          required: true
        - name: float
          type: number
          format: float
          maximum: 987.6
          in: formData
          description: None
        - name: double
          type: number
          in: formData
          format: double
          maximum: 123.4
          minimum: 67.8
          required: true
          description: None
        - name: string
          type: string
          pattern: /[a-z]/i
          in: formData
          description: None
        - name: pattern_without_delimiter
          type: string
          pattern: "^[A-Z].*"
          in: formData
          description: None
          required: true
        - name: byte
          type: string
          format: byte
          in: formData
          description: None
          required: true
        - name: binary
          type: string
          format: binary
          in: formData
          description: None
        - name: date
          type: string
          format: date
          in: formData
          description: None
        - name: dateTime
          type: string
          format: date-time
          in: formData
          description: None
        - name: password
          type: string
          format: password
          maxLength: 64
          minLength: 10
          in: formData
          description: None
        - name: callback
          type: string
          in: formData
          description: None
      responses:
        '400':
          description: Invalid username supplied
        '404':
          description: User not found
      security:
        - http_basic_test: []
  /fake/outer/number:
    post:
      tags:
        - fake
      description: Test serialization of outer number types
      operationId: fakeOuterNumberSerialize
      parameters:
        - name: body
          in: body
          description: Input number as post body
          schema:
            $ref: '#/definitions/OuterNumber'
      responses:
        '200':
          description: Output number
          schema:
            $ref: '#/definitions/OuterNumber'
  /fake/outer/string:
    post:
      tags:
        - fake
      description: Test serialization of outer string types
      operationId: fakeOuterStringSerialize
      parameters:
        - name: body
          in: body
          description: Input string as post body
          schema:
            $ref: '#/definitions/OuterString'
      responses:
        '200':
          description: Output string
          schema:
            $ref: '#/definitions/OuterString'
  /fake/outer/boolean:
    post:
      tags:
        - fake
      description: Test serialization of outer boolean types
      operationId: fakeOuterBooleanSerialize
      parameters:
        - name: body
          in: body
          description: Input boolean as post body
          schema:
            $ref: '#/definitions/OuterBoolean'
      responses:
        '200':
          description: Output boolean
          schema:
            $ref: '#/definitions/OuterBoolean'
  /fake/outer/composite:
    post:
      tags:
        - fake
      description: Test serialization of object with outer number type
      operationId: fakeOuterCompositeSerialize
      parameters:
        - name: body
          in: body
          description: Input composite as post body
          schema:
            $ref: '#/definitions/OuterComposite'
      responses:
        '200':
          description: Output composite
          schema:
            $ref: '#/definitions/OuterComposite'
  /fake/jsonFormData:
    get:
      tags:
        - fake
      summary: test json serialization of form data
      description: ''
      operationId: testJsonFormData
      consumes:
        - application/x-www-form-urlencoded
      parameters:
        - name: param
          in: formData
          description: field1
          required: true
          type: string
        - name: param2
          in: formData
          description: field2
          required: true
          type: string
      responses:
        '200':
          description: successful operation
  /fake/inline-additionalProperties:
    post:
      tags:
        - fake
      summary: test inline additionalProperties
      description: ''
      operationId: testInlineAdditionalProperties
      consumes:
        - application/json
      parameters:
        - name: param
          in: body
          description: request body
          required: true
          schema:
            type: object
            additionalProperties:
              type: string
      responses:
        '200':
          description: successful operation
  /fake/body-with-query-params:
    put:
      tags:
        - fake
      operationId: testBodyWithQueryParams
      parameters:
        - name: body
          in: body
          required: true
          schema:
            $ref: '#/definitions/User'
        - name: query
          in: query
          required: true
          type: string
      consumes:
        - application/json
      responses:
        '200':
          description: Success
  /another-fake/dummy:
    patch:
      tags:
        - "$another-fake?"
      summary: To test special tags
      description: To test special tags
      operationId: test_special_tags
      consumes:
        - application/json
      produces:
        - application/json
      parameters:
        - in: body
          name: body
          description: client model
          required: true
          schema:
            $ref: '#/definitions/Client'
      responses:
        '200':
          description: successful operation
          schema:
            $ref: '#/definitions/Client'
  /fake/hyphenParam/{hyphen-param}:
    get:
      tags:
        - fake
      description: To test hyphen in path parameter name
      operationId: hyphenParam
      consumes:
        - application/json
      produces:
        - application/json
      parameters:
        - name: hyphen-param
          in: path
          description: Parameter with hyphen in name
          required: true
          type: string
      responses:
        200:
          description: Success
<<<<<<< HEAD
  /fake/operation-with-numeric-id:
    get:
      tags:
        - fake
      operationId: 123example
      responses:
        200:
          description: success
=======
  /fake/response-with-numerical-description:
    get:
      tags:
        - fake
      operationId: fake_response_with_numerical_description
      responses:
        200:
          description: 1234
>>>>>>> a6e96b49
securityDefinitions:
  petstore_auth:
    type: oauth2
    authorizationUrl: 'http://petstore.swagger.io/api/oauth/dialog'
    flow: implicit
    scopes:
      'write:pets': modify pets in your account
      'read:pets': read your pets
  api_key:
    type: apiKey
    name: api_key
    in: header
  api_key_query:
    type: apiKey
    name: api_key_query
    in: query
  http_basic_test:
    type: basic
definitions:
  Order:
    type: object
    properties:
      id:
        type: integer
        format: int64
      petId:
        type: integer
        format: int64
      quantity:
        type: integer
        format: int32
      shipDate:
        type: string
        format: date-time
      status:
        type: string
        description: Order Status
        enum:
          - placed
          - approved
          - delivered
      complete:
        type: boolean
        default: false
    xml:
      name: Order
  Category:
    type: object
    properties:
      id:
        type: integer
        format: int64
      name:
        type: string
    xml:
      name: Category
  User:
    type: object
    properties:
      id:
        type: integer
        format: int64
        x-is-unique: true
      username:
        type: string
      firstName:
        type: string
      lastName:
        type: string
      email:
        type: string
      password:
        type: string
      phone:
        type: string
      userStatus:
        type: integer
        format: int32
        description: User Status
    xml:
      name: User
  Tag:
    type: object
    properties:
      id:
        type: integer
        format: int64
      name:
        type: string
    xml:
      name: Tag
  Pet:
    type: object
    required:
      - name
      - photoUrls
    properties:
      id:
        type: integer
        format: int64
        x-is-unique: true
      category:
        $ref: '#/definitions/Category'
      name:
        type: string
        example: doggie
      photoUrls:
        type: array
        xml:
          name: photoUrl
          wrapped: true
        items:
          type: string
      tags:
        type: array
        xml:
          name: tag
          wrapped: true
        items:
          $ref: '#/definitions/Tag'
      status:
        type: string
        description: pet status in the store
        enum:
          - available
          - pending
          - sold
    xml:
      name: Pet
  ApiResponse:
    type: object
    properties:
      code:
        type: integer
        format: int32
      type:
        type: string
      message:
        type: string
  '$special[model.name]':
    properties:
      '$special[property.name]':
        type: integer
        format: int64
    xml:
      name: '$special[model.name]'
  Return:
    description: Model for testing reserved words
    properties:
      return:
        type: integer
        format: int32
    xml:
      name: Return
  Name:
    description: Model for testing model name same as property name
    required:
      - name
    properties:
      name:
        type: integer
        format: int32
      snake_case:
        readOnly: true
        type: integer
        format: int32
      property:
        type: string
      123Number:
        type: integer
        readOnly: true
    xml:
      name: Name
  200_response:
    description: Model for testing model name starting with number
    properties:
      name:
        type: integer
        format: int32
      class:
        type: string
    xml:
      name: Name
  ClassModel:
    description: Model for testing model with "_class" property
    properties:
      _class:
        type: string
  Dog:
    allOf:
      - $ref: '#/definitions/Animal'
      - type: object
        properties:
          breed:
            type: string
  Cat:
    allOf:
      - $ref: '#/definitions/Animal'
      - type: object
        properties:
          declawed:
            type: boolean
  Animal:
    type: object
    discriminator: className
    required:
      - className
    properties:
      className:
        type: string
      color:
        type: string
        default: 'red'
  AnimalFarm:
    type: array
    items:
      $ref: '#/definitions/Animal'
  format_test:
    type: object
    required:
      - number
      - byte
      - date
      - password
    properties:
      integer:
        type: integer
        maximum: 100
        minimum: 10
      int32:
        type: integer
        format: int32
        maximum: 200
        minimum: 20
      int64:
        type: integer
        format: int64
      number:
        maximum: 543.2
        minimum: 32.1
        type: number
      float:
        type: number
        format: float
        maximum: 987.6
        minimum: 54.3
      double:
        type: number
        format: double
        maximum: 123.4
        minimum: 67.8
      string:
        type: string
        pattern: /[a-z]/i
      byte:
        type: string
        format: byte
      binary:
        type: string
        format: binary
      date:
        type: string
        format: date
      dateTime:
        type: string
        format: date-time
      uuid:
        type: string
        format: uuid
      password:
        type: string
        format: password
        maxLength: 64
        minLength: 10
  EnumClass:
    type: string
    default: '-efg'
    enum:
      - _abc
      - '-efg'
      - (xyz)
  Enum_Test:
    type: object
    required:
      - enum_string_required
    properties:
      enum_string:
        type: string
        enum:
          - UPPER
          - lower
          - ''
      enum_string_required:
        type: string
        enum:
          - UPPER
          - lower
          - ''
      enum_integer:
        type: integer
        format: int32
        enum:
          - 1
          - -1
      enum_number:
        type: number
        format: double
        enum:
          - 1.1
          - -1.2
      outerEnum:
        $ref: '#/definitions/OuterEnum'
  AdditionalPropertiesClass:
    type: object
    properties:
      map_property:
        type: object
        additionalProperties:
          type: string
      map_of_map_property:
        type: object
        additionalProperties:
          type: object
          additionalProperties:
            type: string
  MixedPropertiesAndAdditionalPropertiesClass:
    type: object
    properties:
      uuid:
        type: string
        format: uuid
      dateTime:
        type: string
        format: date-time
      map:
        type: object
        additionalProperties:
          $ref: '#/definitions/Animal'
  ObjectContainingObjectWithOnlyAdditionalProperties:
    type: object
    properties:
      inner:
        $ref: '#/definitions/ObjectWithOnlyAdditionalProperties'
  ObjectWithOnlyAdditionalProperties:
    type: object
    additionalProperties:
      type: string
  List:
    type: object
    properties:
      123-list:
        type: string
  Client:
    type: object
    properties:
      client:
        type: string
  ReadOnlyFirst:
    type: object
    properties:
      bar:
        type: string
        readOnly: true
      baz:
        type: string
  hasOnlyReadOnly:
    type: object
    properties:
      bar:
        type: string
        readOnly: true
      foo:
        type: string
        readOnly: true
  Capitalization:
      type: object
      properties:
        smallCamel:
          type: string
        CapitalCamel:
          type: string
        small_Snake:
          type: string
        Capital_Snake:
          type: string
        SCA_ETH_Flow_Points:
          type: string
        ATT_NAME:
          description: >
            Name of the pet
          type: string
  MapTest:
    type: object
    properties:
      map_map_of_string:
        type: object
        additionalProperties:
          type: object
          additionalProperties:
            type: string
      map_map_of_enum:
       type: object
       additionalProperties:
         type: object
         additionalProperties:
           type: string
           enum:
             - UPPER
             - lower
      map_of_enum_string:
        type: object
        additionalProperties:
          type: string
          enum:
            - UPPER
            - lower
  ArrayTest:
    type: object
    properties:
      array_of_string:
        type: array
        items:
          type: string
      array_array_of_integer:
        type: array
        items:
          type: array
          items:
            type: integer
            format: int64
      array_array_of_model:
        type: array
        items:
          type: array
          items:
            $ref: '#/definitions/ReadOnlyFirst'
      array_of_enum:
       type: array
       items:
         type: string
         enum:
           - UPPER
           - lower
  NumberOnly:
    type: object
    properties:
      JustNumber:
        type: number
  ArrayOfNumberOnly:
    type: object
    properties:
      ArrayNumber:
        type: array
        items:
          type: number
  ArrayOfArrayOfNumberOnly:
    type: object
    properties:
      ArrayArrayNumber:
        type: array
        items:
          type: array
          items:
            type: number
  EnumArrays:
    type: object
    properties:
      just_symbol:
        type: string
        enum:
          - ">="
          - "$"
      array_enum:
        type: array
        items:
          type: string
          enum:
            - fish
            - crab
      array_array_enum:
       type: array
       items:
         type: array
         items:
           type: string
           enum:
             - Cat
             - Dog
  OuterEnum:
    type: "string"
    enum:
    - "placed"
    - "approved"
    - "delivered"
  OuterComposite:
    type: object
    properties:
      my_number:
        $ref: '#/definitions/OuterNumber'
      my_string:
        $ref: '#/definitions/OuterString'
      my_boolean:
        $ref: '#/definitions/OuterBoolean'
  OuterNumber:
    type: number
  OuterString:
    type: string
  OuterBoolean:
    type: boolean
    x-codegen-body-parameter-name: boolean_post_body<|MERGE_RESOLUTION|>--- conflicted
+++ resolved
@@ -965,7 +965,6 @@
       responses:
         200:
           description: Success
-<<<<<<< HEAD
   /fake/operation-with-numeric-id:
     get:
       tags:
@@ -974,7 +973,6 @@
       responses:
         200:
           description: success
-=======
   /fake/response-with-numerical-description:
     get:
       tags:
@@ -983,7 +981,6 @@
       responses:
         200:
           description: 1234
->>>>>>> a6e96b49
 securityDefinitions:
   petstore_auth:
     type: oauth2
