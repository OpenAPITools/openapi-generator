--- conflicted
+++ resolved
@@ -800,8 +800,6 @@
       operationId: testGroupParameters
       x-group-parameters: true
       parameters:
-<<<<<<< HEAD
-=======
         - name: required_string_group
           type: integer
           in: query
@@ -818,7 +816,6 @@
           in: query
           description: Required Integer in group parameters
           required: true
->>>>>>> f8f7ffaa
         - name: string_group
           type: integer
           in: query
