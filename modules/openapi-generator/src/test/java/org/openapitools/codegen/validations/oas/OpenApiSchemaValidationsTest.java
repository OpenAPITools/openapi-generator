--- conflicted
+++ resolved
@@ -83,14 +83,9 @@
         };
     }
 
-<<<<<<< HEAD
-    private Schema getOneOfSample(boolean withProperties) {
-        Schema schema = new ComposedSchema().oneOf(Arrays.asList(
-=======
     private ComposedSchema getOneOfSample(boolean withProperties) {
         ComposedSchema schema = new ComposedSchema();
         schema.oneOf(Arrays.asList(
->>>>>>> d46189bb
                 new StringSchema(),
                 new IntegerSchema().format("int64"))
         );
@@ -103,14 +98,10 @@
         return schema;
     }
 
-    private Schema getAllOfSample(boolean withProperties) {
+    private ComposedSchema getAllOfSample(boolean withProperties) {
         // This doesn't matter if it's realistic; it's a structural check
-<<<<<<< HEAD
-        Schema schema = new ComposedSchema().allOf(Arrays.asList(
-=======
         ComposedSchema schema = new ComposedSchema();
         schema.allOf(Arrays.asList(
->>>>>>> d46189bb
                 new StringSchema(),
                 new IntegerSchema().format("int64"))
         );
@@ -123,14 +114,9 @@
         return schema;
     }
 
-<<<<<<< HEAD
-    private Schema getAnyOfSample(boolean withProperties) {
-        Schema schema = new ComposedSchema().anyOf(Arrays.asList(
-=======
     private ComposedSchema getAnyOfSample(boolean withProperties) {
         ComposedSchema schema = new ComposedSchema();
         schema.anyOf(Arrays.asList(
->>>>>>> d46189bb
                 new StringSchema(),
                 new IntegerSchema().format("int64"))
         );
