--- conflicted
+++ resolved
@@ -469,7 +469,6 @@
                 .getContent()
                 .get("application/json");
 
-<<<<<<< HEAD
         assertTrue(mediaType.getSchema() instanceof ObjectSchema);
         Schema ref = (Schema) mediaType.getSchema().getAdditionalProperties();
         assertNotNull(ref);
@@ -479,14 +478,6 @@
         assertTrue(addlProps instanceof ObjectSchema);
 
         ObjectSchema additionalProperties = (ObjectSchema) addlProps;
-=======
-        assertEquals("object", mediaType.getSchema().getType());
-        Object additionalPropertiesObject = mediaType.getSchema().getAdditionalProperties();
-        assertTrue(additionalPropertiesObject instanceof Schema);
-
-        Schema additionalProperties = ModelUtils.getReferencedSchema(openAPI, (Schema)additionalPropertiesObject);
-        assertNotNull(additionalProperties);
->>>>>>> 242d2960
         assertTrue(additionalProperties.getProperties().get("resolve_inline_object_response_with_additional_properties") instanceof StringSchema);
     }
 
