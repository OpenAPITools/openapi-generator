/*
 * Copyright 2018 OpenAPI-Generator Contributors (https://openapi-generator.tech)
 * Copyright 2018 SmartBear Software
 *
 * Licensed under the Apache License, Version 2.0 (the "License");
 * you may not use this file except in compliance with the License.
 * You may obtain a copy of the License at
 *
 *     https://www.apache.org/licenses/LICENSE-2.0
 *
 * Unless required by applicable law or agreed to in writing, software
 * distributed under the License is distributed on an "AS IS" BASIS,
 * WITHOUT WARRANTIES OR CONDITIONS OF ANY KIND, either express or implied.
 * See the License for the specific language governing permissions and
 * limitations under the License.
 */

package org.openapitools.codegen.go;

import io.swagger.v3.oas.models.OpenAPI;
import io.swagger.v3.oas.models.Operation;

import java.io.File;
import java.io.IOException;
import java.nio.file.Files;
import java.nio.file.Path;
import java.nio.file.Paths;
import java.util.HashMap;
import java.util.List;
import java.util.Map;

import org.openapitools.codegen.CodegenConstants;
import org.openapitools.codegen.CodegenOperation;
import org.openapitools.codegen.CodegenParameter;
import org.openapitools.codegen.DefaultGenerator;
import org.openapitools.codegen.TestUtils;
import org.openapitools.codegen.config.CodegenConfigurator;
import org.openapitools.codegen.languages.GoClientCodegen;
import org.testng.Assert;
import org.testng.annotations.Test;
import org.testng.annotations.Ignore;


public class GoClientCodegenTest {

    @Test
    public void testInitialConfigValues() throws Exception {
        final GoClientCodegen codegen = new GoClientCodegen();
        codegen.processOpts();

        Assert.assertEquals(codegen.additionalProperties().get(CodegenConstants.HIDE_GENERATION_TIMESTAMP), Boolean.TRUE);
        Assert.assertTrue(codegen.isHideGenerationTimestamp());
        Assert.assertNull(codegen.additionalProperties().get(GoClientCodegen.MODEL_FILE_FOLDER));
    }

    @Test
    public void testSettersForConfigValues() throws Exception {
        final GoClientCodegen codegen = new GoClientCodegen();
        codegen.setHideGenerationTimestamp(false);
        codegen.processOpts();

        Assert.assertEquals(codegen.additionalProperties().get(CodegenConstants.HIDE_GENERATION_TIMESTAMP), Boolean.FALSE);
        Assert.assertFalse(codegen.isHideGenerationTimestamp());
    }

    @Test
    public void testAdditionalPropertiesPutForConfigValues() throws Exception {
        final GoClientCodegen codegen = new GoClientCodegen();
        codegen.additionalProperties().put(CodegenConstants.HIDE_GENERATION_TIMESTAMP, false);
        codegen.processOpts();

        Assert.assertEquals(codegen.additionalProperties().get(CodegenConstants.HIDE_GENERATION_TIMESTAMP), Boolean.FALSE);
        Assert.assertFalse(codegen.isHideGenerationTimestamp());
    }

    @Test(description = "test example value for body parameter")
    public void bodyParameterTest() {
        final OpenAPI openAPI = TestUtils.parseFlattenSpec("src/test/resources/2_0/petstore-with-fake-endpoints-models-for-testing.yaml");
        final GoClientCodegen codegen = new GoClientCodegen();
        codegen.setOpenAPI(openAPI);
        final String path = "/fake";
        final Operation p = openAPI.getPaths().get(path).getGet();
        final CodegenOperation op = codegen.fromOperation(path, "post", p, null);
        Assert.assertEquals(op.formParams.size(), 2);
        CodegenParameter bp = op.formParams.get(0);
        Assert.assertFalse(bp.isPrimitiveType);
    }

    @Test(description = "test to ensure the parameter names are unique")
    public void ensureParameterNameUniqueTest() {
        final OpenAPI openAPI = TestUtils.parseFlattenSpec("src/test/resources/3_0/conflictingParameter.yaml");
        final GoClientCodegen codegen = new GoClientCodegen();
        codegen.setOpenAPI(openAPI);
        final String path = "/pet/{id}";
        final Operation p = openAPI.getPaths().get(path).getPost();
        final CodegenOperation op = codegen.fromOperation(path, "post", p, null);
        Assert.assertEquals(op.allParams.size(), 9);
        CodegenParameter cp = op.allParams.get(0);
        Assert.assertEquals(cp.paramName, "id");
        CodegenParameter cp2 = op.allParams.get(1);
        Assert.assertEquals(cp2.paramName, "id2");
        CodegenParameter cp3 = op.allParams.get(2);
        Assert.assertEquals(cp3.paramName, "id3");
        CodegenParameter cp4 = op.allParams.get(3);
        Assert.assertEquals(cp4.paramName, "id4");
        CodegenParameter cp5 = op.allParams.get(4);
        Assert.assertEquals(cp5.paramName, "id5");
    }

    @Test
    public void testFilenames() throws Exception {
        final GoClientCodegen codegen = new GoClientCodegen();

        // Model names are generated from schema / definition names
        Assert.assertEquals(codegen.toModelFilename("Animal"), "model_animal");
        Assert.assertEquals(codegen.toModelFilename("AnimalTest"), "model_animal_test_");
        Assert.assertEquals(codegen.toModelFilename("AnimalFarm"), "model_animal_farm");
        Assert.assertEquals(codegen.toModelFilename("AnimalFarmTest"), "model_animal_farm_test_");

        // API names are generated from tag names
        Assert.assertEquals(codegen.toApiFilename("Animal"), "api_animal");
        Assert.assertEquals(codegen.toApiFilename("Animal Test"), "api_animal_test_");
        Assert.assertEquals(codegen.toApiFilename("Animal Farm"), "api_animal_farm");
        Assert.assertEquals(codegen.toApiFilename("Animal Farm Test"), "api_animal_farm_test_");
    }

    @Test
    public void testPrimitiveTypeInOneOf() throws IOException {
        File output = Files.createTempDirectory("test").toFile();
        output.deleteOnExit();

        final CodegenConfigurator configurator = new CodegenConfigurator()
                .setGeneratorName("go")
                .setInputSpec("src/test/resources/3_0/oneOf_primitive.yaml")
                .setOutputDir(output.getAbsolutePath().replace("\\", "/"));

        DefaultGenerator generator = new DefaultGenerator();
        List<File> files = generator.opts(configurator.toClientOptInput()).generate();
        System.out.println(files);
        files.forEach(File::deleteOnExit);

        Path modelFile = Paths.get(output + "/model_example.go");
        TestUtils.assertFileContains(modelFile, "Child *Child");
        TestUtils.assertFileContains(modelFile, "Int32 *int32");
        TestUtils.assertFileContains(modelFile, "dst.Int32");
        TestUtils.assertFileNotContains(modelFile, "int32 *int32");
        TestUtils.assertFileNotContains(modelFile, "dst.int32");
    }

    @Test
    public void testNullableComposition() throws IOException {
        File output = Files.createTempDirectory("test").toFile();
        output.deleteOnExit();

        final CodegenConfigurator configurator = new CodegenConfigurator()
                .setGeneratorName("go")
                .setInputSpec("src/test/resources/3_0/allOf_nullable.yaml")
                .setOutputDir(output.getAbsolutePath().replace("\\", "/"));

        DefaultGenerator generator = new DefaultGenerator();
        List<File> files = generator.opts(configurator.toClientOptInput()).generate();
        files.forEach(File::deleteOnExit);

        TestUtils.assertFileContains(Paths.get(output + "/model_example.go"), "Child NullableChild");
    }

    @Test
    public void testMultipleRequiredPropertiesHasSameOneOfObject() throws IOException {
        File output = Files.createTempDirectory("test").toFile();
        output.deleteOnExit();

        final CodegenConfigurator configurator = new CodegenConfigurator()
                .setGeneratorName("go")
                .setInputSpec("src/test/resources/3_0/petstore-multiple-required-properties-has-same-oneOf-object.yaml")
                .setOutputDir(output.getAbsolutePath().replace("\\", "/"));

        DefaultGenerator generator = new DefaultGenerator();
        List<File> files = generator.opts(configurator.toClientOptInput()).generate();
        System.out.println(files);
        files.forEach(File::deleteOnExit);

        Path docFile = Paths.get(output + "/docs/PetApi.md");
        TestUtils.assertFileContains(docFile, "openapiclient.pet{Cat: openapiclient.NewCat(\"Attr_example\")}, openapiclient.pet{Cat: openapiclient.NewCat(\"Attr_example\")}, openapiclient.pet{Cat: openapiclient.NewCat(\"Attr_example\")}");
    }

    @Test
    public void testStructPrefix() throws IOException {
        Map<String, Object> properties = new HashMap<>();
        properties.put(GoClientCodegen.STRUCT_PREFIX, true);

        File output = Files.createTempDirectory("test").toFile();
        output.deleteOnExit();

        final CodegenConfigurator configurator = new CodegenConfigurator()
                .setGeneratorName("go")
                .setAdditionalProperties(properties)
                .setInputSpec("src/test/resources/3_0/petstore.yaml")
                .setOutputDir(output.getAbsolutePath().replace("\\", "/"));

        DefaultGenerator generator = new DefaultGenerator();
        List<File> files = generator.opts(configurator.toClientOptInput()).generate();
        files.forEach(File::deleteOnExit);

        TestUtils.assertFileContains(Paths.get(output + "/api_pet.go"), "type PetApiAddPetRequest struct");
    }

    @Test
<<<<<<< HEAD
    public void testAdditionalPropertiesModelFileFolder() throws Exception {
        final GoClientCodegen codegen = new GoClientCodegen();
        codegen.additionalProperties().put(GoClientCodegen.MODEL_FILE_FOLDER, "model_dir");
        codegen.processOpts();

        Assert.assertEquals(codegen.modelFileFolder(), "generated-code/go/model_dir/");
=======
    public void verifyTestFile() throws IOException {
        File output = Files.createTempDirectory("test").toFile();
        output.deleteOnExit();

        final CodegenConfigurator configurator = new CodegenConfigurator()
                .setGeneratorName("go")
                .setInputSpec("src/test/resources/3_0/petstore.yaml")
                .setOutputDir(output.getAbsolutePath().replace("\\", "/"));

        DefaultGenerator generator = new DefaultGenerator();
        List<File> files = generator.opts(configurator.toClientOptInput()).generate();
        files.forEach(File::deleteOnExit);

        TestUtils.assertFileExists(Paths.get(output + "/test/api_pet_test.go"));
        TestUtils.assertFileContains(Paths.get(output + "/test/api_pet_test.go"),
                "func Test_openapi_PetApiService(t *testing.T) {");
    }

    @Test
    public void verifyTestImport() throws IOException {
        File output = Files.createTempDirectory("test").toFile();
        output.deleteOnExit();

        final CodegenConfigurator configurator = new CodegenConfigurator()
                .setGeneratorName("go")
                .setGitUserId("OpenAPITools")
                .setGitRepoId("openapi-generator")
                .setInputSpec("src/test/resources/3_0/petstore.yaml")
                .setOutputDir(output.getAbsolutePath().replace("\\", "/"));

        DefaultGenerator generator = new DefaultGenerator();
        List<File> files = generator.opts(configurator.toClientOptInput()).generate();
        files.forEach(File::deleteOnExit);

        TestUtils.assertFileExists(Paths.get(output + "/test/api_pet_test.go"));
        TestUtils.assertFileContains(Paths.get(output + "/test/api_pet_test.go"),
                "openapiclient \"github.com/OpenAPITools/openapi-generator\"");
    }

    @Test
    public void verifyFormatErrorMessageInUse() throws IOException {
        File output = Files.createTempDirectory("test").toFile();
        output.deleteOnExit();

        final CodegenConfigurator configurator = new CodegenConfigurator()
                .setGeneratorName("go")
                .setInputSpec("src/test/resources/3_0/go/petstore-with-problem-details.yaml")
                .setOutputDir(output.getAbsolutePath().replace("\\", "/"));

        DefaultGenerator generator = new DefaultGenerator();
        List<File> files = generator.opts(configurator.toClientOptInput()).generate();
        files.forEach(File::deleteOnExit);

        TestUtils.assertFileExists(Paths.get(output + "/api_pet.go"));
        TestUtils.assertFileContains(Paths.get(output + "/api_pet.go"),
                "newErr.error = formatErrorMessage(localVarHTTPResponse.Status, &v)");
    }

    @Test
    public void verifyApiTestWithNullResponse() throws IOException {
        File output = Files.createTempDirectory("test").toFile();
        output.deleteOnExit();

        final CodegenConfigurator configurator = new CodegenConfigurator()
                .setGeneratorName("go")
                .setGitUserId("OpenAPITools")
                .setGitRepoId("openapi-generator")
                .setInputSpec("src/test/resources/3_0/go/petstore-with-no-response-body.yaml")
                .setOutputDir(output.getAbsolutePath().replace("\\", "/"));

        DefaultGenerator generator = new DefaultGenerator();
        List<File> files = generator.opts(configurator.toClientOptInput()).generate();
        files.forEach(File::deleteOnExit);

        TestUtils.assertFileExists(Paths.get(output + "/test/api_pet_test.go"));
        TestUtils.assertFileNotContains(Paths.get(output + "/test/api_pet_test.go"),
                "require.NotNil(t, resp)");
        TestUtils.assertFileNotContains(Paths.get(output + "/test/api_pet_test.go"),
                "resp, httpRes, err := apiClient.PetApi.PetDelete(context.Background()).Execute()");
        TestUtils.assertFileContains(Paths.get(output + "/test/api_pet_test.go"),
                "httpRes, err := apiClient.PetApi.PetDelete(context.Background()).Execute()");
    }

    @Test
    public void verifyReadOnlyAttributes() throws IOException {
        File output = Files.createTempDirectory("test").toFile();
        output.deleteOnExit();

        final CodegenConfigurator configurator = new CodegenConfigurator()
                .setGeneratorName("go")
                .setInputSpec("src/test/resources/3_0/property-readonly.yaml")
                .setOutputDir(output.getAbsolutePath().replace("\\", "/"));

        DefaultGenerator generator = new DefaultGenerator();
        List<File> files = generator.opts(configurator.toClientOptInput()).generate();
        files.forEach(File::deleteOnExit);

        TestUtils.assertFileExists(Paths.get(output + "/model_request.go"));
        TestUtils.assertFileContains(Paths.get(output + "/model_request.go"),
                "// skip: customerCode is readOnly");
>>>>>>> 37e8cfad
    }

}<|MERGE_RESOLUTION|>--- conflicted
+++ resolved
@@ -205,14 +205,15 @@
     }
 
     @Test
-<<<<<<< HEAD
     public void testAdditionalPropertiesModelFileFolder() throws Exception {
         final GoClientCodegen codegen = new GoClientCodegen();
         codegen.additionalProperties().put(GoClientCodegen.MODEL_FILE_FOLDER, "model_dir");
         codegen.processOpts();
 
         Assert.assertEquals(codegen.modelFileFolder(), "generated-code/go/model_dir/");
-=======
+    }
+    
+    @Test
     public void verifyTestFile() throws IOException {
         File output = Files.createTempDirectory("test").toFile();
         output.deleteOnExit();
@@ -313,7 +314,6 @@
         TestUtils.assertFileExists(Paths.get(output + "/model_request.go"));
         TestUtils.assertFileContains(Paths.get(output + "/model_request.go"),
                 "// skip: customerCode is readOnly");
->>>>>>> 37e8cfad
     }
 
 }