package org.openapitools.codegen.kotlin.spring;

import com.google.common.collect.testing.Helpers;
<<<<<<< HEAD
import io.swagger.parser.OpenAPIParser;
import io.swagger.v3.oas.models.OpenAPI;
import io.swagger.v3.oas.models.info.Info;
import io.swagger.v3.oas.models.servers.Server;
import io.swagger.v3.parser.core.models.ParseOptions;
=======
import io.swagger.v3.oas.models.OpenAPI;
import io.swagger.v3.oas.models.info.Info;
import io.swagger.v3.oas.models.servers.Server;
>>>>>>> 6c401927
import org.apache.commons.io.FileUtils;
import org.openapitools.codegen.ClientOptInput;
import org.openapitools.codegen.CodegenConstants;
import org.openapitools.codegen.DefaultGenerator;
import org.openapitools.codegen.TestUtils;
import org.openapitools.codegen.kotlin.KotlinTestUtils;
import org.openapitools.codegen.languages.KotlinSpringServerCodegen;
import org.openapitools.codegen.languages.features.CXFServerFeatures;
import org.testng.Assert;
import org.testng.annotations.Test;

import java.io.File;
import java.io.IOException;
import java.nio.file.Files;
import java.nio.file.Paths;
import java.util.Collections;
import java.util.List;

import static org.openapitools.codegen.TestUtils.assertFileContains;
import static org.openapitools.codegen.TestUtils.assertFileNotContains;

public class KotlinSpringServerCodegenTest {

    @Test(description = "test embedded enum array")
    public void embeddedEnumArrayTest() throws Exception {
        String baseModelPackage = "zz";
        File output = Files.createTempDirectory("test").toFile().getCanonicalFile(); //may be move to /build
        OpenAPI openAPI = TestUtils.parseFlattenSpec("src/test/resources/3_0/issue______kotlinArrayEnumEmbedded.yaml");
        KotlinSpringServerCodegen codegen = new KotlinSpringServerCodegen();
        codegen.setOutputDir(output.getAbsolutePath());
        codegen.additionalProperties().put(CodegenConstants.MODEL_PACKAGE, baseModelPackage + ".yyyy.model.xxxx");
        ClientOptInput input = new ClientOptInput();
        input.openAPI(openAPI);
        input.config(codegen);
        DefaultGenerator generator = new DefaultGenerator();
        generator.opts(input).generate();
        File resultSourcePath = new File(output, "src/main/kotlin");
        File outputModel = Files.createTempDirectory("test").toFile().getCanonicalFile();
        FileUtils.copyDirectory(new File(resultSourcePath, baseModelPackage), new File(outputModel, baseModelPackage));
        //no exception
        ClassLoader cl = KotlinTestUtils.buildModule(Collections.singletonList(outputModel.getAbsolutePath()), Thread.currentThread().getContextClassLoader());
    }

    @Test
    public void testInitialConfigValues() throws Exception {
        final KotlinSpringServerCodegen codegen = new KotlinSpringServerCodegen();
        codegen.processOpts();

        final OpenAPI openAPI = new OpenAPI();
        openAPI.addServersItem(new Server().url("https://api.abcde.xy:8082/v2"));
        openAPI.setInfo(new Info());
        codegen.preprocessOpenAPI(openAPI);

        Assert.assertEquals(codegen.getLibrary(), KotlinSpringServerCodegen.SPRING_BOOT);
        Assert.assertTrue(codegen.supportedLibraries().containsKey(KotlinSpringServerCodegen.SPRING_BOOT));

        Assert.assertEquals(codegen.modelPackage(), "org.openapitools.model");
        Assert.assertEquals(codegen.additionalProperties().get(CodegenConstants.MODEL_PACKAGE), "org.openapitools.model");
        Assert.assertEquals(codegen.apiPackage(), "org.openapitools.api");
        Assert.assertEquals(codegen.additionalProperties().get(CodegenConstants.API_PACKAGE), "org.openapitools.api");
        Assert.assertEquals(codegen.getBasePackage(), "org.openapitools");
        Assert.assertEquals(codegen.additionalProperties().get(KotlinSpringServerCodegen.BASE_PACKAGE), "org.openapitools");
        Assert.assertEquals(codegen.getInvokerPackage(), "org.openapitools");
        Assert.assertEquals(codegen.getServerPort(), "8080");
        Assert.assertEquals(codegen.additionalProperties().get(KotlinSpringServerCodegen.SERVER_PORT), "8080");
    }


    @Test
    public void testSettersForConfigValues() throws Exception {
        final KotlinSpringServerCodegen codegen = new KotlinSpringServerCodegen();
        codegen.setModelPackage("xx.yyyyyyyy.model");
        codegen.setApiPackage("xx.yyyyyyyy.api");
        codegen.setBasePackage("xx.yyyyyyyy.base");
        codegen.setServerPort("8181");
        codegen.setExceptionHandler(false);
        codegen.setGradleBuildFile(false);
        codegen.setSwaggerAnnotations(true);
        codegen.setServiceInterface(true);
        codegen.setServiceImplementation(true);
        codegen.setUseBeanValidation(false);
        codegen.setReactive(false);
        codegen.processOpts();

        Assert.assertEquals(codegen.modelPackage(), "xx.yyyyyyyy.model");
        Assert.assertEquals(codegen.additionalProperties().get(CodegenConstants.MODEL_PACKAGE), "xx.yyyyyyyy.model");
        Assert.assertEquals(codegen.apiPackage(), "xx.yyyyyyyy.api");
        Assert.assertEquals(codegen.additionalProperties().get(CodegenConstants.API_PACKAGE), "xx.yyyyyyyy.api");
        Assert.assertEquals(codegen.getBasePackage(), "xx.yyyyyyyy.base");
        Assert.assertEquals(codegen.additionalProperties().get(KotlinSpringServerCodegen.BASE_PACKAGE), "xx.yyyyyyyy.base");
        Assert.assertEquals(codegen.getServerPort(), "8181");
        Assert.assertEquals(codegen.additionalProperties().get(KotlinSpringServerCodegen.SERVER_PORT), "8181");
        Assert.assertFalse(codegen.getExceptionHandler());
        Assert.assertEquals(codegen.additionalProperties().get(KotlinSpringServerCodegen.EXCEPTION_HANDLER), false);
        Assert.assertFalse(codegen.getGradleBuildFile());
        Assert.assertEquals(codegen.additionalProperties().get(KotlinSpringServerCodegen.GRADLE_BUILD_FILE), false);
        Assert.assertTrue(codegen.getSwaggerAnnotations());
        Assert.assertEquals(codegen.additionalProperties().get(KotlinSpringServerCodegen.SWAGGER_ANNOTATIONS), true);
        Assert.assertTrue(codegen.getServiceInterface());
        Assert.assertEquals(codegen.additionalProperties().get(KotlinSpringServerCodegen.SERVICE_INTERFACE), true);
        Assert.assertTrue(codegen.getServiceImplementation());
        Assert.assertEquals(codegen.additionalProperties().get(KotlinSpringServerCodegen.SERVICE_IMPLEMENTATION), true);
        Assert.assertFalse(codegen.getUseBeanValidation());
        Assert.assertEquals(codegen.additionalProperties().get(KotlinSpringServerCodegen.USE_BEANVALIDATION), false);
        Assert.assertFalse(codegen.isReactive());
        Assert.assertEquals(codegen.additionalProperties().get(KotlinSpringServerCodegen.REACTIVE), false);
    }

    @Test
    public void testAdditionalPropertiesPutForConfigValues() throws Exception {
        final KotlinSpringServerCodegen codegen = new KotlinSpringServerCodegen();
        codegen.additionalProperties().put(CodegenConstants.MODEL_PACKAGE, "xyz.yyyyy.mmmmm.model");
        codegen.additionalProperties().put(CodegenConstants.API_PACKAGE, "xyz.yyyyy.aaaaa.api");
        codegen.additionalProperties().put(KotlinSpringServerCodegen.BASE_PACKAGE, "xyz.yyyyy.bbbb.base");
        codegen.additionalProperties().put(KotlinSpringServerCodegen.SERVER_PORT, "8088");
        codegen.additionalProperties().put(KotlinSpringServerCodegen.EXCEPTION_HANDLER, false);
        codegen.additionalProperties().put(KotlinSpringServerCodegen.GRADLE_BUILD_FILE, false);
        codegen.additionalProperties().put(KotlinSpringServerCodegen.SWAGGER_ANNOTATIONS, true);
        codegen.additionalProperties().put(KotlinSpringServerCodegen.SERVICE_INTERFACE, true);
        codegen.additionalProperties().put(KotlinSpringServerCodegen.SERVICE_IMPLEMENTATION, true);
        codegen.additionalProperties().put(KotlinSpringServerCodegen.USE_BEANVALIDATION, false);
        codegen.additionalProperties().put(KotlinSpringServerCodegen.REACTIVE, false);
        codegen.processOpts();

        final OpenAPI openAPI = new OpenAPI();
        openAPI.addServersItem(new Server().url("https://api.abcde.xy:8082/v2"));
        openAPI.setInfo(new Info());
        openAPI.getInfo().setTitle("Some test API");
        codegen.preprocessOpenAPI(openAPI);

        Assert.assertEquals(codegen.modelPackage(), "xyz.yyyyy.mmmmm.model");
        Assert.assertEquals(codegen.additionalProperties().get(CodegenConstants.MODEL_PACKAGE), "xyz.yyyyy.mmmmm.model");
        Assert.assertEquals(codegen.apiPackage(), "xyz.yyyyy.aaaaa.api");
        Assert.assertEquals(codegen.additionalProperties().get(CodegenConstants.API_PACKAGE), "xyz.yyyyy.aaaaa.api");
        Assert.assertEquals(codegen.getBasePackage(), "xyz.yyyyy.bbbb.base");
        Assert.assertEquals(codegen.additionalProperties().get(KotlinSpringServerCodegen.BASE_PACKAGE), "xyz.yyyyy.bbbb.base");
        Assert.assertEquals(codegen.additionalProperties().get(KotlinSpringServerCodegen.TITLE), "someTest");
        Assert.assertEquals(codegen.additionalProperties().get(KotlinSpringServerCodegen.SERVER_PORT), "8088");
        Assert.assertFalse(codegen.getExceptionHandler());
        Assert.assertEquals(codegen.additionalProperties().get(KotlinSpringServerCodegen.EXCEPTION_HANDLER), false);
        Assert.assertFalse(codegen.getGradleBuildFile());
        Assert.assertEquals(codegen.additionalProperties().get(KotlinSpringServerCodegen.GRADLE_BUILD_FILE), false);
        Assert.assertTrue(codegen.getSwaggerAnnotations());
        Assert.assertEquals(codegen.additionalProperties().get(KotlinSpringServerCodegen.SWAGGER_ANNOTATIONS), true);
        Assert.assertTrue(codegen.getServiceInterface());
        Assert.assertEquals(codegen.additionalProperties().get(KotlinSpringServerCodegen.SERVICE_INTERFACE), true);
        Assert.assertTrue(codegen.getServiceImplementation());
        Assert.assertEquals(codegen.additionalProperties().get(KotlinSpringServerCodegen.SERVICE_IMPLEMENTATION), true);
        Assert.assertFalse(codegen.getUseBeanValidation());
        Assert.assertEquals(codegen.additionalProperties().get(KotlinSpringServerCodegen.USE_BEANVALIDATION), false);
        Assert.assertFalse(codegen.isReactive());
        Assert.assertEquals(codegen.additionalProperties().get(KotlinSpringServerCodegen.REACTIVE), false);
    }

    @Test
    public void testSettingInvokerPackageToBasePackage() {
        final KotlinSpringServerCodegen codegen = new KotlinSpringServerCodegen();
        codegen.additionalProperties().put(CodegenConstants.INVOKER_PACKAGE, "xyz.yyyyy.bbbb.invoker");
        codegen.processOpts();

        Assert.assertEquals(codegen.getInvokerPackage(), "xyz.yyyyy.bbbb.invoker");
        Assert.assertEquals(codegen.getBasePackage(), "xyz.yyyyy.bbbb.invoker");
    }

    @Test
    public void testDelegatePattern() {
        final KotlinSpringServerCodegen codegen = new KotlinSpringServerCodegen();
        codegen.additionalProperties().put(KotlinSpringServerCodegen.DELEGATE_PATTERN, true);
        codegen.processOpts();

        Assert.assertEquals(codegen.additionalProperties().get(KotlinSpringServerCodegen.DELEGATE_PATTERN), true);
        Assert.assertEquals(codegen.additionalProperties().get("isDelegate"), "true");
        Assert.assertEquals(codegen.additionalProperties().get(KotlinSpringServerCodegen.SWAGGER_ANNOTATIONS), false);
        Assert.assertTrue(codegen.getSwaggerAnnotations());

        Assert.assertEquals(codegen.apiTemplateFiles().get("apiController.mustache"), "Controller.kt");
        Assert.assertEquals(codegen.apiTemplateFiles().get("apiDelegate.mustache"), "Delegate.kt");
        Assert.assertEquals(codegen.apiTemplateFiles().get("apiInterface.mustache"), ".kt");
        Assert.assertEquals(codegen.apiTemplateFiles().get("apiInterface.mustache"), ".kt");

        Assert.assertTrue(codegen.supportingFiles().stream().anyMatch(supportingFile -> supportingFile.getTemplateFile().equals("apiUtil.mustache")));
    }

    @Test(description = "test delegate with tags")
    public void delegateWithTags() throws Exception {
        File output = Files.createTempDirectory("test").toFile().getCanonicalFile(); //may be move to /build
        KotlinSpringServerCodegen codegen = new KotlinSpringServerCodegen();
        codegen.setOutputDir(output.getAbsolutePath());
        codegen.additionalProperties().put(KotlinSpringServerCodegen.DELEGATE_PATTERN, true);
        codegen.additionalProperties().put(KotlinSpringServerCodegen.USE_TAGS, true);

        List<File> files = new DefaultGenerator()
            .opts(
                new ClientOptInput()
                    .openAPI(TestUtils.parseSpec("src/test/resources/3_0/kotlin/issue5497-use-tags-kotlin.yaml"))
                    .config(codegen)
            )
            .generate();

        Helpers.assertContainsAllOf(files,
            new File(output, "src/main/kotlin/org/openapitools/api/TestV1ApiController.kt"),
            new File(output, "src/main/kotlin/org/openapitools/api/TestV1ApiDelegate.kt"),
            new File(output, "src/main/kotlin/org/openapitools/api/TestV2ApiController.kt"),
            new File(output, "src/main/kotlin/org/openapitools/api/TestV2ApiDelegate.kt")
        );
    }

<<<<<<< HEAD
    @Test
    public void doNotGenerateRequestParamForObjectQueryParam() throws IOException {
        File output = Files.createTempDirectory("test").toFile().getCanonicalFile();
        output.deleteOnExit();
        String outputPath = output.getAbsolutePath().replace('\\', '/');

        OpenAPI openAPI = new OpenAPIParser()
                .readLocation("src/test/resources/3_0/objectQueryParam.yaml", null, new ParseOptions()).getOpenAPI();

        KotlinSpringServerCodegen codegen = new KotlinSpringServerCodegen();
        codegen.setOutputDir(output.getAbsolutePath());
        codegen.additionalProperties().put(CXFServerFeatures.LOAD_TEST_DATA_FROM_FILE, "true");

        ClientOptInput input = new ClientOptInput();
        input.openAPI(openAPI);
        input.config(codegen);

        DefaultGenerator generator = new DefaultGenerator();

        generator.setGeneratorPropertyDefault(CodegenConstants.MODELS, "false");
        generator.setGeneratorPropertyDefault(CodegenConstants.MODEL_TESTS, "false");
        generator.setGeneratorPropertyDefault(CodegenConstants.MODEL_DOCS, "false");
        generator.setGeneratorPropertyDefault(CodegenConstants.APIS, "true");
        generator.setGeneratorPropertyDefault(CodegenConstants.SUPPORTING_FILES, "false");

        generator.opts(input).generate();

        assertFileNotContains(Paths.get(outputPath + "/src/main/kotlin/org/openapitools/api/PonyApi.kt"), "@RequestParam");
    }

    @Test
    public void doGenerateRequestParamForSimpleParam() throws IOException {
        File output = Files.createTempDirectory("test").toFile().getCanonicalFile();
        output.deleteOnExit();
        String outputPath = output.getAbsolutePath().replace('\\', '/');

        OpenAPI openAPI = new OpenAPIParser()
                .readLocation("src/test/resources/3_0/issue_3248.yaml", null, new ParseOptions()).getOpenAPI();

        KotlinSpringServerCodegen codegen = new KotlinSpringServerCodegen();
        codegen.setOutputDir(output.getAbsolutePath());
        codegen.additionalProperties().put(CXFServerFeatures.LOAD_TEST_DATA_FROM_FILE, "true");

        ClientOptInput input = new ClientOptInput();
        input.openAPI(openAPI);
        input.config(codegen);

        DefaultGenerator generator = new DefaultGenerator();

        generator.setGeneratorPropertyDefault(CodegenConstants.MODELS, "false");
        generator.setGeneratorPropertyDefault(CodegenConstants.MODEL_TESTS, "false");
        generator.setGeneratorPropertyDefault(CodegenConstants.MODEL_DOCS, "false");
        generator.setGeneratorPropertyDefault(CodegenConstants.APIS, "true");
        generator.setGeneratorPropertyDefault(CodegenConstants.SUPPORTING_FILES, "false");

        generator.opts(input).generate();

        assertFileContains(Paths.get(outputPath + "/src/main/kotlin/org/openapitools/api/MonkeysApi.kt"), "@RequestParam");
        assertFileContains(Paths.get(outputPath + "/src/main/kotlin/org/openapitools/api/ElephantsApi.kt"), "@RequestParam");
        assertFileContains(Paths.get(outputPath + "/src/main/kotlin/org/openapitools/api/ZebrasApi.kt"), "@RequestParam");
        assertFileContains(Paths.get(outputPath + "/src/main/kotlin/org/openapitools/api/BearsApi.kt"), "@RequestParam");
        assertFileContains(Paths.get(outputPath + "/src/main/kotlin/org/openapitools/api/CamelsApi.kt"), "@RequestParam");
        assertFileContains(Paths.get(outputPath + "/src/main/kotlin/org/openapitools/api/PandasApi.kt"), "@RequestParam");
        assertFileContains(Paths.get(outputPath + "/src/main/kotlin/org/openapitools/api/CrocodilesApi.kt"), "@RequestParam");
        assertFileContains(Paths.get(outputPath + "/src/main/kotlin/org/openapitools/api/PolarBearsApi.kt"), "@RequestParam");
    }

    @Test
    public void generateFormatForDateAndDateTimeQueryParam() throws IOException {
        File output = Files.createTempDirectory("test").toFile().getCanonicalFile();
        output.deleteOnExit();
        String outputPath = output.getAbsolutePath().replace('\\', '/');

        OpenAPI openAPI = new OpenAPIParser()
                .readLocation("src/test/resources/3_0/issue_2053.yaml", null, new ParseOptions()).getOpenAPI();

        KotlinSpringServerCodegen codegen = new KotlinSpringServerCodegen();
        codegen.setOutputDir(output.getAbsolutePath());
        codegen.additionalProperties().put(CXFServerFeatures.LOAD_TEST_DATA_FROM_FILE, "true");

        ClientOptInput input = new ClientOptInput();
        input.openAPI(openAPI);
        input.config(codegen);

        DefaultGenerator generator = new DefaultGenerator();

        generator.setGeneratorPropertyDefault(CodegenConstants.MODELS, "false");
        generator.setGeneratorPropertyDefault(CodegenConstants.MODEL_TESTS, "false");
        generator.setGeneratorPropertyDefault(CodegenConstants.MODEL_DOCS, "false");
        generator.setGeneratorPropertyDefault(CodegenConstants.APIS, "true");
        generator.setGeneratorPropertyDefault(CodegenConstants.SUPPORTING_FILES, "false");
        generator.opts(input).generate();

        assertFileContains(
                Paths.get(outputPath + "/src/main/kotlin/org/openapitools/api/ElephantsApi.kt"),
                "@org.springframework.format.annotation.DateTimeFormat(iso = org.springframework.format.annotation.DateTimeFormat.ISO.DATE)"
        );
        assertFileContains(
                Paths.get(outputPath + "/src/main/kotlin/org/openapitools/api/ZebrasApi.kt"),
                "@org.springframework.format.annotation.DateTimeFormat(iso = org.springframework.format.annotation.DateTimeFormat.ISO.DATE_TIME)"
        );
=======
    @Test(description = "test delegate reactive with tags")
    public void delegateReactiveWithTags() throws Exception {
        File output = Files.createTempDirectory("test").toFile().getCanonicalFile(); //may be move to /build
        KotlinSpringServerCodegen codegen = new KotlinSpringServerCodegen();
        codegen.setOutputDir(output.getAbsolutePath());
        codegen.additionalProperties().put(KotlinSpringServerCodegen.DELEGATE_PATTERN, true);
        codegen.additionalProperties().put(KotlinSpringServerCodegen.REACTIVE, true);
        codegen.additionalProperties().put(KotlinSpringServerCodegen.USE_TAGS, true);

        List<File> files = new DefaultGenerator()
                .opts(
                        new ClientOptInput()
                                .openAPI(TestUtils.parseSpec("src/test/resources/3_0/kotlin/issue7325-use-delegate-reactive-tags-kotlin.yaml"))
                                .config(codegen)
                )
                .generate();

        Helpers.assertContainsAllOf(files,
                new File(output, "src/main/kotlin/org/openapitools/api/TestV1Api.kt"),
                new File(output, "src/main/kotlin/org/openapitools/api/TestV1ApiController.kt"),
                new File(output, "src/main/kotlin/org/openapitools/api/TestV1ApiDelegate.kt"),
                new File(output, "src/main/kotlin/org/openapitools/api/TestV2Api.kt"),
                new File(output, "src/main/kotlin/org/openapitools/api/TestV2ApiController.kt"),
                new File(output, "src/main/kotlin/org/openapitools/api/TestV2ApiDelegate.kt")
        );

        assertFileContains(Paths.get(output + "/src/main/kotlin/org/openapitools/api/TestV1Api.kt"),
                "suspend fun");
        assertFileNotContains(Paths.get(output + "/src/main/kotlin/org/openapitools/api/TestV1Api.kt"),
                "exchange");
        assertFileContains(Paths.get(output + "/src/main/kotlin/org/openapitools/api/TestV1ApiDelegate.kt"),
                "suspend fun");
        assertFileNotContains(Paths.get(output + "/src/main/kotlin/org/openapitools/api/TestV1ApiDelegate.kt"),
                "ApiUtil");

        assertFileContains(Paths.get(output + "/src/main/kotlin/org/openapitools/api/TestV2Api.kt"),
                "import kotlinx.coroutines.flow.Flow", "ResponseEntity<Flow<kotlin.String>>");
        assertFileNotContains(Paths.get(output + "/src/main/kotlin/org/openapitools/api/TestV2Api.kt"),
                "exchange");
        assertFileContains(Paths.get(output + "/src/main/kotlin/org/openapitools/api/TestV2ApiDelegate.kt"),
                "import kotlinx.coroutines.flow.Flow");
        assertFileNotContains(Paths.get(output + "/src/main/kotlin/org/openapitools/api/TestV2ApiDelegate.kt"),
                "suspend fun", "ApiUtil");
>>>>>>> 6c401927
    }
}<|MERGE_RESOLUTION|>--- conflicted
+++ resolved
@@ -1,17 +1,11 @@
 package org.openapitools.codegen.kotlin.spring;
 
 import com.google.common.collect.testing.Helpers;
-<<<<<<< HEAD
 import io.swagger.parser.OpenAPIParser;
 import io.swagger.v3.oas.models.OpenAPI;
 import io.swagger.v3.oas.models.info.Info;
 import io.swagger.v3.oas.models.servers.Server;
 import io.swagger.v3.parser.core.models.ParseOptions;
-=======
-import io.swagger.v3.oas.models.OpenAPI;
-import io.swagger.v3.oas.models.info.Info;
-import io.swagger.v3.oas.models.servers.Server;
->>>>>>> 6c401927
 import org.apache.commons.io.FileUtils;
 import org.openapitools.codegen.ClientOptInput;
 import org.openapitools.codegen.CodegenConstants;
@@ -219,7 +213,51 @@
         );
     }
 
-<<<<<<< HEAD
+    @Test(description = "test delegate reactive with tags")
+    public void delegateReactiveWithTags() throws Exception {
+        File output = Files.createTempDirectory("test").toFile().getCanonicalFile(); //may be move to /build
+        KotlinSpringServerCodegen codegen = new KotlinSpringServerCodegen();
+        codegen.setOutputDir(output.getAbsolutePath());
+        codegen.additionalProperties().put(KotlinSpringServerCodegen.DELEGATE_PATTERN, true);
+        codegen.additionalProperties().put(KotlinSpringServerCodegen.REACTIVE, true);
+        codegen.additionalProperties().put(KotlinSpringServerCodegen.USE_TAGS, true);
+
+        List<File> files = new DefaultGenerator()
+                .opts(
+                        new ClientOptInput()
+                                .openAPI(TestUtils.parseSpec("src/test/resources/3_0/kotlin/issue7325-use-delegate-reactive-tags-kotlin.yaml"))
+                                .config(codegen)
+                )
+                .generate();
+
+        Helpers.assertContainsAllOf(files,
+                new File(output, "src/main/kotlin/org/openapitools/api/TestV1Api.kt"),
+                new File(output, "src/main/kotlin/org/openapitools/api/TestV1ApiController.kt"),
+                new File(output, "src/main/kotlin/org/openapitools/api/TestV1ApiDelegate.kt"),
+                new File(output, "src/main/kotlin/org/openapitools/api/TestV2Api.kt"),
+                new File(output, "src/main/kotlin/org/openapitools/api/TestV2ApiController.kt"),
+                new File(output, "src/main/kotlin/org/openapitools/api/TestV2ApiDelegate.kt")
+        );
+
+        assertFileContains(Paths.get(output + "/src/main/kotlin/org/openapitools/api/TestV1Api.kt"),
+                "suspend fun");
+        assertFileNotContains(Paths.get(output + "/src/main/kotlin/org/openapitools/api/TestV1Api.kt"),
+                "exchange");
+        assertFileContains(Paths.get(output + "/src/main/kotlin/org/openapitools/api/TestV1ApiDelegate.kt"),
+                "suspend fun");
+        assertFileNotContains(Paths.get(output + "/src/main/kotlin/org/openapitools/api/TestV1ApiDelegate.kt"),
+                "ApiUtil");
+
+        assertFileContains(Paths.get(output + "/src/main/kotlin/org/openapitools/api/TestV2Api.kt"),
+                "import kotlinx.coroutines.flow.Flow", "ResponseEntity<Flow<kotlin.String>>");
+        assertFileNotContains(Paths.get(output + "/src/main/kotlin/org/openapitools/api/TestV2Api.kt"),
+                "exchange");
+        assertFileContains(Paths.get(output + "/src/main/kotlin/org/openapitools/api/TestV2ApiDelegate.kt"),
+                "import kotlinx.coroutines.flow.Flow");
+        assertFileNotContains(Paths.get(output + "/src/main/kotlin/org/openapitools/api/TestV2ApiDelegate.kt"),
+                "suspend fun", "ApiUtil");
+    }
+
     @Test
     public void doNotGenerateRequestParamForObjectQueryParam() throws IOException {
         File output = Files.createTempDirectory("test").toFile().getCanonicalFile();
@@ -321,50 +359,5 @@
                 Paths.get(outputPath + "/src/main/kotlin/org/openapitools/api/ZebrasApi.kt"),
                 "@org.springframework.format.annotation.DateTimeFormat(iso = org.springframework.format.annotation.DateTimeFormat.ISO.DATE_TIME)"
         );
-=======
-    @Test(description = "test delegate reactive with tags")
-    public void delegateReactiveWithTags() throws Exception {
-        File output = Files.createTempDirectory("test").toFile().getCanonicalFile(); //may be move to /build
-        KotlinSpringServerCodegen codegen = new KotlinSpringServerCodegen();
-        codegen.setOutputDir(output.getAbsolutePath());
-        codegen.additionalProperties().put(KotlinSpringServerCodegen.DELEGATE_PATTERN, true);
-        codegen.additionalProperties().put(KotlinSpringServerCodegen.REACTIVE, true);
-        codegen.additionalProperties().put(KotlinSpringServerCodegen.USE_TAGS, true);
-
-        List<File> files = new DefaultGenerator()
-                .opts(
-                        new ClientOptInput()
-                                .openAPI(TestUtils.parseSpec("src/test/resources/3_0/kotlin/issue7325-use-delegate-reactive-tags-kotlin.yaml"))
-                                .config(codegen)
-                )
-                .generate();
-
-        Helpers.assertContainsAllOf(files,
-                new File(output, "src/main/kotlin/org/openapitools/api/TestV1Api.kt"),
-                new File(output, "src/main/kotlin/org/openapitools/api/TestV1ApiController.kt"),
-                new File(output, "src/main/kotlin/org/openapitools/api/TestV1ApiDelegate.kt"),
-                new File(output, "src/main/kotlin/org/openapitools/api/TestV2Api.kt"),
-                new File(output, "src/main/kotlin/org/openapitools/api/TestV2ApiController.kt"),
-                new File(output, "src/main/kotlin/org/openapitools/api/TestV2ApiDelegate.kt")
-        );
-
-        assertFileContains(Paths.get(output + "/src/main/kotlin/org/openapitools/api/TestV1Api.kt"),
-                "suspend fun");
-        assertFileNotContains(Paths.get(output + "/src/main/kotlin/org/openapitools/api/TestV1Api.kt"),
-                "exchange");
-        assertFileContains(Paths.get(output + "/src/main/kotlin/org/openapitools/api/TestV1ApiDelegate.kt"),
-                "suspend fun");
-        assertFileNotContains(Paths.get(output + "/src/main/kotlin/org/openapitools/api/TestV1ApiDelegate.kt"),
-                "ApiUtil");
-
-        assertFileContains(Paths.get(output + "/src/main/kotlin/org/openapitools/api/TestV2Api.kt"),
-                "import kotlinx.coroutines.flow.Flow", "ResponseEntity<Flow<kotlin.String>>");
-        assertFileNotContains(Paths.get(output + "/src/main/kotlin/org/openapitools/api/TestV2Api.kt"),
-                "exchange");
-        assertFileContains(Paths.get(output + "/src/main/kotlin/org/openapitools/api/TestV2ApiDelegate.kt"),
-                "import kotlinx.coroutines.flow.Flow");
-        assertFileNotContains(Paths.get(output + "/src/main/kotlin/org/openapitools/api/TestV2ApiDelegate.kt"),
-                "suspend fun", "ApiUtil");
->>>>>>> 6c401927
     }
 }