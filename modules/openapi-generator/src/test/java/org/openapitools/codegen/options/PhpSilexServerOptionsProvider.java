/*
 * Copyright 2018 OpenAPI-Generator Contributors (https://openapi-generator.tech)
 * Copyright 2018 SmartBear Software
 *
 * Licensed under the Apache License, Version 2.0 (the "License");
 * you may not use this file except in compliance with the License.
 * You may obtain a copy of the License at
 *
 *     https://www.apache.org/licenses/LICENSE-2.0
 *
 * Unless required by applicable law or agreed to in writing, software
 * distributed under the License is distributed on an "AS IS" BASIS,
 * WITHOUT WARRANTIES OR CONDITIONS OF ANY KIND, either express or implied.
 * See the License for the specific language governing permissions and
 * limitations under the License.
 */

package org.openapitools.codegen.options;

import com.google.common.collect.ImmutableMap;
import org.openapitools.codegen.CodegenConstants;

import java.util.Map;

public class PhpSilexServerOptionsProvider implements OptionsProvider {
    public static final String SORT_PARAMS_VALUE = "false";
    public static final String SORT_MODEL_PROPERTIES_VALUE = "false";
    public static final String ENSURE_UNIQUE_PARAMS_VALUE = "true";
    public static final String ALLOW_UNICODE_IDENTIFIERS_VALUE = "false";
    public static final String PREPEND_FORM_OR_BODY_PARAMETERS_VALUE = "true";

    @Override
    public String getLanguage() {
        return "php-silex";
    }

    @Override
    public Map<String, String> createOptions() {
        ImmutableMap.Builder<String, String> builder = new ImmutableMap.Builder<String, String>();
        return builder.put(CodegenConstants.SORT_PARAMS_BY_REQUIRED_FLAG, SORT_PARAMS_VALUE)
                .put(CodegenConstants.SORT_MODEL_PROPERTIES_BY_REQUIRED_FLAG, SORT_MODEL_PROPERTIES_VALUE)
                .put(CodegenConstants.ENSURE_UNIQUE_PARAMS, ENSURE_UNIQUE_PARAMS_VALUE)
                .put(CodegenConstants.ALLOW_UNICODE_IDENTIFIERS, ALLOW_UNICODE_IDENTIFIERS_VALUE)
                .put(CodegenConstants.PREPEND_FORM_OR_BODY_PARAMETERS, PREPEND_FORM_OR_BODY_PARAMETERS_VALUE)
<<<<<<< HEAD
                .put(CodegenConstants.DISCRIMINATOR_EXPLICIT_MAPPING_VERBOSE, "false")
=======
                .put(CodegenConstants.LEGACY_DISCRIMINATOR_BEHAVIOR, "true")
>>>>>>> b008275a
                .build();
    }

    @Override
    public boolean isServer() {
        return true;
    }
}<|MERGE_RESOLUTION|>--- conflicted
+++ resolved
@@ -42,11 +42,7 @@
                 .put(CodegenConstants.ENSURE_UNIQUE_PARAMS, ENSURE_UNIQUE_PARAMS_VALUE)
                 .put(CodegenConstants.ALLOW_UNICODE_IDENTIFIERS, ALLOW_UNICODE_IDENTIFIERS_VALUE)
                 .put(CodegenConstants.PREPEND_FORM_OR_BODY_PARAMETERS, PREPEND_FORM_OR_BODY_PARAMETERS_VALUE)
-<<<<<<< HEAD
-                .put(CodegenConstants.DISCRIMINATOR_EXPLICIT_MAPPING_VERBOSE, "false")
-=======
                 .put(CodegenConstants.LEGACY_DISCRIMINATOR_BEHAVIOR, "true")
->>>>>>> b008275a
                 .build();
     }
 
