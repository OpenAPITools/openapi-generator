/*
 * Copyright 2018 OpenAPI-Generator Contributors (https://openapi-generator.tech)
 * Copyright 2018 SmartBear Software
 *
 * Licensed under the Apache License, Version 2.0 (the "License");
 * you may not use this file except in compliance with the License.
 * You may obtain a copy of the License at
 *
 *     http://www.apache.org/licenses/LICENSE-2.0
 *
 * Unless required by applicable law or agreed to in writing, software
 * distributed under the License is distributed on an "AS IS" BASIS,
 * WITHOUT WARRANTIES OR CONDITIONS OF ANY KIND, either express or implied.
 * See the License for the specific language governing permissions and
 * limitations under the License.
 */

package org.openapitools.codegen.java;

import io.swagger.v3.oas.models.media.ArraySchema;
import io.swagger.v3.oas.models.media.ComposedSchema;
import io.swagger.v3.oas.models.media.Schema;
import io.swagger.v3.oas.models.media.StringSchema;

import org.openapitools.codegen.CodegenModel;
import org.openapitools.codegen.CodegenProperty;
import org.openapitools.codegen.DefaultCodegen;
import org.openapitools.codegen.languages.JavaClientCodegen;
import org.testng.Assert;
import org.testng.annotations.Test;

import java.util.Arrays;
import java.util.HashMap;
import java.util.Map;

public class JavaModelEnumTest {
    @Test(description = "convert a java model with an enum")
    public void converterTest() {
        final StringSchema enumSchema = new StringSchema();
        enumSchema.setEnum(Arrays.asList("VALUE1", "VALUE2", "VALUE3"));
        final Schema model = new Schema().type("object").addProperties("name", enumSchema);

        final JavaClientCodegen codegen = new JavaClientCodegen();
        final CodegenModel cm = codegen.fromModel("sample", model);

        Assert.assertEquals(cm.vars.size(), 1);

        final CodegenProperty enumVar = cm.vars.get(0);
        Assert.assertEquals(enumVar.baseName, "name");
        Assert.assertEquals(enumVar.dataType, "String");
        Assert.assertEquals(enumVar.datatypeWithEnum, "NameEnum");
        Assert.assertEquals(enumVar.name, "name");
        Assert.assertEquals(enumVar.defaultValue, "null");
        Assert.assertEquals(enumVar.baseType, "String");
        Assert.assertTrue(enumVar.isEnum);
    }

    @Test(description = "convert a java model with an enum inside a list")
    public void converterInArrayTest() {
        final ArraySchema enumSchema = new ArraySchema().items(
                        new StringSchema().addEnumItem("Aaaa").addEnumItem("Bbbb"));
        final Schema model = new Schema().type("object").addProperties("name", enumSchema);

        final DefaultCodegen codegen = new JavaClientCodegen();
        final CodegenModel cm = codegen.fromModel("sample", model);

        Assert.assertEquals(cm.vars.size(), 1);

        final CodegenProperty enumVar = cm.vars.get(0);
        Assert.assertEquals(enumVar.baseName, "name");
        Assert.assertEquals(enumVar.dataType, "List<String>");
        Assert.assertEquals(enumVar.datatypeWithEnum, "List<NameEnum>");
        Assert.assertEquals(enumVar.name, "name");
        Assert.assertEquals(enumVar.defaultValue, "new ArrayList<NameEnum>()");
        Assert.assertEquals(enumVar.baseType, "List");
        Assert.assertTrue(enumVar.isEnum);

<<<<<<< HEAD
        Assert.assertEquals(enumVar.mostInnerItems.baseName, "name");
        Assert.assertEquals(enumVar.mostInnerItems.datatype, "String");
        Assert.assertEquals(enumVar.mostInnerItems.datatypeWithEnum, "NameEnum");
        Assert.assertEquals(enumVar.mostInnerItems.name, "name");
        Assert.assertEquals(enumVar.mostInnerItems.defaultValue, "null");
        Assert.assertEquals(enumVar.mostInnerItems.baseType, "String");

        Assert.assertEquals(enumVar.mostInnerItems.baseType, enumVar.items.baseType);
=======
        Assert.assertEquals(enumVar.items.baseName, "name");
        Assert.assertEquals(enumVar.items.dataType, "String");
        Assert.assertEquals(enumVar.items.datatypeWithEnum, "NameEnum");
        Assert.assertEquals(enumVar.items.name, "name");
        Assert.assertEquals(enumVar.items.defaultValue, "null");
        Assert.assertEquals(enumVar.items.baseType, "String");
>>>>>>> a1ff5024
    }

    @Test(description = "convert a java model with an enum inside a list")
    public void converterInArrayInArrayTest() {
        final ArraySchema enumSchema = new ArraySchema().items(
                new ArraySchema().items(
                        new StringSchema().addEnumItem("Aaaa").addEnumItem("Bbbb")));
        final Schema model = new Schema().type("object").addProperties("name", enumSchema);

        final DefaultCodegen codegen = new JavaClientCodegen();
        final CodegenModel cm = codegen.fromModel("sample", model);

        Assert.assertEquals(cm.vars.size(), 1);

        final CodegenProperty enumVar = cm.vars.get(0);
        Assert.assertEquals(enumVar.baseName, "name");
        Assert.assertEquals(enumVar.dataType, "List<List<String>>");
        Assert.assertEquals(enumVar.datatypeWithEnum, "List<List<NameEnum>>");
        Assert.assertEquals(enumVar.name, "name");
        Assert.assertEquals(enumVar.defaultValue, "new ArrayList<List<NameEnum>>()");
        Assert.assertEquals(enumVar.baseType, "List");
        Assert.assertTrue(enumVar.isEnum);

<<<<<<< HEAD
        Assert.assertEquals(enumVar.mostInnerItems.baseName, "name");
        Assert.assertEquals(enumVar.mostInnerItems.datatype, "String");
        Assert.assertEquals(enumVar.mostInnerItems.datatypeWithEnum, "NameEnum");
        Assert.assertEquals(enumVar.mostInnerItems.name, "name");
        Assert.assertEquals(enumVar.mostInnerItems.defaultValue, "null");
        Assert.assertEquals(enumVar.mostInnerItems.baseType, "String");

        Assert.assertEquals(enumVar.mostInnerItems.baseType, enumVar.items.items.baseType);
=======
        Assert.assertEquals(enumVar.items.items.baseName, "name");
        Assert.assertEquals(enumVar.items.items.dataType, "String");
        Assert.assertEquals(enumVar.items.items.datatypeWithEnum, "NameEnum");
        Assert.assertEquals(enumVar.items.items.name, "name");
        Assert.assertEquals(enumVar.items.items.defaultValue, "null");
        Assert.assertEquals(enumVar.items.items.baseType, "String");
>>>>>>> a1ff5024
    }

    @Test(description = "not override identical parent enums")
    public void overrideEnumTest() {
        final StringSchema identicalEnumProperty = new StringSchema();
        identicalEnumProperty.setEnum(Arrays.asList("VALUE1", "VALUE2", "VALUE3"));

        final StringSchema subEnumProperty = new StringSchema();
        subEnumProperty.setEnum(Arrays.asList("SUB1", "SUB2", "SUB3"));

        // Add one enum property to the parent
        final Map<String, Schema> parentProperties = new HashMap<>();
        parentProperties.put("sharedThing", identicalEnumProperty);

        // Add TWO enums to the subType model; one of which is identical to the one in parent class
        final Map<String, Schema> subProperties = new HashMap<>();
        subProperties.put("unsharedThing", subEnumProperty);

        final Schema parentModel = new Schema();
        parentModel.setProperties(parentProperties);
        parentModel.name("parentModel");

        final ComposedSchema composedSchema = new ComposedSchema()
                .addAllOfItem(new Schema().$ref(parentModel.getName()));

        final JavaClientCodegen codegen = new JavaClientCodegen();
        final Map<String, Schema> allModels = new HashMap<String, Schema>();
        allModels.put(parentModel.getName(), parentModel);
        allModels.put(composedSchema.getName(), composedSchema);

        final CodegenModel cm = codegen.fromModel("sample", composedSchema, allModels);

        Assert.assertEquals(cm.name, "sample");
        Assert.assertEquals(cm.classname, "Sample");
        Assert.assertEquals(cm.parent, "ParentModel");
        Assert.assertTrue(cm.imports.contains("ParentModel"));
    }
}<|MERGE_RESOLUTION|>--- conflicted
+++ resolved
@@ -75,23 +75,14 @@
         Assert.assertEquals(enumVar.baseType, "List");
         Assert.assertTrue(enumVar.isEnum);
 
-<<<<<<< HEAD
         Assert.assertEquals(enumVar.mostInnerItems.baseName, "name");
-        Assert.assertEquals(enumVar.mostInnerItems.datatype, "String");
+        Assert.assertEquals(enumVar.mostInnerItems.dataType, "String");
         Assert.assertEquals(enumVar.mostInnerItems.datatypeWithEnum, "NameEnum");
         Assert.assertEquals(enumVar.mostInnerItems.name, "name");
         Assert.assertEquals(enumVar.mostInnerItems.defaultValue, "null");
         Assert.assertEquals(enumVar.mostInnerItems.baseType, "String");
 
         Assert.assertEquals(enumVar.mostInnerItems.baseType, enumVar.items.baseType);
-=======
-        Assert.assertEquals(enumVar.items.baseName, "name");
-        Assert.assertEquals(enumVar.items.dataType, "String");
-        Assert.assertEquals(enumVar.items.datatypeWithEnum, "NameEnum");
-        Assert.assertEquals(enumVar.items.name, "name");
-        Assert.assertEquals(enumVar.items.defaultValue, "null");
-        Assert.assertEquals(enumVar.items.baseType, "String");
->>>>>>> a1ff5024
     }
 
     @Test(description = "convert a java model with an enum inside a list")
@@ -115,23 +106,14 @@
         Assert.assertEquals(enumVar.baseType, "List");
         Assert.assertTrue(enumVar.isEnum);
 
-<<<<<<< HEAD
         Assert.assertEquals(enumVar.mostInnerItems.baseName, "name");
-        Assert.assertEquals(enumVar.mostInnerItems.datatype, "String");
+        Assert.assertEquals(enumVar.mostInnerItems.dataType, "String");
         Assert.assertEquals(enumVar.mostInnerItems.datatypeWithEnum, "NameEnum");
         Assert.assertEquals(enumVar.mostInnerItems.name, "name");
         Assert.assertEquals(enumVar.mostInnerItems.defaultValue, "null");
         Assert.assertEquals(enumVar.mostInnerItems.baseType, "String");
 
         Assert.assertEquals(enumVar.mostInnerItems.baseType, enumVar.items.items.baseType);
-=======
-        Assert.assertEquals(enumVar.items.items.baseName, "name");
-        Assert.assertEquals(enumVar.items.items.dataType, "String");
-        Assert.assertEquals(enumVar.items.items.datatypeWithEnum, "NameEnum");
-        Assert.assertEquals(enumVar.items.items.name, "name");
-        Assert.assertEquals(enumVar.items.items.defaultValue, "null");
-        Assert.assertEquals(enumVar.items.items.baseType, "String");
->>>>>>> a1ff5024
     }
 
     @Test(description = "not override identical parent enums")
