/*
 * Copyright 2018 OpenAPI-Generator Contributors (https://openapi-generator.tech)
 * Copyright 2018 SmartBear Software
 *
 * Licensed under the Apache License, Version 2.0 (the "License");
 * you may not use this file except in compliance with the License.
 * You may obtain a copy of the License at
 *
 *     https://www.apache.org/licenses/LICENSE-2.0
 *
 * Unless required by applicable law or agreed to in writing, software
 * distributed under the License is distributed on an "AS IS" BASIS,
 * WITHOUT WARRANTIES OR CONDITIONS OF ANY KIND, either express or implied.
 * See the License for the specific language governing permissions and
 * limitations under the License.
 */

package org.openapitools.codegen.options;

import com.google.common.collect.ImmutableMap;
import org.openapitools.codegen.CodegenConstants;
import org.openapitools.codegen.languages.TypeScriptAureliaClientCodegen;

import java.util.Map;

public class TypeScriptAureliaClientOptionsProvider implements OptionsProvider {
    public static final String SORT_PARAMS_VALUE = "false";
    public static final String SORT_MODEL_PROPERTIES_VALUE = "false";
    public static final String ENSURE_UNIQUE_PARAMS_VALUE = "true";
    public static final Boolean SUPPORTS_ES6_VALUE = false;
<<<<<<< HEAD
    public static final String ENUM_NAME_SUFFIX = "Enum";
=======
    public static final String ENUM_PROPERTY_NAMING_VALUE = "PascalCase";
>>>>>>> f0d92bb0
    public static final String MODEL_PROPERTY_NAMING_VALUE = "camelCase";
    private static final String NPM_NAME = "npmName";
    private static final String NPM_VERSION = "1.0.0";
    public static final String ALLOW_UNICODE_IDENTIFIERS_VALUE = "false";
    public static final String PREPEND_FORM_OR_BODY_PARAMETERS_VALUE = "true";

    @Override
    public String getLanguage() {
        return "typescript-aurelia";
    }

    @Override
    public Map<String, String> createOptions() {
        ImmutableMap.Builder<String, String> builder = new ImmutableMap.Builder<String, String>();
        return builder.put(CodegenConstants.SORT_PARAMS_BY_REQUIRED_FLAG, SORT_PARAMS_VALUE)
                .put(CodegenConstants.SORT_MODEL_PROPERTIES_BY_REQUIRED_FLAG, SORT_MODEL_PROPERTIES_VALUE)
                .put(CodegenConstants.ENSURE_UNIQUE_PARAMS, ENSURE_UNIQUE_PARAMS_VALUE)
                .put(CodegenConstants.ENUM_PROPERTY_NAMING, ENUM_PROPERTY_NAMING_VALUE)
                .put(CodegenConstants.MODEL_PROPERTY_NAMING, MODEL_PROPERTY_NAMING_VALUE)
                .put(CodegenConstants.SUPPORTS_ES6, String.valueOf(SUPPORTS_ES6_VALUE))
                .put(CodegenConstants.ENUM_NAME_SUFFIX, ENUM_NAME_SUFFIX)
                .put(TypeScriptAureliaClientCodegen.NPM_NAME, NPM_NAME)
                .put(TypeScriptAureliaClientCodegen.NPM_VERSION, NPM_VERSION)
                .put(TypeScriptAureliaClientCodegen.SNAPSHOT, Boolean.FALSE.toString())
                .put(CodegenConstants.ALLOW_UNICODE_IDENTIFIERS, ALLOW_UNICODE_IDENTIFIERS_VALUE)
                .put(CodegenConstants.PREPEND_FORM_OR_BODY_PARAMETERS, PREPEND_FORM_OR_BODY_PARAMETERS_VALUE)
                .build();
    }

    @Override
    public boolean isServer() {
        return false;
    }
}<|MERGE_RESOLUTION|>--- conflicted
+++ resolved
@@ -28,11 +28,8 @@
     public static final String SORT_MODEL_PROPERTIES_VALUE = "false";
     public static final String ENSURE_UNIQUE_PARAMS_VALUE = "true";
     public static final Boolean SUPPORTS_ES6_VALUE = false;
-<<<<<<< HEAD
     public static final String ENUM_NAME_SUFFIX = "Enum";
-=======
     public static final String ENUM_PROPERTY_NAMING_VALUE = "PascalCase";
->>>>>>> f0d92bb0
     public static final String MODEL_PROPERTY_NAMING_VALUE = "camelCase";
     private static final String NPM_NAME = "npmName";
     private static final String NPM_VERSION = "1.0.0";
