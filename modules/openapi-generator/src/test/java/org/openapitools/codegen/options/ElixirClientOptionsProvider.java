/*
 * Copyright 2018 OpenAPI-Generator Contributors (https://openapi-generator.tech)
 * Copyright 2018 SmartBear Software
 *
 * Licensed under the Apache License, Version 2.0 (the "License");
 * you may not use this file except in compliance with the License.
 * You may obtain a copy of the License at
 *
 *     https://www.apache.org/licenses/LICENSE-2.0
 *
 * Unless required by applicable law or agreed to in writing, software
 * distributed under the License is distributed on an "AS IS" BASIS,
 * WITHOUT WARRANTIES OR CONDITIONS OF ANY KIND, either express or implied.
 * See the License for the specific language governing permissions and
 * limitations under the License.
 */

package org.openapitools.codegen.options;

import com.google.common.collect.ImmutableMap;
import org.openapitools.codegen.CodegenConstants;

import java.util.Map;

public class ElixirClientOptionsProvider implements OptionsProvider {
    public static final String INVOKER_PACKAGE_VALUE = "Yay.Pets";
    public static final String PREPEND_FORM_OR_BODY_PARAMETERS_VALUE = "true";

    @Override
    public String getLanguage() {
        return "elixir";
    }

    @Override
    public Map<String, String> createOptions() {
        ImmutableMap.Builder<String, String> builder = new ImmutableMap.Builder<String, String>();
        return builder
                .put(CodegenConstants.SORT_PARAMS_BY_REQUIRED_FLAG, "false")
                .put(CodegenConstants.SORT_MODEL_PROPERTIES_BY_REQUIRED_FLAG, "false")
                .put(CodegenConstants.ENSURE_UNIQUE_PARAMS, "false")
                .put(CodegenConstants.ALLOW_UNICODE_IDENTIFIERS, "false")
                .put(CodegenConstants.INVOKER_PACKAGE, "Yay.Pets")
                .put("licenseHeader", "# Copyright 2017 Me\n#\n# Licensed under the Apache License")
                .put(CodegenConstants.PACKAGE_NAME, "yay_pets")
                .put(CodegenConstants.PREPEND_FORM_OR_BODY_PARAMETERS, PREPEND_FORM_OR_BODY_PARAMETERS_VALUE)
<<<<<<< HEAD
                .put(CodegenConstants.DISCRIMINATOR_EXPLICIT_MAPPING_VERBOSE, "false")
=======
                .put(CodegenConstants.LEGACY_DISCRIMINATOR_BEHAVIOR, "true")
>>>>>>> e8f486ba
                .build();
    }

    @Override
    public boolean isServer() {
        return false;
    }
}<|MERGE_RESOLUTION|>--- conflicted
+++ resolved
@@ -43,11 +43,7 @@
                 .put("licenseHeader", "# Copyright 2017 Me\n#\n# Licensed under the Apache License")
                 .put(CodegenConstants.PACKAGE_NAME, "yay_pets")
                 .put(CodegenConstants.PREPEND_FORM_OR_BODY_PARAMETERS, PREPEND_FORM_OR_BODY_PARAMETERS_VALUE)
-<<<<<<< HEAD
-                .put(CodegenConstants.DISCRIMINATOR_EXPLICIT_MAPPING_VERBOSE, "false")
-=======
                 .put(CodegenConstants.LEGACY_DISCRIMINATOR_BEHAVIOR, "true")
->>>>>>> e8f486ba
                 .build();
     }
 
