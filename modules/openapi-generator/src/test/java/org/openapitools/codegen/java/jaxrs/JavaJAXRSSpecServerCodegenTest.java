--- conflicted
+++ resolved
@@ -31,11 +31,8 @@
 
 import static org.openapitools.codegen.TestUtils.assertFileContains;
 import static org.openapitools.codegen.TestUtils.validateJavaSourceFiles;
-<<<<<<< HEAD
 import static org.testng.Assert.assertEquals;
-=======
 import static org.testng.Assert.assertTrue;
->>>>>>> 6477a3c4
 
 /**
  * Unit-Test for {@link org.openapitools.codegen.languages.JavaJAXRSSpecServerCodegen}.
@@ -136,7 +133,6 @@
         codegen.addOperationToGroup("Primaryresource", "/", operation, codegenOperation, operationList);
 
         Assert.assertEquals(operationList.size(), 1);
-<<<<<<< HEAD
         Assert.assertTrue(operationList.containsKey("default"));
         Assert.assertEquals(codegenOperation.baseName, "default");
     }
@@ -158,9 +154,6 @@
 
         Assert.assertEquals(operationList.size(), 1);
         Assert.assertTrue(operationList.containsKey("Primaryresource"));
-=======
-        assertTrue(operationList.containsKey(""));
->>>>>>> 6477a3c4
         Assert.assertEquals(codegenOperation.baseName, "Primaryresource");
     }
 
@@ -198,11 +191,7 @@
         codegen.addOperationToGroup("Primaryresource", "/{uuid}", operation, codegenOperation, operationList);
 
         Assert.assertEquals(operationList.size(), 1);
-<<<<<<< HEAD
         Assert.assertTrue(operationList.containsKey("Primaryresource"));
-=======
-        assertTrue(operationList.containsKey(""));
->>>>>>> 6477a3c4
         Assert.assertEquals(codegenOperation.baseName, "Primaryresource");
     }
 
