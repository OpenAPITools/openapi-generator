--- conflicted
+++ resolved
@@ -33,11 +33,10 @@
 
 public class OpenAPINormalizerTest {
 
-<<<<<<< HEAD
     private static final String REF_AS_PARENT_IN_ALLOF = "REF_AS_PARENT_IN_ALLOF";
     private static final String X_PARENT = "x-parent";
     private static final String X_INTERNAL = "x-internal";
-=======
+
     @Test
     public void testOpenAPINormalizerOtherThanObjectWithProperties()
     {
@@ -57,7 +56,6 @@
         assertNotNull(schema2);
         assertNull(schema2.getProperties());
     }
->>>>>>> ad262c7e
 
     @Test
     public void testOpenAPINormalizerRefAsParentInAllOf() {
