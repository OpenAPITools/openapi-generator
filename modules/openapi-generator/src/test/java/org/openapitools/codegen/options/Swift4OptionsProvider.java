/*
 * Copyright 2018 OpenAPI-Generator Contributors (https://openapi-generator.tech)
 * Copyright 2018 SmartBear Software
 *
 * Licensed under the Apache License, Version 2.0 (the "License");
 * you may not use this file except in compliance with the License.
 * You may obtain a copy of the License at
 *
 *     http://www.apache.org/licenses/LICENSE-2.0
 *
 * Unless required by applicable law or agreed to in writing, software
 * distributed under the License is distributed on an "AS IS" BASIS,
 * WITHOUT WARRANTIES OR CONDITIONS OF ANY KIND, either express or implied.
 * See the License for the specific language governing permissions and
 * limitations under the License.
 */

package org.openapitools.codegen.options;

import com.google.common.collect.ImmutableMap;
import org.openapitools.codegen.CodegenConstants;
import org.openapitools.codegen.languages.Swift4Codegen;

import java.util.Map;

public class Swift4OptionsProvider implements OptionsProvider {
    public static final String SORT_PARAMS_VALUE = "false";
    public static final String ENSURE_UNIQUE_PARAMS_VALUE = "true";
    public static final String PROJECT_NAME_VALUE = "Swagger";
    public static final String RESPONSE_AS_VALUE = "test";
    public static final String NON_PUBLIC_API_REQUIRED_VALUE = "false";
    public static final String UNWRAP_REQUIRED_VALUE = "true";
    public static final String OBJC_COMPATIBLE_VALUE = "false";
    public static final String LENIENT_TYPE_CAST_VALUE = "false";
    public static final String POD_SOURCE_VALUE = "{ :git => 'git@github.com:swagger-api/swagger-mustache.git'," +
            " :tag => 'v1.0.0-SNAPSHOT' }";
    public static final String POD_VERSION_VALUE = "v1.0.0-SNAPSHOT";
    public static final String POD_AUTHORS_VALUE = "podAuthors";
    public static final String POD_SOCIAL_MEDIA_URL_VALUE = "podSocialMediaURL";
    public static final String POD_DOCSET_URL_VALUE = "podDocsetURL";
    public static final String POD_LICENSE_VALUE = "'Apache License, Version 2.0'";
    public static final String POD_HOMEPAGE_VALUE = "podHomepage";
    public static final String POD_SUMMARY_VALUE = "podSummary";
    public static final String POD_DESCRIPTION_VALUE = "podDescription";
    public static final String POD_SCREENSHOTS_VALUE = "podScreenshots";
    public static final String POD_DOCUMENTATION_URL_VALUE = "podDocumentationURL";
    public static final String SWIFT_USE_API_NAMESPACE_VALUE = "swiftUseApiNamespace";
    public static final String ALLOW_UNICODE_IDENTIFIERS_VALUE = "false";
    public static final String PREPEND_FORM_OR_BODY_PARAMETERS_VALUE = "true";

    @Override
    public String getLanguage() {
        return "swift4";
    }

    @Override
    public Map<String, String> createOptions() {
        ImmutableMap.Builder<String, String> builder = new ImmutableMap.Builder<String, String>();
        return builder.put(CodegenConstants.SORT_PARAMS_BY_REQUIRED_FLAG, SORT_PARAMS_VALUE)
                .put(CodegenConstants.ENSURE_UNIQUE_PARAMS, ENSURE_UNIQUE_PARAMS_VALUE)
                .put(Swift4Codegen.PROJECT_NAME, PROJECT_NAME_VALUE)
                .put(Swift4Codegen.RESPONSE_AS, RESPONSE_AS_VALUE)
<<<<<<< HEAD
=======
                .put(CodegenConstants.NON_PUBLIC_API, NON_PUBLIC_API_REQUIRED_VALUE)
                .put(Swift4Codegen.UNWRAP_REQUIRED, UNWRAP_REQUIRED_VALUE)
>>>>>>> 00abb478
                .put(Swift4Codegen.OBJC_COMPATIBLE, OBJC_COMPATIBLE_VALUE)
                .put(Swift4Codegen.LENIENT_TYPE_CAST, LENIENT_TYPE_CAST_VALUE)
                .put(Swift4Codegen.POD_SOURCE, POD_SOURCE_VALUE)
                .put(CodegenConstants.POD_VERSION, POD_VERSION_VALUE)
                .put(Swift4Codegen.POD_AUTHORS, POD_AUTHORS_VALUE)
                .put(Swift4Codegen.POD_SOCIAL_MEDIA_URL, POD_SOCIAL_MEDIA_URL_VALUE)
                .put(Swift4Codegen.POD_DOCSET_URL, POD_DOCSET_URL_VALUE)
                .put(Swift4Codegen.POD_LICENSE, POD_LICENSE_VALUE)
                .put(Swift4Codegen.POD_HOMEPAGE, POD_HOMEPAGE_VALUE)
                .put(Swift4Codegen.POD_SUMMARY, POD_SUMMARY_VALUE)
                .put(Swift4Codegen.POD_DESCRIPTION, POD_DESCRIPTION_VALUE)
                .put(Swift4Codegen.POD_SCREENSHOTS, POD_SCREENSHOTS_VALUE)
                .put(Swift4Codegen.POD_DOCUMENTATION_URL, POD_DOCUMENTATION_URL_VALUE)
                .put(Swift4Codegen.SWIFT_USE_API_NAMESPACE, SWIFT_USE_API_NAMESPACE_VALUE)
                .put(CodegenConstants.HIDE_GENERATION_TIMESTAMP, "true")
                .put(CodegenConstants.ALLOW_UNICODE_IDENTIFIERS, ALLOW_UNICODE_IDENTIFIERS_VALUE)
                .put(CodegenConstants.PREPEND_FORM_OR_BODY_PARAMETERS, PREPEND_FORM_OR_BODY_PARAMETERS_VALUE)
                .build();
    }

    @Override
    public boolean isServer() {
        return false;
    }
}<|MERGE_RESOLUTION|>--- conflicted
+++ resolved
@@ -60,11 +60,7 @@
                 .put(CodegenConstants.ENSURE_UNIQUE_PARAMS, ENSURE_UNIQUE_PARAMS_VALUE)
                 .put(Swift4Codegen.PROJECT_NAME, PROJECT_NAME_VALUE)
                 .put(Swift4Codegen.RESPONSE_AS, RESPONSE_AS_VALUE)
-<<<<<<< HEAD
-=======
                 .put(CodegenConstants.NON_PUBLIC_API, NON_PUBLIC_API_REQUIRED_VALUE)
-                .put(Swift4Codegen.UNWRAP_REQUIRED, UNWRAP_REQUIRED_VALUE)
->>>>>>> 00abb478
                 .put(Swift4Codegen.OBJC_COMPATIBLE, OBJC_COMPATIBLE_VALUE)
                 .put(Swift4Codegen.LENIENT_TYPE_CAST, LENIENT_TYPE_CAST_VALUE)
                 .put(Swift4Codegen.POD_SOURCE, POD_SOURCE_VALUE)
