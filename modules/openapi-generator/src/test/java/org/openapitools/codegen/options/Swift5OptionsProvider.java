/*
 * Copyright 2018 OpenAPI-Generator Contributors (https://openapi-generator.tech)
 * Copyright 2018 SmartBear Software
 *
 * Licensed under the Apache License, Version 2.0 (the "License");
 * you may not use this file except in compliance with the License.
 * You may obtain a copy of the License at
 *
 *     https://www.apache.org/licenses/LICENSE-2.0
 *
 * Unless required by applicable law or agreed to in writing, software
 * distributed under the License is distributed on an "AS IS" BASIS,
 * WITHOUT WARRANTIES OR CONDITIONS OF ANY KIND, either express or implied.
 * See the License for the specific language governing permissions and
 * limitations under the License.
 */

package org.openapitools.codegen.options;

import com.google.common.collect.ImmutableMap;
import org.openapitools.codegen.CodegenConstants;
import org.openapitools.codegen.languages.Swift5ClientCodegen;

import java.io.File;
import java.util.Map;

public class Swift5OptionsProvider implements OptionsProvider {
    public static final String SORT_PARAMS_VALUE = "false";
    public static final String SORT_MODEL_PROPERTIES_VALUE = "false";
    public static final String ENSURE_UNIQUE_PARAMS_VALUE = "true";
    public static final String PROJECT_NAME_VALUE = "Swagger";
    public static final String RESPONSE_AS_VALUE = "test";
    public static final String NON_PUBLIC_API_REQUIRED_VALUE = "false";
    public static final String OBJC_COMPATIBLE_VALUE = "false";
    public static final String LENIENT_TYPE_CAST_VALUE = "false";
    public static final String POD_SOURCE_VALUE = "{ :git => 'git@github.com:swagger-api/swagger-mustache.git'," +
            " :tag => 'v1.0.0-SNAPSHOT' }";
    public static final String POD_VERSION_VALUE = "v1.0.0-SNAPSHOT";
    public static final String POD_AUTHORS_VALUE = "podAuthors";
    public static final String POD_SOCIAL_MEDIA_URL_VALUE = "podSocialMediaURL";
    public static final String POD_LICENSE_VALUE = "'Apache License, Version 2.0'";
    public static final String POD_HOMEPAGE_VALUE = "podHomepage";
    public static final String POD_SUMMARY_VALUE = "podSummary";
    public static final String POD_DESCRIPTION_VALUE = "podDescription";
    public static final String POD_SCREENSHOTS_VALUE = "podScreenshots";
    public static final String POD_DOCUMENTATION_URL_VALUE = "podDocumentationURL";
    public static final String READONLY_PROPERTIES_VALUE = "false";
    public static final String REMOVE_MIGRATION_PROJECT_NAME_CLASS_VALUE = "false";
    public static final String SWIFT_USE_API_NAMESPACE_VALUE = "swiftUseApiNamespace";
    public static final String USE_BACKTICKS_ESCAPES_VALUE = "false";
    public static final String GENERATE_MODEL_ADDITIONAL_PROPERTIES_VALUE = "true";
    public static final String HASHABLE_MODELS_VALUE = "true";
    public static final String USE_JSON_ENCODABLE_VALUE = "true";
    public static final String ALLOW_UNICODE_IDENTIFIERS_VALUE = "false";
    public static final String PREPEND_FORM_OR_BODY_PARAMETERS_VALUE = "true";
    public static final String LIBRARY_VALUE = "alamofire";
    public static final String USE_SPM_FILE_STRUCTURE_VALUE = "false";
    public static final String SWIFT_PACKAGE_PATH_VALUE = "";
    public static final String ENUM_UNKNOWN_DEFAULT_CASE_VALUE = "false";

    @Override
    public String getLanguage() {
        return "swift5";
    }

    @Override
    public Map<String, String> createOptions() {
        ImmutableMap.Builder<String, String> builder = new ImmutableMap.Builder<String, String>();
        return builder.put(CodegenConstants.SORT_PARAMS_BY_REQUIRED_FLAG, SORT_PARAMS_VALUE)
                .put(CodegenConstants.SORT_MODEL_PROPERTIES_BY_REQUIRED_FLAG, SORT_MODEL_PROPERTIES_VALUE)
                .put(CodegenConstants.ENSURE_UNIQUE_PARAMS, ENSURE_UNIQUE_PARAMS_VALUE)
                .put(Swift5ClientCodegen.PROJECT_NAME, PROJECT_NAME_VALUE)
                .put(Swift5ClientCodegen.RESPONSE_AS, RESPONSE_AS_VALUE)
                .put(CodegenConstants.NON_PUBLIC_API, NON_PUBLIC_API_REQUIRED_VALUE)
                .put(Swift5ClientCodegen.OBJC_COMPATIBLE, OBJC_COMPATIBLE_VALUE)
                .put(Swift5ClientCodegen.LENIENT_TYPE_CAST, LENIENT_TYPE_CAST_VALUE)
                .put(Swift5ClientCodegen.POD_SOURCE, POD_SOURCE_VALUE)
                .put(CodegenConstants.POD_VERSION, POD_VERSION_VALUE)
                .put(Swift5ClientCodegen.POD_AUTHORS, POD_AUTHORS_VALUE)
                .put(Swift5ClientCodegen.POD_SOCIAL_MEDIA_URL, POD_SOCIAL_MEDIA_URL_VALUE)
                .put(Swift5ClientCodegen.POD_LICENSE, POD_LICENSE_VALUE)
                .put(Swift5ClientCodegen.POD_HOMEPAGE, POD_HOMEPAGE_VALUE)
                .put(Swift5ClientCodegen.POD_SUMMARY, POD_SUMMARY_VALUE)
                .put(Swift5ClientCodegen.POD_DESCRIPTION, POD_DESCRIPTION_VALUE)
                .put(Swift5ClientCodegen.POD_SCREENSHOTS, POD_SCREENSHOTS_VALUE)
                .put(Swift5ClientCodegen.POD_DOCUMENTATION_URL, POD_DOCUMENTATION_URL_VALUE)
                .put(Swift5ClientCodegen.READONLY_PROPERTIES, READONLY_PROPERTIES_VALUE)
                .put(Swift5ClientCodegen.REMOVE_MIGRATION_PROJECT_NAME_CLASS, REMOVE_MIGRATION_PROJECT_NAME_CLASS_VALUE)
                .put(Swift5ClientCodegen.SWIFT_USE_API_NAMESPACE, SWIFT_USE_API_NAMESPACE_VALUE)
                .put(Swift5ClientCodegen.USE_BACKTICK_ESCAPES, USE_BACKTICKS_ESCAPES_VALUE)
                .put(CodegenConstants.HIDE_GENERATION_TIMESTAMP, "true")
                .put(CodegenConstants.ALLOW_UNICODE_IDENTIFIERS, ALLOW_UNICODE_IDENTIFIERS_VALUE)
                .put(CodegenConstants.PREPEND_FORM_OR_BODY_PARAMETERS, PREPEND_FORM_OR_BODY_PARAMETERS_VALUE)
                .put(CodegenConstants.API_NAME_PREFIX, "")
                .put(CodegenConstants.LIBRARY, LIBRARY_VALUE)
                .put(CodegenConstants.LEGACY_DISCRIMINATOR_BEHAVIOR, "true")
                .put(CodegenConstants.DISALLOW_ADDITIONAL_PROPERTIES_IF_NOT_PRESENT, "true")
                .put(Swift5ClientCodegen.USE_SPM_FILE_STRUCTURE, USE_SPM_FILE_STRUCTURE_VALUE)
                .put(Swift5ClientCodegen.SWIFT_PACKAGE_PATH, SWIFT_PACKAGE_PATH_VALUE)
                .put(Swift5ClientCodegen.GENERATE_MODEL_ADDITIONAL_PROPERTIES, GENERATE_MODEL_ADDITIONAL_PROPERTIES_VALUE)
                .put(Swift5ClientCodegen.HASHABLE_MODELS, HASHABLE_MODELS_VALUE)
                .put(Swift5ClientCodegen.USE_JSON_ENCODABLE, USE_JSON_ENCODABLE_VALUE)
                .put(Swift5ClientCodegen.MAP_FILE_BINARY_TO_DATA, "false")
                .put(Swift5ClientCodegen.USE_CUSTOM_DATE_WITHOUT_TIME, "false")
<<<<<<< HEAD
                .put(Swift5ClientCodegen.RETURN_DATA_INSTEAD_OF_VOID, "false")
=======
                .put(Swift5ClientCodegen.VALIDATABLE, "true")
>>>>>>> d1cde7fe
                .put(Swift5ClientCodegen.USE_CLASSES, "false")
                .put(CodegenConstants.ENUM_UNKNOWN_DEFAULT_CASE, ENUM_UNKNOWN_DEFAULT_CASE_VALUE)
                .build();
    }

    @Override
    public boolean isServer() {
        return false;
    }
}<|MERGE_RESOLUTION|>--- conflicted
+++ resolved
@@ -102,11 +102,8 @@
                 .put(Swift5ClientCodegen.USE_JSON_ENCODABLE, USE_JSON_ENCODABLE_VALUE)
                 .put(Swift5ClientCodegen.MAP_FILE_BINARY_TO_DATA, "false")
                 .put(Swift5ClientCodegen.USE_CUSTOM_DATE_WITHOUT_TIME, "false")
-<<<<<<< HEAD
                 .put(Swift5ClientCodegen.RETURN_DATA_INSTEAD_OF_VOID, "false")
-=======
                 .put(Swift5ClientCodegen.VALIDATABLE, "true")
->>>>>>> d1cde7fe
                 .put(Swift5ClientCodegen.USE_CLASSES, "false")
                 .put(CodegenConstants.ENUM_UNKNOWN_DEFAULT_CASE, ENUM_UNKNOWN_DEFAULT_CASE_VALUE)
                 .build();
