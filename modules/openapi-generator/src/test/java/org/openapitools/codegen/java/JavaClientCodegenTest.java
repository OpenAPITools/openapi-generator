--- conflicted
+++ resolved
@@ -1511,56 +1511,6 @@
                 .containsWithNameAndAttributes("JsonbProperty", ImmutableMap.of("value", "\"c\""));
     }
 
-<<<<<<< HEAD
-    @Test
-    public void testMicroprofileGenerateCorrectJacksonGenerator_issue18336() throws Exception {
-        Map<String, Object> properties = new HashMap<>();
-        properties.put(JavaClientCodegen.MICROPROFILE_REST_CLIENT_VERSION, "3.0");
-        properties.put(CodegenConstants.SERIALIZATION_LIBRARY, JavaClientCodegen.SERIALIZATION_LIBRARY_JACKSON);
-
-        File output = Files.createTempDirectory("test").toFile();
-        output.deleteOnExit();
-
-        final CodegenConfigurator configurator = new CodegenConfigurator()
-
-                .setAdditionalProperties(properties)
-                .setGeneratorName("java")
-                .setLibrary(JavaClientCodegen.MICROPROFILE)
-                .setInputSpec("src/test/resources/bugs/issue_18336.yaml")
-                .setOutputDir(output.getAbsolutePath().replace("\\", "/"));
-
-        final ClientOptInput clientOptInput = configurator.toClientOptInput();
-        DefaultGenerator generator = new DefaultGenerator();
-        Map<String, File> files = generator.opts(clientOptInput).generate().stream()
-                .collect(Collectors.toMap(File::getName, Function.identity()));
-
-        JavaFileAssert.assertThat(files.get("Pet.java"))
-                .assertConstructor("String")
-                .assertConstructorAnnotations()
-                .containsWithName("JsonCreator")
-                .toConstructor()
-                .hasParameter("name")
-                .assertParameterAnnotations()
-                .containsWithNameAndAttributes("JsonProperty", ImmutableMap.of("value", "JSON_PROPERTY_NAME", "required", "true"));
-    }
-
-    @Test
-    public void testJavaClientDefaultValues_issueNoNumber() throws Exception {
-        Map<String, Object> properties = new HashMap<>();
-        properties.put(JavaClientCodegen.MICROPROFILE_REST_CLIENT_VERSION, "3.0");
-
-        File output = Files.createTempDirectory("test").toFile();
-        output.deleteOnExit();
-
-        final CodegenConfigurator configurator =
-                new CodegenConfigurator()
-                        .setAdditionalProperties(properties)
-                        .setGeneratorName("java")
-                        .setLibrary(JavaClientCodegen.WEBCLIENT)
-                        .setInputSpec(
-                                "src/test/resources/bugs/java-codegen-empty-array-as-default-value/issue_wrong-default.yaml")
-                        .setOutputDir(output.getAbsolutePath().replace("\\", "/"));
-=======
     @Test public void testJavaClientDefaultValues_issueNoNumber() {
         final Path output = newTempFolder();
         final CodegenConfigurator configurator = new CodegenConfigurator()
@@ -1569,7 +1519,6 @@
             .setLibrary(JavaClientCodegen.WEBCLIENT)
             .setOutputDir(output.toString().replace("\\", "/"))                    
             .setInputSpec("src/test/resources/bugs/java-codegen-empty-array-as-default-value/issue_wrong-default.yaml");
->>>>>>> dc81339e
 
         Map<String, File> files = new DefaultGenerator().opts(configurator.toClientOptInput()).generate()
             .stream().collect(Collectors.toMap(File::getName, Function.identity()));
