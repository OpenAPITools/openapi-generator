/*
 * Copyright 2018 OpenAPI-Generator Contributors (https://openapi-generator.tech)
 * Copyright 2018 SmartBear Software
 *
 * Licensed under the Apache License, Version 2.0 (the "License");
 * you may not use this file except in compliance with the License.
 * You may obtain a copy of the License at
 *
 *     https://www.apache.org/licenses/LICENSE-2.0
 *
 * Unless required by applicable law or agreed to in writing, software
 * distributed under the License is distributed on an "AS IS" BASIS,
 * WITHOUT WARRANTIES OR CONDITIONS OF ANY KIND, either express or implied.
 * See the License for the specific language governing permissions and
 * limitations under the License.
 */

package org.openapitools.codegen.java;

import com.google.common.collect.ImmutableMap;

import io.swagger.v3.oas.models.OpenAPI;
import io.swagger.v3.oas.models.Operation;
import io.swagger.v3.oas.models.media.*;
import io.swagger.v3.oas.models.parameters.RequestBody;
import io.swagger.v3.oas.models.responses.ApiResponse;
import io.swagger.v3.parser.util.SchemaTypeUtil;
import org.openapitools.codegen.*;
import org.openapitools.codegen.MockDefaultGenerator.WrittenTemplateBasedFile;
import org.openapitools.codegen.config.CodegenConfigurator;
import org.openapitools.codegen.languages.AbstractJavaCodegen;
import org.openapitools.codegen.languages.JavaClientCodegen;
import org.testng.Assert;
import org.testng.annotations.Test;

import java.io.File;
import java.io.IOException;
import java.nio.file.Files;
import java.util.*;
import java.util.regex.Matcher;
import java.util.regex.Pattern;
import java.util.stream.Collectors;

import static org.openapitools.codegen.TestUtils.validateJavaSourceFiles;
import static org.testng.Assert.assertEquals;
import static org.testng.Assert.assertTrue;

public class JavaClientCodegenTest {

    @Test
    public void arraysInRequestBody() {
        OpenAPI openAPI = TestUtils.createOpenAPI();
        final JavaClientCodegen codegen = new JavaClientCodegen();
        codegen.setOpenAPI(openAPI);

        RequestBody body1 = new RequestBody();
        body1.setDescription("A list of ids");
        body1.setContent(new Content().addMediaType("application/json", new MediaType().schema(new ArraySchema().items(new StringSchema()))));
        CodegenParameter codegenParameter1 = codegen.fromRequestBody(body1, new HashSet<String>(), null);
        Assert.assertEquals(codegenParameter1.description, "A list of ids");
        Assert.assertEquals(codegenParameter1.dataType, "List<String>");
        Assert.assertEquals(codegenParameter1.baseType, "String");

        RequestBody body2 = new RequestBody();
        body2.setDescription("A list of list of values");
        body2.setContent(new Content().addMediaType("application/json", new MediaType().schema(new ArraySchema().items(new ArraySchema().items(new IntegerSchema())))));
        CodegenParameter codegenParameter2 = codegen.fromRequestBody(body2, new HashSet<String>(), null);
        Assert.assertEquals(codegenParameter2.description, "A list of list of values");
        Assert.assertEquals(codegenParameter2.dataType, "List<List<Integer>>");
        Assert.assertEquals(codegenParameter2.baseType, "List");

        RequestBody body3 = new RequestBody();
        body3.setDescription("A list of points");
        body3.setContent(new Content().addMediaType("application/json", new MediaType().schema(new ArraySchema().items(new ObjectSchema().$ref("#/components/schemas/Point")))));
        ObjectSchema point = new ObjectSchema();
        point.addProperties("message", new StringSchema());
        point.addProperties("x", new IntegerSchema().format(SchemaTypeUtil.INTEGER32_FORMAT));
        point.addProperties("y", new IntegerSchema().format(SchemaTypeUtil.INTEGER32_FORMAT));
        CodegenParameter codegenParameter3 = codegen.fromRequestBody(body3, new HashSet<String>(), null);
        Assert.assertEquals(codegenParameter3.description, "A list of points");
        Assert.assertEquals(codegenParameter3.dataType, "List<Point>");
        Assert.assertEquals(codegenParameter3.baseType, "Point");
    }

    @Test
    public void nullValuesInComposedSchema() {
        final JavaClientCodegen codegen = new JavaClientCodegen();
        ComposedSchema schema = new ComposedSchema();
        CodegenModel result = codegen.fromModel("CompSche",
                schema);
        Assert.assertEquals(result.name, "CompSche");
    }

    @Test
    public void testParametersAreCorrectlyOrderedWhenUsingRetrofit() {
        JavaClientCodegen javaClientCodegen = new JavaClientCodegen();
        javaClientCodegen.setLibrary(JavaClientCodegen.RETROFIT_2);

        CodegenOperation codegenOperation = new CodegenOperation();
        CodegenParameter queryParamRequired = createQueryParam("queryParam1", true);
        CodegenParameter queryParamOptional = createQueryParam("queryParam2", false);
        CodegenParameter pathParam1 = createPathParam("pathParam1");
        CodegenParameter pathParam2 = createPathParam("pathParam2");

        codegenOperation.allParams = Arrays.asList(queryParamRequired, pathParam1, pathParam2, queryParamOptional);
        Map<String, Object> operations = ImmutableMap.<String, Object>of("operation", Arrays.asList(codegenOperation));

        Map<String, Object> objs = ImmutableMap.of("operations", operations, "imports", new ArrayList<Map<String, String>>());

        javaClientCodegen.postProcessOperationsWithModels(objs, Collections.emptyList());

        Assert.assertEquals(Arrays.asList(pathParam1, pathParam2, queryParamRequired, queryParamOptional), codegenOperation.allParams);
        assertTrue(pathParam1.hasMore);
        assertTrue(pathParam2.hasMore);
        assertTrue(queryParamRequired.hasMore);
        Assert.assertFalse(queryParamOptional.hasMore);
    }

    @Test
    public void testInitialConfigValues() throws Exception {
        final JavaClientCodegen codegen = new JavaClientCodegen();
        codegen.processOpts();

        Assert.assertEquals(codegen.additionalProperties().get(CodegenConstants.HIDE_GENERATION_TIMESTAMP), Boolean.FALSE);
        Assert.assertEquals(codegen.isHideGenerationTimestamp(), false);

        Assert.assertEquals(codegen.modelPackage(), "org.openapitools.client.model");
        Assert.assertEquals(codegen.additionalProperties().get(CodegenConstants.MODEL_PACKAGE), "org.openapitools.client.model");
        Assert.assertEquals(codegen.apiPackage(), "org.openapitools.client.api");
        Assert.assertEquals(codegen.additionalProperties().get(CodegenConstants.API_PACKAGE), "org.openapitools.client.api");
        Assert.assertEquals(codegen.getInvokerPackage(), "org.openapitools.client");
        Assert.assertEquals(codegen.additionalProperties().get(CodegenConstants.INVOKER_PACKAGE), "org.openapitools.client");
        Assert.assertEquals(codegen.getSerializationLibrary(), JavaClientCodegen.SERIALIZATION_LIBRARY_GSON);
    }

    @Test
    public void testSettersForConfigValues() throws Exception {
        final JavaClientCodegen codegen = new JavaClientCodegen();
        codegen.setHideGenerationTimestamp(true);
        codegen.setModelPackage("xyz.yyyyy.zzzzzzz.model");
        codegen.setApiPackage("xyz.yyyyy.zzzzzzz.api");
        codegen.setInvokerPackage("xyz.yyyyy.zzzzzzz.invoker");
        codegen.setSerializationLibrary("JACKSON");
        codegen.processOpts();

        Assert.assertEquals(codegen.additionalProperties().get(CodegenConstants.HIDE_GENERATION_TIMESTAMP), Boolean.TRUE);
        Assert.assertEquals(codegen.isHideGenerationTimestamp(), true);
        Assert.assertEquals(codegen.modelPackage(), "xyz.yyyyy.zzzzzzz.model");
        Assert.assertEquals(codegen.additionalProperties().get(CodegenConstants.MODEL_PACKAGE), "xyz.yyyyy.zzzzzzz.model");
        Assert.assertEquals(codegen.apiPackage(), "xyz.yyyyy.zzzzzzz.api");
        Assert.assertEquals(codegen.additionalProperties().get(CodegenConstants.API_PACKAGE), "xyz.yyyyy.zzzzzzz.api");
        Assert.assertEquals(codegen.getInvokerPackage(), "xyz.yyyyy.zzzzzzz.invoker");
        Assert.assertEquals(codegen.additionalProperties().get(CodegenConstants.INVOKER_PACKAGE), "xyz.yyyyy.zzzzzzz.invoker");
        Assert.assertEquals(codegen.getSerializationLibrary(), JavaClientCodegen.SERIALIZATION_LIBRARY_GSON); // the library JavaClientCodegen.OKHTTP_GSON only supports GSON
    }

    @Test
    public void testAdditionalPropertiesPutForConfigValues() throws Exception {
        final JavaClientCodegen codegen = new JavaClientCodegen();
        codegen.additionalProperties().put(CodegenConstants.HIDE_GENERATION_TIMESTAMP, "true");
        codegen.additionalProperties().put(CodegenConstants.MODEL_PACKAGE, "xyz.yyyyy.zzzzzzz.mmmmm.model");
        codegen.additionalProperties().put(CodegenConstants.API_PACKAGE, "xyz.yyyyy.zzzzzzz.aaaaa.api");
        codegen.additionalProperties().put(CodegenConstants.INVOKER_PACKAGE, "xyz.yyyyy.zzzzzzz.iiii.invoker");
        codegen.additionalProperties().put(CodegenConstants.SERIALIZATION_LIBRARY, "JACKSON");
        codegen.additionalProperties().put(CodegenConstants.LIBRARY, JavaClientCodegen.JERSEY2);
        codegen.processOpts();

        Assert.assertEquals(codegen.additionalProperties().get(CodegenConstants.HIDE_GENERATION_TIMESTAMP), Boolean.TRUE);
        Assert.assertEquals(codegen.isHideGenerationTimestamp(), true);
        Assert.assertEquals(codegen.modelPackage(), "xyz.yyyyy.zzzzzzz.mmmmm.model");
        Assert.assertEquals(codegen.additionalProperties().get(CodegenConstants.MODEL_PACKAGE), "xyz.yyyyy.zzzzzzz.mmmmm.model");
        Assert.assertEquals(codegen.apiPackage(), "xyz.yyyyy.zzzzzzz.aaaaa.api");
        Assert.assertEquals(codegen.additionalProperties().get(CodegenConstants.API_PACKAGE), "xyz.yyyyy.zzzzzzz.aaaaa.api");
        Assert.assertEquals(codegen.getInvokerPackage(), "xyz.yyyyy.zzzzzzz.iiii.invoker");
        Assert.assertEquals(codegen.additionalProperties().get(CodegenConstants.INVOKER_PACKAGE), "xyz.yyyyy.zzzzzzz.iiii.invoker");
        Assert.assertEquals(codegen.getSerializationLibrary(), JavaClientCodegen.SERIALIZATION_LIBRARY_JACKSON);
    }

    @Test
    public void testPackageNamesSetInvokerDerivedFromApi() {
        final JavaClientCodegen codegen = new JavaClientCodegen();
        codegen.additionalProperties().put(CodegenConstants.MODEL_PACKAGE, "xyz.yyyyy.zzzzzzz.mmmmm.model");
        codegen.additionalProperties().put(CodegenConstants.API_PACKAGE, "xyz.yyyyy.zzzzzzz.aaaaa.api");
        codegen.processOpts();

        Assert.assertEquals(codegen.modelPackage(), "xyz.yyyyy.zzzzzzz.mmmmm.model");
        Assert.assertEquals(codegen.additionalProperties().get(CodegenConstants.MODEL_PACKAGE), "xyz.yyyyy.zzzzzzz.mmmmm.model");
        Assert.assertEquals(codegen.apiPackage(), "xyz.yyyyy.zzzzzzz.aaaaa.api");
        Assert.assertEquals(codegen.additionalProperties().get(CodegenConstants.API_PACKAGE), "xyz.yyyyy.zzzzzzz.aaaaa.api");
        Assert.assertEquals(codegen.getInvokerPackage(), "xyz.yyyyy.zzzzzzz.aaaaa");
        Assert.assertEquals(codegen.additionalProperties().get(CodegenConstants.INVOKER_PACKAGE), "xyz.yyyyy.zzzzzzz.aaaaa");
    }

    @Test
    public void testPackageNamesSetInvokerDerivedFromModel() {
        final JavaClientCodegen codegen = new JavaClientCodegen();
        codegen.additionalProperties().put(CodegenConstants.MODEL_PACKAGE, "xyz.yyyyy.zzzzzzz.mmmmm.model");
        codegen.processOpts();

        Assert.assertEquals(codegen.modelPackage(), "xyz.yyyyy.zzzzzzz.mmmmm.model");
        Assert.assertEquals(codegen.additionalProperties().get(CodegenConstants.MODEL_PACKAGE), "xyz.yyyyy.zzzzzzz.mmmmm.model");
        Assert.assertEquals(codegen.apiPackage(), "org.openapitools.client.api");
        Assert.assertEquals(codegen.additionalProperties().get(CodegenConstants.API_PACKAGE), "org.openapitools.client.api");
        Assert.assertEquals(codegen.getInvokerPackage(), "xyz.yyyyy.zzzzzzz.mmmmm");
        Assert.assertEquals(codegen.additionalProperties().get(CodegenConstants.INVOKER_PACKAGE), "xyz.yyyyy.zzzzzzz.mmmmm");
    }

    @Test
    public void testGetSchemaTypeWithComposedSchemaWithAllOf() {
        final OpenAPI openAPI = TestUtils.parseFlattenSpec("src/test/resources/2_0/composed-allof.yaml");
        final JavaClientCodegen codegen = new JavaClientCodegen();

        Operation operation = openAPI.getPaths().get("/ping").getPost();
        CodegenOperation co = codegen.fromOperation("/ping", "POST", operation, null);
        Assert.assertEquals(co.allParams.size(), 1);
        Assert.assertEquals(co.allParams.get(0).baseType, "MessageEventCoreWithTimeListEntries");
    }

    @Test
    public void updateCodegenPropertyEnum() {
        final JavaClientCodegen codegen = new JavaClientCodegen();
        CodegenProperty array = codegenPropertyWithArrayOfIntegerValues();

        codegen.updateCodegenPropertyEnum(array);

        List<Map<String, String>> enumVars = (List<Map<String, String>>) array.getItems().getAllowableValues().get("enumVars");
        Assert.assertNotNull(enumVars);
        Map<String, String> testedEnumVar = enumVars.get(0);
        Assert.assertNotNull(testedEnumVar);
        Assert.assertEquals(testedEnumVar.getOrDefault("name", ""), "NUMBER_1");
        Assert.assertEquals(testedEnumVar.getOrDefault("value", ""), "1");
    }

    @Test
    public void updateCodegenPropertyEnumWithCustomNames() {
        final JavaClientCodegen codegen = new JavaClientCodegen();
        CodegenProperty array = codegenPropertyWithArrayOfIntegerValues();
        array.getItems().setVendorExtensions(Collections.singletonMap("x-enum-varnames", Collections.singletonList("ONE")));

        codegen.updateCodegenPropertyEnum(array);

        List<Map<String, String>> enumVars = (List<Map<String, String>>) array.getItems().getAllowableValues().get("enumVars");
        Assert.assertNotNull(enumVars);
        Map<String, String> testedEnumVar = enumVars.get(0);
        Assert.assertNotNull(testedEnumVar);
        Assert.assertEquals(testedEnumVar.getOrDefault("name", ""), "ONE");
        Assert.assertEquals(testedEnumVar.getOrDefault("value", ""), "1");
    }

    @Test
    public void testGeneratePing() throws Exception {
        Map<String, Object> properties = new HashMap<>();
        properties.put(JavaClientCodegen.JAVA8_MODE, true);
        properties.put(CodegenConstants.API_PACKAGE, "xyz.abcdef.api");

        File output = Files.createTempDirectory("test").toFile();

        final CodegenConfigurator configurator = new CodegenConfigurator()
                .setGeneratorName("java")
                .setLibrary(JavaClientCodegen.OKHTTP_GSON)
                .setAdditionalProperties(properties)
                .setInputSpec("src/test/resources/3_0/ping.yaml")
                .setOutputDir(output.getAbsolutePath().replace("\\", "/"));

        final ClientOptInput clientOptInput = configurator.toClientOptInput();
        MockDefaultGenerator generator = new MockDefaultGenerator();
        generator.opts(clientOptInput).generate();

        Map<String, String> generatedFiles = generator.getFiles();
        Assert.assertEquals(generatedFiles.size(), 34);
        TestUtils.ensureContainsFile(generatedFiles, output, ".gitignore");
        TestUtils.ensureContainsFile(generatedFiles, output, ".openapi-generator-ignore");
        TestUtils.ensureContainsFile(generatedFiles, output, ".openapi-generator/VERSION");
        TestUtils.ensureContainsFile(generatedFiles, output, ".travis.yml");
        TestUtils.ensureContainsFile(generatedFiles, output, "build.gradle");
        TestUtils.ensureContainsFile(generatedFiles, output, "build.sbt");
        TestUtils.ensureContainsFile(generatedFiles, output, "docs/DefaultApi.md");
        TestUtils.ensureContainsFile(generatedFiles, output, "git_push.sh");
        TestUtils.ensureContainsFile(generatedFiles, output, "gradle.properties");
        TestUtils.ensureContainsFile(generatedFiles, output, "gradle/wrapper/gradle-wrapper.jar");
        TestUtils.ensureContainsFile(generatedFiles, output, "gradle/wrapper/gradle-wrapper.properties");
        TestUtils.ensureContainsFile(generatedFiles, output, "gradlew.bat");
        TestUtils.ensureContainsFile(generatedFiles, output, "gradlew");
        TestUtils.ensureContainsFile(generatedFiles, output, "pom.xml");
        TestUtils.ensureContainsFile(generatedFiles, output, "README.md");
        TestUtils.ensureContainsFile(generatedFiles, output, "settings.gradle");
        TestUtils.ensureContainsFile(generatedFiles, output, "api/openapi.yaml");
        TestUtils.ensureContainsFile(generatedFiles, output, "src/main/AndroidManifest.xml");
        TestUtils.ensureContainsFile(generatedFiles, output, "src/main/java/xyz/abcdef/api/DefaultApi.java");
        TestUtils.ensureContainsFile(generatedFiles, output, "src/main/java/xyz/abcdef/ApiCallback.java");
        TestUtils.ensureContainsFile(generatedFiles, output, "src/main/java/xyz/abcdef/ApiClient.java");
        TestUtils.ensureContainsFile(generatedFiles, output, "src/main/java/xyz/abcdef/ApiException.java");
        TestUtils.ensureContainsFile(generatedFiles, output, "src/main/java/xyz/abcdef/ApiResponse.java");
        TestUtils.ensureContainsFile(generatedFiles, output, "src/main/java/xyz/abcdef/ServerConfiguration.java");
        TestUtils.ensureContainsFile(generatedFiles, output, "src/main/java/xyz/abcdef/ServerVariable.java");
        TestUtils.ensureContainsFile(generatedFiles, output, "src/main/java/xyz/abcdef/auth/Authentication.java");
<<<<<<< HEAD
=======
        TestUtils.ensureContainsFile(generatedFiles, output, "src/main/java/xyz/abcdef/auth/ApiKeyAuth.java");
        TestUtils.ensureContainsFile(generatedFiles, output, "src/main/java/xyz/abcdef/auth/HttpBasicAuth.java");
        TestUtils.ensureContainsFile(generatedFiles, output, "src/main/java/xyz/abcdef/auth/HttpBearerAuth.java");
        //TestUtils.ensureContainsFile(generatedFiles, output, "src/main/java/xyz/abcdef/auth/OAuth.java");
        //TestUtils.ensureContainsFile(generatedFiles, output, "src/main/java/xyz/abcdef/auth/OAuthFlow.java");
>>>>>>> 693e6408
        TestUtils.ensureContainsFile(generatedFiles, output, "src/main/java/xyz/abcdef/Configuration.java");
        TestUtils.ensureContainsFile(generatedFiles, output, "src/main/java/xyz/abcdef/GzipRequestInterceptor.java");
        TestUtils.ensureContainsFile(generatedFiles, output, "src/main/java/xyz/abcdef/JSON.java");
        TestUtils.ensureContainsFile(generatedFiles, output, "src/main/java/xyz/abcdef/Pair.java");
        TestUtils.ensureContainsFile(generatedFiles, output, "src/main/java/xyz/abcdef/ProgressRequestBody.java");
        TestUtils.ensureContainsFile(generatedFiles, output, "src/main/java/xyz/abcdef/ProgressResponseBody.java");
        TestUtils.ensureContainsFile(generatedFiles, output, "src/main/java/xyz/abcdef/StringUtil.java");
        TestUtils.ensureContainsFile(generatedFiles, output, "src/test/java/xyz/abcdef/api/DefaultApiTest.java");

        validateJavaSourceFiles(generatedFiles);

        String defaultApiFilename = new File(output, "src/main/java/xyz/abcdef/api/DefaultApi.java").getAbsolutePath().replace("\\", "/");
        String defaultApiConent = generatedFiles.get(defaultApiFilename);
        assertTrue(defaultApiConent.contains("public class DefaultApi"));

        WrittenTemplateBasedFile templateBasedFile = TestUtils.getTemplateBasedFile(generator, output, "src/main/java/xyz/abcdef/api/DefaultApi.java");
        Assert.assertEquals(templateBasedFile.getTemplateData().get("classname"), "DefaultApi");

        output.deleteOnExit();
    }

    @Test
    public void testGeneratePingSomeObj() throws Exception {
        Map<String, Object> properties = new HashMap<>();
        properties.put(JavaClientCodegen.JAVA8_MODE, true);
        properties.put(CodegenConstants.MODEL_PACKAGE, "zz.yyyy.model.xxxx");
        properties.put(CodegenConstants.API_PACKAGE, "zz.yyyy.api.xxxx");
        properties.put(CodegenConstants.INVOKER_PACKAGE, "zz.yyyy.invoker.xxxx");
        properties.put(AbstractJavaCodegen.BOOLEAN_GETTER_PREFIX, "is");

        File output = Files.createTempDirectory("test").toFile();

        final CodegenConfigurator configurator = new CodegenConfigurator()
                .setGeneratorName("java")
                .setLibrary(JavaClientCodegen.OKHTTP_GSON)
                .setAdditionalProperties(properties)
                .setInputSpec("src/test/resources/3_0/pingSomeObj.yaml")
                .setOutputDir(output.getAbsolutePath().replace("\\", "/"));

        final ClientOptInput clientOptInput = configurator.toClientOptInput();
        MockDefaultGenerator generator = new MockDefaultGenerator();
        generator.opts(clientOptInput).generate();

        Map<String, String> generatedFiles = generator.getFiles();
        Assert.assertEquals(generatedFiles.size(), 37);
        TestUtils.ensureContainsFile(generatedFiles, output, ".gitignore");
        TestUtils.ensureContainsFile(generatedFiles, output, ".openapi-generator-ignore");
        TestUtils.ensureContainsFile(generatedFiles, output, ".openapi-generator/VERSION");
        TestUtils.ensureContainsFile(generatedFiles, output, ".travis.yml");
        TestUtils.ensureContainsFile(generatedFiles, output, "build.gradle");
        TestUtils.ensureContainsFile(generatedFiles, output, "build.sbt");
        TestUtils.ensureContainsFile(generatedFiles, output, "docs/PingApi.md");
        TestUtils.ensureContainsFile(generatedFiles, output, "docs/SomeObj.md");
        TestUtils.ensureContainsFile(generatedFiles, output, "git_push.sh");
        TestUtils.ensureContainsFile(generatedFiles, output, "gradle.properties");
        TestUtils.ensureContainsFile(generatedFiles, output, "gradle/wrapper/gradle-wrapper.jar");
        TestUtils.ensureContainsFile(generatedFiles, output, "gradle/wrapper/gradle-wrapper.properties");
        TestUtils.ensureContainsFile(generatedFiles, output, "gradlew.bat");
        TestUtils.ensureContainsFile(generatedFiles, output, "gradlew");
        TestUtils.ensureContainsFile(generatedFiles, output, "pom.xml");
        TestUtils.ensureContainsFile(generatedFiles, output, "README.md");
        TestUtils.ensureContainsFile(generatedFiles, output, "settings.gradle");
        TestUtils.ensureContainsFile(generatedFiles, output, "api/openapi.yaml");
        TestUtils.ensureContainsFile(generatedFiles, output, "src/main/AndroidManifest.xml");
        TestUtils.ensureContainsFile(generatedFiles, output, "src/main/java/zz/yyyy/api/xxxx/PingApi.java");
        TestUtils.ensureContainsFile(generatedFiles, output, "src/main/java/zz/yyyy/invoker/xxxx/ApiCallback.java");
        TestUtils.ensureContainsFile(generatedFiles, output, "src/main/java/zz/yyyy/invoker/xxxx/ApiClient.java");
        TestUtils.ensureContainsFile(generatedFiles, output, "src/main/java/zz/yyyy/invoker/xxxx/ApiException.java");
        TestUtils.ensureContainsFile(generatedFiles, output, "src/main/java/zz/yyyy/invoker/xxxx/ApiResponse.java");
        TestUtils.ensureContainsFile(generatedFiles, output, "src/main/java/zz/yyyy/invoker/xxxx/ServerConfiguration.java");
        TestUtils.ensureContainsFile(generatedFiles, output, "src/main/java/zz/yyyy/invoker/xxxx/ServerVariable.java");
        TestUtils.ensureContainsFile(generatedFiles, output, "src/main/java/zz/yyyy/invoker/xxxx/auth/Authentication.java");
<<<<<<< HEAD
=======
        TestUtils.ensureContainsFile(generatedFiles, output, "src/main/java/zz/yyyy/invoker/xxxx/auth/ApiKeyAuth.java");
        TestUtils.ensureContainsFile(generatedFiles, output, "src/main/java/zz/yyyy/invoker/xxxx/auth/HttpBasicAuth.java");
        TestUtils.ensureContainsFile(generatedFiles, output, "src/main/java/zz/yyyy/invoker/xxxx/auth/HttpBearerAuth.java");
>>>>>>> 693e6408
        TestUtils.ensureContainsFile(generatedFiles, output, "src/main/java/zz/yyyy/invoker/xxxx/Configuration.java");
        TestUtils.ensureContainsFile(generatedFiles, output, "src/main/java/zz/yyyy/invoker/xxxx/GzipRequestInterceptor.java");
        TestUtils.ensureContainsFile(generatedFiles, output, "src/main/java/zz/yyyy/invoker/xxxx/JSON.java");
        TestUtils.ensureContainsFile(generatedFiles, output, "src/main/java/zz/yyyy/invoker/xxxx/Pair.java");
        TestUtils.ensureContainsFile(generatedFiles, output, "src/main/java/zz/yyyy/invoker/xxxx/ProgressRequestBody.java");
        TestUtils.ensureContainsFile(generatedFiles, output, "src/main/java/zz/yyyy/invoker/xxxx/ProgressResponseBody.java");
        TestUtils.ensureContainsFile(generatedFiles, output, "src/main/java/zz/yyyy/invoker/xxxx/StringUtil.java");
        TestUtils.ensureContainsFile(generatedFiles, output, "src/main/java/zz/yyyy/model/xxxx/SomeObj.java");
        TestUtils.ensureContainsFile(generatedFiles, output, "src/test/java/zz/yyyy/api/xxxx/PingApiTest.java");
        TestUtils.ensureContainsFile(generatedFiles, output, "src/test/java/zz/yyyy/model/xxxx/SomeObjTest.java");

        validateJavaSourceFiles(generatedFiles);

        String defaultApiFilename = new File(output, "src/main/java/zz/yyyy/model/xxxx/SomeObj.java").getAbsolutePath().replace("\\", "/");
        String defaultApiConent = generatedFiles.get(defaultApiFilename);
        assertTrue(defaultApiConent.contains("public class SomeObj"));
        assertTrue(defaultApiConent.contains("Boolean isActive()"));

        output.deleteOnExit();
    }

    @Test
    public void testJdkHttpClient() throws Exception {
        Map<String, Object> properties = new HashMap<>();
        properties.put(JavaClientCodegen.JAVA8_MODE, true);
        properties.put(CodegenConstants.API_PACKAGE, "xyz.abcdef.api");

        File output = Files.createTempDirectory("test").toFile();
        output.deleteOnExit();

        final CodegenConfigurator configurator = new CodegenConfigurator()
                .setGeneratorName("java")
                .setLibrary(JavaClientCodegen.NATIVE)
                .setAdditionalProperties(properties)
                .setInputSpec("src/test/resources/3_0/ping.yaml")
                .setOutputDir(output.getAbsolutePath().replace("\\", "/"));

        final ClientOptInput clientOptInput = configurator.toClientOptInput();
        MockDefaultGenerator generator = new MockDefaultGenerator();
        generator.opts(clientOptInput).generate();

        Map<String, String> generatedFiles = generator.getFiles();
        Assert.assertEquals(generatedFiles.size(), 26);
        validateJavaSourceFiles(generatedFiles);

        String defaultApiFilename = new File(output, "src/main/java/xyz/abcdef/api/DefaultApi.java").getAbsolutePath().replace("\\", "/");
        String defaultApiContent = generatedFiles.get(defaultApiFilename);
        assertTrue(defaultApiContent.contains("public class DefaultApi"));
        assertTrue(defaultApiContent.contains("import java.net.http.HttpClient;"));
        assertTrue(defaultApiContent.contains("import java.net.http.HttpRequest;"));
        assertTrue(defaultApiContent.contains("import java.net.http.HttpResponse;"));

        String apiClientFilename = new File(output, "src/main/java/xyz/abcdef/ApiClient.java").getAbsolutePath().replace("\\", "/");
        String apiClientContent = generatedFiles.get(apiClientFilename);
        assertTrue(apiClientContent.contains("public class ApiClient"));
        assertTrue(apiClientContent.contains("import java.net.http.HttpClient;"));
        assertTrue(apiClientContent.contains("import java.net.http.HttpRequest;"));
    }

    @Test
    public void testJdkHttpAsyncClient() throws Exception {
        Map<String, Object> properties = new HashMap<>();
        properties.put(JavaClientCodegen.JAVA8_MODE, true);
        properties.put(CodegenConstants.API_PACKAGE, "xyz.abcdef.api");
        properties.put(JavaClientCodegen.ASYNC_NATIVE, true);

        File output = Files.createTempDirectory("test").toFile();
        output.deleteOnExit();

        final CodegenConfigurator configurator = new CodegenConfigurator()
                .setGeneratorName("java")
                .setLibrary(JavaClientCodegen.NATIVE)
                .setAdditionalProperties(properties)
                .setInputSpec("src/test/resources/3_0/pingSomeObj.yaml")
                .setOutputDir(output.getAbsolutePath().replace("\\", "/"));

        final ClientOptInput clientOptInput = configurator.toClientOptInput();
        MockDefaultGenerator generator = new MockDefaultGenerator();
        generator.opts(clientOptInput).generate();

        Map<String, String> generatedFiles = generator.getFiles();
        Assert.assertEquals(generatedFiles.size(), 29);
        validateJavaSourceFiles(generatedFiles);
        String defaultApiFilename = new File(output, "src/main/java/xyz/abcdef/api/PingApi.java").getAbsolutePath().replace("\\", "/");
        String defaultApiContent = generatedFiles.get(defaultApiFilename);
        assertTrue(defaultApiContent.contains("public class PingApi"));
        assertTrue(defaultApiContent.contains("import java.net.http.HttpClient;"));
        assertTrue(defaultApiContent.contains("import java.net.http.HttpRequest;"));
        assertTrue(defaultApiContent.contains("import java.net.http.HttpResponse;"));
        assertTrue(defaultApiContent.contains("import java.util.concurrent.CompletableFuture;"));

        String apiClientFilename = new File(output, "src/main/java/xyz/abcdef/ApiClient.java").getAbsolutePath().replace("\\", "/");
        String apiClientContent = generatedFiles.get(apiClientFilename);
        assertTrue(apiClientContent.contains("public class ApiClient"));
        assertTrue(apiClientContent.contains("import java.net.http.HttpClient;"));
        assertTrue(apiClientContent.contains("import java.net.http.HttpRequest;"));
    }

    @Test
    public void testReferencedHeader() {
        final OpenAPI openAPI = TestUtils.parseFlattenSpec("src/test/resources/3_0/issue855.yaml");
        JavaClientCodegen codegen = new JavaClientCodegen();
        codegen.setOpenAPI(openAPI);

        ApiResponse ok_200 = openAPI.getComponents().getResponses().get("OK_200");
        CodegenResponse response = codegen.fromResponse("200", ok_200);

        Assert.assertEquals(1, response.headers.size());
        CodegenProperty header = response.headers.get(0);
        Assert.assertEquals("UUID", header.dataType);
        Assert.assertEquals("Request", header.baseName);
    }

    @Test
    public void testAuthorizationScopeValues_Issue392() {
        final OpenAPI openAPI = TestUtils.parseFlattenSpec("src/test/resources/3_0/issue392.yaml");

        final DefaultGenerator defaultGenerator = new DefaultGenerator();

        final ClientOptInput clientOptInput = new ClientOptInput();
        clientOptInput.setOpenAPI(openAPI);
        clientOptInput.setConfig(new JavaClientCodegen());

        defaultGenerator.opts(clientOptInput);
        final List<CodegenOperation> codegenOperations = defaultGenerator.processPaths(openAPI.getPaths()).get("Pet");

        // Verify GET only has 'read' scope
        final CodegenOperation getCodegenOperation = codegenOperations.stream().filter(it -> it.httpMethod.equals("GET")).collect(Collectors.toList()).get(0);
        assertTrue(getCodegenOperation.hasAuthMethods);
        assertEquals(getCodegenOperation.authMethods.size(), 1);
        final List<Map<String, Object>> getScopes = getCodegenOperation.authMethods.get(0).scopes;
        assertEquals(getScopes.size(), 1, "GET scopes don't match. actual::" + getScopes);

        // POST operation should have both 'read' and 'write' scope on it
        final CodegenOperation postCodegenOperation = codegenOperations.stream().filter(it -> it.httpMethod.equals("POST")).collect(Collectors.toList()).get(0);
        assertTrue(postCodegenOperation.hasAuthMethods);
        assertEquals(postCodegenOperation.authMethods.size(), 1);
        final List<Map<String, Object>> postScopes = postCodegenOperation.authMethods.get(0).scopes;
        assertEquals(postScopes.size(), 2, "POST scopes don't match. actual:" + postScopes);
    }

    @Test
    public void testAuthorizationsHasMoreWhenFiltered() {
        final OpenAPI openAPI = TestUtils.parseFlattenSpec("src/test/resources/3_0/issue4584.yaml");

        final DefaultGenerator defaultGenerator = new DefaultGenerator();

        final ClientOptInput clientOptInput = new ClientOptInput();
        clientOptInput.setOpenAPI(openAPI);
        clientOptInput.setConfig(new JavaClientCodegen());

        defaultGenerator.opts(clientOptInput);
        final List<CodegenOperation> codegenOperations = defaultGenerator.processPaths(openAPI.getPaths()).get("Pet");

        final CodegenOperation getCodegenOperation = codegenOperations.stream().filter(it -> it.httpMethod.equals("GET")).collect(Collectors.toList()).get(0);
        assertTrue(getCodegenOperation.hasAuthMethods);
        assertEquals(getCodegenOperation.authMethods.size(), 2);
        assertTrue(getCodegenOperation.authMethods.get(0).hasMore);
        Assert.assertFalse(getCodegenOperation.authMethods.get(1).hasMore);
   }

    @Test
    public void testFreeFormObjects() {
        final OpenAPI openAPI = TestUtils.parseFlattenSpec("src/test/resources/3_0/issue796.yaml");
        JavaClientCodegen codegen = new JavaClientCodegen();

        Schema test1 = openAPI.getComponents().getSchemas().get("MapTest1");
        codegen.setOpenAPI(openAPI);
        CodegenModel cm1 = codegen.fromModel("MapTest1", test1);
        Assert.assertEquals(cm1.getDataType(), "Map");
        Assert.assertEquals(cm1.getParent(), "HashMap<String, Object>");
        Assert.assertEquals(cm1.getClassname(), "MapTest1");

        Schema test2 = openAPI.getComponents().getSchemas().get("MapTest2");
        codegen.setOpenAPI(openAPI);
        CodegenModel cm2 = codegen.fromModel("MapTest2", test2);
        Assert.assertEquals(cm2.getDataType(), "Map");
        Assert.assertEquals(cm2.getParent(), "HashMap<String, Object>");
        Assert.assertEquals(cm2.getClassname(), "MapTest2");

        Schema test3 = openAPI.getComponents().getSchemas().get("MapTest3");
        codegen.setOpenAPI(openAPI);
        CodegenModel cm3 = codegen.fromModel("MapTest3", test3);
        Assert.assertEquals(cm3.getDataType(), "Map");
        Assert.assertEquals(cm3.getParent(), "HashMap<String, Object>");
        Assert.assertEquals(cm3.getClassname(), "MapTest3");

        Schema other = openAPI.getComponents().getSchemas().get("OtherObj");
        codegen.setOpenAPI(openAPI);
        CodegenModel cm = codegen.fromModel("OtherObj", other);
        Assert.assertEquals(cm.getDataType(), "Object");
        Assert.assertEquals(cm.getClassname(), "OtherObj");
    }

    /**
     * See https://github.com/OpenAPITools/openapi-generator/issues/3589
     */
    @Test
    public void testImportMapping() throws IOException {

        Map<String, Object> properties = new HashMap<>();
        properties.put(JavaClientCodegen.JAVA8_MODE, true);
        properties.put(CodegenConstants.API_PACKAGE, "xyz.abcdef.api");

        Map<String, String> importMappings = new HashMap<>();
        importMappings.put("TypeAlias", "foo.bar.TypeAlias");

        File output = Files.createTempDirectory("test").toFile();

        final CodegenConfigurator configurator = new CodegenConfigurator()
                .setGeneratorName("java")
                .setLibrary(JavaClientCodegen.RESTEASY)
                .setAdditionalProperties(properties)
                .setImportMappings(importMappings)
                .setInputSpec("src/test/resources/3_0/type-alias.yaml")
                .setOutputDir(output.getAbsolutePath().replace("\\", "/"));

        final ClientOptInput clientOptInput = configurator.toClientOptInput();
        Assert.assertEquals(clientOptInput.getConfig().importMapping().get("TypeAlias"), "foo.bar.TypeAlias");

        MockDefaultGenerator generator = new MockDefaultGenerator();
        generator.setGeneratorPropertyDefault(CodegenConstants.MODELS, "true");
        generator.setGeneratorPropertyDefault(CodegenConstants.MODEL_TESTS, "false");
        generator.setGeneratorPropertyDefault(CodegenConstants.MODEL_DOCS, "false");
        generator.setGeneratorPropertyDefault(CodegenConstants.APIS, "false");
        generator.setGeneratorPropertyDefault(CodegenConstants.SUPPORTING_FILES, "false");
        generator.opts(clientOptInput).generate();

        Map<String, String> generatedFiles = generator.getFiles();
        Assert.assertEquals(generatedFiles.size(), 1);
        TestUtils.ensureContainsFile(generatedFiles, output, "src/main/java/org/openapitools/client/model/ParentType.java");

        final String parentTypeContents = generatedFiles.values().iterator().next();

        final Pattern FIELD_PATTERN = Pattern.compile(".* private (.*?) typeAlias;.*", Pattern.DOTALL);
        Matcher fieldMatcher = FIELD_PATTERN.matcher(parentTypeContents);
        Assert.assertTrue(fieldMatcher.matches());

        // this is the type of the field 'typeAlias'. With a working importMapping it should
        // be 'foo.bar.TypeAlias' or just 'TypeAlias'
        Assert.assertEquals(fieldMatcher.group(1), "foo.bar.TypeAlias");
    }

    @Test
    public void testBearerAuth() {
        final OpenAPI openAPI = TestUtils.parseFlattenSpec("src/test/resources/3_0/pingBearerAuth.yaml");
        JavaClientCodegen codegen = new JavaClientCodegen();

        List<CodegenSecurity> security = codegen.fromSecurity(openAPI.getComponents().getSecuritySchemes());
        Assert.assertEquals(security.size(), 1);
        Assert.assertEquals(security.get(0).isBasic, Boolean.TRUE);
        Assert.assertEquals(security.get(0).isBasicBasic, Boolean.FALSE);
        Assert.assertEquals(security.get(0).isBasicBearer, Boolean.TRUE);
    }

    private CodegenProperty codegenPropertyWithArrayOfIntegerValues() {
        CodegenProperty array = new CodegenProperty();
        final CodegenProperty items = new CodegenProperty();
        final HashMap<String, Object> allowableValues = new HashMap<>();
        allowableValues.put("values", Collections.singletonList(1));
        items.setAllowableValues(allowableValues);
        items.dataType = "Integer";
        array.setItems(items);
        array.dataType = "Array";
        array.mostInnerItems = items;
        return array;
    }

    private CodegenParameter createPathParam(String name) {
        CodegenParameter codegenParameter = createStringParam(name);
        codegenParameter.isPathParam = true;
        return codegenParameter;
    }

    private CodegenParameter createQueryParam(String name, boolean required) {
        CodegenParameter codegenParameter = createStringParam(name);
        codegenParameter.isQueryParam = true;
        codegenParameter.required = required;
        return codegenParameter;
    }

    private CodegenParameter createStringParam(String name) {
        CodegenParameter codegenParameter = new CodegenParameter();
        codegenParameter.paramName = name;
        codegenParameter.baseName = name;
        codegenParameter.dataType = "String";
        return codegenParameter;
    }

    @Test
    public void escapeName() {
        final JavaClientCodegen codegen = new JavaClientCodegen();
        assertEquals("_default", codegen.toApiVarName("Default"));
        assertEquals("_int", codegen.toApiVarName("int"));
        assertEquals("pony", codegen.toApiVarName("pony"));
    }

    @Test
    public void testAnyType() {
        final OpenAPI openAPI = TestUtils.parseFlattenSpec("src/test/resources/3_0/any_type.yaml");
        JavaClientCodegen codegen = new JavaClientCodegen();

        Schema test1 = openAPI.getComponents().getSchemas().get("AnyValueModel");
        codegen.setOpenAPI(openAPI);
        CodegenModel cm1 = codegen.fromModel("AnyValueModel", test1);
        Assert.assertEquals(cm1.getClassname(), "AnyValueModel");

        final CodegenProperty property1 = cm1.allVars.get(0);
        Assert.assertEquals(property1.baseName, "any_value");
        Assert.assertEquals(property1.dataType, "Object");
        Assert.assertTrue(property1.hasMore);
        Assert.assertTrue(property1.isPrimitiveType);
        Assert.assertFalse(property1.isContainer);
        Assert.assertFalse(property1.isFreeFormObject);
        Assert.assertTrue(property1.isAnyType);

        final CodegenProperty property2 = cm1.allVars.get(1);
        Assert.assertEquals(property2.baseName, "any_value_with_desc");
        Assert.assertEquals(property2.dataType, "Object");
        Assert.assertTrue(property2.hasMore);
        Assert.assertFalse(property2.required);
        Assert.assertTrue(property2.isPrimitiveType);
        Assert.assertFalse(property2.isContainer);
        Assert.assertFalse(property2.isFreeFormObject);
        Assert.assertTrue(property2.isAnyType);

        final CodegenProperty property3 = cm1.allVars.get(2);
        Assert.assertEquals(property3.baseName, "any_value_nullable");
        Assert.assertEquals(property3.dataType, "Object");
        Assert.assertFalse(property3.hasMore);
        Assert.assertFalse(property3.required);
        Assert.assertTrue(property3.isPrimitiveType);
        Assert.assertFalse(property3.isContainer);
        Assert.assertFalse(property3.isFreeFormObject);
        Assert.assertTrue(property3.isAnyType);

        Schema test2 = openAPI.getComponents().getSchemas().get("AnyValueModelInline");
        codegen.setOpenAPI(openAPI);
        CodegenModel cm2 = codegen.fromModel("AnyValueModelInline", test2);
        Assert.assertEquals(cm2.getClassname(), "AnyValueModelInline");

        final CodegenProperty cp1 = cm2.vars.get(0);
        Assert.assertEquals(cp1.baseName, "any_value");
        Assert.assertEquals(cp1.dataType, "Object");
        Assert.assertTrue(cp1.hasMore);
        Assert.assertFalse(cp1.required);
        Assert.assertTrue(cp1.isPrimitiveType);
        Assert.assertFalse(cp1.isContainer);
        Assert.assertFalse(cp1.isFreeFormObject);
        Assert.assertTrue(cp1.isAnyType);

        final CodegenProperty cp2 = cm2.vars.get(1);
        Assert.assertEquals(cp2.baseName, "any_value_with_desc");
        Assert.assertEquals(cp2.dataType, "Object");
        Assert.assertTrue(cp2.hasMore);
        Assert.assertFalse(cp2.required);
        Assert.assertTrue(cp2.isPrimitiveType);
        Assert.assertFalse(cp2.isContainer);
        Assert.assertFalse(cp2.isFreeFormObject);
        Assert.assertTrue(cp2.isAnyType);

        final CodegenProperty cp3 = cm2.vars.get(2);
        Assert.assertEquals(cp3.baseName, "any_value_nullable");
        Assert.assertEquals(cp3.dataType, "Object");
        Assert.assertTrue(cp3.hasMore);
        Assert.assertFalse(cp3.required);
        Assert.assertTrue(cp3.isPrimitiveType);
        Assert.assertFalse(cp3.isContainer);
        Assert.assertFalse(cp3.isFreeFormObject);
        Assert.assertTrue(cp3.isAnyType);

        // map
        final CodegenProperty cp4 = cm2.vars.get(3);
        Assert.assertEquals(cp4.baseName, "map_any_value");
        Assert.assertEquals(cp4.dataType, "Map<String, Object>");
        Assert.assertTrue(cp4.hasMore);
        Assert.assertFalse(cp4.required);
        Assert.assertTrue(cp4.isPrimitiveType);
        Assert.assertTrue(cp4.isContainer);
        Assert.assertTrue(cp4.isMapContainer);
        Assert.assertTrue(cp4.isFreeFormObject);
        Assert.assertFalse(cp4.isAnyType);

        final CodegenProperty cp5 = cm2.vars.get(4);
        Assert.assertEquals(cp5.baseName, "map_any_value_with_desc");
        Assert.assertEquals(cp5.dataType, "Map<String, Object>");
        Assert.assertTrue(cp5.hasMore);
        Assert.assertFalse(cp5.required);
        Assert.assertTrue(cp5.isPrimitiveType);
        Assert.assertTrue(cp5.isContainer);
        Assert.assertTrue(cp5.isMapContainer);
        Assert.assertTrue(cp5.isFreeFormObject);
        Assert.assertFalse(cp5.isAnyType);

        final CodegenProperty cp6 = cm2.vars.get(5);
        Assert.assertEquals(cp6.baseName, "map_any_value_nullable");
        Assert.assertEquals(cp6.dataType, "Map<String, Object>");
        Assert.assertTrue(cp6.hasMore);
        Assert.assertFalse(cp6.required);
        Assert.assertTrue(cp6.isPrimitiveType);
        Assert.assertTrue(cp6.isContainer);
        Assert.assertTrue(cp6.isMapContainer);
        Assert.assertTrue(cp6.isFreeFormObject);
        Assert.assertFalse(cp6.isAnyType);

        // array
        final CodegenProperty cp7 = cm2.vars.get(6);
        Assert.assertEquals(cp7.baseName, "array_any_value");
        Assert.assertEquals(cp7.dataType, "List<Object>");
        Assert.assertTrue(cp7.hasMore);
        Assert.assertFalse(cp7.required);
        Assert.assertTrue(cp7.isPrimitiveType);
        Assert.assertTrue(cp7.isContainer);
        Assert.assertTrue(cp7.isListContainer);
        Assert.assertFalse(cp7.isFreeFormObject);
        Assert.assertFalse(cp7.isAnyType);

        final CodegenProperty cp8 = cm2.vars.get(7);
        Assert.assertEquals(cp8.baseName, "array_any_value_with_desc");
        Assert.assertEquals(cp8.dataType, "List<Object>");
        Assert.assertTrue(cp8.hasMore);
        Assert.assertFalse(cp8.required);
        Assert.assertTrue(cp8.isPrimitiveType);
        Assert.assertTrue(cp8.isContainer);
        Assert.assertTrue(cp8.isListContainer);
        Assert.assertFalse(cp8.isFreeFormObject);
        Assert.assertFalse(cp8.isAnyType);

        final CodegenProperty cp9 = cm2.vars.get(8);
        Assert.assertEquals(cp9.baseName, "array_any_value_nullable");
        Assert.assertEquals(cp9.dataType, "List<Object>");
        Assert.assertFalse(cp9.hasMore);
        Assert.assertFalse(cp9.required);
        Assert.assertTrue(cp9.isPrimitiveType);
        Assert.assertTrue(cp9.isContainer);
        Assert.assertTrue(cp9.isListContainer);
        Assert.assertFalse(cp9.isFreeFormObject);
        Assert.assertFalse(cp9.isAnyType);
    }
}<|MERGE_RESOLUTION|>--- conflicted
+++ resolved
@@ -267,7 +267,7 @@
         generator.opts(clientOptInput).generate();
 
         Map<String, String> generatedFiles = generator.getFiles();
-        Assert.assertEquals(generatedFiles.size(), 34);
+        Assert.assertEquals(generatedFiles.size(), 37);
         TestUtils.ensureContainsFile(generatedFiles, output, ".gitignore");
         TestUtils.ensureContainsFile(generatedFiles, output, ".openapi-generator-ignore");
         TestUtils.ensureContainsFile(generatedFiles, output, ".openapi-generator/VERSION");
@@ -294,14 +294,11 @@
         TestUtils.ensureContainsFile(generatedFiles, output, "src/main/java/xyz/abcdef/ServerConfiguration.java");
         TestUtils.ensureContainsFile(generatedFiles, output, "src/main/java/xyz/abcdef/ServerVariable.java");
         TestUtils.ensureContainsFile(generatedFiles, output, "src/main/java/xyz/abcdef/auth/Authentication.java");
-<<<<<<< HEAD
-=======
         TestUtils.ensureContainsFile(generatedFiles, output, "src/main/java/xyz/abcdef/auth/ApiKeyAuth.java");
         TestUtils.ensureContainsFile(generatedFiles, output, "src/main/java/xyz/abcdef/auth/HttpBasicAuth.java");
         TestUtils.ensureContainsFile(generatedFiles, output, "src/main/java/xyz/abcdef/auth/HttpBearerAuth.java");
         //TestUtils.ensureContainsFile(generatedFiles, output, "src/main/java/xyz/abcdef/auth/OAuth.java");
         //TestUtils.ensureContainsFile(generatedFiles, output, "src/main/java/xyz/abcdef/auth/OAuthFlow.java");
->>>>>>> 693e6408
         TestUtils.ensureContainsFile(generatedFiles, output, "src/main/java/xyz/abcdef/Configuration.java");
         TestUtils.ensureContainsFile(generatedFiles, output, "src/main/java/xyz/abcdef/GzipRequestInterceptor.java");
         TestUtils.ensureContainsFile(generatedFiles, output, "src/main/java/xyz/abcdef/JSON.java");
@@ -346,7 +343,7 @@
         generator.opts(clientOptInput).generate();
 
         Map<String, String> generatedFiles = generator.getFiles();
-        Assert.assertEquals(generatedFiles.size(), 37);
+        Assert.assertEquals(generatedFiles.size(), 40);
         TestUtils.ensureContainsFile(generatedFiles, output, ".gitignore");
         TestUtils.ensureContainsFile(generatedFiles, output, ".openapi-generator-ignore");
         TestUtils.ensureContainsFile(generatedFiles, output, ".openapi-generator/VERSION");
@@ -374,12 +371,9 @@
         TestUtils.ensureContainsFile(generatedFiles, output, "src/main/java/zz/yyyy/invoker/xxxx/ServerConfiguration.java");
         TestUtils.ensureContainsFile(generatedFiles, output, "src/main/java/zz/yyyy/invoker/xxxx/ServerVariable.java");
         TestUtils.ensureContainsFile(generatedFiles, output, "src/main/java/zz/yyyy/invoker/xxxx/auth/Authentication.java");
-<<<<<<< HEAD
-=======
         TestUtils.ensureContainsFile(generatedFiles, output, "src/main/java/zz/yyyy/invoker/xxxx/auth/ApiKeyAuth.java");
         TestUtils.ensureContainsFile(generatedFiles, output, "src/main/java/zz/yyyy/invoker/xxxx/auth/HttpBasicAuth.java");
         TestUtils.ensureContainsFile(generatedFiles, output, "src/main/java/zz/yyyy/invoker/xxxx/auth/HttpBearerAuth.java");
->>>>>>> 693e6408
         TestUtils.ensureContainsFile(generatedFiles, output, "src/main/java/zz/yyyy/invoker/xxxx/Configuration.java");
         TestUtils.ensureContainsFile(generatedFiles, output, "src/main/java/zz/yyyy/invoker/xxxx/GzipRequestInterceptor.java");
         TestUtils.ensureContainsFile(generatedFiles, output, "src/main/java/zz/yyyy/invoker/xxxx/JSON.java");
