/*
 * Copyright 2018 OpenAPI-Generator Contributors (https://openapi-generator.tech)
 * Copyright 2018 SmartBear Software
 *
 * Copyright 2024 András Gábor Kis, Deutsche Telekom AG
 * This file is made available under the terms of the license Apache-2.0 license
 * SPDX-License-Identifier: Apache-2.0
 *
 * Licensed under the Apache License, Version 2.0 (the "License");
 * you may not use this file except in compliance with the License.
 * You may obtain a copy of the License at
 *
 *     https://www.apache.org/licenses/LICENSE-2.0
 *
 * Unless required by applicable law or agreed to in writing, software
 * distributed under the License is distributed on an "AS IS" BASIS,
 * WITHOUT WARRANTIES OR CONDITIONS OF ANY KIND, either express or implied.
 * See the License for the specific language governing permissions and
 * limitations under the License.
 *
 */

package org.openapitools.codegen.java;

import com.google.common.collect.ImmutableMap;
import io.swagger.parser.OpenAPIParser;
import io.swagger.v3.oas.models.OpenAPI;
import io.swagger.v3.oas.models.Operation;
import io.swagger.v3.oas.models.media.*;
import io.swagger.v3.oas.models.parameters.RequestBody;
import io.swagger.v3.oas.models.responses.ApiResponse;
import io.swagger.v3.parser.core.models.ParseOptions;
import io.swagger.v3.parser.util.SchemaTypeUtil;
import lombok.Getter;
import lombok.SneakyThrows;
import org.junit.jupiter.api.Assertions;
import org.openapitools.codegen.*;
import org.openapitools.codegen.config.CodegenConfigurator;
import org.openapitools.codegen.java.assertions.JavaFileAssert;
import org.openapitools.codegen.languages.AbstractJavaCodegen;
import org.openapitools.codegen.languages.JavaClientCodegen;
import org.openapitools.codegen.languages.features.BeanValidationFeatures;
import org.openapitools.codegen.languages.features.CXFServerFeatures;
import org.openapitools.codegen.meta.features.SecurityFeature;
import org.openapitools.codegen.model.OperationMap;
import org.openapitools.codegen.model.OperationsMap;
import org.testng.annotations.DataProvider;
import org.testng.annotations.Test;

import java.io.File;
import java.io.IOException;
import java.nio.charset.StandardCharsets;
import java.nio.file.Files;
import java.nio.file.Path;
import java.nio.file.Paths;
import java.util.*;
import java.util.function.Consumer;
import java.util.function.Function;
import java.util.function.Predicate;
import java.util.regex.Matcher;
import java.util.regex.Pattern;
import java.util.stream.Collectors;

import static org.assertj.core.api.Assertions.assertThat;
import static org.assertj.core.api.Assertions.entry;
import static org.assertj.core.api.InstanceOfAssertFactories.FILE;
import static org.openapitools.codegen.CodegenConstants.SERIALIZATION_LIBRARY;
import static org.openapitools.codegen.TestUtils.validateJavaSourceFiles;
import static org.openapitools.codegen.languages.JavaClientCodegen.*;
import static org.testng.Assert.*;

public class JavaClientCodegenTest {

    // This is the kind of information that ideally would be defined and available system-wide
    @Getter enum Library {
        APACHE_HTTPCLIENT("apache-httpclient", Serializer.JACKSON),
        FEIGN("feign", Serializer.JACKSON, Set.of(Serializer.GSON)),
        GOOGLE_API_CLIENT("google-api-client", Serializer.JACKSON),
        JERSEY_2("jersey2", Serializer.JACKSON),
        JERSEY_3("jersey3", Serializer.JACKSON),
        MICROPROFILE("microprofile", Serializer.JSONB, Set.of(Serializer.JACKSON)),
        NATIVE("native", Serializer.JACKSON),
        OKHTTP("okhttp-gson", Serializer.GSON),
        REST_ASSURED("rest-assured", Serializer.GSON, Set.of(Serializer.JACKSON)),
        RESTEASY("resteasy", Serializer.JACKSON),
        REST_CLIENT("restclient", Serializer.JACKSON),
        REST_TEMPLATE("resttemplate", Serializer.JACKSON),
        RETROFIT_2("retrofit2", Serializer.GSON),
        VERTX("vertx", Serializer.JACKSON),
        WEBCLIENT("webclient", Serializer.JACKSON);

        public final String value;
        public final Set<Serializer> supportedSerializers;
        public final Serializer defaultSerializer;

        Library(String identifier, Serializer defaultSerializer) {
            this(identifier, defaultSerializer, Set.of());
        }
        
        Library(String identifier, Serializer defaultSerializer, Set<Serializer> otherSupportedSerializers) {
            otherSupportedSerializers = new HashSet<>(otherSupportedSerializers);
            otherSupportedSerializers.add(defaultSerializer);
            this.supportedSerializers = Set.copyOf(otherSupportedSerializers);
            this.defaultSerializer = defaultSerializer;
            this.value = identifier;
        }
    }

    enum Serializer {
        GSON, JACKSON, JSONB;
        public String toString() {
            return this.name().toLowerCase(Locale.ROOT);
        }
    }

    @DataProvider Iterator<Library> supportedLibraries() {
        return Arrays.stream(Library.values()).iterator();
    }

    @DataProvider Iterator<Library> librariesSupportingGson() {
        return Arrays.stream(Library.values())
            .filter(library -> library.getSupportedSerializers().contains(Serializer.GSON))
            .iterator();
    }

    @Test public void arraysInRequestBody() {
        OpenAPI openAPI = TestUtils.createOpenAPI();
        final JavaClientCodegen codegen = new JavaClientCodegen();
        codegen.setOpenAPI(openAPI);

        RequestBody body1 = new RequestBody();
        body1.setDescription("A list of ids");
        body1.setContent(new Content().addMediaType(
            "application/json",
            new MediaType().schema(new ArraySchema().items(new StringSchema()))
        ));
        CodegenParameter codegenParameter1 = codegen.fromRequestBody(body1, new HashSet<>(), null);
        Assertions.assertEquals(codegenParameter1.description, "A list of ids");
        Assertions.assertEquals(codegenParameter1.dataType, "List<String>");
        Assertions.assertEquals(codegenParameter1.baseType, "String");

        RequestBody body2 = new RequestBody();
        body2.setDescription("A list of list of values");
        body2.setContent(new Content().addMediaType(
            "application/json", 
            new MediaType().schema(new ArraySchema().items(new ArraySchema().items(new IntegerSchema())))
        ));
        CodegenParameter codegenParameter2 = codegen.fromRequestBody(body2, new HashSet<>(), null);
        Assertions.assertEquals(codegenParameter2.description, "A list of list of values");
        Assertions.assertEquals(codegenParameter2.dataType, "List<List<Integer>>");
        Assertions.assertEquals(codegenParameter2.baseType, "List");

        RequestBody body3 = new RequestBody();
        body3.setDescription("A list of points");
        body3.setContent(
                new Content()
                        .addMediaType(
                                "application/json",
                                new MediaType()
                                        .schema(
                                                new ArraySchema()
                                                        .items(new ObjectSchema().$ref("#/components/schemas/Point")))));
        ObjectSchema point = new ObjectSchema();
        point.addProperty("message", new StringSchema());
        point.addProperty("x", new IntegerSchema().format(SchemaTypeUtil.INTEGER32_FORMAT));
        point.addProperty("y", new IntegerSchema().format(SchemaTypeUtil.INTEGER32_FORMAT));
        CodegenParameter codegenParameter3 = codegen.fromRequestBody(body3, new HashSet<>(), null);
        Assertions.assertEquals(codegenParameter3.description, "A list of points");
        Assertions.assertEquals(codegenParameter3.dataType, "List<Point>");
        Assertions.assertEquals(codegenParameter3.baseType, "Point");
    }

    @Test
    public void nullValuesInComposedSchema() {
        final JavaClientCodegen codegen = new JavaClientCodegen();
        ComposedSchema schema = new ComposedSchema();
        CodegenModel result = codegen.fromModel("CompSche",
                schema);
        Assertions.assertEquals(result.name, "CompSche");
    }

    @Test
    public void testParametersAreCorrectlyOrderedWhenUsingRetrofit() {
        JavaClientCodegen javaClientCodegen = new JavaClientCodegen();
        javaClientCodegen.setLibrary(JavaClientCodegen.RETROFIT_2);

        CodegenOperation codegenOperation = new CodegenOperation();
        CodegenParameter queryParamRequired = createQueryParam("queryParam1", true);
        CodegenParameter queryParamOptional = createQueryParam("queryParam2", false);
        CodegenParameter pathParam1 = createPathParam("pathParam1");
        CodegenParameter pathParam2 = createPathParam("pathParam2");

        codegenOperation.allParams.addAll(Arrays.asList(queryParamRequired, pathParam1, pathParam2, queryParamOptional));
        OperationMap operations = new OperationMap();
        operations.setOperation(codegenOperation);

        OperationsMap objs = new OperationsMap();
        objs.setOperation(operations);
        objs.setImports(new ArrayList<>());

        javaClientCodegen.postProcessOperationsWithModels(objs, Collections.emptyList());

        Assertions.assertEquals(Arrays.asList(pathParam1, pathParam2, queryParamRequired, queryParamOptional), codegenOperation.allParams);
    }

    @Test
    public void testInitialConfigValues() throws Exception {
        final JavaClientCodegen codegen = new JavaClientCodegen();
        codegen.processOpts();

        Assertions.assertEquals(codegen.additionalProperties().get(CodegenConstants.HIDE_GENERATION_TIMESTAMP), Boolean.FALSE);
        Assertions.assertFalse(codegen.isHideGenerationTimestamp());

        Assertions.assertEquals(codegen.modelPackage(), "org.openapitools.client.model");
        Assertions.assertEquals(
                codegen.additionalProperties().get(CodegenConstants.MODEL_PACKAGE),
                "org.openapitools.client.model");
        Assertions.assertEquals(codegen.apiPackage(), "org.openapitools.client.api");
        Assertions.assertEquals(
                codegen.additionalProperties().get(CodegenConstants.API_PACKAGE),
                "org.openapitools.client.api");
        Assertions.assertEquals(codegen.getInvokerPackage(), "org.openapitools.client");
        Assertions.assertEquals(
                codegen.additionalProperties().get(CodegenConstants.INVOKER_PACKAGE),
                "org.openapitools.client");
        Assertions.assertEquals(codegen.getSerializationLibrary(), JavaClientCodegen.SERIALIZATION_LIBRARY_GSON);
    }

    @Test
    public void testSettersForConfigValues() throws Exception {
        final JavaClientCodegen codegen = new JavaClientCodegen();
        codegen.setHideGenerationTimestamp(true);
        codegen.setModelPackage("xyz.yyyyy.zzzzzzz.model");
        codegen.setApiPackage("xyz.yyyyy.zzzzzzz.api");
        codegen.setInvokerPackage("xyz.yyyyy.zzzzzzz.invoker");
        codegen.setSerializationLibrary("JACKSON");
        codegen.processOpts();

        Assertions.assertEquals(codegen.additionalProperties().get(CodegenConstants.HIDE_GENERATION_TIMESTAMP), Boolean.TRUE);
        Assertions.assertTrue(codegen.isHideGenerationTimestamp());
        Assertions.assertEquals(codegen.modelPackage(), "xyz.yyyyy.zzzzzzz.model");
        Assertions.assertEquals(
                codegen.additionalProperties().get(CodegenConstants.MODEL_PACKAGE),
                "xyz.yyyyy.zzzzzzz.model");
        Assertions.assertEquals(codegen.apiPackage(), "xyz.yyyyy.zzzzzzz.api");
        Assertions.assertEquals(
                codegen.additionalProperties().get(CodegenConstants.API_PACKAGE), "xyz.yyyyy.zzzzzzz.api");
        Assertions.assertEquals(codegen.getInvokerPackage(), "xyz.yyyyy.zzzzzzz.invoker");
        Assertions.assertEquals(
                codegen.additionalProperties().get(CodegenConstants.INVOKER_PACKAGE),
                "xyz.yyyyy.zzzzzzz.invoker");
        Assertions.assertEquals(codegen.getSerializationLibrary(), JavaClientCodegen.SERIALIZATION_LIBRARY_GSON); // the library JavaClientCodegen.OKHTTP_GSON only supports GSON
    }

    @Test
    public void testAdditionalPropertiesPutForConfigValues() throws Exception {
        final JavaClientCodegen codegen = new JavaClientCodegen();
        codegen.additionalProperties().put(CodegenConstants.HIDE_GENERATION_TIMESTAMP, "true");
        codegen
                .additionalProperties()
                .put(CodegenConstants.MODEL_PACKAGE, "xyz.yyyyy.zzzzzzz.mmmmm.model");
        codegen.additionalProperties().put(CodegenConstants.API_PACKAGE, "xyz.yyyyy.zzzzzzz.aaaaa.api");
        codegen
                .additionalProperties()
                .put(CodegenConstants.INVOKER_PACKAGE, "xyz.yyyyy.zzzzzzz.iiii.invoker");
        codegen.additionalProperties().put(SERIALIZATION_LIBRARY, "JACKSON");
        codegen.additionalProperties().put(CodegenConstants.LIBRARY, JavaClientCodegen.JERSEY2);
        codegen.processOpts();

        Assertions.assertEquals(codegen.additionalProperties().get(CodegenConstants.HIDE_GENERATION_TIMESTAMP), Boolean.TRUE);
        Assertions.assertTrue(codegen.isHideGenerationTimestamp());
        Assertions.assertEquals(codegen.modelPackage(), "xyz.yyyyy.zzzzzzz.mmmmm.model");
        Assertions.assertEquals(
                codegen.additionalProperties().get(CodegenConstants.MODEL_PACKAGE),
                "xyz.yyyyy.zzzzzzz.mmmmm.model");
        Assertions.assertEquals(codegen.apiPackage(), "xyz.yyyyy.zzzzzzz.aaaaa.api");
        Assertions.assertEquals(
                codegen.additionalProperties().get(CodegenConstants.API_PACKAGE),
                "xyz.yyyyy.zzzzzzz.aaaaa.api");
        Assertions.assertEquals(codegen.getInvokerPackage(), "xyz.yyyyy.zzzzzzz.iiii.invoker");
        Assertions.assertEquals(
                codegen.additionalProperties().get(CodegenConstants.INVOKER_PACKAGE),
                "xyz.yyyyy.zzzzzzz.iiii.invoker");
        Assertions.assertEquals(codegen.getSerializationLibrary(), SERIALIZATION_LIBRARY_JACKSON);
    }

    @Test public void testGeneratedAuthClassesJersey() {
        final Path output = newTempFolder();
        final CodegenConfigurator configurator = new CodegenConfigurator()
            .setGeneratorName("java")
            .setLibrary(JavaClientCodegen.JERSEY3)
            .setAdditionalProperties(Map.of(CodegenConstants.API_PACKAGE, "xyz.abcdef.api"))
            .setInputSpec("src/test/resources/3_0/petstore-with-fake-endpoints-models-for-testing-with-http-signature.yaml")
            .setOutputDir(output.toString().replace("\\", "/"));

        List<File> files = new DefaultGenerator().opts(configurator.toClientOptInput()).generate();

        assertThat(files).contains(
            output.resolve("src/main/java/xyz/abcdef/auth/ApiKeyAuth.java").toFile(),
            output.resolve("src/main/java/xyz/abcdef/auth/Authentication.java").toFile(),
            output.resolve("src/main/java/xyz/abcdef/auth/HttpBasicAuth.java").toFile(),
            output.resolve("src/main/java/xyz/abcdef/auth/HttpBearerAuth.java").toFile(),
            output.resolve("src/main/java/xyz/abcdef/auth/HttpSignatureAuth.java").toFile()
        );
    }

    @Test public void testImportMappingResult() {
        final Path output = newTempFolder();
        final CodegenConfigurator configurator = new CodegenConfigurator()
                .addTypeMapping("OffsetDateTime", "Instant")
                .addImportMapping("OffsetDateTime", "java.time.Instant")
                .setGeneratorName("java")
                .setInputSpec("src/test/resources/3_0/echo_api.yaml")
                .setOutputDir(output.toString().replace("\\", "/"));

        new DefaultGenerator().opts(configurator.toClientOptInput()).generate();

        assertThat(output.resolve("src/main/java/org/openapitools/client/api/QueryApi.java"))
            .content().contains("import java.time.Instant;");
    }

    @Test
    public void testSupportedSecuritySchemesJersey() {
        final JavaClientCodegen codegen = new JavaClientCodegen();
        codegen.additionalProperties().put(CodegenConstants.LIBRARY, JavaClientCodegen.JERSEY3);
        codegen.processOpts();

        Assertions.assertTrue(codegen.getFeatureSet().getSecurityFeatures().contains(SecurityFeature.SignatureAuth));
    }

    @Test public void testPackageNamesSetInvokerDerivedFromApi() {
        final JavaClientCodegen codegen = new JavaClientCodegen();
        codegen.additionalProperties().put(CodegenConstants.MODEL_PACKAGE, "xyz.yyyyy.zzzzzzz.mmmmm.model");
        codegen.additionalProperties().put(CodegenConstants.API_PACKAGE, "xyz.yyyyy.zzzzzzz.aaaaa.api");

        codegen.processOpts();

        assertThat(codegen)
            .extracting(CodegenConfig::modelPackage, CodegenConfig::apiPackage, JavaClientCodegen::getInvokerPackage)
            .containsExactly("xyz.yyyyy.zzzzzzz.mmmmm.model", "xyz.yyyyy.zzzzzzz.aaaaa.api", "xyz.yyyyy.zzzzzzz.aaaaa");
        assertThat(codegen.additionalProperties()).contains(
            entry(CodegenConstants.MODEL_PACKAGE, "xyz.yyyyy.zzzzzzz.mmmmm.model"),
            entry(CodegenConstants.API_PACKAGE, "xyz.yyyyy.zzzzzzz.aaaaa.api"),
            entry(CodegenConstants.INVOKER_PACKAGE, "xyz.yyyyy.zzzzzzz.aaaaa")
        );
    }

    @Test public void testPackageNamesSetInvokerDerivedFromModel() {
        final JavaClientCodegen codegen = new JavaClientCodegen();
        codegen.additionalProperties().put(CodegenConstants.MODEL_PACKAGE, "xyz.yyyyy.zzzzzzz.mmmmm.model");
        
        codegen.processOpts();

        assertThat(codegen)
            .extracting(CodegenConfig::modelPackage, CodegenConfig::apiPackage, JavaClientCodegen::getInvokerPackage)
            .containsExactly("xyz.yyyyy.zzzzzzz.mmmmm.model", "org.openapitools.client.api", "xyz.yyyyy.zzzzzzz.mmmmm");
        assertThat(codegen.additionalProperties()).contains(
            entry(CodegenConstants.MODEL_PACKAGE, "xyz.yyyyy.zzzzzzz.mmmmm.model"),
            entry(CodegenConstants.API_PACKAGE, "org.openapitools.client.api"),
            entry(CodegenConstants.INVOKER_PACKAGE, "xyz.yyyyy.zzzzzzz.mmmmm")
        );
    }

    @Test public void testGetSchemaTypeWithComposedSchemaWithAllOf() {
        final OpenAPI openAPI = TestUtils.parseFlattenSpec("src/test/resources/2_0/composed-allof.yaml");
        Operation operation = openAPI.getPaths().get("/ping").getPost();

        CodegenOperation co = new JavaClientCodegen().fromOperation("/ping", "POST", operation, null);

        assertThat(co.allParams).hasSize(1)
            .first().hasFieldOrPropertyWithValue("baseType", "MessageEventCoreWithTimeListEntries");
    }

    @Test public void updateCodegenPropertyEnum() {
        final JavaClientCodegen codegen = new JavaClientCodegen();
        CodegenProperty array = codegenPropertyWithArrayOfIntegerValues();

        codegen.updateCodegenPropertyEnum(array);

        var enumVars = (List<Map<String, String>>) array.getItems().getAllowableValues().get("enumVars");
        Assertions.assertNotNull(enumVars);
        Map<String, String> testedEnumVar = enumVars.get(0);
        Assertions.assertNotNull(testedEnumVar);
        Assertions.assertEquals(testedEnumVar.getOrDefault("name", ""), "NUMBER_1");
        Assertions.assertEquals(testedEnumVar.getOrDefault("value", ""), "1");
    }

    @Test public void updateCodegenPropertyEnumWithCustomNames() {
        final JavaClientCodegen codegen = new JavaClientCodegen();
        CodegenProperty array = codegenPropertyWithArrayOfIntegerValues();
        array.getItems().setVendorExtensions(Map.of("x-enum-varnames", Collections.singletonList("ONE")));

        codegen.updateCodegenPropertyEnum(array);

        var enumVars = (List<Map<String, String>>) array.getItems().getAllowableValues().get("enumVars");
        Assertions.assertNotNull(enumVars);
        Map<String, String> testedEnumVar = enumVars.get(0);
        Assertions.assertNotNull(testedEnumVar);
        Assertions.assertEquals(testedEnumVar.getOrDefault("name", ""), "ONE");
        Assertions.assertEquals(testedEnumVar.getOrDefault("value", ""), "1");
    }

    @Test public void testGeneratePing() {
        final Path output = newTempFolder();
        final CodegenConfigurator configurator = new CodegenConfigurator()
                .setGeneratorName("java")
                .setLibrary(JavaClientCodegen.OKHTTP_GSON)
                .setAdditionalProperties(Map.of(CodegenConstants.API_PACKAGE, "xyz.abcdef.api"))
                .setInputSpec("src/test/resources/3_0/ping.yaml")
                .setOutputDir(output.toString().replace("\\", "/"));

        List<File> files = new DefaultGenerator().opts(configurator.toClientOptInput()).generate();

        validateJavaSourceFiles(files);
        assertThat(files).hasSize(40).map(File::toPath).contains(
            output.resolve(".gitignore"),
            output.resolve(".openapi-generator-ignore"),
            output.resolve(".openapi-generator/FILES"),
            output.resolve(".openapi-generator/VERSION"),
            output.resolve(".travis.yml"),
            output.resolve("build.gradle"),
            output.resolve("build.sbt"),
            output.resolve("docs/DefaultApi.md"),
            output.resolve("git_push.sh"),
            output.resolve("gradle.properties"),
            output.resolve("gradle/wrapper/gradle-wrapper.jar"),
            output.resolve("gradle/wrapper/gradle-wrapper.properties"),
            output.resolve("gradlew.bat"),
            output.resolve("gradlew"),
            output.resolve("pom.xml"),
            output.resolve("README.md"),
            output.resolve("settings.gradle"),
            output.resolve("api/openapi.yaml"),
            output.resolve("src/main/AndroidManifest.xml"),
            output.resolve("src/main/java/xyz/abcdef/api/DefaultApi.java"),
            output.resolve("src/main/java/xyz/abcdef/ApiCallback.java"),
            output.resolve("src/main/java/xyz/abcdef/ApiClient.java"),
            output.resolve("src/main/java/xyz/abcdef/ApiException.java"),
            output.resolve("src/main/java/xyz/abcdef/ApiResponse.java"),
            output.resolve("src/main/java/xyz/abcdef/ServerVariable.java"),
            output.resolve("src/main/java/xyz/abcdef/auth/ApiKeyAuth.java"),
            output.resolve("src/main/java/xyz/abcdef/ServerConfiguration.java"),
            output.resolve("src/main/java/xyz/abcdef/auth/Authentication.java"),
            output.resolve("src/main/java/xyz/abcdef/auth/HttpBasicAuth.java"),
            output.resolve("src/main/java/xyz/abcdef/auth/HttpBearerAuth.java"),
            output.resolve("src/main/java/xyz/abcdef/Configuration.java"),
            output.resolve("src/main/java/xyz/abcdef/GzipRequestInterceptor.java"),
            output.resolve("src/main/java/xyz/abcdef/JSON.java"),
            output.resolve("src/main/java/xyz/abcdef/ProgressRequestBody.java"),
            output.resolve("src/main/java/xyz/abcdef/Pair.java"),
            output.resolve("src/main/java/xyz/abcdef/ProgressResponseBody.java"),
            output.resolve("src/main/java/xyz/abcdef/StringUtil.java"),
            output.resolve("src/test/java/xyz/abcdef/api/DefaultApiTest.java")
        );
        assertThat(output.resolve("src/main/java/xyz/abcdef/api/DefaultApi.java")).content()
            .contains("public class DefaultApi");
    }

    @Test public void testGeneratePingSomeObj(){
        final Path output = newTempFolder();
        final CodegenConfigurator configurator = new CodegenConfigurator()
            .setGeneratorName("java")
            .addAdditionalProperty(CodegenConstants.MODEL_PACKAGE, "zz.yyyy.model.xxxx")
            .addAdditionalProperty(CodegenConstants.API_PACKAGE, "zz.yyyy.api.xxxx")
            .addAdditionalProperty(CodegenConstants.INVOKER_PACKAGE, "zz.yyyy.invoker.xxxx")
            .addAdditionalProperty(AbstractJavaCodegen.BOOLEAN_GETTER_PREFIX, "is")
            .setLibrary(JavaClientCodegen.OKHTTP_GSON)
            .setInputSpec("src/test/resources/3_0/pingSomeObj.yaml")
            .setOutputDir(output.toString().replace("\\", "/"));

        List<File> files = new DefaultGenerator().opts(configurator.toClientOptInput()).generate();

        validateJavaSourceFiles(files);
        assertThat(output.resolve("src/main/java/zz/yyyy/model/xxxx/SomeObj.java")).content()
            .contains("public class SomeObj", "Boolean isActive()");
        assertThat(files).hasSize(43).map(File::toPath).contains(
            output.resolve(".gitignore"),
            output.resolve(".openapi-generator-ignore"),
            output.resolve(".openapi-generator/FILES"),
            output.resolve(".openapi-generator/VERSION"),
            output.resolve(".travis.yml"),
            output.resolve("build.gradle"),
            output.resolve("build.sbt"),
            output.resolve("docs/PingApi.md"),
            output.resolve("docs/SomeObj.md"),
            output.resolve("git_push.sh"),
            output.resolve("gradle.properties"),
            output.resolve("gradle/wrapper/gradle-wrapper.jar"),
            output.resolve("gradle/wrapper/gradle-wrapper.properties"),
            output.resolve("gradlew.bat"),
            output.resolve("gradlew"),
            output.resolve("pom.xml"),
            output.resolve("README.md"),
            output.resolve("settings.gradle"),
            output.resolve("api/openapi.yaml"),
            output.resolve("src/main/AndroidManifest.xml"),
            output.resolve("src/main/java/zz/yyyy/api/xxxx/PingApi.java"),
            output.resolve("src/main/java/zz/yyyy/invoker/xxxx/ApiCallback.java"),
            output.resolve("src/main/java/zz/yyyy/invoker/xxxx/ApiClient.java"),
            output.resolve("src/main/java/zz/yyyy/invoker/xxxx/ApiException.java"),
            output.resolve("src/main/java/zz/yyyy/invoker/xxxx/ApiResponse.java"),
            output.resolve("src/main/java/zz/yyyy/invoker/xxxx/ServerConfiguration.java"),
            output.resolve("src/main/java/zz/yyyy/invoker/xxxx/ServerVariable.java"),
            output.resolve("src/main/java/zz/yyyy/invoker/xxxx/auth/ApiKeyAuth.java"),
            output.resolve("src/main/java/zz/yyyy/invoker/xxxx/auth/Authentication.java"),
            output.resolve("src/main/java/zz/yyyy/invoker/xxxx/auth/HttpBasicAuth.java"),
            output.resolve("src/main/java/zz/yyyy/invoker/xxxx/auth/HttpBearerAuth.java"),
            output.resolve("src/main/java/zz/yyyy/invoker/xxxx/Configuration.java"),
            output.resolve("src/main/java/zz/yyyy/invoker/xxxx/GzipRequestInterceptor.java"),
            output.resolve("src/main/java/zz/yyyy/invoker/xxxx/JSON.java"),
            output.resolve("src/main/java/zz/yyyy/invoker/xxxx/Pair.java"),
            output.resolve("src/main/java/zz/yyyy/invoker/xxxx/ProgressRequestBody.java"),
            output.resolve("src/main/java/zz/yyyy/invoker/xxxx/ProgressResponseBody.java"),
            output.resolve("src/main/java/zz/yyyy/invoker/xxxx/StringUtil.java"),
            output.resolve("src/main/java/zz/yyyy/model/xxxx/SomeObj.java"),
            output.resolve("src/test/java/zz/yyyy/api/xxxx/PingApiTest.java"),
            output.resolve("src/test/java/zz/yyyy/model/xxxx/SomeObjTest.java")
        );
    }

    @Test public void testJdkHttpClient() {
        final Path output = newTempFolder();
        final CodegenConfigurator configurator = new CodegenConfigurator()
                .setGeneratorName("java")
                .setLibrary(JavaClientCodegen.NATIVE)
                .setAdditionalProperties(Map.of(CodegenConstants.API_PACKAGE, "xyz.abcdef.api"))
                .setInputSpec("src/test/resources/3_0/ping.yaml")
                .setOutputDir(output.toString().replace("\\", "/"));

        List<File> files = new DefaultGenerator().opts(configurator.toClientOptInput()).generate();

        assertThat(files).hasSize(32);
        validateJavaSourceFiles(files);
        assertThat(output.resolve("src/main/java/xyz/abcdef/api/DefaultApi.java")).content().contains(
            "public class DefaultApi", 
            "import java.net.http.HttpClient;",
            "import java.net.http.HttpRequest;",
            "import java.net.http.HttpResponse;"
        );
        assertThat(output.resolve("src/main/java/xyz/abcdef/ApiClient.java")).content().contains(
            "public class ApiClient", 
            "import java.net.http.HttpClient;", 
            "import java.net.http.HttpRequest;"
        );
    }

    @Test public void testJdkHttpClientWithUseBeanValidationEnabled() {
        final Path output = newTempFolder();
        final CodegenConfigurator configurator = new CodegenConfigurator()
            .setGeneratorName("java")
            .setLibrary(JavaClientCodegen.NATIVE)
            .addAdditionalProperty(CodegenConstants.API_PACKAGE, "xyz.abcdef.api")
            .addAdditionalProperty(JavaClientCodegen.USE_BEANVALIDATION, true)
            .addAdditionalProperty(JavaClientCodegen.USE_JAKARTA_EE, true)
            .setInputSpec("src/test/resources/3_1/issue-17485.yaml")
            .setOutputDir(output.toString().replace("\\", "/"));

        List<File> files = new DefaultGenerator().opts(configurator.toClientOptInput()).generate();

        validateJavaSourceFiles(files);
        assertThat(output.resolve("src/main/java/xyz/abcdef/api/UserApi.java")).content()
            .contains("@Pattern", "import jakarta.validation.constraints.*");
    }

    @Test public void testJdkHttpClientWithAndWithoutDiscriminator() {
        final Path output = newTempFolder();
        final CodegenConfigurator configurator = new CodegenConfigurator()
            .setGeneratorName("java")
            .setLibrary(JavaClientCodegen.NATIVE)
            .addAdditionalProperty(CodegenConstants.API_PACKAGE, "xyz.abcdef.api")
            .addAdditionalProperty(CodegenConstants.MODEL_PACKAGE, "xyz.abcdef.model")
            .addAdditionalProperty(CodegenConstants.INVOKER_PACKAGE, "xyz.abcdef.invoker")
            .setInputSpec("src/test/resources/2_0/petstore-with-fake-endpoints-models-for-testing.yaml")
            .setOutputDir(output.toString().replace("\\", "/"));

        DefaultGenerator generator = new DefaultGenerator();
        generator.setGeneratorPropertyDefault(CodegenConstants.MODELS, "true");
        generator.setGeneratorPropertyDefault(CodegenConstants.APIS, "true");
        List<File> files = generator.opts(configurator.toClientOptInput()).generate();

        assertThat(files).hasSize(153);
        validateJavaSourceFiles(files);
        assertThat(output.resolve("src/main/java/xyz/abcdef/model/Dog.java")).content()
                .contains("import xyz.abcdef.invoker.JSON;");
    }

    @Test public void testJdkHttpAsyncClient() {
        final Path output = newTempFolder();
        final CodegenConfigurator configurator = new CodegenConfigurator()
            .setGeneratorName("java")
            .addAdditionalProperty(CodegenConstants.API_PACKAGE, "xyz.abcdef.api")
            .addAdditionalProperty(JavaClientCodegen.ASYNC_NATIVE, true)
            .setLibrary(JavaClientCodegen.NATIVE)
            .setInputSpec("src/test/resources/3_0/pingSomeObj.yaml")
            .setOutputDir(output.toString().replace("\\", "/"));

        List<File> files = new DefaultGenerator().opts(configurator.toClientOptInput()).generate();

        assertThat(files).hasSize(35);

        validateJavaSourceFiles(files);
        assertThat(output.resolve("src/main/java/xyz/abcdef/api/PingApi.java")).content().contains(
            "public class PingApi",
            "import java.net.http.HttpClient;",
            "import java.net.http.HttpRequest;",
            "import java.net.http.HttpResponse;",
            "import java.util.concurrent.CompletableFuture;"
        );
        assertThat(output.resolve("src/main/java/xyz/abcdef/ApiClient.java")).content().contains(
            "public class ApiClient",
            "import java.net.http.HttpClient;",
            "import java.net.http.HttpRequest;"
        );
    }

    @Test
    public void testReferencedHeader() {
        final OpenAPI openAPI = TestUtils.parseFlattenSpec("src/test/resources/3_0/issue855.yaml");
        JavaClientCodegen codegen = new JavaClientCodegen();
        codegen.setOpenAPI(openAPI);

        ApiResponse ok_200 = openAPI.getComponents().getResponses().get("OK_200");
        CodegenResponse response = codegen.fromResponse("200", ok_200);

        Assertions.assertEquals(response.headers.size(), 1);
        CodegenProperty header = response.headers.get(0);
        Assertions.assertEquals(header.dataType, "UUID");
        Assertions.assertEquals(header.baseName, "Request");
    }

    @Test
    public void testAuthorizationScopeValues_Issue392() {
        final OpenAPI openAPI = TestUtils.parseFlattenSpec("src/test/resources/3_0/issue392.yaml");

        final DefaultGenerator defaultGenerator = new DefaultGenerator();

        final ClientOptInput clientOptInput = new ClientOptInput();
        clientOptInput.openAPI(openAPI);
        clientOptInput.config(new JavaClientCodegen());

        defaultGenerator.opts(clientOptInput);
        final List<CodegenOperation> codegenOperations =
                defaultGenerator.processPaths(openAPI.getPaths()).get("Pet");

        // Verify GET only has 'read' scope
        final CodegenOperation getCodegenOperation =
                codegenOperations.stream()
                        .filter(it -> it.httpMethod.equals("GET"))
                        .collect(Collectors.toList())
                        .get(0);
        assertTrue(getCodegenOperation.hasAuthMethods);
        assertEquals(getCodegenOperation.authMethods.size(), 1);
        final List<Map<String, Object>> getScopes = getCodegenOperation.authMethods.get(0).scopes;
        assertEquals(getScopes.size(), 1, "GET scopes don't match. actual::" + getScopes);

        // POST operation should have both 'read' and 'write' scope on it
        final CodegenOperation postCodegenOperation =
                codegenOperations.stream()
                        .filter(it -> it.httpMethod.equals("POST"))
                        .collect(Collectors.toList())
                        .get(0);
        assertTrue(postCodegenOperation.hasAuthMethods);
        assertEquals(postCodegenOperation.authMethods.size(), 1);
        final List<Map<String, Object>> postScopes = postCodegenOperation.authMethods.get(0).scopes;
        assertEquals(postScopes.size(), 2, "POST scopes don't match. actual:" + postScopes);
    }

    @Test public void testAuthorizationScopeValues_Issue6733() {
        final Path output = newTempFolder();
        final CodegenConfigurator configurator = new CodegenConfigurator()
                .setGeneratorName("java")
                .setLibrary(JavaClientCodegen.RESTEASY)
                .setValidateSpec(false)
                .setInputSpec("src/test/resources/3_0/regression-6734.yaml")
                .setOutputDir(output.toString().replace("\\", "/"));

        DefaultGenerator generator = new DefaultGenerator();
        generator.setGeneratorPropertyDefault(CodegenConstants.MODELS, "true");
        generator.setGeneratorPropertyDefault(CodegenConstants.MODEL_TESTS, "false");
        generator.setGeneratorPropertyDefault(CodegenConstants.MODEL_DOCS, "false");
        generator.setGeneratorPropertyDefault(CodegenConstants.APIS, "true");
        // tests if NPE will crash generation when path in yaml arent provided
        generator.setGeneratorPropertyDefault(CodegenConstants.SUPPORTING_FILES, "false");
        generator.setGenerateMetadata(false);
        List<File> files = generator.opts(configurator.toClientOptInput()).generate();

        validateJavaSourceFiles(files);
        Assertions.assertEquals(files.size(), 1);
    }

    @Test public void testTypedAndNonTypedComposedSchemaGeneration_3_1() {
        final Path output = newTempFolder();
        final CodegenConfigurator configurator = new CodegenConfigurator()
            .setGeneratorName("java")
            .setLibrary(JavaClientCodegen.RESTEASY)
            .setValidateSpec(false)
            .setInputSpec("src/test/resources/3_1/composed-schemas-with-and-without-type.yaml")
            .setOutputDir(output.toString().replace("\\", "/"));

        DefaultGenerator generator = new DefaultGenerator();
        generator.setGeneratorPropertyDefault(CodegenConstants.MODELS, "true");
        generator.setGeneratorPropertyDefault(CodegenConstants.MODEL_TESTS, "false");
        generator.setGeneratorPropertyDefault(CodegenConstants.MODEL_DOCS, "false");
        generator.setGeneratorPropertyDefault(CodegenConstants.APIS, "true");
        generator.setGeneratorPropertyDefault(CodegenConstants.SUPPORTING_FILES, "false");
        generator.setGenerateMetadata(false);
        List<File> files = generator.opts(configurator.toClientOptInput()).generate();

        validateJavaSourceFiles(files);
        Assertions.assertEquals(files.size(), 9);
    }

    @Test public void testMultiPartSpecifiesFileName_Issue17367() throws IOException {
        final Path output = newTempFolder();
        final CodegenConfigurator configurator = new CodegenConfigurator()
                .setGeneratorName("java")
                .setLibrary(JavaClientCodegen.RESTEASY)
                .setValidateSpec(false)
                .setInputSpec("src/test/resources/3_0/issue-17367.yaml")
                .setOutputDir(output.toString().replace("\\", "/"));

        DefaultGenerator generator = new DefaultGenerator();
        generator.setGeneratorPropertyDefault(CodegenConstants.MODELS, "true");
        generator.setGeneratorPropertyDefault(CodegenConstants.MODEL_TESTS, "false");
        generator.setGeneratorPropertyDefault(CodegenConstants.MODEL_DOCS, "false");
        generator.setGeneratorPropertyDefault(CodegenConstants.APIS, "true");
        generator.setGeneratorPropertyDefault(CodegenConstants.SUPPORTING_FILES, "true");
        generator.setGenerateMetadata(false);
        List<File> files = generator.opts(configurator.toClientOptInput()).generate();
        
        validateJavaSourceFiles(files);
        File apiClient = files.stream()
                .filter(f -> f.getName().equals("ApiClient.java"))
                .findFirst()
                .orElseThrow(() -> new AssertionError("ApiClient.java not found"));
        var contents = Arrays.stream(Files.readString(apiClient.toPath(), StandardCharsets.UTF_8).split("\n"));
        // https://docs.jboss.org/resteasy/docs/6.2.5.Final/javadocs/org/jboss/resteasy/plugins/providers/multipart/MultipartFormDataOutput.html#addFormData(java.lang.String,java.lang.Object,jakarta.ws.rs.core.MediaType,java.lang.String)
        assertTrue(contents.anyMatch(l -> l.matches(
                ".*multipart\\.addFormData\\(param.getKey\\(\\),\\s*" +
                "new\\s+FileInputStream\\(file\\),\\s*" +
                "MediaType\\.APPLICATION_OCTET_STREAM_TYPE,\\s*" +
                "file.getName\\(\\)\\);.*")));
    }

    @Test public void testAuthorizationsMethodsSizeWhenFiltered() {
        final OpenAPI openAPI = TestUtils.parseFlattenSpec("src/test/resources/3_0/issue4584.yaml");
        final ClientOptInput clientOptInput = new ClientOptInput().openAPI(openAPI).config(new JavaClientCodegen());
        final DefaultGenerator defaultGenerator = new DefaultGenerator();
        defaultGenerator.opts(clientOptInput);
        
        final List<CodegenOperation> codegenOperations = defaultGenerator.processPaths(openAPI.getPaths()).get("Pet");

        final CodegenOperation getCodegenOperation = codegenOperations.stream()
            .filter(it -> it.httpMethod.equals("GET"))
            .collect(Collectors.toList())
            .get(0);
        assertTrue(getCodegenOperation.hasAuthMethods);
        assertEquals(getCodegenOperation.authMethods.size(), 2);
    }

    @Test public void testFreeFormObjects() {
        final OpenAPI openAPI = TestUtils.parseFlattenSpec("src/test/resources/3_0/issue796.yaml");
        JavaClientCodegen codegen = new JavaClientCodegen();

        Schema<?> test1 = openAPI.getComponents().getSchemas().get("MapTest1");
        codegen.setOpenAPI(openAPI);
        CodegenModel cm1 = codegen.fromModel("MapTest1", test1);
        Assertions.assertEquals(cm1.getDataType(), "Map");
        Assertions.assertEquals(cm1.getParent(), "HashMap<String, Object>");
        Assertions.assertEquals(cm1.getClassname(), "MapTest1");

        Schema<?> test2 = openAPI.getComponents().getSchemas().get("MapTest2");
        codegen.setOpenAPI(openAPI);
        CodegenModel cm2 = codegen.fromModel("MapTest2", test2);
        Assertions.assertEquals(cm2.getDataType(), "Map");
        Assertions.assertEquals(cm2.getParent(), "HashMap<String, Object>");
        Assertions.assertEquals(cm2.getClassname(), "MapTest2");

        Schema<?> test3 = openAPI.getComponents().getSchemas().get("MapTest3");
        codegen.setOpenAPI(openAPI);
        CodegenModel cm3 = codegen.fromModel("MapTest3", test3);
        Assertions.assertEquals(cm3.getDataType(), "Map");
        Assertions.assertEquals(cm3.getParent(), "HashMap<String, Object>");
        Assertions.assertEquals(cm3.getClassname(), "MapTest3");

        Schema<?> other = openAPI.getComponents().getSchemas().get("OtherObj");
        codegen.setOpenAPI(openAPI);
        CodegenModel cm = codegen.fromModel("OtherObj", other);
        Assertions.assertEquals(cm.getDataType(), "Object");
        Assertions.assertEquals(cm.getClassname(), "OtherObj");
    }

    /**
     * See https://github.com/OpenAPITools/openapi-generator/issues/3589
     */
    @Test public void testSchemaMapping() throws IOException {
        final Path output = newTempFolder();
        final ClientOptInput clientOptInput = new CodegenConfigurator()
                .setGeneratorName("java")
                .setLibrary(JavaClientCodegen.RESTEASY)
                .setAdditionalProperties(Map.of(CodegenConstants.API_PACKAGE, "xyz.abcdef.api"))
                .setSchemaMappings(Map.of("TypeAlias", "foo.bar.TypeAlias"))
                .setGenerateAliasAsModel(true)
                .setInputSpec("src/test/resources/3_0/type-alias.yaml")
                .setOutputDir(output.toString().replace("\\", "/"))
                .toClientOptInput();

        DefaultGenerator generator = new DefaultGenerator();
        generator.setGeneratorPropertyDefault(CodegenConstants.MODELS, "true");
        generator.setGeneratorPropertyDefault(CodegenConstants.MODEL_TESTS, "false");
        generator.setGeneratorPropertyDefault(CodegenConstants.MODEL_DOCS, "false");
        generator.setGenerateMetadata(false);
        List<File> files = generator.opts(clientOptInput).generate();

        validateJavaSourceFiles(files);
        Assertions.assertEquals(clientOptInput.getConfig().schemaMapping().get("TypeAlias"), "foo.bar.TypeAlias");
        assertThat(files).hasSize(1)
            .contains(output.resolve("src/main/java/org/openapitools/client/model/ParentType.java").toFile());

        File file = files.stream().filter(f -> f.getName().endsWith("ParentType.java")).findFirst().get();
        String parentTypeContents = Files.readString(file.toPath());

        final Pattern FIELD_PATTERN = Pattern.compile(".* private (.*?) typeAlias;.*", Pattern.DOTALL);
        Matcher fieldMatcher = FIELD_PATTERN.matcher(parentTypeContents);
        Assertions.assertTrue(fieldMatcher.matches());

        // this is the type of the field 'typeAlias'. With a working schemaMapping it should
        // be 'foo.bar.TypeAlias' or just 'TypeAlias'
        Assertions.assertEquals(fieldMatcher.group(1), "foo.bar.TypeAlias");
    }

    @Test public void testBearerAuth() {
        final OpenAPI openAPI = TestUtils.parseFlattenSpec("src/test/resources/3_0/pingBearerAuth.yaml");

        List<CodegenSecurity> security = new JavaClientCodegen().fromSecurity(openAPI.getComponents().getSecuritySchemes());
        
        assertThat(security).hasSize(1)
            .first()
            .hasFieldOrPropertyWithValue("isBasic", Boolean.TRUE)
            .hasFieldOrPropertyWithValue("isBasicBasic", Boolean.FALSE)
            .hasFieldOrPropertyWithValue("isBasicBearer", Boolean.TRUE);
    }

    @Test public void testVertXAuthInfoWithHyphenSeparatedSecurityScheme() {
        final Path output = newTempFolder();
        final CodegenConfigurator configurator = new CodegenConfigurator()
            .setGeneratorName("java")
            .setLibrary(JavaClientCodegen.VERTX)
            .setAdditionalProperties(Map.of(CodegenConstants.API_PACKAGE, "xyz.abcdef.api"))
            .setInputSpec("src/test/resources/3_0/ping-with-hyphen-separated-security-scheme.yaml")
            .setOutputDir(output.toString().replace("\\", "/"));

        List<File> files = new DefaultGenerator().opts(configurator.toClientOptInput()).generate();

        // Test that hyphen-separated security scheme names does not
        // break the Java VertX client code generation
        validateJavaSourceFiles(files);

        // Test that the name was correctly transformed to camelCase
        // starting with an uppercase letter
        assertThat(output.resolve("src/main/java/xyz/abcdef/ApiClient.java")).content()
            .contains(
                "public static class AuthInfo {",
                "public void addHyphenatedNameTestAuthentication(String bearerToken) {",
                "public static AuthInfo forHyphenatedNameTestAuthentication(String bearerToken) {"
            );
    }

    private CodegenProperty codegenPropertyWithArrayOfIntegerValues() {
        CodegenProperty array = new CodegenProperty();
        final CodegenProperty items = new CodegenProperty();
        items.setAllowableValues(new HashMap<>(Map.of("values", Collections.singletonList(1))));
        items.dataType = "Integer";
        array.setItems(items);
        array.dataType = "Array";
        array.mostInnerItems = items;
        return array;
    }

    private CodegenParameter createPathParam(String name) {
        CodegenParameter codegenParameter = createStringParam(name);
        codegenParameter.isPathParam = true;
        return codegenParameter;
    }

    private CodegenParameter createQueryParam(String name, boolean required) {
        CodegenParameter codegenParameter = createStringParam(name);
        codegenParameter.isQueryParam = true;
        codegenParameter.required = required;
        return codegenParameter;
    }

    private CodegenParameter createStringParam(String name) {
        CodegenParameter codegenParameter = new CodegenParameter();
        codegenParameter.paramName = name;
        codegenParameter.baseName = name;
        codegenParameter.dataType = "String";
        return codegenParameter;
    }

    @Test
    public void escapeName() {
        final JavaClientCodegen codegen = new JavaClientCodegen();
        assertEquals(codegen.toApiVarName("Default"), "_default");
        assertEquals(codegen.toApiVarName("int"), "_int");
        assertEquals(codegen.toApiVarName("pony"), "pony");
    }

    @Test
    public void testAnyType() {
        final OpenAPI openAPI = TestUtils.parseFlattenSpec("src/test/resources/3_0/any_type.yaml");
        JavaClientCodegen codegen = new JavaClientCodegen();

        Schema<?> test1 = openAPI.getComponents().getSchemas().get("AnyValueModel");
        codegen.setOpenAPI(openAPI);
        CodegenModel cm1 = codegen.fromModel("AnyValueModel", test1);
        Assertions.assertEquals(cm1.getClassname(), "AnyValueModel");

        final CodegenProperty property1 = cm1.allVars.get(0);
        Assertions.assertEquals(property1.baseName, "any_value");
        Assertions.assertEquals(property1.dataType, "Object");
        Assertions.assertTrue(property1.isPrimitiveType);
        Assertions.assertFalse(property1.isContainer);
        Assertions.assertFalse(property1.isFreeFormObject);
        Assertions.assertTrue(property1.isAnyType);

        final CodegenProperty property2 = cm1.allVars.get(1);
        Assertions.assertEquals(property2.baseName, "any_value_with_desc");
        Assertions.assertEquals(property2.dataType, "Object");
        Assertions.assertFalse(property2.required);
        Assertions.assertTrue(property2.isPrimitiveType);
        Assertions.assertFalse(property2.isContainer);
        Assertions.assertFalse(property2.isFreeFormObject);
        Assertions.assertTrue(property2.isAnyType);

        final CodegenProperty property3 = cm1.allVars.get(2);
        Assertions.assertEquals(property3.baseName, "any_value_nullable");
        Assertions.assertEquals(property3.dataType, "Object");
        Assertions.assertFalse(property3.required);
        Assertions.assertTrue(property3.isPrimitiveType);
        Assertions.assertFalse(property3.isContainer);
        Assertions.assertFalse(property3.isFreeFormObject);
        Assertions.assertTrue(property3.isAnyType);

        Schema<?> test2 = openAPI.getComponents().getSchemas().get("AnyValueModelInline");
        codegen.setOpenAPI(openAPI);
        CodegenModel cm2 = codegen.fromModel("AnyValueModelInline", test2);
        Assertions.assertEquals(cm2.getClassname(), "AnyValueModelInline");

        final CodegenProperty cp1 = cm2.vars.get(0);
        Assertions.assertEquals(cp1.baseName, "any_value");
        Assertions.assertEquals(cp1.dataType, "Object");
        Assertions.assertFalse(cp1.required);
        Assertions.assertTrue(cp1.isPrimitiveType);
        Assertions.assertFalse(cp1.isContainer);
        Assertions.assertFalse(cp1.isFreeFormObject);
        Assertions.assertTrue(cp1.isAnyType);

        final CodegenProperty cp2 = cm2.vars.get(1);
        Assertions.assertEquals(cp2.baseName, "any_value_with_desc");
        Assertions.assertEquals(cp2.dataType, "Object");
        Assertions.assertFalse(cp2.required);
        Assertions.assertTrue(cp2.isPrimitiveType);
        Assertions.assertFalse(cp2.isContainer);
        Assertions.assertFalse(cp2.isFreeFormObject);
        Assertions.assertTrue(cp2.isAnyType);

        final CodegenProperty cp3 = cm2.vars.get(2);
        Assertions.assertEquals(cp3.baseName, "any_value_nullable");
        Assertions.assertEquals(cp3.dataType, "Object");
        Assertions.assertFalse(cp3.required);
        Assertions.assertTrue(cp3.isPrimitiveType);
        Assertions.assertFalse(cp3.isContainer);
        Assertions.assertFalse(cp3.isFreeFormObject);
        Assertions.assertTrue(cp3.isAnyType);

        // map
        // Should allow in any type including map, https://github.com/swagger-api/swagger-parser/issues/1603
        final CodegenProperty cp4 = cm2.vars.get(3);
        Assertions.assertEquals(cp4.baseName, "map_free_form_object");
        Assertions.assertEquals(cp4.dataType, "Map<String, Object>");
        Assertions.assertFalse(cp4.required);
        Assertions.assertTrue(cp4.isPrimitiveType);
        Assertions.assertTrue(cp4.isContainer);
        Assertions.assertTrue(cp4.isMap);
        Assertions.assertTrue(cp4.isFreeFormObject);
        Assertions.assertFalse(cp4.isAnyType);
        Assertions.assertFalse(cp4.isModel);

        // Should allow in any type including map, https://github.com/swagger-api/swagger-parser/issues/1603
        final CodegenProperty cp5 = cm2.vars.get(4);
        Assertions.assertEquals(cp5.baseName, "map_any_value_with_desc");
        Assertions.assertEquals(cp5.dataType, "Map<String, Object>");
        Assertions.assertFalse(cp5.required);
        Assertions.assertTrue(cp5.isPrimitiveType);
        Assertions.assertTrue(cp5.isContainer);
        Assertions.assertTrue(cp5.isMap);
        Assertions.assertTrue(cp5.isFreeFormObject);
        Assertions.assertFalse(cp5.isAnyType);
        Assertions.assertFalse(cp5.isModel);

        // Should allow in any type including map, https://github.com/swagger-api/swagger-parser/issues/1603
        final CodegenProperty cp6 = cm2.vars.get(5);
        Assertions.assertEquals(cp6.baseName, "map_any_value_nullable");
        Assertions.assertEquals(cp6.dataType, "Map<String, Object>");
        Assertions.assertFalse(cp6.required);
        Assertions.assertTrue(cp6.isPrimitiveType);
        Assertions.assertTrue(cp6.isContainer);
        Assertions.assertTrue(cp6.isMap);
        Assertions.assertTrue(cp6.isFreeFormObject);
        Assertions.assertFalse(cp6.isAnyType);

        // array
        // Should allow in any type including array, https://github.com/swagger-api/swagger-parser/issues/1603
        final CodegenProperty cp7 = cm2.vars.get(6);
        Assertions.assertEquals(cp7.baseName, "array_any_value");
        Assertions.assertEquals(cp7.dataType, "List<Object>");
        Assertions.assertFalse(cp7.required);
        Assertions.assertTrue(cp7.isPrimitiveType);
        Assertions.assertTrue(cp7.isContainer);
        Assertions.assertTrue(cp7.isArray);
        Assertions.assertFalse(cp7.isFreeFormObject);
        Assertions.assertFalse(cp7.isAnyType);

        // Should allow in any type including array, https://github.com/swagger-api/swagger-parser/issues/1603
        final CodegenProperty cp8 = cm2.vars.get(7);
        Assertions.assertEquals(cp8.baseName, "array_any_value_with_desc");
        Assertions.assertEquals(cp8.dataType, "List<Object>");
        Assertions.assertFalse(cp8.required);
        Assertions.assertTrue(cp8.isPrimitiveType);
        Assertions.assertTrue(cp8.isContainer);
        Assertions.assertTrue(cp8.isArray);
        Assertions.assertFalse(cp8.isFreeFormObject);
        Assertions.assertFalse(cp8.isAnyType);

        // Should allow in any type including array, https://github.com/swagger-api/swagger-parser/issues/1603
        final CodegenProperty cp9 = cm2.vars.get(8);
        Assertions.assertEquals(cp9.baseName, "array_any_value_nullable");
        Assertions.assertEquals(cp9.dataType, "List<Object>");
        Assertions.assertFalse(cp9.required);
        Assertions.assertTrue(cp9.isPrimitiveType);
        Assertions.assertTrue(cp9.isContainer);
        Assertions.assertTrue(cp9.isArray);
        Assertions.assertFalse(cp9.isFreeFormObject);
        Assertions.assertFalse(cp9.isAnyType);
    }

    /**
     * See https://github.com/OpenAPITools/openapi-generator/issues/4803
     * <p>
     * UPDATE: the following test has been ignored due to https://github.com/OpenAPITools/openapi-generator/pull/11081/
     * We will contact the contributor of the following test to see if the fix will break their use cases and
     * how we can fix it accordingly.
     */
    @Test(enabled = false) public void testRestTemplateFormMultipart() {
        final Path output = newTempFolder();
        final CodegenConfigurator configurator = new CodegenConfigurator()
                .setGeneratorName("java")
                .setLibrary(JavaClientCodegen.RESTTEMPLATE)
                .setAdditionalProperties(Map.of(CodegenConstants.API_PACKAGE, "xyz.abcdef.api"))
                .setInputSpec("src/test/resources/3_0/form-multipart-binary-array.yaml")
                .setOutputDir(output.toString().replace("\\", "/"));

        List<File> files = new DefaultGenerator().opts(configurator.toClientOptInput()).generate();

        validateJavaSourceFiles(files);
        assertThat(output.resolve("src/main/java/xyz/abcdef/api/MultipartApi.java")).content()
            .contains(
                "multipartArrayWithHttpInfo(List<File> files)",
                "formParams.addAll(\"files\","
                        + " files.stream().map(FileSystemResource::new).collect(Collectors.toList()));",

                // mixed
                "multipartMixedWithHttpInfo(File file, MultipartMixedMarker marker)",
                "formParams.add(\"file\", new FileSystemResource(file));",

                // single file
                "multipartSingleWithHttpInfo(File file)",
                "formParams.add(\"file\", new FileSystemResource(file));"
            );
    }

    /**
     * See https://github.com/OpenAPITools/openapi-generator/issues/4803
     * <p>
     * UPDATE: the following test has been ignored due to https://github.com/OpenAPITools/openapi-generator/pull/11081/
     * We will contact the contributor of the following test to see if the fix will break their use cases and
     * how we can fix it accordingly.
     */
    @Test(enabled = false) public void testWebClientFormMultipart() {
        final Path output = newTempFolder();
        final CodegenConfigurator configurator = new CodegenConfigurator()
                .setGeneratorName("java")
                .setLibrary(JavaClientCodegen.WEBCLIENT)
                .setAdditionalProperties(Map.of(CodegenConstants.API_PACKAGE, "xyz.abcdef.api"))
                .setInputSpec("src/test/resources/3_0/form-multipart-binary-array.yaml")
                .setOutputDir(output.toString().replace("\\", "/"));

        List<File> files = new DefaultGenerator().opts(configurator.toClientOptInput()).generate();

        validateJavaSourceFiles(files);
        assertThat(output.resolve("src/main/java/xyz/abcdef/api/MultipartApi.java")).content()
            .contains(
                // multiple files
                "multipartArray(List<File> files)",
                "formParams.addAll(\"files\","
                        + " files.stream().map(FileSystemResource::new).collect(Collectors.toList()));",

                // mixed
                "multipartMixed(File file, MultipartMixedMarker marker)",
                "formParams.add(\"file\", new FileSystemResource(file));",

                // single file
                "multipartSingle(File file)",
                "formParams.add(\"file\", new FileSystemResource(file));"
            );
    }

    @Test
    public void shouldGenerateBlockingAndNoBlockingOperationsForWebClient() {
        final Path output = newTempFolder();
        final CodegenConfigurator configurator = new CodegenConfigurator()
            .setGeneratorName("java")
            .addAdditionalProperty(CodegenConstants.API_PACKAGE, "xyz.abcdef.api")
            .addAdditionalProperty(JavaClientCodegen.WEBCLIENT_BLOCKING_OPERATIONS, true)
            .setLibrary(JavaClientCodegen.WEBCLIENT)
            .setInputSpec("src/test/resources/3_0/petstore-with-fake-endpoints-models-for-testing.yaml")
            .setOutputDir(output.toString().replace("\\", "/"));

        DefaultGenerator generator = new DefaultGenerator();
        Map<String, File> files = generator.opts(configurator.toClientOptInput()).generate().stream()
                .collect(Collectors.toMap(File::getName, Function.identity()));

        JavaFileAssert.assertThat(files.get("StoreApi.java"))
                .assertMethod("getInventory")
                .hasReturnType(
                        "Mono<Map<String, Integer>>") // explicit 'x-webclient-blocking: false' which overrides
                // global config
                .toFileAssert()
                .assertMethod("placeOrder")
                .hasReturnType("Order"); // use global config

        JavaFileAssert.assertThat(files.get("PetApi.java"))
                .assertMethod("findPetsByStatus")
                .hasReturnType(
                        "List<Pet>"); // explicit 'x-webclient-blocking: true' which overrides global config
    }

    @Test public void testAllowModelWithNoProperties() {
        final Path output = newTempFolder();
        final CodegenConfigurator configurator = new CodegenConfigurator()
                .setGeneratorName("java")
                .setLibrary(JavaClientCodegen.OKHTTP_GSON)
                .setInputSpec("src/test/resources/2_0/emptyBaseModel.yaml")
                .setOutputDir(output.toString().replace("\\", "/"));

        List<File> files = new DefaultGenerator().opts(configurator.toClientOptInput()).generate();

        validateJavaSourceFiles(files);
        assertThat(output.resolve("src/main/java/org/openapitools/client/model/RealCommand.java"))
            .content().contains("class RealCommand {");
        assertThat(output.resolve("src/main/java/org/openapitools/client/model/Command.java"))
            .content().contains("class Command {");
        assertThat(files).hasSize(49).contains(
            output.resolve("src/main/java/org/openapitools/client/model/RealCommand.java").toFile(),
            output.resolve("src/main/java/org/openapitools/client/model/Command.java").toFile()
        );
    }

    /**
     * See https://github.com/OpenAPITools/openapi-generator/issues/6715
     * <p>
     * UPDATE: the following test has been ignored due to https://github.com/OpenAPITools/openapi-generator/pull/11081/
     * We will contact the contributor of the following test to see if the fix will break their use cases and
     * how we can fix it accordingly.
     */
    @Test(enabled = false) public void testRestTemplateWithUseAbstractionForFiles() {
        final Path output = newTempFolder();
        final CodegenConfigurator configurator = new CodegenConfigurator()
            .setGeneratorName("java")
            .addAdditionalProperty(CodegenConstants.API_PACKAGE, "xyz.abcdef.api")
            .addAdditionalProperty(JavaClientCodegen.USE_ABSTRACTION_FOR_FILES, true)
            .setLibrary(JavaClientCodegen.RESTTEMPLATE)
            .setInputSpec("src/test/resources/3_0/form-multipart-binary-array.yaml")
            .setOutputDir(output.toString().replace("\\", "/"));

        List<File> files = new DefaultGenerator().opts(configurator.toClientOptInput()).generate();

        validateJavaSourceFiles(files);
        assertThat(output.resolve("/src/main/java/xyz/abcdef/api/MultipartApi.java")).content().contains(
            // multiple files
            "multipartArray(java.util.Collection<org.springframework.core.io.Resource> files)",
            "multipartArrayWithHttpInfo(java.util.Collection<org.springframework.core.io.Resource>"
                + " files)",
            "formParams.addAll(\"files\", files.stream().collect(Collectors.toList()));",

            // mixed
            "multipartMixed(org.springframework.core.io.Resource file, MultipartMixedMarker marker)",
            "multipartMixedWithHttpInfo(org.springframework.core.io.Resource file, MultipartMixedMarker"
                + " marker)",
            "formParams.add(\"file\", file);",

            // single file
            "multipartSingle(org.springframework.core.io.Resource file)",
            "multipartSingleWithHttpInfo(org.springframework.core.io.Resource file)",
            "formParams.add(\"file\", file);"
        );
    }

    @Test void testNotDuplicateOauth2FlowsScopes() {
        final OpenAPI openAPI = TestUtils.parseFlattenSpec("src/test/resources/3_0/issue_7614.yaml");
        final ClientOptInput clientOptInput = new ClientOptInput().openAPI(openAPI).config(new JavaClientCodegen());
        final DefaultGenerator defaultGenerator = new DefaultGenerator();
        defaultGenerator.opts(clientOptInput);

        final Map<String, List<CodegenOperation>> paths = defaultGenerator.processPaths(openAPI.getPaths());

        final List<CodegenOperation> codegenOperations = paths.values().stream().flatMap(Collection::stream).collect(Collectors.toList());
        final CodegenOperation getWithBasicAuthAndOauth = getByOperationId(codegenOperations, "getWithBasicAuthAndOauth");
        assertEquals(getWithBasicAuthAndOauth.authMethods.size(), 3);
        assertEquals(getWithBasicAuthAndOauth.authMethods.get(0).name, "basic_auth");
        
        final Map<String, Object> passwordFlowScope = getWithBasicAuthAndOauth.authMethods.get(1).scopes.get(0);
        assertEquals(passwordFlowScope.get("scope"), "something:create");
        assertEquals(passwordFlowScope.get("description"), "create from password flow");
        
        final Map<String, Object> clientCredentialsFlow = getWithBasicAuthAndOauth.authMethods.get(2).scopes.get(0);
        assertEquals(clientCredentialsFlow.get("scope"), "something:create");
        assertEquals(clientCredentialsFlow.get("description"), "create from client credentials flow");
        
        final CodegenOperation getWithOauthAuth = getByOperationId(codegenOperations, "getWithOauthAuth");
        assertEquals(getWithOauthAuth.authMethods.size(), 2);
        
        final Map<String, Object> passwordFlow = getWithOauthAuth.authMethods.get(0).scopes.get(0);
        assertEquals(passwordFlow.get("scope"), "something:create");
        assertEquals(passwordFlow.get("description"), "create from password flow");

        final Map<String, Object> clientCredentialsCreateFlow = getWithOauthAuth.authMethods.get(1).scopes.get(0);
        assertEquals(clientCredentialsCreateFlow.get("scope"), "something:create");
        assertEquals(clientCredentialsCreateFlow.get("description"), "create from client credentials flow");

        final Map<String, Object> clientCredentialsProcessFlow = getWithOauthAuth.authMethods.get(1).scopes.get(1);
        assertEquals(clientCredentialsProcessFlow.get("scope"), "something:process");
        assertEquals(clientCredentialsProcessFlow.get("description"), "process from client credentials flow");
    }

    private CodegenOperation getByOperationId(List<CodegenOperation> codegenOperations, String operationId) {
        return getByCriteria(codegenOperations, (co) -> co.operationId.equals(operationId))
            .orElseThrow(
                () -> new IllegalStateException(
                    String.format(Locale.ROOT, "Operation with id [%s] does not exist", operationId)
                )
            );
    }

    private Optional<CodegenOperation> getByCriteria(List<CodegenOperation> codegenOperations, Predicate<CodegenOperation> filter) {
        return codegenOperations.stream()
                .filter(filter)
                .findFirst();
    }

    @Test public void testCustomMethodParamsAreCamelizedWhenUsingFeign() {
        final Path output = newTempFolder();
        final CodegenConfigurator configurator = new CodegenConfigurator()
                .setGeneratorName("java")
                .setLibrary(FEIGN)
                .setInputSpec("src/test/resources/3_0/issue_7791.yaml")
                .setOutputDir(output.toString().replace("\\", "/"));

        final ClientOptInput clientOptInput = configurator.toClientOptInput();
        DefaultGenerator generator = new DefaultGenerator();
        List<File> files = generator.opts(clientOptInput).generate();

        validateJavaSourceFiles(files);
        var defaultApiFile = output.resolve("src/main/java/org/openapitools/client/api/DefaultApi.java");
        assertThat(files).contains(defaultApiFile.toFile());
        assertThat(defaultApiFile).content()
            .doesNotContain("event_id")
            .contains(
                "@RequestLine(\"POST /events/{eventId}:undelete\")",
                // baseName is kept for form parameters
                "@Param(\"some_file\") File someFile"
            );
    }

    /**
     * See https://github.com/OpenAPITools/openapi-generator/issues/6715
     * <p>
     * UPDATE: the following test has been ignored due to https://github.com/OpenAPITools/openapi-generator/pull/11081/
     * We will contact the contributor of the following test to see if the fix will break their use cases and
     * how we can fix it accordingly.
     */
    @Test(enabled = false) public void testWebClientWithUseAbstractionForFiles() {
        final Path output = newTempFolder();
        final CodegenConfigurator configurator = new CodegenConfigurator()
            .setGeneratorName("java")
            .addAdditionalProperty(CodegenConstants.API_PACKAGE, "xyz.abcdef.api")
            .addAdditionalProperty(JavaClientCodegen.USE_ABSTRACTION_FOR_FILES, true)
            .setLibrary(JavaClientCodegen.WEBCLIENT)
            .setInputSpec("src/test/resources/3_0/form-multipart-binary-array.yaml")
            .setOutputDir(output.toString().replace("\\", "/"));

        List<File> files = new DefaultGenerator().opts(configurator.toClientOptInput()).generate();

        validateJavaSourceFiles(files);
        assertThat(output.resolve("src/main/java/xyz/abcdef/api/MultipartApi.java")).content()
            .contains(
                // multiple files
                "multipartArray(java.util.Collection<org.springframework.core.io.AbstractResource> files)",
                "formParams.addAll(\"files\", files.stream().collect(Collectors.toList()));",

                // mixed
                "multipartMixed(org.springframework.core.io.AbstractResource file, MultipartMixedMarker"
                        + " marker)",
                "formParams.add(\"file\", file);",

                // single file
                "multipartSingle(org.springframework.core.io.AbstractResource file)",
                "formParams.add(\"file\", file);"
            );
    }

    /**
     * See https://github.com/OpenAPITools/openapi-generator/issues/8352
     */
    @Test
    public void testRestTemplateWithFreeFormInQueryParameters() {
        final Path output = newTempFolder();
        final CodegenConfigurator configurator = new CodegenConfigurator().setGeneratorName("java")
                .setLibrary(JavaClientCodegen.RESTTEMPLATE)
                .setAdditionalProperties(Map.of(CodegenConstants.API_PACKAGE, "xyz.abcdef.api"))
                .setInputSpec("src/test/resources/3_0/issue8352.yaml")
                .setOutputDir(output.toString().replace("\\", "/"));

        new DefaultGenerator().opts(configurator.toClientOptInput()).generate();

        assertThat(output.resolve("src/main/java/xyz/abcdef/ApiClient.java")).content()
            .contains("value instanceof Map");
    }

    /**
     * See https://github.com/OpenAPITools/openapi-generator/issues/8352
     */
    @Test public void testWebClientWithFreeFormInQueryParameters() {
        final Path output = newTempFolder();
        final CodegenConfigurator configurator = new CodegenConfigurator().setGeneratorName("java")
                .setLibrary(JavaClientCodegen.WEBCLIENT)
                .setAdditionalProperties(Map.of(CodegenConstants.API_PACKAGE, "xyz.abcdef.api"))
                .setInputSpec("src/test/resources/3_0/issue8352.yaml")
                .setOutputDir(output.toString().replace("\\", "/"));

        final List<File> files = new DefaultGenerator().opts(configurator.toClientOptInput()).generate();

        validateJavaSourceFiles(files);
        assertThat(output.resolve("src/main/java/xyz/abcdef/ApiClient.java")).content()
            .contains("value instanceof Map");
    }

    /**
     * See https://github.com/OpenAPITools/openapi-generator/issues/11242
     */
    @Test public void testNativeClientWhiteSpacePathParamEncoding() {
        final Path output = newTempFolder();
        final CodegenConfigurator configurator = new CodegenConfigurator()
                .setGeneratorName("java")
                .setLibrary(JavaClientCodegen.NATIVE)
                .setAdditionalProperties(Map.of(CodegenConstants.API_PACKAGE, "xyz.abcdef.api"))
                .setInputSpec("src/test/resources/3_0/issue11242.yaml")
                .setOutputDir(output.toString().replace("\\", "/"));

        List<File> files = new DefaultGenerator().opts(configurator.toClientOptInput()).generate();

        validateJavaSourceFiles(files);
        assertThat(files).hasSize(35);
        TestUtils.assertFileContains(output.resolve("src/main/java/xyz/abcdef/ApiClient.java"),
            "public static String urlEncode(String s) { return URLEncoder.encode(s,"
                + " UTF_8).replaceAll(\"\\\\+\", \"%20\"); }"
        );
    }

    /**
     * See https://github.com/OpenAPITools/openapi-generator/issues/4808
     */
    @Test public void testNativeClientExplodedQueryParamObject() {
        final Path output = newTempFolder();
        final CodegenConfigurator configurator = new CodegenConfigurator()
                .setGeneratorName("java")
                .setLibrary(JavaClientCodegen.NATIVE)
                .setAdditionalProperties(Map.of(CodegenConstants.API_PACKAGE, "xyz.abcdef.api"))
                .setInputSpec("src/test/resources/3_0/issue4808.yaml")
                .setOutputDir(output.toString().replace("\\", "/"));

        List<File> files = new DefaultGenerator().opts(configurator.toClientOptInput()).generate();

        validateJavaSourceFiles(files);
        assertThat(files).hasSize(38);
        assertThat(output.resolve("src/main/java/xyz/abcdef/api/DefaultApi.java")).content()
            .contains(
                "localVarQueryParams.addAll(ApiClient.parameterToPairs(\"since\", queryObject.getSince()));",
                "localVarQueryParams.addAll(ApiClient.parameterToPairs(\"sinceBuild\", queryObject.getSinceBuild()));",
                "localVarQueryParams.addAll(ApiClient.parameterToPairs(\"maxBuilds\", queryObject.getMaxBuilds()));",
                "localVarQueryParams.addAll(ApiClient.parameterToPairs(\"maxWaitSecs\", queryObject.getMaxWaitSecs()));"
            );
    }

    @Test public void testDefaultMicroprofileRestClientVersion() {
        final Path output = newTempFolder();
        final CodegenConfigurator configurator = new CodegenConfigurator()
                .setGeneratorName("java")
                .setLibrary(JavaClientCodegen.MICROPROFILE)
                .setInputSpec("src/test/resources/3_0/petstore.yaml")
                .setOutputDir(output.toString().replace("\\", "/"));

        List<File> files = new DefaultGenerator().opts(configurator.toClientOptInput()).generate();

        validateJavaSourceFiles(files);
        assertThat(files).contains(output.resolve("pom.xml").toFile());
        assertThat(output.resolve("src/main/java/org/openapitools/client/api/PetApi.java")).content()
            .contains("import javax.");
        assertThat(output.resolve("pom.xml")).content()
            .contains(
                "<microprofile.rest.client.api.version>2.0</microprofile.rest.client.api.version>",
                "<smallrye.rest.client.version>1.2.1</smallrye.rest.client.version>",
                "<java.version>1.8</java.version>"
            );
    }

    @Test public void testMicroprofileRestClientVersion_1_4_1() {
        final Path output = newTempFolder();
        final CodegenConfigurator configurator = new CodegenConfigurator()
                .setAdditionalProperties(Map.of(JavaClientCodegen.MICROPROFILE_REST_CLIENT_VERSION, "1.4.1"))
                .setGeneratorName("java")
                .setLibrary(JavaClientCodegen.MICROPROFILE)
                .setInputSpec("src/test/resources/3_0/petstore.yaml")
                .setOutputDir(output.toString().replace("\\", "/"));

        List<File> files = new DefaultGenerator().opts(configurator.toClientOptInput()).generate();

        validateJavaSourceFiles(files);
        assertThat(files).contains(output.resolve("pom.xml").toFile());
        assertThat(output.resolve("src/main/java/org/openapitools/client/api/PetApi.java")).content()
            .contains("import javax.");
        assertThat(output.resolve("pom.xml")).content()
            .contains(
                "<microprofile.rest.client.api.version>1.4.1</microprofile.rest.client.api.version>",
                "<smallrye.rest.client.version>1.2.1</smallrye.rest.client.version>",
                "<java.version>1.8</java.version>"
            );
    }

    @Test(
        expectedExceptions = IllegalArgumentException.class,
        expectedExceptionsMessageRegExp = 
            "Version incorrectVersion of MicroProfile Rest Client is not supported or incorrect."
            + " Supported versions are 1.4.1, 2.0, 3.0"
    )
    public void testMicroprofileRestClientIncorrectVersion() {
        final Path output = newTempFolder();
        final CodegenConfigurator configurator = new CodegenConfigurator()
                .setAdditionalProperties(Map.of(JavaClientCodegen.MICROPROFILE_REST_CLIENT_VERSION, "incorrectVersion"))
                .setGeneratorName("java")
                .setLibrary(JavaClientCodegen.MICROPROFILE)
                .setInputSpec("src/test/resources/3_0/petstore.yaml")
                .setOutputDir(output.toString().replace("\\", "/"));

        new DefaultGenerator().opts(configurator.toClientOptInput()).generate();
        
        fail("Expected an exception that did not occur");
    }

    @Test public void testMicroprofileRestClientVersion_3_0() {
        final Path output = newTempFolder();
        final CodegenConfigurator configurator = new CodegenConfigurator()
                .setAdditionalProperties(Map.of(JavaClientCodegen.MICROPROFILE_REST_CLIENT_VERSION, "3.0"))
                .setGeneratorName("java")
                .setLibrary(JavaClientCodegen.MICROPROFILE)
                .setInputSpec("src/test/resources/3_0/petstore.yaml")
                .setOutputDir(output.toString().replace("\\", "/"));

        List<File> files = new DefaultGenerator().opts(configurator.toClientOptInput()).generate();

        validateJavaSourceFiles(files);
        assertThat(files).contains(output.resolve("pom.xml").toFile());
        assertThat(output.resolve("src/main/java/org/openapitools/client/api/PetApi.java")).content()
            .contains("import jakarta.");
        assertThat(output.resolve("pom.xml")).content()
            .contains(
                "<microprofile.rest.client.api.version>3.0</microprofile.rest.client.api.version>",
                "<jersey.mp.rest.client.version>3.0.4</jersey.mp.rest.client.version>",
                "<java.version>11</java.version>"
            );
    }

    @Test public void testMicroprofileGenerateCorrectJsonbCreator_issue12622() {
        final Path output = newTempFolder();
        final CodegenConfigurator configurator = new CodegenConfigurator()
            .setAdditionalProperties(Map.of(JavaClientCodegen.MICROPROFILE_REST_CLIENT_VERSION, "3.0"))
                .setGeneratorName("java")
                .setLibrary(JavaClientCodegen.MICROPROFILE)
                .setInputSpec("src/test/resources/bugs/issue_12622.json")
                .setOutputDir(output.toString().replace("\\", "/"));

        Map<String, File> files = new DefaultGenerator().opts(configurator.toClientOptInput()).generate()
            .stream().collect(Collectors.toMap(File::getName, Function.identity()));

        JavaFileAssert.assertThat(files.get("Foo.java"))
                .assertConstructor("String", "Integer")
                .hasParameter("b")
                .assertParameterAnnotations()
                .containsWithNameAndAttributes(
                        "JsonbProperty", ImmutableMap.of("value", "\"b\"", "nillable", "true"))
                .toParameter()
                .toConstructor()
                .hasParameter("c")
                .assertParameterAnnotations()
                .containsWithNameAndAttributes("JsonbProperty", ImmutableMap.of("value", "\"c\""));
    }

    @Test public void testJavaClientDefaultValues_issueNoNumber() {
        final Path output = newTempFolder();
        final CodegenConfigurator configurator = new CodegenConfigurator()
            .setAdditionalProperties(Map.of(JavaClientCodegen.MICROPROFILE_REST_CLIENT_VERSION, "3.0"))
            .setGeneratorName("java")
            .setLibrary(JavaClientCodegen.WEBCLIENT)
            .setOutputDir(output.toString().replace("\\", "/"))                    
            .setInputSpec("src/test/resources/bugs/java-codegen-empty-array-as-default-value/issue_wrong-default.yaml");

        Map<String, File> files = new DefaultGenerator().opts(configurator.toClientOptInput()).generate()
            .stream().collect(Collectors.toMap(File::getName, Function.identity()));

        JavaFileAssert.assertThat(files.get("DefaultValuesType.java"))
                .hasProperty("stringDefault")
                .asString().endsWith("= new ArrayList<>();");
        JavaFileAssert.assertThat(files.get("DefaultValuesType.java"))
                .hasProperty("stringDefault2")
                .asString().endsWith("= new ArrayList<>(Arrays.asList(\"Hallo\", \"Huhu\"));");
        JavaFileAssert.assertThat(files.get("DefaultValuesType.java"))
                .hasProperty("objectDefault")
                .asString().endsWith("= new ArrayList<>();");
    }

    @Test public void testWebClientJsonCreatorWithNullable_issue12790() {
        final Path output = newTempFolder();
        final CodegenConfigurator configurator = new CodegenConfigurator()
                .setAdditionalProperties(Map.of(AbstractJavaCodegen.OPENAPI_NULLABLE, "true"))
                .setGeneratorName("java")
                .setLibrary(JavaClientCodegen.WEBCLIENT)
                .setInputSpec("src/test/resources/bugs/issue_12790.yaml")
                .setOutputDir(output.toString().replace("\\", "/"));

        Map<String, File> files = new DefaultGenerator().opts(configurator.toClientOptInput()).generate().stream()
                .collect(Collectors.toMap(File::getName, Function.identity()));

        JavaFileAssert.assertThat(files.get("TestObject.java"))
                .printFileContent()
                .assertConstructor("String", "String")
                .bodyContainsLines(
                        "this.nullableProperty = nullableProperty == null ? JsonNullable.<String>undefined() :"
                                + " JsonNullable.of(nullableProperty);",
                        "this.notNullableProperty = notNullableProperty;");
    }

    @Test public void testRestTemplateResponseTypeWithUseAbstractionForFiles() {
        final Path output = newTempFolder();
        final CodegenConfigurator configurator = new CodegenConfigurator()
            .setGeneratorName("java")
            .setLibrary(JavaClientCodegen.RESTTEMPLATE)
            .addAdditionalProperty(CodegenConstants.API_PACKAGE, "xyz.abcdef.api")
            .addAdditionalProperty(JavaClientCodegen.USE_ABSTRACTION_FOR_FILES, true)
            .setInputSpec("src/test/resources/3_0/issue13146_file_abstraction_response.yaml")
            .setOutputDir(output.toString().replace("\\", "/"));

        List<File> files = new DefaultGenerator().opts(configurator.toClientOptInput()).generate();

        validateJavaSourceFiles(files);
        assertThat(output.resolve("src/main/java/xyz/abcdef/api/ResourceApi.java")).content()
            .contains(
                "org.springframework.core.io.Resource resourceInResponse()",
                "ResponseEntity<org.springframework.core.io.Resource> resourceInResponseWithHttpInfo()",
                "ParameterizedTypeReference<org.springframework.core.io.Resource> localReturnType = new"
                        + " ParameterizedTypeReference<org.springframework.core.io.Resource>()"
            );
    }

    @Test(dataProvider = "supportedLibraries") void testExtraAnnotations(Library library) {
        final Path output = newTempFolder();
        final String outputPath = output.toString().replace('\\', '/');
        final CodegenConfigurator configurator = new CodegenConfigurator()
                .setGeneratorName("java")
                .setLibrary(library.value)
                .setAdditionalProperties(Map.of(CXFServerFeatures.LOAD_TEST_DATA_FROM_FILE, "true"))
                .setInputSpec("src/test/resources/3_0/issue_11772.yml")
                .setOutputDir(outputPath);

        final DefaultGenerator generator = new DefaultGenerator();
        generator.setGeneratorPropertyDefault(CodegenConstants.MODELS, "true");
        generator.setGeneratorPropertyDefault(CodegenConstants.MODEL_TESTS, "false");
        generator.setGeneratorPropertyDefault(CodegenConstants.MODEL_DOCS, "false");
        generator.opts(configurator.toClientOptInput()).generate();

        TestUtils.assertExtraAnnotationFiles(outputPath + "/src/main/java/org/openapitools/client/model");
    }

    /**
     * See https://github.com/OpenAPITools/openapi-generator/issues/11340
     */
    @Test public void testReferencedHeader2() {
        final Path output = newTempFolder();
        final CodegenConfigurator configurator = new CodegenConfigurator().setGeneratorName("java")
                .setAdditionalProperties(Map.of(BeanValidationFeatures.USE_BEANVALIDATION, "true"))
                .setInputSpec("src/test/resources/3_0/issue-11340.yaml")
                .setOutputDir(output.toString().replace("\\", "/"));

        Map<String, File> files = new DefaultGenerator().opts(configurator.toClientOptInput()).generate().stream()
                .collect(Collectors.toMap(File::getName, Function.identity()));

        JavaFileAssert.assertThat(files.get("DefaultApi.java"))
                .assertMethod("operationWithHttpInfo")
                .hasParameter("requestBody")
                .assertParameterAnnotations()
                .containsWithName("NotNull")
                .toParameter().toMethod()
                .hasParameter("xNonNullHeaderParameter")
                .assertParameterAnnotations()
                .containsWithName("NotNull");
    }

    @Test public void testReturnTypeMapping() {
        final Path output = newTempFolder();
        final CodegenConfigurator configurator = new CodegenConfigurator()
                .setGeneratorName("java")
                .setInputSpec("src/test/resources/3_0/issue14525.yaml")
                .addTypeMapping("array", "Stack")
                .addImportMapping("Stack", "java.util.Stack")
                .setOutputDir(output.toString().replace("\\", "/"));

        new DefaultGenerator().opts(configurator.toClientOptInput()).generate();

        assertThat(output.resolve("src/main/java/org/openapitools/client/api/DefaultApi.java")).content()
            .contains("import java.util.Stack;");
    }

    @Test
    public void testNativeClientExplodedQueryParamWithArrayProperty() {
        final Path output = newTempFolder();
        final CodegenConfigurator configurator = new CodegenConfigurator()
                .setGeneratorName("java")
                .setLibrary(JavaClientCodegen.NATIVE)
                .setAdditionalProperties(Map.of(CodegenConstants.API_PACKAGE, "xyz.abcdef.api"))
                .setInputSpec("src/test/resources/3_0/exploded-query-param-array.yaml")
                .setOutputDir(output.toString().replace("\\", "/"));

        new DefaultGenerator().opts(configurator.toClientOptInput()).generate();

        TestUtils.assertFileContains(
                Paths.get(output + "/src/main/java/xyz/abcdef/api/DefaultApi.java"),
                "localVarQueryParams.addAll(ApiClient.parameterToPairs(\"multi\", \"values\","
                        + " queryObject.getValues()));");
    }

    @Test public void testJdkHttpClientWithAndWithoutParentExtension() {
        final Path output = newTempFolder();
        final CodegenConfigurator configurator = new CodegenConfigurator()
            .setGeneratorName("java")
            // use default `okhttp-gson`
            //.setLibrary(JavaClientCodegen.NATIVE)
            .addAdditionalProperty(CodegenConstants.API_PACKAGE, "xyz.abcdef.api")
            .addAdditionalProperty(CodegenConstants.MODEL_PACKAGE, "xyz.abcdef.model")
            .addAdditionalProperty(CodegenConstants.INVOKER_PACKAGE, "xyz.abcdef.invoker")
            .setInputSpec("src/test/resources/3_0/allOf_extension_parent.yaml")
            .setOutputDir(output.toString().replace("\\", "/"));

        DefaultGenerator generator = new DefaultGenerator();
        generator.setGeneratorPropertyDefault(CodegenConstants.MODELS, "true");
        generator.setGeneratorPropertyDefault(CodegenConstants.APIS, "true");
        List<File> files = generator.opts(configurator.toClientOptInput()).generate();

        validateJavaSourceFiles(files);
        assertThat(files).hasSize(27);
        assertThat(output.resolve("src/main/java/xyz/abcdef/model/Child.java"))
            .content().contains("public class Child extends Person {");
        assertThat(output.resolve("src/main/java/xyz/abcdef/model/Adult.java"))
            .content().contains("public class Adult extends Person {");
        assertThat(output.resolve("src/main/java/xyz/abcdef/model/AnotherChild.java"))
            .content().contains("public class AnotherChild {");
    }

    @Test public void testDiscriminatorWithMappingIssue14731() {
        final Path output = newTempFolder();
        final OpenAPI openAPI = new OpenAPIParser()
            .readLocation("src/test/resources/bugs/issue_14731.yaml", null, new ParseOptions())
            .getOpenAPI();

        final JavaClientCodegen codegen = new JavaClientCodegen();
        codegen.setOutputDir(output.toString());
        codegen.additionalProperties().put(CXFServerFeatures.LOAD_TEST_DATA_FROM_FILE, "true");
        codegen.setUseOneOfInterfaces(true);
        codegen.setUseOneOfInterfaces(true);
        codegen.setLegacyDiscriminatorBehavior(false);
        codegen.setUseJakartaEe(true);
        codegen.setModelNameSuffix("DTO");

        final ClientOptInput input = new ClientOptInput().openAPI(openAPI).config(codegen);

        DefaultGenerator generator = new DefaultGenerator();
        generator.setGeneratorPropertyDefault(CodegenConstants.MODELS, "true");
        generator.setGeneratorPropertyDefault(CodegenConstants.LEGACY_DISCRIMINATOR_BEHAVIOR, "false");
        generator.setGeneratorPropertyDefault(CodegenConstants.MODEL_TESTS, "false");
        generator.setGeneratorPropertyDefault(CodegenConstants.MODEL_DOCS, "false");
        generator.setGeneratorPropertyDefault(CodegenConstants.APIS, "true");
        generator.setGeneratorPropertyDefault(CodegenConstants.SUPPORTING_FILES, "false");
        generator.opts(input).generate();

        assertThat(output.resolve("src/main/java/org/openapitools/client/model/ChildWithMappingADTO.java"))
            .content().doesNotContain("@JsonTypeName");
        assertThat(output.resolve("src/main/java/org/openapitools/client/model/ChildWithMappingBDTO.java"))
            .content().doesNotContain("@JsonTypeName");
    }

    @Test public void testDiscriminatorWithoutMappingIssue14731() {
        final Path output = newTempFolder();
        final OpenAPI openAPI = new OpenAPIParser()
            .readLocation("src/test/resources/bugs/issue_14731.yaml", null, new ParseOptions())
            .getOpenAPI();
        final JavaClientCodegen codegen = new JavaClientCodegen();
        codegen.setOutputDir(output.toString());
        codegen.additionalProperties().put(CXFServerFeatures.LOAD_TEST_DATA_FROM_FILE, "true");
        codegen.setUseOneOfInterfaces(true);
        codegen.setUseOneOfInterfaces(true);
        codegen.setLegacyDiscriminatorBehavior(false);
        codegen.setUseJakartaEe(true);
        codegen.setModelNameSuffix("DTO");
        codegen.setLibrary(JavaClientCodegen.RESTTEMPLATE);

        final ClientOptInput input = new ClientOptInput().openAPI(openAPI).config(codegen);

        DefaultGenerator generator = new DefaultGenerator();
        generator.setGeneratorPropertyDefault(CodegenConstants.MODELS, "true");
        generator.setGeneratorPropertyDefault(CodegenConstants.LEGACY_DISCRIMINATOR_BEHAVIOR, "false");
        generator.setGeneratorPropertyDefault(CodegenConstants.MODEL_TESTS, "false");
        generator.setGeneratorPropertyDefault(CodegenConstants.MODEL_DOCS, "false");
        generator.setGeneratorPropertyDefault(CodegenConstants.APIS, "true");
        generator.setGeneratorPropertyDefault(CodegenConstants.SUPPORTING_FILES, "false");
        generator.opts(input).generate();

        assertThat(output.resolve("src/main/java/org/openapitools/client/model/ChildWithoutMappingADTO.java"))
            .content().contains("@JsonTypeName");
        assertThat(output.resolve("src/main/java/org/openapitools/client/model/ChildWithoutMappingBDTO.java"))
            .content().contains("@JsonTypeName");
    }

    @Test public void testForJavaNativeJsonSubtype() {
        final Path output = newTempFolder();
        final OpenAPI openAPI = new OpenAPIParser()
            .readLocation("src/test/resources/bugs/issue_14917.yaml", null, new ParseOptions())
            .getOpenAPI();
        final JavaClientCodegen codegen = new JavaClientCodegen();
        codegen.setLibrary(JavaClientCodegen.NATIVE);
        codegen.setOutputDir(output.toString());

        new DefaultGenerator().opts(new ClientOptInput().openAPI(openAPI).config(codegen)).generate();

        assertThat(output.resolve("src/main/java/org/openapitools/client/model/Cat.java")).content()
            .contains("mappings.put(\"Cat\", Cat.class)")
            .doesNotContain(
                "@JsonSubTypes", 
                "mappings.put(\"cat\", Cat.class);", 
                "mappings.put(\"dog\", Dog.class);",
                "mappings.put(\"lizard\", Lizard.class);"
            );
        assertThat(output.resolve("src/main/java/org/openapitools/client/model/Pet.java")).content()
            .contains(
                "@JsonSubTypes.Type(value = Cat.class, name = \"cat\")",
                "@JsonSubTypes.Type(value = Dog.class, name = \"dog\")",
                "@JsonSubTypes.Type(value = Lizard.class, name = \"lizard\")",
                "mappings.put(\"cat\", Cat.class)",
                "mappings.put(\"dog\", Dog.class)",
                "mappings.put(\"lizard\", Lizard.class)",
                "mappings.put(\"Pet\", Pet.class)"
            ).doesNotContain(
                "@JsonSubTypes.Type(value = Cat.class, name = \"Cat\")",
                "@JsonSubTypes.Type(value = Dog.class, name = \"Dog\")",
                "@JsonSubTypes.Type(value = Lizard.class, name = \"Lizard\")"
            );
    }

    @Test public void shouldProperlyExplodeRestTemplateQueryParameters_issue907() {

        final Map<String, File> files = generateFromContract(
                "src/test/resources/3_0/java/explode-query-parameter.yaml",
                JavaClientCodegen.RESTTEMPLATE
        );

        JavaFileAssert.assertThat(files.get("DefaultApi.java"))
                .printFileContent()
                .assertMethod("searchWithHttpInfo")
                .bodyContainsLines(
                        "localVarQueryParams.putAll(apiClient.parameterToMultiValueMap(null, \"regular-param\","
                                + " regularParam));")
                .bodyContainsLines(
                        "localVarQueryParams.putAll(apiClient.parameterToMultiValueMap(null, \"someString\","
                                + " objectParam.getSomeString()));")
                .bodyContainsLines(
                        "localVarQueryParams.putAll(apiClient.parameterToMultiValueMap(null, \"someBoolean\","
                                + " objectParam.getSomeBoolean()));")
                .bodyContainsLines(
                        "localVarQueryParams.putAll(apiClient.parameterToMultiValueMap(null, \"someInteger\","
                                + " objectParam.getSomeInteger()));");
    }

    @Test
    public void shouldProperlyExplodeWebClientQueryParameters() {
        final Map<String, File> files = generateFromContract(
                "src/test/resources/3_0/java/explode-query-parameter.yaml",
                JavaClientCodegen.WEBCLIENT
        );

        JavaFileAssert.assertThat(files.get("DefaultApi.java"))
                .printFileContent()
                .assertMethod("searchRequestCreation")
                .bodyContainsLines(
                        "queryParams.putAll(apiClient.parameterToMultiValueMap(null, \"regular-param\","
                                + " regularParam));")
                .bodyContainsLines(
                        "queryParams.putAll(apiClient.parameterToMultiValueMap(null, \"someString\","
                                + " objectParam.getSomeString()));")
                .bodyContainsLines(
                        "queryParams.putAll(apiClient.parameterToMultiValueMap(null, \"someBoolean\","
                                + " objectParam.getSomeBoolean()));")
                .bodyContainsLines(
                        "queryParams.putAll(apiClient.parameterToMultiValueMap(null, \"someInteger\","
                                + " objectParam.getSomeInteger()));");
    }

    private static Map<String, File> generateFromContract(final String pathToSpecification, final String library) {
        return generateFromContract(pathToSpecification, library, new HashMap<>());
    }

    @SneakyThrows
    private static Map<String, File> generateFromContract(
            final String pathToSpecification,
            final String library,
            final Map<String, Object> properties
    ) {
        return generateFromContract(pathToSpecification, library, properties, configurator -> {});
    }

    @SneakyThrows
    private static Map<String, File> generateFromContract(
            final String pathToSpecification,
            final String library,
            final Map<String, Object> properties,
            final Consumer<CodegenConfigurator> consumer
    ) {
        final Path output = newTempFolder();

        final CodegenConfigurator configurator = new CodegenConfigurator()
            .setGeneratorName("java")
            .setLibrary(library)
            .setAdditionalProperties(properties)
            .setInputSpec(pathToSpecification)
            .setOutputDir(output.toString());
        consumer.accept(configurator);
        return new DefaultGenerator().opts(configurator.toClientOptInput()).generate()
            .stream().collect(Collectors.toMap(File::getName, Function.identity()));
    }

    @Test public void testForJavaApacheHttpClientJsonSubtype() {
        final Path output = newTempFolder();
        OpenAPI openAPI = new OpenAPIParser()
            .readLocation("src/test/resources/bugs/issue_14917.yaml", null, new ParseOptions())
            .getOpenAPI();

        JavaClientCodegen codegen = new JavaClientCodegen();
        codegen.setLibrary(JavaClientCodegen.APACHE);
        codegen.setOutputDir(output.toString());

        new DefaultGenerator().opts(new ClientOptInput().openAPI(openAPI).config(codegen)).generate();

        assertThat(output.resolve("src/main/java/org/openapitools/client/model/Cat.java")).content()
            .contains(
                "@JsonTypeInfo(use = JsonTypeInfo.Id.NAME, include = JsonTypeInfo.As.PROPERTY, property ="
                    + " \"petType\", visible = true)"
            ).doesNotContain(
                "mappings.put", 
                "@JsonSubTypes.Type(value = Cat.class, name = \"cat\")",
                "@JsonSubTypes.Type(value = Dog.class, name = \"dog\")",
                "@JsonSubTypes.Type(value = Lizard.class, name = \"lizard\")"                
            );

        assertThat(output.resolve("src/main/java/org/openapitools/client/model/Pet.java")).content()
            .contains(
                "@JsonTypeInfo(use = JsonTypeInfo.Id.NAME, include = JsonTypeInfo.As.PROPERTY, property ="
                          + " \"petType\", visible = true)",
                "@JsonSubTypes.Type(value = Cat.class, name = \"cat\")",
                "@JsonSubTypes.Type(value = Dog.class, name = \"dog\")",
                "@JsonSubTypes.Type(value = Lizard.class, name = \"lizard\")"
            ).doesNotContain(
                "@JsonSubTypes.Type(value = Cat.class, name = \"Cat\")",
                "@JsonSubTypes.Type(value = Dog.class, name = \"Dog\")",
                "@JsonSubTypes.Type(value = Lizard.class, name = \"Lizard\")"
            );
    }

    @Test public void testIsOverriddenProperty() {
        final OpenAPI openAPI =
                TestUtils.parseFlattenSpec("src/test/resources/3_0/allOf_composition_discriminator.yaml");
        JavaClientCodegen codegen = new JavaClientCodegen();
        codegen.setOpenAPI(openAPI);

        CodegenModel cm1 = codegen.fromModel("Cat", openAPI.getComponents().getSchemas().get("Cat"));
        
        CodegenProperty cp0 = cm1.getAllVars().get(0);
        Assertions.assertEquals(cp0.getName(), "petType");
        Assertions.assertEquals(cp0.isOverridden, true);

        CodegenProperty cp1 = cm1.getAllVars().get(1);
        Assertions.assertEquals(cp1.getName(), "name");
        Assertions.assertEquals(cp1.isOverridden, false);
    }

    @Test public void testForJavaApacheHttpClientOverrideSetter() {
        final Path output = newTempFolder();
        OpenAPI openAPI = new OpenAPIParser()
            .readLocation("src/test/resources/3_0/allOf_composition_discriminator.yaml", null, null)
            .getOpenAPI();

        JavaClientCodegen codegen = new JavaClientCodegen();
        codegen.setOutputDir(output.toString());
        codegen.setLibrary(JavaClientCodegen.APACHE);

        new DefaultGenerator().opts(new ClientOptInput().openAPI(openAPI).config(codegen)).generate();

        assertThat(output.resolve("src/main/java/org/openapitools/client/model/Cat.java")).content()
            .contains("  @Override\n" + "  public Cat petType(String petType) {");
        assertThat(output.resolve("src/main/java/org/openapitools/client/model/Pet.java")).content()
            .contains("  }\n" + "\n" + "  public Pet petType(String petType) {\n");
    }

    @Test public void testForJavaNativeClientOverrideSetter() {
        final Path output = newTempFolder();
        final OpenAPI openAPI = new OpenAPIParser()
            .readLocation("src/test/resources/3_0/allOf_composition_discriminator.yaml", null, null)
            .getOpenAPI();
        final JavaClientCodegen codegen = new JavaClientCodegen();
        codegen.setOutputDir(output.toString());
        codegen.setLibrary(JavaClientCodegen.NATIVE);

        new DefaultGenerator().opts(new ClientOptInput().openAPI(openAPI).config(codegen)).generate();

        assertThat(output.resolve("src/main/java/org/openapitools/client/model/Cat.java")).content()
            .contains("  @Override\n" + "  public Cat petType(String petType) {");
        assertThat(output.resolve("src/main/java/org/openapitools/client/model/Pet.java")).content()
            .contains("  }\n" + "\n" + "  public Pet petType(String petType) {\n");
    }

    @Test public void testDeprecatedProperty() {
        final Path output = newTempFolder();
        final CodegenConfigurator configurator = new CodegenConfigurator()
                .setGeneratorName("java")
                .setLibrary(JavaClientCodegen.OKHTTP_GSON)
                .setInputSpec("src/test/resources/3_0/deprecated-properties.yaml")
                .setOutputDir(output.toString().replace("\\", "/"));

        List<File> files = new DefaultGenerator().opts(configurator.toClientOptInput()).generate();

        validateJavaSourceFiles(files);
        TestUtils.assertFileContains(
            output.resolve("src/main/java/org/openapitools/client/model/BigDog.java"),
            "@Deprecated\n public BigDog declawed(Boolean declawed) {", // deprecated builder method
            "@Deprecated\n @javax.annotation.Nullable\n\n public Boolean getDeclawed() {", // deprecated getter
            "@Deprecated\n" + " public void setDeclawed(Boolean declawed) {" // deprecated setter
        );
    }

    @Test public void testDeprecatedPropertyJersey3() {
        final Path output = newTempFolder();
        final CodegenConfigurator configurator = new CodegenConfigurator()
                .setGeneratorName("java")
                .setLibrary(JavaClientCodegen.JERSEY3)
                .setInputSpec("src/test/resources/3_0/deprecated-properties.yaml")
                .setOutputDir(output.toString().replace("\\", "/"));

        List<File> files = new DefaultGenerator().opts(configurator.toClientOptInput()).generate();

        validateJavaSourceFiles(files);
        TestUtils.assertFileContains(
            output.resolve("src/main/java/org/openapitools/client/model/BigDog.java"),
            "@Deprecated\n public BigDog declawed(Boolean declawed) {", // deprecated builder method
            "@Deprecated\n @jakarta.annotation.Nullable\n @JsonProperty(JSON_PROPERTY_DECLAWED)\n"
                + " @JsonInclude(value = JsonInclude.Include.USE_DEFAULTS)\n\n"
                + " public Boolean getDeclawed() {", // deprecated getter
            "@Deprecated\n @JsonProperty(JSON_PROPERTY_DECLAWED)\n"
                + " @JsonInclude(value = JsonInclude.Include.USE_DEFAULTS)\n"
                + " public void setDeclawed(Boolean declawed) {" // deprecated setter
        );
    }

    @DataProvider
    public static Object[][] librariesToRegressionTestForIssue15684() {
        return new Object[][]{{"okhttp-gson"}, {"jersey2"}, {"jersey3"}, {"native"}};
    }

    @Test(dataProvider = "librariesToRegressionTestForIssue15684")
    public void shouldNotAddAdditionalModelAnnotationsToAbstractOpenApiSchema_issue15684(String library) {
        final Path output = newTempFolder();
        final CodegenConfigurator configurator = new CodegenConfigurator()
            .setGeneratorName("java")
            .setLibrary(library)
            .addAdditionalProperty(AbstractJavaCodegen.ADDITIONAL_MODEL_TYPE_ANNOTATIONS, "@annotation1;@annotation2")
            .setInputSpec("src/test/resources/3_0/deprecated-properties.yaml")
            .setOutputDir(output.toString().replace("\\", "/"));

        Map<String, File> files = new DefaultGenerator().opts(configurator.toClientOptInput()).generate().stream()
                .collect(Collectors.toMap(File::getName, Function.identity()));

        JavaFileAssert.assertThat(files.get("AbstractOpenApiSchema.java"))
                .assertTypeAnnotations()
                .doesNotContainsWithName("annotation1")
                .doesNotContainsWithName("annotation2");
        JavaFileAssert.assertThat(files.get("Animal.java"))
                .assertTypeAnnotations()
                .containsWithName("annotation1")
                .containsWithName("annotation2");
    }

    @Test public void testRestTemplateWithGeneratedClientAsBeanDisabled() {
        final Path output = newTempFolder();
        final CodegenConfigurator configurator = new CodegenConfigurator()
            .setGeneratorName("java")
            .addAdditionalProperty(CodegenConstants.API_PACKAGE, "xyz.abcdef.api")
            .addAdditionalProperty(JavaClientCodegen.GENERATE_CLIENT_AS_BEAN, false)
            .setLibrary(JavaClientCodegen.RESTTEMPLATE)
            .setInputSpec("src/test/resources/3_0/petstore.yaml")
            .setOutputDir(output.toString().replace("\\", "/"));

        List<File> files = new DefaultGenerator().opts(configurator.toClientOptInput()).generate();

        validateJavaSourceFiles(files);
        TestUtils.assertFileNotContains(output.resolve("src/main/java/xyz/abcdef/ApiClient.java"), "@Component");
        TestUtils.assertFileNotContains(output.resolve("src/main/java/xyz/abcdef/api/PetApi.java"), "@Component");
    }

    @Test public void testRestTemplateWithGeneratedClientAsBeanEnabled() {
        final Path output = newTempFolder();
        final CodegenConfigurator configurator = new CodegenConfigurator()
            .setGeneratorName("java")
            .addAdditionalProperty(CodegenConstants.API_PACKAGE, "xyz.abcdef.api")
            .addAdditionalProperty(JavaClientCodegen.GENERATE_CLIENT_AS_BEAN, true)
            .setLibrary(JavaClientCodegen.RESTTEMPLATE)
            .setInputSpec("src/test/resources/3_0/petstore.yaml")
            .setOutputDir(output.toString().replace("\\", "/"));

        List<File> files = new DefaultGenerator().opts(configurator.toClientOptInput()).generate();

        validateJavaSourceFiles(files);
        TestUtils.assertFileContains(output.resolve("src/main/java/xyz/abcdef/ApiClient.java"), "@Component");
        TestUtils.assertFileContains(output.resolve("src/main/java/xyz/abcdef/api/PetApi.java"), "@Component");
    }

    @Test public void testRestTemplateWithUseBeanValidationEnabled() {
        final Path output = newTempFolder();
        final CodegenConfigurator configurator = new CodegenConfigurator()
            .setGeneratorName("java")
            .setLibrary(JavaClientCodegen.RESTTEMPLATE)
            .addAdditionalProperty(CodegenConstants.API_PACKAGE, "xyz.abcdef.api")
            .addAdditionalProperty(JavaClientCodegen.USE_BEANVALIDATION, true)
            .setInputSpec("src/test/resources/3_0/petstore.yaml")
            .setOutputDir(output.toString().replace("\\", "/"));

        List<File> files = new DefaultGenerator().opts(configurator.toClientOptInput()).generate();

        validateJavaSourceFiles(files);
        TestUtils.assertFileContains(output.resolve("pom.xml"), "<artifactId>jakarta.validation-api</artifactId>");
        TestUtils.assertFileContains(output.resolve("src/main/java/org/openapitools/client/model/Pet.java"), "@Valid");
    }

    @Test public void testRestTemplateWithUseBeanValidationDisabled() {
        final Path output = newTempFolder();
        final CodegenConfigurator configurator = new CodegenConfigurator()
            .setGeneratorName("java")
            .setLibrary(JavaClientCodegen.RESTTEMPLATE)
            .addAdditionalProperty(CodegenConstants.API_PACKAGE, "xyz.abcdef.api")
            .addAdditionalProperty(JavaClientCodegen.USE_BEANVALIDATION, false)
            .setInputSpec("src/test/resources/3_0/petstore.yaml")
            .setOutputDir(output.toString().replace("\\", "/"));

        List<File> files = new DefaultGenerator().opts(configurator.toClientOptInput()).generate();

        validateJavaSourceFiles(files);
        TestUtils.assertFileNotContains(output.resolve("pom.xml"), "<artifactId>jakarta.validation-api</artifactId>");
        TestUtils.assertFileNotContains(output.resolve("src/main/java/org/openapitools/client/model/Pet.java"), "@Valid");
    }

    @Test public void testRestTemplateWithPerformBeanValidationEnabled() {
        final Path output = newTempFolder();
        final CodegenConfigurator configurator = new CodegenConfigurator()
            .setGeneratorName("java")
            .setLibrary(JavaClientCodegen.RESTTEMPLATE)
            .addAdditionalProperty(CodegenConstants.API_PACKAGE, "xyz.abcdef.api")
            .addAdditionalProperty(JavaClientCodegen.PERFORM_BEANVALIDATION, true)
            .setInputSpec("src/test/resources/3_0/petstore.yaml")
            .setOutputDir(output.toString().replace("\\", "/"));

        List<File> files = new DefaultGenerator().opts(configurator.toClientOptInput()).generate();

        validateJavaSourceFiles(files);
        TestUtils.assertFileContains(output.resolve("pom.xml"), "<artifactId>hibernate-validator</artifactId>");
        TestUtils.assertFileExists(output.resolve("src/main/java/xyz/abcdef/BeanValidationException.java"));
    }

    @Test public void testRestTemplateWithPerformBeanValidationDisabled() {
        final Path output = newTempFolder();
        final CodegenConfigurator configurator = new CodegenConfigurator()
            .setGeneratorName("java")
            .addAdditionalProperty(CodegenConstants.API_PACKAGE, "xyz.abcdef.api")
            .addAdditionalProperty(JavaClientCodegen.PERFORM_BEANVALIDATION, false)
            .setLibrary(JavaClientCodegen.RESTTEMPLATE)
            .setInputSpec("src/test/resources/3_0/petstore.yaml")
            .setOutputDir(output.toString().replace("\\", "/"));

        List<File> files = new DefaultGenerator().opts(configurator.toClientOptInput()).generate();

        validateJavaSourceFiles(files);
        TestUtils.assertFileNotContains(output.resolve("pom.xml"), "<artifactId>hibernate-validator</artifactId>");
        TestUtils.assertFileNotExists(output.resolve("src/main/java/org/openapitools/client/invoker/BeanValidationException.java"));
    }

    @Test public void testLogicToAvoidStackOverflow() {
        final CodegenConfigurator configurator = new CodegenConfigurator()
            .setGeneratorName("java")
            .addAdditionalProperty(CodegenConstants.API_PACKAGE, "xyz.abcdef.api")
            .addAdditionalProperty(JavaClientCodegen.GENERATE_CLIENT_AS_BEAN, true)
            .setLibrary(JavaClientCodegen.RESTTEMPLATE)
            .setInputSpec("src/test/resources/3_0/issue_12929.yaml")
            .setOutputDir(newTempFolder().toString().replace("\\", "/"));

        new DefaultGenerator().opts(configurator.toClientOptInput()).generate();

        // shouldn't throw stackoverflow exception
    }

    @Test public void testWebClientSupportListOfStringReturnType_issue7118() {
        final Path output = newTempFolder();
        final CodegenConfigurator configurator = new CodegenConfigurator()
            .setGeneratorName("java")
            .addAdditionalProperty(CodegenConstants.API_PACKAGE, "xyz.abcdef.api")
            .addAdditionalProperty(JavaClientCodegen.USE_ABSTRACTION_FOR_FILES, true)
            .setLibrary(JavaClientCodegen.WEBCLIENT)
            .setInputSpec("src/test/resources/bugs/issue_7118.yaml")
            .setOutputDir(output.toString().replace("\\", "/"));

        List<File> files = new DefaultGenerator().opts(configurator.toClientOptInput()).generate();

        validateJavaSourceFiles(files);
        assertThat(output.resolve("src/main/java/xyz/abcdef/api/UsersApi.java")).content()
            .contains(
                // set of string
                "ParameterizedTypeReference<Set<String>> localVarReturnType = new"
                    + " ParameterizedTypeReference<Set<String>>() {};",
                "getUserIdSetRequestCreation().toEntity(localVarReturnType)",
                // list of string
                "ParameterizedTypeReference<List<String>> localVarReturnType = new"
                    + " ParameterizedTypeReference<List<String>>() {};",
                "getUserIdListRequestCreation().toEntity(localVarReturnType)"
            );
    }

    @Test public void testEnumCaseInsensitive_issue8084() {
        final OpenAPI openAPI = TestUtils.parseFlattenSpec("src/test/resources/2_0/issue8084.yaml");
        final JavaClientCodegen codegen = new JavaClientCodegen();
        codegen.setOpenAPI(openAPI);
        codegen.setOutputDir(newTempFolder().toString());
        codegen.additionalProperties().put(USE_ENUM_CASE_INSENSITIVE, "true");

        Map<String, File> files = new DefaultGenerator().opts(new ClientOptInput().openAPI(openAPI).config(codegen))
            .generate().stream().collect(Collectors.toMap(File::getName, Function.identity()));

        JavaFileAssert.assertThat(files.get("EnumTest.java"))
                .assertMethod("fromValue")
                .bodyContainsLines("if (b.value.equalsIgnoreCase(value)) {");
    }

    @Test public void testEnumCaseSensitive_issue8084() {
        final OpenAPI openAPI = TestUtils.parseFlattenSpec("src/test/resources/2_0/issue8084.yaml");
        final JavaClientCodegen codegen = new JavaClientCodegen();
        codegen.setOpenAPI(openAPI);
        codegen.setOutputDir(newTempFolder().toString());
        codegen.additionalProperties().put(USE_ENUM_CASE_INSENSITIVE, "false");

        Map<String, File> files = new DefaultGenerator().opts(new ClientOptInput().openAPI(openAPI).config(codegen))
            .generate().stream().collect(Collectors.toMap(File::getName, Function.identity()));

        JavaFileAssert.assertThat(files.get("EnumTest.java"))
            .assertMethod("fromValue")
            .bodyContainsLines("if (b.value.equals(value)) {");
    }

    @Test public void testWebClientResponseTypeWithUseAbstractionForFiles_issue16589() {
        final Path output = newTempFolder();
        final CodegenConfigurator configurator = new CodegenConfigurator()
            .setGeneratorName("java")
            .addAdditionalProperty(CodegenConstants.API_PACKAGE, "xyz.abcdef.api")
            .addAdditionalProperty(JavaClientCodegen.USE_ABSTRACTION_FOR_FILES, true)
            .setLibrary(JavaClientCodegen.WEBCLIENT)
            .setInputSpec("src/test/resources/3_0/issue13146_file_abstraction_response.yaml")
            .setOutputDir(output.toString().replace("\\", "/"));

        List<File> files = new DefaultGenerator().opts(configurator.toClientOptInput()).generate();

        validateJavaSourceFiles(files);
        TestUtils.assertFileContains(output.resolve("src/main/java/xyz/abcdef/api/ResourceApi.java"),
                "Mono<org.springframework.core.io.Resource> resourceInResponse()",
                "Mono<ResponseEntity<org.springframework.core.io.Resource>> resourceInResponseWithHttpInfo()",
                "ParameterizedTypeReference<org.springframework.core.io.Resource> localVarReturnType = new ParameterizedTypeReference<org.springframework.core.io.Resource>()"
        );
    }

    @Test public void testHandleConstantParams() {
        final Path output = newTempFolder();
        final OpenAPI openAPI = TestUtils.parseFlattenSpec("src/test/resources/3_0/java/autoset_constant.yaml");
        JavaClientCodegen codegen = new JavaClientCodegen();
        codegen.setOutputDir(output.toString());
        codegen.additionalProperties().put(CodegenConstants.AUTOSET_CONSTANTS, "true");
        codegen.setAutosetConstants(true);

        Map<String, File> files = new DefaultGenerator().opts(new ClientOptInput().openAPI(openAPI).config(codegen))
            .generate().stream().collect(Collectors.toMap(File::getName, Function.identity()));

        File apiFile = files.get("HelloExampleApi.java");
        Assertions.assertNotNull(apiFile);
        JavaFileAssert.assertThat(apiFile)
            .assertMethod("helloCall", "String", "ApiCallback")
            .bodyContainsLines("localVarHeaderParams.put(\"X-CUSTOM_CONSTANT_HEADER\", \"CONSTANT_VALUE\")");
    }

    @Test
    public void testAllOfWithSinglePrimitiveTypeRef() {
        final Path output = newTempFolder();
        final OpenAPI openAPI = TestUtils.parseFlattenSpec("src/test/resources/3_0/allof_primitive.yaml");
        JavaClientCodegen codegen = new JavaClientCodegen();
        codegen.setOutputDir(output.toString());
        codegen.setAutosetConstants(true);

        Map<String, File> files = new DefaultGenerator().opts(new ClientOptInput().openAPI(openAPI).config(codegen))
            .generate().stream().collect(Collectors.toMap(File::getName, Function.identity()));

        assertNull(files.get("AllOfDatetime.java"));
    }

    @Test public void testOpenapiGeneratorIgnoreListOption() {
        final Path output = newTempFolder();
        final OpenAPI openAPI = TestUtils.parseFlattenSpec("src/test/resources/3_0/allof_primitive.yaml");
        JavaClientCodegen codegen = new JavaClientCodegen();
        codegen.setOutputDir(output.toString());
        codegen.setAutosetConstants(true);
        codegen.openapiGeneratorIgnoreList().add("README.md");
        codegen.openapiGeneratorIgnoreList().add("pom.xml");
        
        Map<String, File> files = new DefaultGenerator().opts(new ClientOptInput().openAPI(openAPI).config(codegen))
            .generate().stream().collect(Collectors.toMap(File::getName, Function.identity()));

        // make sure README.md and pom.xml are not generated
        assertNull(files.get("README.md"));
        assertNull(files.get("pom.xml"));
    }

    @Test
    public void testRestTemplateHandleURIEnum() {
        String[] expectedInnerEnumLines = new String[] {
            "V1_SCHEMA_JSON(URI.create(\"https://example.com/v1/schema.json\"))",
            "V2_SCHEMA_JSON(URI.create(\"https://example.com/v2/schema.json\"))"
        };

        String[] expectedEnumLines = new String[] {
            "V1_METADATA_JSON(URI.create(\"https://example.com/v1/metadata.json\"))",
            "V2_METADATA_JSON(URI.create(\"https://example.com/v2/metadata.json\"))"
        };

        testHandleURIEnum(JavaClientCodegen.RESTTEMPLATE, expectedInnerEnumLines, expectedEnumLines);
    }

    @Test
    public void testOkHttpGsonHandleURIEnum() {
        String[] expectedInnerEnumLines = new String[] {
            "V1_SCHEMA_JSON(URI.create(\"https://example.com/v1/schema.json\"))",
            "V2_SCHEMA_JSON(URI.create(\"https://example.com/v2/schema.json\"))",
            "jsonWriter.value(enumeration.getValue().toASCIIString())",
            "URI value =  URI.create(jsonReader.nextString())",
            "URI value = URI.create(jsonElement.getAsString())"
        };

        String[] expectedEnumLines = new String[] {
            "V1_METADATA_JSON(URI.create(\"https://example.com/v1/metadata.json\"))",
            "V2_METADATA_JSON(URI.create(\"https://example.com/v2/metadata.json\"))",
            "jsonWriter.value(enumeration.getValue().toASCIIString())",
            "URI value = URI.create(jsonReader.nextString())",
            "URI value = URI.create(jsonElement.getAsString())"
        };

        testHandleURIEnum(JavaClientCodegen.OKHTTP_GSON, expectedInnerEnumLines, expectedEnumLines);
    }

    @Test
    public void testMicroprofileHandleURIEnum() {
        String[] expectedInnerEnumLines = new String[] {
            "V1_SCHEMA_JSON(URI.create(\"https://example.com/v1/schema.json\"))",
            "V2_SCHEMA_JSON(URI.create(\"https://example.com/v2/schema.json\"))",
            "generator.write(obj.value.toASCIIString())"
        };

        String[] expectedEnumLines = new String[] {
            "V1_METADATA_JSON(URI.create(\"https://example.com/v1/metadata.json\"))",
            "V2_METADATA_JSON(URI.create(\"https://example.com/v2/metadata.json\"))"
        };

        testHandleURIEnum(JavaClientCodegen.MICROPROFILE, expectedInnerEnumLines, expectedEnumLines);
    }

    private void testHandleURIEnum(String library, String[] expectedInnerEnumLines, String[] expectedEnumLines) {
        final Path output = newTempFolder();
        final CodegenConfigurator configurator = new CodegenConfigurator()
                .setGeneratorName("java")
                .setLibrary(library)
                .setInputSpec("src/test/resources/3_0/enum-and-inner-enum-uri.yaml")
                .setOutputDir(output.toString().replace("\\", "/"));
        
        Map<String, File> files = new DefaultGenerator().opts(configurator.toClientOptInput()).generate()
            .stream().collect(Collectors.toMap(File::getName, Function.identity()));

        // enum
        File modelFile = files.get("Metadata.java");
        Assertions.assertNotNull(modelFile);
        JavaFileAssert.assertThat(modelFile).fileContains(expectedEnumLines);

        // Inner enum
        File apiFile = files.get("V1SchemasGetDefaultResponse.java");
        Assertions.assertNotNull(apiFile);
        JavaFileAssert.assertThat(apiFile).fileContains(expectedInnerEnumLines);
    }

    @Test public void testQueryParamsExploded_whenQueryParamIsNull() {
        final Path output = newTempFolder();
        final CodegenConfigurator configurator = new CodegenConfigurator()
                .setGeneratorName("java")
                .setLibrary(JavaClientCodegen.RESTTEMPLATE)
                .setAdditionalProperties(Map.of(CodegenConstants.API_PACKAGE, "xyz.abcdef.api"))
                .setInputSpec("src/test/resources/3_0/issue_17555.yaml")
                .setOutputDir(output.toString().replace("\\", "/"));

        List<File> files = new DefaultGenerator().opts(configurator.toClientOptInput()).generate();

        validateJavaSourceFiles(files);
        TestUtils.assertFileContains(output.resolve("src/main/java/xyz/abcdef/api/DepartmentApi.java"), "if (filter != null) {");
    }

    @Test public void generateAllArgsConstructor() {
        Map<String, File> files = generateFromContract("src/test/resources/3_0/java/all_args_constructor.yaml", JavaClientCodegen.RESTTEMPLATE,
                Map.of(AbstractJavaCodegen.GENERATE_CONSTRUCTOR_WITH_ALL_ARGS, Boolean.TRUE),
                codegenConfigurator -> codegenConfigurator.addOpenapiNormalizer("REFACTOR_ALLOF_WITH_PROPERTIES_ONLY", "false"));
        JavaFileAssert.assertThat(files.get("Pet.java"))
                .fileContains("protected String name", "protected String type")
                .assertConstructor("String")
                .hasParameter("type").toConstructor()
                .toFileAssert()
                .assertConstructor("LocalDate", "String", "String")
                .hasParameter("dateOfBirth").toConstructor()
                .hasParameter("name").toConstructor()
                .hasParameter("type").toConstructor();
        JavaFileAssert.assertThat(files.get("Cat.java"))
                .assertConstructor("Integer", "String", "LocalDate", "String", "String");

        // test readonly constructor
        JavaFileAssert.assertThat(files.get("Page.java"))
                .assertConstructor("Integer")
                .toFileAssert()
                .fileContains("Constructor with only readonly parameters and all parameters");

        JavaFileAssert.assertThat(files.get("PageOfPets.java"))
                .assertConstructor("Integer")
                .hasParameter("count").toConstructor()
                .toFileAssert()
                .assertConstructor("Integer", "List<Pet>")
                .hasParameter("count").toConstructor()
                .hasParameter("_list").toConstructor();
    }

    @Test public void generateAllArgsConstructor_REFACTOR_ALLOF_WITH_PROPERTIES_ONLY() {
        // try the generation with some additional OpenAPINormalizers

        Map<String, File> files = generateFromContract("src/test/resources/3_0/java/all_args_constructor.yaml", JavaClientCodegen.RESTTEMPLATE,
                Map.of(AbstractJavaCodegen.GENERATE_CONSTRUCTOR_WITH_ALL_ARGS, Boolean.TRUE),
                codegenConfigurator -> codegenConfigurator.addOpenapiNormalizer("REFACTOR_ALLOF_WITH_PROPERTIES_ONLY", "true"));
        JavaFileAssert.assertThat(files.get("Pet.java"))
                .fileContains("protected String name", "protected String type")
                .assertConstructor("String")
                .hasParameter("type").toConstructor()
                .toFileAssert()
                .assertConstructor("LocalDate", "String", "String")
                .hasParameter("dateOfBirth").toConstructor()
                .hasParameter("name").toConstructor()
                .hasParameter("type").toConstructor();

        JavaFileAssert.assertThat(files.get("PageOfPets.java"))
                .assertConstructor("Integer", "List<Pet>")
                .hasParameter("count").toConstructor()
                .hasParameter("_list").toConstructor()
                .toFileAssert()
                .assertConstructor("Integer")
                .hasParameter("count").toConstructor();

        JavaFileAssert.assertThat(files.get("Cat.java"))
                .assertConstructor("Integer", "String", "LocalDate", "String", "String");
    }

    @Test public void testRestClientFormMultipart() {
        final Path output = newTempFolder();
        final CodegenConfigurator configurator = new CodegenConfigurator()
                .setGeneratorName("java")
                .setLibrary(JavaClientCodegen.RESTCLIENT)
                .setAdditionalProperties(Map.of(CodegenConstants.API_PACKAGE, "xyz.abcdef.api"))
                .setInputSpec("src/test/resources/3_0/form-multipart-binary-array.yaml")
                .setOutputDir(output.toString().replace("\\", "/"));
        
        List<File> files = new DefaultGenerator().opts(configurator.toClientOptInput()).generate();

        validateJavaSourceFiles(files);
        TestUtils.assertFileContains(
            output.resolve("src/main/java/xyz/abcdef/api/MultipartApi.java"),
            // multiple files
            "multipartArray(List<File> files)",
            "formParams.addAll(\"files\","
                    + " files.stream().map(FileSystemResource::new).collect(Collectors.toList()));",

            // mixed
            "multipartMixed(MultipartMixedStatus status, File _file, MultipartMixedRequestMarker marker, List<MultipartMixedStatus> statusArray)",
            "formParams.add(\"file\", new FileSystemResource(_file));",

            // single file
            "multipartSingle(File _file)",
            "formParams.add(\"file\", new FileSystemResource(_file));"
        );
    }

    @Test public void testRestClientWithUseAbstractionForFiles() {
        final Path output = newTempFolder();
        final CodegenConfigurator configurator = new CodegenConfigurator()
            .setGeneratorName("java")
            .addAdditionalProperty(CodegenConstants.API_PACKAGE, "xyz.abcdef.api")
            .addAdditionalProperty(JavaClientCodegen.USE_ABSTRACTION_FOR_FILES, true)
            .setLibrary(JavaClientCodegen.RESTCLIENT)
            .setInputSpec("src/test/resources/3_0/form-multipart-binary-array.yaml")
            .setOutputDir(output.toString().replace("\\", "/"));

        List<File> files = new DefaultGenerator().opts(configurator.toClientOptInput()).generate();

        validateJavaSourceFiles(files);
        TestUtils.assertFileContains(
            output.resolve("src/main/java/xyz/abcdef/api/MultipartApi.java"),
            // multiple files
            "multipartArray(java.util.Collection<org.springframework.core.io.AbstractResource> files)",
            "formParams.addAll(\"files\", files.stream().collect(Collectors.toList()));",

            // mixed
            "multipartMixed(MultipartMixedStatus status, org.springframework.core.io.AbstractResource _file, MultipartMixedRequestMarker marker, List<MultipartMixedStatus> statusArray)",
            "formParams.add(\"file\", _file);",

            // single file
            "multipartSingle(org.springframework.core.io.AbstractResource _file)",
            "formParams.add(\"file\", _file);"
        );
    }

    @Test public void testRestClientWithFreeFormInQueryParameters() {
        final Path output = newTempFolder();
        final CodegenConfigurator configurator = new CodegenConfigurator().setGeneratorName("java")
                .setLibrary(JavaClientCodegen.RESTCLIENT)
                .setAdditionalProperties(Map.of(CodegenConstants.API_PACKAGE, "xyz.abcdef.api"))
                .setInputSpec("src/test/resources/3_0/issue8352.yaml")
                .setOutputDir(output.toString().replace("\\", "/"));

        final List<File> files = new DefaultGenerator().opts(configurator.toClientOptInput()).generate();

        validateJavaSourceFiles(files);
        TestUtils.assertFileContains(output.resolve("src/main/java/xyz/abcdef/ApiClient.java"), "value instanceof Map");
    }

    @Test public void testRestClientJsonCreatorWithNullable_issue12790() {
        final Path output = newTempFolder();
        final CodegenConfigurator configurator = new CodegenConfigurator()
            .addAdditionalProperty(AbstractJavaCodegen.OPENAPI_NULLABLE, "true")
            .setGeneratorName("java")
            .setLibrary(JavaClientCodegen.RESTCLIENT)
            .setInputSpec("src/test/resources/bugs/issue_12790.yaml")
            .setOutputDir(output.toString().replace("\\", "/"));

        Map<String, File> files = new DefaultGenerator().opts(configurator.toClientOptInput()).generate().stream()
                .collect(Collectors.toMap(File::getName, Function.identity()));

        JavaFileAssert.assertThat(files.get("TestObject.java"))
            .printFileContent()
            .assertConstructor("String", "String")
            .bodyContainsLines(
                    "this.nullableProperty = nullableProperty == null ? JsonNullable.<String>undefined() :"
                            + " JsonNullable.of(nullableProperty);",
                    "this.notNullableProperty = notNullableProperty;"
            );
    }

    @Test public void testRestClientSupportListOfStringReturnType_issue7118() {
        final Path output = newTempFolder();
        final CodegenConfigurator configurator = new CodegenConfigurator()
            .setGeneratorName("java")
            .addAdditionalProperty(CodegenConstants.API_PACKAGE, "xyz.abcdef.api")
            .addAdditionalProperty(JavaClientCodegen.USE_ABSTRACTION_FOR_FILES, true)
            .setLibrary(JavaClientCodegen.RESTCLIENT)
            .setInputSpec("src/test/resources/bugs/issue_7118.yaml")
            .setOutputDir(output.toString().replace("\\", "/"));

        List<File> files = new DefaultGenerator().opts(configurator.toClientOptInput()).generate();

        validateJavaSourceFiles(files);
        TestUtils.assertFileContains(
            output.resolve("src/main/java/xyz/abcdef/api/UsersApi.java"),
            // set of string
            "ParameterizedTypeReference<Set<String>> localVarReturnType = new"
                    + " ParameterizedTypeReference<>() {};",
            "getUserIdSetRequestCreation().toEntity(localVarReturnType)",
            // list of string
            "ParameterizedTypeReference<List<String>> localVarReturnType = new"
                    + " ParameterizedTypeReference<>() {};",
            "getUserIdListRequestCreation().toEntity(localVarReturnType)"
        );
    }

    @Test public void testRestClientResponseTypeWithUseAbstractionForFiles_issue16589() {
        final Path output = newTempFolder();
        final CodegenConfigurator configurator = new CodegenConfigurator()
            .setGeneratorName("java")
            .addAdditionalProperty(CodegenConstants.API_PACKAGE, "xyz.abcdef.api")
            .addAdditionalProperty(JavaClientCodegen.USE_ABSTRACTION_FOR_FILES, true)
            .setLibrary(JavaClientCodegen.RESTCLIENT)
            .setInputSpec("src/test/resources/3_0/issue13146_file_abstraction_response.yaml")
            .setOutputDir(output.toString().replace("\\", "/"));

        List<File> files = new DefaultGenerator().opts(configurator.toClientOptInput()).generate();

        validateJavaSourceFiles(files);
        TestUtils.assertFileContains(
            output.resolve("src/main/java/xyz/abcdef/api/ResourceApi.java"),
            "org.springframework.core.io.Resource resourceInResponse()",
            "ResponseEntity<org.springframework.core.io.Resource> resourceInResponseWithHttpInfo()",
            "ParameterizedTypeReference<org.springframework.core.io.Resource> localVarReturnType = new ParameterizedTypeReference<>()"
        );
    }

<<<<<<< HEAD

    /**
     * See https://github.com/OpenAPITools/openapi-generator/issues/13968
     */
    @Test
    public void callNativeServiceWithEmptyResponseSync() throws IOException {
        Map<String, Object> properties = new HashMap<>();
        properties.put(CodegenConstants.API_PACKAGE, "xyz.abcdef.api");
        properties.put("asyncNative", "false");

        File output = Files.createTempDirectory("test").toFile();
        output.deleteOnExit();

        final CodegenConfigurator configurator = new CodegenConfigurator()
                .setGeneratorName("java")
                .setLibrary(JavaClientCodegen.NATIVE)
                .setAdditionalProperties(properties)
                .setInputSpec("src/test/resources/3_0/java/native/issue13968.yaml")
                .setOutputDir(output.getAbsolutePath().replace("\\", "/"));

        final ClientOptInput clientOptInput = configurator.toClientOptInput();
        DefaultGenerator generator = new DefaultGenerator();

        Map<String, File> files = generator.opts(clientOptInput).generate().stream()
                .collect(Collectors.toMap(File::getName, Function.identity()));

        File apiFile = files.get("DefaultApi.java");
        assertNotNull(apiFile);

        JavaFileAssert.assertThat(apiFile).fileContains(
                //reading the body into a string, then checking if it is blank.
                "String responseBody = new String(localVarResponse.body().readAllBytes());",
                "responseBody.isBlank()? null: memberVarObjectMapper.readValue(responseBody, new TypeReference<LocationData>() {})"
        );
    }

    /**
     * This checks that the async client is not affected by this fix.
     * See https://github.com/OpenAPITools/openapi-generator/issues/13968
     */
    @Test
    public void callNativeServiceWithEmptyResponseAsync() throws IOException {
        Map<String, Object> properties = new HashMap<>();
        properties.put(CodegenConstants.API_PACKAGE, "xyz.abcdef.api");
        properties.put("asyncNative", "true");

        File output = Files.createTempDirectory("test").toFile();
        output.deleteOnExit();

        final CodegenConfigurator configurator = new CodegenConfigurator()
                .setGeneratorName("java")
                .setLibrary(JavaClientCodegen.NATIVE)
                .setAdditionalProperties(properties)
                .setInputSpec("src/test/resources/3_0/java/native/issue13968.yaml")
                .setOutputDir(output.getAbsolutePath().replace("\\", "/"));

        final ClientOptInput clientOptInput = configurator.toClientOptInput();
        DefaultGenerator generator = new DefaultGenerator();

        Map<String, File> files = generator.opts(clientOptInput).generate().stream()
                .collect(Collectors.toMap(File::getName, Function.identity()));

        File apiFile = files.get("DefaultApi.java");
        assertNotNull(apiFile);

        JavaFileAssert.assertThat(apiFile).fileDoesNotContains(
                //reading the body into a string, then checking if it is blank.
                "String responseBody = new String(localVarResponse.body().readAllBytes());",
                "responseBody.isBlank()? null: memberVarObjectMapper.readValue(responseBody, new TypeReference<LocationData>() {})"
        );
    }

    @Test
    void testBuilderJavaClient() throws IOException {
        Map<String, File> files = generateFromContract("src/test/resources/3_0/java/builder.yaml", JavaClientCodegen.RESTTEMPLATE,
                Map.of(AbstractJavaCodegen.GENERATE_BUILDERS, Boolean.TRUE));
=======
    @Test void testBuilderJavaClient() {
        Map<String, File> files = generateFromContract(
            "src/test/resources/3_0/java/builder.yaml", 
            JavaClientCodegen.RESTTEMPLATE,
            Map.of(AbstractJavaCodegen.GENERATE_BUILDERS, Boolean.TRUE)
        );
        
>>>>>>> 80bb3dde
        JavaFileAssert.assertThat(files.get("Pet.java"))
            .fileContains(
                "protected String petReadonlyProperty", "toBuilder()", "builder()", "public static class Builder {"
            );
        JavaFileAssert.assertThat(files.get("Snake.java"))
            .fileContains(
                "toBuilder()",
                "builder()",
                "public static class Builder extends Reptile.Builder {",
                ".petType(getPetType())",
                ".name(getName())",
                "hasLegs(getHasLegs())"
            );
    }

    @DataProvider Iterator<String> serializationLibraries() {
        return new JavaClientCodegen().supportedLibraries().keySet().iterator();
    }
    
    @Test(dataProvider = "serializationLibraries") void setsDefaultSerializationLibrary(String library) {
        var codegen = new JavaClientCodegen();
        codegen.setLibrary(library);
        codegen.processOpts();
        
        assertThat(codegen.additionalProperties())
            .containsAnyOf(
                entry(SERIALIZATION_LIBRARY_GSON, "true"),
                entry(SERIALIZATION_LIBRARY_JACKSON, "true"),
                entry(SERIALIZATION_LIBRARY_JSONB, "true")
            );
    }
    
    /**
     * Regression test for <a href="https://github.com/OpenAPITools/openapi-generator/issues/18515">#18515</a>:
     * When GSON is selected as serializer, there should not be any jackson references
     * (except jackson-databind-nullable that is, which is only added when openApiNullable=true)
     */
    @Test(dataProvider = "librariesSupportingGson") void gsonCodeDoesNotContainJacksonReferences(Library library) {
        final CodegenConfigurator configurator = new CodegenConfigurator()
            .addAdditionalProperty(SERIALIZATION_LIBRARY, Serializer.GSON)
            .addAdditionalProperty(OPENAPI_NULLABLE, "false")
            .setGeneratorName("java")
            .setLibrary(library.getValue())
            .setInputSpec("src/test/resources/3_0/java/autoset_constant.yaml")
            .setOutputDir(newTempFolder().toString());
        var generator = new DefaultGenerator();
        generator.setGenerateMetadata(false);
        
        List<File> files = generator.opts(configurator.toClientOptInput()).generate();
        
        assertThat(files).allSatisfy(
            file -> assertThat(file).content().doesNotContainIgnoringCase("jackson")
        );
    }
    
    /**
     * Regression test for <a href="https://github.com/OpenAPITools/openapi-generator/issues/6496">#6496</a>
     */
    @Test void doesNotGenerateJacksonToStringSerializerAnnotation_whenLibraryIsGson_andSerializeBigDecimalAsStringIsTrue() {
        final CodegenConfigurator configurator = new CodegenConfigurator()
            .setGeneratorName("java")
            .setLibrary(JavaClientCodegen.OKHTTP_GSON)
            .addAdditionalProperty(CodegenConstants.SERIALIZATION_LIBRARY, SERIALIZATION_LIBRARY_GSON)
            .addAdditionalProperty(CodegenConstants.SERIALIZE_BIG_DECIMAL_AS_STRING, true)
            .addGlobalProperty(CodegenConstants.MODELS, "FormatTest")
            .addGlobalProperty(CodegenConstants.MODEL_DOCS, "false")
            .addGlobalProperty(CodegenConstants.MODEL_TESTS, "false")
            .setInputSpec("src/test/resources/2_0/java/issue-6496.yaml")
            .setOutputDir(newTempFolder().toString().replace("\\", "/"));

        List<File> files = new DefaultGenerator().opts(configurator.toClientOptInput()).generate();

        assertThat(files).hasSize(1).first(FILE).content()
            .doesNotContain(
                "@JsonDeserialize(as = LinkedHashSet.class)",
                "@JsonSerialize(using = ToStringSerializer.class)",
                "com.fasterxml.jackson.databind.ser.std.ToStringSerializer",
                "com.fasterxml.jackson.databind.annotation.JsonDeserialize",
                "com.fasterxml.jackson.databind.annotation.JsonSerialize"
            );
    }
    
    /**
     * Test that fix for <a href="https://github.com/OpenAPITools/openapi-generator/issues/6496">#6496</a> has
     * no unwanted side effects on the existing feature (Jackson + bigDecimalAsString)
     */
    @Test void generatesJacksonToStringSerializerAnnotation_whenLibraryIsJackson_andSerializeBigDecimalAsStringIsTrue() {
        final CodegenConfigurator configurator = new CodegenConfigurator()
            .setGeneratorName("java")
            .setLibrary(JavaClientCodegen.NATIVE)
            .addAdditionalProperty(CodegenConstants.SERIALIZATION_LIBRARY, SERIALIZATION_LIBRARY_JACKSON)
            .addAdditionalProperty(CodegenConstants.SERIALIZE_BIG_DECIMAL_AS_STRING, true)
            .addAdditionalProperty(OPENAPI_NULLABLE, false)
            .addGlobalProperty(CodegenConstants.MODELS, "FormatTest")
            .addGlobalProperty(CodegenConstants.MODEL_DOCS, "false")
            .addGlobalProperty(CodegenConstants.MODEL_TESTS, "false")
            .setInputSpec("src/test/resources/2_0/java/issue-6496.yaml")
            .setOutputDir(newTempFolder().toString().replace("\\", "/"));
        
        List<File> files = new DefaultGenerator().opts(configurator.toClientOptInput()).generate();

        assertThat(files).hasSize(1).first(FILE).content()
            .contains(
                "@JsonDeserialize(as = LinkedHashSet.class)",
                "@JsonSerialize(using = ToStringSerializer.class)",
                "com.fasterxml.jackson.databind.ser.std.ToStringSerializer",
                "com.fasterxml.jackson.databind.annotation.JsonDeserialize",
                "com.fasterxml.jackson.databind.annotation.JsonSerialize"
            );
    }

    static private Path newTempFolder() {
        try {
            var tempDir = Files.createTempDirectory("test");
            tempDir.toFile().deleteOnExit();
            return tempDir;
        } catch (IOException e) {
            throw new RuntimeException(e);
        }
    }
}<|MERGE_RESOLUTION|>--- conflicted
+++ resolved
@@ -21,6 +21,15 @@
  */
 
 package org.openapitools.codegen.java;
+
+import org.junit.jupiter.api.Assertions;
+import static org.openapitools.codegen.TestUtils.assertFileContains;
+import static org.openapitools.codegen.TestUtils.assertFileNotContains;
+import static org.openapitools.codegen.TestUtils.validateJavaSourceFiles;
+import static org.openapitools.codegen.languages.JavaClientCodegen.USE_ENUM_CASE_INSENSITIVE;
+import static org.testng.Assert.assertEquals;
+import static org.testng.Assert.assertTrue;
+import static org.testng.Assert.fail;
 
 import com.google.common.collect.ImmutableMap;
 import io.swagger.parser.OpenAPIParser;
@@ -96,7 +105,7 @@
         Library(String identifier, Serializer defaultSerializer) {
             this(identifier, defaultSerializer, Set.of());
         }
-        
+
         Library(String identifier, Serializer defaultSerializer, Set<Serializer> otherSupportedSerializers) {
             otherSupportedSerializers = new HashSet<>(otherSupportedSerializers);
             otherSupportedSerializers.add(defaultSerializer);
@@ -142,7 +151,7 @@
         RequestBody body2 = new RequestBody();
         body2.setDescription("A list of list of values");
         body2.setContent(new Content().addMediaType(
-            "application/json", 
+            "application/json",
             new MediaType().schema(new ArraySchema().items(new ArraySchema().items(new IntegerSchema())))
         ));
         CodegenParameter codegenParameter2 = codegen.fromRequestBody(body2, new HashSet<>(), null);
@@ -348,7 +357,7 @@
     @Test public void testPackageNamesSetInvokerDerivedFromModel() {
         final JavaClientCodegen codegen = new JavaClientCodegen();
         codegen.additionalProperties().put(CodegenConstants.MODEL_PACKAGE, "xyz.yyyyy.zzzzzzz.mmmmm.model");
-        
+
         codegen.processOpts();
 
         assertThat(codegen)
@@ -532,14 +541,14 @@
         assertThat(files).hasSize(32);
         validateJavaSourceFiles(files);
         assertThat(output.resolve("src/main/java/xyz/abcdef/api/DefaultApi.java")).content().contains(
-            "public class DefaultApi", 
+            "public class DefaultApi",
             "import java.net.http.HttpClient;",
             "import java.net.http.HttpRequest;",
             "import java.net.http.HttpResponse;"
         );
         assertThat(output.resolve("src/main/java/xyz/abcdef/ApiClient.java")).content().contains(
-            "public class ApiClient", 
-            "import java.net.http.HttpClient;", 
+            "public class ApiClient",
+            "import java.net.http.HttpClient;",
             "import java.net.http.HttpRequest;"
         );
     }
@@ -727,7 +736,7 @@
         generator.setGeneratorPropertyDefault(CodegenConstants.SUPPORTING_FILES, "true");
         generator.setGenerateMetadata(false);
         List<File> files = generator.opts(configurator.toClientOptInput()).generate();
-        
+
         validateJavaSourceFiles(files);
         File apiClient = files.stream()
                 .filter(f -> f.getName().equals("ApiClient.java"))
@@ -747,7 +756,7 @@
         final ClientOptInput clientOptInput = new ClientOptInput().openAPI(openAPI).config(new JavaClientCodegen());
         final DefaultGenerator defaultGenerator = new DefaultGenerator();
         defaultGenerator.opts(clientOptInput);
-        
+
         final List<CodegenOperation> codegenOperations = defaultGenerator.processPaths(openAPI.getPaths()).get("Pet");
 
         final CodegenOperation getCodegenOperation = codegenOperations.stream()
@@ -833,7 +842,7 @@
         final OpenAPI openAPI = TestUtils.parseFlattenSpec("src/test/resources/3_0/pingBearerAuth.yaml");
 
         List<CodegenSecurity> security = new JavaClientCodegen().fromSecurity(openAPI.getComponents().getSecuritySchemes());
-        
+
         assertThat(security).hasSize(1)
             .first()
             .hasFieldOrPropertyWithValue("isBasic", Boolean.TRUE)
@@ -1219,18 +1228,18 @@
         final CodegenOperation getWithBasicAuthAndOauth = getByOperationId(codegenOperations, "getWithBasicAuthAndOauth");
         assertEquals(getWithBasicAuthAndOauth.authMethods.size(), 3);
         assertEquals(getWithBasicAuthAndOauth.authMethods.get(0).name, "basic_auth");
-        
+
         final Map<String, Object> passwordFlowScope = getWithBasicAuthAndOauth.authMethods.get(1).scopes.get(0);
         assertEquals(passwordFlowScope.get("scope"), "something:create");
         assertEquals(passwordFlowScope.get("description"), "create from password flow");
-        
+
         final Map<String, Object> clientCredentialsFlow = getWithBasicAuthAndOauth.authMethods.get(2).scopes.get(0);
         assertEquals(clientCredentialsFlow.get("scope"), "something:create");
         assertEquals(clientCredentialsFlow.get("description"), "create from client credentials flow");
-        
+
         final CodegenOperation getWithOauthAuth = getByOperationId(codegenOperations, "getWithOauthAuth");
         assertEquals(getWithOauthAuth.authMethods.size(), 2);
-        
+
         final Map<String, Object> passwordFlow = getWithOauthAuth.authMethods.get(0).scopes.get(0);
         assertEquals(passwordFlow.get("scope"), "something:create");
         assertEquals(passwordFlow.get("description"), "create from password flow");
@@ -1450,7 +1459,7 @@
 
     @Test(
         expectedExceptions = IllegalArgumentException.class,
-        expectedExceptionsMessageRegExp = 
+        expectedExceptionsMessageRegExp =
             "Version incorrectVersion of MicroProfile Rest Client is not supported or incorrect."
             + " Supported versions are 1.4.1, 2.0, 3.0"
     )
@@ -1464,7 +1473,7 @@
                 .setOutputDir(output.toString().replace("\\", "/"));
 
         new DefaultGenerator().opts(configurator.toClientOptInput()).generate();
-        
+
         fail("Expected an exception that did not occur");
     }
 
@@ -1522,7 +1531,7 @@
             .setAdditionalProperties(Map.of(JavaClientCodegen.MICROPROFILE_REST_CLIENT_VERSION, "3.0"))
             .setGeneratorName("java")
             .setLibrary(JavaClientCodegen.WEBCLIENT)
-            .setOutputDir(output.toString().replace("\\", "/"))                    
+            .setOutputDir(output.toString().replace("\\", "/"))
             .setInputSpec("src/test/resources/bugs/java-codegen-empty-array-as-default-value/issue_wrong-default.yaml");
 
         Map<String, File> files = new DefaultGenerator().opts(configurator.toClientOptInput()).generate()
@@ -1763,8 +1772,8 @@
         assertThat(output.resolve("src/main/java/org/openapitools/client/model/Cat.java")).content()
             .contains("mappings.put(\"Cat\", Cat.class)")
             .doesNotContain(
-                "@JsonSubTypes", 
-                "mappings.put(\"cat\", Cat.class);", 
+                "@JsonSubTypes",
+                "mappings.put(\"cat\", Cat.class);",
                 "mappings.put(\"dog\", Dog.class);",
                 "mappings.put(\"lizard\", Lizard.class);"
             );
@@ -1882,10 +1891,10 @@
                 "@JsonTypeInfo(use = JsonTypeInfo.Id.NAME, include = JsonTypeInfo.As.PROPERTY, property ="
                     + " \"petType\", visible = true)"
             ).doesNotContain(
-                "mappings.put", 
+                "mappings.put",
                 "@JsonSubTypes.Type(value = Cat.class, name = \"cat\")",
                 "@JsonSubTypes.Type(value = Dog.class, name = \"dog\")",
-                "@JsonSubTypes.Type(value = Lizard.class, name = \"lizard\")"                
+                "@JsonSubTypes.Type(value = Lizard.class, name = \"lizard\")"
             );
 
         assertThat(output.resolve("src/main/java/org/openapitools/client/model/Pet.java")).content()
@@ -1909,7 +1918,7 @@
         codegen.setOpenAPI(openAPI);
 
         CodegenModel cm1 = codegen.fromModel("Cat", openAPI.getComponents().getSchemas().get("Cat"));
-        
+
         CodegenProperty cp0 = cm1.getAllVars().get(0);
         Assertions.assertEquals(cp0.getName(), "petType");
         Assertions.assertEquals(cp0.isOverridden, true);
@@ -2256,7 +2265,7 @@
         codegen.setAutosetConstants(true);
         codegen.openapiGeneratorIgnoreList().add("README.md");
         codegen.openapiGeneratorIgnoreList().add("pom.xml");
-        
+
         Map<String, File> files = new DefaultGenerator().opts(new ClientOptInput().openAPI(openAPI).config(codegen))
             .generate().stream().collect(Collectors.toMap(File::getName, Function.identity()));
 
@@ -2324,7 +2333,7 @@
                 .setLibrary(library)
                 .setInputSpec("src/test/resources/3_0/enum-and-inner-enum-uri.yaml")
                 .setOutputDir(output.toString().replace("\\", "/"));
-        
+
         Map<String, File> files = new DefaultGenerator().opts(configurator.toClientOptInput()).generate()
             .stream().collect(Collectors.toMap(File::getName, Function.identity()));
 
@@ -2421,7 +2430,7 @@
                 .setAdditionalProperties(Map.of(CodegenConstants.API_PACKAGE, "xyz.abcdef.api"))
                 .setInputSpec("src/test/resources/3_0/form-multipart-binary-array.yaml")
                 .setOutputDir(output.toString().replace("\\", "/"));
-        
+
         List<File> files = new DefaultGenerator().opts(configurator.toClientOptInput()).generate();
 
         validateJavaSourceFiles(files);
@@ -2554,7 +2563,6 @@
         );
     }
 
-<<<<<<< HEAD
 
     /**
      * See https://github.com/OpenAPITools/openapi-generator/issues/13968
@@ -2627,19 +2635,13 @@
         );
     }
 
-    @Test
-    void testBuilderJavaClient() throws IOException {
-        Map<String, File> files = generateFromContract("src/test/resources/3_0/java/builder.yaml", JavaClientCodegen.RESTTEMPLATE,
-                Map.of(AbstractJavaCodegen.GENERATE_BUILDERS, Boolean.TRUE));
-=======
     @Test void testBuilderJavaClient() {
         Map<String, File> files = generateFromContract(
-            "src/test/resources/3_0/java/builder.yaml", 
+            "src/test/resources/3_0/java/builder.yaml",
             JavaClientCodegen.RESTTEMPLATE,
             Map.of(AbstractJavaCodegen.GENERATE_BUILDERS, Boolean.TRUE)
         );
-        
->>>>>>> 80bb3dde
+
         JavaFileAssert.assertThat(files.get("Pet.java"))
             .fileContains(
                 "protected String petReadonlyProperty", "toBuilder()", "builder()", "public static class Builder {"
@@ -2658,12 +2660,12 @@
     @DataProvider Iterator<String> serializationLibraries() {
         return new JavaClientCodegen().supportedLibraries().keySet().iterator();
     }
-    
+
     @Test(dataProvider = "serializationLibraries") void setsDefaultSerializationLibrary(String library) {
         var codegen = new JavaClientCodegen();
         codegen.setLibrary(library);
         codegen.processOpts();
-        
+
         assertThat(codegen.additionalProperties())
             .containsAnyOf(
                 entry(SERIALIZATION_LIBRARY_GSON, "true"),
@@ -2671,7 +2673,7 @@
                 entry(SERIALIZATION_LIBRARY_JSONB, "true")
             );
     }
-    
+
     /**
      * Regression test for <a href="https://github.com/OpenAPITools/openapi-generator/issues/18515">#18515</a>:
      * When GSON is selected as serializer, there should not be any jackson references
@@ -2687,14 +2689,14 @@
             .setOutputDir(newTempFolder().toString());
         var generator = new DefaultGenerator();
         generator.setGenerateMetadata(false);
-        
+
         List<File> files = generator.opts(configurator.toClientOptInput()).generate();
-        
+
         assertThat(files).allSatisfy(
             file -> assertThat(file).content().doesNotContainIgnoringCase("jackson")
         );
     }
-    
+
     /**
      * Regression test for <a href="https://github.com/OpenAPITools/openapi-generator/issues/6496">#6496</a>
      */
@@ -2721,7 +2723,7 @@
                 "com.fasterxml.jackson.databind.annotation.JsonSerialize"
             );
     }
-    
+
     /**
      * Test that fix for <a href="https://github.com/OpenAPITools/openapi-generator/issues/6496">#6496</a> has
      * no unwanted side effects on the existing feature (Jackson + bigDecimalAsString)
@@ -2738,7 +2740,7 @@
             .addGlobalProperty(CodegenConstants.MODEL_TESTS, "false")
             .setInputSpec("src/test/resources/2_0/java/issue-6496.yaml")
             .setOutputDir(newTempFolder().toString().replace("\\", "/"));
-        
+
         List<File> files = new DefaultGenerator().opts(configurator.toClientOptInput()).generate();
 
         assertThat(files).hasSize(1).first(FILE).content()
