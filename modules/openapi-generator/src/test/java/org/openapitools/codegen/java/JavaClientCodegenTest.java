--- conflicted
+++ resolved
@@ -255,11 +255,7 @@
         generator.opts(clientOptInput).generate();
 
         Map<String, String> generatedFiles = generator.getFiles();
-<<<<<<< HEAD
         Assert.assertEquals(generatedFiles.size(), 38);
-=======
-        Assert.assertEquals(generatedFiles.size(), 33);
->>>>>>> 68017415
         ensureContainsFile(generatedFiles, output, ".gitignore");
         ensureContainsFile(generatedFiles, output, ".openapi-generator-ignore");
         ensureContainsFile(generatedFiles, output, ".openapi-generator/VERSION");
@@ -285,10 +281,7 @@
         ensureContainsFile(generatedFiles, output, "src/main/java/xyz/abcdef/auth/ApiKeyAuth.java");
         ensureContainsFile(generatedFiles, output, "src/main/java/xyz/abcdef/auth/Authentication.java");
         ensureContainsFile(generatedFiles, output, "src/main/java/xyz/abcdef/auth/HttpBasicAuth.java");
-<<<<<<< HEAD
         ensureContainsFile(generatedFiles, output, "src/main/java/xyz/abcdef/auth/HttpBearerAuth.java");
-=======
->>>>>>> 68017415
         //ensureContainsFile(generatedFiles, output, "src/main/java/xyz/abcdef/auth/OAuth.java");
         //ensureContainsFile(generatedFiles, output, "src/main/java/xyz/abcdef/auth/OAuthFlow.java");
         ensureContainsFile(generatedFiles, output, "src/main/java/xyz/abcdef/Configuration.java");
