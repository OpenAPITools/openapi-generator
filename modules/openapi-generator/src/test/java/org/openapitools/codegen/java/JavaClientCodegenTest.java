/*
 * Copyright 2018 OpenAPI-Generator Contributors (https://openapi-generator.tech)
 * Copyright 2018 SmartBear Software
 *
 * Licensed under the Apache License, Version 2.0 (the "License");
 * you may not use this file except in compliance with the License.
 * You may obtain a copy of the License at
 *
 *     https://www.apache.org/licenses/LICENSE-2.0
 *
 * Unless required by applicable law or agreed to in writing, software
 * distributed under the License is distributed on an "AS IS" BASIS,
 * WITHOUT WARRANTIES OR CONDITIONS OF ANY KIND, either express or implied.
 * See the License for the specific language governing permissions and
 * limitations under the License.
 */

package org.openapitools.codegen.java;

import com.google.common.collect.ImmutableMap;
import io.swagger.parser.OpenAPIParser;
import io.swagger.v3.oas.models.OpenAPI;
import io.swagger.v3.oas.models.Operation;
import io.swagger.v3.oas.models.media.ArraySchema;
import io.swagger.v3.oas.models.media.ComposedSchema;
import io.swagger.v3.oas.models.media.Content;
import io.swagger.v3.oas.models.media.IntegerSchema;
import io.swagger.v3.oas.models.media.MediaType;
import io.swagger.v3.oas.models.media.ObjectSchema;
import io.swagger.v3.oas.models.media.Schema;
import io.swagger.v3.oas.models.media.StringSchema;
import io.swagger.v3.oas.models.parameters.RequestBody;
import io.swagger.v3.oas.models.responses.ApiResponse;
import io.swagger.v3.parser.core.models.ParseOptions;
import io.swagger.v3.parser.util.SchemaTypeUtil;
import lombok.SneakyThrows;
import org.openapitools.codegen.ClientOptInput;
import org.openapitools.codegen.CodegenConstants;
import org.openapitools.codegen.CodegenModel;
import org.openapitools.codegen.CodegenOperation;
import org.openapitools.codegen.CodegenParameter;
import org.openapitools.codegen.CodegenProperty;
import org.openapitools.codegen.CodegenResponse;
import org.openapitools.codegen.CodegenSecurity;
import org.openapitools.codegen.DefaultGenerator;
import org.openapitools.codegen.TestUtils;
import org.openapitools.codegen.config.CodegenConfigurator;
import org.openapitools.codegen.java.assertions.JavaFileAssert;
import org.openapitools.codegen.languages.AbstractJavaCodegen;
import org.openapitools.codegen.languages.JavaClientCodegen;
import org.openapitools.codegen.languages.features.BeanValidationFeatures;
import org.openapitools.codegen.languages.features.CXFServerFeatures;
import org.openapitools.codegen.meta.features.SecurityFeature;
import org.openapitools.codegen.model.OperationMap;
import org.openapitools.codegen.model.OperationsMap;
import org.testng.Assert;
import org.testng.annotations.DataProvider;
import org.testng.annotations.Ignore;
import org.testng.annotations.Test;

import java.io.File;
import java.io.IOException;
import java.nio.charset.StandardCharsets;
import java.nio.file.Files;
import java.nio.file.Path;
import java.nio.file.Paths;
import java.util.ArrayList;
import java.util.Arrays;
import java.util.Collection;
import java.util.Collections;
import java.util.HashMap;
import java.util.HashSet;
import java.util.List;
import java.util.Locale;
import java.util.Map;
import java.util.Optional;
import java.util.function.Function;
import java.util.function.Predicate;
import java.util.regex.Matcher;
import java.util.regex.Pattern;
import java.util.stream.Collectors;

import static org.openapitools.codegen.TestUtils.assertFileContains;
import static org.openapitools.codegen.TestUtils.assertFileNotContains;
import static org.openapitools.codegen.TestUtils.validateJavaSourceFiles;
import static org.testng.Assert.assertEquals;
import static org.testng.Assert.assertTrue;
import static org.testng.Assert.fail;

public class JavaClientCodegenTest {

    @Test
    public void arraysInRequestBody() {
        OpenAPI openAPI = TestUtils.createOpenAPI();
        final JavaClientCodegen codegen = new JavaClientCodegen();
        codegen.setOpenAPI(openAPI);

        RequestBody body1 = new RequestBody();
        body1.setDescription("A list of ids");
        body1.setContent(new Content().addMediaType("application/json", new MediaType().schema(new ArraySchema().items(new StringSchema()))));
        CodegenParameter codegenParameter1 = codegen.fromRequestBody(body1, new HashSet<String>(), null);
        Assert.assertEquals(codegenParameter1.description, "A list of ids");
        Assert.assertEquals(codegenParameter1.dataType, "List<String>");
        Assert.assertEquals(codegenParameter1.baseType, "String");

        RequestBody body2 = new RequestBody();
        body2.setDescription("A list of list of values");
        body2.setContent(new Content().addMediaType("application/json", new MediaType().schema(new ArraySchema().items(new ArraySchema().items(new IntegerSchema())))));
        CodegenParameter codegenParameter2 = codegen.fromRequestBody(body2, new HashSet<String>(), null);
        Assert.assertEquals(codegenParameter2.description, "A list of list of values");
        Assert.assertEquals(codegenParameter2.dataType, "List<List<Integer>>");
        Assert.assertEquals(codegenParameter2.baseType, "List");

        RequestBody body3 = new RequestBody();
        body3.setDescription("A list of points");
        body3.setContent(new Content().addMediaType("application/json", new MediaType().schema(new ArraySchema().items(new ObjectSchema().$ref("#/components/schemas/Point")))));
        ObjectSchema point = new ObjectSchema();
        point.addProperty("message", new StringSchema());
        point.addProperty("x", new IntegerSchema().format(SchemaTypeUtil.INTEGER32_FORMAT));
        point.addProperty("y", new IntegerSchema().format(SchemaTypeUtil.INTEGER32_FORMAT));
        CodegenParameter codegenParameter3 = codegen.fromRequestBody(body3, new HashSet<String>(), null);
        Assert.assertEquals(codegenParameter3.description, "A list of points");
        Assert.assertEquals(codegenParameter3.dataType, "List<Point>");
        Assert.assertEquals(codegenParameter3.baseType, "Point");
    }

    @Test
    public void nullValuesInComposedSchema() {
        final JavaClientCodegen codegen = new JavaClientCodegen();
        ComposedSchema schema = new ComposedSchema();
        CodegenModel result = codegen.fromModel("CompSche",
                schema);
        Assert.assertEquals(result.name, "CompSche");
    }

    @Test
    public void testParametersAreCorrectlyOrderedWhenUsingRetrofit() {
        JavaClientCodegen javaClientCodegen = new JavaClientCodegen();
        javaClientCodegen.setLibrary(JavaClientCodegen.RETROFIT_2);

        CodegenOperation codegenOperation = new CodegenOperation();
        CodegenParameter queryParamRequired = createQueryParam("queryParam1", true);
        CodegenParameter queryParamOptional = createQueryParam("queryParam2", false);
        CodegenParameter pathParam1 = createPathParam("pathParam1");
        CodegenParameter pathParam2 = createPathParam("pathParam2");

        codegenOperation.allParams.addAll(Arrays.asList(queryParamRequired, pathParam1, pathParam2, queryParamOptional));
        OperationMap operations = new OperationMap();
        operations.setOperation(codegenOperation);

        OperationsMap objs = new OperationsMap();
        objs.setOperation(operations);
        objs.setImports(new ArrayList<>());

        javaClientCodegen.postProcessOperationsWithModels(objs, Collections.emptyList());

        Assert.assertEquals(Arrays.asList(pathParam1, pathParam2, queryParamRequired, queryParamOptional), codegenOperation.allParams);
    }

    @Test
    public void testInitialConfigValues() throws Exception {
        final JavaClientCodegen codegen = new JavaClientCodegen();
        codegen.processOpts();

        Assert.assertEquals(codegen.additionalProperties().get(CodegenConstants.HIDE_GENERATION_TIMESTAMP), Boolean.FALSE);
        Assert.assertFalse(codegen.isHideGenerationTimestamp());

        Assert.assertEquals(codegen.modelPackage(), "org.openapitools.client.model");
        Assert.assertEquals(codegen.additionalProperties().get(CodegenConstants.MODEL_PACKAGE), "org.openapitools.client.model");
        Assert.assertEquals(codegen.apiPackage(), "org.openapitools.client.api");
        Assert.assertEquals(codegen.additionalProperties().get(CodegenConstants.API_PACKAGE), "org.openapitools.client.api");
        Assert.assertEquals(codegen.getInvokerPackage(), "org.openapitools.client");
        Assert.assertEquals(codegen.additionalProperties().get(CodegenConstants.INVOKER_PACKAGE), "org.openapitools.client");
        Assert.assertEquals(codegen.getSerializationLibrary(), JavaClientCodegen.SERIALIZATION_LIBRARY_GSON);
    }

    @Test
    public void testSettersForConfigValues() throws Exception {
        final JavaClientCodegen codegen = new JavaClientCodegen();
        codegen.setHideGenerationTimestamp(true);
        codegen.setModelPackage("xyz.yyyyy.zzzzzzz.model");
        codegen.setApiPackage("xyz.yyyyy.zzzzzzz.api");
        codegen.setInvokerPackage("xyz.yyyyy.zzzzzzz.invoker");
        codegen.setSerializationLibrary("JACKSON");
        codegen.processOpts();

        Assert.assertEquals(codegen.additionalProperties().get(CodegenConstants.HIDE_GENERATION_TIMESTAMP), Boolean.TRUE);
        Assert.assertTrue(codegen.isHideGenerationTimestamp());
        Assert.assertEquals(codegen.modelPackage(), "xyz.yyyyy.zzzzzzz.model");
        Assert.assertEquals(codegen.additionalProperties().get(CodegenConstants.MODEL_PACKAGE), "xyz.yyyyy.zzzzzzz.model");
        Assert.assertEquals(codegen.apiPackage(), "xyz.yyyyy.zzzzzzz.api");
        Assert.assertEquals(codegen.additionalProperties().get(CodegenConstants.API_PACKAGE), "xyz.yyyyy.zzzzzzz.api");
        Assert.assertEquals(codegen.getInvokerPackage(), "xyz.yyyyy.zzzzzzz.invoker");
        Assert.assertEquals(codegen.additionalProperties().get(CodegenConstants.INVOKER_PACKAGE), "xyz.yyyyy.zzzzzzz.invoker");
        Assert.assertEquals(codegen.getSerializationLibrary(), JavaClientCodegen.SERIALIZATION_LIBRARY_GSON); // the library JavaClientCodegen.OKHTTP_GSON only supports GSON
    }

    @Test
    public void testAdditionalPropertiesPutForConfigValues() throws Exception {
        final JavaClientCodegen codegen = new JavaClientCodegen();
        codegen.additionalProperties().put(CodegenConstants.HIDE_GENERATION_TIMESTAMP, "true");
        codegen.additionalProperties().put(CodegenConstants.MODEL_PACKAGE, "xyz.yyyyy.zzzzzzz.mmmmm.model");
        codegen.additionalProperties().put(CodegenConstants.API_PACKAGE, "xyz.yyyyy.zzzzzzz.aaaaa.api");
        codegen.additionalProperties().put(CodegenConstants.INVOKER_PACKAGE, "xyz.yyyyy.zzzzzzz.iiii.invoker");
        codegen.additionalProperties().put(CodegenConstants.SERIALIZATION_LIBRARY, "JACKSON");
        codegen.additionalProperties().put(CodegenConstants.LIBRARY, JavaClientCodegen.JERSEY2);
        codegen.processOpts();

        Assert.assertEquals(codegen.additionalProperties().get(CodegenConstants.HIDE_GENERATION_TIMESTAMP), Boolean.TRUE);
        Assert.assertTrue(codegen.isHideGenerationTimestamp());
        Assert.assertEquals(codegen.modelPackage(), "xyz.yyyyy.zzzzzzz.mmmmm.model");
        Assert.assertEquals(codegen.additionalProperties().get(CodegenConstants.MODEL_PACKAGE), "xyz.yyyyy.zzzzzzz.mmmmm.model");
        Assert.assertEquals(codegen.apiPackage(), "xyz.yyyyy.zzzzzzz.aaaaa.api");
        Assert.assertEquals(codegen.additionalProperties().get(CodegenConstants.API_PACKAGE), "xyz.yyyyy.zzzzzzz.aaaaa.api");
        Assert.assertEquals(codegen.getInvokerPackage(), "xyz.yyyyy.zzzzzzz.iiii.invoker");
        Assert.assertEquals(codegen.additionalProperties().get(CodegenConstants.INVOKER_PACKAGE), "xyz.yyyyy.zzzzzzz.iiii.invoker");
        Assert.assertEquals(codegen.getSerializationLibrary(), JavaClientCodegen.SERIALIZATION_LIBRARY_JACKSON);
    }

    @Test
    public void testGeneratedAuthClassesJersey() throws IOException {
        Map<String, Object> properties = new HashMap<>();
        properties.put(CodegenConstants.API_PACKAGE, "xyz.abcdef.api");

        File output = Files.createTempDirectory("test").toFile();

        final CodegenConfigurator configurator = new CodegenConfigurator()
                .setGeneratorName("java")
                .setLibrary(JavaClientCodegen.JERSEY3)
                .setAdditionalProperties(properties)
                .setInputSpec("src/test/resources/3_0/petstore-with-fake-endpoints-models-for-testing-with-http-signature.yaml")
                .setOutputDir(output.getAbsolutePath().replace("\\", "/"));

        final ClientOptInput clientOptInput = configurator.toClientOptInput();

        DefaultGenerator generator = new DefaultGenerator();

        List<File> files = generator.opts(clientOptInput).generate();

        TestUtils.ensureContainsFile(files, output, "src/main/java/xyz/abcdef/auth/ApiKeyAuth.java");
        TestUtils.ensureContainsFile(files, output, "src/main/java/xyz/abcdef/auth/Authentication.java");
        TestUtils.ensureContainsFile(files, output, "src/main/java/xyz/abcdef/auth/HttpBasicAuth.java");
        TestUtils.ensureContainsFile(files, output, "src/main/java/xyz/abcdef/auth/HttpBearerAuth.java");
        TestUtils.ensureContainsFile(files, output, "src/main/java/xyz/abcdef/auth/HttpSignatureAuth.java");
    }

    @Test
    public void testSupportedSecuritySchemesJersey() throws Exception {
        final JavaClientCodegen codegen = new JavaClientCodegen();
        codegen.additionalProperties().put(CodegenConstants.LIBRARY, JavaClientCodegen.JERSEY3);
        codegen.processOpts();

        Assert.assertTrue(codegen.getFeatureSet().getSecurityFeatures().contains(SecurityFeature.SignatureAuth));
    }

    @Test
    public void testPackageNamesSetInvokerDerivedFromApi() {
        final JavaClientCodegen codegen = new JavaClientCodegen();
        codegen.additionalProperties().put(CodegenConstants.MODEL_PACKAGE, "xyz.yyyyy.zzzzzzz.mmmmm.model");
        codegen.additionalProperties().put(CodegenConstants.API_PACKAGE, "xyz.yyyyy.zzzzzzz.aaaaa.api");
        codegen.processOpts();

        Assert.assertEquals(codegen.modelPackage(), "xyz.yyyyy.zzzzzzz.mmmmm.model");
        Assert.assertEquals(codegen.additionalProperties().get(CodegenConstants.MODEL_PACKAGE), "xyz.yyyyy.zzzzzzz.mmmmm.model");
        Assert.assertEquals(codegen.apiPackage(), "xyz.yyyyy.zzzzzzz.aaaaa.api");
        Assert.assertEquals(codegen.additionalProperties().get(CodegenConstants.API_PACKAGE), "xyz.yyyyy.zzzzzzz.aaaaa.api");
        Assert.assertEquals(codegen.getInvokerPackage(), "xyz.yyyyy.zzzzzzz.aaaaa");
        Assert.assertEquals(codegen.additionalProperties().get(CodegenConstants.INVOKER_PACKAGE), "xyz.yyyyy.zzzzzzz.aaaaa");
    }

    @Test
    public void testPackageNamesSetInvokerDerivedFromModel() {
        final JavaClientCodegen codegen = new JavaClientCodegen();
        codegen.additionalProperties().put(CodegenConstants.MODEL_PACKAGE, "xyz.yyyyy.zzzzzzz.mmmmm.model");
        codegen.processOpts();

        Assert.assertEquals(codegen.modelPackage(), "xyz.yyyyy.zzzzzzz.mmmmm.model");
        Assert.assertEquals(codegen.additionalProperties().get(CodegenConstants.MODEL_PACKAGE), "xyz.yyyyy.zzzzzzz.mmmmm.model");
        Assert.assertEquals(codegen.apiPackage(), "org.openapitools.client.api");
        Assert.assertEquals(codegen.additionalProperties().get(CodegenConstants.API_PACKAGE), "org.openapitools.client.api");
        Assert.assertEquals(codegen.getInvokerPackage(), "xyz.yyyyy.zzzzzzz.mmmmm");
        Assert.assertEquals(codegen.additionalProperties().get(CodegenConstants.INVOKER_PACKAGE), "xyz.yyyyy.zzzzzzz.mmmmm");
    }

    @Test
    public void testGetSchemaTypeWithComposedSchemaWithAllOf() {
        final OpenAPI openAPI = TestUtils.parseFlattenSpec("src/test/resources/2_0/composed-allof.yaml");
        final JavaClientCodegen codegen = new JavaClientCodegen();

        Operation operation = openAPI.getPaths().get("/ping").getPost();
        CodegenOperation co = codegen.fromOperation("/ping", "POST", operation, null);
        Assert.assertEquals(co.allParams.size(), 1);
        Assert.assertEquals(co.allParams.get(0).baseType, "MessageEventCoreWithTimeListEntries");
    }

    @Test
    public void updateCodegenPropertyEnum() {
        final JavaClientCodegen codegen = new JavaClientCodegen();
        CodegenProperty array = codegenPropertyWithArrayOfIntegerValues();

        codegen.updateCodegenPropertyEnum(array);

        List<Map<String, String>> enumVars = (List<Map<String, String>>) array.getItems().getAllowableValues().get("enumVars");
        Assert.assertNotNull(enumVars);
        Map<String, String> testedEnumVar = enumVars.get(0);
        Assert.assertNotNull(testedEnumVar);
        Assert.assertEquals(testedEnumVar.getOrDefault("name", ""), "NUMBER_1");
        Assert.assertEquals(testedEnumVar.getOrDefault("value", ""), "1");
    }

    @Test
    public void updateCodegenPropertyEnumWithCustomNames() {
        final JavaClientCodegen codegen = new JavaClientCodegen();
        CodegenProperty array = codegenPropertyWithArrayOfIntegerValues();
        array.getItems().setVendorExtensions(Collections.singletonMap("x-enum-varnames", Collections.singletonList("ONE")));

        codegen.updateCodegenPropertyEnum(array);

        List<Map<String, String>> enumVars = (List<Map<String, String>>) array.getItems().getAllowableValues().get("enumVars");
        Assert.assertNotNull(enumVars);
        Map<String, String> testedEnumVar = enumVars.get(0);
        Assert.assertNotNull(testedEnumVar);
        Assert.assertEquals(testedEnumVar.getOrDefault("name", ""), "ONE");
        Assert.assertEquals(testedEnumVar.getOrDefault("value", ""), "1");
    }

    @Test
    public void testGeneratePing() throws Exception {
        Map<String, Object> properties = new HashMap<>();
        properties.put(CodegenConstants.API_PACKAGE, "xyz.abcdef.api");

        File output = Files.createTempDirectory("test").toFile();

        final CodegenConfigurator configurator = new CodegenConfigurator()
                .setGeneratorName("java")
                .setLibrary(JavaClientCodegen.OKHTTP_GSON)
                .setAdditionalProperties(properties)
                .setInputSpec("src/test/resources/3_0/ping.yaml")
                .setOutputDir(output.getAbsolutePath().replace("\\", "/"));

        final ClientOptInput clientOptInput = configurator.toClientOptInput();
        DefaultGenerator generator = new DefaultGenerator();
        List<File> files = generator.opts(clientOptInput).generate();

        Assert.assertEquals(files.size(), 40);
        TestUtils.ensureContainsFile(files, output, ".gitignore");
        TestUtils.ensureContainsFile(files, output, ".openapi-generator-ignore");
        TestUtils.ensureContainsFile(files, output, ".openapi-generator/FILES");
        TestUtils.ensureContainsFile(files, output, ".openapi-generator/VERSION");
        TestUtils.ensureContainsFile(files, output, ".travis.yml");
        TestUtils.ensureContainsFile(files, output, "build.gradle");
        TestUtils.ensureContainsFile(files, output, "build.sbt");
        TestUtils.ensureContainsFile(files, output, "docs/DefaultApi.md");
        TestUtils.ensureContainsFile(files, output, "git_push.sh");
        TestUtils.ensureContainsFile(files, output, "gradle.properties");
        TestUtils.ensureContainsFile(files, output, "gradle/wrapper/gradle-wrapper.jar");
        TestUtils.ensureContainsFile(files, output, "gradle/wrapper/gradle-wrapper.properties");
        TestUtils.ensureContainsFile(files, output, "gradlew.bat");
        TestUtils.ensureContainsFile(files, output, "gradlew");
        TestUtils.ensureContainsFile(files, output, "pom.xml");
        TestUtils.ensureContainsFile(files, output, "README.md");
        TestUtils.ensureContainsFile(files, output, "settings.gradle");
        TestUtils.ensureContainsFile(files, output, "api/openapi.yaml");
        TestUtils.ensureContainsFile(files, output, "src/main/AndroidManifest.xml");
        TestUtils.ensureContainsFile(files, output, "src/main/java/xyz/abcdef/api/DefaultApi.java");
        TestUtils.ensureContainsFile(files, output, "src/main/java/xyz/abcdef/ApiCallback.java");
        TestUtils.ensureContainsFile(files, output, "src/main/java/xyz/abcdef/ApiClient.java");
        TestUtils.ensureContainsFile(files, output, "src/main/java/xyz/abcdef/ApiException.java");
        TestUtils.ensureContainsFile(files, output, "src/main/java/xyz/abcdef/ApiResponse.java");
        TestUtils.ensureContainsFile(files, output, "src/main/java/xyz/abcdef/ServerConfiguration.java");
        TestUtils.ensureContainsFile(files, output, "src/main/java/xyz/abcdef/ServerVariable.java");
        TestUtils.ensureContainsFile(files, output, "src/main/java/xyz/abcdef/auth/ApiKeyAuth.java");
        TestUtils.ensureContainsFile(files, output, "src/main/java/xyz/abcdef/auth/Authentication.java");
        TestUtils.ensureContainsFile(files, output, "src/main/java/xyz/abcdef/auth/HttpBasicAuth.java");
        TestUtils.ensureContainsFile(files, output, "src/main/java/xyz/abcdef/auth/HttpBearerAuth.java");
        TestUtils.ensureContainsFile(files, output, "src/main/java/xyz/abcdef/Configuration.java");
        TestUtils.ensureContainsFile(files, output, "src/main/java/xyz/abcdef/GzipRequestInterceptor.java");
        TestUtils.ensureContainsFile(files, output, "src/main/java/xyz/abcdef/JSON.java");
        TestUtils.ensureContainsFile(files, output, "src/main/java/xyz/abcdef/Pair.java");
        TestUtils.ensureContainsFile(files, output, "src/main/java/xyz/abcdef/ProgressRequestBody.java");
        TestUtils.ensureContainsFile(files, output, "src/main/java/xyz/abcdef/ProgressResponseBody.java");
        TestUtils.ensureContainsFile(files, output, "src/main/java/xyz/abcdef/StringUtil.java");
        TestUtils.ensureContainsFile(files, output, "src/test/java/xyz/abcdef/api/DefaultApiTest.java");

        validateJavaSourceFiles(files);

        TestUtils.assertFileContains(Paths.get(output + "/src/main/java/xyz/abcdef/api/DefaultApi.java"), "public class DefaultApi");

        output.deleteOnExit();
    }

    @Test
    public void testGeneratePingSomeObj() throws Exception {
        Map<String, Object> properties = new HashMap<>();
        properties.put(CodegenConstants.MODEL_PACKAGE, "zz.yyyy.model.xxxx");
        properties.put(CodegenConstants.API_PACKAGE, "zz.yyyy.api.xxxx");
        properties.put(CodegenConstants.INVOKER_PACKAGE, "zz.yyyy.invoker.xxxx");
        properties.put(AbstractJavaCodegen.BOOLEAN_GETTER_PREFIX, "is");

        File output = Files.createTempDirectory("test").toFile();

        final CodegenConfigurator configurator = new CodegenConfigurator()
                .setGeneratorName("java")
                .setLibrary(JavaClientCodegen.OKHTTP_GSON)
                .setAdditionalProperties(properties)
                .setInputSpec("src/test/resources/3_0/pingSomeObj.yaml")
                .setOutputDir(output.getAbsolutePath().replace("\\", "/"));

        final ClientOptInput clientOptInput = configurator.toClientOptInput();
        DefaultGenerator generator = new DefaultGenerator();
        List<File> files = generator.opts(clientOptInput).generate();

        Assert.assertEquals(files.size(), 43);
        TestUtils.ensureContainsFile(files, output, ".gitignore");
        TestUtils.ensureContainsFile(files, output, ".openapi-generator-ignore");
        TestUtils.ensureContainsFile(files, output, ".openapi-generator/FILES");
        TestUtils.ensureContainsFile(files, output, ".openapi-generator/VERSION");
        TestUtils.ensureContainsFile(files, output, ".travis.yml");
        TestUtils.ensureContainsFile(files, output, "build.gradle");
        TestUtils.ensureContainsFile(files, output, "build.sbt");
        TestUtils.ensureContainsFile(files, output, "docs/PingApi.md");
        TestUtils.ensureContainsFile(files, output, "docs/SomeObj.md");
        TestUtils.ensureContainsFile(files, output, "git_push.sh");
        TestUtils.ensureContainsFile(files, output, "gradle.properties");
        TestUtils.ensureContainsFile(files, output, "gradle/wrapper/gradle-wrapper.jar");
        TestUtils.ensureContainsFile(files, output, "gradle/wrapper/gradle-wrapper.properties");
        TestUtils.ensureContainsFile(files, output, "gradlew.bat");
        TestUtils.ensureContainsFile(files, output, "gradlew");
        TestUtils.ensureContainsFile(files, output, "pom.xml");
        TestUtils.ensureContainsFile(files, output, "README.md");
        TestUtils.ensureContainsFile(files, output, "settings.gradle");
        TestUtils.ensureContainsFile(files, output, "api/openapi.yaml");
        TestUtils.ensureContainsFile(files, output, "src/main/AndroidManifest.xml");
        TestUtils.ensureContainsFile(files, output, "src/main/java/zz/yyyy/api/xxxx/PingApi.java");
        TestUtils.ensureContainsFile(files, output, "src/main/java/zz/yyyy/invoker/xxxx/ApiCallback.java");
        TestUtils.ensureContainsFile(files, output, "src/main/java/zz/yyyy/invoker/xxxx/ApiClient.java");
        TestUtils.ensureContainsFile(files, output, "src/main/java/zz/yyyy/invoker/xxxx/ApiException.java");
        TestUtils.ensureContainsFile(files, output, "src/main/java/zz/yyyy/invoker/xxxx/ApiResponse.java");
        TestUtils.ensureContainsFile(files, output, "src/main/java/zz/yyyy/invoker/xxxx/ServerConfiguration.java");
        TestUtils.ensureContainsFile(files, output, "src/main/java/zz/yyyy/invoker/xxxx/ServerVariable.java");
        TestUtils.ensureContainsFile(files, output, "src/main/java/zz/yyyy/invoker/xxxx/auth/ApiKeyAuth.java");
        TestUtils.ensureContainsFile(files, output, "src/main/java/zz/yyyy/invoker/xxxx/auth/Authentication.java");
        TestUtils.ensureContainsFile(files, output, "src/main/java/zz/yyyy/invoker/xxxx/auth/HttpBasicAuth.java");
        TestUtils.ensureContainsFile(files, output, "src/main/java/zz/yyyy/invoker/xxxx/auth/HttpBearerAuth.java");
        TestUtils.ensureContainsFile(files, output, "src/main/java/zz/yyyy/invoker/xxxx/Configuration.java");
        TestUtils.ensureContainsFile(files, output, "src/main/java/zz/yyyy/invoker/xxxx/GzipRequestInterceptor.java");
        TestUtils.ensureContainsFile(files, output, "src/main/java/zz/yyyy/invoker/xxxx/JSON.java");
        TestUtils.ensureContainsFile(files, output, "src/main/java/zz/yyyy/invoker/xxxx/Pair.java");
        TestUtils.ensureContainsFile(files, output, "src/main/java/zz/yyyy/invoker/xxxx/ProgressRequestBody.java");
        TestUtils.ensureContainsFile(files, output, "src/main/java/zz/yyyy/invoker/xxxx/ProgressResponseBody.java");
        TestUtils.ensureContainsFile(files, output, "src/main/java/zz/yyyy/invoker/xxxx/StringUtil.java");
        TestUtils.ensureContainsFile(files, output, "src/main/java/zz/yyyy/model/xxxx/SomeObj.java");
        TestUtils.ensureContainsFile(files, output, "src/test/java/zz/yyyy/api/xxxx/PingApiTest.java");
        TestUtils.ensureContainsFile(files, output, "src/test/java/zz/yyyy/model/xxxx/SomeObjTest.java");

        validateJavaSourceFiles(files);

        TestUtils.assertFileContains(Paths.get(output + "/src/main/java/zz/yyyy/model/xxxx/SomeObj.java"),
                "public class SomeObj",
                "Boolean isActive()");

        output.deleteOnExit();
    }

    @Test
    public void testJdkHttpClient() throws Exception {
        Map<String, Object> properties = new HashMap<>();
        properties.put(CodegenConstants.API_PACKAGE, "xyz.abcdef.api");

        File output = Files.createTempDirectory("test").toFile();
        output.deleteOnExit();

        final CodegenConfigurator configurator = new CodegenConfigurator()
                .setGeneratorName("java")
                .setLibrary(JavaClientCodegen.NATIVE)
                .setAdditionalProperties(properties)
                .setInputSpec("src/test/resources/3_0/ping.yaml")
                .setOutputDir(output.getAbsolutePath().replace("\\", "/"));

        final ClientOptInput clientOptInput = configurator.toClientOptInput();
        DefaultGenerator generator = new DefaultGenerator();
        List<File> files = generator.opts(clientOptInput).generate();

        Assert.assertEquals(files.size(), 32);
        validateJavaSourceFiles(files);

        TestUtils.assertFileContains(Paths.get(output + "/src/main/java/xyz/abcdef/api/DefaultApi.java"),
                "public class DefaultApi",
                "import java.net.http.HttpClient;",
                "import java.net.http.HttpRequest;",
                "import java.net.http.HttpResponse;");

        TestUtils.assertFileContains(Paths.get(output + "/src/main/java/xyz/abcdef/ApiClient.java"),
                "public class ApiClient",
                "import java.net.http.HttpClient;",
                "import java.net.http.HttpRequest;");
    }

    @Test
    public void testJdkHttpClientWithAndWithoutDiscriminator() throws Exception {
        Map<String, Object> properties = new HashMap<>();
        properties.put(CodegenConstants.API_PACKAGE, "xyz.abcdef.api");
        properties.put(CodegenConstants.MODEL_PACKAGE, "xyz.abcdef.model");
        properties.put(CodegenConstants.INVOKER_PACKAGE, "xyz.abcdef.invoker");

        File output = Files.createTempDirectory("test").toFile();
        output.deleteOnExit();

        final CodegenConfigurator configurator = new CodegenConfigurator()
                .setGeneratorName("java")
                .setLibrary(JavaClientCodegen.NATIVE)
                .setAdditionalProperties(properties)
                .setInputSpec("src/test/resources/2_0/petstore-with-fake-endpoints-models-for-testing.yaml")
                .setOutputDir(output.getAbsolutePath().replace("\\", "/"));

        final ClientOptInput clientOptInput = configurator.toClientOptInput();
        DefaultGenerator generator = new DefaultGenerator();
        generator.setGeneratorPropertyDefault(CodegenConstants.MODELS, "true");
        generator.setGeneratorPropertyDefault(CodegenConstants.APIS, "true");
        List<File> files = generator.opts(clientOptInput).generate();

        Assert.assertEquals(files.size(), 153);
        validateJavaSourceFiles(files);

        TestUtils.assertFileContains(Paths.get(output + "/src/main/java/xyz/abcdef/model/Dog.java"),
                "import xyz.abcdef.invoker.JSON;");
    }

    @Test
    public void testJdkHttpAsyncClient() throws Exception {
        Map<String, Object> properties = new HashMap<>();
        properties.put(CodegenConstants.API_PACKAGE, "xyz.abcdef.api");
        properties.put(JavaClientCodegen.ASYNC_NATIVE, true);

        File output = Files.createTempDirectory("test").toFile();
        output.deleteOnExit();

        final CodegenConfigurator configurator = new CodegenConfigurator()
                .setGeneratorName("java")
                .setLibrary(JavaClientCodegen.NATIVE)
                .setAdditionalProperties(properties)
                .setInputSpec("src/test/resources/3_0/pingSomeObj.yaml")
                .setOutputDir(output.getAbsolutePath().replace("\\", "/"));

        final ClientOptInput clientOptInput = configurator.toClientOptInput();
        DefaultGenerator generator = new DefaultGenerator();
        List<File> files = generator.opts(clientOptInput).generate();

        Assert.assertEquals(files.size(), 35);
        validateJavaSourceFiles(files);

        Path defaultApi = Paths.get(output + "/src/main/java/xyz/abcdef/api/PingApi.java");
        TestUtils.assertFileContains(defaultApi,
                "public class PingApi",
                "import java.net.http.HttpClient;",
                "import java.net.http.HttpRequest;",
                "import java.net.http.HttpResponse;",
                "import java.util.concurrent.CompletableFuture;");

        Path apiClient = Paths.get(output + "/src/main/java/xyz/abcdef/ApiClient.java");
        TestUtils.assertFileContains(apiClient,
                "public class ApiClient",
                "import java.net.http.HttpClient;",
                "import java.net.http.HttpRequest;");
    }

    @Test
    public void testReferencedHeader() {
        final OpenAPI openAPI = TestUtils.parseFlattenSpec("src/test/resources/3_0/issue855.yaml");
        JavaClientCodegen codegen = new JavaClientCodegen();
        codegen.setOpenAPI(openAPI);

        ApiResponse ok_200 = openAPI.getComponents().getResponses().get("OK_200");
        CodegenResponse response = codegen.fromResponse("200", ok_200);

        Assert.assertEquals(response.headers.size(), 1);
        CodegenProperty header = response.headers.get(0);
        Assert.assertEquals(header.dataType, "UUID");
        Assert.assertEquals(header.baseName, "Request");
    }

    @Test
    public void testAuthorizationScopeValues_Issue392() {
        final OpenAPI openAPI = TestUtils.parseFlattenSpec("src/test/resources/3_0/issue392.yaml");

        final DefaultGenerator defaultGenerator = new DefaultGenerator();

        final ClientOptInput clientOptInput = new ClientOptInput();
        clientOptInput.openAPI(openAPI);
        clientOptInput.config(new JavaClientCodegen());

        defaultGenerator.opts(clientOptInput);
        final List<CodegenOperation> codegenOperations = defaultGenerator.processPaths(openAPI.getPaths()).get("Pet");

        // Verify GET only has 'read' scope
        final CodegenOperation getCodegenOperation = codegenOperations.stream().filter(it -> it.httpMethod.equals("GET")).collect(Collectors.toList()).get(0);
        assertTrue(getCodegenOperation.hasAuthMethods);
        assertEquals(getCodegenOperation.authMethods.size(), 1);
        final List<Map<String, Object>> getScopes = getCodegenOperation.authMethods.get(0).scopes;
        assertEquals(getScopes.size(), 1, "GET scopes don't match. actual::" + getScopes);

        // POST operation should have both 'read' and 'write' scope on it
        final CodegenOperation postCodegenOperation = codegenOperations.stream().filter(it -> it.httpMethod.equals("POST")).collect(Collectors.toList()).get(0);
        assertTrue(postCodegenOperation.hasAuthMethods);
        assertEquals(postCodegenOperation.authMethods.size(), 1);
        final List<Map<String, Object>> postScopes = postCodegenOperation.authMethods.get(0).scopes;
        assertEquals(postScopes.size(), 2, "POST scopes don't match. actual:" + postScopes);
    }

    @Test
    public void testAuthorizationScopeValues_Issue6733() throws IOException {
        File output = Files.createTempDirectory("test").toFile();
        output.deleteOnExit();

        final CodegenConfigurator configurator = new CodegenConfigurator()
                .setGeneratorName("java")
                .setLibrary(JavaClientCodegen.RESTEASY)
                .setValidateSpec(false)
                .setInputSpec("src/test/resources/3_0/regression-6734.yaml")
                .setOutputDir(output.getAbsolutePath().replace("\\", "/"));

        final ClientOptInput clientOptInput = configurator.toClientOptInput();

        DefaultGenerator generator = new DefaultGenerator();
        generator.setGeneratorPropertyDefault(CodegenConstants.MODELS, "true");
        generator.setGeneratorPropertyDefault(CodegenConstants.MODEL_TESTS, "false");
        generator.setGeneratorPropertyDefault(CodegenConstants.MODEL_DOCS, "false");
        generator.setGeneratorPropertyDefault(CodegenConstants.APIS, "true");
        // tests if NPE will crash generation when path in yaml arent provided
        generator.setGeneratorPropertyDefault(CodegenConstants.SUPPORTING_FILES, "false");
        generator.setGenerateMetadata(false);
        List<File> files = generator.opts(clientOptInput).generate();

        validateJavaSourceFiles(files);

        Assert.assertEquals(files.size(), 1);
        files.forEach(File::deleteOnExit);
    }

    @Test
    public void testAuthorizationsMethodsSizeWhenFiltered() {
        final OpenAPI openAPI = TestUtils.parseFlattenSpec("src/test/resources/3_0/issue4584.yaml");

        final DefaultGenerator defaultGenerator = new DefaultGenerator();

        final ClientOptInput clientOptInput = new ClientOptInput();
        clientOptInput.openAPI(openAPI);
        clientOptInput.config(new JavaClientCodegen());

        defaultGenerator.opts(clientOptInput);
        final List<CodegenOperation> codegenOperations = defaultGenerator.processPaths(openAPI.getPaths()).get("Pet");

        final CodegenOperation getCodegenOperation = codegenOperations.stream().filter(it -> it.httpMethod.equals("GET")).collect(Collectors.toList()).get(0);
        assertTrue(getCodegenOperation.hasAuthMethods);
        assertEquals(getCodegenOperation.authMethods.size(), 2);
    }

    @Test
    public void testFreeFormObjects() {
        final OpenAPI openAPI = TestUtils.parseFlattenSpec("src/test/resources/3_0/issue796.yaml");
        JavaClientCodegen codegen = new JavaClientCodegen();

        Schema test1 = openAPI.getComponents().getSchemas().get("MapTest1");
        codegen.setOpenAPI(openAPI);
        CodegenModel cm1 = codegen.fromModel("MapTest1", test1);
        Assert.assertEquals(cm1.getDataType(), "Map");
        Assert.assertEquals(cm1.getParent(), "HashMap<String, Object>");
        Assert.assertEquals(cm1.getClassname(), "MapTest1");

        Schema test2 = openAPI.getComponents().getSchemas().get("MapTest2");
        codegen.setOpenAPI(openAPI);
        CodegenModel cm2 = codegen.fromModel("MapTest2", test2);
        Assert.assertEquals(cm2.getDataType(), "Map");
        Assert.assertEquals(cm2.getParent(), "HashMap<String, Object>");
        Assert.assertEquals(cm2.getClassname(), "MapTest2");

        Schema test3 = openAPI.getComponents().getSchemas().get("MapTest3");
        codegen.setOpenAPI(openAPI);
        CodegenModel cm3 = codegen.fromModel("MapTest3", test3);
        Assert.assertEquals(cm3.getDataType(), "Map");
        Assert.assertEquals(cm3.getParent(), "HashMap<String, Object>");
        Assert.assertEquals(cm3.getClassname(), "MapTest3");

        Schema other = openAPI.getComponents().getSchemas().get("OtherObj");
        codegen.setOpenAPI(openAPI);
        CodegenModel cm = codegen.fromModel("OtherObj", other);
        Assert.assertEquals(cm.getDataType(), "Object");
        Assert.assertEquals(cm.getClassname(), "OtherObj");
    }

    /**
     * See https://github.com/OpenAPITools/openapi-generator/issues/3589
     */
    @Test
    public void testSchemaMapping() throws IOException {

        Map<String, Object> properties = new HashMap<>();
        properties.put(CodegenConstants.API_PACKAGE, "xyz.abcdef.api");

        Map<String, String> schemaMappings = new HashMap<>();
        schemaMappings.put("TypeAlias", "foo.bar.TypeAlias");

        File output = Files.createTempDirectory("test").toFile();
        output.deleteOnExit();

        final CodegenConfigurator configurator = new CodegenConfigurator()
                .setGeneratorName("java")
                .setLibrary(JavaClientCodegen.RESTEASY)
                .setAdditionalProperties(properties)
                .setSchemaMappings(schemaMappings)
                .setGenerateAliasAsModel(true)
                .setInputSpec("src/test/resources/3_0/type-alias.yaml")
                .setOutputDir(output.getAbsolutePath().replace("\\", "/"));

        final ClientOptInput clientOptInput = configurator.toClientOptInput();
        Assert.assertEquals(clientOptInput.getConfig().schemaMapping().get("TypeAlias"), "foo.bar.TypeAlias");

        DefaultGenerator generator = new DefaultGenerator();
        generator.setGeneratorPropertyDefault(CodegenConstants.MODELS, "true");
        generator.setGeneratorPropertyDefault(CodegenConstants.MODEL_TESTS, "false");
        generator.setGeneratorPropertyDefault(CodegenConstants.MODEL_DOCS, "false");
        generator.setGeneratorPropertyDefault(CodegenConstants.APIS, "false");
        generator.setGeneratorPropertyDefault(CodegenConstants.SUPPORTING_FILES, "false");
        generator.setGenerateMetadata(false);
        List<File> files = generator.opts(clientOptInput).generate();
        files.forEach(File::deleteOnExit);

        validateJavaSourceFiles(files);

        Assert.assertEquals(files.size(), 1);
        TestUtils.ensureContainsFile(files, output, "src/main/java/org/openapitools/client/model/ParentType.java");

        String parentTypeContents = "";
        try {
            File file = files.stream().filter(f -> f.getName().endsWith("ParentType.java")).findFirst().get();
            parentTypeContents = new String(Files.readAllBytes(file.toPath()), StandardCharsets.UTF_8);
        } catch (IOException ignored) {

        }

        final Pattern FIELD_PATTERN = Pattern.compile(".* private (.*?) typeAlias;.*", Pattern.DOTALL);
        Matcher fieldMatcher = FIELD_PATTERN.matcher(parentTypeContents);
        Assert.assertTrue(fieldMatcher.matches());

        // this is the type of the field 'typeAlias'. With a working schemaMapping it should
        // be 'foo.bar.TypeAlias' or just 'TypeAlias'
        Assert.assertEquals(fieldMatcher.group(1), "foo.bar.TypeAlias");
    }

    @Test
    public void testBearerAuth() {
        final OpenAPI openAPI = TestUtils.parseFlattenSpec("src/test/resources/3_0/pingBearerAuth.yaml");
        JavaClientCodegen codegen = new JavaClientCodegen();

        List<CodegenSecurity> security = codegen.fromSecurity(openAPI.getComponents().getSecuritySchemes());
        Assert.assertEquals(security.size(), 1);
        Assert.assertEquals(security.get(0).isBasic, Boolean.TRUE);
        Assert.assertEquals(security.get(0).isBasicBasic, Boolean.FALSE);
        Assert.assertEquals(security.get(0).isBasicBearer, Boolean.TRUE);
    }

    private CodegenProperty codegenPropertyWithArrayOfIntegerValues() {
        CodegenProperty array = new CodegenProperty();
        final CodegenProperty items = new CodegenProperty();
        final HashMap<String, Object> allowableValues = new HashMap<>();
        allowableValues.put("values", Collections.singletonList(1));
        items.setAllowableValues(allowableValues);
        items.dataType = "Integer";
        array.setItems(items);
        array.dataType = "Array";
        array.mostInnerItems = items;
        return array;
    }

    private CodegenParameter createPathParam(String name) {
        CodegenParameter codegenParameter = createStringParam(name);
        codegenParameter.isPathParam = true;
        return codegenParameter;
    }

    private CodegenParameter createQueryParam(String name, boolean required) {
        CodegenParameter codegenParameter = createStringParam(name);
        codegenParameter.isQueryParam = true;
        codegenParameter.required = required;
        return codegenParameter;
    }

    private CodegenParameter createStringParam(String name) {
        CodegenParameter codegenParameter = new CodegenParameter();
        codegenParameter.paramName = name;
        codegenParameter.baseName = name;
        codegenParameter.dataType = "String";
        return codegenParameter;
    }

    @Test
    public void escapeName() {
        final JavaClientCodegen codegen = new JavaClientCodegen();
        assertEquals(codegen.toApiVarName("Default"), "_default");
        assertEquals(codegen.toApiVarName("int"), "_int");
        assertEquals(codegen.toApiVarName("pony"), "pony");
    }

    @Test
    public void testAnyType() {
        final OpenAPI openAPI = TestUtils.parseFlattenSpec("src/test/resources/3_0/any_type.yaml");
        JavaClientCodegen codegen = new JavaClientCodegen();

        Schema test1 = openAPI.getComponents().getSchemas().get("AnyValueModel");
        codegen.setOpenAPI(openAPI);
        CodegenModel cm1 = codegen.fromModel("AnyValueModel", test1);
        Assert.assertEquals(cm1.getClassname(), "AnyValueModel");

        final CodegenProperty property1 = cm1.allVars.get(0);
        Assert.assertEquals(property1.baseName, "any_value");
        Assert.assertEquals(property1.dataType, "Object");
        Assert.assertTrue(property1.isPrimitiveType);
        Assert.assertFalse(property1.isContainer);
        Assert.assertFalse(property1.isFreeFormObject);
        Assert.assertTrue(property1.isAnyType);

        final CodegenProperty property2 = cm1.allVars.get(1);
        Assert.assertEquals(property2.baseName, "any_value_with_desc");
        Assert.assertEquals(property2.dataType, "Object");
        Assert.assertFalse(property2.required);
        Assert.assertTrue(property2.isPrimitiveType);
        Assert.assertFalse(property2.isContainer);
        Assert.assertFalse(property2.isFreeFormObject);
        Assert.assertTrue(property2.isAnyType);

        final CodegenProperty property3 = cm1.allVars.get(2);
        Assert.assertEquals(property3.baseName, "any_value_nullable");
        Assert.assertEquals(property3.dataType, "Object");
        Assert.assertFalse(property3.required);
        Assert.assertTrue(property3.isPrimitiveType);
        Assert.assertFalse(property3.isContainer);
        Assert.assertFalse(property3.isFreeFormObject);
        Assert.assertTrue(property3.isAnyType);

        Schema test2 = openAPI.getComponents().getSchemas().get("AnyValueModelInline");
        codegen.setOpenAPI(openAPI);
        CodegenModel cm2 = codegen.fromModel("AnyValueModelInline", test2);
        Assert.assertEquals(cm2.getClassname(), "AnyValueModelInline");

        final CodegenProperty cp1 = cm2.vars.get(0);
        Assert.assertEquals(cp1.baseName, "any_value");
        Assert.assertEquals(cp1.dataType, "Object");
        Assert.assertFalse(cp1.required);
        Assert.assertTrue(cp1.isPrimitiveType);
        Assert.assertFalse(cp1.isContainer);
        Assert.assertFalse(cp1.isFreeFormObject);
        Assert.assertTrue(cp1.isAnyType);

        final CodegenProperty cp2 = cm2.vars.get(1);
        Assert.assertEquals(cp2.baseName, "any_value_with_desc");
        Assert.assertEquals(cp2.dataType, "Object");
        Assert.assertFalse(cp2.required);
        Assert.assertTrue(cp2.isPrimitiveType);
        Assert.assertFalse(cp2.isContainer);
        Assert.assertFalse(cp2.isFreeFormObject);
        Assert.assertTrue(cp2.isAnyType);

        final CodegenProperty cp3 = cm2.vars.get(2);
        Assert.assertEquals(cp3.baseName, "any_value_nullable");
        Assert.assertEquals(cp3.dataType, "Object");
        Assert.assertFalse(cp3.required);
        Assert.assertTrue(cp3.isPrimitiveType);
        Assert.assertFalse(cp3.isContainer);
        Assert.assertFalse(cp3.isFreeFormObject);
        Assert.assertTrue(cp3.isAnyType);

        // map
        // Should allow in any type including map, https://github.com/swagger-api/swagger-parser/issues/1603
        final CodegenProperty cp4 = cm2.vars.get(3);
        Assert.assertEquals(cp4.baseName, "map_free_form_object");
        Assert.assertEquals(cp4.dataType, "Map<String, Object>");
        Assert.assertFalse(cp4.required);
        Assert.assertTrue(cp4.isPrimitiveType);
        Assert.assertTrue(cp4.isContainer);
        Assert.assertTrue(cp4.isMap);
        Assert.assertTrue(cp4.isFreeFormObject);
        Assert.assertFalse(cp4.isAnyType);
        Assert.assertFalse(cp4.isModel);

        // Should allow in any type including map, https://github.com/swagger-api/swagger-parser/issues/1603
        final CodegenProperty cp5 = cm2.vars.get(4);
        Assert.assertEquals(cp5.baseName, "map_any_value_with_desc");
        Assert.assertEquals(cp5.dataType, "Map<String, Object>");
        Assert.assertFalse(cp5.required);
        Assert.assertTrue(cp5.isPrimitiveType);
        Assert.assertTrue(cp5.isContainer);
        Assert.assertTrue(cp5.isMap);
        Assert.assertTrue(cp5.isFreeFormObject);
        Assert.assertFalse(cp5.isAnyType);
        Assert.assertFalse(cp5.isModel);

        // Should allow in any type including map, https://github.com/swagger-api/swagger-parser/issues/1603
        final CodegenProperty cp6 = cm2.vars.get(5);
        Assert.assertEquals(cp6.baseName, "map_any_value_nullable");
        Assert.assertEquals(cp6.dataType, "Map<String, Object>");
        Assert.assertFalse(cp6.required);
        Assert.assertTrue(cp6.isPrimitiveType);
        Assert.assertTrue(cp6.isContainer);
        Assert.assertTrue(cp6.isMap);
        Assert.assertTrue(cp6.isFreeFormObject);
        Assert.assertFalse(cp6.isAnyType);

        // array
        // Should allow in any type including array, https://github.com/swagger-api/swagger-parser/issues/1603
        final CodegenProperty cp7 = cm2.vars.get(6);
        Assert.assertEquals(cp7.baseName, "array_any_value");
        Assert.assertEquals(cp7.dataType, "List<Object>");
        Assert.assertFalse(cp7.required);
        Assert.assertTrue(cp7.isPrimitiveType);
        Assert.assertTrue(cp7.isContainer);
        Assert.assertTrue(cp7.isArray);
        Assert.assertFalse(cp7.isFreeFormObject);
        Assert.assertFalse(cp7.isAnyType);

        // Should allow in any type including array, https://github.com/swagger-api/swagger-parser/issues/1603
        final CodegenProperty cp8 = cm2.vars.get(7);
        Assert.assertEquals(cp8.baseName, "array_any_value_with_desc");
        Assert.assertEquals(cp8.dataType, "List<Object>");
        Assert.assertFalse(cp8.required);
        Assert.assertTrue(cp8.isPrimitiveType);
        Assert.assertTrue(cp8.isContainer);
        Assert.assertTrue(cp8.isArray);
        Assert.assertFalse(cp8.isFreeFormObject);
        Assert.assertFalse(cp8.isAnyType);

        // Should allow in any type including array, https://github.com/swagger-api/swagger-parser/issues/1603
        final CodegenProperty cp9 = cm2.vars.get(8);
        Assert.assertEquals(cp9.baseName, "array_any_value_nullable");
        Assert.assertEquals(cp9.dataType, "List<Object>");
        Assert.assertFalse(cp9.required);
        Assert.assertTrue(cp9.isPrimitiveType);
        Assert.assertTrue(cp9.isContainer);
        Assert.assertTrue(cp9.isArray);
        Assert.assertFalse(cp9.isFreeFormObject);
        Assert.assertFalse(cp9.isAnyType);
    }

    /**
     * See https://github.com/OpenAPITools/openapi-generator/issues/4803
     * <p>
     * UPDATE: the following test has been ignored due to https://github.com/OpenAPITools/openapi-generator/pull/11081/
     * We will contact the contributor of the following test to see if the fix will break their use cases and
     * how we can fix it accordingly.
     */
    @Test
    @Ignore
    public void testRestTemplateFormMultipart() throws IOException {

        Map<String, Object> properties = new HashMap<>();
        properties.put(CodegenConstants.API_PACKAGE, "xyz.abcdef.api");


        File output = Files.createTempDirectory("test").toFile();
        output.deleteOnExit();

        final CodegenConfigurator configurator = new CodegenConfigurator()
                .setGeneratorName("java")
                .setLibrary(JavaClientCodegen.RESTTEMPLATE)
                .setAdditionalProperties(properties)
                .setInputSpec("src/test/resources/3_0/form-multipart-binary-array.yaml")
                .setOutputDir(output.getAbsolutePath().replace("\\", "/"));


        DefaultGenerator generator = new DefaultGenerator();
        List<File> files = generator.opts(configurator.toClientOptInput()).generate();
        files.forEach(File::deleteOnExit);

        validateJavaSourceFiles(files);

        Path defaultApi = Paths.get(output + "/src/main/java/xyz/abcdef/api/MultipartApi.java");
        TestUtils.assertFileContains(defaultApi,
                //multiple files
                "multipartArrayWithHttpInfo(List<File> files)",
                "formParams.addAll(\"files\", files.stream().map(FileSystemResource::new).collect(Collectors.toList()));",

                //mixed
                "multipartMixedWithHttpInfo(File file, MultipartMixedMarker marker)",
                "formParams.add(\"file\", new FileSystemResource(file));",

                //single file
                "multipartSingleWithHttpInfo(File file)",
                "formParams.add(\"file\", new FileSystemResource(file));"
        );
    }

    /**
     * See https://github.com/OpenAPITools/openapi-generator/issues/4803
     * <p>
     * UPDATE: the following test has been ignored due to https://github.com/OpenAPITools/openapi-generator/pull/11081/
     * We will contact the contributor of the following test to see if the fix will break their use cases and
     * how we can fix it accordingly.
     */
    @Test
    @Ignore
    public void testWebClientFormMultipart() throws IOException {

        Map<String, Object> properties = new HashMap<>();
        properties.put(CodegenConstants.API_PACKAGE, "xyz.abcdef.api");


        File output = Files.createTempDirectory("test").toFile();
        output.deleteOnExit();

        final CodegenConfigurator configurator = new CodegenConfigurator()
                .setGeneratorName("java")
                .setLibrary(JavaClientCodegen.WEBCLIENT)
                .setAdditionalProperties(properties)
                .setInputSpec("src/test/resources/3_0/form-multipart-binary-array.yaml")
                .setOutputDir(output.getAbsolutePath().replace("\\", "/"));


        DefaultGenerator generator = new DefaultGenerator();
        List<File> files = generator.opts(configurator.toClientOptInput()).generate();
        files.forEach(File::deleteOnExit);

        validateJavaSourceFiles(files);

        Path defaultApi = Paths.get(output + "/src/main/java/xyz/abcdef/api/MultipartApi.java");
        TestUtils.assertFileContains(defaultApi,
                //multiple files
                "multipartArray(List<File> files)",
                "formParams.addAll(\"files\", files.stream().map(FileSystemResource::new).collect(Collectors.toList()));",

                //mixed
                "multipartMixed(File file, MultipartMixedMarker marker)",
                "formParams.add(\"file\", new FileSystemResource(file));",

                //single file
                "multipartSingle(File file)",
                "formParams.add(\"file\", new FileSystemResource(file));"
        );
    }

    @Test
    public void shouldGenerateBlockingAndNoBlockingOperationsForWebClient() throws IOException {
        Map<String, Object> properties = new HashMap<>();
        properties.put(CodegenConstants.API_PACKAGE, "xyz.abcdef.api");
        properties.put(JavaClientCodegen.WEBCLIENT_BLOCKING_OPERATIONS, true);

        File output = Files.createTempDirectory("test").toFile();
        output.deleteOnExit();

        final CodegenConfigurator configurator = new CodegenConfigurator()
                .setGeneratorName("java")
                .setLibrary(JavaClientCodegen.WEBCLIENT)
                .setAdditionalProperties(properties)
                .setInputSpec("src/test/resources/3_0/petstore-with-fake-endpoints-models-for-testing.yaml")
                .setOutputDir(output.getAbsolutePath().replace("\\", "/"));

        DefaultGenerator generator = new DefaultGenerator();
        Map<String, File> files = generator.opts(configurator.toClientOptInput()).generate().stream()
                .collect(Collectors.toMap(File::getName, Function.identity()));

        JavaFileAssert.assertThat(files.get("StoreApi.java"))
                .assertMethod("getInventory").hasReturnType("Mono<Map<String, Integer>>") //explicit 'x-webclient-blocking: false' which overrides global config
                .toFileAssert()
                .assertMethod("placeOrder").hasReturnType("Order"); // use global config

        JavaFileAssert.assertThat(files.get("PetApi.java"))
                .assertMethod("findPetsByStatus").hasReturnType("List<Pet>"); // explicit 'x-webclient-blocking: true' which overrides global config
    }

    @Test
    public void testAllowModelWithNoProperties() throws Exception {
        File output = Files.createTempDirectory("test").toFile();

        final CodegenConfigurator configurator = new CodegenConfigurator()
                .setGeneratorName("java")
                .setLibrary(JavaClientCodegen.OKHTTP_GSON)
                .setInputSpec("src/test/resources/2_0/emptyBaseModel.yaml")
                .setOutputDir(output.getAbsolutePath().replace("\\", "/"));

        final ClientOptInput clientOptInput = configurator.toClientOptInput();
        DefaultGenerator generator = new DefaultGenerator();
        List<File> files = generator.opts(clientOptInput).generate();

        Assert.assertEquals(files.size(), 49);
        TestUtils.ensureContainsFile(files, output, "src/main/java/org/openapitools/client/model/RealCommand.java");
        TestUtils.ensureContainsFile(files, output, "src/main/java/org/openapitools/client/model/Command.java");

        validateJavaSourceFiles(files);

        TestUtils.assertFileContains(Paths.get(output + "/src/main/java/org/openapitools/client/model/RealCommand.java"),
                "class RealCommand {");

        TestUtils.assertFileContains(Paths.get(output + "/src/main/java/org/openapitools/client/model/Command.java"),
                "class Command {");

        output.deleteOnExit();
    }

    /**
     * See https://github.com/OpenAPITools/openapi-generator/issues/6715
     * <p>
     * UPDATE: the following test has been ignored due to https://github.com/OpenAPITools/openapi-generator/pull/11081/
     * We will contact the contributor of the following test to see if the fix will break their use cases and
     * how we can fix it accordingly.
     */
    @Test
    @Ignore
    public void testRestTemplateWithUseAbstractionForFiles() throws IOException {

        Map<String, Object> properties = new HashMap<>();
        properties.put(CodegenConstants.API_PACKAGE, "xyz.abcdef.api");
        properties.put(JavaClientCodegen.USE_ABSTRACTION_FOR_FILES, true);


        File output = Files.createTempDirectory("test").toFile();
        output.deleteOnExit();

        final CodegenConfigurator configurator = new CodegenConfigurator()
                .setGeneratorName("java")
                .setLibrary(JavaClientCodegen.RESTTEMPLATE)
                .setAdditionalProperties(properties)
                .setInputSpec("src/test/resources/3_0/form-multipart-binary-array.yaml")
                .setOutputDir(output.getAbsolutePath().replace("\\", "/"));


        DefaultGenerator generator = new DefaultGenerator();
        List<File> files = generator.opts(configurator.toClientOptInput()).generate();
        files.forEach(File::deleteOnExit);

        validateJavaSourceFiles(files);

        Path defaultApi = Paths.get(output + "/src/main/java/xyz/abcdef/api/MultipartApi.java");
        TestUtils.assertFileContains(defaultApi,
                //multiple files
                "multipartArray(java.util.Collection<org.springframework.core.io.Resource> files)",
                "multipartArrayWithHttpInfo(java.util.Collection<org.springframework.core.io.Resource> files)",
                "formParams.addAll(\"files\", files.stream().collect(Collectors.toList()));",

                //mixed
                "multipartMixed(org.springframework.core.io.Resource file, MultipartMixedMarker marker)",
                "multipartMixedWithHttpInfo(org.springframework.core.io.Resource file, MultipartMixedMarker marker)",
                "formParams.add(\"file\", file);",

                //single file
                "multipartSingle(org.springframework.core.io.Resource file)",
                "multipartSingleWithHttpInfo(org.springframework.core.io.Resource file)",
                "formParams.add(\"file\", file);"
        );
    }

    @Test
    void testNotDuplicateOauth2FlowsScopes() {
        final OpenAPI openAPI = TestUtils.parseFlattenSpec("src/test/resources/3_0/issue_7614.yaml");

        final ClientOptInput clientOptInput = new ClientOptInput()
                .openAPI(openAPI)
                .config(new JavaClientCodegen());

        final DefaultGenerator defaultGenerator = new DefaultGenerator();
        defaultGenerator.opts(clientOptInput);

        final Map<String, List<CodegenOperation>> paths = defaultGenerator.processPaths(openAPI.getPaths());
        final List<CodegenOperation> codegenOperations = paths.values().stream().flatMap(Collection::stream).collect(Collectors.toList());

        final CodegenOperation getWithBasicAuthAndOauth = getByOperationId(codegenOperations, "getWithBasicAuthAndOauth");
        assertEquals(getWithBasicAuthAndOauth.authMethods.size(), 3);
        assertEquals(getWithBasicAuthAndOauth.authMethods.get(0).name, "basic_auth");
        final Map<String, Object> passwordFlowScope = getWithBasicAuthAndOauth.authMethods.get(1).scopes.get(0);
        assertEquals(passwordFlowScope.get("scope"), "something:create");
        assertEquals(passwordFlowScope.get("description"), "create from password flow");
        final Map<String, Object> clientCredentialsFlow = getWithBasicAuthAndOauth.authMethods.get(2).scopes.get(0);
        assertEquals(clientCredentialsFlow.get("scope"), "something:create");
        assertEquals(clientCredentialsFlow.get("description"), "create from client credentials flow");

        final CodegenOperation getWithOauthAuth = getByOperationId(codegenOperations, "getWithOauthAuth");
        assertEquals(getWithOauthAuth.authMethods.size(), 2);
        final Map<String, Object> passwordFlow = getWithOauthAuth.authMethods.get(0).scopes.get(0);
        assertEquals(passwordFlow.get("scope"), "something:create");
        assertEquals(passwordFlow.get("description"), "create from password flow");

        final Map<String, Object> clientCredentialsCreateFlow = getWithOauthAuth.authMethods.get(1).scopes.get(0);
        assertEquals(clientCredentialsCreateFlow.get("scope"), "something:create");
        assertEquals(clientCredentialsCreateFlow.get("description"), "create from client credentials flow");

        final Map<String, Object> clientCredentialsProcessFlow = getWithOauthAuth.authMethods.get(1).scopes.get(1);
        assertEquals(clientCredentialsProcessFlow.get("scope"), "something:process");
        assertEquals(clientCredentialsProcessFlow.get("description"), "process from client credentials flow");
    }

    private CodegenOperation getByOperationId(List<CodegenOperation> codegenOperations, String operationId) {
        return getByCriteria(codegenOperations, (co) -> co.operationId.equals(operationId))
                .orElseThrow(() -> new IllegalStateException(String.format(Locale.ROOT, "Operation with id [%s] does not exist", operationId)));
    }

    private Optional<CodegenOperation> getByCriteria(List<CodegenOperation> codegenOperations, Predicate<CodegenOperation> filter) {
        return codegenOperations.stream()
                .filter(filter)
                .findFirst();
    }

    @Test
    public void testCustomMethodParamsAreCamelizedWhenUsingFeign() throws IOException {

        File output = Files.createTempDirectory("test").toFile();

        final CodegenConfigurator configurator = new CodegenConfigurator()
                .setGeneratorName("java")
                .setLibrary(JavaClientCodegen.FEIGN)
                .setInputSpec("src/test/resources/3_0/issue_7791.yaml")
                .setOutputDir(output.getAbsolutePath().replace("\\", "/"));

        final ClientOptInput clientOptInput = configurator.toClientOptInput();
        DefaultGenerator generator = new DefaultGenerator();
        List<File> files = generator.opts(clientOptInput).generate();

        TestUtils.ensureContainsFile(files, output, "src/main/java/org/openapitools/client/api/DefaultApi.java");

        validateJavaSourceFiles(files);

        TestUtils.assertFileContains(Paths.get(output + "/src/main/java/org/openapitools/client/api/DefaultApi.java"),
                "@RequestLine(\"POST /events/{eventId}:undelete\")");
        TestUtils.assertFileNotContains(Paths.get(output + "/src/main/java/org/openapitools/client/api/DefaultApi.java"),
                "event_id");

        // baseName is kept for form parameters
        TestUtils.assertFileContains(Paths.get(output + "/src/main/java/org/openapitools/client/api/DefaultApi.java"),
                "@Param(\"some_file\") File someFile");

        output.deleteOnExit();
    }

    /**
     * See https://github.com/OpenAPITools/openapi-generator/issues/6715
     * <p>
     * UPDATE: the following test has been ignored due to https://github.com/OpenAPITools/openapi-generator/pull/11081/
     * We will contact the contributor of the following test to see if the fix will break their use cases and
     * how we can fix it accordingly.
     */
    @Test
    @Ignore
    public void testWebClientWithUseAbstractionForFiles() throws IOException {

        Map<String, Object> properties = new HashMap<>();
        properties.put(CodegenConstants.API_PACKAGE, "xyz.abcdef.api");
        properties.put(JavaClientCodegen.USE_ABSTRACTION_FOR_FILES, true);

        File output = Files.createTempDirectory("test").toFile();
        output.deleteOnExit();

        final CodegenConfigurator configurator = new CodegenConfigurator()
                .setGeneratorName("java")
                .setLibrary(JavaClientCodegen.WEBCLIENT)
                .setAdditionalProperties(properties)
                .setInputSpec("src/test/resources/3_0/form-multipart-binary-array.yaml")
                .setOutputDir(output.getAbsolutePath().replace("\\", "/"));


        DefaultGenerator generator = new DefaultGenerator();
        List<File> files = generator.opts(configurator.toClientOptInput()).generate();
        files.forEach(File::deleteOnExit);

        validateJavaSourceFiles(files);

        Path defaultApi = Paths.get(output + "/src/main/java/xyz/abcdef/api/MultipartApi.java");
        TestUtils.assertFileContains(defaultApi,
                //multiple files
                "multipartArray(java.util.Collection<org.springframework.core.io.AbstractResource> files)",
                "formParams.addAll(\"files\", files.stream().collect(Collectors.toList()));",

                //mixed
                "multipartMixed(org.springframework.core.io.AbstractResource file, MultipartMixedMarker marker)",
                "formParams.add(\"file\", file);",

                //single file
                "multipartSingle(org.springframework.core.io.AbstractResource file)",
                "formParams.add(\"file\", file);"
        );
    }

    /**
     * See https://github.com/OpenAPITools/openapi-generator/issues/8352
     */
    @Test
    public void testRestTemplateWithFreeFormInQueryParameters() throws IOException {
        final Map<String, Object> properties = new HashMap<>();
        properties.put(CodegenConstants.API_PACKAGE, "xyz.abcdef.api");

        final File output = Files.createTempDirectory("test")
                .toFile();
        output.deleteOnExit();

        final CodegenConfigurator configurator = new CodegenConfigurator().setGeneratorName("java")
                .setLibrary(JavaClientCodegen.RESTTEMPLATE)
                .setAdditionalProperties(properties)
                .setInputSpec("src/test/resources/3_0/issue8352.yaml")
                .setOutputDir(output.getAbsolutePath()
                        .replace("\\", "/"));

        final DefaultGenerator generator = new DefaultGenerator();
        final List<File> files = generator.opts(configurator.toClientOptInput())
                .generate();
        files.forEach(File::deleteOnExit);

        final Path defaultApi = Paths.get(output + "/src/main/java/xyz/abcdef/ApiClient.java");
        TestUtils.assertFileContains(defaultApi, "value instanceof Map");
    }

    /**
     * See https://github.com/OpenAPITools/openapi-generator/issues/8352
     */
    @Test
    public void testWebClientWithFreeFormInQueryParameters() throws IOException {
        final Map<String, Object> properties = new HashMap<>();
        properties.put(CodegenConstants.API_PACKAGE, "xyz.abcdef.api");

        final File output = Files.createTempDirectory("test")
                .toFile();
        output.deleteOnExit();

        final CodegenConfigurator configurator = new CodegenConfigurator().setGeneratorName("java")
                .setLibrary(JavaClientCodegen.WEBCLIENT)
                .setAdditionalProperties(properties)
                .setInputSpec("src/test/resources/3_0/issue8352.yaml")
                .setOutputDir(output.getAbsolutePath()
                        .replace("\\", "/"));

        final DefaultGenerator generator = new DefaultGenerator();
        final List<File> files = generator.opts(configurator.toClientOptInput())
                .generate();
        files.forEach(File::deleteOnExit);

        validateJavaSourceFiles(files);

        final Path defaultApi = Paths.get(output + "/src/main/java/xyz/abcdef/ApiClient.java");
        TestUtils.assertFileContains(defaultApi, "value instanceof Map");
    }

    /**
     * See https://github.com/OpenAPITools/openapi-generator/issues/11242
     */
    @Test
    public void testNativeClientWhiteSpacePathParamEncoding() throws IOException {
        Map<String, Object> properties = new HashMap<>();
        properties.put(CodegenConstants.API_PACKAGE, "xyz.abcdef.api");

        File output = Files.createTempDirectory("test").toFile();
        output.deleteOnExit();

        final CodegenConfigurator configurator = new CodegenConfigurator()
                .setGeneratorName("java")
                .setLibrary(JavaClientCodegen.NATIVE)
                .setAdditionalProperties(properties)
                .setInputSpec("src/test/resources/3_0/issue11242.yaml")
                .setOutputDir(output.getAbsolutePath().replace("\\", "/"));

        final ClientOptInput clientOptInput = configurator.toClientOptInput();
        DefaultGenerator generator = new DefaultGenerator();
        List<File> files = generator.opts(clientOptInput).generate();

        Assert.assertEquals(files.size(), 35);
        validateJavaSourceFiles(files);

        TestUtils.assertFileContains(Paths.get(output + "/src/main/java/xyz/abcdef/ApiClient.java"),
                "public static String urlEncode(String s) { return URLEncoder.encode(s, UTF_8).replaceAll(\"\\\\+\", \"%20\"); }");
    }

    /**
     * See https://github.com/OpenAPITools/openapi-generator/issues/4808
     */
    @Test
    public void testNativeClientExplodedQueryParamObject() throws IOException {
        Map<String, Object> properties = new HashMap<>();
        properties.put(CodegenConstants.API_PACKAGE, "xyz.abcdef.api");

        File output = Files.createTempDirectory("test").toFile();
        output.deleteOnExit();

        final CodegenConfigurator configurator = new CodegenConfigurator()
                .setGeneratorName("java")
                .setLibrary(JavaClientCodegen.NATIVE)
                .setAdditionalProperties(properties)
                .setInputSpec("src/test/resources/3_0/issue4808.yaml")
                .setOutputDir(output.getAbsolutePath().replace("\\", "/"));

        final ClientOptInput clientOptInput = configurator.toClientOptInput();
        DefaultGenerator generator = new DefaultGenerator();
        List<File> files = generator.opts(clientOptInput).generate();

        Assert.assertEquals(files.size(), 38);
        validateJavaSourceFiles(files);

        TestUtils.assertFileContains(Paths.get(output + "/src/main/java/xyz/abcdef/api/DefaultApi.java"),
                "localVarQueryParams.addAll(ApiClient.parameterToPairs(\"since\", queryObject.getSince()));",
                "localVarQueryParams.addAll(ApiClient.parameterToPairs(\"sinceBuild\", queryObject.getSinceBuild()));",
                "localVarQueryParams.addAll(ApiClient.parameterToPairs(\"maxBuilds\", queryObject.getMaxBuilds()));",
                "localVarQueryParams.addAll(ApiClient.parameterToPairs(\"maxWaitSecs\", queryObject.getMaxWaitSecs()));"
        );
    }

    @Test
    public void testExtraAnnotationsNative() throws IOException {
        testExtraAnnotations(JavaClientCodegen.NATIVE);
    }

    @Test
    public void testExtraAnnotationsJersey1() throws IOException {
        testExtraAnnotations(JavaClientCodegen.JERSEY1);
    }

    @Test
    public void testExtraAnnotationsJersey2() throws IOException {
        testExtraAnnotations(JavaClientCodegen.JERSEY2);
    }

    @Test
    public void testExtraAnnotationsJersey3() throws IOException {
        testExtraAnnotations(JavaClientCodegen.JERSEY3);
    }

    @Test
    public void testExtraAnnotationsMicroprofile() throws IOException {
        testExtraAnnotations(JavaClientCodegen.MICROPROFILE);
    }

    @Test
    public void testExtraAnnotationsOKHttpGSON() throws IOException {
        testExtraAnnotations(JavaClientCodegen.OKHTTP_GSON);
    }

    @Test
    public void testExtraAnnotationsVertx() throws IOException {
        testExtraAnnotations(JavaClientCodegen.VERTX);
    }

    @Test
    public void testExtraAnnotationsFeign() throws IOException {
        testExtraAnnotations(JavaClientCodegen.FEIGN);
    }

    @Test
    public void testExtraAnnotationsRetrofit2() throws IOException {
        testExtraAnnotations(JavaClientCodegen.RETROFIT_2);
    }

    @Test
    public void testExtraAnnotationsRestTemplate() throws IOException {
        testExtraAnnotations(JavaClientCodegen.RESTTEMPLATE);
    }

    @Test
    public void testExtraAnnotationsWebClient() throws IOException {
        testExtraAnnotations(JavaClientCodegen.WEBCLIENT);
    }

    @Test
    public void testExtraAnnotationsRestEasy() throws IOException {
        testExtraAnnotations(JavaClientCodegen.RESTEASY);
    }

    @Test
    public void testExtraAnnotationsGoogleApiClient() throws IOException {
        testExtraAnnotations(JavaClientCodegen.GOOGLE_API_CLIENT);
    }

    @Test
    public void testExtraAnnotationsRestAssured() throws IOException {
        testExtraAnnotations(JavaClientCodegen.REST_ASSURED);
    }

    @Test
    public void testExtraAnnotationsApache() throws IOException {
        testExtraAnnotations(JavaClientCodegen.APACHE);
    }

    @Test
    public void testDefaultMicroprofileRestClientVersion() throws Exception {
        File output = Files.createTempDirectory("test").toFile();

        final CodegenConfigurator configurator = new CodegenConfigurator()
                .setGeneratorName("java")
                .setLibrary(JavaClientCodegen.MICROPROFILE)
                .setInputSpec("src/test/resources/3_0/petstore.yaml")
                .setOutputDir(output.getAbsolutePath().replace("\\", "/"));

        final ClientOptInput clientOptInput = configurator.toClientOptInput();
        DefaultGenerator generator = new DefaultGenerator();
        List<File> files = generator.opts(clientOptInput).generate();

        TestUtils.ensureContainsFile(files, output, "pom.xml");

        validateJavaSourceFiles(files);

        TestUtils.assertFileContains(Paths.get(output + "/pom.xml"),
                "<microprofile.rest.client.api.version>2.0</microprofile.rest.client.api.version>");
        TestUtils.assertFileContains(Paths.get(output + "/pom.xml"),
                "<smallrye.rest.client.version>1.2.1</smallrye.rest.client.version>");
        TestUtils.assertFileContains(Paths.get(output + "/pom.xml"),
                "<java.version>1.8</java.version>");
        TestUtils.assertFileContains(Paths.get(output + "/src/main/java/org/openapitools/client/api/PetApi.java"),
                "import javax.");

        output.deleteOnExit();
    }

    @Test
    public void testMicroprofileRestClientVersion_1_4_1() throws Exception {
        Map<String, Object> properties = new HashMap<>();
        properties.put(JavaClientCodegen.MICROPROFILE_REST_CLIENT_VERSION, "1.4.1");

        File output = Files.createTempDirectory("test").toFile();

        final CodegenConfigurator configurator = new CodegenConfigurator()
                .setAdditionalProperties(properties)
                .setGeneratorName("java")
                .setLibrary(JavaClientCodegen.MICROPROFILE)
                .setInputSpec("src/test/resources/3_0/petstore.yaml")
                .setOutputDir(output.getAbsolutePath().replace("\\", "/"));

        final ClientOptInput clientOptInput = configurator.toClientOptInput();
        DefaultGenerator generator = new DefaultGenerator();
        List<File> files = generator.opts(clientOptInput).generate();

        TestUtils.ensureContainsFile(files, output, "pom.xml");

        validateJavaSourceFiles(files);

        TestUtils.assertFileContains(Paths.get(output + "/pom.xml"),
                "<microprofile.rest.client.api.version>1.4.1</microprofile.rest.client.api.version>");
        TestUtils.assertFileContains(Paths.get(output + "/pom.xml"),
                "<smallrye.rest.client.version>1.2.1</smallrye.rest.client.version>");
        TestUtils.assertFileContains(Paths.get(output + "/pom.xml"),
                "<java.version>1.8</java.version>");
        TestUtils.assertFileContains(Paths.get(output + "/src/main/java/org/openapitools/client/api/PetApi.java"),
                "import javax.");

        output.deleteOnExit();
    }

    @Test(expectedExceptions = IllegalArgumentException.class, expectedExceptionsMessageRegExp = "Version incorrectVersion of MicroProfile Rest Client is not supported or incorrect. Supported versions are 1.4.1, 2.0, 3.0")
    public void testMicroprofileRestClientIncorrectVersion() throws Exception {
        Map<String, Object> properties = new HashMap<>();
        properties.put(JavaClientCodegen.MICROPROFILE_REST_CLIENT_VERSION, "incorrectVersion");

        File output = Files.createTempDirectory("test").toFile();
        output.deleteOnExit();

        final CodegenConfigurator configurator = new CodegenConfigurator()
                .setAdditionalProperties(properties)
                .setGeneratorName("java")
                .setLibrary(JavaClientCodegen.MICROPROFILE)
                .setInputSpec("src/test/resources/3_0/petstore.yaml")
                .setOutputDir(output.getAbsolutePath().replace("\\", "/"));

        final ClientOptInput clientOptInput = configurator.toClientOptInput();
        DefaultGenerator generator = new DefaultGenerator();
        generator.opts(clientOptInput).generate();
        fail("Expected an exception that did not occur");
    }

    @Test
    public void testMicroprofileRestClientVersion_3_0() throws Exception {
        Map<String, Object> properties = new HashMap<>();
        properties.put(JavaClientCodegen.MICROPROFILE_REST_CLIENT_VERSION, "3.0");

        File output = Files.createTempDirectory("test").toFile();

        final CodegenConfigurator configurator = new CodegenConfigurator()
                .setAdditionalProperties(properties)
                .setGeneratorName("java")
                .setLibrary(JavaClientCodegen.MICROPROFILE)
                .setInputSpec("src/test/resources/3_0/petstore.yaml")
                .setOutputDir(output.getAbsolutePath().replace("\\", "/"));

        final ClientOptInput clientOptInput = configurator.toClientOptInput();
        DefaultGenerator generator = new DefaultGenerator();
        List<File> files = generator.opts(clientOptInput).generate();

        TestUtils.ensureContainsFile(files, output, "pom.xml");

        validateJavaSourceFiles(files);

        TestUtils.assertFileContains(Paths.get(output + "/pom.xml"),
                "<microprofile.rest.client.api.version>3.0</microprofile.rest.client.api.version>");
        TestUtils.assertFileContains(Paths.get(output + "/pom.xml"),
                "<jersey.mp.rest.client.version>3.0.4</jersey.mp.rest.client.version>");
        TestUtils.assertFileContains(Paths.get(output + "/pom.xml"),
                "<java.version>11</java.version>");
        TestUtils.assertFileContains(Paths.get(output + "/src/main/java/org/openapitools/client/api/PetApi.java"),
                "import jakarta.");

        output.deleteOnExit();
    }

    @Test
    public void testMicroprofileGenerateCorrectJsonbCreator_issue12622() throws Exception {
        Map<String, Object> properties = new HashMap<>();
        properties.put(JavaClientCodegen.MICROPROFILE_REST_CLIENT_VERSION, "3.0");

        File output = Files.createTempDirectory("test").toFile();
        output.deleteOnExit();

        final CodegenConfigurator configurator = new CodegenConfigurator()
                .setAdditionalProperties(properties)
                .setGeneratorName("java")
                .setLibrary(JavaClientCodegen.MICROPROFILE)
                .setInputSpec("src/test/resources/bugs/issue_12622.json")
                .setOutputDir(output.getAbsolutePath().replace("\\", "/"));

        final ClientOptInput clientOptInput = configurator.toClientOptInput();
        DefaultGenerator generator = new DefaultGenerator();
        Map<String, File> files = generator.opts(clientOptInput).generate().stream()
                .collect(Collectors.toMap(File::getName, Function.identity()));

        JavaFileAssert.assertThat(files.get("Foo.java"))
                .assertConstructor("String", "Integer")
                .hasParameter("b")
                .assertParameterAnnotations()
                .containsWithNameAndAttributes("JsonbProperty", ImmutableMap.of("value", "\"b\"", "nillable", "true"))
                .toParameter().toConstructor()
                .hasParameter("c")
                .assertParameterAnnotations()
                .containsWithNameAndAttributes("JsonbProperty", ImmutableMap.of("value", "\"c\""));
    }

    @Test
    public void testJavaClientDefaultValues_issueNoNumber() throws Exception {
        Map<String, Object> properties = new HashMap<>();
        properties.put(JavaClientCodegen.MICROPROFILE_REST_CLIENT_VERSION, "3.0");

        File output = Files.createTempDirectory("test").toFile();
        output.deleteOnExit();

        final CodegenConfigurator configurator = new CodegenConfigurator()
                .setAdditionalProperties(properties)
                .setGeneratorName("java")
                .setLibrary(JavaClientCodegen.WEBCLIENT)
                .setInputSpec("src/test/resources/bugs/java-codegen-empty-array-as-default-value/issue_wrong-default.yaml")
                .setOutputDir(output.getAbsolutePath().replace("\\", "/"));

        final ClientOptInput clientOptInput = configurator.toClientOptInput();
        DefaultGenerator generator = new DefaultGenerator();
        Map<String, File> files = generator.opts(clientOptInput).generate().stream()
                .collect(Collectors.toMap(File::getName, Function.identity()));

        JavaFileAssert.assertThat(files.get("DefaultValuesType.java"))
                .hasProperty("stringDefault")
                .asString().endsWith("= new ArrayList<>();");
        JavaFileAssert.assertThat(files.get("DefaultValuesType.java"))
                .hasProperty("stringDefault2")
                .asString().endsWith("= new ArrayList<>(Arrays.asList(\"Hallo\", \"Huhu\"));");
        JavaFileAssert.assertThat(files.get("DefaultValuesType.java"))
                .hasProperty("objectDefault")
                .asString().endsWith("= new ArrayList<>();");
    }

    @Test
    public void testWebClientJsonCreatorWithNullable_issue12790() throws Exception {
        Map<String, Object> properties = new HashMap<>();
        properties.put(AbstractJavaCodegen.OPENAPI_NULLABLE, "true");

        File output = Files.createTempDirectory("test").toFile();
        output.deleteOnExit();

        final CodegenConfigurator configurator = new CodegenConfigurator()
                .setAdditionalProperties(properties)
                .setGeneratorName("java")
                .setLibrary(JavaClientCodegen.WEBCLIENT)
                .setInputSpec("src/test/resources/bugs/issue_12790.yaml")
                .setOutputDir(output.getAbsolutePath().replace("\\", "/"));

        final ClientOptInput clientOptInput = configurator.toClientOptInput();
        DefaultGenerator generator = new DefaultGenerator();
        Map<String, File> files = generator.opts(clientOptInput).generate().stream()
                .collect(Collectors.toMap(File::getName, Function.identity()));

        JavaFileAssert.assertThat(files.get("TestObject.java"))
                .printFileContent()
                .assertConstructor("String", "String")
                .bodyContainsLines(
                        "this.nullableProperty = nullableProperty == null ? JsonNullable.<String>undefined() : JsonNullable.of(nullableProperty);",
                        "this.notNullableProperty = notNullableProperty;"
                );
    }

    @Test
    public void testRestTemplateResponseTypeWithUseAbstractionForFiles() throws IOException {

        Map<String, Object> properties = new HashMap<>();
        properties.put(CodegenConstants.API_PACKAGE, "xyz.abcdef.api");
        properties.put(JavaClientCodegen.USE_ABSTRACTION_FOR_FILES, true);

        File output = Files.createTempDirectory("test").toFile();
        output.deleteOnExit();

        final CodegenConfigurator configurator = new CodegenConfigurator()
                .setGeneratorName("java")
                .setLibrary(JavaClientCodegen.RESTTEMPLATE)
                .setAdditionalProperties(properties)
                .setInputSpec("src/test/resources/3_0/issue13146_file_abstraction_response.yaml")
                .setOutputDir(output.getAbsolutePath().replace("\\", "/"));


        DefaultGenerator generator = new DefaultGenerator();
        List<File> files = generator.opts(configurator.toClientOptInput()).generate();
        files.forEach(File::deleteOnExit);

        validateJavaSourceFiles(files);

        Path defaultApi = Paths.get(output + "/src/main/java/xyz/abcdef/api/ResourceApi.java");
        TestUtils.assertFileContains(defaultApi,
                "org.springframework.core.io.Resource resourceInResponse()",
                "ResponseEntity<org.springframework.core.io.Resource> resourceInResponseWithHttpInfo()",
                "ParameterizedTypeReference<org.springframework.core.io.Resource> localReturnType = new ParameterizedTypeReference<org.springframework.core.io.Resource>()"
        );
    }

    public void testExtraAnnotations(String library) throws IOException {
        File output = Files.createTempDirectory("test").toFile().getCanonicalFile();
        output.deleteOnExit();
        String outputPath = output.getAbsolutePath().replace('\\', '/');

        Map<String, Object> properties = new HashMap<>();
        properties.put(CXFServerFeatures.LOAD_TEST_DATA_FROM_FILE, "true");

        final CodegenConfigurator configurator = new CodegenConfigurator()
                .setGeneratorName("java")
                .setLibrary(library)
                .setAdditionalProperties(properties)
                .setInputSpec("src/test/resources/3_0/issue_11772.yml")
                .setOutputDir(output.getAbsolutePath().replace("\\", "/"));

        final ClientOptInput clientOptInput = configurator.toClientOptInput();
        DefaultGenerator generator = new DefaultGenerator();

        generator.setGeneratorPropertyDefault(CodegenConstants.MODELS, "true");
        generator.setGeneratorPropertyDefault(CodegenConstants.MODEL_TESTS, "false");
        generator.setGeneratorPropertyDefault(CodegenConstants.MODEL_DOCS, "false");
        generator.setGeneratorPropertyDefault(CodegenConstants.APIS, "false");
        generator.setGeneratorPropertyDefault(CodegenConstants.SUPPORTING_FILES, "false");
        generator.opts(clientOptInput).generate();

        TestUtils.assertExtraAnnotationFiles(outputPath + "/src/main/java/org/openapitools/client/model");

    }

    /**
     * See https://github.com/OpenAPITools/openapi-generator/issues/11340
     */
    @Test
    public void testReferencedHeader2() throws Exception {
        File output = Files.createTempDirectory("test").toFile().getCanonicalFile();
        output.deleteOnExit();
        Map<String, Object> additionalProperties = new HashMap<>();
        additionalProperties.put(BeanValidationFeatures.USE_BEANVALIDATION, "true");
        final CodegenConfigurator configurator = new CodegenConfigurator().setGeneratorName("java")
                .setAdditionalProperties(additionalProperties)
                .setInputSpec("src/test/resources/3_0/issue-11340.yaml")
                .setOutputDir(output.getAbsolutePath()
                        .replace("\\", "/"));

        final ClientOptInput clientOptInput = configurator.toClientOptInput();
        DefaultGenerator generator = new DefaultGenerator();

        Map<String, File> files = generator.opts(clientOptInput).generate().stream()
                .collect(Collectors.toMap(File::getName, Function.identity()));

        JavaFileAssert.assertThat(files.get("DefaultApi.java"))
                .assertMethod("operationWithHttpInfo")
                .hasParameter("requestBody")
                .assertParameterAnnotations()
                .containsWithName("NotNull")
                .toParameter().toMethod()
                .hasParameter("xNonNullHeaderParameter")
                .assertParameterAnnotations()
                .containsWithName("NotNull");
    }

    @Test
    public void testReturnTypeMapping() throws IOException {
        File output = Files.createTempDirectory("test").toFile();
        output.deleteOnExit();

        final CodegenConfigurator configurator = new CodegenConfigurator()
                .setGeneratorName("java")
                .setInputSpec("src/test/resources/3_0/issue14525.yaml")
                .addTypeMapping("array","Stack")
                .addImportMapping("Stack","java.util.Stack")
                .setOutputDir(output.getAbsolutePath().replace("\\", "/"));

        final ClientOptInput clientOptInput = configurator.toClientOptInput();
        DefaultGenerator generator = new DefaultGenerator();
        generator.opts(clientOptInput).generate();

        TestUtils.assertFileContains(Paths.get(output + "/src/main/java/org/openapitools/client/api/DefaultApi.java"),
                "import java.util.Stack;"
        );

    }

    @Test
    public void testNativeClientExplodedQueryParamWithArrayProperty() throws IOException {
        Map<String, Object> properties = new HashMap<>();
        properties.put(CodegenConstants.API_PACKAGE, "xyz.abcdef.api");

        File output = Files.createTempDirectory("test").toFile();
        output.deleteOnExit();

        final CodegenConfigurator configurator = new CodegenConfigurator()
                .setGeneratorName("java")
                .setLibrary(JavaClientCodegen.NATIVE)
                .setAdditionalProperties(properties)
                .setInputSpec("src/test/resources/3_0/exploded-query-param-array.yaml")
                .setOutputDir(output.getAbsolutePath().replace("\\", "/"));

        final ClientOptInput clientOptInput = configurator.toClientOptInput();
        DefaultGenerator generator = new DefaultGenerator();
        generator.opts(clientOptInput).generate();

        TestUtils.assertFileContains(Paths.get(output + "/src/main/java/xyz/abcdef/api/DefaultApi.java"),
                "localVarQueryParams.addAll(ApiClient.parameterToPairs(\"multi\", \"values\", queryObject.getValues()));"
        );
    }

    @Test
    public void testJdkHttpClientWithAndWithoutParentExtension() throws Exception {
        Map<String, Object> properties = new HashMap<>();
        properties.put(CodegenConstants.API_PACKAGE, "xyz.abcdef.api");
        properties.put(CodegenConstants.MODEL_PACKAGE, "xyz.abcdef.model");
        properties.put(CodegenConstants.INVOKER_PACKAGE, "xyz.abcdef.invoker");

        File output = Files.createTempDirectory("test").toFile();
        output.deleteOnExit();

        final CodegenConfigurator configurator = new CodegenConfigurator()
                .setGeneratorName("java")
                // use default `okhttp-gson`
                //.setLibrary(JavaClientCodegen.NATIVE)
                .setAdditionalProperties(properties)
                .setInputSpec("src/test/resources/3_0/allOf_extension_parent.yaml")
                .setOutputDir(output.getAbsolutePath().replace("\\", "/"));

        final ClientOptInput clientOptInput = configurator.toClientOptInput();
        DefaultGenerator generator = new DefaultGenerator();
        generator.setGeneratorPropertyDefault(CodegenConstants.MODELS, "true");
        generator.setGeneratorPropertyDefault(CodegenConstants.APIS, "true");
        List<File> files = generator.opts(clientOptInput).generate();

        Assert.assertEquals(files.size(), 24);
        validateJavaSourceFiles(files);

        TestUtils.assertFileContains(Paths.get(output + "/src/main/java/xyz/abcdef/model/Child.java"),
                "public class Child extends Person {");
        TestUtils.assertFileContains(Paths.get(output + "/src/main/java/xyz/abcdef/model/Adult.java"),
                "public class Adult extends Person {");
        TestUtils.assertFileContains(Paths.get(output + "/src/main/java/xyz/abcdef/model/AnotherChild.java"),
                "public class AnotherChild {");
    }

<<<<<<< HEAD
    @Test
    public void testDiscriminatorWithMappingIssue14731() throws IOException {
        File output = Files.createTempDirectory("test").toFile().getCanonicalFile();
        output.deleteOnExit();
        String outputPath = output.getAbsolutePath().replace('\\', '/');
        OpenAPI openAPI = new OpenAPIParser()
                .readLocation("src/test/resources/bugs/issue_14731.yaml", null, new ParseOptions()).getOpenAPI();

        JavaClientCodegen codegen = new JavaClientCodegen();
        codegen.setOutputDir(output.getAbsolutePath());
        codegen.additionalProperties().put(CXFServerFeatures.LOAD_TEST_DATA_FROM_FILE, "true");
        codegen.setUseOneOfInterfaces(true);

        ClientOptInput input = new ClientOptInput();
        input.openAPI(openAPI);
        input.config(codegen);

        DefaultGenerator generator = new DefaultGenerator();
        generator.setGeneratorPropertyDefault(CodegenConstants.MODELS, "true");
        generator.setGeneratorPropertyDefault(CodegenConstants.LEGACY_DISCRIMINATOR_BEHAVIOR, "false");


        codegen.setUseOneOfInterfaces(true);
        codegen.setLegacyDiscriminatorBehavior(false);
        codegen.setUseJakartaEe(true);
        codegen.setModelNameSuffix("DTO");

        generator.setGeneratorPropertyDefault(CodegenConstants.MODEL_TESTS, "false");
        generator.setGeneratorPropertyDefault(CodegenConstants.MODEL_DOCS, "false");
        generator.setGeneratorPropertyDefault(CodegenConstants.APIS, "true");
        generator.setGeneratorPropertyDefault(CodegenConstants.SUPPORTING_FILES, "false");

        generator.opts(input).generate();

        assertFileNotContains(Paths.get(outputPath + "/src/main/java/org/openapitools/client/model/ChildWithMappingADTO.java"), "@JsonTypeName");
        assertFileNotContains(Paths.get(outputPath + "/src/main/java/org/openapitools/client/model/ChildWithMappingBDTO.java"), "@JsonTypeName");
    }

    @Test
    public void testDiscriminatorWithoutMappingIssue14731() throws IOException {
        File output = Files.createTempDirectory("test").toFile().getCanonicalFile();
        output.deleteOnExit();
        String outputPath = output.getAbsolutePath().replace('\\', '/');
        OpenAPI openAPI = new OpenAPIParser()
                .readLocation("src/test/resources/bugs/issue_14731.yaml", null, new ParseOptions()).getOpenAPI();

        JavaClientCodegen codegen = new JavaClientCodegen();
        codegen.setOutputDir(output.getAbsolutePath());
        codegen.additionalProperties().put(CXFServerFeatures.LOAD_TEST_DATA_FROM_FILE, "true");
        codegen.setUseOneOfInterfaces(true);

        ClientOptInput input = new ClientOptInput();
        input.openAPI(openAPI);
        input.config(codegen);

        DefaultGenerator generator = new DefaultGenerator();
        generator.setGeneratorPropertyDefault(CodegenConstants.MODELS, "true");
        generator.setGeneratorPropertyDefault(CodegenConstants.LEGACY_DISCRIMINATOR_BEHAVIOR, "false");


        codegen.setUseOneOfInterfaces(true);
        codegen.setLegacyDiscriminatorBehavior(false);
        codegen.setUseJakartaEe(true);
        codegen.setModelNameSuffix("DTO");
        codegen.setLibrary(JavaClientCodegen.RESTTEMPLATE);


        generator.setGeneratorPropertyDefault(CodegenConstants.MODEL_TESTS, "false");
        generator.setGeneratorPropertyDefault(CodegenConstants.MODEL_DOCS, "false");
        generator.setGeneratorPropertyDefault(CodegenConstants.APIS, "true");
        generator.setGeneratorPropertyDefault(CodegenConstants.SUPPORTING_FILES, "false");

        generator.opts(input).generate();

        assertFileContains(Paths.get(outputPath + "/src/main/java/org/openapitools/client/model/ChildWithoutMappingADTO.java"), "@JsonTypeName");
        assertFileContains(Paths.get(outputPath + "/src/main/java/org/openapitools/client/model/ChildWithoutMappingBDTO.java"), "@JsonTypeName");
    }

    @Test
    public void testForJavaNativeJsonSubtype() throws IOException {
        File output = Files.createTempDirectory("test").toFile().getCanonicalFile();
        output.deleteOnExit();
        String outputPath = output.getAbsolutePath().replace('\\', '/');
        OpenAPI openAPI = new OpenAPIParser()
                .readLocation("src/test/resources/bugs/issue_14917.yaml", null, new ParseOptions()).getOpenAPI();

        JavaClientCodegen codegen = new JavaClientCodegen();
        codegen.setOutputDir(output.getAbsolutePath());

        ClientOptInput input = new ClientOptInput();
        input.openAPI(openAPI);
        input.config(codegen);

        DefaultGenerator generator = new DefaultGenerator();
        codegen.setLibrary(JavaClientCodegen.NATIVE);

        generator.opts(input).generate();

        assertFileContains(Paths.get(outputPath + "/src/main/java/org/openapitools/client/model/Cat.java"), "mappings.put(\"Cat\", Cat.class)");
        assertFileNotContains(Paths.get(outputPath + "/src/main/java/org/openapitools/client/model/Cat.java"), "@JsonSubTypes");
        assertFileNotContains(Paths.get(outputPath + "/src/main/java/org/openapitools/client/model/Cat.java"), "mappings.put(\"cat\", Cat.class);");
        assertFileNotContains(Paths.get(outputPath + "/src/main/java/org/openapitools/client/model/Cat.java"), "mappings.put(\"dog\", Dog.class);");
        assertFileNotContains(Paths.get(outputPath + "/src/main/java/org/openapitools/client/model/Cat.java"), "mappings.put(\"lizard\", Lizard.class);");

        assertFileContains(Paths.get(outputPath + "/src/main/java/org/openapitools/client/model/Pet.java"), "@JsonSubTypes.Type(value = Cat.class, name = \"cat\")");
        assertFileContains(Paths.get(outputPath + "/src/main/java/org/openapitools/client/model/Pet.java"), "@JsonSubTypes.Type(value = Dog.class, name = \"dog\")");
        assertFileContains(Paths.get(outputPath + "/src/main/java/org/openapitools/client/model/Pet.java"), "@JsonSubTypes.Type(value = Lizard.class, name = \"lizard\")");
        assertFileContains(Paths.get(outputPath + "/src/main/java/org/openapitools/client/model/Pet.java"), "mappings.put(\"cat\", Cat.class)");
        assertFileContains(Paths.get(outputPath + "/src/main/java/org/openapitools/client/model/Pet.java"), "mappings.put(\"dog\", Dog.class)");
        assertFileContains(Paths.get(outputPath + "/src/main/java/org/openapitools/client/model/Pet.java"), "mappings.put(\"lizard\", Lizard.class)");
        assertFileContains(Paths.get(outputPath + "/src/main/java/org/openapitools/client/model/Pet.java"), "mappings.put(\"Pet\", Pet.class)");

        assertFileNotContains(Paths.get(outputPath + "/src/main/java/org/openapitools/client/model/Pet.java"), "@JsonSubTypes.Type(value = Cat.class, name = \"Cat\")");
        assertFileNotContains(Paths.get(outputPath + "/src/main/java/org/openapitools/client/model/Pet.java"), "@JsonSubTypes.Type(value = Dog.class, name = \"Dog\")");
        assertFileNotContains(Paths.get(outputPath + "/src/main/java/org/openapitools/client/model/Pet.java"), "@JsonSubTypes.Type(value = Lizard.class, name = \"Lizard\")");
    }

    @Test
    public void shouldProperlyExplodeRestTemplateQueryParameters_issue907() {

        final Map<String, File> files = generateFromContract(
                "src/test/resources/3_0/java/explode-query-parameter.yaml",
                JavaClientCodegen.RESTTEMPLATE
        );

        JavaFileAssert.assertThat(files.get("DefaultApi.java"))
                .printFileContent()
                .assertMethod("searchWithHttpInfo")
                .bodyContainsLines("localVarQueryParams.putAll(apiClient.parameterToMultiValueMap(null, \"regular-param\", regularParam));")
                .bodyContainsLines("localVarQueryParams.putAll(apiClient.parameterToMultiValueMap(null, \"someString\", objectParam.getSomeString()));")
                .bodyContainsLines("localVarQueryParams.putAll(apiClient.parameterToMultiValueMap(null, \"someBoolean\", objectParam.getSomeBoolean()));")
                .bodyContainsLines("localVarQueryParams.putAll(apiClient.parameterToMultiValueMap(null, \"someInteger\", objectParam.getSomeInteger()));")
        ;
    }

    private static Map<String, File> generateFromContract(final String pathToSpecification, final String library) {
        return generateFromContract(pathToSpecification, library, new HashMap<>());
    }

    @SneakyThrows
    private static Map<String, File> generateFromContract(
            final String pathToSpecification,
            final String library,
            final Map<String, Object> properties
    ) {
        final File output = Files.createTempDirectory("test").toFile().getCanonicalFile();
        output.deleteOnExit();

        final CodegenConfigurator configurator = new CodegenConfigurator()
                .setGeneratorName("java")
                .setLibrary(library)
                .setAdditionalProperties(properties)
                .setInputSpec(pathToSpecification)
                .setOutputDir(output.getAbsolutePath());

        final ClientOptInput clientOptInput = configurator.toClientOptInput();
        final DefaultGenerator generator = new DefaultGenerator();
        return generator.opts(clientOptInput).generate().stream()
                .collect(Collectors.toMap(File::getName, Function.identity()));
    }

    @Test
    public void testForJavaApacheHttpClientJsonSubtype() throws IOException {
        File output = Files.createTempDirectory("test").toFile().getCanonicalFile();
        output.deleteOnExit();
        String outputPath = output.getAbsolutePath().replace('\\', '/');
        OpenAPI openAPI = new OpenAPIParser()
                .readLocation("src/test/resources/bugs/issue_14917.yaml", null, new ParseOptions()).getOpenAPI();

        JavaClientCodegen codegen = new JavaClientCodegen();
        codegen.setOutputDir(output.getAbsolutePath());

        ClientOptInput input = new ClientOptInput();
        input.openAPI(openAPI);
        input.config(codegen);

        DefaultGenerator generator = new DefaultGenerator();
        codegen.setLibrary(JavaClientCodegen.APACHE);

        generator.opts(input).generate();

        assertFileContains(Paths.get(outputPath + "/src/main/java/org/openapitools/client/model/Cat.java"), "@JsonTypeInfo(use = JsonTypeInfo.Id.NAME, include = JsonTypeInfo.As.PROPERTY, property = \"petType\", visible = true)");
        assertFileNotContains(Paths.get(outputPath + "/src/main/java/org/openapitools/client/model/Cat.java"), "mappings.put");
        assertFileNotContains(Paths.get(outputPath + "/src/main/java/org/openapitools/client/model/Cat.java"), "@JsonSubTypes.Type(value = Cat.class, name = \"cat\")");
        assertFileNotContains(Paths.get(outputPath + "/src/main/java/org/openapitools/client/model/Cat.java"), "@JsonSubTypes.Type(value = Dog.class, name = \"dog\")");
        assertFileNotContains(Paths.get(outputPath + "/src/main/java/org/openapitools/client/model/Cat.java"), "@JsonSubTypes.Type(value = Lizard.class, name = \"lizard\")");

        assertFileContains(Paths.get(outputPath + "/src/main/java/org/openapitools/client/model/Pet.java"), "@JsonTypeInfo(use = JsonTypeInfo.Id.NAME, include = JsonTypeInfo.As.PROPERTY, property = \"petType\", visible = true)");
        assertFileContains(Paths.get(outputPath + "/src/main/java/org/openapitools/client/model/Pet.java"), "@JsonSubTypes.Type(value = Cat.class, name = \"cat\")");
        assertFileContains(Paths.get(outputPath + "/src/main/java/org/openapitools/client/model/Pet.java"), "@JsonSubTypes.Type(value = Dog.class, name = \"dog\")");
        assertFileContains(Paths.get(outputPath + "/src/main/java/org/openapitools/client/model/Pet.java"), "@JsonSubTypes.Type(value = Lizard.class, name = \"lizard\")");
        assertFileNotContains(Paths.get(outputPath + "/src/main/java/org/openapitools/client/model/Pet.java"), "@JsonSubTypes.Type(value = Cat.class, name = \"Cat\")");
        assertFileNotContains(Paths.get(outputPath + "/src/main/java/org/openapitools/client/model/Pet.java"), "@JsonSubTypes.Type(value = Dog.class, name = \"Dog\")");
        assertFileNotContains(Paths.get(outputPath + "/src/main/java/org/openapitools/client/model/Pet.java"), "@JsonSubTypes.Type(value = Lizard.class, name = \"Lizard\")");
    }

    @Test
    public void testIsOverriddenProperty() {
        final OpenAPI openAPI = TestUtils.parseFlattenSpec("src/test/resources/3_0/allOf_composition_discriminator.yaml");
        JavaClientCodegen codegen = new JavaClientCodegen();

        Schema test1 = openAPI.getComponents().getSchemas().get("Cat");
        codegen.setOpenAPI(openAPI);
        CodegenModel cm1 = codegen.fromModel("Cat", test1);

        CodegenProperty cp0 = cm1.getAllVars().get(0);
        Assert.assertEquals(cp0.getName(), "petType");
        Assert.assertEquals(cp0.isOverridden, true);

        CodegenProperty cp1 = cm1.getAllVars().get(1);
        Assert.assertEquals(cp1.getName(), "name");
        Assert.assertEquals(cp1.isOverridden, false);
    }

    @Test
    public void testForJavaApacheHttpClientOverrideSetter() throws IOException {
        File output = Files.createTempDirectory("test").toFile().getCanonicalFile();
        output.deleteOnExit();
        String outputPath = output.getAbsolutePath().replace('\\', '/');
        OpenAPI openAPI = new OpenAPIParser()
                .readLocation("src/test/resources/3_0/allOf_composition_discriminator.yaml", null, new ParseOptions()).getOpenAPI();

        JavaClientCodegen codegen = new JavaClientCodegen();
        codegen.setOutputDir(output.getAbsolutePath());

        ClientOptInput input = new ClientOptInput();
        input.openAPI(openAPI);
        input.config(codegen);

        DefaultGenerator generator = new DefaultGenerator();
        codegen.setLibrary(JavaClientCodegen.APACHE);

        generator.opts(input).generate();

        assertFileContains(Paths.get(outputPath + "/src/main/java/org/openapitools/client/model/Cat.java"), "  @Override\n" +
                "  public Cat petType(String petType) {");
        assertFileContains(Paths.get(outputPath + "/src/main/java/org/openapitools/client/model/Pet.java"), "  }\n" +
                "\n" +
                "  public Pet petType(String petType) {\n");

    }

    @Test
    public void testForJavaNativeClientOverrideSetter() throws IOException {
        File output = Files.createTempDirectory("test").toFile().getCanonicalFile();
        output.deleteOnExit();
        String outputPath = output.getAbsolutePath().replace('\\', '/');
        OpenAPI openAPI = new OpenAPIParser()
                .readLocation("src/test/resources/3_0/allOf_composition_discriminator.yaml", null, new ParseOptions()).getOpenAPI();

        JavaClientCodegen codegen = new JavaClientCodegen();
        codegen.setOutputDir(output.getAbsolutePath());

        ClientOptInput input = new ClientOptInput();
        input.openAPI(openAPI);
        input.config(codegen);

        DefaultGenerator generator = new DefaultGenerator();
        codegen.setLibrary(JavaClientCodegen.NATIVE);

        generator.opts(input).generate();

        assertFileContains(Paths.get(outputPath + "/src/main/java/org/openapitools/client/model/Cat.java"), "  @Override\n" +
                "  public Cat petType(String petType) {");
        assertFileContains(Paths.get(outputPath + "/src/main/java/org/openapitools/client/model/Pet.java"), "  }\n" +
                "\n" +
                "  public Pet petType(String petType) {\n");

    }

    @Test
    public void testDeprecatedProperty() throws Exception {
        File output = Files.createTempDirectory("test").toFile();

        final CodegenConfigurator configurator = new CodegenConfigurator()
                .setGeneratorName("java")
                .setLibrary(JavaClientCodegen.OKHTTP_GSON)
                .setInputSpec("src/test/resources/3_0/deprecated-properties.yaml")
                .setOutputDir(output.getAbsolutePath().replace("\\", "/"));

        final ClientOptInput clientOptInput = configurator.toClientOptInput();
        DefaultGenerator generator = new DefaultGenerator();
        List<File> files = generator.opts(clientOptInput).generate();

        validateJavaSourceFiles(files);

        // deprecated builder method
        TestUtils.assertFileContains(Paths.get(output + "/src/main/java/org/openapitools/client/model/BigDog.java"),
                "@Deprecated\n" +
                        " public BigDog declawed(Boolean declawed) {");

        // deprecated getter
        TestUtils.assertFileContains(Paths.get(output + "/src/main/java/org/openapitools/client/model/BigDog.java"),
                "@Deprecated\n" +
                        " @javax.annotation.Nullable\n" +
                        "\n" +
                        " public Boolean getDeclawed() {");
        // deprecated setter
        TestUtils.assertFileContains(Paths.get(output + "/src/main/java/org/openapitools/client/model/BigDog.java"),
                "@Deprecated\n" +
                " public void setDeclawed(Boolean declawed) {");


        output.deleteOnExit();
    }

    @DataProvider(name = "shouldNotAddAdditionalModelAnnotationsToAbstractOpenApiSchema_issue15684")
    public static Object[][] shouldNotAddAdditionalModelAnnotationsToAbstractOpenApiSchema_issue15684_dataProvider() {
        return new Object[][] {{"okhttp-gson"}, {"jersey2"}, {"jersey3"}, {"native"}};
    }

    @Test(dataProvider = "shouldNotAddAdditionalModelAnnotationsToAbstractOpenApiSchema_issue15684")
    public void shouldNotAddAdditionalModelAnnotationsToAbstractOpenApiSchema_issue15684(String library) throws Exception {
        File output = Files.createTempDirectory("test").toFile();
        output.deleteOnExit();

        final CodegenConfigurator configurator = new CodegenConfigurator()
            .setGeneratorName("java")
            .setLibrary(library)
            .addAdditionalProperty(AbstractJavaCodegen.ADDITIONAL_MODEL_TYPE_ANNOTATIONS, "@annotation1;@annotation2")
            .setInputSpec("src/test/resources/3_0/deprecated-properties.yaml")
            .setOutputDir(output.getAbsolutePath().replace("\\", "/"));

        final ClientOptInput clientOptInput = configurator.toClientOptInput();
        DefaultGenerator generator = new DefaultGenerator();
        Map<String, File> files = generator.opts(clientOptInput).generate().stream()
                .collect(Collectors.toMap(File::getName, Function.identity()));

        JavaFileAssert.assertThat(files.get("AbstractOpenApiSchema.java"))
            .assertTypeAnnotations()
            .doesNotContainsWithName("annotation1")
            .doesNotContainsWithName("annotation2");
        JavaFileAssert.assertThat(files.get("Animal.java"))
            .assertTypeAnnotations()
            .containsWithName("annotation1")
            .containsWithName("annotation2");
    }

    @Test
    public void testRestTemplateWithGeneratedClientAsBeanDisabled() throws IOException {

        Map<String, Object> properties = new HashMap<>();
        properties.put(CodegenConstants.API_PACKAGE, "xyz.abcdef.api");
        properties.put(JavaClientCodegen.GENERATE_CLIENT_AS_BEAN, false);
=======

    @Test
    public void testWebClientSupportListOfStringReturnType_issue7118() throws IOException {
        Map<String, Object> properties = new HashMap<>();
        properties.put(CodegenConstants.API_PACKAGE, "xyz.abcdef.api");
        properties.put(JavaClientCodegen.USE_ABSTRACTION_FOR_FILES, true);
>>>>>>> 53df6911

        File output = Files.createTempDirectory("test").toFile();
        output.deleteOnExit();

        final CodegenConfigurator configurator = new CodegenConfigurator()
                .setGeneratorName("java")
<<<<<<< HEAD
                .setLibrary(JavaClientCodegen.RESTTEMPLATE)
                .setAdditionalProperties(properties)
                .setInputSpec("src/test/resources/3_0/petstore.yaml")
                .setOutputDir(output.getAbsolutePath().replace("\\", "/"));


=======
                .setLibrary(JavaClientCodegen.WEBCLIENT)
                .setAdditionalProperties(properties)
                .setInputSpec("src/test/resources/bugs/issue_7118.yaml")
                .setOutputDir(output.getAbsolutePath().replace("\\", "/"));

>>>>>>> 53df6911
        DefaultGenerator generator = new DefaultGenerator();
        List<File> files = generator.opts(configurator.toClientOptInput()).generate();
        files.forEach(File::deleteOnExit);

        validateJavaSourceFiles(files);

<<<<<<< HEAD
        Path apiClient = Paths.get(output + "/src/main/java/xyz/abcdef/ApiClient.java");
        TestUtils.assertFileNotContains(apiClient, "@Component");

        Path petApi = Paths.get(output + "/src/main/java/xyz/abcdef/api/PetApi.java");
        TestUtils.assertFileNotContains(petApi, "@Component");
    }

    @Test
    public void testRestTemplateWithGeneratedClientAsBeanEnabled() throws IOException {

        Map<String, Object> properties = new HashMap<>();
        properties.put(CodegenConstants.API_PACKAGE, "xyz.abcdef.api");
        properties.put(JavaClientCodegen.GENERATE_CLIENT_AS_BEAN, true);

        File output = Files.createTempDirectory("test").toFile();
        output.deleteOnExit();

        final CodegenConfigurator configurator = new CodegenConfigurator()
                .setGeneratorName("java")
                .setLibrary(JavaClientCodegen.RESTTEMPLATE)
                .setAdditionalProperties(properties)
                .setInputSpec("src/test/resources/3_0/petstore.yaml")
                .setOutputDir(output.getAbsolutePath().replace("\\", "/"));


        DefaultGenerator generator = new DefaultGenerator();
        List<File> files = generator.opts(configurator.toClientOptInput()).generate();
        files.forEach(File::deleteOnExit);

        validateJavaSourceFiles(files);

        Path apiClient = Paths.get(output + "/src/main/java/xyz/abcdef/ApiClient.java");
        TestUtils.assertFileContains(apiClient, "@Component");

        Path petApi = Paths.get(output + "/src/main/java/xyz/abcdef/api/PetApi.java");
        TestUtils.assertFileContains(petApi, "@Component");
    }

    @Test
    public void testLogicToAvoidStackOverflow() throws IOException {
        Map<String, Object> properties = new HashMap<>();
        properties.put(CodegenConstants.API_PACKAGE, "xyz.abcdef.api");
        properties.put(JavaClientCodegen.GENERATE_CLIENT_AS_BEAN, true);

        File output = Files.createTempDirectory("test").toFile();
        output.deleteOnExit();

        final CodegenConfigurator configurator = new CodegenConfigurator()
                .setGeneratorName("java")
                .setLibrary(JavaClientCodegen.RESTTEMPLATE)
                .setAdditionalProperties(properties)
                .setInputSpec("src/test/resources/3_0/issue_12929.yaml")
                .setOutputDir(output.getAbsolutePath().replace("\\", "/"));


        DefaultGenerator generator = new DefaultGenerator();
        List<File> files = generator.opts(configurator.toClientOptInput()).generate();
        files.forEach(File::deleteOnExit);

        // shouldn't throw stackoverflow exception
=======
        Path userApi = Paths.get(output + "/src/main/java/xyz/abcdef/api/UsersApi.java");
        TestUtils.assertFileContains(userApi,
                // set of string
                "ParameterizedTypeReference<Set<String>> localVarReturnType = new ParameterizedTypeReference<Set<String>>() {};",
                "getUserIdSetRequestCreation().toEntity(localVarReturnType)",
                // list of string
                "ParameterizedTypeReference<List<String>> localVarReturnType = new ParameterizedTypeReference<List<String>>() {};",
                "getUserIdListRequestCreation().toEntity(localVarReturnType)"
        );
>>>>>>> 53df6911
    }
}<|MERGE_RESOLUTION|>--- conflicted
+++ resolved
@@ -1854,7 +1854,6 @@
                 "public class AnotherChild {");
     }
 
-<<<<<<< HEAD
     @Test
     public void testDiscriminatorWithMappingIssue14731() throws IOException {
         File output = Files.createTempDirectory("test").toFile().getCanonicalFile();
@@ -2199,102 +2198,108 @@
         Map<String, Object> properties = new HashMap<>();
         properties.put(CodegenConstants.API_PACKAGE, "xyz.abcdef.api");
         properties.put(JavaClientCodegen.GENERATE_CLIENT_AS_BEAN, false);
-=======
+
+        File output = Files.createTempDirectory("test").toFile();
+        output.deleteOnExit();
+
+        final CodegenConfigurator configurator = new CodegenConfigurator()
+                .setGeneratorName("java")
+                .setLibrary(JavaClientCodegen.RESTTEMPLATE)
+                .setAdditionalProperties(properties)
+                .setInputSpec("src/test/resources/3_0/petstore.yaml")
+                .setOutputDir(output.getAbsolutePath().replace("\\", "/"));
+
+
+        DefaultGenerator generator = new DefaultGenerator();
+        List<File> files = generator.opts(configurator.toClientOptInput()).generate();
+        files.forEach(File::deleteOnExit);
+
+        validateJavaSourceFiles(files);
+
+        Path apiClient = Paths.get(output + "/src/main/java/xyz/abcdef/ApiClient.java");
+        TestUtils.assertFileNotContains(apiClient, "@Component");
+
+        Path petApi = Paths.get(output + "/src/main/java/xyz/abcdef/api/PetApi.java");
+        TestUtils.assertFileNotContains(petApi, "@Component");
+    }
+
+    @Test
+    public void testRestTemplateWithGeneratedClientAsBeanEnabled() throws IOException {
+
+        Map<String, Object> properties = new HashMap<>();
+        properties.put(CodegenConstants.API_PACKAGE, "xyz.abcdef.api");
+        properties.put(JavaClientCodegen.GENERATE_CLIENT_AS_BEAN, true);
+
+        File output = Files.createTempDirectory("test").toFile();
+        output.deleteOnExit();
+
+        final CodegenConfigurator configurator = new CodegenConfigurator()
+                .setGeneratorName("java")
+                .setLibrary(JavaClientCodegen.RESTTEMPLATE)
+                .setAdditionalProperties(properties)
+                .setInputSpec("src/test/resources/3_0/petstore.yaml")
+                .setOutputDir(output.getAbsolutePath().replace("\\", "/"));
+
+
+        DefaultGenerator generator = new DefaultGenerator();
+        List<File> files = generator.opts(configurator.toClientOptInput()).generate();
+        files.forEach(File::deleteOnExit);
+
+        validateJavaSourceFiles(files);
+
+        Path apiClient = Paths.get(output + "/src/main/java/xyz/abcdef/ApiClient.java");
+        TestUtils.assertFileContains(apiClient, "@Component");
+
+        Path petApi = Paths.get(output + "/src/main/java/xyz/abcdef/api/PetApi.java");
+        TestUtils.assertFileContains(petApi, "@Component");
+    }
+
+    @Test
+    public void testLogicToAvoidStackOverflow() throws IOException {
+        Map<String, Object> properties = new HashMap<>();
+        properties.put(CodegenConstants.API_PACKAGE, "xyz.abcdef.api");
+        properties.put(JavaClientCodegen.GENERATE_CLIENT_AS_BEAN, true);
+
+        File output = Files.createTempDirectory("test").toFile();
+        output.deleteOnExit();
+
+        final CodegenConfigurator configurator = new CodegenConfigurator()
+                .setGeneratorName("java")
+                .setLibrary(JavaClientCodegen.RESTTEMPLATE)
+                .setAdditionalProperties(properties)
+                .setInputSpec("src/test/resources/3_0/issue_12929.yaml")
+                .setOutputDir(output.getAbsolutePath().replace("\\", "/"));
+
+
+        DefaultGenerator generator = new DefaultGenerator();
+        List<File> files = generator.opts(configurator.toClientOptInput()).generate();
+        files.forEach(File::deleteOnExit);
+
+        // shouldn't throw stackoverflow exception
+    }
 
     @Test
     public void testWebClientSupportListOfStringReturnType_issue7118() throws IOException {
         Map<String, Object> properties = new HashMap<>();
         properties.put(CodegenConstants.API_PACKAGE, "xyz.abcdef.api");
         properties.put(JavaClientCodegen.USE_ABSTRACTION_FOR_FILES, true);
->>>>>>> 53df6911
-
-        File output = Files.createTempDirectory("test").toFile();
-        output.deleteOnExit();
-
-        final CodegenConfigurator configurator = new CodegenConfigurator()
-                .setGeneratorName("java")
-<<<<<<< HEAD
-                .setLibrary(JavaClientCodegen.RESTTEMPLATE)
-                .setAdditionalProperties(properties)
-                .setInputSpec("src/test/resources/3_0/petstore.yaml")
-                .setOutputDir(output.getAbsolutePath().replace("\\", "/"));
-
-
-=======
+
+        File output = Files.createTempDirectory("test").toFile();
+        output.deleteOnExit();
+
+        final CodegenConfigurator configurator = new CodegenConfigurator()
+                .setGeneratorName("java")
                 .setLibrary(JavaClientCodegen.WEBCLIENT)
                 .setAdditionalProperties(properties)
                 .setInputSpec("src/test/resources/bugs/issue_7118.yaml")
                 .setOutputDir(output.getAbsolutePath().replace("\\", "/"));
 
->>>>>>> 53df6911
         DefaultGenerator generator = new DefaultGenerator();
         List<File> files = generator.opts(configurator.toClientOptInput()).generate();
         files.forEach(File::deleteOnExit);
 
         validateJavaSourceFiles(files);
 
-<<<<<<< HEAD
-        Path apiClient = Paths.get(output + "/src/main/java/xyz/abcdef/ApiClient.java");
-        TestUtils.assertFileNotContains(apiClient, "@Component");
-
-        Path petApi = Paths.get(output + "/src/main/java/xyz/abcdef/api/PetApi.java");
-        TestUtils.assertFileNotContains(petApi, "@Component");
-    }
-
-    @Test
-    public void testRestTemplateWithGeneratedClientAsBeanEnabled() throws IOException {
-
-        Map<String, Object> properties = new HashMap<>();
-        properties.put(CodegenConstants.API_PACKAGE, "xyz.abcdef.api");
-        properties.put(JavaClientCodegen.GENERATE_CLIENT_AS_BEAN, true);
-
-        File output = Files.createTempDirectory("test").toFile();
-        output.deleteOnExit();
-
-        final CodegenConfigurator configurator = new CodegenConfigurator()
-                .setGeneratorName("java")
-                .setLibrary(JavaClientCodegen.RESTTEMPLATE)
-                .setAdditionalProperties(properties)
-                .setInputSpec("src/test/resources/3_0/petstore.yaml")
-                .setOutputDir(output.getAbsolutePath().replace("\\", "/"));
-
-
-        DefaultGenerator generator = new DefaultGenerator();
-        List<File> files = generator.opts(configurator.toClientOptInput()).generate();
-        files.forEach(File::deleteOnExit);
-
-        validateJavaSourceFiles(files);
-
-        Path apiClient = Paths.get(output + "/src/main/java/xyz/abcdef/ApiClient.java");
-        TestUtils.assertFileContains(apiClient, "@Component");
-
-        Path petApi = Paths.get(output + "/src/main/java/xyz/abcdef/api/PetApi.java");
-        TestUtils.assertFileContains(petApi, "@Component");
-    }
-
-    @Test
-    public void testLogicToAvoidStackOverflow() throws IOException {
-        Map<String, Object> properties = new HashMap<>();
-        properties.put(CodegenConstants.API_PACKAGE, "xyz.abcdef.api");
-        properties.put(JavaClientCodegen.GENERATE_CLIENT_AS_BEAN, true);
-
-        File output = Files.createTempDirectory("test").toFile();
-        output.deleteOnExit();
-
-        final CodegenConfigurator configurator = new CodegenConfigurator()
-                .setGeneratorName("java")
-                .setLibrary(JavaClientCodegen.RESTTEMPLATE)
-                .setAdditionalProperties(properties)
-                .setInputSpec("src/test/resources/3_0/issue_12929.yaml")
-                .setOutputDir(output.getAbsolutePath().replace("\\", "/"));
-
-
-        DefaultGenerator generator = new DefaultGenerator();
-        List<File> files = generator.opts(configurator.toClientOptInput()).generate();
-        files.forEach(File::deleteOnExit);
-
-        // shouldn't throw stackoverflow exception
-=======
         Path userApi = Paths.get(output + "/src/main/java/xyz/abcdef/api/UsersApi.java");
         TestUtils.assertFileContains(userApi,
                 // set of string
@@ -2304,6 +2309,6 @@
                 "ParameterizedTypeReference<List<String>> localVarReturnType = new ParameterizedTypeReference<List<String>>() {};",
                 "getUserIdListRequestCreation().toEntity(localVarReturnType)"
         );
->>>>>>> 53df6911
-    }
+    }
+
 }