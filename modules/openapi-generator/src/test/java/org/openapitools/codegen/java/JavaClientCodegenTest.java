--- conflicted
+++ resolved
@@ -21,7 +21,6 @@
 import static org.openapitools.codegen.TestUtils.assertFileContains;
 import static org.openapitools.codegen.TestUtils.assertFileNotContains;
 import static org.openapitools.codegen.TestUtils.validateJavaSourceFiles;
-import static org.openapitools.codegen.languages.AbstractJavaCodegen.GENERATE_BUILDERS;
 import static org.openapitools.codegen.languages.JavaClientCodegen.USE_ENUM_CASE_INSENSITIVE;
 import static org.testng.Assert.assertEquals;
 import static org.testng.Assert.assertTrue;
@@ -3151,40 +3150,6 @@
     }
 
     @Test
-<<<<<<< HEAD
-    void testBuilderJavaClient() throws IOException {
-        File output = Files.createTempDirectory("test").toFile().getCanonicalFile();
-        output.deleteOnExit();
-        String outputPath = output.getAbsolutePath().replace('\\', '/');
-
-        final OpenAPI openAPI =
-                TestUtils.parseFlattenSpec("src/test/resources/3_0/java/builder.yaml");
-
-
-        final JavaClientCodegen codegen = new JavaClientCodegen();
-        codegen.additionalProperties().put(GENERATE_BUILDERS, true);
-
-        codegen.setLibrary("resttemplate");
-        codegen.setOutputDir(outputPath);
-        ClientOptInput input = new ClientOptInput();
-        input.openAPI(openAPI);
-        input.config(codegen);
-        DefaultGenerator generator = new DefaultGenerator();
-        generator.opts(input).generate();
-
-        JavaFileAssert.assertThat(Paths.get(outputPath + "/src/main/java/org/openapitools/client/model/Pet.java"))
-                .fileContains("protected String petReadonlyProperty",
-                        "toBuilder()",
-                        "builder()",
-                        "public static class Builder {");
-        JavaFileAssert.assertThat(Paths.get(outputPath + "/src/main/java/org/openapitools/client/model/Snake.java"))
-                .fileContains("toBuilder()",
-                        "builder()",
-                        "public static class Builder extends Reptile.Builder {",
-                        ".petType(getPetType())",
-                        ".name(getName())",
-                        "hasLegs(getHasLegs())");
-=======
     public void generateAllArgsConstructor() {
         Map<String, File> files = generateFromContract("src/test/resources/3_0/java/all_args_constructor.yaml", JavaClientCodegen.RESTTEMPLATE,
                 Map.of(AbstractJavaCodegen.GENERATE_CONSTRUCTOR_WITH_ALL_ARGS, Boolean.TRUE),
@@ -3243,6 +3208,5 @@
 
         JavaFileAssert.assertThat(files.get("Cat.java"))
                 .assertConstructor("Integer", "String", "LocalDate", "String", "String");
->>>>>>> 4b3683ac
     }
 }