/*
 * Copyright 2018 OpenAPI-Generator Contributors (https://openapi-generator.tech)
 * Copyright 2018 SmartBear Software
 *
 * Licensed under the Apache License, Version 2.0 (the "License");
 * you may not use this file except in compliance with the License.
 * You may obtain a copy of the License at
 *
 *     https://www.apache.org/licenses/LICENSE-2.0
 *
 * Unless required by applicable law or agreed to in writing, software
 * distributed under the License is distributed on an "AS IS" BASIS,
 * WITHOUT WARRANTIES OR CONDITIONS OF ANY KIND, either express or implied.
 * See the License for the specific language governing permissions and
 * limitations under the License.
 */

package org.openapitools.codegen.java;

import com.google.common.collect.ImmutableMap;

import io.swagger.v3.oas.models.OpenAPI;
import io.swagger.v3.oas.models.Operation;
import io.swagger.v3.oas.models.media.*;
import io.swagger.v3.oas.models.parameters.RequestBody;
import io.swagger.v3.oas.models.responses.ApiResponse;
import io.swagger.v3.parser.util.SchemaTypeUtil;
import org.openapitools.codegen.*;
import org.openapitools.codegen.MockDefaultGenerator.WrittenTemplateBasedFile;
import org.openapitools.codegen.config.CodegenConfigurator;
import org.openapitools.codegen.languages.AbstractJavaCodegen;
import org.openapitools.codegen.languages.JavaClientCodegen;
import org.testng.Assert;
import org.testng.annotations.Test;

import java.io.File;
import java.io.IOException;
import java.nio.file.Files;
import java.util.*;
import java.util.regex.Matcher;
import java.util.regex.Pattern;
import java.util.stream.Collectors;

import static org.openapitools.codegen.TestUtils.validateJavaSourceFiles;
import static org.testng.Assert.assertEquals;
import static org.testng.Assert.assertTrue;

public class JavaClientCodegenTest {

    @Test
    public void arraysInRequestBody() {
        OpenAPI openAPI = TestUtils.createOpenAPI();
        final JavaClientCodegen codegen = new JavaClientCodegen();
        codegen.setOpenAPI(openAPI);

        RequestBody body1 = new RequestBody();
        body1.setDescription("A list of ids");
        body1.setContent(new Content().addMediaType("application/json", new MediaType().schema(new ArraySchema().items(new StringSchema()))));
        CodegenParameter codegenParameter1 = codegen.fromRequestBody(body1, new HashSet<String>(), null);
        Assert.assertEquals(codegenParameter1.description, "A list of ids");
        Assert.assertEquals(codegenParameter1.dataType, "List<String>");
        Assert.assertEquals(codegenParameter1.baseType, "String");

        RequestBody body2 = new RequestBody();
        body2.setDescription("A list of list of values");
        body2.setContent(new Content().addMediaType("application/json", new MediaType().schema(new ArraySchema().items(new ArraySchema().items(new IntegerSchema())))));
        CodegenParameter codegenParameter2 = codegen.fromRequestBody(body2, new HashSet<String>(), null);
        Assert.assertEquals(codegenParameter2.description, "A list of list of values");
        Assert.assertEquals(codegenParameter2.dataType, "List<List<Integer>>");
        Assert.assertEquals(codegenParameter2.baseType, "List");

        RequestBody body3 = new RequestBody();
        body3.setDescription("A list of points");
        body3.setContent(new Content().addMediaType("application/json", new MediaType().schema(new ArraySchema().items(new ObjectSchema().$ref("#/components/schemas/Point")))));
        ObjectSchema point = new ObjectSchema();
        point.addProperties("message", new StringSchema());
        point.addProperties("x", new IntegerSchema().format(SchemaTypeUtil.INTEGER32_FORMAT));
        point.addProperties("y", new IntegerSchema().format(SchemaTypeUtil.INTEGER32_FORMAT));
        CodegenParameter codegenParameter3 = codegen.fromRequestBody(body3, new HashSet<String>(), null);
        Assert.assertEquals(codegenParameter3.description, "A list of points");
        Assert.assertEquals(codegenParameter3.dataType, "List<Point>");
        Assert.assertEquals(codegenParameter3.baseType, "Point");
    }

    @Test
    public void nullValuesInComposedSchema() {
        final JavaClientCodegen codegen = new JavaClientCodegen();
        ComposedSchema schema = new ComposedSchema();
        CodegenModel result = codegen.fromModel("CompSche",
                schema);
        Assert.assertEquals(result.name, "CompSche");
    }

    @Test
    public void testParametersAreCorrectlyOrderedWhenUsingRetrofit() {
        JavaClientCodegen javaClientCodegen = new JavaClientCodegen();
        javaClientCodegen.setLibrary(JavaClientCodegen.RETROFIT_2);

        CodegenOperation codegenOperation = new CodegenOperation();
        CodegenParameter queryParamRequired = createQueryParam("queryParam1", true);
        CodegenParameter queryParamOptional = createQueryParam("queryParam2", false);
        CodegenParameter pathParam1 = createPathParam("pathParam1");
        CodegenParameter pathParam2 = createPathParam("pathParam2");

        codegenOperation.allParams = Arrays.asList(queryParamRequired, pathParam1, pathParam2, queryParamOptional);
        Map<String, Object> operations = ImmutableMap.<String, Object>of("operation", Arrays.asList(codegenOperation));

        Map<String, Object> objs = ImmutableMap.of("operations", operations, "imports", new ArrayList<Map<String, String>>());

        javaClientCodegen.postProcessOperationsWithModels(objs, Collections.emptyList());

        Assert.assertEquals(Arrays.asList(pathParam1, pathParam2, queryParamRequired, queryParamOptional), codegenOperation.allParams);
        assertTrue(pathParam1.hasMore);
        assertTrue(pathParam2.hasMore);
        assertTrue(queryParamRequired.hasMore);
        Assert.assertFalse(queryParamOptional.hasMore);
    }

    @Test
    public void testInitialConfigValues() throws Exception {
        final JavaClientCodegen codegen = new JavaClientCodegen();
        codegen.processOpts();

        Assert.assertEquals(codegen.additionalProperties().get(CodegenConstants.HIDE_GENERATION_TIMESTAMP), Boolean.FALSE);
        Assert.assertEquals(codegen.isHideGenerationTimestamp(), false);

        Assert.assertEquals(codegen.modelPackage(), "org.openapitools.client.model");
        Assert.assertEquals(codegen.additionalProperties().get(CodegenConstants.MODEL_PACKAGE), "org.openapitools.client.model");
        Assert.assertEquals(codegen.apiPackage(), "org.openapitools.client.api");
        Assert.assertEquals(codegen.additionalProperties().get(CodegenConstants.API_PACKAGE), "org.openapitools.client.api");
        Assert.assertEquals(codegen.getInvokerPackage(), "org.openapitools.client");
        Assert.assertEquals(codegen.additionalProperties().get(CodegenConstants.INVOKER_PACKAGE), "org.openapitools.client");
        Assert.assertEquals(codegen.getSerializationLibrary(), JavaClientCodegen.SERIALIZATION_LIBRARY_GSON);
    }

    @Test
    public void testSettersForConfigValues() throws Exception {
        final JavaClientCodegen codegen = new JavaClientCodegen();
        codegen.setHideGenerationTimestamp(true);
        codegen.setModelPackage("xyz.yyyyy.zzzzzzz.model");
        codegen.setApiPackage("xyz.yyyyy.zzzzzzz.api");
        codegen.setInvokerPackage("xyz.yyyyy.zzzzzzz.invoker");
        codegen.setSerializationLibrary("JACKSON");
        codegen.processOpts();

        Assert.assertEquals(codegen.additionalProperties().get(CodegenConstants.HIDE_GENERATION_TIMESTAMP), Boolean.TRUE);
        Assert.assertEquals(codegen.isHideGenerationTimestamp(), true);
        Assert.assertEquals(codegen.modelPackage(), "xyz.yyyyy.zzzzzzz.model");
        Assert.assertEquals(codegen.additionalProperties().get(CodegenConstants.MODEL_PACKAGE), "xyz.yyyyy.zzzzzzz.model");
        Assert.assertEquals(codegen.apiPackage(), "xyz.yyyyy.zzzzzzz.api");
        Assert.assertEquals(codegen.additionalProperties().get(CodegenConstants.API_PACKAGE), "xyz.yyyyy.zzzzzzz.api");
        Assert.assertEquals(codegen.getInvokerPackage(), "xyz.yyyyy.zzzzzzz.invoker");
        Assert.assertEquals(codegen.additionalProperties().get(CodegenConstants.INVOKER_PACKAGE), "xyz.yyyyy.zzzzzzz.invoker");
        Assert.assertEquals(codegen.getSerializationLibrary(), JavaClientCodegen.SERIALIZATION_LIBRARY_GSON); // the library JavaClientCodegen.OKHTTP_GSON only supports GSON
    }

    @Test
    public void testAdditionalPropertiesPutForConfigValues() throws Exception {
        final JavaClientCodegen codegen = new JavaClientCodegen();
        codegen.additionalProperties().put(CodegenConstants.HIDE_GENERATION_TIMESTAMP, "true");
        codegen.additionalProperties().put(CodegenConstants.MODEL_PACKAGE, "xyz.yyyyy.zzzzzzz.mmmmm.model");
        codegen.additionalProperties().put(CodegenConstants.API_PACKAGE, "xyz.yyyyy.zzzzzzz.aaaaa.api");
        codegen.additionalProperties().put(CodegenConstants.INVOKER_PACKAGE, "xyz.yyyyy.zzzzzzz.iiii.invoker");
        codegen.additionalProperties().put(CodegenConstants.SERIALIZATION_LIBRARY, "JACKSON");
        codegen.additionalProperties().put(CodegenConstants.LIBRARY, JavaClientCodegen.JERSEY2);
        codegen.processOpts();

        Assert.assertEquals(codegen.additionalProperties().get(CodegenConstants.HIDE_GENERATION_TIMESTAMP), Boolean.TRUE);
        Assert.assertEquals(codegen.isHideGenerationTimestamp(), true);
        Assert.assertEquals(codegen.modelPackage(), "xyz.yyyyy.zzzzzzz.mmmmm.model");
        Assert.assertEquals(codegen.additionalProperties().get(CodegenConstants.MODEL_PACKAGE), "xyz.yyyyy.zzzzzzz.mmmmm.model");
        Assert.assertEquals(codegen.apiPackage(), "xyz.yyyyy.zzzzzzz.aaaaa.api");
        Assert.assertEquals(codegen.additionalProperties().get(CodegenConstants.API_PACKAGE), "xyz.yyyyy.zzzzzzz.aaaaa.api");
        Assert.assertEquals(codegen.getInvokerPackage(), "xyz.yyyyy.zzzzzzz.iiii.invoker");
        Assert.assertEquals(codegen.additionalProperties().get(CodegenConstants.INVOKER_PACKAGE), "xyz.yyyyy.zzzzzzz.iiii.invoker");
        Assert.assertEquals(codegen.getSerializationLibrary(), JavaClientCodegen.SERIALIZATION_LIBRARY_JACKSON);
    }

    @Test
    public void testPackageNamesSetInvokerDerivedFromApi() {
        final JavaClientCodegen codegen = new JavaClientCodegen();
        codegen.additionalProperties().put(CodegenConstants.MODEL_PACKAGE, "xyz.yyyyy.zzzzzzz.mmmmm.model");
        codegen.additionalProperties().put(CodegenConstants.API_PACKAGE, "xyz.yyyyy.zzzzzzz.aaaaa.api");
        codegen.processOpts();

        Assert.assertEquals(codegen.modelPackage(), "xyz.yyyyy.zzzzzzz.mmmmm.model");
        Assert.assertEquals(codegen.additionalProperties().get(CodegenConstants.MODEL_PACKAGE), "xyz.yyyyy.zzzzzzz.mmmmm.model");
        Assert.assertEquals(codegen.apiPackage(), "xyz.yyyyy.zzzzzzz.aaaaa.api");
        Assert.assertEquals(codegen.additionalProperties().get(CodegenConstants.API_PACKAGE), "xyz.yyyyy.zzzzzzz.aaaaa.api");
        Assert.assertEquals(codegen.getInvokerPackage(), "xyz.yyyyy.zzzzzzz.aaaaa");
        Assert.assertEquals(codegen.additionalProperties().get(CodegenConstants.INVOKER_PACKAGE), "xyz.yyyyy.zzzzzzz.aaaaa");
    }

    @Test
    public void testPackageNamesSetInvokerDerivedFromModel() {
        final JavaClientCodegen codegen = new JavaClientCodegen();
        codegen.additionalProperties().put(CodegenConstants.MODEL_PACKAGE, "xyz.yyyyy.zzzzzzz.mmmmm.model");
        codegen.processOpts();

        Assert.assertEquals(codegen.modelPackage(), "xyz.yyyyy.zzzzzzz.mmmmm.model");
        Assert.assertEquals(codegen.additionalProperties().get(CodegenConstants.MODEL_PACKAGE), "xyz.yyyyy.zzzzzzz.mmmmm.model");
        Assert.assertEquals(codegen.apiPackage(), "org.openapitools.client.api");
        Assert.assertEquals(codegen.additionalProperties().get(CodegenConstants.API_PACKAGE), "org.openapitools.client.api");
        Assert.assertEquals(codegen.getInvokerPackage(), "xyz.yyyyy.zzzzzzz.mmmmm");
        Assert.assertEquals(codegen.additionalProperties().get(CodegenConstants.INVOKER_PACKAGE), "xyz.yyyyy.zzzzzzz.mmmmm");
    }

    @Test
    public void testGetSchemaTypeWithComposedSchemaWithAllOf() {
        final OpenAPI openAPI = TestUtils.parseFlattenSpec("src/test/resources/2_0/composed-allof.yaml");
        final JavaClientCodegen codegen = new JavaClientCodegen();

        Operation operation = openAPI.getPaths().get("/ping").getPost();
        CodegenOperation co = codegen.fromOperation("/ping", "POST", operation, null);
        Assert.assertEquals(co.allParams.size(), 1);
        Assert.assertEquals(co.allParams.get(0).baseType, "MessageEventCoreWithTimeListEntries");
    }

    @Test
    public void updateCodegenPropertyEnum() {
        final JavaClientCodegen codegen = new JavaClientCodegen();
        CodegenProperty array = codegenPropertyWithArrayOfIntegerValues();

        codegen.updateCodegenPropertyEnum(array);

        List<Map<String, String>> enumVars = (List<Map<String, String>>) array.getItems().getAllowableValues().get("enumVars");
        Assert.assertNotNull(enumVars);
        Map<String, String> testedEnumVar = enumVars.get(0);
        Assert.assertNotNull(testedEnumVar);
        Assert.assertEquals(testedEnumVar.getOrDefault("name", ""), "NUMBER_1");
        Assert.assertEquals(testedEnumVar.getOrDefault("value", ""), "1");
    }

    @Test
    public void updateCodegenPropertyEnumWithCustomNames() {
        final JavaClientCodegen codegen = new JavaClientCodegen();
        CodegenProperty array = codegenPropertyWithArrayOfIntegerValues();
        array.getItems().setVendorExtensions(Collections.singletonMap("x-enum-varnames", Collections.singletonList("ONE")));

        codegen.updateCodegenPropertyEnum(array);

        List<Map<String, String>> enumVars = (List<Map<String, String>>) array.getItems().getAllowableValues().get("enumVars");
        Assert.assertNotNull(enumVars);
        Map<String, String> testedEnumVar = enumVars.get(0);
        Assert.assertNotNull(testedEnumVar);
        Assert.assertEquals(testedEnumVar.getOrDefault("name", ""), "ONE");
        Assert.assertEquals(testedEnumVar.getOrDefault("value", ""), "1");
    }

    @Test
    public void testGeneratePing() throws Exception {
        Map<String, Object> properties = new HashMap<>();
        properties.put(JavaClientCodegen.JAVA8_MODE, true);
        properties.put(CodegenConstants.API_PACKAGE, "xyz.abcdef.api");

        File output = Files.createTempDirectory("test").toFile();

        final CodegenConfigurator configurator = new CodegenConfigurator()
                .setGeneratorName("java")
                .setLibrary(JavaClientCodegen.OKHTTP_GSON)
                .setAdditionalProperties(properties)
                .setInputSpec("src/test/resources/3_0/ping.yaml")
                .setOutputDir(output.getAbsolutePath().replace("\\", "/"));

        final ClientOptInput clientOptInput = configurator.toClientOptInput();
        MockDefaultGenerator generator = new MockDefaultGenerator();
        generator.opts(clientOptInput).generate();

        Map<String, String> generatedFiles = generator.getFiles();
<<<<<<< HEAD
        Assert.assertEquals(generatedFiles.size(), 33);
=======
        Assert.assertEquals(generatedFiles.size(), 37);
>>>>>>> 46f3b4a8
        TestUtils.ensureContainsFile(generatedFiles, output, ".gitignore");
        TestUtils.ensureContainsFile(generatedFiles, output, ".openapi-generator-ignore");
        TestUtils.ensureContainsFile(generatedFiles, output, ".openapi-generator/VERSION");
        TestUtils.ensureContainsFile(generatedFiles, output, ".travis.yml");
        TestUtils.ensureContainsFile(generatedFiles, output, "build.gradle");
        TestUtils.ensureContainsFile(generatedFiles, output, "build.sbt");
        TestUtils.ensureContainsFile(generatedFiles, output, "docs/DefaultApi.md");
        TestUtils.ensureContainsFile(generatedFiles, output, "git_push.sh");
        TestUtils.ensureContainsFile(generatedFiles, output, "gradle.properties");
        TestUtils.ensureContainsFile(generatedFiles, output, "gradle/wrapper/gradle-wrapper.jar");
        TestUtils.ensureContainsFile(generatedFiles, output, "gradle/wrapper/gradle-wrapper.properties");
        TestUtils.ensureContainsFile(generatedFiles, output, "gradlew.bat");
        TestUtils.ensureContainsFile(generatedFiles, output, "gradlew");
        TestUtils.ensureContainsFile(generatedFiles, output, "pom.xml");
        TestUtils.ensureContainsFile(generatedFiles, output, "README.md");
        TestUtils.ensureContainsFile(generatedFiles, output, "settings.gradle");
        TestUtils.ensureContainsFile(generatedFiles, output, "api/openapi.yaml");
        TestUtils.ensureContainsFile(generatedFiles, output, "src/main/AndroidManifest.xml");
        TestUtils.ensureContainsFile(generatedFiles, output, "src/main/java/xyz/abcdef/api/DefaultApi.java");
        TestUtils.ensureContainsFile(generatedFiles, output, "src/main/java/xyz/abcdef/ApiCallback.java");
        TestUtils.ensureContainsFile(generatedFiles, output, "src/main/java/xyz/abcdef/ApiClient.java");
        TestUtils.ensureContainsFile(generatedFiles, output, "src/main/java/xyz/abcdef/ApiException.java");
        TestUtils.ensureContainsFile(generatedFiles, output, "src/main/java/xyz/abcdef/ApiResponse.java");
        TestUtils.ensureContainsFile(generatedFiles, output, "src/main/java/xyz/abcdef/ServerConfiguration.java");
        TestUtils.ensureContainsFile(generatedFiles, output, "src/main/java/xyz/abcdef/ServerVariable.java");
        TestUtils.ensureContainsFile(generatedFiles, output, "src/main/java/xyz/abcdef/auth/Authentication.java");
        TestUtils.ensureContainsFile(generatedFiles, output, "src/main/java/xyz/abcdef/Configuration.java");
        TestUtils.ensureContainsFile(generatedFiles, output, "src/main/java/xyz/abcdef/GzipRequestInterceptor.java");
        TestUtils.ensureContainsFile(generatedFiles, output, "src/main/java/xyz/abcdef/JSON.java");
        TestUtils.ensureContainsFile(generatedFiles, output, "src/main/java/xyz/abcdef/Pair.java");
        TestUtils.ensureContainsFile(generatedFiles, output, "src/main/java/xyz/abcdef/ProgressRequestBody.java");
        TestUtils.ensureContainsFile(generatedFiles, output, "src/main/java/xyz/abcdef/ProgressResponseBody.java");
        TestUtils.ensureContainsFile(generatedFiles, output, "src/main/java/xyz/abcdef/StringUtil.java");
        TestUtils.ensureContainsFile(generatedFiles, output, "src/test/java/xyz/abcdef/api/DefaultApiTest.java");

        validateJavaSourceFiles(generatedFiles);

        String defaultApiFilename = new File(output, "src/main/java/xyz/abcdef/api/DefaultApi.java").getAbsolutePath().replace("\\", "/");
        String defaultApiConent = generatedFiles.get(defaultApiFilename);
        assertTrue(defaultApiConent.contains("public class DefaultApi"));

        WrittenTemplateBasedFile templateBasedFile = TestUtils.getTemplateBasedFile(generator, output, "src/main/java/xyz/abcdef/api/DefaultApi.java");
        Assert.assertEquals(templateBasedFile.getTemplateData().get("classname"), "DefaultApi");

        output.deleteOnExit();
    }

    @Test
    public void testGeneratePingSomeObj() throws Exception {
        Map<String, Object> properties = new HashMap<>();
        properties.put(JavaClientCodegen.JAVA8_MODE, true);
        properties.put(CodegenConstants.MODEL_PACKAGE, "zz.yyyy.model.xxxx");
        properties.put(CodegenConstants.API_PACKAGE, "zz.yyyy.api.xxxx");
        properties.put(CodegenConstants.INVOKER_PACKAGE, "zz.yyyy.invoker.xxxx");
        properties.put(AbstractJavaCodegen.BOOLEAN_GETTER_PREFIX, "is");

        File output = Files.createTempDirectory("test").toFile();

        final CodegenConfigurator configurator = new CodegenConfigurator()
                .setGeneratorName("java")
                .setLibrary(JavaClientCodegen.OKHTTP_GSON)
                .setAdditionalProperties(properties)
                .setInputSpec("src/test/resources/3_0/pingSomeObj.yaml")
                .setOutputDir(output.getAbsolutePath().replace("\\", "/"));

        final ClientOptInput clientOptInput = configurator.toClientOptInput();
        MockDefaultGenerator generator = new MockDefaultGenerator();
        generator.opts(clientOptInput).generate();

        Map<String, String> generatedFiles = generator.getFiles();
<<<<<<< HEAD
        Assert.assertEquals(generatedFiles.size(), 36);
=======
        Assert.assertEquals(generatedFiles.size(), 40);
>>>>>>> 46f3b4a8
        TestUtils.ensureContainsFile(generatedFiles, output, ".gitignore");
        TestUtils.ensureContainsFile(generatedFiles, output, ".openapi-generator-ignore");
        TestUtils.ensureContainsFile(generatedFiles, output, ".openapi-generator/VERSION");
        TestUtils.ensureContainsFile(generatedFiles, output, ".travis.yml");
        TestUtils.ensureContainsFile(generatedFiles, output, "build.gradle");
        TestUtils.ensureContainsFile(generatedFiles, output, "build.sbt");
        TestUtils.ensureContainsFile(generatedFiles, output, "docs/PingApi.md");
        TestUtils.ensureContainsFile(generatedFiles, output, "docs/SomeObj.md");
        TestUtils.ensureContainsFile(generatedFiles, output, "git_push.sh");
        TestUtils.ensureContainsFile(generatedFiles, output, "gradle.properties");
        TestUtils.ensureContainsFile(generatedFiles, output, "gradle/wrapper/gradle-wrapper.jar");
        TestUtils.ensureContainsFile(generatedFiles, output, "gradle/wrapper/gradle-wrapper.properties");
        TestUtils.ensureContainsFile(generatedFiles, output, "gradlew.bat");
        TestUtils.ensureContainsFile(generatedFiles, output, "gradlew");
        TestUtils.ensureContainsFile(generatedFiles, output, "pom.xml");
        TestUtils.ensureContainsFile(generatedFiles, output, "README.md");
        TestUtils.ensureContainsFile(generatedFiles, output, "settings.gradle");
        TestUtils.ensureContainsFile(generatedFiles, output, "api/openapi.yaml");
        TestUtils.ensureContainsFile(generatedFiles, output, "src/main/AndroidManifest.xml");
        TestUtils.ensureContainsFile(generatedFiles, output, "src/main/java/zz/yyyy/api/xxxx/PingApi.java");
        TestUtils.ensureContainsFile(generatedFiles, output, "src/main/java/zz/yyyy/invoker/xxxx/ApiCallback.java");
        TestUtils.ensureContainsFile(generatedFiles, output, "src/main/java/zz/yyyy/invoker/xxxx/ApiClient.java");
        TestUtils.ensureContainsFile(generatedFiles, output, "src/main/java/zz/yyyy/invoker/xxxx/ApiException.java");
        TestUtils.ensureContainsFile(generatedFiles, output, "src/main/java/zz/yyyy/invoker/xxxx/ApiResponse.java");
        TestUtils.ensureContainsFile(generatedFiles, output, "src/main/java/zz/yyyy/invoker/xxxx/ServerConfiguration.java");
        TestUtils.ensureContainsFile(generatedFiles, output, "src/main/java/zz/yyyy/invoker/xxxx/ServerVariable.java");
        TestUtils.ensureContainsFile(generatedFiles, output, "src/main/java/zz/yyyy/invoker/xxxx/auth/Authentication.java");
        TestUtils.ensureContainsFile(generatedFiles, output, "src/main/java/zz/yyyy/invoker/xxxx/Configuration.java");
        TestUtils.ensureContainsFile(generatedFiles, output, "src/main/java/zz/yyyy/invoker/xxxx/GzipRequestInterceptor.java");
        TestUtils.ensureContainsFile(generatedFiles, output, "src/main/java/zz/yyyy/invoker/xxxx/JSON.java");
        TestUtils.ensureContainsFile(generatedFiles, output, "src/main/java/zz/yyyy/invoker/xxxx/Pair.java");
        TestUtils.ensureContainsFile(generatedFiles, output, "src/main/java/zz/yyyy/invoker/xxxx/ProgressRequestBody.java");
        TestUtils.ensureContainsFile(generatedFiles, output, "src/main/java/zz/yyyy/invoker/xxxx/ProgressResponseBody.java");
        TestUtils.ensureContainsFile(generatedFiles, output, "src/main/java/zz/yyyy/invoker/xxxx/StringUtil.java");
        TestUtils.ensureContainsFile(generatedFiles, output, "src/main/java/zz/yyyy/model/xxxx/SomeObj.java");
        TestUtils.ensureContainsFile(generatedFiles, output, "src/test/java/zz/yyyy/api/xxxx/PingApiTest.java");
        TestUtils.ensureContainsFile(generatedFiles, output, "src/test/java/zz/yyyy/model/xxxx/SomeObjTest.java");

        validateJavaSourceFiles(generatedFiles);

        String defaultApiFilename = new File(output, "src/main/java/zz/yyyy/model/xxxx/SomeObj.java").getAbsolutePath().replace("\\", "/");
        String defaultApiConent = generatedFiles.get(defaultApiFilename);
        assertTrue(defaultApiConent.contains("public class SomeObj"));
        assertTrue(defaultApiConent.contains("Boolean isActive()"));

        output.deleteOnExit();
    }

    @Test
    public void testJdkHttpClient() throws Exception {
        Map<String, Object> properties = new HashMap<>();
        properties.put(JavaClientCodegen.JAVA8_MODE, true);
        properties.put(CodegenConstants.API_PACKAGE, "xyz.abcdef.api");

        File output = Files.createTempDirectory("test").toFile();
        output.deleteOnExit();

        final CodegenConfigurator configurator = new CodegenConfigurator()
                .setGeneratorName("java")
                .setLibrary(JavaClientCodegen.NATIVE)
                .setAdditionalProperties(properties)
                .setInputSpec("src/test/resources/3_0/ping.yaml")
                .setOutputDir(output.getAbsolutePath().replace("\\", "/"));

        final ClientOptInput clientOptInput = configurator.toClientOptInput();
        MockDefaultGenerator generator = new MockDefaultGenerator();
        generator.opts(clientOptInput).generate();

        Map<String, String> generatedFiles = generator.getFiles();
        Assert.assertEquals(generatedFiles.size(), 26);
        validateJavaSourceFiles(generatedFiles);

        String defaultApiFilename = new File(output, "src/main/java/xyz/abcdef/api/DefaultApi.java").getAbsolutePath().replace("\\", "/");
        String defaultApiContent = generatedFiles.get(defaultApiFilename);
        assertTrue(defaultApiContent.contains("public class DefaultApi"));
        assertTrue(defaultApiContent.contains("import java.net.http.HttpClient;"));
        assertTrue(defaultApiContent.contains("import java.net.http.HttpRequest;"));
        assertTrue(defaultApiContent.contains("import java.net.http.HttpResponse;"));

        String apiClientFilename = new File(output, "src/main/java/xyz/abcdef/ApiClient.java").getAbsolutePath().replace("\\", "/");
        String apiClientContent = generatedFiles.get(apiClientFilename);
        assertTrue(apiClientContent.contains("public class ApiClient"));
        assertTrue(apiClientContent.contains("import java.net.http.HttpClient;"));
        assertTrue(apiClientContent.contains("import java.net.http.HttpRequest;"));
    }

    @Test
    public void testReferencedHeader() {
        final OpenAPI openAPI = TestUtils.parseFlattenSpec("src/test/resources/3_0/issue855.yaml");
        JavaClientCodegen codegen = new JavaClientCodegen();
        codegen.setOpenAPI(openAPI);

        ApiResponse ok_200 = openAPI.getComponents().getResponses().get("OK_200");
        CodegenResponse response = codegen.fromResponse("200", ok_200);

        Assert.assertEquals(1, response.headers.size());
        CodegenProperty header = response.headers.get(0);
        Assert.assertEquals("UUID", header.dataType);
        Assert.assertEquals("Request", header.baseName);
    }

    @Test
    public void testAuthorizationScopeValues_Issue392() {
        final OpenAPI openAPI = TestUtils.parseFlattenSpec("src/test/resources/3_0/issue392.yaml");

        final DefaultGenerator defaultGenerator = new DefaultGenerator();

        final ClientOptInput clientOptInput = new ClientOptInput();
        clientOptInput.setOpenAPI(openAPI);
        clientOptInput.setConfig(new JavaClientCodegen());

        defaultGenerator.opts(clientOptInput);
        final List<CodegenOperation> codegenOperations = defaultGenerator.processPaths(openAPI.getPaths()).get("Pet");

        // Verify GET only has 'read' scope
        final CodegenOperation getCodegenOperation = codegenOperations.stream().filter(it -> it.httpMethod.equals("GET")).collect(Collectors.toList()).get(0);
        assertTrue(getCodegenOperation.hasAuthMethods);
        assertEquals(getCodegenOperation.authMethods.size(), 1);
        final List<Map<String, Object>> getScopes = getCodegenOperation.authMethods.get(0).scopes;
        assertEquals(getScopes.size(), 1, "GET scopes don't match. actual::" + getScopes);

        // POST operation should have both 'read' and 'write' scope on it
        final CodegenOperation postCodegenOperation = codegenOperations.stream().filter(it -> it.httpMethod.equals("POST")).collect(Collectors.toList()).get(0);
        assertTrue(postCodegenOperation.hasAuthMethods);
        assertEquals(postCodegenOperation.authMethods.size(), 1);
        final List<Map<String, Object>> postScopes = postCodegenOperation.authMethods.get(0).scopes;
        assertEquals(postScopes.size(), 2, "POST scopes don't match. actual:" + postScopes);
    }

    @Test
    public void testAuthorizationsHasMoreWhenFiltered() {
        final OpenAPI openAPI = TestUtils.parseFlattenSpec("src/test/resources/3_0/issue4584.yaml");

        final DefaultGenerator defaultGenerator = new DefaultGenerator();

        final ClientOptInput clientOptInput = new ClientOptInput();
        clientOptInput.setOpenAPI(openAPI);
        clientOptInput.setConfig(new JavaClientCodegen());

        defaultGenerator.opts(clientOptInput);
        final List<CodegenOperation> codegenOperations = defaultGenerator.processPaths(openAPI.getPaths()).get("Pet");

        final CodegenOperation getCodegenOperation = codegenOperations.stream().filter(it -> it.httpMethod.equals("GET")).collect(Collectors.toList()).get(0);
        assertTrue(getCodegenOperation.hasAuthMethods);
        assertEquals(getCodegenOperation.authMethods.size(), 2);
        assertTrue(getCodegenOperation.authMethods.get(0).hasMore);
        Assert.assertFalse(getCodegenOperation.authMethods.get(1).hasMore);
   }

    @Test
    public void testFreeFormObjects() {
        final OpenAPI openAPI = TestUtils.parseFlattenSpec("src/test/resources/3_0/issue796.yaml");
        JavaClientCodegen codegen = new JavaClientCodegen();

        Schema test1 = openAPI.getComponents().getSchemas().get("MapTest1");
        codegen.setOpenAPI(openAPI);
        CodegenModel cm1 = codegen.fromModel("MapTest1", test1);
        Assert.assertEquals(cm1.getDataType(), "Map");
        Assert.assertEquals(cm1.getParent(), "HashMap<String, Object>");
        Assert.assertEquals(cm1.getClassname(), "MapTest1");

        Schema test2 = openAPI.getComponents().getSchemas().get("MapTest2");
        codegen.setOpenAPI(openAPI);
        CodegenModel cm2 = codegen.fromModel("MapTest2", test2);
        Assert.assertEquals(cm2.getDataType(), "Map");
        Assert.assertEquals(cm2.getParent(), "HashMap<String, Object>");
        Assert.assertEquals(cm2.getClassname(), "MapTest2");

        Schema test3 = openAPI.getComponents().getSchemas().get("MapTest3");
        codegen.setOpenAPI(openAPI);
        CodegenModel cm3 = codegen.fromModel("MapTest3", test3);
        Assert.assertEquals(cm3.getDataType(), "Map");
        Assert.assertEquals(cm3.getParent(), "HashMap<String, Object>");
        Assert.assertEquals(cm3.getClassname(), "MapTest3");

        Schema other = openAPI.getComponents().getSchemas().get("OtherObj");
        codegen.setOpenAPI(openAPI);
        CodegenModel cm = codegen.fromModel("OtherObj", other);
        Assert.assertEquals(cm.getDataType(), "Object");
        Assert.assertEquals(cm.getClassname(), "OtherObj");
    }

    /**
     * See https://github.com/OpenAPITools/openapi-generator/issues/3589
     */
    @Test
    public void testImportMapping() throws IOException {

        Map<String, Object> properties = new HashMap<>();
        properties.put(JavaClientCodegen.JAVA8_MODE, true);
        properties.put(CodegenConstants.API_PACKAGE, "xyz.abcdef.api");

        Map<String, String> importMappings = new HashMap<>();
        importMappings.put("TypeAlias", "foo.bar.TypeAlias");

        File output = Files.createTempDirectory("test").toFile();

        final CodegenConfigurator configurator = new CodegenConfigurator()
                .setGeneratorName("java")
                .setLibrary(JavaClientCodegen.RESTEASY)
                .setAdditionalProperties(properties)
                .setImportMappings(importMappings)
                .setInputSpec("src/test/resources/3_0/type-alias.yaml")
                .setOutputDir(output.getAbsolutePath().replace("\\", "/"));

        final ClientOptInput clientOptInput = configurator.toClientOptInput();
        Assert.assertEquals(clientOptInput.getConfig().importMapping().get("TypeAlias"), "foo.bar.TypeAlias");

        MockDefaultGenerator generator = new MockDefaultGenerator();
        generator.setGeneratorPropertyDefault(CodegenConstants.MODELS, "true");
        generator.setGeneratorPropertyDefault(CodegenConstants.MODEL_TESTS, "false");
        generator.setGeneratorPropertyDefault(CodegenConstants.MODEL_DOCS, "false");
        generator.setGeneratorPropertyDefault(CodegenConstants.APIS, "false");
        generator.setGeneratorPropertyDefault(CodegenConstants.SUPPORTING_FILES, "false");
        generator.opts(clientOptInput).generate();

        Map<String, String> generatedFiles = generator.getFiles();
        Assert.assertEquals(generatedFiles.size(), 1);
        TestUtils.ensureContainsFile(generatedFiles, output, "src/main/java/org/openapitools/client/model/ParentType.java");

        final String parentTypeContents = generatedFiles.values().iterator().next();

        final Pattern FIELD_PATTERN = Pattern.compile(".* private (.*?) typeAlias;.*", Pattern.DOTALL);
        Matcher fieldMatcher = FIELD_PATTERN.matcher(parentTypeContents);
        Assert.assertTrue(fieldMatcher.matches());

        // this is the type of the field 'typeAlias'. With a working importMapping it should
        // be 'foo.bar.TypeAlias' or just 'TypeAlias'
        Assert.assertEquals(fieldMatcher.group(1), "foo.bar.TypeAlias");
    }

    @Test
    public void testBearerAuth() {
        final OpenAPI openAPI = TestUtils.parseFlattenSpec("src/test/resources/3_0/pingBearerAuth.yaml");
        JavaClientCodegen codegen = new JavaClientCodegen();

        List<CodegenSecurity> security = codegen.fromSecurity(openAPI.getComponents().getSecuritySchemes());
        Assert.assertEquals(security.size(), 1);
        Assert.assertEquals(security.get(0).isBasic, Boolean.TRUE);
        Assert.assertEquals(security.get(0).isBasicBasic, Boolean.FALSE);
        Assert.assertEquals(security.get(0).isBasicBearer, Boolean.TRUE);
    }

    private CodegenProperty codegenPropertyWithArrayOfIntegerValues() {
        CodegenProperty array = new CodegenProperty();
        final CodegenProperty items = new CodegenProperty();
        final HashMap<String, Object> allowableValues = new HashMap<>();
        allowableValues.put("values", Collections.singletonList(1));
        items.setAllowableValues(allowableValues);
        items.dataType = "Integer";
        array.setItems(items);
        array.dataType = "Array";
        array.mostInnerItems = items;
        return array;
    }

    private CodegenParameter createPathParam(String name) {
        CodegenParameter codegenParameter = createStringParam(name);
        codegenParameter.isPathParam = true;
        return codegenParameter;
    }

    private CodegenParameter createQueryParam(String name, boolean required) {
        CodegenParameter codegenParameter = createStringParam(name);
        codegenParameter.isQueryParam = true;
        codegenParameter.required = required;
        return codegenParameter;
    }

    private CodegenParameter createStringParam(String name) {
        CodegenParameter codegenParameter = new CodegenParameter();
        codegenParameter.paramName = name;
        codegenParameter.baseName = name;
        codegenParameter.dataType = "String";
        return codegenParameter;
    }

    @Test
    public void escapeName() {
        final JavaClientCodegen codegen = new JavaClientCodegen();
        assertEquals("_default", codegen.toApiVarName("Default"));
        assertEquals("_int", codegen.toApiVarName("int"));
        assertEquals("pony", codegen.toApiVarName("pony"));
    }
}<|MERGE_RESOLUTION|>--- conflicted
+++ resolved
@@ -267,11 +267,7 @@
         generator.opts(clientOptInput).generate();
 
         Map<String, String> generatedFiles = generator.getFiles();
-<<<<<<< HEAD
-        Assert.assertEquals(generatedFiles.size(), 33);
-=======
-        Assert.assertEquals(generatedFiles.size(), 37);
->>>>>>> 46f3b4a8
+        Assert.assertEquals(generatedFiles.size(), 34);
         TestUtils.ensureContainsFile(generatedFiles, output, ".gitignore");
         TestUtils.ensureContainsFile(generatedFiles, output, ".openapi-generator-ignore");
         TestUtils.ensureContainsFile(generatedFiles, output, ".openapi-generator/VERSION");
@@ -342,11 +338,7 @@
         generator.opts(clientOptInput).generate();
 
         Map<String, String> generatedFiles = generator.getFiles();
-<<<<<<< HEAD
-        Assert.assertEquals(generatedFiles.size(), 36);
-=======
-        Assert.assertEquals(generatedFiles.size(), 40);
->>>>>>> 46f3b4a8
+        Assert.assertEquals(generatedFiles.size(), 37);
         TestUtils.ensureContainsFile(generatedFiles, output, ".gitignore");
         TestUtils.ensureContainsFile(generatedFiles, output, ".openapi-generator-ignore");
         TestUtils.ensureContainsFile(generatedFiles, output, ".openapi-generator/VERSION");
