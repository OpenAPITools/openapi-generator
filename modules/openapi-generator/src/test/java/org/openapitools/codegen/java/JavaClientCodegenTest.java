--- conflicted
+++ resolved
@@ -41,7 +41,6 @@
 import org.openapitools.codegen.model.OperationsMap;
 import org.openapitools.codegen.testutils.ConfigAssert;
 import org.testng.annotations.DataProvider;
-import org.testng.annotations.Parameters;
 import org.testng.annotations.Test;
 
 import java.io.File;
@@ -3465,7 +3464,19 @@
         );
     }
 
-<<<<<<< HEAD
+    @Test
+    public void testEnumWithImplements() {
+        final Path output = newTempFolder();
+        final OpenAPI openAPI = TestUtils.parseFlattenSpec("src/test/resources/3_0/enum-implements.yaml");
+        JavaClientCodegen codegen = new JavaClientCodegen();
+        codegen.setOutputDir(output.toString());
+
+        Map<String, File> files = new DefaultGenerator().opts(new ClientOptInput().openAPI(openAPI).config(codegen))
+                .generate().stream().collect(Collectors.toMap(File::getName, Function.identity()));
+
+        JavaFileAssert.assertThat(files.get("Type.java")).fileContains("Type implements org.openapitools.java.EnumInterface {");
+    }
+
     /**
      * This checks bug issue-20718
      * A situation when schemaMapping is used and oneOf also is used with one of the schema-mapped dataTypes and the dataType
@@ -3580,18 +3591,5 @@
                 "public some.pkg.A getsomepkgA() throws ClassCastException {",
                 "public some.pkg.B getsomepkgB() throws ClassCastException {"
         );
-=======
-    @Test
-    public void testEnumWithImplements() {
-        final Path output = newTempFolder();
-        final OpenAPI openAPI = TestUtils.parseFlattenSpec("src/test/resources/3_0/enum-implements.yaml");
-        JavaClientCodegen codegen = new JavaClientCodegen();
-        codegen.setOutputDir(output.toString());
-
-        Map<String, File> files = new DefaultGenerator().opts(new ClientOptInput().openAPI(openAPI).config(codegen))
-                .generate().stream().collect(Collectors.toMap(File::getName, Function.identity()));
-
-        JavaFileAssert.assertThat(files.get("Type.java")).fileContains("Type implements org.openapitools.java.EnumInterface {");
->>>>>>> ffa196e6
     }
 }