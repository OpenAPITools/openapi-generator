--- conflicted
+++ resolved
@@ -47,11 +47,7 @@
     @Test
     public void testUnsigned() {
         // test unsigned integer/long
-<<<<<<< HEAD
-        final OpenAPI openAPI = TestUtils.parseFlattenSpec("src/test/resources/3_0/csharp/petstore-with-fake-endpoints-models-for-testing-with-http-signature.yaml");
-=======
         final OpenAPI openAPI = TestUtils.parseFlattenSpec("src/test/resources/3_0/unsigned-test.yaml");
->>>>>>> 140d941d
         CSharpNetCoreClientCodegen codegen = new CSharpNetCoreClientCodegen();
 
         Schema test1 = openAPI.getComponents().getSchemas().get("format_test");
