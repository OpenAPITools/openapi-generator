--- conflicted
+++ resolved
@@ -300,7 +300,6 @@
         Assert.assertEquals(enumVars1.get(1).get("isString"), false);
     }
 
-<<<<<<< HEAD
     @Test(description = "Support multiple level of inheritance for discriminator - ensures properties from indirect children are included")
     public void testCodeGenWithAllOfDiscriminatorMultipleLevels() throws IOException {
         // set line break to \n across all platforms
@@ -336,7 +335,8 @@
         assertFileEquals(path, Paths.get("src/test/resources/3_0/protobuf-schema/animal.proto"));
 
         output.deleteOnExit();
-=======
+    }
+  
     @SuppressWarnings("unchecked")
     @Test(description = "Validate that enums in arrays are treated as complex types")
     public void enumInArrayIsTreatedAsComplexType() {
@@ -381,6 +381,5 @@
 
         final CodegenProperty property = cm.vars.get(0);
         Assert.assertEquals(property.baseName, "colorMap");
->>>>>>> 578bdbe6
     }
 }