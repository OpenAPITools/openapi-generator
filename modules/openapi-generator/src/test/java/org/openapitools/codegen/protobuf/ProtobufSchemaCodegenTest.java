--- conflicted
+++ resolved
@@ -225,7 +225,6 @@
     }
 
     @Test
-<<<<<<< HEAD
     public void testExtensionEnumIndexes() throws IOException {
         Map<String, Object> properties = new HashMap<>();
         Map<String, String> globalProperties = new HashMap<>();
@@ -241,14 +240,10 @@
 
     @Test
     public void testExtensionEnumMissingIndex() throws IOException {
-=======
-    public void testPropertyAnyType1() throws IOException {
->>>>>>> 40e87f89
-        Map<String, Object> properties = new HashMap<>();
-        Map<String, String> globalProperties = new HashMap<>();
-
-        File output = Files.createTempDirectory("test").toFile();
-<<<<<<< HEAD
+        Map<String, Object> properties = new HashMap<>();
+        Map<String, String> globalProperties = new HashMap<>();
+
+        File output = Files.createTempDirectory("test").toFile();
         List<File> files = generate(output, properties, globalProperties, "src/test/resources/3_0/protobuf-schema/extension-enum-missing-index.yaml");
         TestUtils.ensureContainsFile(files, output, "models/pet.proto");
         Path path = Paths.get(output + "/models/pet.proto");
@@ -330,23 +325,10 @@
 
     @Test
     public void testExtensionEnumDescriptions() throws IOException {
-=======
-        List<File> files = generate(output, properties, globalProperties, "src/test/resources/3_0/protobuf-schema/property-any-type-1.yaml");
-        TestUtils.ensureContainsFile(files, output, "models/pet.proto");
-        Path path = Paths.get(output + "/models/pet.proto");
-        assertFileEquals(path, Paths.get("src/test/resources/3_0/protobuf-schema/property-any-type.proto"));
-
-        output.delete();   
-    }
-
-    @Test
-    public void testPropertyAnyType2() throws IOException {
->>>>>>> 40e87f89
-        Map<String, Object> properties = new HashMap<>();
-        Map<String, String> globalProperties = new HashMap<>();
-
-        File output = Files.createTempDirectory("test").toFile();
-<<<<<<< HEAD
+        Map<String, Object> properties = new HashMap<>();
+        Map<String, String> globalProperties = new HashMap<>();
+
+        File output = Files.createTempDirectory("test").toFile();
         List<File> files = generate(output, properties, globalProperties, "src/test/resources/3_0/protobuf-schema/extension-enum-descriptions.yaml");
         TestUtils.ensureContainsFile(files, output, "models/pet.proto");
         Path path = Paths.get(output + "/models/pet.proto");
@@ -368,14 +350,34 @@
         catch (RuntimeException e) {
             assertEquals(e.getCause().getMessage(), "Duplicate enum name");
         }     
-=======
+    }
+
+    @Test
+    public void testPropertyAnyType1() throws IOException {
+        Map<String, Object> properties = new HashMap<>();
+        Map<String, String> globalProperties = new HashMap<>();
+
+        File output = Files.createTempDirectory("test").toFile();
+        List<File> files = generate(output, properties, globalProperties, "src/test/resources/3_0/protobuf-schema/property-any-type-1.yaml");
+        TestUtils.ensureContainsFile(files, output, "models/pet.proto");
+        Path path = Paths.get(output + "/models/pet.proto");
+        assertFileEquals(path, Paths.get("src/test/resources/3_0/protobuf-schema/property-any-type.proto"));
+
+        output.delete();   
+    }
+
+    @Test
+    public void testPropertyAnyType2() throws IOException {
+        Map<String, Object> properties = new HashMap<>();
+        Map<String, String> globalProperties = new HashMap<>();
+
+        File output = Files.createTempDirectory("test").toFile();
         List<File> files = generate(output, properties, globalProperties, "src/test/resources/3_0/protobuf-schema/property-any-type-2.yaml");
         TestUtils.ensureContainsFile(files, output, "models/pet.proto");
         Path path = Paths.get(output + "/models/pet.proto");
         assertFileEquals(path, Paths.get("src/test/resources/3_0/protobuf-schema/property-any-type.proto"));
 
         output.delete();   
->>>>>>> 40e87f89
     }
 
     @Test
@@ -392,37 +394,6 @@
         output.delete();       
     }
 
-<<<<<<< HEAD
-    @Test
-    public void testPropertyAnyType1() throws IOException {
-        Map<String, Object> properties = new HashMap<>();
-        Map<String, String> globalProperties = new HashMap<>();
-
-        File output = Files.createTempDirectory("test").toFile();
-        List<File> files = generate(output, properties, globalProperties, "src/test/resources/3_0/protobuf-schema/property-any-type-1.yaml");
-        TestUtils.ensureContainsFile(files, output, "models/pet.proto");
-        Path path = Paths.get(output + "/models/pet.proto");
-        assertFileEquals(path, Paths.get("src/test/resources/3_0/protobuf-schema/property-any-type.proto"));
-
-        output.delete();   
-    }
-
-    @Test
-    public void testPropertyAnyType2() throws IOException {
-        Map<String, Object> properties = new HashMap<>();
-        Map<String, String> globalProperties = new HashMap<>();
-
-        File output = Files.createTempDirectory("test").toFile();
-        List<File> files = generate(output, properties, globalProperties, "src/test/resources/3_0/protobuf-schema/property-any-type-2.yaml");
-        TestUtils.ensureContainsFile(files, output, "models/pet.proto");
-        Path path = Paths.get(output + "/models/pet.proto");
-        assertFileEquals(path, Paths.get("src/test/resources/3_0/protobuf-schema/property-any-type.proto"));
-
-        output.delete();   
-    }
-
-=======
->>>>>>> 40e87f89
     private void assertFileEquals(Path generatedFilePath, Path expectedFilePath) throws IOException {
         String generatedFile = new String(Files.readAllBytes(generatedFilePath), StandardCharsets.UTF_8)
             .replace("\n", "").replace("\r", "");
