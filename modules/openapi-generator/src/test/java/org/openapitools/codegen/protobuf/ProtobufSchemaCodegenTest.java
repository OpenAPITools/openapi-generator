--- conflicted
+++ resolved
@@ -150,7 +150,6 @@
     }
 
     @Test
-<<<<<<< HEAD
     void testCodeGenWithEnum() throws IOException {
         Map<String, Object> properties = new HashMap<>();
         properties.put("startEnumsWithUnspecified", true);
@@ -164,7 +163,9 @@
         assertFileEquals(path, Paths.get("src/test/resources/3_0/protobuf-schema/order.proto"));
 
         output.delete();
-=======
+    }
+
+    @Test
     public void testNameSnakeCase() throws IOException {
         Map<String, Object> properties = new HashMap<>();
         properties.put("fieldNamesInSnakeCase", true);
@@ -176,7 +177,6 @@
         assertFileEquals(path, Paths.get("src/test/resources/3_0/protobuf-schema/name-snakecase.proto"));
 
         output.delete();       
->>>>>>> 8011e563
     }
 
     private void assertFileEquals(Path generatedFilePath, Path expectedFilePath) throws IOException {
