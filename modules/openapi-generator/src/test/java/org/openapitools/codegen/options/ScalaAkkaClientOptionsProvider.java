/*
 * Copyright 2018 OpenAPI-Generator Contributors (https://openapi-generator.tech)
 * Copyright 2018 SmartBear Software
 *
 * Licensed under the Apache License, Version 2.0 (the "License");
 * you may not use this file except in compliance with the License.
 * You may obtain a copy of the License at
 *
 *     https://www.apache.org/licenses/LICENSE-2.0
 *
 * Unless required by applicable law or agreed to in writing, software
 * distributed under the License is distributed on an "AS IS" BASIS,
 * WITHOUT WARRANTIES OR CONDITIONS OF ANY KIND, either express or implied.
 * See the License for the specific language governing permissions and
 * limitations under the License.
 */

package org.openapitools.codegen.options;

import com.google.common.collect.ImmutableMap;
import org.openapitools.codegen.CodegenConstants;

import java.util.Map;

public class ScalaAkkaClientOptionsProvider implements OptionsProvider {
    public static final String SOURCE_FOLDER_VALUE = "sourceFolder";
    public static final String MODEL_PACKAGE_VALUE = "package";
    public static final String API_PACKAGE_VALUE = "apiPackage";
    public static final String SORT_PARAMS_VALUE = "false";
    public static final String SORT_MODEL_PROPERTIES_VALUE = "false";
    public static final String ENSURE_UNIQUE_PARAMS_VALUE = "true";
    public static final String ALLOW_UNICODE_IDENTIFIERS_VALUE = "false";
    public static final String PREPEND_FORM_OR_BODY_PARAMETERS_VALUE = "true";
    public static final String MAIN_PACKAGE_VALUE = "net.test";
<<<<<<< HEAD
    public static final String DATE_LIBRARY = "joda";
=======
    public static final String MODEL_PROPERTY_NAMING = "camelCase";
>>>>>>> 6dd76d65


    @Override
    public String getLanguage() {
        return "scala-akka";
    }

    @Override
    public Map<String, String> createOptions() {
        ImmutableMap.Builder<String, String> builder = new ImmutableMap.Builder<String, String>();
        return builder.put(CodegenConstants.MODEL_PACKAGE, MODEL_PACKAGE_VALUE)
                .put(CodegenConstants.API_PACKAGE, API_PACKAGE_VALUE)
                .put(CodegenConstants.SORT_PARAMS_BY_REQUIRED_FLAG, SORT_PARAMS_VALUE)
                .put(CodegenConstants.SORT_MODEL_PROPERTIES_BY_REQUIRED_FLAG, SORT_MODEL_PROPERTIES_VALUE)
                .put(CodegenConstants.ENSURE_UNIQUE_PARAMS, ENSURE_UNIQUE_PARAMS_VALUE)
                .put(CodegenConstants.SOURCE_FOLDER, SOURCE_FOLDER_VALUE)
                .put(CodegenConstants.ALLOW_UNICODE_IDENTIFIERS, ALLOW_UNICODE_IDENTIFIERS_VALUE)
                .put(CodegenConstants.PREPEND_FORM_OR_BODY_PARAMETERS, PREPEND_FORM_OR_BODY_PARAMETERS_VALUE)
                .put("mainPackage", MAIN_PACKAGE_VALUE)
<<<<<<< HEAD
                .put("dateLibrary", DATE_LIBRARY)
=======
                .put(CodegenConstants.MODEL_PROPERTY_NAMING, MODEL_PROPERTY_NAMING)
>>>>>>> 6dd76d65
                .build();
    }

    @Override
    public boolean isServer() {
        return false;
    }
}<|MERGE_RESOLUTION|>--- conflicted
+++ resolved
@@ -32,11 +32,8 @@
     public static final String ALLOW_UNICODE_IDENTIFIERS_VALUE = "false";
     public static final String PREPEND_FORM_OR_BODY_PARAMETERS_VALUE = "true";
     public static final String MAIN_PACKAGE_VALUE = "net.test";
-<<<<<<< HEAD
+    public static final String MODEL_PROPERTY_NAMING = "camelCase";
     public static final String DATE_LIBRARY = "joda";
-=======
-    public static final String MODEL_PROPERTY_NAMING = "camelCase";
->>>>>>> 6dd76d65
 
 
     @Override
@@ -56,11 +53,8 @@
                 .put(CodegenConstants.ALLOW_UNICODE_IDENTIFIERS, ALLOW_UNICODE_IDENTIFIERS_VALUE)
                 .put(CodegenConstants.PREPEND_FORM_OR_BODY_PARAMETERS, PREPEND_FORM_OR_BODY_PARAMETERS_VALUE)
                 .put("mainPackage", MAIN_PACKAGE_VALUE)
-<<<<<<< HEAD
+                .put(CodegenConstants.MODEL_PROPERTY_NAMING, MODEL_PROPERTY_NAMING)
                 .put("dateLibrary", DATE_LIBRARY)
-=======
-                .put(CodegenConstants.MODEL_PROPERTY_NAMING, MODEL_PROPERTY_NAMING)
->>>>>>> 6dd76d65
                 .build();
     }
 
