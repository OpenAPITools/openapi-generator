/*
 * Copyright 2018 OpenAPI-Generator Contributors (https://openapi-generator.tech)
 * Copyright 2018 SmartBear Software
 *
 * Licensed under the Apache License, Version 2.0 (the "License");
 * you may not use this file except in compliance with the License.
 * You may obtain a copy of the License at
 *
 *     https://www.apache.org/licenses/LICENSE-2.0
 *
 * Unless required by applicable law or agreed to in writing, software
 * distributed under the License is distributed on an "AS IS" BASIS,
 * WITHOUT WARRANTIES OR CONDITIONS OF ANY KIND, either express or implied.
 * See the License for the specific language governing permissions and
 * limitations under the License.
 */

package org.openapitools.codegen;

import com.google.common.collect.Sets;
import com.samskivert.mustache.Mustache.Lambda;

import io.swagger.parser.OpenAPIParser;
import io.swagger.v3.oas.models.Components;
import io.swagger.v3.oas.models.OpenAPI;
import io.swagger.v3.oas.models.Operation;
import io.swagger.v3.oas.models.PathItem;
import io.swagger.v3.oas.models.headers.Header;
import io.swagger.v3.oas.models.media.*;
import io.swagger.v3.oas.models.parameters.QueryParameter;
import io.swagger.v3.oas.models.parameters.RequestBody;
import io.swagger.v3.oas.models.responses.ApiResponse;
import io.swagger.v3.oas.models.responses.ApiResponses;
import io.swagger.v3.oas.models.security.SecurityScheme;
import io.swagger.v3.parser.core.models.ParseOptions;
import org.openapitools.codegen.config.CodegenConfigurator;
import org.openapitools.codegen.config.GlobalSettings;
import org.openapitools.codegen.model.ModelMap;
import org.openapitools.codegen.model.ModelsMap;
import org.openapitools.codegen.templating.mustache.CamelCaseLambda;
import org.openapitools.codegen.templating.mustache.IndentedLambda;
import org.openapitools.codegen.templating.mustache.LowercaseLambda;
import org.openapitools.codegen.templating.mustache.TitlecaseLambda;
import org.openapitools.codegen.templating.mustache.UppercaseLambda;
import org.openapitools.codegen.utils.ModelUtils;
import org.openapitools.codegen.utils.SemVer;
import org.testng.Assert;
import org.testng.annotations.Ignore;
import org.testng.annotations.Test;

import java.io.File;
import java.nio.file.Files;
import java.util.*;
import java.util.stream.Collectors;

import static org.testng.Assert.*;


public class DefaultCodegenTest {

    @Test
    public void testDeeplyNestedAdditionalPropertiesImports() {
        final DefaultCodegen codegen = new DefaultCodegen();
        final OpenAPI openApi = TestUtils.parseFlattenSpec("src/test/resources/3_0/additional-properties-deeply-nested.yaml");
        codegen.setOpenAPI(openApi);
        PathItem path = openApi.getPaths().get("/ping");
        CodegenOperation operation = codegen.fromOperation("/ping", "post", path.getPost(), path.getServers());
        Assert.assertEquals(Sets.intersection(operation.imports, Sets.newHashSet("Person")).size(), 1);
    }

    @Test
    public void testEnumImports() {
        final DefaultCodegen codegen = new DefaultCodegen();
        final OpenAPI openApi = TestUtils.parseFlattenSpec("src/test/resources/3_0/issue_12445.yaml");
        codegen.setOpenAPI(openApi);
        PathItem path = openApi.getPaths().get("/pets/petType/{type}");
        CodegenOperation operation = codegen.fromOperation("/pets/petType/{type}", "get", path.getGet(), path.getServers());
        Assert.assertEquals(Sets.intersection(operation.imports, Sets.newHashSet("PetByType")).size(), 1);
    }

    @Test
    public void testHasBodyParameter() {
        final Schema refSchema = new Schema<>().$ref("#/components/schemas/Pet");
        Operation pingOperation = new Operation()
                .responses(
                        new ApiResponses().addApiResponse("204", new ApiResponse()
                                .description("Ok response")));
        Operation createOperation = new Operation()
                .requestBody(new RequestBody()
                        .content(new Content().addMediaType("application/json",
                                new MediaType().schema(refSchema))))
                .responses(
                        new ApiResponses().addApiResponse("201", new ApiResponse()
                                .description("Created response")));
        OpenAPI openAPI = new OpenAPI();
        openAPI.setComponents(new Components());
        openAPI.getComponents().addSchemas("Pet", new ObjectSchema());

        final DefaultCodegen codegen = new DefaultCodegen();

        Assert.assertFalse(codegen.hasBodyParameter(openAPI, pingOperation));
        Assert.assertTrue(codegen.hasBodyParameter(openAPI, createOperation));
    }

    @Test(expectedExceptions = RuntimeException.class)
    public void testParameterEmptyDescription() {
        DefaultCodegen codegen = new DefaultCodegen();

        codegen.fromRequestBody(null, new HashSet<>(), null);
    }

    @Test
    public void testGetConsumesInfoAndGetProducesInfo() throws Exception {
        final Schema refSchema = new Schema<>().$ref("#/components/schemas/Pet");
        OpenAPI openAPI = new OpenAPI();
        openAPI.setComponents(new Components());
        openAPI.getComponents().addSchemas("Pet", new ObjectSchema());
        openAPI.getComponents().addRequestBodies("MyRequestBody", new RequestBody()
                .content(new Content().addMediaType("application/json",
                        new MediaType().schema(refSchema))));
        openAPI.getComponents().addResponses("MyResponse", new ApiResponse()
                .description("Ok response")
                .content(new Content().addMediaType("application/xml",
                        new MediaType().schema(refSchema))));

        Operation createOperation = new Operation()
                .requestBody(new RequestBody()
                        .content(new Content()
                                .addMediaType("application/json", new MediaType().schema(refSchema))
                                .addMediaType("application/xml", new MediaType().schema(refSchema))
                        ))
                .responses(
                        new ApiResponses().addApiResponse("201", new ApiResponse()
                                .description("Created response")));
        Set<String> createConsumesInfo = DefaultCodegen.getConsumesInfo(openAPI, createOperation);
        Assert.assertEquals(createConsumesInfo.size(), 2);
        Assert.assertTrue(createConsumesInfo.contains("application/json"), "contains 'application/json'");
        Assert.assertTrue(createConsumesInfo.contains("application/xml"), "contains 'application/xml'");
        Set<String> createProducesInfo = DefaultCodegen.getProducesInfo(openAPI, createOperation);
        Assert.assertEquals(createProducesInfo.size(), 0);
        final DefaultCodegen codegen = new DefaultCodegen();
        codegen.setOpenAPI(openAPI);
        CodegenOperation coCreate = codegen.fromOperation("somepath", "post", createOperation, null);
        Assert.assertTrue(coCreate.hasConsumes);
        Assert.assertEquals(coCreate.consumes.size(), 2);
        Assert.assertFalse(coCreate.hasProduces);

        Operation updateOperationWithRef = new Operation()
                .requestBody(new RequestBody().$ref("#/components/requestBodies/MyRequestBody"))
                .responses(new ApiResponses().addApiResponse("201", new ApiResponse().$ref("#/components/responses/MyResponse")));
        Set<String> updateConsumesInfo = DefaultCodegen.getConsumesInfo(openAPI, updateOperationWithRef);
        Assert.assertEquals(updateConsumesInfo.size(), 1);
        Assert.assertTrue(updateConsumesInfo.contains("application/json"), "contains 'application/json'");
        Set<String> updateProducesInfo = DefaultCodegen.getProducesInfo(openAPI, updateOperationWithRef);
        Assert.assertEquals(updateProducesInfo.size(), 1);
        Assert.assertTrue(updateProducesInfo.contains("application/xml"), "contains 'application/xml'");

        CodegenOperation coUpdate = codegen.fromOperation("somepath", "post", updateOperationWithRef, null);
        Assert.assertTrue(coUpdate.hasConsumes);
        Assert.assertEquals(coUpdate.consumes.size(), 1);
        Assert.assertEquals(coUpdate.consumes.get(0).get("mediaType"), "application/json");
        Assert.assertTrue(coUpdate.hasProduces);
        Assert.assertEquals(coUpdate.produces.size(), 1);
        Assert.assertEquals(coUpdate.produces.get(0).get("mediaType"), "application/xml");
    }

    @Test
    public void testGetProducesInfo() throws Exception {
        final OpenAPI openAPI = TestUtils.parseFlattenSpec("src/test/resources/3_0/produces.yaml");
        final DefaultCodegen codegen = new DefaultCodegen();
        codegen.setOpenAPI(openAPI);

        Operation textOperation = openAPI.getPaths().get("/ping/text").getGet();
        CodegenOperation coText = codegen.fromOperation("/ping/text", "get", textOperation, null);
        Assert.assertTrue(coText.hasProduces);
        Assert.assertEquals(coText.produces.size(), 1);
        Assert.assertEquals(coText.produces.get(0).get("mediaType"), "text/plain");

        Operation jsonOperation = openAPI.getPaths().get("/ping/json").getGet();
        CodegenOperation coJson = codegen.fromOperation("/ping/json", "get", jsonOperation, null);
        Assert.assertTrue(coJson.hasProduces);
        Assert.assertEquals(coJson.produces.size(), 1);
        Assert.assertEquals(coJson.produces.get(0).get("mediaType"), "application/json");

        Operation issue443Operation = openAPI.getPaths().get("/other/issue443").getGet();
        CodegenOperation coIssue443 = codegen.fromOperation("/other/issue443", "get", issue443Operation, null);
        Assert.assertTrue(coIssue443.hasProduces);
        Assert.assertEquals(coIssue443.produces.size(), 2);
        Assert.assertEquals(coIssue443.produces.get(0).get("mediaType"), "application/json");
        Assert.assertEquals(coIssue443.produces.get(1).get("mediaType"), "application/text");
    }

    @Test
    public void testInitialConfigValues() throws Exception {
        final DefaultCodegen codegen = new DefaultCodegen();
        codegen.processOpts();

        Assert.assertEquals(codegen.additionalProperties().get(CodegenConstants.HIDE_GENERATION_TIMESTAMP), Boolean.TRUE);
        Assert.assertTrue(codegen.isHideGenerationTimestamp());
    }

    @Test
    public void testSettersForConfigValues() throws Exception {
        final DefaultCodegen codegen = new DefaultCodegen();
        codegen.setHideGenerationTimestamp(false);
        codegen.processOpts();

        Assert.assertEquals(codegen.additionalProperties().get(CodegenConstants.HIDE_GENERATION_TIMESTAMP), Boolean.FALSE);
        Assert.assertFalse(codegen.isHideGenerationTimestamp());
    }

    @Test
    public void testAdditionalPropertiesPutForConfigValues() throws Exception {
        final DefaultCodegen codegen = new DefaultCodegen();
        codegen.additionalProperties().put(CodegenConstants.HIDE_GENERATION_TIMESTAMP, false);
        codegen.processOpts();

        Assert.assertEquals(codegen.additionalProperties().get(CodegenConstants.HIDE_GENERATION_TIMESTAMP), Boolean.FALSE);
        Assert.assertFalse(codegen.isHideGenerationTimestamp());
    }

    @Test
    public void testArraySchemaIsNotIncludedInAliases() throws Exception {
        final DefaultCodegen codegen = new DefaultCodegen();
        Map<String, Schema> schemas = new HashMap<String, Schema>() {
            {
                put("ArraySchemaTest", new ArraySchema());
            }

        };

        Map<String, String> aliases = codegen.getAllAliases(schemas);

        Assert.assertEquals(aliases.size(), 0);
    }

    @Test
    public void testFormParameterHasDefaultValue() {
        final OpenAPI openAPI = TestUtils.parseFlattenSpec("src/test/resources/2_0/petstore-with-fake-endpoints-models-for-testing.yaml");
        final DefaultCodegen codegen = new DefaultCodegen();
        codegen.setOpenAPI(openAPI);

        Schema requestBodySchema = ModelUtils.getReferencedSchema(openAPI,
                ModelUtils.getSchemaFromRequestBody(openAPI.getPaths().get("/fake").getGet().getRequestBody()));
        CodegenParameter codegenParameter = codegen.fromFormProperty("enum_form_string", (Schema) requestBodySchema.getProperties().get("enum_form_string"), new HashSet<String>());

        Assert.assertEquals(codegenParameter.defaultValue, "-efg");
        Assert.assertEquals(codegenParameter.getSchema(), null);
    }

    @Test
    public void testDateTimeFormParameterHasDefaultValue() {
        final OpenAPI openAPI = TestUtils.parseFlattenSpec("src/test/resources/3_0/spring/date-time-parameter-types-for-testing.yml");
        final DefaultCodegen codegen = new DefaultCodegen();
        codegen.setOpenAPI(openAPI);

        Schema requestBodySchema = ModelUtils.getSchemaFromRequestBody(openAPI.getPaths().get("/thingy/{date}").getPost().getRequestBody());
        // dereference
        requestBodySchema = ModelUtils.getReferencedSchema(openAPI, requestBodySchema);
        CodegenParameter codegenParameter = codegen.fromFormProperty("visitDate", (Schema) requestBodySchema.getProperties().get("visitDate"),
                new HashSet<>());

        Assert.assertEquals(codegenParameter.defaultValue, "1971-12-19T03:39:57-08:00");
        Assert.assertEquals(codegenParameter.getSchema(), null);
    }

    @Test
    public void testOriginalOpenApiDocumentVersion() {
        // Test with OAS 2.0 document.
        String location = "src/test/resources/2_0/python-client-experimental/petstore-with-fake-endpoints-models-for-testing.yaml";
        OpenAPI openAPI = TestUtils.parseFlattenSpec(location);
        SemVer version = ModelUtils.getOpenApiVersion(openAPI, location, null);
        Assert.assertEquals(version, new SemVer("2.0.0"));

        // Test with OAS 3.0 document.
        location = "src/test/resources/3_0/python/petstore-with-fake-endpoints-models-for-testing-with-http-signature.yaml";
        openAPI = TestUtils.parseFlattenSpec(location);
        version = ModelUtils.getOpenApiVersion(openAPI, location, null);
        Assert.assertEquals(version, new SemVer("3.0.0"));
    }

    @Test
    public void testAdditionalPropertiesV2SpecDisallowAdditionalPropertiesIfNotPresentTrue() {
        // this is the legacy config that most of our tooling uses
        OpenAPI openAPI = TestUtils.parseFlattenSpec("src/test/resources/2_0/additional-properties-for-testing.yaml");
        DefaultCodegen codegen = new DefaultCodegen();
        codegen.setOpenAPI(openAPI);
        codegen.setDisallowAdditionalPropertiesIfNotPresent(true);

        Schema schema = openAPI.getComponents().getSchemas().get("AdditionalPropertiesClass");
        Assert.assertNull(schema.getAdditionalProperties());

        Schema addProps = ModelUtils.getAdditionalProperties(openAPI, schema);
        // The petstore-with-fake-endpoints-models-for-testing.yaml does not set the
        // 'additionalProperties' keyword for this model, hence assert the value to be null.
        Assert.assertNull(addProps);
        CodegenModel cm = codegen.fromModel("AdditionalPropertiesClass", schema);
        Assert.assertNull(cm.getAdditionalProperties());
        // When the 'additionalProperties' keyword is not present, the model
        // should allow undeclared properties. However, due to bug
        // https://github.com/swagger-api/swagger-parser/issues/1369, the swagger
        // converter does not retain the value of the additionalProperties.

        Map<String, Schema> modelPropSchemas = schema.getProperties();
        Schema map_string_sc = modelPropSchemas.get("map_string");
        CodegenProperty map_string_cp = null;
        Schema map_with_additional_properties_sc = modelPropSchemas.get("map_with_additional_properties");
        CodegenProperty map_with_additional_properties_cp = null;
        Schema map_without_additional_properties_sc = modelPropSchemas.get("map_without_additional_properties");
        CodegenProperty map_without_additional_properties_cp = null;

        for (CodegenProperty cp : cm.vars) {
            if ("map_string".equals(cp.baseName)) {
                map_string_cp = cp;
            } else if ("map_with_additional_properties".equals(cp.baseName)) {
                map_with_additional_properties_cp = cp;
            } else if ("map_without_additional_properties".equals(cp.baseName)) {
                map_without_additional_properties_cp = cp;
            }
        }

        // map_string
        // This property has the following inline schema.
        // additionalProperties:
        //   type: string
        Assert.assertNotNull(map_string_sc);
        Assert.assertNotNull(map_string_sc.getAdditionalProperties());
        Assert.assertNotNull(map_string_cp.getAdditionalProperties());

        // map_with_additional_properties
        // This property has the following inline schema.
        // additionalProperties: true
        Assert.assertNotNull(map_with_additional_properties_sc);
        // It is unfortunate that child.getAdditionalProperties() returns null for a V2 schema.
        // We cannot differentiate between 'additionalProperties' not present and
        // additionalProperties: true.
        Assert.assertNull(map_with_additional_properties_sc.getAdditionalProperties());
        addProps = ModelUtils.getAdditionalProperties(openAPI, map_with_additional_properties_sc);
        Assert.assertNull(addProps);
        Assert.assertNull(map_with_additional_properties_cp.getAdditionalProperties());

        // map_without_additional_properties
        // This property has the following inline schema.
        // additionalProperties: false
        Assert.assertNotNull(map_without_additional_properties_sc);
        // It is unfortunate that child.getAdditionalProperties() returns null for a V2 schema.
        // We cannot differentiate between 'additionalProperties' not present and
        // additionalProperties: false.
        Assert.assertNull(map_without_additional_properties_sc.getAdditionalProperties());
        addProps = ModelUtils.getAdditionalProperties(openAPI, map_without_additional_properties_sc);
        Assert.assertNull(addProps);
        Assert.assertNull(map_without_additional_properties_cp.getAdditionalProperties());

        // check of composed schema model
        String schemaName = "Parent";
        schema = openAPI.getComponents().getSchemas().get(schemaName);
        cm = codegen.fromModel(schemaName, schema);
        Assert.assertNull(cm.getAdditionalProperties());
    }

    @Test
    public void testAdditionalPropertiesV2SpecDisallowAdditionalPropertiesIfNotPresentFalse() {
        OpenAPI openAPI = TestUtils.parseFlattenSpec("src/test/resources/2_0/additional-properties-for-testing.yaml");
        DefaultCodegen codegen = new DefaultCodegen();
        codegen.setOpenAPI(openAPI);
        codegen.setDisallowAdditionalPropertiesIfNotPresent(false);
        codegen.supportsAdditionalPropertiesWithComposedSchema = true;
        /*
        When this DisallowAdditionalPropertiesIfNotPresent is false:
        for CodegenModel/CodegenParameter/CodegenProperty/CodegenResponse.getAdditionalProperties
        if the input additionalProperties is False or unset (null)
        .getAdditionalProperties is set to AnyTypeSchema

        For the False value this is incorrect, but it is the best that we can do because of this bug:
        https://github.com/swagger-api/swagger-parser/issues/1369 where swagger parser
        sets both null/False additionalProperties to null
         */

        Schema schema = openAPI.getComponents().getSchemas().get("AdditionalPropertiesClass");
        Assert.assertNull(schema.getAdditionalProperties());

        Schema addProps = ModelUtils.getAdditionalProperties(openAPI, schema);
        // The petstore-with-fake-endpoints-models-for-testing.yaml does not set the
        // 'additionalProperties' keyword for this model, hence assert the value to be null.
        Assert.assertNull(addProps);
        CodegenModel cm = codegen.fromModel("AdditionalPropertiesClass", schema);
        Assert.assertNotNull(cm.getAdditionalProperties());
        // When the 'additionalProperties' keyword is not present, the model
        // should allow undeclared properties. However, due to bug
        // https://github.com/swagger-api/swagger-parser/issues/1369, the swagger
        // converter does not retain the value of the additionalProperties.

        Map<String, Schema> modelPropSchemas = schema.getProperties();
        Schema map_string_sc = modelPropSchemas.get("map_string");
        CodegenProperty map_string_cp = null;
        Schema map_with_additional_properties_sc = modelPropSchemas.get("map_with_additional_properties");
        CodegenProperty map_with_additional_properties_cp = null;
        Schema map_without_additional_properties_sc = modelPropSchemas.get("map_without_additional_properties");
        CodegenProperty map_without_additional_properties_cp = null;

        for (CodegenProperty cp : cm.vars) {
            if ("map_string".equals(cp.baseName)) {
                map_string_cp = cp;
            } else if ("map_with_additional_properties".equals(cp.baseName)) {
                map_with_additional_properties_cp = cp;
            } else if ("map_without_additional_properties".equals(cp.baseName)) {
                map_without_additional_properties_cp = cp;
            }
        }

        // map_string
        // This property has the following inline schema.
        // additionalProperties:
        //   type: string
        Assert.assertNotNull(map_string_sc);
        Assert.assertNotNull(map_string_sc.getAdditionalProperties());
        Assert.assertNotNull(map_string_cp.getAdditionalProperties());

        // map_with_additional_properties
        // This property has the following inline schema.
        // additionalProperties: true
        Assert.assertNotNull(map_with_additional_properties_sc);
        // It is unfortunate that child.getAdditionalProperties() returns null for a V2 schema.
        // We cannot differentiate between 'additionalProperties' not present and
        // additionalProperties: true.
        Assert.assertNull(map_with_additional_properties_sc.getAdditionalProperties());
        addProps = ModelUtils.getAdditionalProperties(openAPI, map_with_additional_properties_sc);
        Assert.assertNull(addProps);
        Assert.assertNotNull(map_with_additional_properties_cp.getAdditionalProperties());

        // map_without_additional_properties
        // This property has the following inline schema.
        // additionalProperties: false
        Assert.assertNotNull(map_without_additional_properties_sc);
        // It is unfortunate that child.getAdditionalProperties() returns null for a V2 schema.
        // We cannot differentiate between 'additionalProperties' not present and
        // additionalProperties: false.
        Assert.assertNull(map_without_additional_properties_sc.getAdditionalProperties());
        addProps = ModelUtils.getAdditionalProperties(openAPI, map_without_additional_properties_sc);
        Assert.assertNull(addProps);
        Assert.assertNotNull(map_without_additional_properties_cp.getAdditionalProperties());

        // check of composed schema model
        String schemaName = "Parent";
        schema = openAPI.getComponents().getSchemas().get(schemaName);
        cm = codegen.fromModel(schemaName, schema);
        Assert.assertNotNull(cm.getAdditionalProperties());
    }

    @Test
    public void testAdditionalPropertiesV3SpecDisallowAdditionalPropertiesIfNotPresentFalse() {
        OpenAPI openAPI = TestUtils.parseFlattenSpec("src/test/resources/3_0/python/petstore-with-fake-endpoints-models-for-testing-with-http-signature.yaml");
        DefaultCodegen codegen = new DefaultCodegen();
        codegen.setDisallowAdditionalPropertiesIfNotPresent(false);
        codegen.supportsAdditionalPropertiesWithComposedSchema = true;
        codegen.setOpenAPI(openAPI);

        Schema componentSchema = openAPI.getComponents().getSchemas().get("AdditionalPropertiesClass");
        Assert.assertNull(componentSchema.getAdditionalProperties());

        // When the 'additionalProperties' keyword is not present, the schema may be
        // extended with any undeclared properties.
        Schema addProps = ModelUtils.getAdditionalProperties(openAPI, componentSchema);
        Assert.assertNotNull(addProps);
        Assert.assertEquals(addProps, new Schema());
        CodegenModel cm = codegen.fromModel("AdditionalPropertiesClass", componentSchema);
        Assert.assertNotNull(cm.getAdditionalProperties());

        Map<String, Schema> modelPropSchemas = componentSchema.getProperties();
        Schema map_with_undeclared_properties_string_sc = modelPropSchemas.get("map_with_undeclared_properties_string");
        CodegenProperty map_with_undeclared_properties_string_cp = null;
        Schema map_with_undeclared_properties_anytype_1_sc = modelPropSchemas.get("map_with_undeclared_properties_anytype_1");
        CodegenProperty map_with_undeclared_properties_anytype_1_cp = null;
        Schema map_with_undeclared_properties_anytype_2_sc = modelPropSchemas.get("map_with_undeclared_properties_anytype_2");
        CodegenProperty map_with_undeclared_properties_anytype_2_cp = null;
        Schema map_with_undeclared_properties_anytype_3_sc = modelPropSchemas.get("map_with_undeclared_properties_anytype_3");
        CodegenProperty map_with_undeclared_properties_anytype_3_cp = null;
        Schema empty_map_sc = modelPropSchemas.get("empty_map");
        CodegenProperty empty_map_cp = null;

        for (CodegenProperty cp : cm.vars) {
            if ("map_with_undeclared_properties_string".equals(cp.baseName)) {
                map_with_undeclared_properties_string_cp = cp;
            } else if ("map_with_undeclared_properties_anytype_1".equals(cp.baseName)) {
                map_with_undeclared_properties_anytype_1_cp = cp;
            } else if ("map_with_undeclared_properties_anytype_2".equals(cp.baseName)) {
                map_with_undeclared_properties_anytype_2_cp = cp;
            } else if ("map_with_undeclared_properties_anytype_3".equals(cp.baseName)) {
                map_with_undeclared_properties_anytype_3_cp = cp;
            } else if ("empty_map".equals(cp.baseName)) {
                empty_map_cp = cp;
            }
        }

        // map_with_undeclared_properties_string
        // This property has the following inline schema.
        // additionalProperties:
        //   type: string
        Assert.assertNotNull(map_with_undeclared_properties_string_sc);
        Assert.assertNotNull(map_with_undeclared_properties_string_sc.getAdditionalProperties());
        Assert.assertNotNull(map_with_undeclared_properties_string_cp.getAdditionalProperties());

        // map_with_undeclared_properties_anytype_1
        // This property does not use the additionalProperties keyword,
        // which means by default undeclared properties are allowed.
        Assert.assertNotNull(map_with_undeclared_properties_anytype_1_sc);
        Assert.assertNull(map_with_undeclared_properties_anytype_1_sc.getAdditionalProperties());
        addProps = ModelUtils.getAdditionalProperties(openAPI, map_with_undeclared_properties_anytype_1_sc);
        Assert.assertNotNull(addProps);
        Assert.assertEquals(addProps, new Schema());
        Assert.assertNotNull(map_with_undeclared_properties_anytype_1_cp.getAdditionalProperties());

        // map_with_undeclared_properties_anytype_2
        // This property does not use the additionalProperties keyword,
        // which means by default undeclared properties are allowed.
        Assert.assertNotNull(map_with_undeclared_properties_anytype_2_sc);
        Assert.assertNull(map_with_undeclared_properties_anytype_2_sc.getAdditionalProperties());
        addProps = ModelUtils.getAdditionalProperties(openAPI, map_with_undeclared_properties_anytype_2_sc);
        Assert.assertNotNull(addProps);
        Assert.assertEquals(addProps, new Schema());
        Assert.assertNotNull(map_with_undeclared_properties_anytype_2_cp.getAdditionalProperties());

        // map_with_undeclared_properties_anytype_3
        // This property has the following inline schema.
        // additionalProperties: true
        Assert.assertNotNull(map_with_undeclared_properties_anytype_3_sc);
        // Unlike the V2 spec, in V3 we CAN differentiate between 'additionalProperties' not present and
        // additionalProperties: true.
        Assert.assertNotNull(map_with_undeclared_properties_anytype_3_sc.getAdditionalProperties());
        Assert.assertEquals(map_with_undeclared_properties_anytype_3_sc.getAdditionalProperties(), Boolean.TRUE);
        addProps = ModelUtils.getAdditionalProperties(openAPI, map_with_undeclared_properties_anytype_3_sc);
        Assert.assertNotNull(addProps);
        Assert.assertEquals(addProps, new Schema());
        Assert.assertNotNull(map_with_undeclared_properties_anytype_3_cp.getAdditionalProperties());

        // empty_map
        // This property has the following inline schema.
        // additionalProperties: false
        Assert.assertNotNull(empty_map_sc);
        // Unlike the V2 spec, in V3 we CAN differentiate between 'additionalProperties' not present and
        // additionalProperties: false.
        Assert.assertNotNull(empty_map_sc.getAdditionalProperties());
        Assert.assertEquals(empty_map_sc.getAdditionalProperties(), Boolean.FALSE);
        addProps = ModelUtils.getAdditionalProperties(openAPI, empty_map_sc);
        Assert.assertNull(addProps);
        Assert.assertNull(empty_map_cp.getAdditionalProperties());

        // check of composed schema model
        String schemaName = "SomeObject";
        Schema schema = openAPI.getComponents().getSchemas().get(schemaName);
        cm = codegen.fromModel(schemaName, schema);
        Assert.assertNotNull(cm.getAdditionalProperties());
    }

    @Test
    public void testAdditionalPropertiesV3SpecDisallowAdditionalPropertiesIfNotPresentTrue() {
        // As per OAS spec, when the 'additionalProperties' keyword is not present, the schema may be
        // extended with any undeclared properties.
        // However, in legacy 'additionalProperties' mode, this is interpreted as
        // 'no additional properties are allowed'.
        OpenAPI openAPI = TestUtils.parseFlattenSpec("src/test/resources/3_0/petstore-with-fake-endpoints-models-for-testing-with-http-signature.yaml");
        DefaultCodegen codegen = new DefaultCodegen();
        codegen.setDisallowAdditionalPropertiesIfNotPresent(true);
        codegen.setOpenAPI(openAPI);

        Schema schema = openAPI.getComponents().getSchemas().get("AdditionalPropertiesClass");
        Assert.assertNull(schema.getAdditionalProperties());

        Schema addProps = ModelUtils.getAdditionalProperties(openAPI, schema);
        Assert.assertNull(addProps);
    }

    @Test
    public void testEnsureNoDuplicateProduces() {
        final OpenAPI openAPI = TestUtils.parseFlattenSpec("src/test/resources/3_0/two-responses.yaml");
        final DefaultCodegen codegen = new DefaultCodegen();
        codegen.setOpenAPI(openAPI);

        Operation operation = openAPI.getPaths().get("/test").getGet();
        CodegenOperation co = codegen.fromOperation("/test", "get", operation, null);

        Assert.assertEquals(co.produces.size(), 1);
        Assert.assertEquals(co.produces.get(0).get("mediaType"), "application/json");
    }

    @Test
    public void testConsistentParameterNameAfterUniquenessRename() throws Exception {
        OpenAPI openAPI = TestUtils.createOpenAPI();
        Operation operation = new Operation()
                .operationId("opId")
                .addParametersItem(new QueryParameter().name("myparam").schema(new StringSchema()))
                .addParametersItem(new QueryParameter().name("myparam").schema(new StringSchema()))
                .responses(new ApiResponses().addApiResponse("200", new ApiResponse().description("OK")));

        DefaultCodegen codegen = new DefaultCodegen();
        codegen.setOpenAPI(openAPI);
        CodegenOperation co = codegen.fromOperation("/some/path", "get", operation, null);
        Assert.assertEquals(co.path, "/some/path");
        Assert.assertEquals(co.allParams.size(), 2);
        List<String> allParamsNames = co.allParams.stream().map(p -> p.paramName).collect(Collectors.toList());
        Assert.assertTrue(allParamsNames.contains("myparam"));
        Assert.assertTrue(allParamsNames.contains("myparam2"));
        List<String> queryParamsNames = co.queryParams.stream().map(p -> p.paramName).collect(Collectors.toList());
        Assert.assertTrue(queryParamsNames.contains("myparam"));
        Assert.assertTrue(queryParamsNames.contains("myparam2"));
    }

    @Test
    public void testUniquenessRenameOfFormParameters() throws Exception {
        final OpenAPI openAPI = TestUtils.parseFlattenSpec("src/test/resources/3_0/form-duplicated-parameter.yaml");
        DefaultCodegen codegen = new DefaultCodegen();
        codegen.setOpenAPI(openAPI);
        Operation operation = openAPI.getPaths().get("/form-param-poc/{id}").getPut();
        CodegenOperation co = codegen.fromOperation("/form-param-poc/{id}", "put", operation, null);
        Assert.assertEquals(co.path, "/form-param-poc/{id}");
        Assert.assertEquals(co.allParams.size(), 2);
        List<String> allParamsNames = co.allParams.stream().map(p -> p.paramName).collect(Collectors.toList());
        Assert.assertTrue(allParamsNames.contains("id"));
        Assert.assertTrue(allParamsNames.contains("id2"));
    }

    @Test
    public void testGetSchemaTypeWithComposedSchemaWithOneOf() {
        final OpenAPI openAPI = TestUtils.parseFlattenSpec("src/test/resources/3_0/composed-oneof.yaml");
        final DefaultCodegen codegen = new DefaultCodegen();

        Operation operation = openAPI.getPaths().get("/state").getPost();
        Schema schema = ModelUtils.getReferencedSchema(openAPI,
                ModelUtils.getSchemaFromRequestBody(operation.getRequestBody()));
        String type = codegen.getSchemaType(schema);

        Assert.assertNotNull(type);
        Assert.assertEquals(type, "oneOf<ObjA,ObjB>");
    }

    @Test
    public void testComposedSchemaOneOfWithProperties() {
        final OpenAPI openAPI = TestUtils.parseFlattenSpec("src/test/resources/3_0/oneOf.yaml");
        final DefaultCodegen codegen = new DefaultCodegen();

        final Schema schema = openAPI.getComponents().getSchemas().get("fruit");
        codegen.setOpenAPI(openAPI);
        CodegenModel fruit = codegen.fromModel("Fruit", schema);

        Set<String> oneOf = new TreeSet<String>();
        oneOf.add("Apple");
        oneOf.add("Banana");
        Assert.assertEquals(fruit.oneOf, oneOf);
        Assert.assertEquals(fruit.optionalVars.size(), 3);
        Assert.assertEquals(fruit.vars.size(), 3);
        // make sure that fruit has the property color
        boolean colorSeen = false;
        for (CodegenProperty cp : fruit.vars) {
            if ("color".equals(cp.name)) {
                colorSeen = true;
                break;
            }
        }
        Assert.assertTrue(colorSeen);
        colorSeen = false;
        for (CodegenProperty cp : fruit.optionalVars) {
            if ("color".equals(cp.name)) {
                colorSeen = true;
                break;
            }
        }
        Assert.assertTrue(colorSeen);
    }


    @Test
    public void testEscapeText() {
        final DefaultCodegen codegen = new DefaultCodegen();

        Assert.assertEquals(codegen.escapeText("\n"), " ");
        Assert.assertEquals(codegen.escapeText("\r"), " ");
        Assert.assertEquals(codegen.escapeText("\t"), " ");
        Assert.assertEquals(codegen.escapeText("\\"), "\\\\");
        Assert.assertEquals(codegen.escapeText("\""), "\\\"");
        Assert.assertEquals(codegen.escapeText("\\/"), "/");
    }

    @Test
    public void testEscapeTextWhileAllowingNewLines() {
        final DefaultCodegen codegen = new DefaultCodegen();

        // allow new lines
        Assert.assertEquals(codegen.escapeTextWhileAllowingNewLines("\n"), "\n");
        Assert.assertEquals(codegen.escapeTextWhileAllowingNewLines("\r"), "\r");

        // escape other special characters
        Assert.assertEquals(codegen.escapeTextWhileAllowingNewLines("\t"), " ");
        Assert.assertEquals(codegen.escapeTextWhileAllowingNewLines("\\"), "\\\\");
        Assert.assertEquals(codegen.escapeTextWhileAllowingNewLines("\""), "\\\"");
        Assert.assertEquals(codegen.escapeTextWhileAllowingNewLines("\\/"), "/");
    }

    @Test
    public void updateCodegenPropertyEnum() {
        final DefaultCodegen codegen = new DefaultCodegen();
        CodegenProperty array = codegenPropertyWithArrayOfIntegerValues();

        codegen.updateCodegenPropertyEnum(array);

        List<Map<String, Object>> enumVars = (List<Map<String, Object>>) array.getItems().getAllowableValues().get("enumVars");
        Assert.assertNotNull(enumVars);
        Map<String, Object> testedEnumVar = enumVars.get(0);
        Assert.assertNotNull(testedEnumVar);
        Assert.assertEquals(testedEnumVar.getOrDefault("name", ""), "_1");
        Assert.assertEquals(testedEnumVar.getOrDefault("value", ""), "\"1\"");
        Assert.assertEquals(testedEnumVar.getOrDefault("isString", ""), false);
    }

    @Test
    public void updateCodegenPropertyEnumWithExtension() {
        {
            CodegenProperty enumProperty = codegenPropertyWithXEnumVarName(Arrays.asList("dog", "cat"), Arrays.asList("DOGVAR", "CATVAR"));
            (new DefaultCodegen()).updateCodegenPropertyEnum(enumProperty);
            List<Map<String, Object>> enumVars = (List<Map<String, Object>>) enumProperty.getAllowableValues().get("enumVars");
            Assert.assertNotNull(enumVars);
            Assert.assertNotNull(enumVars.get(0));
            Assert.assertEquals(enumVars.get(0).getOrDefault("name", ""), "DOGVAR");
            Assert.assertEquals(enumVars.get(0).getOrDefault("value", ""), "\"dog\"");
            Assert.assertNotNull(enumVars.get(1));
            Assert.assertEquals(enumVars.get(1).getOrDefault("name", ""), "CATVAR");
            Assert.assertEquals(enumVars.get(1).getOrDefault("value", ""), "\"cat\"");
        }
        {
            CodegenProperty enumProperty = codegenPropertyWithXEnumVarName(Arrays.asList("1", "2"), Arrays.asList("ONE", "TWO"));
            (new DefaultCodegen()).updateCodegenPropertyEnum(enumProperty);
            List<Map<String, Object>> enumVars = (List<Map<String, Object>>) enumProperty.getAllowableValues().get("enumVars");
            Assert.assertEquals(enumVars.get(0).getOrDefault("name", ""), "ONE");
            Assert.assertEquals(enumVars.get(0).getOrDefault("value", ""), "\"1\"");
            Assert.assertEquals(enumVars.get(1).getOrDefault("name", ""), "TWO");
            Assert.assertEquals(enumVars.get(1).getOrDefault("value", ""), "\"2\"");
        }
        {
            CodegenProperty enumProperty = codegenPropertyWithXEnumVarName(Arrays.asList("a", "b", "c", "d"), Arrays.asList("FOO", "BAR"));
            (new DefaultCodegen()).updateCodegenPropertyEnum(enumProperty);
            List<Map<String, Object>> enumVars = (List<Map<String, Object>>) enumProperty.getAllowableValues().get("enumVars");
            Assert.assertEquals(enumVars.get(0).getOrDefault("name", ""), "FOO");
            Assert.assertEquals(enumVars.get(1).getOrDefault("name", ""), "BAR");
            Assert.assertEquals(enumVars.get(2).getOrDefault("name", ""), "C");
            Assert.assertEquals(enumVars.get(3).getOrDefault("name", ""), "D");
        }
        {
            CodegenProperty enumProperty = codegenPropertyWithXEnumVarName(Arrays.asList("a", "b"), Arrays.asList("FOO", "BAR", "BAZ"));
            (new DefaultCodegen()).updateCodegenPropertyEnum(enumProperty);
            List<Map<String, Object>> enumVars = (List<Map<String, Object>>) enumProperty.getAllowableValues().get("enumVars");
            Assert.assertEquals(enumVars.get(0).getOrDefault("name", ""), "FOO");
            Assert.assertEquals(enumVars.get(1).getOrDefault("name", ""), "BAR");
            Assert.assertEquals(enumVars.size(), 2);
        }
    }

    @Test
    public void updateCodegenPropertyEnumWithPrefixRemoved() {
        final DefaultCodegen codegen = new DefaultCodegen();
        CodegenProperty enumProperty = codegenProperty(Arrays.asList("animal_dog", "animal_cat"));

        codegen.updateCodegenPropertyEnum(enumProperty);

        List<Map<String, Object>> enumVars = (List<Map<String, Object>>) enumProperty.getItems().getAllowableValues().get("enumVars");
        Assert.assertNotNull(enumVars);
        Assert.assertNotNull(enumVars.get(0));
        Assert.assertEquals(enumVars.get(0).getOrDefault("name", ""), "DOG");
        Assert.assertEquals(enumVars.get(0).getOrDefault("value", ""), "\"animal_dog\"");
        Assert.assertNotNull(enumVars.get(1));
        Assert.assertEquals(enumVars.get(1).getOrDefault("name", ""), "CAT");
        Assert.assertEquals(enumVars.get(1).getOrDefault("value", ""), "\"animal_cat\"");
    }

    @Test
    public void updateCodegenPropertyEnumWithoutPrefixRemoved() {
        final DefaultCodegen codegen = new DefaultCodegen();
        codegen.setRemoveEnumValuePrefix(false);

        CodegenProperty enumProperty = codegenProperty(Arrays.asList("animal_dog", "animal_cat"));

        codegen.updateCodegenPropertyEnum(enumProperty);

        List<Map<String, Object>> enumVars = (List<Map<String, Object>>) enumProperty.getItems().getAllowableValues().get("enumVars");
        Assert.assertNotNull(enumVars);
        Assert.assertNotNull(enumVars.get(0));
        Assert.assertEquals(enumVars.get(0).getOrDefault("name", ""), "ANIMAL_DOG");
        Assert.assertEquals(enumVars.get(0).getOrDefault("value", ""), "\"animal_dog\"");
        Assert.assertNotNull(enumVars.get(1));
        Assert.assertEquals(enumVars.get(1).getOrDefault("name", ""), "ANIMAL_CAT");
        Assert.assertEquals(enumVars.get(1).getOrDefault("value", ""), "\"animal_cat\"");
    }

    @Test
    public void postProcessModelsEnumWithPrefixRemoved() {
        final DefaultCodegen codegen = new DefaultCodegen();
        ModelsMap objs = codegenModel(Arrays.asList("animal_dog", "animal_cat"));
        CodegenModel cm = objs.getModels().get(0).getModel();

        codegen.postProcessModelsEnum(objs);

        List<Map<String, Object>> enumVars = (List<Map<String, Object>>) cm.getAllowableValues().get("enumVars");
        Assert.assertNotNull(enumVars);
        Assert.assertNotNull(enumVars.get(0));
        Assert.assertEquals(enumVars.get(0).getOrDefault("name", ""), "DOG");
        Assert.assertEquals(enumVars.get(0).getOrDefault("value", ""), "\"animal_dog\"");
        Assert.assertNotNull(enumVars.get(1));
        Assert.assertEquals(enumVars.get(1).getOrDefault("name", ""), "CAT");
        Assert.assertEquals(enumVars.get(1).getOrDefault("value", ""), "\"animal_cat\"");
    }

    @Test
    public void postProcessModelsEnumWithoutPrefixRemoved() {
        final DefaultCodegen codegen = new DefaultCodegen();
        codegen.setRemoveEnumValuePrefix(false);
        ModelsMap objs = codegenModel(Arrays.asList("animal_dog", "animal_cat"));
        CodegenModel cm = objs.getModels().get(0).getModel();

        codegen.postProcessModelsEnum(objs);

        List<Map<String, Object>> enumVars = (List<Map<String, Object>>) cm.getAllowableValues().get("enumVars");
        Assert.assertNotNull(enumVars);
        Assert.assertNotNull(enumVars.get(0));
        Assert.assertEquals(enumVars.get(0).getOrDefault("name", ""), "ANIMAL_DOG");
        Assert.assertEquals(enumVars.get(0).getOrDefault("value", ""), "\"animal_dog\"");
        Assert.assertNotNull(enumVars.get(1));
        Assert.assertEquals(enumVars.get(1).getOrDefault("name", ""), "ANIMAL_CAT");
        Assert.assertEquals(enumVars.get(1).getOrDefault("value", ""), "\"animal_cat\"");
    }

    @Test
    public void postProcessModelsEnumWithExtension() {
        final DefaultCodegen codegen = new DefaultCodegen();
        ModelsMap objs = codegenModelWithXEnumVarName();
        CodegenModel cm = objs.getModels().get(0).getModel();

        codegen.postProcessModelsEnum(objs);

        List<Map<String, Object>> enumVars = (List<Map<String, Object>>) cm.getAllowableValues().get("enumVars");
        Assert.assertNotNull(enumVars);
        Assert.assertNotNull(enumVars.get(0));
        Assert.assertEquals(enumVars.get(0).getOrDefault("name", ""), "DOGVAR");
        Assert.assertEquals(enumVars.get(0).getOrDefault("value", ""), "\"dog\"");
        Assert.assertEquals(enumVars.get(0).getOrDefault("enumDescription", ""), "This is a dog");
        Assert.assertNotNull(enumVars.get(1));
        Assert.assertEquals(enumVars.get(1).getOrDefault("name", ""), "CATVAR");
        Assert.assertEquals(enumVars.get(1).getOrDefault("value", ""), "\"cat\"");
        Assert.assertEquals(enumVars.get(1).getOrDefault("enumDescription", ""), "This is a cat");
    }

    @Test
    public void testExample1() {
        final OpenAPI openAPI = TestUtils.parseFlattenSpec("src/test/resources/3_0/examples.yaml");
        final DefaultCodegen codegen = new DefaultCodegen();

        Operation operation = openAPI.getPaths().get("/example1/singular").getGet();
        CodegenParameter codegenParameter = CodegenModelFactory.newInstance(CodegenModelType.PARAMETER);
        codegen.setParameterExampleValue(codegenParameter, operation.getParameters().get(0));

        Assert.assertEquals(codegenParameter.example, "example1 value");

        Operation operation2 = openAPI.getPaths().get("/example1/plural").getGet();
        CodegenParameter codegenParameter2 = CodegenModelFactory.newInstance(CodegenModelType.PARAMETER);
        codegen.setParameterExampleValue(codegenParameter2, operation2.getParameters().get(0));

        Assert.assertEquals(codegenParameter2.example, "An example1 value");
    }

    @Test
    public void testExample2() {
        final OpenAPI openAPI = TestUtils.parseFlattenSpec("src/test/resources/3_0/examples.yaml");
        final DefaultCodegen codegen = new DefaultCodegen();

        Operation operation = openAPI.getPaths().get("/example2/singular").getGet();
        CodegenParameter codegenParameter = CodegenModelFactory.newInstance(CodegenModelType.PARAMETER);
        codegen.setParameterExampleValue(codegenParameter, operation.getParameters().get(0));

        Assert.assertEquals(codegenParameter.example, "example2 value");
    }

    @Test
    public void testExample3() {
        final OpenAPI openAPI = TestUtils.parseFlattenSpec("src/test/resources/3_0/examples.yaml");
        final DefaultCodegen codegen = new DefaultCodegen();

        Operation operation = openAPI.getPaths().get("/example3/singular").getGet();
        CodegenParameter codegenParameter = CodegenModelFactory.newInstance(CodegenModelType.PARAMETER);
        codegen.setParameterExampleValue(codegenParameter, operation.getParameters().get(0));

        Assert.assertEquals(codegenParameter.example, "example3: parameter value");

        Operation operation2 = openAPI.getPaths().get("/example3/plural").getGet();
        CodegenParameter codegenParameter2 = CodegenModelFactory.newInstance(CodegenModelType.PARAMETER);
        codegen.setParameterExampleValue(codegenParameter2, operation2.getParameters().get(0));

        Assert.assertEquals(codegenParameter2.example, "An example3 value");
    }

    @Test
    public void testExample4() {
        final OpenAPI openAPI = TestUtils.parseFlattenSpec("src/test/resources/3_0/examples.yaml");
        final DefaultCodegen codegen = new DefaultCodegen();

        Operation operation = openAPI.getPaths().get("/example4/singular").getPost();
        CodegenParameter codegenParameter = CodegenModelFactory.newInstance(CodegenModelType.PARAMETER);
        codegen.setParameterExampleValue(codegenParameter, operation.getRequestBody());

        Assert.assertEquals(codegenParameter.example, "example4 value");

        Operation operation2 = openAPI.getPaths().get("/example4/plural").getPost();
        CodegenParameter codegenParameter2 = CodegenModelFactory.newInstance(CodegenModelType.PARAMETER);
        codegen.setParameterExampleValue(codegenParameter2, operation2.getRequestBody());

        Assert.assertEquals(codegenParameter2.example, "An example4 value");
    }

    @Test
    public void testDiscriminator() {
        final OpenAPI openAPI = TestUtils.parseFlattenSpec("src/test/resources/2_0/petstore-with-fake-endpoints-models-for-testing.yaml");
        DefaultCodegen codegen = new DefaultCodegen();

        Schema animal = openAPI.getComponents().getSchemas().get("Animal");
        codegen.setOpenAPI(openAPI);
        CodegenModel animalModel = codegen.fromModel("Animal", animal);
        CodegenDiscriminator discriminator = animalModel.getDiscriminator();
        CodegenDiscriminator test = new CodegenDiscriminator();
        test.setPropertyName("className");
        test.setPropertyBaseName("className");
        test.getMappedModels().add(new CodegenDiscriminator.MappedModel("Dog", "Dog"));
        test.getMappedModels().add(new CodegenDiscriminator.MappedModel("Cat", "Cat"));
        test.getMappedModels().add(new CodegenDiscriminator.MappedModel("BigCat", "BigCat"));
        Assert.assertEquals(discriminator, test);
        Assert.assertEquals(animalModel.getHasDiscriminatorWithNonEmptyMapping(), true);
    }

    @Test
    public void testDiscriminatorWithCustomMapping() {
        final OpenAPI openAPI = TestUtils.parseFlattenSpec("src/test/resources/3_0/allOf.yaml");
        DefaultCodegen codegen = new DefaultCodegen();
        codegen.setLegacyDiscriminatorBehavior(false);
        codegen.setOpenAPI(openAPI);

        String path = "/person/display/{personId}";
        Operation operation = openAPI.getPaths().get(path).getGet();
        CodegenOperation codegenOperation = codegen.fromOperation(path, "GET", operation, null);
        verifyPersonDiscriminator(codegenOperation.discriminator);

        Schema person = openAPI.getComponents().getSchemas().get("Person");
        codegen.setOpenAPI(openAPI);
        CodegenModel personModel = codegen.fromModel("Person", person);
        verifyPersonDiscriminator(personModel.discriminator);
        Assert.assertEquals(personModel.getHasDiscriminatorWithNonEmptyMapping(), true);
    }

    @Test
    public void testParentName() {
        final OpenAPI openAPI = TestUtils.parseFlattenSpec("src/test/resources/3_0/allOf.yaml");
        DefaultCodegen codegen = new DefaultCodegen();

        Schema child = openAPI.getComponents().getSchemas().get("Child");
        codegen.setOpenAPI(openAPI);
        CodegenModel childModel = codegen.fromModel("Child", child);
        Assert.assertEquals(childModel.parentSchema, "Person");
        Assert.assertEquals(childModel.getHasDiscriminatorWithNonEmptyMapping(), false);
    }

    @Test
    public void testAllOfRequired() {
        final OpenAPI openAPI = TestUtils.parseFlattenSpec("src/test/resources/3_0/allOf-required.yaml");
        DefaultCodegen codegen = new DefaultCodegen();

        Schema child = openAPI.getComponents().getSchemas().get("clubForCreation");
        codegen.setOpenAPI(openAPI);
        CodegenModel childModel = codegen.fromModel("clubForCreation", child);
        Assert.assertEquals(getRequiredVars(childModel), Collections.singletonList("name"));
    }

    @Test
    public void testAllOfSingleAndDoubleRefWithOwnPropsNoDiscriminator() {
        final OpenAPI openAPI = TestUtils.parseFlattenSpec("src/test/resources/3_0/allOf_composition.yaml");
        final DefaultCodegen codegen = new CodegenWithMultipleInheritance();

        codegen.setOpenAPI(openAPI);

        // to test allOf with double refs
        Schema supermanSchema = openAPI.getComponents().getSchemas().get("SuperMan");
        CodegenModel supermanModel = codegen.fromModel("SuperMan", supermanSchema);
        Assert.assertNull(supermanModel.parent);
        Assert.assertEquals(supermanModel.allParents, null);

        // to test allOf with single ref
        Schema superboySchema = openAPI.getComponents().getSchemas().get("SuperBoy");
        CodegenModel superboyModel = codegen.fromModel("SuperBoy", superboySchema);
        Assert.assertNull(superboyModel.parent);
        Assert.assertEquals(superboyModel.allParents, null);

        // to test allOf with single ref and no "type: object" in the (last) inline schema
        Schema superbabySchema = openAPI.getComponents().getSchemas().get("SuperBaby");
        CodegenModel superbabyModel = codegen.fromModel("SuperBaby", superbabySchema);
        Assert.assertNull(superbabyModel.parent);
        Assert.assertEquals(superbabyModel.allParents, null);
    }

    @Test
    public void testAllParents() {
        final OpenAPI openAPI = TestUtils.parseFlattenSpec("src/test/resources/3_0/allOfMappingDuplicatedProperties.yaml");
        final DefaultCodegen codegen = new CodegenWithMultipleInheritance();

        codegen.setOpenAPI(openAPI);

        Schema adultSchema = openAPI.getComponents().getSchemas().get("Adult");
        CodegenModel adultModel = codegen.fromModel("Adult", adultSchema);
        Assert.assertEquals(adultModel.parent, "Person");
        Assert.assertEquals(adultModel.allParents, Collections.singletonList("Person"));
    }

    @Test
    public void testComposedSchemaAllOfDiscriminatorMap() {
        final OpenAPI openAPI = TestUtils.parseFlattenSpec("src/test/resources/3_0/allOf_composition_discriminator.yaml");
        DefaultCodegen codegen = new DefaultCodegen();
        codegen.setOpenAPI(openAPI);
        codegen.setLegacyDiscriminatorBehavior(false);
        Schema sc;
        String modelName;

        String propertyName = "petType";
        String propertyBaseName = propertyName;
        CodegenDiscriminator emptyMapDisc = new CodegenDiscriminator();
        emptyMapDisc.setPropertyName(propertyName);
        emptyMapDisc.setPropertyBaseName(propertyBaseName);

        // all leaf Schemas have discriminators with PropertyName/BaseName + empty discriminator maps
        List<String> leafModelNames = Arrays.asList("Cat", "Dog", "Lizard", "Snake");
        for (String leafModelName : leafModelNames) {
            Schema leafSc = openAPI.getComponents().getSchemas().get(leafModelName);
            CodegenModel leafCm = codegen.fromModel(leafModelName, leafSc);
            Assert.assertEquals(leafCm.discriminator, emptyMapDisc);
            Assert.assertEquals(leafCm.getHasDiscriminatorWithNonEmptyMapping(), false);
        }

        // the Pet discriminator map contains all animals + Reptile (children + grandchildren)
        CodegenDiscriminator petDisc = new CodegenDiscriminator();
        petDisc.setPropertyName(propertyName);
        petDisc.setPropertyBaseName(propertyBaseName);
        java.util.LinkedHashSet hs = new LinkedHashSet<>();
        for (String leafModelName : leafModelNames) {
            hs.add(new CodegenDiscriminator.MappedModel(leafModelName, codegen.toModelName(leafModelName)));
        }
        hs.add(new CodegenDiscriminator.MappedModel("Reptile", codegen.toModelName("Reptile")));
        petDisc.setMappedModels(hs);
        modelName = "Pet";
        sc = openAPI.getComponents().getSchemas().get(modelName);
        CodegenModel pet = codegen.fromModel(modelName, sc);
        Assert.assertEquals(pet.getHasDiscriminatorWithNonEmptyMapping(), true);
        Assert.assertEquals(pet.discriminator, petDisc);

        // the Reptile discriminator contains both reptiles
        List<String> reptileModelNames = Arrays.asList("Lizard", "Snake");
        CodegenDiscriminator reptileDisc = new CodegenDiscriminator();
        reptileDisc.setPropertyName(propertyName);
        reptileDisc.setPropertyBaseName(propertyBaseName);
        hs.clear();
        for (String reptileModelName : reptileModelNames) {
            hs.add(new CodegenDiscriminator.MappedModel(reptileModelName, codegen.toModelName(reptileModelName)));
        }
        reptileDisc.setMappedModels(hs);
        modelName = "Reptile";
        sc = openAPI.getComponents().getSchemas().get(modelName);
        CodegenModel reptile = codegen.fromModel(modelName, sc);
        Assert.assertEquals(reptile.getHasDiscriminatorWithNonEmptyMapping(), true);
        Assert.assertEquals(reptile.discriminator, reptileDisc);

        // the MyPets discriminator contains Cat and Lizard
        List<String> myPetNames = Arrays.asList("Cat", "Lizard");
        CodegenDiscriminator myPetDisc = new CodegenDiscriminator();
        myPetDisc.setPropertyName(propertyName);
        myPetDisc.setPropertyBaseName(propertyBaseName);
        hs.clear();
        for (String myPetName : myPetNames) {
            hs.add(new CodegenDiscriminator.MappedModel(myPetName, codegen.toModelName(myPetName)));
        }
        myPetDisc.setMappedModels(hs);
        modelName = "MyPets";
        sc = openAPI.getComponents().getSchemas().get(modelName);
        CodegenModel myPets = codegen.fromModel(modelName, sc);
        Assert.assertEquals(myPets.getHasDiscriminatorWithNonEmptyMapping(), true);
        Assert.assertEquals(myPets.discriminator, myPetDisc);

        // the MyPetsNoDisc discriminator is created because all oneOf classes have the same discriminator
        modelName = "MyPetsNoDisc";
        sc = openAPI.getComponents().getSchemas().get(modelName);
        CodegenModel myPetsNoDisc = codegen.fromModel(modelName, sc);
        Assert.assertEquals(myPetsNoDisc.getHasDiscriminatorWithNonEmptyMapping(), true);
        Assert.assertEquals(myPetsNoDisc.discriminator, myPetDisc);

        CodegenModel cm;

        // the mapping in b is in A
        modelName = "A";
        sc = openAPI.getComponents().getSchemas().get(modelName);
        cm = codegen.fromModel(modelName, sc);
        hs.clear();
        hs.add(new CodegenDiscriminator.MappedModel("b", codegen.toModelName("B")));
        hs.add(new CodegenDiscriminator.MappedModel("B", codegen.toModelName("B")));
        hs.add(new CodegenDiscriminator.MappedModel("C", codegen.toModelName("C")));
        Assert.assertEquals(cm.getHasDiscriminatorWithNonEmptyMapping(), true);
        Assert.assertEquals(cm.discriminator.getMappedModels(), hs);

        // the mapping in b is in B
        modelName = "B";
        sc = openAPI.getComponents().getSchemas().get(modelName);
        cm = codegen.fromModel(modelName, sc);
        hs.clear();
        hs.add(new CodegenDiscriminator.MappedModel("b", codegen.toModelName("B")));
        hs.add(new CodegenDiscriminator.MappedModel("C", codegen.toModelName("C")));
        Assert.assertEquals(cm.getHasDiscriminatorWithNonEmptyMapping(), true);
        Assert.assertEquals(cm.discriminator.getMappedModels(), hs);

        // the mapping in b is in C
        modelName = "C";
        sc = openAPI.getComponents().getSchemas().get(modelName);
        cm = codegen.fromModel(modelName, sc);
        hs.clear();
        hs.add(new CodegenDiscriminator.MappedModel("b", codegen.toModelName("B")));
        Assert.assertEquals(cm.getHasDiscriminatorWithNonEmptyMapping(), true);
        Assert.assertEquals(cm.discriminator.getMappedModels(), hs);
    }

    @Test
    public void testComposedSchemaAllOfDiscriminatorMapLegacy() {
        final OpenAPI openAPI = TestUtils.parseFlattenSpec("src/test/resources/3_0/allOf_composition_discriminator.yaml");
        DefaultCodegen codegen = new DefaultCodegen();
        // codegen.legacyDiscriminatorBehavior remains false in the legacy use case
        codegen.setOpenAPI(openAPI);
        Schema sc;
        String modelName;

        String propertyName = "petType";
        String propertyBaseName = propertyName;
        CodegenDiscriminator emptyMapDisc = new CodegenDiscriminator();
        emptyMapDisc.setPropertyName(propertyName);
        emptyMapDisc.setPropertyBaseName(propertyBaseName);

        // all leaf Schemas have discriminators with PropertyName/BaseName + empty discriminator maps
        List<String> leafModelNames = Arrays.asList("Cat", "Dog", "Lizard", "Snake");
        for (String leafModelName : leafModelNames) {
            Schema leafSc = openAPI.getComponents().getSchemas().get(leafModelName);
            CodegenModel leafCm = codegen.fromModel(leafModelName, leafSc);
            Assert.assertNull(leafCm.discriminator);
        }

        // the Pet discriminator map contains all animals + Reptile (children + grandchildren)
        CodegenDiscriminator petDisc = new CodegenDiscriminator();
        petDisc.setPropertyName(propertyName);
        petDisc.setPropertyBaseName(propertyBaseName);
        java.util.LinkedHashSet hs = new LinkedHashSet<>();
        for (String leafModelName : leafModelNames) {
            hs.add(new CodegenDiscriminator.MappedModel(leafModelName, codegen.toModelName(leafModelName)));
        }
        hs.add(new CodegenDiscriminator.MappedModel("Reptile", codegen.toModelName("Reptile")));
        petDisc.setMappedModels(hs);
        modelName = "Pet";
        sc = openAPI.getComponents().getSchemas().get(modelName);
        CodegenModel pet = codegen.fromModel(modelName, sc);
        Assert.assertEquals(pet.discriminator, petDisc);

        // the Reptile discriminator contains both reptiles
        List<String> reptileModelNames = Arrays.asList("Lizard", "Snake");
        CodegenDiscriminator reptileDisc = new CodegenDiscriminator();
        reptileDisc.setPropertyName(propertyName);
        reptileDisc.setPropertyBaseName(propertyBaseName);
        hs.clear();
        for (String reptileModelName : reptileModelNames) {
            hs.add(new CodegenDiscriminator.MappedModel(reptileModelName, codegen.toModelName(reptileModelName)));
        }
        reptileDisc.setMappedModels(hs);
        modelName = "Reptile";
        sc = openAPI.getComponents().getSchemas().get(modelName);
        CodegenModel reptile = codegen.fromModel(modelName, sc);
        Assert.assertNull(reptile.discriminator);

        // the MyPets discriminator contains Cat and Lizard
        CodegenDiscriminator myPetDisc = new CodegenDiscriminator();
        myPetDisc.setPropertyName(propertyName);
        myPetDisc.setPropertyBaseName(propertyBaseName);
        hs.clear();
        modelName = "MyPets";
        sc = openAPI.getComponents().getSchemas().get(modelName);
        CodegenModel myPets = codegen.fromModel(modelName, sc);
        Assert.assertEquals(myPets.discriminator, myPetDisc);

        // the MyPetsNoDisc discriminator is created because all oneOf classes have the same discriminator
        modelName = "MyPetsNoDisc";
        sc = openAPI.getComponents().getSchemas().get(modelName);
        CodegenModel myPetsNoDisc = codegen.fromModel(modelName, sc);
        Assert.assertNull(myPetsNoDisc.discriminator);

        CodegenModel cm;

        // the mapping in b is in A
        modelName = "A";
        sc = openAPI.getComponents().getSchemas().get(modelName);
        cm = codegen.fromModel(modelName, sc);
        hs.clear();
        hs.add(new CodegenDiscriminator.MappedModel("b", codegen.toModelName("B")));
        Assert.assertEquals(cm.discriminator.getMappedModels(), hs);

        // the mapping in b is in B
        modelName = "B";
        sc = openAPI.getComponents().getSchemas().get(modelName);
        cm = codegen.fromModel(modelName, sc);
        Assert.assertNull(cm.discriminator);

        // the mapping in b is in C
        modelName = "C";
        sc = openAPI.getComponents().getSchemas().get(modelName);
        cm = codegen.fromModel(modelName, sc);
        Assert.assertNull(cm.discriminator);
    }

    @Test
    public void testComposedSchemaOneOfDiscriminatorsInvalid() {
        final OpenAPI openAPI = TestUtils.parseFlattenSpec("src/test/resources/3_0/oneOfDiscriminator.yaml");
        DefaultCodegen codegen = new DefaultCodegen();
        codegen.setLegacyDiscriminatorBehavior(false);
        codegen.setOpenAPI(openAPI);

        HashMap<String, String> hm = new HashMap<>();
        hm.put("ComposedDiscMissingNoProperties", "'ComposedDiscMissingNoProperties' defines discriminator 'fruitType', but the referenced schema 'DiscMissingNoProperties' is incorrect. fruitType is missing from the schema, define it as required and type string");
        hm.put("ComposedDiscMissingFromProperties", "'ComposedDiscMissingFromProperties' defines discriminator 'fruitType', but the referenced schema 'DiscMissingFromProperties' is incorrect. fruitType is missing from the schema, define it as required and type string");
        hm.put("ComposedDiscOptionalTypeCorrect", "'ComposedDiscOptionalTypeCorrect' defines discriminator 'fruitType', but the referenced schema 'DiscOptionalTypeCorrect' is incorrect. invalid optional definition of fruitType, include it in required");
        hm.put("ComposedDiscOptionalTypeIncorrect", "'ComposedDiscOptionalTypeIncorrect' defines discriminator 'fruitType', but the referenced schema 'DiscOptionalTypeIncorrect' is incorrect. invalid type for fruitType, set it to string. invalid optional definition of fruitType, include it in required");
        hm.put("ComposedDiscOptionalTypeInconsistent", "'ComposedDiscOptionalTypeInconsistent' defines discriminator 'fruitType', but the referenced schema 'DiscOptionalTypeIncorrect' is incorrect. invalid type for fruitType, set it to string. invalid optional definition of fruitType, include it in required");
        hm.put("ComposedDiscTypeIncorrect", "'ComposedDiscTypeIncorrect' defines discriminator 'fruitType', but the referenced schema 'DiscTypeIncorrect' is incorrect. invalid type for fruitType, set it to string");
        hm.put("ComposedDiscTypeInconsistent", "'ComposedDiscTypeInconsistent' defines discriminator 'fruitType', but the referenced schema 'DiscTypeIncorrect' is incorrect. invalid type for fruitType, set it to string");
        hm.put("ComposedDiscRequiredInconsistent", "'ComposedDiscRequiredInconsistent' defines discriminator 'fruitType', but the referenced schema 'DiscOptionalTypeCorrect' is incorrect. invalid optional definition of fruitType, include it in required");

        for (Map.Entry<String, String> entry : hm.entrySet()) {
            String modelName = entry.getKey();
            String errorMessageExpected = entry.getValue();

            Schema sc = openAPI.getComponents().getSchemas().get(modelName);

            /*
            // comment out below as we're now showing warnings instead of throwing exceptions
            try {
                codegen.fromModel(modelName, sc);
                Assert.assertTrue(false, "A RuntimeException should have been thrown when processing "+modelName+ " but it was not");
            } catch (RuntimeException re) {
                Assert.assertEquals(re.getMessage(), errorMessageExpected);
            }
            */
        }
    }

    @Test
    public void testComposedSchemaAnyOfDiscriminatorsInvalid() {
        final OpenAPI openAPI = TestUtils.parseFlattenSpec("src/test/resources/3_0/anyOfDiscriminator.yaml");
        DefaultCodegen codegen = new DefaultCodegen();
        codegen.setLegacyDiscriminatorBehavior(false);
        codegen.setOpenAPI(openAPI);

        HashMap<String, String> hm = new HashMap<>();
        hm.put("ComposedDiscMissingNoProperties", "'ComposedDiscMissingNoProperties' defines discriminator 'fruitType', but the referenced schema 'DiscMissingNoProperties' is incorrect. fruitType is missing from the schema, define it as required and type string");
        hm.put("ComposedDiscMissingFromProperties", "'ComposedDiscMissingFromProperties' defines discriminator 'fruitType', but the referenced schema 'DiscMissingFromProperties' is incorrect. fruitType is missing from the schema, define it as required and type string");
        hm.put("ComposedDiscOptionalTypeCorrect", "'ComposedDiscOptionalTypeCorrect' defines discriminator 'fruitType', but the referenced schema 'DiscOptionalTypeCorrect' is incorrect. invalid optional definition of fruitType, include it in required");
        hm.put("ComposedDiscOptionalTypeIncorrect", "'ComposedDiscOptionalTypeIncorrect' defines discriminator 'fruitType', but the referenced schema 'DiscOptionalTypeIncorrect' is incorrect. invalid type for fruitType, set it to string. invalid optional definition of fruitType, include it in required");
        hm.put("ComposedDiscOptionalTypeInconsistent", "'ComposedDiscOptionalTypeInconsistent' defines discriminator 'fruitType', but the referenced schema 'DiscOptionalTypeIncorrect' is incorrect. invalid type for fruitType, set it to string. invalid optional definition of fruitType, include it in required");
        hm.put("ComposedDiscTypeIncorrect", "'ComposedDiscTypeIncorrect' defines discriminator 'fruitType', but the referenced schema 'DiscTypeIncorrect' is incorrect. invalid type for fruitType, set it to string");
        hm.put("ComposedDiscTypeInconsistent", "'ComposedDiscTypeInconsistent' defines discriminator 'fruitType', but the referenced schema 'DiscTypeIncorrect' is incorrect. invalid type for fruitType, set it to string");
        hm.put("ComposedDiscRequiredInconsistent", "'ComposedDiscRequiredInconsistent' defines discriminator 'fruitType', but the referenced schema 'DiscOptionalTypeCorrect' is incorrect. invalid optional definition of fruitType, include it in required");

        for (Map.Entry<String, String> entry : hm.entrySet()) {
            String modelName = entry.getKey();
            String errorMessageExpected = entry.getValue();

            Schema sc = openAPI.getComponents().getSchemas().get(modelName);

            /*
            // comment out below as we're now showing warnings instead of throwing exceptions
            try {
                codegen.fromModel(modelName, sc);
                Assert.assertTrue(false, "A RuntimeException should have been thrown when processing "+modelName+ " but it was not");
            } catch (RuntimeException re) {
                Assert.assertEquals(re.getMessage(), errorMessageExpected);
            }
            */
        }
    }

    @Test
    public void testComposedSchemaAnyOfDiscriminatorMap() {
        final OpenAPI openAPI = TestUtils.parseFlattenSpec("src/test/resources/3_0/anyOfDiscriminator.yaml");
        DefaultCodegen codegen = new DefaultCodegen();
        codegen.setLegacyDiscriminatorBehavior(false);
        codegen.setOpenAPI(openAPI);

        String modelName;
        Schema sc;
        CodegenModel cm;
        java.util.LinkedHashSet hs;
        String mn;

        // inline anyOf models work because the inline schemas are turned into $refs
        modelName = "FruitInlineDisc";
        sc = openAPI.getComponents().getSchemas().get(modelName);
        cm = codegen.fromModel(modelName, sc);
        hs = new java.util.LinkedHashSet();
        mn = "FruitInlineDisc_anyOf";
        hs.add(new CodegenDiscriminator.MappedModel(mn, codegen.toModelName(mn)));
        mn = "FruitInlineDisc_anyOf_1";
        hs.add(new CodegenDiscriminator.MappedModel(mn, codegen.toModelName(mn)));
        Assert.assertEquals(cm.discriminator.getMappedModels(), hs);

        // inline anyOf with inline anyOf model doesn't work because we have null $refs and we throw an exception
        final String fmodelName = "FruitInlineInlineDisc";
        final Schema fsc = openAPI.getComponents().getSchemas().get(fmodelName);
        // comment out below as we're now showing warnings instead of throwing exceptions
        //Assert.assertThrows(() -> codegen.fromModel(fmodelName, fsc));

        // ref anyOf models with discriminator in properties in those models
        modelName = "FruitReqDisc";
        sc = openAPI.getComponents().getSchemas().get(modelName);
        cm = codegen.fromModel(modelName, sc);
        hs = new java.util.LinkedHashSet();
        mn = "AppleReqDisc";
        hs.add(new CodegenDiscriminator.MappedModel(mn, mn));
        mn = "BananaReqDisc";
        hs.add(new CodegenDiscriminator.MappedModel(mn, mn));
        Assert.assertEquals(cm.discriminator.getMappedModels(), hs);

        // ref oneOf models with discriminator in allOf in those models
        modelName = "FruitAllOfDisc";
        sc = openAPI.getComponents().getSchemas().get(modelName);
        cm = codegen.fromModel(modelName, sc);
        hs = new java.util.LinkedHashSet();
        mn = "AppleAllOfDisc";
        hs.add(new CodegenDiscriminator.MappedModel(mn, mn));
        mn = "BananaAllOfDisc";
        hs.add(new CodegenDiscriminator.MappedModel(mn, mn));
        Assert.assertEquals(cm.discriminator.getMappedModels(), hs);

        // ref oneOf models with discriminator in anyOf in those models
        modelName = "FruitAnyOfDisc";
        sc = openAPI.getComponents().getSchemas().get(modelName);
        cm = codegen.fromModel(modelName, sc);
        hs = new java.util.LinkedHashSet();
        mn = "AppleAnyOfDisc";
        hs.add(new CodegenDiscriminator.MappedModel(mn, mn));
        mn = "BananaAnyOfDisc";
        hs.add(new CodegenDiscriminator.MappedModel(mn, mn));
        Assert.assertEquals(cm.discriminator.getMappedModels(), hs);

        // ref oneOf models with discriminator in anyOf in those models
        modelName = "FruitAnyOfDisc";
        sc = openAPI.getComponents().getSchemas().get(modelName);
        cm = codegen.fromModel(modelName, sc);
        hs = new java.util.LinkedHashSet();
        mn = "AppleAnyOfDisc";
        hs.add(new CodegenDiscriminator.MappedModel(mn, mn));
        mn = "BananaAnyOfDisc";
        hs.add(new CodegenDiscriminator.MappedModel(mn, mn));
        Assert.assertEquals(cm.discriminator.getMappedModels(), hs);

        // ref oneOf models with discriminator in the grandparent schemas of those anyof models
        modelName = "FruitGrandparentDisc";
        sc = openAPI.getComponents().getSchemas().get(modelName);
        cm = codegen.fromModel(modelName, sc);
        hs = new java.util.LinkedHashSet();
        mn = "AppleGrandparentDisc";
        hs.add(new CodegenDiscriminator.MappedModel(mn, mn));
        mn = "BananaGrandparentDisc";
        hs.add(new CodegenDiscriminator.MappedModel(mn, mn));
        Assert.assertEquals(cm.discriminator.getMappedModels(), hs);
    }

    @Test
    public void testComposedSchemaOneOfDiscriminatorMap() {
        final OpenAPI openAPI = TestUtils.parseFlattenSpec("src/test/resources/3_0/oneOfDiscriminator.yaml");
        DefaultCodegen codegen = new DefaultCodegen();
        codegen.setLegacyDiscriminatorBehavior(false);
        codegen.setOpenAPI(openAPI);

        String modelName;
        Schema sc;
        CodegenModel cm;
        java.util.LinkedHashSet hs;
        String mn;

        // inline oneOf models work because the inline schemas are turned into $refs
        modelName = "FruitInlineDisc";
        sc = openAPI.getComponents().getSchemas().get(modelName);
        cm = codegen.fromModel(modelName, sc);
        hs = new java.util.LinkedHashSet();
        mn = "FruitInlineDisc_oneOf";
        hs.add(new CodegenDiscriminator.MappedModel(mn, codegen.toModelName(mn)));
        mn = "FruitInlineDisc_oneOf_1";
        hs.add(new CodegenDiscriminator.MappedModel(mn, codegen.toModelName(mn)));
        Assert.assertEquals(cm.discriminator.getMappedModels(), hs);

        // inline oneOf with inline oneOf model doesn't work because we have null $refs and we throw an exception
        final String fmodelName = "FruitInlineInlineDisc";
        final Schema fsc = openAPI.getComponents().getSchemas().get(fmodelName);
        // comment out below as we're now showing warnings instead of throwing exceptions
        //Assert.assertThrows(() -> codegen.fromModel(fmodelName, fsc));

        // ref oneOf models with discriminator in properties in those models
        modelName = "FruitReqDisc";
        sc = openAPI.getComponents().getSchemas().get(modelName);
        cm = codegen.fromModel(modelName, sc);
        hs = new java.util.LinkedHashSet();
        mn = "AppleReqDisc";
        hs.add(new CodegenDiscriminator.MappedModel(mn, mn));
        mn = "BananaReqDisc";
        hs.add(new CodegenDiscriminator.MappedModel(mn, mn));
        Assert.assertEquals(cm.discriminator.getMappedModels(), hs);

        // ref oneOf models with discriminator in allOf in those models
        modelName = "FruitAllOfDisc";
        sc = openAPI.getComponents().getSchemas().get(modelName);
        cm = codegen.fromModel(modelName, sc);
        hs = new java.util.LinkedHashSet();
        mn = "AppleAllOfDisc";
        hs.add(new CodegenDiscriminator.MappedModel(mn, mn));
        mn = "BananaAllOfDisc";
        hs.add(new CodegenDiscriminator.MappedModel(mn, mn));
        Assert.assertEquals(cm.discriminator.getMappedModels(), hs);

        // ref oneOf models with discriminator in anyOf in those models
        modelName = "FruitAnyOfDisc";
        sc = openAPI.getComponents().getSchemas().get(modelName);
        cm = codegen.fromModel(modelName, sc);
        hs = new java.util.LinkedHashSet();
        mn = "AppleAnyOfDisc";
        hs.add(new CodegenDiscriminator.MappedModel(mn, mn));
        mn = "BananaAnyOfDisc";
        hs.add(new CodegenDiscriminator.MappedModel(mn, mn));
        Assert.assertEquals(cm.discriminator.getMappedModels(), hs);

        // ref oneOf models with discriminator in oneOf in those models
        modelName = "FruitOneOfDisc";
        sc = openAPI.getComponents().getSchemas().get(modelName);
        cm = codegen.fromModel(modelName, sc);
        hs = new java.util.LinkedHashSet();
        mn = "AppleOneOfDisc";
        hs.add(new CodegenDiscriminator.MappedModel(mn, mn));
        mn = "BananaOneOfDisc";
        hs.add(new CodegenDiscriminator.MappedModel(mn, mn));
        Assert.assertEquals(cm.discriminator.getMappedModels(), hs);

        // ref oneOf models with discriminator in the grandparent schemas of those oneof models
        modelName = "FruitGrandparentDisc";
        sc = openAPI.getComponents().getSchemas().get(modelName);
        cm = codegen.fromModel(modelName, sc);
        hs = new java.util.LinkedHashSet();
        mn = "AppleGrandparentDisc";
        hs.add(new CodegenDiscriminator.MappedModel(mn, mn));
        mn = "BananaGrandparentDisc";
        hs.add(new CodegenDiscriminator.MappedModel(mn, mn));
        Assert.assertEquals(cm.discriminator.getMappedModels(), hs);
    }

    @Test
    public void testComposedSchemaMyPetsOneOfDiscriminatorMap() {
        final OpenAPI openAPI = TestUtils.parseFlattenSpec("src/test/resources/3_0/allOf_composition_discriminator.yaml");

        DefaultCodegen codegen = new DefaultCodegen();
        codegen.setLegacyDiscriminatorBehavior(false);
        codegen.setOpenAPI(openAPI);

        String path = "/mypets";

        Operation operation = openAPI.getPaths().get(path).getGet();
        CodegenOperation codegenOperation = codegen.fromOperation(path, "GET", operation, null);
        verifyMyPetsDiscriminator(codegenOperation.discriminator);

        Schema pet = openAPI.getComponents().getSchemas().get("MyPets");
        CodegenModel petModel = codegen.fromModel("MyPets", pet);
        verifyMyPetsDiscriminator(petModel.discriminator);
    }

    @Test
    public void testComposedSchemaAllOfHierarchy() {
        final OpenAPI openAPI = TestUtils.parseFlattenSpec("src/test/resources/3_0/allOf_composition_discriminator.yaml");

        DefaultCodegen codegen = new DefaultCodegen();
        codegen.setLegacyDiscriminatorBehavior(false);
        codegen.setOpenAPI(openAPI);

        Schema pet = openAPI.getComponents().getSchemas().get("Lizard");
        CodegenModel petModel = codegen.fromModel("Lizard", pet);
        verifyLizardDiscriminator(petModel.discriminator);

        pet = openAPI.getComponents().getSchemas().get("Reptile");
        petModel = codegen.fromModel("Reptile", pet);
        verifyReptileDiscriminator(petModel.discriminator);
    }

    private void verifyLizardDiscriminator(CodegenDiscriminator discriminator) {
        CodegenDiscriminator test = new CodegenDiscriminator();
        String prop = "petType";
        test.setPropertyName(prop);
        test.setPropertyBaseName(prop);
        test.setMapping(null);
        test.setMappedModels(new HashSet<>());
        assertEquals(discriminator, test);
    }

    private void verifyReptileDiscriminator(CodegenDiscriminator discriminator) {
        CodegenDiscriminator test = new CodegenDiscriminator();
        String prop = "petType";
        test.setPropertyName(prop);
        test.setPropertyBaseName(prop);
        test.setMapping(null);
        test.setMappedModels(new HashSet<CodegenDiscriminator.MappedModel>() {{
            add(new CodegenDiscriminator.MappedModel("Snake", "Snake"));
            add(new CodegenDiscriminator.MappedModel("Lizard", "Lizard"));
        }});
        assertEquals(discriminator, test);
    }

    private void verifyMyPetsDiscriminator(CodegenDiscriminator discriminator) {
        CodegenDiscriminator test = new CodegenDiscriminator();
        String prop = "petType";
        test.setPropertyName(prop);
        test.setPropertyBaseName(prop);
        test.setMapping(null);
        test.setMappedModels(new HashSet<CodegenDiscriminator.MappedModel>() {{
            add(new CodegenDiscriminator.MappedModel("Cat", "Cat"));
            add(new CodegenDiscriminator.MappedModel("Lizard", "Lizard"));
        }});
        assertEquals(discriminator, test);
    }

    public CodegenModel getModel(List<ModelMap> allModels, String modelName) {
        for (ModelMap obj : allModels) {
            CodegenModel cm = obj.getModel();
            if (modelName.equals(cm.name)) {
                return cm;
            }
        }
        return null;
    }

    @Test
    public void verifyXDiscriminatorValue() {
        final OpenAPI openAPI = TestUtils.parseFlattenSpec("src/test/resources/2_0/x-discriminator-value.yaml");
        final DefaultCodegen config = new DefaultCodegen();
        config.setOpenAPI(openAPI);

        String modelName;
        CodegenDiscriminator discriminator;
        Schema sc;
        CodegenModel cm;

        Boolean dryRun = Boolean.TRUE;
        final DefaultGenerator generator = new DefaultGenerator(dryRun);
        generator.openAPI = openAPI;
        generator.config = config;
        generator.configureGeneratorProperties();

        // for us to check a model's children we need to run generator.generateModels
        // because children are assigned in config.updateAllModels which is invoked in generator.generateModels
        List<File> files = new ArrayList<>();
        List<String> filteredSchemas = ModelUtils.getSchemasUsedOnlyInFormParam(openAPI);
        List<ModelMap> allModels = new ArrayList<>();
        generator.generateModels(files, allModels, filteredSchemas);

        // check that the model's children contain the x-discriminator-values
        modelName = "BaseObj";
        cm = getModel(allModels, modelName);
        Assert.assertNotNull(cm);
        Assert.assertNotNull(cm.children);
        List<String> expectedDiscriminatorValues = new ArrayList<>(Arrays.asList("daily", "sub-obj"));
        ArrayList<String> xDiscriminatorValues = new ArrayList<>();
        for (CodegenModel child : cm.children) {
            xDiscriminatorValues.add((String) child.vendorExtensions.get("x-discriminator-value"));
        }
        assertEquals(xDiscriminatorValues, expectedDiscriminatorValues);

        // check that the discriminator's MappedModels also contains the x-discriminator-values
        discriminator = new CodegenDiscriminator();
        String prop = "object_type";
        discriminator.setPropertyName(config.toVarName(prop));
        discriminator.setPropertyBaseName(prop);
        discriminator.setMapping(null);
        discriminator.setMappedModels(new HashSet<CodegenDiscriminator.MappedModel>() {{
            add(new CodegenDiscriminator.MappedModel("DailySubObj", "DailySubObj"));
            add(new CodegenDiscriminator.MappedModel("SubObj", "SubObj"));
            add(new CodegenDiscriminator.MappedModel("daily", "DailySubObj"));
            add(new CodegenDiscriminator.MappedModel("sub-obj", "SubObj"));
        }});
        assertEquals(cm.discriminator, discriminator);
    }


    @Test
    public void testAllOfSingleRefNoOwnProps() {
        final OpenAPI openAPI = TestUtils.parseFlattenSpec("src/test/resources/2_0/composed-allof.yaml");
        final DefaultCodegen codegen = new CodegenWithMultipleInheritance();

        Schema schema = openAPI.getComponents().getSchemas().get("NewMessageEventCoreNoOwnProps");
        codegen.setOpenAPI(openAPI);
        CodegenModel model = codegen.fromModel("NewMessageEventCoreNoOwnProps", schema);
        Assert.assertEquals(getNames(model.getVars()), Arrays.asList("id", "message"));
        Assert.assertNull(model.parent);
        Assert.assertNull(model.allParents);
    }

    class CodegenWithMultipleInheritance extends DefaultCodegen {
        public CodegenWithMultipleInheritance() {
            super();
            supportsInheritance = true;
            supportsMultipleInheritance = true;
        }
    }

    @Test
    public void testAllOfParent() {
        final OpenAPI openAPI = TestUtils.parseFlattenSpec("src/test/resources/3_0/allOf-required-parent.yaml");
        DefaultCodegen codegen = new DefaultCodegen();
        codegen.setOpenAPI(openAPI);

        Schema person = openAPI.getComponents().getSchemas().get("person");
        CodegenModel personModel = codegen.fromModel("person", person);
        Assert.assertEquals(getRequiredVars(personModel), Arrays.asList("firstName", "name", "email", "id"));

        Schema personForCreation = openAPI.getComponents().getSchemas().get("personForCreation");
        CodegenModel personForCreationModel = codegen.fromModel("personForCreation", personForCreation);
        Assert.assertEquals(getRequiredVars(personForCreationModel), Arrays.asList("firstName", "name", "email"));

        Schema personForUpdate = openAPI.getComponents().getSchemas().get("personForUpdate");
        CodegenModel personForUpdateModel = codegen.fromModel("personForUpdate", personForUpdate);
        Assert.assertEquals(getRequiredVars(personForUpdateModel), Collections.emptyList());
    }

    private List<String> getRequiredVars(CodegenModel model) {
        return getNames(model.getRequiredVars());
    }

    private List<String> getNames(List<CodegenProperty> props) {
        if (props == null) return null;
        return props.stream().map(v -> v.name).collect(Collectors.toList());
    }

    @Test
    public void testCallbacks() {
        final OpenAPI openAPI = TestUtils.parseFlattenSpec("src/test/resources/3_0/callbacks.yaml");
        final CodegenConfig codegen = new DefaultCodegen();
        codegen.setOpenAPI(openAPI);

        final String path = "/streams";
        Operation subscriptionOperation = openAPI.getPaths().get("/streams").getPost();
        CodegenOperation op = codegen.fromOperation(path, "post", subscriptionOperation, null);

        Assert.assertFalse(op.isCallbackRequest);
        Assert.assertNotNull(op.operationId);
        Assert.assertEquals(op.callbacks.size(), 2);

        CodegenCallback cbB = op.callbacks.get(1);
        Assert.assertEquals(cbB.name, "dummy");
        Assert.assertEquals(cbB.urls.size(), 0);

        CodegenCallback cbA = op.callbacks.get(0);
        Assert.assertEquals(cbA.name, "onData");

        Assert.assertEquals(cbA.urls.size(), 2);

        CodegenCallback.Url urlB = cbA.urls.get(1);
        Assert.assertEquals(urlB.expression, "{$request.query.callbackUrl}/test");
        Assert.assertEquals(urlB.requests.size(), 0);

        CodegenCallback.Url urlA = cbA.urls.get(0);
        Assert.assertEquals(urlA.expression, "{$request.query.callbackUrl}/data");
        Assert.assertEquals(urlA.requests.size(), 2);

        urlA.requests.forEach(req -> {
            Assert.assertTrue(req.isCallbackRequest);
            Assert.assertNotNull(req.bodyParam);
            Assert.assertEquals(req.responses.size(), 2);

            switch (req.httpMethod.toLowerCase(Locale.getDefault())) {
                case "post":
                    Assert.assertEquals(req.operationId, "onDataDataPost");
                    Assert.assertEquals(req.bodyParam.dataType, "NewNotificationData");
                    break;
                case "delete":
                    Assert.assertEquals(req.operationId, "onDataDataDelete");
                    Assert.assertEquals(req.bodyParam.dataType, "DeleteNotificationData");
                    break;
                default:
                    Assert.fail(String.format(Locale.getDefault(), "invalid callback request http method '%s'", req.httpMethod));
            }
        });
    }

    @Test
    public void testLeadingSlashIsAddedIfMissing() {
        OpenAPI openAPI = TestUtils.createOpenAPI();
        Operation operation1 = new Operation().operationId("op1").responses(new ApiResponses().addApiResponse("201", new ApiResponse().description("OK")));
        openAPI.path("/here", new PathItem().get(operation1));
        Operation operation2 = new Operation().operationId("op2").responses(new ApiResponses().addApiResponse("201", new ApiResponse().description("OK")));
        openAPI.path("some/path", new PathItem().get(operation2));
        final DefaultCodegen codegen = new DefaultCodegen();
        codegen.setOpenAPI(openAPI);

        CodegenOperation co1 = codegen.fromOperation("/here", "get", operation2, null);
        Assert.assertEquals(co1.path, "/here");
        CodegenOperation co2 = codegen.fromOperation("some/path", "get", operation2, null);
        Assert.assertEquals(co2.path, "/some/path");
    }

    @Test
    public void testDefaultResponseShouldBeLast() {
        OpenAPI openAPI = TestUtils.createOpenAPI();
        Operation myOperation = new Operation().operationId("myOperation").responses(
                new ApiResponses()
                        .addApiResponse(
                                "default", new ApiResponse().description("Default"))
                        .addApiResponse(
                                "422", new ApiResponse().description("Error"))
        );
        openAPI.path("/here", new PathItem().get(myOperation));
        final DefaultCodegen codegen = new DefaultCodegen();
        codegen.setOpenAPI(openAPI);

        CodegenOperation co = codegen.fromOperation("/here", "get", myOperation, null);
        Assert.assertEquals(co.responses.get(0).message, "Error");
        Assert.assertEquals(co.responses.get(1).message, "Default");
    }

    @Test
    public void testResponseWithNoSchemaInHeaders() {
        OpenAPI openAPI = TestUtils.createOpenAPI();
        ApiResponse response2XX = new ApiResponse()
                .description("OK")
                .addHeaderObject("x-custom-header", new Header()
                        .description("a custom header")
                        .style(Header.StyleEnum.SIMPLE));
        Operation operation1 = new Operation().operationId("op1").responses(new ApiResponses().addApiResponse("2XX", response2XX));
        openAPI.path("/here", new PathItem().get(operation1));
        final DefaultCodegen codegen = new DefaultCodegen();
        codegen.setOpenAPI(openAPI);

        CodegenResponse cr = codegen.fromResponse("2XX", response2XX);
        Assert.assertNotNull(cr);
        Assert.assertTrue(cr.hasHeaders);
    }

    @Test
    public void testNullableProperty() {
        final OpenAPI openAPI = TestUtils.parseFlattenSpec("src/test/resources/3_0/examples.yaml");
        new InlineModelResolver().flatten(openAPI);
        final DefaultCodegen codegen = new DefaultCodegen();
        codegen.setOpenAPI(openAPI);

        CodegenProperty property = codegen.fromProperty("address", (Schema) openAPI.getComponents().getSchemas().get("User").getProperties().get("address"));

        Assert.assertTrue(property.isNullable);
    }

    @Test
    public void testDeprecatedModel() {
        final OpenAPI openAPI = TestUtils.parseFlattenSpec("src/test/resources/3_0/component-deprecated.yml");
        new InlineModelResolver().flatten(openAPI);
        final DefaultCodegen codegen = new DefaultCodegen();

        CodegenModel codegenPetModel = codegen.fromModel("Pet", openAPI.getComponents().getSchemas().get("Pet"));
        Assert.assertTrue(codegenPetModel.isDeprecated);

        CodegenModel codegenFoodModel = codegen.fromModel("Food", openAPI.getComponents().getSchemas().get("Food"));
        Assert.assertTrue(codegenFoodModel.isDeprecated);
    }

    @Test
    public void testDeprecatedProperty() {
        final OpenAPI openAPI = TestUtils.parseFlattenSpec("src/test/resources/3_0/property-deprecated.yaml");
        new InlineModelResolver().flatten(openAPI);
        final DefaultCodegen codegen = new DefaultCodegen();
        codegen.setOpenAPI(openAPI);

        final Map responseProperties = Collections.unmodifiableMap(openAPI.getComponents().getSchemas().get("Response").getProperties());
        final Map requestProperties = Collections.unmodifiableMap(openAPI.getComponents().getSchemas().get("Response").getProperties());

        Assert.assertTrue(codegen.fromProperty("firstName", (Schema) responseProperties.get("firstName")).deprecated);
        Assert.assertFalse(codegen.fromProperty("customerCode", (Schema) responseProperties.get("customerCode")).deprecated);
        Assert.assertTrue(codegen.fromProperty("firstName", (Schema) requestProperties.get("firstName")).deprecated);
        Assert.assertFalse(codegen.fromProperty("customerCode", (Schema) requestProperties.get("customerCode")).deprecated);
    }

    @Test
    public void testDeprecatedRef() {
        final OpenAPI openAPI = TestUtils.parseSpec("src/test/resources/3_0/model-deprecated.yaml");
        new InlineModelResolver().flatten(openAPI);
        final DefaultCodegen codegen = new DefaultCodegen();
        codegen.setOpenAPI(openAPI);

        final Map requestProperties = Collections.unmodifiableMap(openAPI.getComponents().getSchemas().get("complex").getProperties());

        Assert.assertTrue(codegen.fromProperty("deprecated", (Schema) requestProperties.get("deprecated")).deprecated);
        Assert.assertFalse(codegen.fromProperty("current", (Schema) requestProperties.get("current")).deprecated);
    }

    @Test
    public void integerSchemaPropertyAndModelTest() {
        OpenAPI openAPI = TestUtils.createOpenAPI();
        final Schema schema = new IntegerSchema().format("int32");
        final DefaultCodegen codegen = new DefaultCodegen();
        codegen.setOpenAPI(openAPI);

        //Property:
        final CodegenProperty cp = codegen.fromProperty("someProperty", schema);
        Assert.assertEquals(cp.baseType, "integer");
        Assert.assertEquals(cp.baseName, "someProperty");
        Assert.assertFalse(cp.isString);
        Assert.assertTrue(cp.isInteger);
        Assert.assertFalse(cp.isLong);
        Assert.assertFalse(cp.isNumber);
        Assert.assertTrue(cp.isNumeric);
        Assert.assertFalse(cp.isFloat);
        Assert.assertFalse(cp.isDouble);

        //Model:
        final CodegenModel cm = codegen.fromModel("someModel", schema);
        Assert.assertEquals(cm.dataType, "integer");
        Assert.assertEquals(cm.name, "someModel");
        Assert.assertFalse(cm.isString);
        Assert.assertTrue(cm.isInteger);
        Assert.assertFalse(cm.isLong);
        Assert.assertFalse(cm.isNumber);
        Assert.assertTrue(cm.isNumeric);
        Assert.assertFalse(cm.isFloat);
        Assert.assertFalse(cm.isDouble);
    }

    @Test
    public void longSchemaPropertyAndModelTest() {
        OpenAPI openAPI = TestUtils.createOpenAPI();
        final Schema schema = new IntegerSchema().format("int64");
        final DefaultCodegen codegen = new DefaultCodegen();
        codegen.setOpenAPI(openAPI);

        //Property:
        final CodegenProperty cp = codegen.fromProperty("someProperty", schema);
        Assert.assertEquals(cp.baseType, "long");
        Assert.assertEquals(cp.baseName, "someProperty");
        Assert.assertFalse(cp.isString);
        Assert.assertFalse(cp.isInteger);
        Assert.assertTrue(cp.isLong);
        Assert.assertFalse(cp.isNumber);
        Assert.assertTrue(cp.isNumeric);
        Assert.assertFalse(cp.isFloat);
        Assert.assertFalse(cp.isDouble);

        //Model:
        final CodegenModel cm = codegen.fromModel("someModel", schema);
        Assert.assertEquals(cm.dataType, "long");
        Assert.assertEquals(cm.name, "someModel");
        Assert.assertFalse(cm.isString);
        Assert.assertFalse(cm.isInteger);
        Assert.assertTrue(cm.isLong);
        Assert.assertFalse(cm.isNumber);
        Assert.assertTrue(cm.isNumeric);
        Assert.assertFalse(cm.isFloat);
        Assert.assertFalse(cm.isDouble);
    }

    @Test
    public void numberSchemaPropertyAndModelTest() {
        OpenAPI openAPI = TestUtils.createOpenAPI();
        final Schema schema = new NumberSchema();
        final DefaultCodegen codegen = new DefaultCodegen();
        codegen.setOpenAPI(openAPI);

        //Property:
        final CodegenProperty cp = codegen.fromProperty("someProperty", schema);
        Assert.assertEquals(cp.baseType, "number");
        Assert.assertEquals(cp.baseName, "someProperty");
        Assert.assertFalse(cp.isString);
        Assert.assertFalse(cp.isInteger);
        Assert.assertFalse(cp.isLong);
        Assert.assertTrue(cp.isNumber);
        Assert.assertTrue(cp.isNumeric);
        Assert.assertFalse(cp.isFloat);
        Assert.assertFalse(cp.isDouble);

        //Model:
        final CodegenModel cm = codegen.fromModel("someModel", schema);
        Assert.assertEquals(cm.dataType, "number");
        Assert.assertEquals(cm.name, "someModel");
        Assert.assertFalse(cm.isString);
        Assert.assertFalse(cm.isInteger);
        Assert.assertFalse(cm.isLong);
        Assert.assertTrue(cm.isNumber);
        Assert.assertTrue(cm.isNumeric);
        Assert.assertFalse(cm.isFloat);
        Assert.assertFalse(cm.isDouble);
    }

    @Test
    public void numberFloatSchemaPropertyAndModelTest() {
        OpenAPI openAPI = TestUtils.createOpenAPI();
        final Schema schema = new NumberSchema().format("float");
        final DefaultCodegen codegen = new DefaultCodegen();
        codegen.setOpenAPI(openAPI);

        //Property:
        final CodegenProperty cp = codegen.fromProperty("someProperty", schema);
        Assert.assertEquals(cp.baseType, "float");
        Assert.assertEquals(cp.baseName, "someProperty");
        Assert.assertFalse(cp.isString);
        Assert.assertFalse(cp.isInteger);
        Assert.assertFalse(cp.isLong);
        Assert.assertFalse(cp.isNumber);
        Assert.assertTrue(cp.isNumeric);
        Assert.assertTrue(cp.isFloat);
        Assert.assertFalse(cp.isDouble);

        //Model:
        final CodegenModel cm = codegen.fromModel("someModel", schema);
        Assert.assertEquals(cm.dataType, "float");
        Assert.assertEquals(cm.name, "someModel");
        Assert.assertFalse(cm.isString);
        Assert.assertFalse(cm.isInteger);
        Assert.assertFalse(cm.isLong);
        Assert.assertFalse(cm.isNumber);
        Assert.assertTrue(cm.isNumeric);
        Assert.assertTrue(cm.isFloat);
        Assert.assertFalse(cm.isDouble);
    }

    @Test
    public void numberDoubleSchemaPropertyAndModelTest() {
        OpenAPI openAPI = TestUtils.createOpenAPI();
        final Schema schema = new NumberSchema().format("double");
        final DefaultCodegen codegen = new DefaultCodegen();
        codegen.setOpenAPI(openAPI);

        //Property:
        final CodegenProperty cp = codegen.fromProperty("someProperty", schema);
        Assert.assertEquals(cp.baseType, "double");
        Assert.assertEquals(cp.baseName, "someProperty");
        Assert.assertFalse(cp.isString);
        Assert.assertFalse(cp.isInteger);
        Assert.assertFalse(cp.isLong);
        Assert.assertFalse(cp.isNumber);
        Assert.assertTrue(cp.isNumeric);
        Assert.assertFalse(cp.isFloat);
        Assert.assertTrue(cp.isDouble);

        //Model:
        final CodegenModel cm = codegen.fromModel("someModel", schema);
        Assert.assertEquals(cm.dataType, "double");
        Assert.assertEquals(cm.name, "someModel");
        Assert.assertFalse(cm.isString);
        Assert.assertFalse(cm.isInteger);
        Assert.assertFalse(cm.isLong);
        Assert.assertFalse(cm.isNumber);
        Assert.assertTrue(cm.isNumeric);
        Assert.assertFalse(cm.isFloat);
        Assert.assertTrue(cm.isDouble);
    }

    @Test
    public void testAlias() {
        final OpenAPI openAPI = TestUtils.parseFlattenSpec("src/test/resources/3_0/type_alias.yaml");
        new InlineModelResolver().flatten(openAPI);

        final DefaultCodegen codegen = new DefaultCodegen();
        codegen.setOpenAPI(openAPI);

        CodegenModel typeAliasModel = codegen.fromModel(
                "MyParameterTextField",
                openAPI.getComponents().getSchemas().get("MyParameterTextField")
        );
        Assert.assertTrue(typeAliasModel.isAlias);
        Assert.assertEquals(typeAliasModel.dataType, "string");

        CodegenModel composedModel = codegen.fromModel(
                "ComposedModel",
                openAPI.getComponents().getSchemas().get("ComposedModel")
        );
        Assert.assertFalse(composedModel.isAlias);
    }

    private void verifyPersonDiscriminator(CodegenDiscriminator discriminator) {
        CodegenDiscriminator test = new CodegenDiscriminator();
        test.setPropertyName("DollarUnderscoretype");
        test.setPropertyBaseName("$_type");
        test.setMapping(new HashMap<>());
        test.getMapping().put("a", "#/components/schemas/Adult");
        test.getMapping().put("c", "Child");
        test.getMappedModels().add(new CodegenDiscriminator.MappedModel("a", "Adult"));
        test.getMappedModels().add(new CodegenDiscriminator.MappedModel("c", "Child"));
        test.getMappedModels().add(new CodegenDiscriminator.MappedModel("Adult", "Adult"));
        test.getMappedModels().add(new CodegenDiscriminator.MappedModel("Child", "Child"));
        Assert.assertEquals(discriminator, test);
    }

    private CodegenProperty codegenPropertyWithArrayOfIntegerValues() {
        CodegenProperty array = new CodegenProperty();
        final CodegenProperty items = new CodegenProperty();
        final HashMap<String, Object> allowableValues = new HashMap<>();
        allowableValues.put("values", Collections.singletonList(1));
        items.setAllowableValues(allowableValues);
        items.dataType = "Integer";
        array.items = items;
        array.mostInnerItems = items;
        array.dataType = "Array";
        return array;
    }

    private CodegenProperty codegenProperty(List<String> values) {
        CodegenProperty array = new CodegenProperty();
        final CodegenProperty items = new CodegenProperty();
        final HashMap<String, Object> allowableValues = new HashMap<>();
        allowableValues.put("values", values);
        items.setAllowableValues(allowableValues);
        items.dataType = "String";
        array.items = items;
        array.mostInnerItems = items;
        array.dataType = "Array";
        return array;
    }

    private CodegenProperty codegenPropertyWithXEnumVarName(List<String> values, List<String> aliases) {
        final CodegenProperty var = new CodegenProperty();
        final HashMap<String, Object> allowableValues = new HashMap<>();
        allowableValues.put("values", values);
        var.setAllowableValues(allowableValues);
        var.dataType = "String";
        Map<String, Object> extensions = Collections.singletonMap("x-enum-varnames", aliases);
        var.setVendorExtensions(extensions);
        return var;
    }

    private ModelsMap codegenModel(List<String> values) {
        final CodegenModel cm = new CodegenModel();
        cm.isEnum = true;
        final HashMap<String, Object> allowableValues = new HashMap<>();
        allowableValues.put("values", values);
        cm.setAllowableValues(allowableValues);
        cm.dataType = "String";
        return TestUtils.createCodegenModelWrapper(cm);
    }

    private ModelsMap codegenModelWithXEnumVarName() {
        final CodegenModel cm = new CodegenModel();
        cm.isEnum = true;
        final HashMap<String, Object> allowableValues = new HashMap<>();
        allowableValues.put("values", Arrays.asList("dog", "cat"));
        cm.setAllowableValues(allowableValues);
        cm.dataType = "String";
        final List<String> aliases = Arrays.asList("DOGVAR", "CATVAR");
        final List<String> descriptions = Arrays.asList("This is a dog", "This is a cat");
        Map<String, Object> extensions = new HashMap<>();
        extensions.put("x-enum-varnames", aliases);
        extensions.put("x-enum-descriptions", descriptions);
        cm.setVendorExtensions(extensions);
        cm.setVars(Collections.emptyList());
        return TestUtils.createCodegenModelWrapper(cm);
    }

    @Test
    public void objectQueryParamIdentifyAsObject() {
        final OpenAPI openAPI = TestUtils.parseFlattenSpec("src/test/resources/3_0/objectQueryParam.yaml");
        new InlineModelResolver().flatten(openAPI);
        final DefaultCodegen codegen = new DefaultCodegen();
        codegen.setOpenAPI(openAPI);

        Set<String> imports = new HashSet<>();
        CodegenParameter parameter = codegen.fromParameter(openAPI.getPaths().get("/pony").getGet().getParameters().get(0), imports);

        // TODO: This must be updated to work with flattened inline models
        Assert.assertEquals(parameter.dataType, "ListPageQueryParameter");
        Assert.assertEquals(imports.size(), 1);
        Assert.assertEquals(imports.iterator().next(), "ListPageQueryParameter");

        Assert.assertNotNull(parameter.getSchema());
        Assert.assertEquals(parameter.getSchema().dataType, "Object");
        Assert.assertEquals(parameter.getSchema().baseType, "object");
    }

    @Test
    public void mapParamImportInnerObject() {
        final OpenAPI openAPI = TestUtils.parseFlattenSpec("src/test/resources/2_0/mapArgs.yaml");
        final DefaultCodegen codegen = new DefaultCodegen();
        codegen.setOpenAPI(openAPI);

        RequestBody requestBody = openAPI.getPaths().get("/api/instruments").getPost().getRequestBody();

        HashSet<String> imports = new HashSet<>();
        codegen.fromRequestBody(requestBody, imports, "");

        HashSet<String> expected = Sets.newHashSet("InstrumentDefinition", "map");

        Assert.assertEquals(imports, expected);
    }

    @Test
    public void modelDoNotContainInheritedVars() {
        DefaultCodegen codegen = new DefaultCodegen();
        codegen.supportsInheritance = true;

        final OpenAPI openAPI = TestUtils.parseFlattenSpec("src/test/resources/3_0/generic.yaml");
        codegen.setOpenAPI(openAPI);

        CodegenModel codegenModel = codegen.fromModel("Dog", openAPI.getComponents().getSchemas().get("Dog"));

        Assert.assertEquals(codegenModel.vars.size(), 1);
    }

    @Test
    public void importMapping() {
        DefaultCodegen codegen = new DefaultCodegen();
        codegen.importMapping.put("TypeAlias", "foo.bar.TypeAlias");

        OpenAPI openAPI = new OpenAPIParser()
                .readLocation("src/test/resources/3_0/type-alias.yaml", null, new ParseOptions()).getOpenAPI();
        codegen.setOpenAPI(openAPI);

        CodegenModel codegenModel = codegen.fromModel("ParentType", openAPI.getComponents().getSchemas().get("ParentType"));

        Assert.assertEquals(codegenModel.vars.size(), 1);
        Assert.assertEquals(codegenModel.vars.get(0).getBaseType(), "string");
    }

    @Test
    public void schemaMapping() {
        DefaultCodegen codegen = new DefaultCodegen();
        codegen.schemaMapping.put("TypeAlias", "foo.bar.TypeAlias");

        OpenAPI openAPI = new OpenAPIParser()
                .readLocation("src/test/resources/3_0/type-alias.yaml", null, new ParseOptions()).getOpenAPI();
        codegen.setOpenAPI(openAPI);

        CodegenModel codegenModel = codegen.fromModel("ParentType", openAPI.getComponents().getSchemas().get("ParentType"));

        Assert.assertEquals(codegenModel.vars.size(), 1);
        Assert.assertEquals(codegenModel.vars.get(0).getBaseType(), "TypeAlias");
    }

    @Test
    public void modelWithPrefixDoNotContainInheritedVars() {
        DefaultCodegen codegen = new DefaultCodegen();
        codegen.supportsInheritance = true;
        codegen.setModelNamePrefix("prefix");

        final OpenAPI openAPI = TestUtils.parseFlattenSpec("src/test/resources/3_0/generic.yaml");
        codegen.setOpenAPI(openAPI);

        CodegenModel codegenModel = codegen.fromModel("Dog", openAPI.getComponents().getSchemas().get("Dog"));

        Assert.assertEquals(codegenModel.vars.size(), 1);
    }

    @Test
    public void modelWithSuffixDoNotContainInheritedVars() {
        DefaultCodegen codegen = new DefaultCodegen();
        codegen.supportsInheritance = true;
        codegen.setModelNameSuffix("suffix");

        final OpenAPI openAPI = TestUtils.parseFlattenSpec("src/test/resources/3_0/generic.yaml");
        codegen.setOpenAPI(openAPI);

        CodegenModel codegenModel = codegen.fromModel("Dog", openAPI.getComponents().getSchemas().get("Dog"));

        Assert.assertEquals(codegenModel.vars.size(), 1);
    }

    @Test
    public void arrayInnerReferencedSchemaMarkedAsModel_20() {
        final OpenAPI openAPI = TestUtils.parseFlattenSpec("src/test/resources/2_0/arrayRefBody.yaml");
        final DefaultCodegen codegen = new DefaultCodegen();
        codegen.setOpenAPI(openAPI);

        Set<String> imports = new HashSet<>();

        RequestBody body = openAPI.getPaths().get("/examples").getPost().getRequestBody();

        CodegenParameter codegenParameter = codegen.fromRequestBody(body, imports, "");

        Assert.assertTrue(codegenParameter.isContainer);
        Assert.assertTrue(codegenParameter.items.isModel);
        Assert.assertFalse(codegenParameter.items.isContainer);
    }

    @Test
    public void arrayInnerReferencedSchemaMarkedAsModel_30() {
        final OpenAPI openAPI = TestUtils.parseFlattenSpec("src/test/resources/3_0/arrayRefBody.yaml");
        new InlineModelResolver().flatten(openAPI);
        final DefaultCodegen codegen = new DefaultCodegen();
        codegen.setOpenAPI(openAPI);

        Set<String> imports = new HashSet<>();

        RequestBody body = openAPI.getPaths().get("/examples").getPost().getRequestBody();

        CodegenParameter codegenParameter = codegen.fromRequestBody(body, imports, "");

        Assert.assertTrue(codegenParameter.isContainer);
        Assert.assertTrue(codegenParameter.items.isModel);
        Assert.assertFalse(codegenParameter.items.isContainer);
    }

    @Test
    @SuppressWarnings("unchecked")
    public void commonLambdasRegistrationTest() {

        DefaultCodegen codegen = new DefaultCodegen();
        Object lambdasObj = codegen.additionalProperties.get("lambda");

        assertNotNull(lambdasObj, "Expecting lambda in additionalProperties");

        Map<String, Lambda> lambdas = (Map<String, Lambda>) lambdasObj;

        assertTrue(lambdas.get("lowercase") instanceof LowercaseLambda, "Expecting LowercaseLambda class");
        assertTrue(lambdas.get("uppercase") instanceof UppercaseLambda, "Expecting UppercaseLambda class");
        assertTrue(lambdas.get("titlecase") instanceof TitlecaseLambda, "Expecting TitlecaseLambda class");
        assertTrue(lambdas.get("camelcase") instanceof CamelCaseLambda, "Expecting CamelCaseLambda class");
        assertTrue(lambdas.get("indented") instanceof IndentedLambda, "Expecting IndentedLambda class");
        assertTrue(lambdas.get("indented_8") instanceof IndentedLambda, "Expecting IndentedLambda class");
        assertTrue(lambdas.get("indented_12") instanceof IndentedLambda, "Expecting IndentedLambda class");
        assertTrue(lambdas.get("indented_16") instanceof IndentedLambda, "Expecting IndentedLambda class");
    }

    @Test
    public void convertApiNameWithEmptySuffix() {
        DefaultCodegen codegen = new DefaultCodegen();
        assertEquals(codegen.toApiName("Fake"), "FakeApi");
        assertEquals(codegen.toApiName(""), "DefaultApi");
    }

    @Test
    public void convertApiNameWithSuffix() {
        DefaultCodegen codegen = new DefaultCodegen();
        codegen.setApiNameSuffix("Test");
        assertEquals(codegen.toApiName("Fake"), "FakeTest");
        assertEquals(codegen.toApiName(""), "DefaultApi");
    }

    public static class FromParameter {
        private CodegenParameter codegenParameter(String path) {
            final OpenAPI openAPI = TestUtils.parseFlattenSpec("src/test/resources/3_0/fromParameter.yaml");
            new InlineModelResolver().flatten(openAPI);
            final DefaultCodegen codegen = new DefaultCodegen();
            codegen.setOpenAPI(openAPI);

            return codegen
                    .fromParameter(
                            openAPI
                                    .getPaths()
                                    .get(path)
                                    .getGet()
                                    .getParameters()
                                    .get(0),
                            new HashSet<>()
                    );
        }

        @Test
        public void setStyle() {
            CodegenParameter parameter = codegenParameter("/set_style");
            assertEquals(parameter.style, "form");
        }

        @Test
        public void setShouldExplode() {
            CodegenParameter parameter = codegenParameter("/set_should_explode");
            assertTrue(parameter.isExplode);
        }

        @Test
        public void testConvertPropertyToBooleanAndWriteBack_Boolean_true() {
            final DefaultCodegen codegen = new DefaultCodegen();
            Map<String, Object> additionalProperties = codegen.additionalProperties();
            additionalProperties.put(CodegenConstants.SERIALIZABLE_MODEL, true);
            boolean result = codegen.convertPropertyToBooleanAndWriteBack(CodegenConstants.SERIALIZABLE_MODEL);
            Assert.assertTrue(result);
        }

        @Test
        public void testConvertPropertyToBooleanAndWriteBack_Boolean_false() {
            final DefaultCodegen codegen = new DefaultCodegen();
            Map<String, Object> additionalProperties = codegen.additionalProperties();
            additionalProperties.put(CodegenConstants.SERIALIZABLE_MODEL, false);
            boolean result = codegen.convertPropertyToBooleanAndWriteBack(CodegenConstants.SERIALIZABLE_MODEL);
            Assert.assertFalse(result);
        }

        @Test
        public void testConvertPropertyToBooleanAndWriteBack_String_true() {
            final DefaultCodegen codegen = new DefaultCodegen();
            Map<String, Object> additionalProperties = codegen.additionalProperties();
            additionalProperties.put(CodegenConstants.SERIALIZABLE_MODEL, "true");
            boolean result = codegen.convertPropertyToBooleanAndWriteBack(CodegenConstants.SERIALIZABLE_MODEL);
            Assert.assertTrue(result);
        }

        @Test
        public void testConvertPropertyToBooleanAndWriteBack_String_false() {
            final DefaultCodegen codegen = new DefaultCodegen();
            Map<String, Object> additionalProperties = codegen.additionalProperties();
            additionalProperties.put(CodegenConstants.SERIALIZABLE_MODEL, "false");
            boolean result = codegen.convertPropertyToBooleanAndWriteBack(CodegenConstants.SERIALIZABLE_MODEL);
            Assert.assertFalse(result);
        }

        @Test
        public void testConvertPropertyToBooleanAndWriteBack_String_blibb() {
            final DefaultCodegen codegen = new DefaultCodegen();
            Map<String, Object> additionalProperties = codegen.additionalProperties();
            additionalProperties.put(CodegenConstants.SERIALIZABLE_MODEL, "blibb");
            boolean result = codegen.convertPropertyToBooleanAndWriteBack(CodegenConstants.SERIALIZABLE_MODEL);
            Assert.assertFalse(result);
        }
    }

    @Test
    public void testCircularReferencesDetection() {
        // given
        DefaultCodegen codegen = new DefaultCodegen();
        final CodegenProperty inboundOut = new CodegenProperty();
        inboundOut.baseName = "out";
        inboundOut.dataType = "RoundA";
        final CodegenProperty roundANext = new CodegenProperty();
        roundANext.baseName = "next";
        roundANext.dataType = "RoundB";
        final CodegenProperty roundBNext = new CodegenProperty();
        roundBNext.baseName = "next";
        roundBNext.dataType = "RoundC";
        final CodegenProperty roundCNext = new CodegenProperty();
        roundCNext.baseName = "next";
        roundCNext.dataType = "RoundA";
        final CodegenProperty roundCOut = new CodegenProperty();
        roundCOut.baseName = "out";
        roundCOut.dataType = "Outbound";
        final CodegenModel inboundModel = new CodegenModel();
        inboundModel.setDataType("Inbound");
        inboundModel.setAllVars(Collections.singletonList(inboundOut));
        final CodegenModel roundAModel = new CodegenModel();
        roundAModel.setDataType("RoundA");
        roundAModel.setAllVars(Collections.singletonList(roundANext));
        final CodegenModel roundBModel = new CodegenModel();
        roundBModel.setDataType("RoundB");
        roundBModel.setAllVars(Collections.singletonList(roundBNext));
        final CodegenModel roundCModel = new CodegenModel();
        roundCModel.setDataType("RoundC");
        roundCModel.setAllVars(Arrays.asList(roundCNext, roundCOut));
        final CodegenModel outboundModel = new CodegenModel();
        outboundModel.setDataType("Outbound");
        final Map<String, CodegenModel> models = new HashMap<>();
        models.put("Inbound", inboundModel);
        models.put("RoundA", roundAModel);
        models.put("RoundB", roundBModel);
        models.put("RoundC", roundCModel);
        models.put("Outbound", outboundModel);

        // when
        codegen.setCircularReferences(models);

        // then
        Assert.assertFalse(inboundOut.isCircularReference);
        Assert.assertTrue(roundANext.isCircularReference);
        Assert.assertTrue(roundBNext.isCircularReference);
        Assert.assertTrue(roundCNext.isCircularReference);
        Assert.assertFalse(roundCOut.isCircularReference);
    }

    @Test
    public void testUseOneOfInterfaces() {
        final OpenAPI openAPI = TestUtils.parseFlattenSpec("src/test/resources/3_0/composed-oneof.yaml");
        final DefaultCodegen cg = new DefaultCodegen();
        cg.setUseOneOfInterfaces(true);
        cg.preprocessOpenAPI(openAPI);

        // assert names of the response/request schema oneOf interfaces are as expected
        Schema s = ModelUtils.getReferencedSchema(openAPI, openAPI.getPaths()
                .get("/state")
                .getPost()
                .getRequestBody()
                .getContent()
                .get("application/json")
                .getSchema());
        Assert.assertEquals(s.getExtensions().get("x-one-of-name"), "CreateStateRequest");

        Assert.assertEquals(
                openAPI.getPaths()
                        .get("/state")
                        .getGet()
                        .getResponses()
                        .get("200")
                        .getContent()
                        .get("application/json")
                        .getSchema().get$ref(),
                "#/components/schemas/getState_200_response"
        );
        Schema getState200 = openAPI.getComponents().getSchemas().get("getState_200_response");
        //Assert.assertEquals(getState200, "");
        Assert.assertEquals(getState200.getExtensions().get("x-one-of-name"), "GetState200Response");

        // for the array schema, assert that a oneOf interface was added to schema map
        Schema items = ((ArraySchema) openAPI.getComponents().getSchemas().get("CustomOneOfArraySchema")).getItems();
        Assert.assertEquals(items.get$ref(), "#/components/schemas/CustomOneOfArraySchema_inner");
        //Assert.assertEquals(items.get$ref(), "#/components/schemas/createState_request");
        Schema innerItem = ModelUtils.getReferencedSchema(openAPI, openAPI.getComponents().getSchemas().get("CustomOneOfArraySchema_inner"));
        Assert.assertEquals(innerItem.getExtensions().get("x-one-of-name"), "CustomOneOfArraySchemaInner");
    }

    @Test
    public void testFormComposedSchema() {
        OpenAPI openAPI = TestUtils.parseContent("openapi: 3.0.1\n" +
                "info:\n" +
                "  version: '1.0.0'\n" +
                "  title: the title\n" +
                "\n" +
                "paths:\n" +
                "  '/users/me':\n" +
                "    post:\n" +
                "      description: Change user password.\n" +
                "      operationId: changeCurrentUserPassword\n" +
                "      requestBody:\n" +
                "        required: true\n" +
                "        content:\n" +
                "          multipart/form-data:\n" +
                "            schema:\n" +
                "              $ref: '#/components/schemas/ChangePasswordRequest'\n" +
                "      responses:\n" +
                "        '200':\n" +
                "          description: Successful operation\n" +
                "          content: {}\n" +
                "\n" +
                "components:\n" +
                "  schemas:\n" +
                "    CommonPasswordRequest:\n" +
                "      type: object\n" +
                "      required: [ password, passwordConfirmation ]\n" +
                "      properties:\n" +
                "        password:\n" +
                "          type: string\n" +
                "          format: password\n" +
                "        passwordConfirmation:\n" +
                "          type: string\n" +
                "          format: password\n" +
                "\n" +
                "    ChangePasswordRequest:\n" +
                "      type: object\n" +
                "      allOf:\n" +
                "        - $ref: '#/components/schemas/CommonPasswordRequest'\n" +
                "        - type: object\n" +
                "          required: [ oldPassword ]\n" +
                "          properties:\n" +
                "            oldPassword:\n" +
                "              type: string\n" +
                "              format: password\n");

        final DefaultCodegen cg = new DefaultCodegen();
        cg.setOpenAPI(openAPI);
        cg.setUseOneOfInterfaces(true);
        cg.preprocessOpenAPI(openAPI);

        final PathItem path = openAPI.getPaths().get("/users/me");
        final CodegenOperation operation = cg.fromOperation(
                "/users/me",
                "post",
                path.getPost(),
                path.getServers());
        assertEquals(operation.formParams.size(), 3,
                "The list of parameters should include inherited type");

        final List<String> names = operation.formParams.stream()
                .map(param -> param.paramName)
                .collect(Collectors.toList());
        assertTrue(names.contains("password"));
        assertTrue(names.contains("passwordConfirmation"));
        assertTrue(names.contains("oldPassword"));
    }

    @Test
    public void inlineAllOfSchemaDoesNotThrowException() {
        final OpenAPI openAPI = TestUtils.parseFlattenSpec("src/test/resources/3_0/issue7262.yaml");
        final DefaultCodegen codegen = new DefaultCodegen();
        codegen.setOpenAPI(openAPI);

        String modelName = "UserTimeBase";
        Schema sc = openAPI.getComponents().getSchemas().get(modelName);
        CodegenModel cm = codegen.fromModel(modelName, sc);

        final Set<CodegenDiscriminator.MappedModel> expectedMappedModels = Sets.newHashSet(new CodegenDiscriminator.MappedModel("UserSleep", "UserSleep"));
        final Set<CodegenDiscriminator.MappedModel> mappedModels = cm.getDiscriminator().getMappedModels();
        assertEquals(mappedModels, expectedMappedModels);

        modelName = "UserSleep";
        sc = openAPI.getComponents().getSchemas().get(modelName);
        cm = codegen.fromModel(modelName, sc);
        final Set<String> expectedAllOf = new HashSet<>(Arrays.asList("UserTimeBase"));
        assertEquals(cm.allOf, expectedAllOf);
        assertEquals(openAPI.getComponents().getSchemas().size(), 2);
        assertNull(cm.getDiscriminator());
    }

    @Test
    public void arrayModelHasValidation() {
        final OpenAPI openAPI = TestUtils.parseFlattenSpec("src/test/resources/3_0/issue7356.yaml");
        final DefaultCodegen codegen = new DefaultCodegen();
        codegen.setOpenAPI(openAPI);

        String modelName = "ArrayWithValidations";
        Schema sc = openAPI.getComponents().getSchemas().get(modelName);
        CodegenModel cm = codegen.fromModel(modelName, sc);
        assertEquals((int) cm.getMinItems(), 1);
    }

    @Test
    public void testFreeFormSchemas() throws Exception {
        File output = Files.createTempDirectory("test").toFile();

        final CodegenConfigurator configurator = new CodegenConfigurator()
                .setGeneratorName("java")
                .setInputSpec("src/test/resources/3_0/issue_7361.yaml")
                .setOutputDir(output.getAbsolutePath().replace("\\", "/"));

        final ClientOptInput clientOptInput = configurator.toClientOptInput();
        DefaultGenerator generator = new DefaultGenerator();
        List<File> files = generator.opts(clientOptInput).generate();

        TestUtils.ensureDoesNotContainsFile(files, output, "src/main/java/org/openapitools/client/model/FreeFormWithValidation.java");
        TestUtils.ensureDoesNotContainsFile(files, output, "src/main/java/org/openapitools/client/model/FreeFormInterface.java");
        TestUtils.ensureDoesNotContainsFile(files, output, "src/main/java/org/openapitools/client/model/FreeForm.java");
        output.deleteOnExit();
    }

    @Test
    public void testOauthMultipleFlows() {
        final OpenAPI openAPI = TestUtils.parseFlattenSpec("src/test/resources/3_0/issue_7193.yaml");
        final DefaultCodegen codegen = new DefaultCodegen();
        codegen.setOpenAPI(openAPI);

        final Map<String, SecurityScheme> securitySchemes = openAPI.getComponents().getSecuritySchemes();
        final List<CodegenSecurity> securities = codegen.fromSecurity(securitySchemes);

        assertEquals(securities.size(), 2);
        final List<String> flows = securities.stream().map(c -> c.flow).collect(Collectors.toList());
        assertTrue(flows.containsAll(Arrays.asList("password", "application")));
    }

    @Test
    public void testItemsPresent() {
        final OpenAPI openAPI = TestUtils.parseFlattenSpec("src/test/resources/3_0/issue_7613.yaml");
        final DefaultCodegen codegen = new DefaultCodegen();
        codegen.setOpenAPI(openAPI);

        String modelName;
        Schema sc;
        CodegenModel cm;

        modelName = "ArrayWithValidationsInItems";
        sc = openAPI.getComponents().getSchemas().get(modelName);
        cm = codegen.fromModel(modelName, sc);
        assertEquals(cm.getItems().getMaximum(), "7");

        modelName = "ObjectWithValidationsInArrayPropItems";
        sc = openAPI.getComponents().getSchemas().get(modelName);
        cm = codegen.fromModel(modelName, sc);
        assertEquals(cm.getVars().get(0).getItems().getMaximum(), "7");

        String path;
        Operation operation;
        CodegenOperation co;

        path = "/ref_array_with_validations_in_items/{items}";
        operation = openAPI.getPaths().get(path).getPost();
        co = codegen.fromOperation(path, "POST", operation, null);
        assertEquals(co.pathParams.get(0).getItems().getMaximum(), "7");
        assertEquals(co.bodyParams.get(0).getItems().getMaximum(), "7");
        assertEquals(co.responses.get(0).getItems().getMaximum(), "7");

        path = "/array_with_validations_in_items/{items}";
        operation = openAPI.getPaths().get(path).getPost();
        co = codegen.fromOperation(path, "POST", operation, null);
        assertEquals(co.pathParams.get(0).getItems().getMaximum(), "7");
        assertEquals(co.bodyParams.get(0).getItems().getMaximum(), "7");
        assertEquals(co.responses.get(0).getItems().getMaximum(), "7");
    }

    @Test
    public void testAdditionalPropertiesPresentInModels() {
        final OpenAPI openAPI = TestUtils.parseFlattenSpec("src/test/resources/3_0/issue_7613.yaml");
        final DefaultCodegen codegen = new DefaultCodegen();
        codegen.setOpenAPI(openAPI);
        codegen.setDisallowAdditionalPropertiesIfNotPresent(false);

        String modelName;
        Schema sc;
        CodegenModel cm;
        CodegenProperty anyTypeSchema = codegen.fromProperty("", new Schema());

        modelName = "AdditionalPropertiesUnset";
        sc = openAPI.getComponents().getSchemas().get(modelName);
        cm = codegen.fromModel(modelName, sc);
        assertEquals(cm.getAdditionalProperties(), anyTypeSchema);
        assertTrue(cm.getAdditionalPropertiesIsAnyType());

        modelName = "AdditionalPropertiesTrue";
        sc = openAPI.getComponents().getSchemas().get(modelName);
        cm = codegen.fromModel(modelName, sc);
        assertEquals(cm.getAdditionalProperties(), anyTypeSchema);
        assertTrue(cm.getAdditionalPropertiesIsAnyType());

        modelName = "AdditionalPropertiesFalse";
        sc = openAPI.getComponents().getSchemas().get(modelName);
        cm = codegen.fromModel(modelName, sc);
        assertNull(cm.getAdditionalProperties());
        assertFalse(cm.getAdditionalPropertiesIsAnyType());

        modelName = "AdditionalPropertiesSchema";
        sc = openAPI.getComponents().getSchemas().get(modelName);
        cm = codegen.fromModel(modelName, sc);
        CodegenProperty stringCp = codegen.fromProperty("", new Schema().type("string"));
        assertEquals(cm.getAdditionalProperties(), stringCp);
        assertFalse(cm.getAdditionalPropertiesIsAnyType());
    }

    @Test
    public void testAdditionalPropertiesPresentInModelProperties() {
        final OpenAPI openAPI = TestUtils.parseFlattenSpec("src/test/resources/3_0/issue_7613.yaml");
        final DefaultCodegen codegen = new DefaultCodegen();
        codegen.setOpenAPI(openAPI);
        codegen.setDisallowAdditionalPropertiesIfNotPresent(false);

        String modelName;
        Schema sc;
        CodegenModel cm;
        CodegenProperty anyTypeSchema = codegen.fromProperty("", new Schema());
        CodegenProperty stringCp = codegen.fromProperty("", new Schema().type("string"));
        CodegenProperty mapWithAddPropsUnset;
        CodegenProperty mapWithAddPropsTrue;
        CodegenProperty mapWithAddPropsFalse;
        CodegenProperty mapWithAddPropsSchema;

        // make sure isGenerateAliasAsModel is false
        boolean isGenerateAliasAsModel = ModelUtils.isGenerateAliasAsModel();
        if (isGenerateAliasAsModel) {
            GlobalSettings.setProperty("generateAliasAsModel", "false");
        }

        modelName = "ObjectModelWithRefAddPropsInProps";
        sc = openAPI.getComponents().getSchemas().get(modelName);
        cm = codegen.fromModel(modelName, sc);
        mapWithAddPropsUnset = cm.getVars().get(0);
        assertEquals(mapWithAddPropsUnset.getAdditionalProperties(), anyTypeSchema);
        assertTrue(mapWithAddPropsUnset.getAdditionalPropertiesIsAnyType());
        mapWithAddPropsTrue = cm.getVars().get(1);
        assertEquals(mapWithAddPropsTrue.getAdditionalProperties(), anyTypeSchema);
        assertTrue(mapWithAddPropsTrue.getAdditionalPropertiesIsAnyType());
        mapWithAddPropsFalse = cm.getVars().get(2);
        assertNull(mapWithAddPropsFalse.getAdditionalProperties());
        assertFalse(mapWithAddPropsFalse.getAdditionalPropertiesIsAnyType());
        mapWithAddPropsSchema = cm.getVars().get(3);
        assertEquals(mapWithAddPropsSchema.getAdditionalProperties(), stringCp);
        assertFalse(mapWithAddPropsSchema.getAdditionalPropertiesIsAnyType());

        modelName = "ObjectModelWithAddPropsInProps";
        sc = openAPI.getComponents().getSchemas().get(modelName);
        cm = codegen.fromModel(modelName, sc);
        mapWithAddPropsUnset = cm.getVars().get(0);
        assertEquals(mapWithAddPropsUnset.getAdditionalProperties(), anyTypeSchema);
        assertTrue(mapWithAddPropsUnset.getAdditionalPropertiesIsAnyType());
        mapWithAddPropsTrue = cm.getVars().get(1);
        assertEquals(mapWithAddPropsTrue.getAdditionalProperties(), anyTypeSchema);
        assertTrue(mapWithAddPropsTrue.getAdditionalPropertiesIsAnyType());
        mapWithAddPropsFalse = cm.getVars().get(2);
        assertNull(mapWithAddPropsFalse.getAdditionalProperties());
        assertFalse(mapWithAddPropsFalse.getAdditionalPropertiesIsAnyType());
        mapWithAddPropsSchema = cm.getVars().get(3);
        assertEquals(mapWithAddPropsSchema.getAdditionalProperties(), stringCp);
        assertFalse(mapWithAddPropsSchema.getAdditionalPropertiesIsAnyType());

        if (isGenerateAliasAsModel) { // restore the setting
            GlobalSettings.setProperty("generateAliasAsModel", "true");
        }
    }

    @Test
    public void testAdditionalPropertiesPresentInParameters() {
        final OpenAPI openAPI = TestUtils.parseFlattenSpec("src/test/resources/3_0/issue_7613.yaml");
        final DefaultCodegen codegen = new DefaultCodegen();
        codegen.setOpenAPI(openAPI);
        codegen.setDisallowAdditionalPropertiesIfNotPresent(false);

        String path;
        Operation operation;
        CodegenOperation co;

        CodegenProperty anyTypeSchema = codegen.fromProperty("", new Schema());
        CodegenProperty stringCp = codegen.fromProperty("", new Schema().type("string"));
        CodegenParameter mapWithAddPropsUnset;
        CodegenParameter mapWithAddPropsTrue;
        CodegenParameter mapWithAddPropsFalse;
        CodegenParameter mapWithAddPropsSchema;

        // make sure isGenerateAliasAsModel is false
        boolean isGenerateAliasAsModel = ModelUtils.isGenerateAliasAsModel();
        if (isGenerateAliasAsModel) {
            GlobalSettings.setProperty("generateAliasAsModel", "false");
        }

        path = "/ref_additional_properties/";
        operation = openAPI.getPaths().get(path).getPost();
        co = codegen.fromOperation(path, "POST", operation, null);
        mapWithAddPropsUnset = co.queryParams.get(0);
        assertEquals(mapWithAddPropsUnset.getAdditionalProperties(), anyTypeSchema);
        assertTrue(mapWithAddPropsUnset.getAdditionalPropertiesIsAnyType());
        mapWithAddPropsTrue = co.queryParams.get(1);
        assertEquals(mapWithAddPropsTrue.getAdditionalProperties(), anyTypeSchema);
        assertTrue(mapWithAddPropsTrue.getAdditionalPropertiesIsAnyType());
        mapWithAddPropsFalse = co.queryParams.get(2);
        assertNull(mapWithAddPropsFalse.getAdditionalProperties());
        assertFalse(mapWithAddPropsFalse.getAdditionalPropertiesIsAnyType());
        mapWithAddPropsSchema = co.queryParams.get(3);
        assertEquals(mapWithAddPropsSchema.getAdditionalProperties(), stringCp);
        assertFalse(mapWithAddPropsSchema.getAdditionalPropertiesIsAnyType());

        path = "/additional_properties/";
        operation = openAPI.getPaths().get(path).getPost();
        co = codegen.fromOperation(path, "POST", operation, null);
        mapWithAddPropsUnset = co.queryParams.get(0);
        assertEquals(mapWithAddPropsUnset.getAdditionalProperties(), anyTypeSchema);
        assertTrue(mapWithAddPropsUnset.getAdditionalPropertiesIsAnyType());
        mapWithAddPropsTrue = co.queryParams.get(1);
        assertEquals(mapWithAddPropsTrue.getAdditionalProperties(), anyTypeSchema);
        assertTrue(mapWithAddPropsTrue.getAdditionalPropertiesIsAnyType());
        mapWithAddPropsFalse = co.queryParams.get(2);
        assertNull(mapWithAddPropsFalse.getAdditionalProperties());
        assertFalse(mapWithAddPropsFalse.getAdditionalPropertiesIsAnyType());
        mapWithAddPropsSchema = co.queryParams.get(3);
        assertEquals(mapWithAddPropsSchema.getAdditionalProperties(), stringCp);
        assertFalse(mapWithAddPropsSchema.getAdditionalPropertiesIsAnyType());

        if (isGenerateAliasAsModel) { // restore the setting
            GlobalSettings.setProperty("generateAliasAsModel", "true");
        }
    }

    @Test
    public void testAdditionalPropertiesPresentInResponses() {
        final OpenAPI openAPI = TestUtils.parseFlattenSpec("src/test/resources/3_0/issue_7613.yaml");
        final DefaultCodegen codegen = new DefaultCodegen();
        codegen.setOpenAPI(openAPI);
        codegen.setDisallowAdditionalPropertiesIfNotPresent(false);

        String path;
        Operation operation;
        CodegenOperation co;

        CodegenProperty anyTypeSchema = codegen.fromProperty("", new Schema());
        CodegenProperty stringCp = codegen.fromProperty("", new Schema().type("string"));
        CodegenResponse mapWithAddPropsUnset;
        CodegenResponse mapWithAddPropsTrue;
        CodegenResponse mapWithAddPropsFalse;
        CodegenResponse mapWithAddPropsSchema;

        // make sure isGenerateAliasAsModel is false
        boolean isGenerateAliasAsModel = ModelUtils.isGenerateAliasAsModel();
        if (isGenerateAliasAsModel) {
            GlobalSettings.setProperty("generateAliasAsModel", "false");
        }

        path = "/ref_additional_properties/";
        operation = openAPI.getPaths().get(path).getPost();
        co = codegen.fromOperation(path, "POST", operation, null);
        mapWithAddPropsUnset = co.responses.get(0);
        assertEquals(mapWithAddPropsUnset.getAdditionalProperties(), anyTypeSchema);
        assertTrue(mapWithAddPropsUnset.getAdditionalPropertiesIsAnyType());
        mapWithAddPropsTrue = co.responses.get(1);
        assertEquals(mapWithAddPropsTrue.getAdditionalProperties(), anyTypeSchema);
        assertTrue(mapWithAddPropsTrue.getAdditionalPropertiesIsAnyType());
        mapWithAddPropsFalse = co.responses.get(2);
        assertNull(mapWithAddPropsFalse.getAdditionalProperties());
        assertFalse(mapWithAddPropsFalse.getAdditionalPropertiesIsAnyType());
        mapWithAddPropsSchema = co.responses.get(3);
        assertEquals(mapWithAddPropsSchema.getAdditionalProperties(), stringCp);
        assertFalse(mapWithAddPropsSchema.getAdditionalPropertiesIsAnyType());

        path = "/additional_properties/";
        operation = openAPI.getPaths().get(path).getPost();
        co = codegen.fromOperation(path, "POST", operation, null);
        mapWithAddPropsUnset = co.responses.get(0);
        assertEquals(mapWithAddPropsUnset.getAdditionalProperties(), anyTypeSchema);
        assertTrue(mapWithAddPropsUnset.getAdditionalPropertiesIsAnyType());
        mapWithAddPropsTrue = co.responses.get(1);
        assertEquals(mapWithAddPropsTrue.getAdditionalProperties(), anyTypeSchema);
        assertTrue(mapWithAddPropsTrue.getAdditionalPropertiesIsAnyType());
        mapWithAddPropsFalse = co.responses.get(2);
        assertNull(mapWithAddPropsFalse.getAdditionalProperties());
        assertFalse(mapWithAddPropsFalse.getAdditionalPropertiesIsAnyType());
        mapWithAddPropsSchema = co.responses.get(3);
        assertEquals(mapWithAddPropsSchema.getAdditionalProperties(), stringCp);
        assertFalse(mapWithAddPropsSchema.getAdditionalPropertiesIsAnyType());

        if (isGenerateAliasAsModel) { // restore the setting
            GlobalSettings.setProperty("generateAliasAsModel", "true");
        }
    }

    @Test
    public void testAdditionalPropertiesAnyType() {
        final OpenAPI openAPI = TestUtils.parseFlattenSpec("src/test/resources/3_0/issue_9282.yaml");
        final DefaultCodegen codegen = new DefaultCodegen();
        codegen.setOpenAPI(openAPI);

        CodegenProperty anyTypeSchema = codegen.fromProperty("", new Schema());

        Schema sc;
        CodegenModel cm;

        sc = openAPI.getComponents().getSchemas().get("AdditionalPropertiesTrue");
        cm = codegen.fromModel("AdditionalPropertiesTrue", sc);
        assertEquals(cm.getVars().get(0).additionalProperties, anyTypeSchema);

        sc = openAPI.getComponents().getSchemas().get("AdditionalPropertiesAnyType");
        cm = codegen.fromModel("AdditionalPropertiesAnyType", sc);
        assertEquals(cm.getVars().get(0).additionalProperties, anyTypeSchema);
    }

    @Test
    public void testIsXPresence() {
        final OpenAPI openAPI = TestUtils.parseFlattenSpec("src/test/resources/3_0/issue_7651.yaml");
        final DefaultCodegen codegen = new DefaultCodegen();
        codegen.setOpenAPI(openAPI);

        String modelName;
        Schema sc;
        CodegenModel cm;

        modelName = "DateWithValidation";
        sc = openAPI.getComponents().getSchemas().get(modelName);
        cm = codegen.fromModel(modelName, sc);
        assertFalse(cm.isString);
        assertTrue(cm.isDate);

        modelName = "NullModel";
        sc = openAPI.getComponents().getSchemas().get(modelName);
        cm = codegen.fromModel(modelName, sc);
        assertTrue(cm.isNull);

        modelName = "ObjectWithTypeNullProperties";
        sc = openAPI.getComponents().getSchemas().get(modelName);
        cm = codegen.fromModel(modelName, sc);
        assertTrue(cm.getVars().get(0).isNull);
        assertTrue(cm.getVars().get(1).getItems().isNull);
        assertTrue(cm.getAdditionalProperties().isNull);

        modelName = "ArrayOfNulls";
        sc = openAPI.getComponents().getSchemas().get(modelName);
        cm = codegen.fromModel(modelName, sc);
        assertTrue(cm.getItems().isNull);

        modelName = "ObjectWithDateWithValidation";
        sc = openAPI.getComponents().getSchemas().get(modelName);
        cm = codegen.fromModel(modelName, sc);
        assertFalse(cm.getVars().get(0).isString);
        assertTrue(cm.getVars().get(0).isDate);

        String path;
        Operation operation;
        CodegenOperation co;

        path = "/ref_date_with_validation/{date}";
        operation = openAPI.getPaths().get(path).getPost();
        co = codegen.fromOperation(path, "POST", operation, null);
        assertFalse(co.pathParams.get(0).isString);
        assertTrue(co.pathParams.get(0).isDate);
        assertFalse(co.bodyParams.get(0).isString);
        assertTrue(co.bodyParams.get(0).isDate);
        assertFalse(co.responses.get(0).isString);
        assertTrue(co.responses.get(0).isDate);

        path = "/date_with_validation/{date}";
        operation = openAPI.getPaths().get(path).getPost();
        co = codegen.fromOperation(path, "POST", operation, null);
        assertFalse(co.pathParams.get(0).isString);
        assertTrue(co.pathParams.get(0).isDate);
        assertFalse(co.bodyParams.get(0).isString);
        assertTrue(co.bodyParams.get(0).isDate);
        assertFalse(co.responses.get(0).isString);
        assertTrue(co.responses.get(0).isDate);

        modelName = "DateTimeWithValidation";
        sc = openAPI.getComponents().getSchemas().get(modelName);
        cm = codegen.fromModel(modelName, sc);
        assertFalse(cm.isString);
        assertTrue(cm.isDateTime);

        modelName = "ObjectWithDateTimeWithValidation";
        sc = openAPI.getComponents().getSchemas().get(modelName);
        cm = codegen.fromModel(modelName, sc);
        assertFalse(cm.getVars().get(0).isString);
        assertTrue(cm.getVars().get(0).isDateTime);

        path = "/ref_date_time_with_validation/{dateTime}";
        operation = openAPI.getPaths().get(path).getPost();
        co = codegen.fromOperation(path, "POST", operation, null);
        assertFalse(co.pathParams.get(0).isString);
        assertTrue(co.pathParams.get(0).isDateTime);
        assertFalse(co.bodyParams.get(0).isString);
        assertTrue(co.bodyParams.get(0).isDateTime);
        assertFalse(co.responses.get(0).isString);
        assertTrue(co.responses.get(0).isDateTime);

        path = "/date_time_with_validation/{dateTime}";
        operation = openAPI.getPaths().get(path).getPost();
        co = codegen.fromOperation(path, "POST", operation, null);
        assertFalse(co.pathParams.get(0).isString);
        assertTrue(co.pathParams.get(0).isDateTime);
        assertFalse(co.bodyParams.get(0).isString);
        assertTrue(co.bodyParams.get(0).isDateTime);
        assertFalse(co.responses.get(0).isString);
        assertTrue(co.responses.get(0).isDateTime);

        path = "/null/{param}";
        operation = openAPI.getPaths().get(path).getPost();
        co = codegen.fromOperation(path, "POST", operation, null);
        assertTrue(co.pathParams.get(0).isNull);
        assertTrue(co.bodyParams.get(0).isNull);
        assertTrue(co.responses.get(0).isNull);

        path = "/ref_null/{param}";
        operation = openAPI.getPaths().get(path).getPost();
        co = codegen.fromOperation(path, "POST", operation, null);
        assertTrue(co.pathParams.get(0).isNull);
        assertTrue(co.bodyParams.get(0).isNull);
        assertTrue(co.responses.get(0).isNull);
    }

    @Test
    public void testModelGetHasValidation() {
        final OpenAPI openAPI = TestUtils.parseFlattenSpec("src/test/resources/3_0/issue_7651.yaml");
        final DefaultCodegen codegen = new DefaultCodegen();
        codegen.setOpenAPI(openAPI);

        Schema sc;
        CodegenModel cm;

        List<String> modelNames = Arrays.asList(
                "ArrayWithMaxItems",
                "ArrayWithMinItems",
                "ArrayWithUniqueItems",
                "ObjectWithMinProperties",
                "ObjectWithMaxProperties",
                "StringWithMinLength",
                "DateWithMinLength",
                "DateTimeWithMinLength",
                "ByteWithMinLength",
                "BinaryWithMinLength",
                "StringWithMaxLength",
                "DateWithMaxLength",
                "DateTimeWithMaxLength",
                "ByteWithMaxLength",
                "BinaryWithMaxLength",
                "IntegerWithMultipleOf",
                "Integer32WithMultipleOf",
                "Integer64WithMultipleOf",
                "NumberWithMultipleOf",
                "NumberFloatWithMultipleOf",
                "NumberDoubleWithMultipleOf",
                "StringWithPattern",
                "DateWithPattern",
                "DateTimeWithPattern",
                "ByteWithPattern",
                "BinaryWithPattern",
                "IntegerWithMinimum",
                "Integer32WithMinimum",
                "Integer64WithMinimum",
                "NumberWithMinimum",
                "NumberFloatWithMinimum",
                "NumberDoubleWithMinimum",
                "IntegerWithMaximum",
                "Integer32WithMaximum",
                "Integer64WithMaximum",
                "NumberWithMaximum",
                "NumberFloatWithMaximum",
                "NumberDoubleWithMaximum",
                "IntegerWithExclusiveMaximum",
                "Integer32WithExclusiveMaximum",
                "Integer64WithExclusiveMaximum",
                "NumberWithExclusiveMaximum",
                "NumberFloatWithExclusiveMaximum",
                "NumberDoubleWithExclusiveMaximum",
                "IntegerWithExclusiveMinimum",
                "Integer32WithExclusiveMinimum",
                "Integer64WithExclusiveMinimum",
                "NumberWithExclusiveMinimum",
                "NumberFloatWithExclusiveMinimum",
                "NumberDoubleWithExclusiveMinimum"
        );
        for (String modelName : modelNames) {
            sc = openAPI.getComponents().getSchemas().get(modelName);
            cm = codegen.fromModel(modelName, sc);
            assertTrue(cm.getHasValidation());
        }
    }

    @Test
    public void testPropertyGetHasValidation() {
        final OpenAPI openAPI = TestUtils.parseFlattenSpec("src/test/resources/3_0/issue_7651.yaml");
        final DefaultCodegen codegen = new DefaultCodegen();
        codegen.setOpenAPI(openAPI);

        String modelName = "ObjectWithPropertiesThatHaveValidations";
        Schema sc = openAPI.getComponents().getSchemas().get(modelName);
        CodegenModel cm = codegen.fromModel(modelName, sc);

        List<CodegenProperty> props = cm.getVars();
        assertEquals(props.size(), 50);
        for (CodegenProperty prop : props) {
            assertTrue(prop.getHasValidation());
        }
    }

    @Test
    public void testQueryParametersGetHasValidation() {
        final OpenAPI openAPI = TestUtils.parseFlattenSpec("src/test/resources/3_0/issue_7651.yaml");
        final DefaultCodegen codegen = new DefaultCodegen();
        codegen.setOpenAPI(openAPI);

        String path = "/queryParametersWithValidation";
        Operation operation = openAPI.getPaths().get(path).getPost();
        CodegenOperation co = codegen.fromOperation(path, "POST", operation, null);
        List<CodegenParameter> params = co.queryParams;
        assertEquals(params.size(), 50);
        for (CodegenParameter param : params) {
            assertTrue(param.getHasValidation());
        }
    }

    @Test
    public void testHeaderParametersGetHasValidation() {
        final OpenAPI openAPI = TestUtils.parseFlattenSpec("src/test/resources/3_0/issue_7651.yaml");
        final DefaultCodegen codegen = new DefaultCodegen();
        codegen.setOpenAPI(openAPI);

        String path = "/headerParametersWithValidation";
        Operation operation = openAPI.getPaths().get(path).getPost();
        CodegenOperation co = codegen.fromOperation(path, "POST", operation, null);
        List<CodegenParameter> params = co.headerParams;
        assertEquals(params.size(), 50);
        for (CodegenParameter param : params) {
            assertTrue(param.getHasValidation());
        }
    }

    @Test
    public void testCookieParametersGetHasValidation() {
        final OpenAPI openAPI = TestUtils.parseFlattenSpec("src/test/resources/3_0/issue_7651.yaml");
        final DefaultCodegen codegen = new DefaultCodegen();
        codegen.setOpenAPI(openAPI);

        String path = "/cookieParametersWithValidation";
        Operation operation = openAPI.getPaths().get(path).getPost();
        CodegenOperation co = codegen.fromOperation(path, "POST", operation, null);
        List<CodegenParameter> params = co.cookieParams;
        assertEquals(params.size(), 50);
        for (CodegenParameter param : params) {
            assertTrue(param.getHasValidation());
        }
    }

    @Test
    public void testPathParametersGetHasValidation() {
        final OpenAPI openAPI = TestUtils.parseFlattenSpec("src/test/resources/3_0/issue_7651.yaml");
        final DefaultCodegen codegen = new DefaultCodegen();
        codegen.setOpenAPI(openAPI);

        String path = "/pathParametersWithValidation";
        Operation operation = openAPI.getPaths().get(path).getPost();
        CodegenOperation co = codegen.fromOperation(path, "POST", operation, null);
        List<CodegenParameter> params = co.pathParams;
        assertEquals(params.size(), 50);
        for (CodegenParameter param : params) {
            assertTrue(param.getHasValidation());
        }
    }

    @Test
    public void testBodyAndResponseGetHasValidation() {
        final OpenAPI openAPI = TestUtils.parseFlattenSpec("src/test/resources/3_0/issue_7651.yaml");
        final DefaultCodegen codegen = new DefaultCodegen();
        codegen.setOpenAPI(openAPI);

        List<String> modelNames = Arrays.asList(
                "ArrayWithMaxItems",
                "ArrayWithMinItems",
                "ArrayWithUniqueItems",
                "ObjectWithMinProperties",
                "ObjectWithMaxProperties",
                "StringWithMinLength",
                "DateWithMinLength",
                "DateTimeWithMinLength",
                "ByteWithMinLength",
                "BinaryWithMinLength",
                "StringWithMaxLength",
                "DateWithMaxLength",
                "DateTimeWithMaxLength",
                "ByteWithMaxLength",
                "BinaryWithMaxLength",
                "StringWithPattern",
                "DateWithPattern",
                "DateTimeWithPattern",
                "ByteWithPattern",
                "BinaryWithPattern",
                "IntegerWithMultipleOf",
                "Integer32WithMultipleOf",
                "Integer64WithMultipleOf",
                "NumberWithMultipleOf",
                "NumberFloatWithMultipleOf",
                "NumberDoubleWithMultipleOf",
                "IntegerWithMinimum",
                "Integer32WithMinimum",
                "Integer64WithMinimum",
                "NumberWithMinimum",
                "NumberFloatWithMinimum",
                "NumberDoubleWithMinimum",
                "IntegerWithMaximum",
                "Integer32WithMaximum",
                "Integer64WithMaximum",
                "NumberWithMaximum",
                "NumberFloatWithMaximum",
                "NumberDoubleWithMaximum",
                "IntegerWithExclusiveMaximum",
                "Integer32WithExclusiveMaximum",
                "Integer64WithExclusiveMaximum",
                "NumberWithExclusiveMaximum",
                "NumberFloatWithExclusiveMaximum",
                "NumberDoubleWithExclusiveMaximum",
                "IntegerWithExclusiveMinimum",
                "Integer32WithExclusiveMinimum",
                "Integer64WithExclusiveMinimum",
                "NumberWithExclusiveMinimum",
                "NumberFloatWithExclusiveMinimum",
                "NumberDoubleWithExclusiveMinimum"
        );

        String path;
        Operation operation;
        CodegenOperation co;

        for (String modelName : modelNames) {
            path = "/" + modelName;
            operation = openAPI.getPaths().get(path).getPost();
            co = codegen.fromOperation(path, "POST", operation, null);
            assertTrue(co.bodyParam.getHasValidation());
            assertTrue(co.responses.get(0).getHasValidation());
        }
    }

    @Test
    public void testVarsAndRequiredVarsPresent() {
        final OpenAPI openAPI = TestUtils.parseFlattenSpec("src/test/resources/3_0/issue_7613.yaml");
        final DefaultCodegen codegen = new DefaultCodegen();
        codegen.setOpenAPI(openAPI);
        codegen.setDisallowAdditionalPropertiesIfNotPresent(false);

        String modelName;
        Schema sc;
        CodegenModel cm;
        CodegenProperty propA = codegen.fromProperty("a", new Schema().type("string").minLength(1));
        propA.setRequired(true);
        CodegenProperty propB = codegen.fromProperty("b", new Schema().type("string").minLength(1));
        propB.setRequired(true);
        CodegenProperty propC = codegen.fromProperty("c", new Schema().type("string").minLength(1));
        propC.setRequired(false);

        List<CodegenProperty> vars = new ArrayList<>(Arrays.asList(propA, propB, propC));
        List<CodegenProperty> requiredVars = new ArrayList<>(Arrays.asList(propA, propB));

        modelName = "ObjectWithOptionalAndRequiredProps";
        sc = openAPI.getComponents().getSchemas().get(modelName);
        cm = codegen.fromModel(modelName, sc);
        assertEquals(cm.vars, vars);
        assertEquals(cm.requiredVars, requiredVars);

        String path;
        Operation operation;
        CodegenOperation co;

        path = "/object_with_optional_and_required_props/{objectData}";
        operation = openAPI.getPaths().get(path).getPost();
        co = codegen.fromOperation(path, "POST", operation, null);
        assertEquals(co.pathParams.get(0).vars, vars);
        assertEquals(co.pathParams.get(0).requiredVars, requiredVars);
        assertEquals(co.bodyParams.get(0).vars, vars);
        assertEquals(co.bodyParams.get(0).requiredVars, requiredVars);

        // CodegenOperation puts the inline schema into schemas and refs it
        assertTrue(co.responses.get(0).isModel);
        assertEquals(co.responses.get(0).baseType, "objectWithOptionalAndRequiredProps_request");
        modelName = "objectWithOptionalAndRequiredProps_request";
        sc = openAPI.getComponents().getSchemas().get(modelName);
        cm = codegen.fromModel(modelName, sc);
        assertEquals(cm.vars, vars);
        assertEquals(cm.requiredVars, requiredVars);

        // CodegenProperty puts the inline schema into schemas and refs it
        modelName = "ObjectPropContainsProps";
        sc = openAPI.getComponents().getSchemas().get(modelName);
        cm = codegen.fromModel(modelName, sc);
        CodegenProperty cp = cm.getVars().get(0);
        assertTrue(cp.isModel);
        assertEquals(cp.complexType, "objectWithOptionalAndRequiredProps_request");
    }

    @Test
    public void testHasVarsInModel() {
        final OpenAPI openAPI = TestUtils.parseFlattenSpec("src/test/resources/3_0/issue_7613.yaml");
        final DefaultCodegen codegen = new DefaultCodegen();
        codegen.setOpenAPI(openAPI);
        codegen.setDisallowAdditionalPropertiesIfNotPresent(false);

        Schema sc;
        CodegenModel cm;
        List<String> modelNames;

        modelNames = Arrays.asList(
                "ArrayWithValidationsInItems",
                "ObjectWithValidationsInAdditionalProperties",
                "AdditionalPropertiesUnset",
                "AdditionalPropertiesTrue",
                "AdditionalPropertiesFalse",
                "AdditionalPropertiesSchema"
        );
        for (String modelName : modelNames) {
            sc = openAPI.getComponents().getSchemas().get(modelName);
            cm = codegen.fromModel(modelName, sc);
            assertFalse(cm.getHasVars());
        }

        modelNames = Arrays.asList(
                "ObjectModelWithRefAddPropsInProps",
                "ObjectModelWithAddPropsInProps",
                "ObjectWithOptionalAndRequiredProps",
                "ObjectPropContainsProps"
        );
        for (String modelName : modelNames) {
            sc = openAPI.getComponents().getSchemas().get(modelName);
            cm = codegen.fromModel(modelName, sc);
            assertTrue(cm.getHasVars());
        }
    }

    @Test
    public void testHasVarsInProperty() {
        final OpenAPI openAPI = TestUtils.parseFlattenSpec("src/test/resources/3_0/issue_7613.yaml");
        final DefaultCodegen codegen = new DefaultCodegen();
        codegen.setOpenAPI(openAPI);
        codegen.setDisallowAdditionalPropertiesIfNotPresent(false);

        Schema sc;
        CodegenModel cm;
        List<String> modelNames;

        modelNames = Arrays.asList(
                "ObjectWithValidationsInArrayPropItems",
                "ObjectModelWithRefAddPropsInProps",
                "ObjectModelWithAddPropsInProps",
                "ObjectWithOptionalAndRequiredProps"
        );
        for (String modelName : modelNames) {
            sc = openAPI.getComponents().getSchemas().get(modelName);
            cm = codegen.fromModel(modelName, sc);
            assertFalse(cm.vars.get(0).getHasVars());
        }

        String modelName;
        modelName = "ArrayWithObjectWithPropsInItems";
        ArraySchema as = (ArraySchema) openAPI.getComponents().getSchemas().get(modelName);
        assertEquals("#/components/schemas/ArrayWithObjectWithPropsInItems_inner", as.getItems().get$ref());
        sc = openAPI.getComponents().getSchemas().get("ArrayWithObjectWithPropsInItems_inner");
        cm = codegen.fromModel(modelName, sc);
        assertTrue(cm.getHasVars());

        modelName = "ObjectWithObjectWithPropsInAdditionalProperties";
        MapSchema ms = (MapSchema) openAPI.getComponents().getSchemas().get(modelName);
        assertEquals("#/components/schemas/ArrayWithObjectWithPropsInItems_inner", as.getItems().get$ref());
        sc = openAPI.getComponents().getSchemas().get("ArrayWithObjectWithPropsInItems_inner");
        cm = codegen.fromModel(modelName, sc);
        assertTrue(cm.getHasVars());
    }

    @Test
    public void testHasVarsInParameter() {
        final OpenAPI openAPI = TestUtils.parseFlattenSpec("src/test/resources/3_0/issue_7613.yaml");
        final DefaultCodegen codegen = new DefaultCodegen();
        codegen.setOpenAPI(openAPI);
        codegen.setDisallowAdditionalPropertiesIfNotPresent(false);

        String path;
        Operation operation;
        CodegenOperation co;

        path = "/array_with_validations_in_items/{items}";
        operation = openAPI.getPaths().get(path).getPost();
        co = codegen.fromOperation(path, "POST", operation, null);
        assertFalse(co.pathParams.get(0).getHasVars());
        assertFalse(co.bodyParam.getHasVars());

        path = "/object_with_optional_and_required_props/{objectData}";
        operation = openAPI.getPaths().get(path).getPost();
        co = codegen.fromOperation(path, "POST", operation, null);
        assertTrue(co.pathParams.get(0).getHasVars());
        assertTrue(co.bodyParam.getHasVars());
    }

    @Test
    public void testHasVarsInResponse() {
        final OpenAPI openAPI = TestUtils.parseFlattenSpec("src/test/resources/3_0/issue_7613.yaml");
        final DefaultCodegen codegen = new DefaultCodegen();
        codegen.setOpenAPI(openAPI);
        codegen.setDisallowAdditionalPropertiesIfNotPresent(false);

        String path;
        Operation operation;
        CodegenOperation co;

        path = "/additional_properties/";
        operation = openAPI.getPaths().get(path).getPost();
        co = codegen.fromOperation(path, "POST", operation, null);
        assertFalse(co.responses.get(0).getHasVars());

        path = "/object_with_optional_and_required_props/{objectData}";
        operation = openAPI.getPaths().get(path).getPost();
        co = codegen.fromOperation(path, "POST", operation, null);
        // does not have vars because the inline schema was extracted into a component ref
        assertFalse(co.responses.get(0).getHasVars());
    }

    @Test
    public void testHasRequiredInModel() {
        final OpenAPI openAPI = TestUtils.parseFlattenSpec("src/test/resources/3_0/issue_8906.yaml");
        final DefaultCodegen codegen = new DefaultCodegen();
        codegen.setOpenAPI(openAPI);
        codegen.setDisallowAdditionalPropertiesIfNotPresent(false);

        Schema sc;
        CodegenModel cm;

        List<String> modelNamesWithoutRequired = Arrays.asList(
                "EmptyObject",
                "ObjectWithOptionalB",
                "AnyTypeNoPropertiesNoRequired",
                "AnyTypeHasPropertiesNoRequired",
                "AnyTypeNoPropertiesHasRequired",  // TODO: hasRequired should be true, fix this
                "ObjectNoPropertiesNoRequired",
                "ObjectHasPropertiesNoRequired",
                "ObjectNoPropertiesHasRequired",  // TODO: hasRequired should be true, fix this
                "ComposedNoAllofPropsNoPropertiesNoRequired",
                "ComposedNoAllofPropsHasPropertiesNoRequired",
                "ComposedNoAllofPropsNoPropertiesHasRequired",  // TODO: hasRequired should be true, fix this
                "ComposedHasAllofOptPropNoPropertiesNoRequired",
                "ComposedHasAllofOptPropHasPropertiesNoRequired",
                "ComposedHasAllofOptPropNoPropertiesHasRequired"  // TODO: hasRequired should be true, fix this
        );
        for (String modelName : modelNamesWithoutRequired) {
            sc = openAPI.getComponents().getSchemas().get(modelName);
            cm = codegen.fromModel(modelName, sc);
            assertFalse(cm.getHasRequired());
        }

        List<String> modelNamesWithRequired = Arrays.asList(
                "AnyTypeHasPropertiesHasRequired",
                "ObjectHasPropertiesHasRequired",
                "ComposedNoAllofPropsHasPropertiesHasRequired",
                "ComposedHasAllofOptPropHasPropertiesHasRequired",
                "ComposedHasAllofReqPropNoPropertiesNoRequired",  // TODO: hasRequired should be false, fix this
                "ComposedHasAllofReqPropHasPropertiesNoRequired",  // TODO: hasRequired should be false, fix this
                "ComposedHasAllofReqPropNoPropertiesHasRequired",
                "ComposedHasAllofReqPropHasPropertiesHasRequired"
        );
        for (String modelName : modelNamesWithRequired) {
            sc = openAPI.getComponents().getSchemas().get(modelName);
            cm = codegen.fromModel(modelName, sc);
            assertTrue(cm.getHasRequired());
        }
    }

    @Test
    public void testHasRequiredInProperties() {
        final OpenAPI openAPI = TestUtils.parseFlattenSpec("src/test/resources/3_0/issue_8906.yaml");
        final DefaultCodegen codegen = new DefaultCodegen();
        codegen.setOpenAPI(openAPI);
        codegen.setDisallowAdditionalPropertiesIfNotPresent(false);

        String modelName = "CodegenPropertiesModel";
        Schema sc = openAPI.getComponents().getSchemas().get(modelName);
        CodegenModel cm = codegen.fromModel(modelName, sc);

        HashSet<String> modelNamesWithoutRequired = new HashSet(Arrays.asList(
                "EmptyObject",
                "ObjectWithOptionalB",
                "AnyTypeNoPropertiesNoRequired",
                "AnyTypeHasPropertiesNoRequired",
                "AnyTypeNoPropertiesHasRequired",  // TODO: hasRequired should be true, fix this
                "AnyTypeHasPropertiesHasRequired",  // TODO: hasRequired should be true, fix this
                "ObjectNoPropertiesNoRequired",
                "ObjectHasPropertiesNoRequired", // Note: this is extracted into another component and is a ref
                "ObjectNoPropertiesHasRequired",  // TODO: hasRequired should be true, fix this
                "ComposedNoAllofPropsNoPropertiesNoRequired",
                "ComposedNoAllofPropsHasPropertiesNoRequired",
                "ComposedNoAllofPropsNoPropertiesHasRequired",  // TODO: hasRequired should be true, fix this
                "ComposedHasAllofOptPropNoPropertiesNoRequired",
                "ComposedHasAllofOptPropHasPropertiesNoRequired",
                "ComposedHasAllofOptPropNoPropertiesHasRequired",  // TODO: hasRequired should be true, fix this
                "ObjectHasPropertiesHasRequired", // False because this is extracted into another component and is a ref
                "ComposedNoAllofPropsHasPropertiesHasRequired", // False because this is extracted into another component and is a ref
                "ComposedHasAllofOptPropHasPropertiesHasRequired",  // TODO: hasRequired should be true, fix this
                "ComposedHasAllofReqPropNoPropertiesNoRequired",
                "ComposedHasAllofReqPropHasPropertiesNoRequired",
                "ComposedHasAllofReqPropNoPropertiesHasRequired",  // TODO: hasRequired should be true, fix this
                "ComposedHasAllofReqPropHasPropertiesHasRequired"  // TODO: hasRequired should be true, fix this
        ));
        HashSet<String> modelNamesWithRequired = new HashSet(Arrays.asList(
        ));
        for (CodegenProperty var : cm.getVars()) {
            boolean hasRequired = var.getHasRequired();
            if (modelNamesWithoutRequired.contains(var.name)) {
                assertFalse(hasRequired);
            } else if (modelNamesWithRequired.contains(var.name)) {
                assertTrue(hasRequired);
            } else {
                // All variables must be in the above sets
                fail();
            }
        }
    }

    @Test
    public void testHasRequiredInParameters() {
        final OpenAPI openAPI = TestUtils.parseFlattenSpec("src/test/resources/3_0/issue_8906.yaml");
        final DefaultCodegen codegen = new DefaultCodegen();
        codegen.setOpenAPI(openAPI);
        codegen.setDisallowAdditionalPropertiesIfNotPresent(false);

        String path = "/schemasInQueryParamsAndResponses";
        Operation operation = openAPI.getPaths().get(path).getPost();
        CodegenOperation co = codegen.fromOperation(path, "POST", operation, null);

        HashSet<String> modelNamesWithoutRequired = new HashSet(Arrays.asList(
                "EmptyObject",
                "ObjectWithOptionalB",
                "AnyTypeNoPropertiesNoRequired",
                "AnyTypeHasPropertiesNoRequired",
                "AnyTypeNoPropertiesHasRequired",  // TODO: hasRequired should be true, fix this
                "AnyTypeHasPropertiesHasRequired",  // TODO: hasRequired should be true, fix this
                "ObjectNoPropertiesNoRequired",
                "ObjectHasPropertiesNoRequired", // Note: this is extracted into another component and is a ref
                "ObjectNoPropertiesHasRequired",  // TODO: hasRequired should be true, fix this
                "ComposedNoAllofPropsNoPropertiesNoRequired",
                "ComposedNoAllofPropsHasPropertiesNoRequired",
                "ComposedNoAllofPropsNoPropertiesHasRequired",  // TODO: hasRequired should be true, fix this
                "ComposedHasAllofOptPropNoPropertiesNoRequired",
                "ComposedHasAllofOptPropHasPropertiesNoRequired",
                "ComposedHasAllofOptPropNoPropertiesHasRequired",  // TODO: hasRequired should be true, fix this
                "ObjectHasPropertiesHasRequired", // False because this is extracted into another component and is a ref
                "ComposedNoAllofPropsHasPropertiesHasRequired", // False because this is extracted into another component and is a ref
                "ComposedHasAllofOptPropHasPropertiesHasRequired",  // TODO: hasRequired should be true, fix this
                "ComposedHasAllofReqPropNoPropertiesNoRequired",
                "ComposedHasAllofReqPropHasPropertiesNoRequired",
                "ComposedHasAllofReqPropNoPropertiesHasRequired",  // TODO: hasRequired should be true, fix this
                "ComposedHasAllofReqPropHasPropertiesHasRequired"  // TODO: hasRequired should be true, fix this
        ));
        HashSet<String> modelNamesWithRequired = new HashSet(Arrays.asList(
        ));
        for (CodegenParameter param : co.pathParams) {
            boolean hasRequired = param.getHasRequired();
            if (modelNamesWithoutRequired.contains(param.baseName)) {
                assertFalse(hasRequired);
            } else if (modelNamesWithRequired.contains(param.baseName)) {
                assertTrue(hasRequired);
            } else {
                // All variables must be in the above sets
                fail();
            }
        }
    }

    @Test
    public void testHasRequiredInResponses() {
        final OpenAPI openAPI = TestUtils.parseFlattenSpec("src/test/resources/3_0/issue_8906.yaml");
        final DefaultCodegen codegen = new DefaultCodegen();
        codegen.setOpenAPI(openAPI);
        codegen.setDisallowAdditionalPropertiesIfNotPresent(false);

        String path = "/schemasInQueryParamsAndResponses";
        Operation operation = openAPI.getPaths().get(path).getPost();
        CodegenOperation co = codegen.fromOperation(path, "POST", operation, null);

        HashSet<String> modelNamesWithoutRequired = new HashSet(Arrays.asList(
                "EmptyObject",
                "ObjectWithOptionalB",
                "AnyTypeNoPropertiesNoRequired",
                "AnyTypeHasPropertiesNoRequired",
                "AnyTypeNoPropertiesHasRequired",  // TODO: hasRequired should be true, fix this
                "AnyTypeHasPropertiesHasRequired",  // TODO: hasRequired should be true, fix this
                "ObjectNoPropertiesNoRequired",
                "ObjectHasPropertiesNoRequired", // Note: this is extracted into another component and is a ref
                "ObjectNoPropertiesHasRequired",  // TODO: hasRequired should be true, fix this
                "ComposedNoAllofPropsNoPropertiesNoRequired",
                "ComposedNoAllofPropsHasPropertiesNoRequired",
                "ComposedNoAllofPropsNoPropertiesHasRequired",  // TODO: hasRequired should be true, fix this
                "ComposedHasAllofOptPropNoPropertiesNoRequired",
                "ComposedHasAllofOptPropHasPropertiesNoRequired",
                "ComposedHasAllofOptPropNoPropertiesHasRequired",  // TODO: hasRequired should be true, fix this
                "ObjectHasPropertiesHasRequired", // False because this is extracted into another component and is a ref
                "ComposedNoAllofPropsHasPropertiesHasRequired", // False because this is extracted into another component and is a ref
                "ComposedHasAllofOptPropHasPropertiesHasRequired",  // TODO: hasRequired should be true, fix this
                "ComposedHasAllofReqPropNoPropertiesNoRequired",
                "ComposedHasAllofReqPropHasPropertiesNoRequired",
                "ComposedHasAllofReqPropNoPropertiesHasRequired",  // TODO: hasRequired should be true, fix this
                "ComposedHasAllofReqPropHasPropertiesHasRequired"  // TODO: hasRequired should be true, fix this
        ));
        HashSet<String> modelNamesWithRequired = new HashSet(Arrays.asList(
        ));
        for (CodegenResponse cr : co.responses) {
            boolean hasRequired = cr.getHasRequired();
            if (modelNamesWithoutRequired.contains(cr.message)) {
                assertFalse(hasRequired);
            } else if (modelNamesWithRequired.contains(cr.message)) {
                assertTrue(hasRequired);
            } else {
                // All variables must be in the above sets
                fail();
            }
        }
    }

    @Test
    public void testBooleansSetForIntSchemas() {
        final OpenAPI openAPI = TestUtils.parseFlattenSpec("src/test/resources/3_0/issue_9447.yaml");
        final DefaultCodegen codegen = new DefaultCodegen();
        codegen.setOpenAPI(openAPI);
        codegen.setDisallowAdditionalPropertiesIfNotPresent(false);

        String modelName;
        Schema sc;
        CodegenModel cm;

        modelName = "UnboundedInteger";
        sc = openAPI.getComponents().getSchemas().get(modelName);
        cm = codegen.fromModel(modelName, sc);
        assertTrue(cm.isUnboundedInteger);
        assertTrue(cm.isInteger);
        assertFalse(cm.isShort);
        assertFalse(cm.isLong);

        modelName = "Int32";
        sc = openAPI.getComponents().getSchemas().get(modelName);
        cm = codegen.fromModel(modelName, sc);
        assertFalse(cm.isUnboundedInteger);
        assertTrue(cm.isInteger);
        assertTrue(cm.isShort);
        assertFalse(cm.isLong);

        modelName = "Int64";
        sc = openAPI.getComponents().getSchemas().get(modelName);
        cm = codegen.fromModel(modelName, sc);
        assertFalse(cm.isUnboundedInteger);
        assertFalse(cm.isInteger);
        assertFalse(cm.isShort);
        assertTrue(cm.isLong);

        modelName = "ObjectModelWithIntegerProps";
        sc = openAPI.getComponents().getSchemas().get(modelName);
        cm = codegen.fromModel(modelName, sc);
        assertFalse(cm.isUnboundedInteger);
        assertFalse(cm.isInteger);
        assertFalse(cm.isShort);
        assertFalse(cm.isLong);
        CodegenProperty cp;
        cp = cm.vars.get(0);
        assertTrue(cp.isUnboundedInteger);
        assertTrue(cp.isInteger);
        assertFalse(cp.isShort);
        assertFalse(cp.isLong);
        cp = cm.vars.get(1);
        assertFalse(cp.isUnboundedInteger);
        assertTrue(cp.isInteger);
        assertTrue(cp.isShort);
        assertFalse(cp.isLong);
        cp = cm.vars.get(2);
        assertFalse(cp.isUnboundedInteger);
        assertFalse(cp.isInteger);
        assertFalse(cp.isShort);
        assertTrue(cp.isLong);

        String path;
        Operation operation;
        CodegenOperation co;
        CodegenParameter cpa;
        CodegenResponse cr;

        path = "/UnboundedInteger";
        operation = openAPI.getPaths().get(path).getPost();
        co = codegen.fromOperation(path, "POST", operation, null);
        cpa = co.pathParams.get(0);
        assertTrue(cpa.isUnboundedInteger);
        assertTrue(cpa.isInteger);
        assertFalse(cpa.isShort);
        assertFalse(cpa.isLong);
        cpa = co.bodyParam;
        assertTrue(cpa.isUnboundedInteger);
        assertTrue(cpa.isInteger);
        assertFalse(cpa.isShort);
        assertFalse(cpa.isLong);
        cr = co.responses.get(0);
        assertTrue(cr.isUnboundedInteger);
        assertTrue(cr.isInteger);
        assertFalse(cr.isShort);
        assertFalse(cr.isLong);

        path = "/Int32";
        operation = openAPI.getPaths().get(path).getPost();
        co = codegen.fromOperation(path, "POST", operation, null);
        cpa = co.pathParams.get(0);
        assertFalse(cpa.isUnboundedInteger);
        assertTrue(cpa.isInteger);
        assertTrue(cpa.isShort);
        assertFalse(cpa.isLong);
        cpa = co.bodyParam;
        assertFalse(cpa.isUnboundedInteger);
        assertTrue(cpa.isInteger);
        assertTrue(cpa.isShort);
        assertFalse(cpa.isLong);
        cr = co.responses.get(0);
        assertFalse(cr.isUnboundedInteger);
        assertTrue(cr.isInteger);
        assertTrue(cr.isShort);
        assertFalse(cr.isLong);

        path = "/Int64";
        operation = openAPI.getPaths().get(path).getPost();
        co = codegen.fromOperation(path, "POST", operation, null);
        cpa = co.pathParams.get(0);
        assertFalse(cpa.isUnboundedInteger);
        assertFalse(cpa.isInteger);
        assertFalse(cpa.isShort);
        assertTrue(cpa.isLong);
        cpa = co.bodyParam;
        assertFalse(cpa.isUnboundedInteger);
        assertFalse(cpa.isInteger);
        assertFalse(cpa.isShort);
        assertTrue(cpa.isLong);
        cr = co.responses.get(0);
        assertFalse(cr.isUnboundedInteger);
        assertFalse(cr.isInteger);
        assertFalse(cr.isShort);
        assertTrue(cr.isLong);
    }

    @Test
    public void testRemoveOperationIdPrefix() {
        final OpenAPI openAPI = TestUtils.parseFlattenSpec("src/test/resources/bugs/issue_9719.yaml");
        final DefaultCodegen codegen = new DefaultCodegen();
        codegen.setOpenAPI(openAPI);
        codegen.setDisallowAdditionalPropertiesIfNotPresent(false);

        String path;
        Operation operation;
        CodegenOperation co;

        codegen.additionalProperties().put(CodegenConstants.REMOVE_OPERATION_ID_PREFIX, "True");
        codegen.additionalProperties().put(CodegenConstants.REMOVE_OPERATION_ID_PREFIX_DELIMITER, ".");
        codegen.additionalProperties().put(CodegenConstants.REMOVE_OPERATION_ID_PREFIX_COUNT, 2);
        codegen.processOpts();
        path = "/dotDelimiter";
        operation = openAPI.getPaths().get(path).getGet();
        co = codegen.fromOperation(path, "GET", operation, null);
        assertEquals(co.operationId, "usersGetAll");

        codegen.additionalProperties().put(CodegenConstants.REMOVE_OPERATION_ID_PREFIX, "True");
        codegen.additionalProperties().put(CodegenConstants.REMOVE_OPERATION_ID_PREFIX_DELIMITER, ".");
        codegen.additionalProperties().put(CodegenConstants.REMOVE_OPERATION_ID_PREFIX_COUNT, -1);
        codegen.processOpts();
        path = "/dotDelimiter";
        operation = openAPI.getPaths().get(path).getGet();
        co = codegen.fromOperation(path, "GET", operation, null);
        assertEquals(co.operationId, "getAll");

        codegen.additionalProperties().put(CodegenConstants.REMOVE_OPERATION_ID_PREFIX, "True");
        codegen.additionalProperties().put(CodegenConstants.REMOVE_OPERATION_ID_PREFIX_DELIMITER, ".");
        codegen.additionalProperties().put(CodegenConstants.REMOVE_OPERATION_ID_PREFIX_COUNT, 10);
        codegen.processOpts();
        path = "/dotDelimiter";
        operation = openAPI.getPaths().get(path).getGet();
        co = codegen.fromOperation(path, "GET", operation, null);
        assertEquals(co.operationId, "getAll");

        codegen.additionalProperties().put(CodegenConstants.REMOVE_OPERATION_ID_PREFIX, "True");
        codegen.additionalProperties().put(CodegenConstants.REMOVE_OPERATION_ID_PREFIX_DELIMITER, "_");
        codegen.additionalProperties().put(CodegenConstants.REMOVE_OPERATION_ID_PREFIX_COUNT, 2);
        codegen.processOpts();
        path = "/underscoreDelimiter";
        operation = openAPI.getPaths().get(path).getGet();
        co = codegen.fromOperation(path, "GET", operation, null);
        assertEquals(co.operationId, "usersGetAll");

        codegen.additionalProperties().put(CodegenConstants.REMOVE_OPERATION_ID_PREFIX, "True");
        codegen.additionalProperties().put(CodegenConstants.REMOVE_OPERATION_ID_PREFIX_DELIMITER, "_");
        codegen.additionalProperties().put(CodegenConstants.REMOVE_OPERATION_ID_PREFIX_COUNT, -1);
        codegen.processOpts();
        path = "/underscoreDelimiter";
        operation = openAPI.getPaths().get(path).getGet();
        co = codegen.fromOperation(path, "GET", operation, null);
        assertEquals(co.operationId, "getAll");

        codegen.additionalProperties().put(CodegenConstants.REMOVE_OPERATION_ID_PREFIX, "True");
        codegen.additionalProperties().put(CodegenConstants.REMOVE_OPERATION_ID_PREFIX_DELIMITER, "_");
        codegen.additionalProperties().put(CodegenConstants.REMOVE_OPERATION_ID_PREFIX_COUNT, 10);
        codegen.processOpts();
        path = "/underscoreDelimiter";
        operation = openAPI.getPaths().get(path).getGet();
        co = codegen.fromOperation(path, "GET", operation, null);
        assertEquals(co.operationId, "getAll");
    }

    @Test
    @Ignore
    public void testComposedPropertyTypes() {
        DefaultCodegen codegen = new DefaultCodegen();
        final OpenAPI openAPI = TestUtils.parseFlattenSpec("src/test/resources/3_0/issue_10330.yaml");
        codegen.setOpenAPI(openAPI);
        String modelName;

        modelName = "ObjectWithComposedProperties";
        CodegenModel m = codegen.fromModel(modelName, openAPI.getComponents().getSchemas().get(modelName));
        /* TODO inline allOf schema are created as separate models and the following assumptions that
           the properties are non-model are no longer valid and need to be revised
        assertTrue(m.vars.get(0).getIsMap());
        assertTrue(m.vars.get(1).getIsNumber());
        assertTrue(m.vars.get(2).getIsUnboundedInteger());
        assertTrue(m.vars.get(3).getIsString());
        assertTrue(m.vars.get(4).getIsBoolean());
        assertTrue(m.vars.get(5).getIsArray());
        assertTrue(m.vars.get(6).getIsNull());
        assertTrue(m.vars.get(7).getIsAnyType());
        */
    }

    @Test
    public void testComposedModelTypes() {
        DefaultCodegen codegen = new DefaultCodegen();
        final OpenAPI openAPI = TestUtils.parseFlattenSpec("src/test/resources/3_0/issue_10330.yaml");
        codegen.setOpenAPI(openAPI);
        String modelName;
        CodegenModel m;

        modelName = "ComposedObject";
        m = codegen.fromModel(modelName, openAPI.getComponents().getSchemas().get(modelName));
        assertTrue(m.getIsMap());

        modelName = "ComposedNumber";
        m = codegen.fromModel(modelName, openAPI.getComponents().getSchemas().get(modelName));
        assertTrue(m.getIsNumber());

        modelName = "ComposedInteger";
        m = codegen.fromModel(modelName, openAPI.getComponents().getSchemas().get(modelName));
        assertTrue(m.getIsUnboundedInteger());

        modelName = "ComposedString";
        m = codegen.fromModel(modelName, openAPI.getComponents().getSchemas().get(modelName));
        assertTrue(m.getIsString());

        modelName = "ComposedBool";
        m = codegen.fromModel(modelName, openAPI.getComponents().getSchemas().get(modelName));
        assertTrue(m.getIsBoolean());

        modelName = "ComposedArray";
        m = codegen.fromModel(modelName, openAPI.getComponents().getSchemas().get(modelName));
        assertTrue(m.getIsArray());

        modelName = "ComposedNone";
        m = codegen.fromModel(modelName, openAPI.getComponents().getSchemas().get(modelName));
        assertTrue(m.getIsNull());

        modelName = "ComposedAnyType";
        m = codegen.fromModel(modelName, openAPI.getComponents().getSchemas().get(modelName));
        assertTrue(m.getIsAnyType());
    }

    @Test
    public void testComposedResponseTypes() {
        DefaultCodegen codegen = new DefaultCodegen();
        final OpenAPI openAPI = TestUtils.parseFlattenSpec("src/test/resources/3_0/issue_10330.yaml");
        codegen.setOpenAPI(openAPI);
        String path;
        CodegenOperation co;
        CodegenResponse cr;

        path = "/ComposedObject";
        co = codegen.fromOperation(path, "GET", openAPI.getPaths().get(path).getGet(), null);
        cr = co.responses.get(0);
        assertTrue(cr.getIsMap());

        path = "/ComposedNumber";
        co = codegen.fromOperation(path, "GET", openAPI.getPaths().get(path).getGet(), null);
        cr = co.responses.get(0);
        assertTrue(cr.getIsNumber());

        path = "/ComposedInteger";
        co = codegen.fromOperation(path, "GET", openAPI.getPaths().get(path).getGet(), null);
        cr = co.responses.get(0);
        assertTrue(cr.getIsUnboundedInteger());

        path = "/ComposedString";
        co = codegen.fromOperation(path, "GET", openAPI.getPaths().get(path).getGet(), null);
        cr = co.responses.get(0);
        assertTrue(cr.getIsString());

        path = "/ComposedBool";
        co = codegen.fromOperation(path, "GET", openAPI.getPaths().get(path).getGet(), null);
        cr = co.responses.get(0);
        assertTrue(cr.getIsBoolean());

        path = "/ComposedArray";
        co = codegen.fromOperation(path, "GET", openAPI.getPaths().get(path).getGet(), null);
        cr = co.responses.get(0);
        assertTrue(cr.getIsArray());

        path = "/ComposedNone";
        co = codegen.fromOperation(path, "GET", openAPI.getPaths().get(path).getGet(), null);
        cr = co.responses.get(0);
        assertTrue(cr.getIsNull());

        path = "/ComposedAnyType";
        co = codegen.fromOperation(path, "GET", openAPI.getPaths().get(path).getGet(), null);
        cr = co.responses.get(0);
        assertTrue(cr.getIsAnyType());
    }

    @Test
    public void testComposedRequestBodyTypes() {
        DefaultCodegen codegen = new DefaultCodegen();
        final OpenAPI openAPI = TestUtils.parseFlattenSpec("src/test/resources/3_0/issue_10330.yaml");
        codegen.setOpenAPI(openAPI);
        String path;
        CodegenOperation co;
        CodegenParameter cp;

        path = "/ComposedObject";
        co = codegen.fromOperation(path, "GET", openAPI.getPaths().get(path).getGet(), null);
        cp = co.bodyParam;
        assertTrue(cp.getIsMap());

        path = "/ComposedNumber";
        co = codegen.fromOperation(path, "GET", openAPI.getPaths().get(path).getGet(), null);
        cp = co.bodyParam;
        assertTrue(cp.getIsNumber());

        path = "/ComposedInteger";
        co = codegen.fromOperation(path, "GET", openAPI.getPaths().get(path).getGet(), null);
        cp = co.bodyParam;
        assertTrue(cp.getIsUnboundedInteger());

        path = "/ComposedString";
        co = codegen.fromOperation(path, "GET", openAPI.getPaths().get(path).getGet(), null);
        cp = co.bodyParam;
        assertTrue(cp.getIsString());

        path = "/ComposedBool";
        co = codegen.fromOperation(path, "GET", openAPI.getPaths().get(path).getGet(), null);
        cp = co.bodyParam;
        assertTrue(cp.getIsBoolean());

        path = "/ComposedArray";
        co = codegen.fromOperation(path, "GET", openAPI.getPaths().get(path).getGet(), null);
        cp = co.bodyParam;
        assertTrue(cp.getIsArray());

        path = "/ComposedNone";
        co = codegen.fromOperation(path, "GET", openAPI.getPaths().get(path).getGet(), null);
        cp = co.bodyParam;
        assertTrue(cp.getIsNull());

        path = "/ComposedAnyType";
        co = codegen.fromOperation(path, "GET", openAPI.getPaths().get(path).getGet(), null);
        cp = co.bodyParam;
        assertTrue(cp.getIsAnyType());
    }

    @Test
    public void testComposedRequestQueryParamTypes() {
        DefaultCodegen codegen = new DefaultCodegen();
        final OpenAPI openAPI = TestUtils.parseFlattenSpec("src/test/resources/3_0/issue_10330.yaml");
        codegen.setOpenAPI(openAPI);
        String path;
        CodegenOperation co;
        CodegenParameter cp;

        path = "/ComposedObject";
        co = codegen.fromOperation(path, "GET", openAPI.getPaths().get(path).getGet(), null);
        cp = co.queryParams.get(0);
        assertTrue(cp.getIsMap());

        path = "/ComposedNumber";
        co = codegen.fromOperation(path, "GET", openAPI.getPaths().get(path).getGet(), null);
        cp = co.queryParams.get(0);
        assertTrue(cp.getIsNumber());

        path = "/ComposedInteger";
        co = codegen.fromOperation(path, "GET", openAPI.getPaths().get(path).getGet(), null);
        cp = co.queryParams.get(0);
        assertTrue(cp.getIsUnboundedInteger());

        path = "/ComposedString";
        co = codegen.fromOperation(path, "GET", openAPI.getPaths().get(path).getGet(), null);
        cp = co.queryParams.get(0);
        assertTrue(cp.getIsString());

        path = "/ComposedBool";
        co = codegen.fromOperation(path, "GET", openAPI.getPaths().get(path).getGet(), null);
        cp = co.queryParams.get(0);
        assertTrue(cp.getIsBoolean());

        path = "/ComposedArray";
        co = codegen.fromOperation(path, "GET", openAPI.getPaths().get(path).getGet(), null);
        cp = co.queryParams.get(0);
        assertTrue(cp.getIsArray());

        path = "/ComposedNone";
        co = codegen.fromOperation(path, "GET", openAPI.getPaths().get(path).getGet(), null);
        cp = co.queryParams.get(0);
        assertTrue(cp.getIsNull());

        path = "/ComposedAnyType";
        co = codegen.fromOperation(path, "GET", openAPI.getPaths().get(path).getGet(), null);
        cp = co.queryParams.get(0);
        assertTrue(cp.getIsAnyType());
    }

    @Test
    public void testByteArrayTypeInSchemas() {
        DefaultCodegen codegen = new DefaultCodegen();
        final OpenAPI openAPI = TestUtils.parseFlattenSpec("src/test/resources/3_0/issue_10725.yaml");
        codegen.setOpenAPI(openAPI);
        String path;
        CodegenOperation co;
        CodegenParameter cp;

        path = "/TxRxByteArray";
        co = codegen.fromOperation(path, "POST", openAPI.getPaths().get(path).getPost(), null);
        cp = co.bodyParam;
        assertTrue(cp.isByteArray);
        assertFalse(cp.getIsString());
        CodegenResponse cr = co.responses.get(0);
        assertTrue(cr.isByteArray);
        assertFalse(cr.getIsString());

        String modelName = "ObjectContainingByteArray";
        CodegenModel m = codegen.fromModel(modelName, openAPI.getComponents().getSchemas().get(modelName));
        CodegenProperty pr = m.vars.get(0);
        assertTrue(pr.isByteArray);
        assertFalse(pr.getIsString());
    }

    @Test
    public void testResponses() {
        final OpenAPI openAPI = TestUtils.parseFlattenSpec("src/test/resources/3_0/response-tests.yaml");
        final DefaultCodegen codegen = new DefaultCodegen();
        codegen.setOpenAPI(openAPI);
        codegen.setDisallowAdditionalPropertiesIfNotPresent(false);

        String path;
        Operation operation;
        CodegenOperation co;
        CodegenParameter cpa;
        CodegenResponse cr;

        path = "/pet/{petId}";
        operation = openAPI.getPaths().get(path).getGet();
        co = codegen.fromOperation(path, "GET", operation, null);
        //assertTrue(co.hasErrorResponseObject);
        cr = co.responses.get(0);
        assertTrue(cr.is2xx);
        assertFalse(cr.simpleType);
        assertFalse(cr.primitiveType);
        cr = co.responses.get(3);
        assertTrue(cr.is5xx);
        assertFalse(cr.simpleType);
        assertFalse(cr.primitiveType);

        path = "/pet";
        operation = openAPI.getPaths().get(path).getPut();
        co = codegen.fromOperation(path, "PUT", operation, null);
        assertTrue(co.hasErrorResponseObject);

        // 200 response
        cr = co.responses.get(0);
        assertTrue(cr.is2xx);
        assertFalse(cr.simpleType);
        assertFalse(cr.primitiveType);

        // 400 response
        cr = co.responses.get(1);
        assertTrue(cr.is4xx);
        assertEquals(cr.code, "400");
        assertFalse(cr.simpleType);
        assertFalse(cr.primitiveType);

        path = "/pet/findByTags";
        operation = openAPI.getPaths().get(path).getGet();
        co = codegen.fromOperation(path, "GET", operation, null);
        assertFalse(co.hasErrorResponseObject);
        cr = co.responses.get(0);
        assertTrue(cr.is2xx);
        assertFalse(cr.simpleType);
        assertFalse(cr.primitiveType);
    }

    @Test
    public void testRequestParameterContent() {
        DefaultCodegen codegen = new DefaultCodegen();
        final OpenAPI openAPI = TestUtils.parseFlattenSpec("src/test/resources/3_0/content-data.yaml");
        codegen.setOpenAPI(openAPI);
        String path;
        CodegenOperation co;

        path = "/jsonQueryParams";
        co = codegen.fromOperation(path, "GET", openAPI.getPaths().get(path).getGet(), null);
        CodegenParameter coordinatesInlineSchema = co.queryParams.get(0);
        LinkedHashMap<String, CodegenMediaType> content = coordinatesInlineSchema.getContent();
        assertNotNull(content);
        assertEquals(content.keySet(), new HashSet<>(Arrays.asList("application/json")));
        CodegenMediaType mt = content.get("application/json");
        assertNull(mt.getEncoding());
        CodegenProperty cp = mt.getSchema();
        // TODO need to revise the test below
        assertTrue(cp.isMap);
        assertTrue(cp.isModel);
        assertEquals(cp.complexType, "object");
        assertEquals(cp.baseName, "SchemaForRequestParameterCoordinatesInlineSchemaApplicationJson");

        CodegenParameter coordinatesReferencedSchema = co.queryParams.get(1);
        content = coordinatesReferencedSchema.getContent();
        mt = content.get("application/json");
        assertNull(mt.getEncoding());
        cp = mt.getSchema();
        assertFalse(cp.isMap); // because it is a referenced schema
        assertEquals(cp.complexType, "coordinates");
        assertEquals(cp.baseName, "SchemaForRequestParameterCoordinatesReferencedSchemaApplicationJson");
    }

    @Test
    public void testRequestBodyContent() {
        DefaultCodegen codegen = new DefaultCodegen();
        final OpenAPI openAPI = TestUtils.parseFlattenSpec("src/test/resources/3_0/content-data.yaml");
        codegen.setOpenAPI(openAPI);
        String path;
        CodegenOperation co;

        path = "/inlineRequestBodySchemasDifferingByContentType";
        co = codegen.fromOperation(path, "POST", openAPI.getPaths().get(path).getPost(), null);
        CodegenParameter bodyParameter = co.bodyParam;
        LinkedHashMap<String, CodegenMediaType> content = bodyParameter.getContent();
        assertNotNull(content);
        assertEquals(content.keySet(), new HashSet<>(Arrays.asList("application/json", "text/plain")));
        CodegenMediaType mt = content.get("application/json");
        assertNull(mt.getEncoding());
        CodegenProperty cp = mt.getSchema();
        assertEquals(cp.baseName, "SchemaForRequestBodyApplicationJson");
        assertNotNull(cp);

        mt = content.get("text/plain");
        assertNull(mt.getEncoding());
        cp = mt.getSchema();
        assertEquals(cp.baseName, "SchemaForRequestBodyTextPlain");
        assertNotNull(cp);
        // Note: the inline model resolver has a bug for this use case; it extracts an inline request body into a component
        // but the schema it references is not string type

        path = "/refRequestBodySchemasDifferingByContentType";
        co = codegen.fromOperation(path, "POST", openAPI.getPaths().get(path).getPost(), null);
        bodyParameter = co.bodyParam;
        content = bodyParameter.getContent();
        assertNotNull(content);
        assertEquals(content.keySet(), new HashSet<>(Arrays.asList("application/json", "text/plain")));
        mt = content.get("application/json");
        assertNull(mt.getEncoding());
        cp = mt.getSchema();
        assertEquals(cp.baseName, "SchemaForRequestBodyApplicationJson");
        assertEquals(cp.complexType, "coordinates");

        mt = content.get("text/plain");
        assertNull(mt.getEncoding());
        cp = mt.getSchema();
        assertEquals(cp.baseName, "SchemaForRequestBodyTextPlain");
        assertTrue(cp.isString);

        path = "/requestBodyWithEncodingTypes";
        co = codegen.fromOperation(path, "POST", openAPI.getPaths().get(path).getPost(), null);
        List<CodegenParameter> formParams = co.formParams;

        assertEquals(formParams.get(0).paramName, "intParam");
        assertFalse(formParams.get(0).isContainer);
        assertFalse(formParams.get(0).isExplode); // Should not be true for non-container

        assertEquals(formParams.get(1).paramName, "explodeTrue");
        assertTrue(formParams.get(1).isContainer);
        assertEquals(formParams.get(1).style, Encoding.StyleEnum.FORM.toString());
        assertTrue(formParams.get(1).isExplode);
        assertNull(formParams.get(1).contentType);

        assertEquals(formParams.get(2).paramName, "explodeFalse");
        assertTrue(formParams.get(2).isContainer);
        assertEquals(formParams.get(2).style, Encoding.StyleEnum.FORM.toString());
        assertFalse(formParams.get(2).isExplode);
        assertNull(formParams.get(2).contentType);

        assertEquals(formParams.get(3).paramName, "noStyleNoExplode");
        assertTrue(formParams.get(3).isContainer);
        assertEquals(formParams.get(3).style, Encoding.StyleEnum.FORM.toString());
        assertTrue(formParams.get(3).isExplode); // Defaults to true for style == FORM
        assertEquals(formParams.get(3).contentType, "text/plain");

        assertEquals(formParams.get(4).paramName, "styleSpecified");
        assertTrue(formParams.get(4).isContainer);
        assertEquals(formParams.get(4).style, Encoding.StyleEnum.SPACE_DELIMITED.toString());
        assertFalse(formParams.get(4).isExplode);
        assertNull(formParams.get(4).contentType);

        assertEquals(formParams.get(5).paramName, "styleSpecifiedNoExplode");
        assertTrue(formParams.get(5).isContainer);
        assertEquals(formParams.get(5).style, Encoding.StyleEnum.SPACE_DELIMITED.toString());
        assertFalse(formParams.get(5).isExplode); // Defaults to false for style other than FORM
        assertNull(formParams.get(5).contentType);
    }

    @Test
    public void testResponseContentAndHeader() {
        DefaultCodegen codegen = new DefaultCodegen();
        final OpenAPI openAPI = TestUtils.parseFlattenSpec("src/test/resources/3_0/content-data.yaml");
        codegen.setOpenAPI(openAPI);
        String path;
        CodegenOperation co;

        path = "/jsonQueryParams";
        co = codegen.fromOperation(path, "GET", openAPI.getPaths().get(path).getGet(), null);
        CodegenParameter coordinatesInlineSchema = co.queryParams.get(0);
        LinkedHashMap<String, CodegenMediaType> content = coordinatesInlineSchema.getContent();
        assertNotNull(content);
        assertEquals(content.keySet(), new HashSet<>(Arrays.asList("application/json")));

        CodegenParameter schemaParam = co.queryParams.get(2);
        assertEquals(schemaParam.getSchema().baseName, "stringWithMinLength");


        CodegenResponse cr = co.responses.get(0);
        List<CodegenParameter> responseHeaders = cr.getResponseHeaders();
        assertEquals(2, responseHeaders.size());
        CodegenParameter header1 = responseHeaders.get(0);
        assertEquals("X-Rate-Limit", header1.baseName);
        assertTrue(header1.isUnboundedInteger);
        assertEquals(header1.getSchema().baseName, "X-Rate-Limit");

        CodegenParameter header2 = responseHeaders.get(1);
        assertEquals("X-Rate-Limit-Ref", header2.baseName);
        assertTrue(header2.isUnboundedInteger);
        assertEquals(header2.getSchema().baseName, "X-Rate-Limit-Ref");

        content = cr.getContent();
        assertEquals(content.keySet(), new HashSet<>(Arrays.asList("application/json", "text/plain")));
        CodegenMediaType mt = content.get("application/json");
        assertNull(mt.getEncoding());
        CodegenProperty cp = mt.getSchema();
        assertFalse(cp.isMap); // because it is a referenced schema
        assertEquals(cp.complexType, "coordinates");
        assertEquals(cp.baseName, "SchemaFor200ResponseBodyApplicationJson");

        mt = content.get("text/plain");
        assertNull(mt.getEncoding());
        cp = mt.getSchema();
        assertEquals(cp.baseName, "SchemaFor200ResponseBodyTextPlain");
        assertTrue(cp.isString);

        cr = co.responses.get(1);
        content = cr.getContent();
        assertEquals(content.keySet(), new HashSet<>(Arrays.asList("application/json", "text/plain")));
        mt = content.get("application/json");
        assertNull(mt.getEncoding());
        cp = mt.getSchema();
        assertFalse(cp.isMap); // because it is a referenced schema
        assertEquals(cp.complexType, "coordinates");
        assertEquals(cp.baseName, "SchemaFor201ResponseBodyApplicationJson");

        mt = content.get("text/plain");
        assertNull(mt.getEncoding());
        cp = mt.getSchema();
        assertEquals(cp.baseName, "SchemaFor201ResponseBodyTextPlain");
        assertTrue(cp.isString);
    }

    @Test
    public void testUnalias() {
        final OpenAPI openAPI = TestUtils.parseFlattenSpec("src/test/resources/3_0/schema-unalias-test.yml");
        final DefaultCodegen codegen = new DefaultCodegen();
        codegen.setOpenAPI(openAPI);

        Schema requestBodySchema = ModelUtils.getSchemaFromRequestBody(
                openAPI.getPaths().get("/thingy/{date}").getPost().getRequestBody());
        Assert.assertEquals(requestBodySchema.get$ref(), "#/components/schemas/updatePetWithForm_request");
        Assert.assertEquals(ModelUtils.getSimpleRef(requestBodySchema.get$ref()), "updatePetWithForm_request");
        Assert.assertNotNull(openAPI.getComponents().getSchemas().get(ModelUtils.getSimpleRef(requestBodySchema.get$ref())));

        Schema requestBodySchema2 = ModelUtils.unaliasSchema(openAPI, requestBodySchema);
        // get$ref is not null as unaliasSchem returns the schema with the last $ref to the actual schema
        Assert.assertNotNull(requestBodySchema2.get$ref());
        Assert.assertEquals(requestBodySchema2.get$ref(), "#/components/schemas/updatePetWithForm_request");

        Schema requestBodySchema3 = ModelUtils.getReferencedSchema(openAPI, requestBodySchema);
        CodegenParameter codegenParameter = codegen.fromFormProperty("visitDate",
                (Schema) requestBodySchema3.getProperties().get("visitDate"), new HashSet<>());

        Assert.assertEquals(codegenParameter.defaultValue, "1971-12-19T03:39:57-08:00");
        Assert.assertEquals(codegenParameter.getSchema(), null);
    }

    @Test
<<<<<<< HEAD
    public void testNullabelObjectProperties() {
        DefaultCodegen codegen = new DefaultCodegen();
        final OpenAPI openAPI = TestUtils.parseFlattenSpec("src/test/resources/3_0/issue_10593.yaml");
        codegen.setOpenAPI(openAPI);
        Schema schema = openAPI.getComponents().getSchemas().get("ModelWithNullableObjectProperty");

        String propertyName;
        CodegenProperty property;

        // openapi 3.0 nullable
        propertyName = "propertyName30";
        property = codegen.fromProperty(propertyName, (Schema) schema.getProperties().get(propertyName));
        assertEquals(property.openApiType, "PropertyType");
        assertTrue(property.isNullable);

        // openapi 3.1 'null'
        propertyName = "propertyName31";
        property = codegen.fromProperty(propertyName, (Schema) schema.getProperties().get(propertyName));
        assertEquals(property.openApiType, "PropertyType");
        assertTrue(property.isNullable);

        // Non regression on regular oneOf construct
        propertyName = "nonNullableProperty";
        property = codegen.fromProperty(propertyName, (Schema) schema.getProperties().get(propertyName));
        assertEquals(property.openApiType, "ModelWithNullableObjectProperty_nonNullableProperty");
        assertFalse(property.isNullable);
        // oneOf property resolve to any type and is set to nullable
=======
    public void testFromPropertyRequiredAndOptional() {
        final OpenAPI openAPI = TestUtils.parseFlattenSpec("src/test/resources/3_0/issue_12857.yaml");
        final DefaultCodegen codegen = new DefaultCodegen();
        codegen.setOpenAPI(openAPI);
        codegen.setDisallowAdditionalPropertiesIfNotPresent(false);

        String modelName = "FooRequired";
        Schema sc = openAPI.getComponents().getSchemas().get(modelName);
        CodegenModel fooRequired = codegen.fromModel(modelName, sc);
        modelName = "FooOptional";
        sc = openAPI.getComponents().getSchemas().get(modelName);
        CodegenModel fooOptional = codegen.fromModel(modelName, sc);
        Assert.assertTrue(fooRequired.vars.get(0).required);
        Assert.assertEquals(fooRequired.vars.get(0).name, "foo");

        Assert.assertEquals(fooRequired.requiredVars.size(), 1);
        Assert.assertEquals(fooRequired.requiredVars.get(0).name, "foo");
        Assert.assertTrue(fooRequired.requiredVars.get(0).required);

        Assert.assertFalse(fooOptional.vars.get(0).required);
        Assert.assertEquals(fooOptional.vars.get(0).name, "foo");
        Assert.assertEquals(fooOptional.requiredVars.size(), 0);
>>>>>>> 7af9f9c7
    }
}<|MERGE_RESOLUTION|>--- conflicted
+++ resolved
@@ -4221,7 +4221,31 @@
     }
 
     @Test
-<<<<<<< HEAD
+    public void testFromPropertyRequiredAndOptional() {
+        final OpenAPI openAPI = TestUtils.parseFlattenSpec("src/test/resources/3_0/issue_12857.yaml");
+        final DefaultCodegen codegen = new DefaultCodegen();
+        codegen.setOpenAPI(openAPI);
+        codegen.setDisallowAdditionalPropertiesIfNotPresent(false);
+
+        String modelName = "FooRequired";
+        Schema sc = openAPI.getComponents().getSchemas().get(modelName);
+        CodegenModel fooRequired = codegen.fromModel(modelName, sc);
+        modelName = "FooOptional";
+        sc = openAPI.getComponents().getSchemas().get(modelName);
+        CodegenModel fooOptional = codegen.fromModel(modelName, sc);
+        Assert.assertTrue(fooRequired.vars.get(0).required);
+        Assert.assertEquals(fooRequired.vars.get(0).name, "foo");
+
+        Assert.assertEquals(fooRequired.requiredVars.size(), 1);
+        Assert.assertEquals(fooRequired.requiredVars.get(0).name, "foo");
+        Assert.assertTrue(fooRequired.requiredVars.get(0).required);
+
+        Assert.assertFalse(fooOptional.vars.get(0).required);
+        Assert.assertEquals(fooOptional.vars.get(0).name, "foo");
+        Assert.assertEquals(fooOptional.requiredVars.size(), 0);
+    }
+
+    @Test
     public void testNullabelObjectProperties() {
         DefaultCodegen codegen = new DefaultCodegen();
         final OpenAPI openAPI = TestUtils.parseFlattenSpec("src/test/resources/3_0/issue_10593.yaml");
@@ -4249,29 +4273,5 @@
         assertEquals(property.openApiType, "ModelWithNullableObjectProperty_nonNullableProperty");
         assertFalse(property.isNullable);
         // oneOf property resolve to any type and is set to nullable
-=======
-    public void testFromPropertyRequiredAndOptional() {
-        final OpenAPI openAPI = TestUtils.parseFlattenSpec("src/test/resources/3_0/issue_12857.yaml");
-        final DefaultCodegen codegen = new DefaultCodegen();
-        codegen.setOpenAPI(openAPI);
-        codegen.setDisallowAdditionalPropertiesIfNotPresent(false);
-
-        String modelName = "FooRequired";
-        Schema sc = openAPI.getComponents().getSchemas().get(modelName);
-        CodegenModel fooRequired = codegen.fromModel(modelName, sc);
-        modelName = "FooOptional";
-        sc = openAPI.getComponents().getSchemas().get(modelName);
-        CodegenModel fooOptional = codegen.fromModel(modelName, sc);
-        Assert.assertTrue(fooRequired.vars.get(0).required);
-        Assert.assertEquals(fooRequired.vars.get(0).name, "foo");
-
-        Assert.assertEquals(fooRequired.requiredVars.size(), 1);
-        Assert.assertEquals(fooRequired.requiredVars.get(0).name, "foo");
-        Assert.assertTrue(fooRequired.requiredVars.get(0).required);
-
-        Assert.assertFalse(fooOptional.vars.get(0).required);
-        Assert.assertEquals(fooOptional.vars.get(0).name, "foo");
-        Assert.assertEquals(fooOptional.requiredVars.size(), 0);
->>>>>>> 7af9f9c7
     }
 }