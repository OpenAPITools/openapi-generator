--- conflicted
+++ resolved
@@ -608,7 +608,6 @@
     }
 
     @Test
-<<<<<<< HEAD
     public void testComposedSchemaAllOfDiscriminatorMap() {
         final OpenAPI openAPI = TestUtils.parseFlattenSpec("src/test/resources/3_0/allOf_composition_discriminator.yaml");
         DefaultCodegen codegen = new DefaultCodegen();
@@ -1172,7 +1171,6 @@
     }
 
 
-=======
     public void testAllOfSingleAndDoubleRefWithOwnPropsNoDiscriminator() {
         final OpenAPI openAPI = TestUtils.parseFlattenSpec("src/test/resources/3_0/allOf_composition.yaml");
         final DefaultCodegen codegen = new CodegenWithMultipleInheritance();
@@ -1203,7 +1201,6 @@
         Assert.assertEquals(adultModel.allParents, Collections.singletonList("Person"));
     }
 
->>>>>>> c9893e57
     @Test
     public void testAllOfSingleRefNoOwnProps() {
         final OpenAPI openAPI = TestUtils.parseFlattenSpec("src/test/resources/2_0/composed-allof.yaml");
