--- conflicted
+++ resolved
@@ -1318,7 +1318,6 @@
     }
 
     @Test
-<<<<<<< HEAD
     public void testCircularReferencedSchemaNames() {
         DefaultCodegen codegen = new DefaultCodegen();
         final OpenAPI openAPI = TestUtils.parseSpec("src/test/resources/3_0/4758-circularReferencedSchemaNames.yaml");
@@ -1368,7 +1367,9 @@
         Assert.assertEquals(codegenModelCircularArrayOne.getCircularReferences(), assertionCircularArrayOne);
         Assert.assertEquals(codegenModelCircularArrayTwo.getCircularReferences(), assertionCircularArrayTwo);
         Assert.assertEquals(codegenModelCircularArrayThree.getCircularReferences(), assertionCircularArrayThree);
-=======
+    }
+
+    @Test
     public void testUseOneOfInterfaces() {
         final OpenAPI openAPI = TestUtils.parseSpec("src/test/resources/3_0/composed-oneof.yaml");
         final DefaultCodegen cg = new DefaultCodegen();
@@ -1404,6 +1405,5 @@
         // for the array schema, assert that a oneOf interface was added to schema map
         Schema items = ((ArraySchema) openAPI.getComponents().getSchemas().get("CustomOneOfArraySchema")).getItems();
         Assert.assertEquals(items.getExtensions().get("x-oneOf-name"), "CustomOneOfArraySchemaOneOf");
->>>>>>> acf85921
     }
 }