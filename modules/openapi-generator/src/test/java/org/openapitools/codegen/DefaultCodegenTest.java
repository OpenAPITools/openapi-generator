/*
 * Copyright 2018 OpenAPI-Generator Contributors (https://openapi-generator.tech)
 * Copyright 2018 SmartBear Software
 *
 * Licensed under the Apache License, Version 2.0 (the "License");
 * you may not use this file except in compliance with the License.
 * You may obtain a copy of the License at
 *
 *     https://www.apache.org/licenses/LICENSE-2.0
 *
 * Unless required by applicable law or agreed to in writing, software
 * distributed under the License is distributed on an "AS IS" BASIS,
 * WITHOUT WARRANTIES OR CONDITIONS OF ANY KIND, either express or implied.
 * See the License for the specific language governing permissions and
 * limitations under the License.
 */

package org.openapitools.codegen;

import com.google.common.collect.Sets;
import com.samskivert.mustache.Mustache.Lambda;

import io.swagger.parser.OpenAPIParser;
import io.swagger.v3.oas.models.Components;
import io.swagger.v3.oas.models.OpenAPI;
import io.swagger.v3.oas.models.Operation;
import io.swagger.v3.oas.models.PathItem;
import io.swagger.v3.oas.models.headers.Header;
import io.swagger.v3.oas.models.media.*;
import io.swagger.v3.oas.models.parameters.QueryParameter;
import io.swagger.v3.oas.models.parameters.RequestBody;
import io.swagger.v3.oas.models.responses.ApiResponse;
import io.swagger.v3.oas.models.responses.ApiResponses;
import io.swagger.v3.parser.core.models.ParseOptions;

import org.openapitools.codegen.templating.mustache.CamelCaseLambda;
import org.openapitools.codegen.templating.mustache.IndentedLambda;
import org.openapitools.codegen.templating.mustache.LowercaseLambda;
import org.openapitools.codegen.templating.mustache.TitlecaseLambda;
import org.openapitools.codegen.templating.mustache.UppercaseLambda;
import org.openapitools.codegen.utils.ModelUtils;
import org.testng.Assert;
import org.testng.annotations.Test;

import java.util.*;
import java.util.stream.Collectors;

import static org.testng.Assert.*;


public class DefaultCodegenTest {

    @Test
    public void testHasBodyParameter() {
        final Schema refSchema = new Schema<>().$ref("#/components/schemas/Pet");
        Operation pingOperation = new Operation()
                .responses(
                        new ApiResponses().addApiResponse("204", new ApiResponse()
                                .description("Ok response")));
        Operation createOperation = new Operation()
                .requestBody(new RequestBody()
                        .content(new Content().addMediaType("application/json",
                                new MediaType().schema(refSchema))))
                .responses(
                        new ApiResponses().addApiResponse("201", new ApiResponse()
                                .description("Created response")));
        OpenAPI openAPI = new OpenAPI();
        openAPI.setComponents(new Components());
        openAPI.getComponents().addSchemas("Pet", new ObjectSchema());

        final DefaultCodegen codegen = new DefaultCodegen();

        Assert.assertEquals(codegen.hasBodyParameter(openAPI, pingOperation), false);
        Assert.assertEquals(codegen.hasBodyParameter(openAPI, createOperation), true);
    }

    @Test(expectedExceptions = RuntimeException.class)
    public void testParameterEmptyDescription() {
        DefaultCodegen codegen = new DefaultCodegen();

        codegen.fromRequestBody(null, new HashSet<>(), null);
    }

    @Test
    public void testGetConsumesInfoAndGetProducesInfo() throws Exception {
        final Schema refSchema = new Schema<>().$ref("#/components/schemas/Pet");
        OpenAPI openAPI = new OpenAPI();
        openAPI.setComponents(new Components());
        openAPI.getComponents().addSchemas("Pet", new ObjectSchema());
        openAPI.getComponents().addRequestBodies("MyRequestBody", new RequestBody()
                .content(new Content().addMediaType("application/json",
                        new MediaType().schema(refSchema))));
        openAPI.getComponents().addResponses("MyResponse", new ApiResponse()
                .description("Ok response")
                .content(new Content().addMediaType("application/xml",
                        new MediaType().schema(refSchema))));

        Operation createOperation = new Operation()
                .requestBody(new RequestBody()
                        .content(new Content()
                                .addMediaType("application/json", new MediaType().schema(refSchema))
                                .addMediaType("application/xml", new MediaType().schema(refSchema))
                        ))
                .responses(
                        new ApiResponses().addApiResponse("201", new ApiResponse()
                                .description("Created response")));
        Set<String> createConsumesInfo = DefaultCodegen.getConsumesInfo(openAPI, createOperation);
        Assert.assertEquals(createConsumesInfo.size(), 2);
        Assert.assertTrue(createConsumesInfo.contains("application/json"), "contains 'application/json'");
        Assert.assertTrue(createConsumesInfo.contains("application/xml"), "contains 'application/xml'");
        Set<String> createProducesInfo = DefaultCodegen.getProducesInfo(openAPI, createOperation);
        Assert.assertEquals(createProducesInfo.size(), 0);
        final DefaultCodegen codegen = new DefaultCodegen();
        codegen.setOpenAPI(openAPI);
        CodegenOperation coCreate = codegen.fromOperation("somepath", "post", createOperation, null);
        Assert.assertTrue(coCreate.hasConsumes);
        Assert.assertEquals(coCreate.consumes.size(), 2);
        Assert.assertFalse(coCreate.hasProduces);

        Operation updateOperationWithRef = new Operation()
                .requestBody(new RequestBody().$ref("#/components/requestBodies/MyRequestBody"))
                .responses(new ApiResponses().addApiResponse("201", new ApiResponse().$ref("#/components/responses/MyResponse")));
        Set<String> updateConsumesInfo = DefaultCodegen.getConsumesInfo(openAPI, updateOperationWithRef);
        Assert.assertEquals(updateConsumesInfo.size(), 1);
        Assert.assertTrue(updateConsumesInfo.contains("application/json"), "contains 'application/json'");
        Set<String> updateProducesInfo = DefaultCodegen.getProducesInfo(openAPI, updateOperationWithRef);
        Assert.assertEquals(updateProducesInfo.size(), 1);
        Assert.assertTrue(updateProducesInfo.contains("application/xml"), "contains 'application/xml'");

        CodegenOperation coUpdate = codegen.fromOperation("somepath", "post", updateOperationWithRef, null);
        Assert.assertTrue(coUpdate.hasConsumes);
        Assert.assertEquals(coUpdate.consumes.size(), 1);
        Assert.assertEquals(coUpdate.consumes.get(0).get("mediaType"), "application/json");
        Assert.assertTrue(coUpdate.hasProduces);
        Assert.assertEquals(coUpdate.produces.size(), 1);
        Assert.assertEquals(coUpdate.produces.get(0).get("mediaType"), "application/xml");
    }

    @Test
    public void testGetProducesInfo() throws Exception {
        final OpenAPI openAPI = TestUtils.parseFlattenSpec("src/test/resources/3_0/produces.yaml");
        final DefaultCodegen codegen = new DefaultCodegen();
        codegen.setOpenAPI(openAPI);

        Operation textOperation = openAPI.getPaths().get("/ping/text").getGet();
        CodegenOperation coText = codegen.fromOperation("/ping/text", "get", textOperation, null);
        Assert.assertTrue(coText.hasProduces);
        Assert.assertEquals(coText.produces.size(), 1);
        Assert.assertEquals(coText.produces.get(0).get("mediaType"), "text/plain");

        Operation jsonOperation = openAPI.getPaths().get("/ping/json").getGet();
        CodegenOperation coJson = codegen.fromOperation("/ping/json", "get", jsonOperation, null);
        Assert.assertTrue(coJson.hasProduces);
        Assert.assertEquals(coJson.produces.size(), 1);
        Assert.assertEquals(coJson.produces.get(0).get("mediaType"), "application/json");

        Operation issue443Operation = openAPI.getPaths().get("/other/issue443").getGet();
        CodegenOperation coIssue443 = codegen.fromOperation("/other/issue443", "get", issue443Operation, null);
        Assert.assertTrue(coIssue443.hasProduces);
        Assert.assertEquals(coIssue443.produces.size(), 2);
        Assert.assertEquals(coIssue443.produces.get(0).get("mediaType"), "application/json");
        Assert.assertEquals(coIssue443.produces.get(0).get("hasMore"), "true");
        Assert.assertEquals(coIssue443.produces.get(1).get("mediaType"), "application/text");
        Assert.assertEquals(coIssue443.produces.get(1).get("hasMore"), null);
    }

    @Test
    public void testInitialConfigValues() throws Exception {
        final DefaultCodegen codegen = new DefaultCodegen();
        codegen.processOpts();

        Assert.assertEquals(codegen.additionalProperties().get(CodegenConstants.HIDE_GENERATION_TIMESTAMP), Boolean.TRUE);
        Assert.assertEquals(codegen.isHideGenerationTimestamp(), true);
    }

    @Test
    public void testSettersForConfigValues() throws Exception {
        final DefaultCodegen codegen = new DefaultCodegen();
        codegen.setHideGenerationTimestamp(false);
        codegen.processOpts();

        Assert.assertEquals(codegen.additionalProperties().get(CodegenConstants.HIDE_GENERATION_TIMESTAMP), Boolean.FALSE);
        Assert.assertEquals(codegen.isHideGenerationTimestamp(), false);
    }

    @Test
    public void testAdditionalPropertiesPutForConfigValues() throws Exception {
        final DefaultCodegen codegen = new DefaultCodegen();
        codegen.additionalProperties().put(CodegenConstants.HIDE_GENERATION_TIMESTAMP, false);
        codegen.processOpts();

        Assert.assertEquals(codegen.additionalProperties().get(CodegenConstants.HIDE_GENERATION_TIMESTAMP), Boolean.FALSE);
        Assert.assertEquals(codegen.isHideGenerationTimestamp(), false);
    }

    @Test
    public void testArraySchemaIsNotIncluedInAliases() throws Exception {
        final DefaultCodegen codegen = new DefaultCodegen();
        Map<String, Schema> schemas = new HashMap<String, Schema>() {
            {
                put("ArraySchemaTest", new ArraySchema());
            }

        };

        Map<String, String> aliases = codegen.getAllAliases(schemas);

        Assert.assertEquals(aliases.size(), 0);
    }

    @Test
    public void testFormParameterHasDefaultValue() {
        final OpenAPI openAPI = TestUtils.parseFlattenSpec("src/test/resources/2_0/petstore-with-fake-endpoints-models-for-testing.yaml");
        final DefaultCodegen codegen = new DefaultCodegen();
        codegen.setOpenAPI(openAPI);

        Schema requestBodySchema = ModelUtils.getSchemaFromRequestBody(openAPI.getPaths().get("/fake").getGet().getRequestBody());
        CodegenParameter codegenParameter = codegen.fromFormProperty("enum_form_string", (Schema) requestBodySchema.getProperties().get("enum_form_string"), new HashSet<String>());

        Assert.assertEquals(codegenParameter.defaultValue, "-efg");
    }

    @Test
    public void testEnsureNoDuplicateProduces() {
        final OpenAPI openAPI = TestUtils.parseFlattenSpec("src/test/resources/3_0/two-responses.yaml");
        final DefaultCodegen codegen = new DefaultCodegen();
        codegen.setOpenAPI(openAPI);

        Operation operation = openAPI.getPaths().get("/test").getGet();
        CodegenOperation co = codegen.fromOperation("/test", "get", operation, null);

        Assert.assertEquals(co.produces.size(), 1);
        Assert.assertEquals(co.produces.get(0).get("mediaType"), "application/json");
    }

    @Test
    public void testConsistentParameterNameAfterUniquenessRename() throws Exception {
        OpenAPI openAPI = TestUtils.createOpenAPI();
        Operation operation = new Operation()
                .operationId("opId")
                .addParametersItem(new QueryParameter().name("myparam").schema(new StringSchema()))
                .addParametersItem(new QueryParameter().name("myparam").schema(new StringSchema()))
                .responses(new ApiResponses().addApiResponse("200", new ApiResponse().description("OK")));

        DefaultCodegen codegen = new DefaultCodegen();
        codegen.setOpenAPI(openAPI);
        CodegenOperation co = codegen.fromOperation("/some/path", "get", operation, null);
        Assert.assertEquals(co.path, "/some/path");
        Assert.assertEquals(co.allParams.size(), 2);
        List<String> allParamsNames = co.allParams.stream().map(p -> p.paramName).collect(Collectors.toList());
        Assert.assertTrue(allParamsNames.contains("myparam"));
        Assert.assertTrue(allParamsNames.contains("myparam2"));
        List<String> queryParamsNames = co.queryParams.stream().map(p -> p.paramName).collect(Collectors.toList());
        Assert.assertTrue(queryParamsNames.contains("myparam"));
        Assert.assertTrue(queryParamsNames.contains("myparam2"));
    }

    @Test
    public void testGetSchemaTypeWithComposedSchemaWithOneOf() {
        final OpenAPI openAPI = TestUtils.parseFlattenSpec("src/test/resources/3_0/composed-oneof.yaml");
        final DefaultCodegen codegen = new DefaultCodegen();

        Operation operation = openAPI.getPaths().get("/state").getPost();
        Schema schema = ModelUtils.getSchemaFromRequestBody(operation.getRequestBody());
        String type = codegen.getSchemaType(schema);

        Assert.assertNotNull(type);
        Assert.assertEquals(type, "oneOf<ObjA,ObjB>");
    }

    @Test
    public void testComposedSchemaOneOfWithProperties() {
        final OpenAPI openAPI = TestUtils.parseFlattenSpec("src/test/resources/3_0/oneOf.yaml");
        final DefaultCodegen codegen = new DefaultCodegen();

        final Schema schema = openAPI.getComponents().getSchemas().get("fruit");
        codegen.setOpenAPI(openAPI);
        CodegenModel fruit = codegen.fromModel("Fruit", schema);

        Set<String> oneOf = new TreeSet<String>();
        oneOf.add("Apple");
        oneOf.add("Banana");
        Assert.assertEquals(fruit.oneOf, oneOf);
        Assert.assertEquals(fruit.optionalVars.size(), 3);
        Assert.assertEquals(fruit.vars.size(), 3);
        // make sure that fruit has the property color
        boolean colorSeen = false;
        for (CodegenProperty cp : fruit.vars) {
            if (cp.name.equals("color")) {
                colorSeen = true;
                break;
            }
        }
        Assert.assertTrue(colorSeen);
        colorSeen = false;
        for (CodegenProperty cp : fruit.optionalVars) {
            if (cp.name.equals("color")) {
                colorSeen = true;
                break;
            }
        }
        Assert.assertTrue(colorSeen);
    }


    @Test
    public void testEscapeText() {
        final DefaultCodegen codegen = new DefaultCodegen();

        Assert.assertEquals(codegen.escapeText("\n"), " ");
        Assert.assertEquals(codegen.escapeText("\r"), " ");
        Assert.assertEquals(codegen.escapeText("\t"), " ");
        Assert.assertEquals(codegen.escapeText("\\"), "\\\\");
        Assert.assertEquals(codegen.escapeText("\""), "\\\"");
        Assert.assertEquals(codegen.escapeText("\\/"), "/");
    }

    @Test
    public void testEscapeTextWhileAllowingNewLines() {
        final DefaultCodegen codegen = new DefaultCodegen();

        // allow new lines
        Assert.assertEquals(codegen.escapeTextWhileAllowingNewLines("\n"), "\n");
        Assert.assertEquals(codegen.escapeTextWhileAllowingNewLines("\r"), "\r");

        // escape other special characters
        Assert.assertEquals(codegen.escapeTextWhileAllowingNewLines("\t"), " ");
        Assert.assertEquals(codegen.escapeTextWhileAllowingNewLines("\\"), "\\\\");
        Assert.assertEquals(codegen.escapeTextWhileAllowingNewLines("\""), "\\\"");
        Assert.assertEquals(codegen.escapeTextWhileAllowingNewLines("\\/"), "/");
    }

    @Test
    public void updateCodegenPropertyEnum() {
        final DefaultCodegen codegen = new DefaultCodegen();
        CodegenProperty array = codegenPropertyWithArrayOfIntegerValues();

        codegen.updateCodegenPropertyEnum(array);

        List<Map<String, Object>> enumVars = (List<Map<String, Object>>) array.getItems().getAllowableValues().get("enumVars");
        Assert.assertNotNull(enumVars);
        Map<String, Object> testedEnumVar = enumVars.get(0);
        Assert.assertNotNull(testedEnumVar);
        Assert.assertEquals(testedEnumVar.getOrDefault("name", ""), "_1");
        Assert.assertEquals(testedEnumVar.getOrDefault("value", ""), "\"1\"");
        Assert.assertEquals(testedEnumVar.getOrDefault("isString", ""), false);
    }

    @Test
    public void updateCodegenPropertyEnumWithExtention() {
        {
            CodegenProperty enumProperty = codegenPropertyWithXEnumVarName(Arrays.asList("dog", "cat"), Arrays.asList("DOGVAR", "CATVAR"));
            (new DefaultCodegen()).updateCodegenPropertyEnum(enumProperty);
            List<Map<String, Object>> enumVars = (List<Map<String, Object>>) enumProperty.getAllowableValues().get("enumVars");
            Assert.assertNotNull(enumVars);
            Assert.assertNotNull(enumVars.get(0));
            Assert.assertEquals(enumVars.get(0).getOrDefault("name", ""), "DOGVAR");
            Assert.assertEquals(enumVars.get(0).getOrDefault("value", ""), "\"dog\"");
            Assert.assertNotNull(enumVars.get(1));
            Assert.assertEquals(enumVars.get(1).getOrDefault("name", ""), "CATVAR");
            Assert.assertEquals(enumVars.get(1).getOrDefault("value", ""), "\"cat\"");
        }
        {
            CodegenProperty enumProperty = codegenPropertyWithXEnumVarName(Arrays.asList("1", "2"), Arrays.asList("ONE", "TWO"));
            (new DefaultCodegen()).updateCodegenPropertyEnum(enumProperty);
            List<Map<String, Object>> enumVars = (List<Map<String, Object>>) enumProperty.getAllowableValues().get("enumVars");
            Assert.assertEquals(enumVars.get(0).getOrDefault("name", ""), "ONE");
            Assert.assertEquals(enumVars.get(0).getOrDefault("value", ""), "\"1\"");
            Assert.assertEquals(enumVars.get(1).getOrDefault("name", ""), "TWO");
            Assert.assertEquals(enumVars.get(1).getOrDefault("value", ""), "\"2\"");
        }
        {
            CodegenProperty enumProperty = codegenPropertyWithXEnumVarName(Arrays.asList("a", "b", "c", "d"), Arrays.asList("FOO", "BAR"));
            (new DefaultCodegen()).updateCodegenPropertyEnum(enumProperty);
            List<Map<String, Object>> enumVars = (List<Map<String, Object>>) enumProperty.getAllowableValues().get("enumVars");
            Assert.assertEquals(enumVars.get(0).getOrDefault("name", ""), "FOO");
            Assert.assertEquals(enumVars.get(1).getOrDefault("name", ""), "BAR");
            Assert.assertEquals(enumVars.get(2).getOrDefault("name", ""), "C");
            Assert.assertEquals(enumVars.get(3).getOrDefault("name", ""), "D");
        }
        {
            CodegenProperty enumProperty = codegenPropertyWithXEnumVarName(Arrays.asList("a", "b"), Arrays.asList("FOO", "BAR", "BAZ"));
            (new DefaultCodegen()).updateCodegenPropertyEnum(enumProperty);
            List<Map<String, Object>> enumVars = (List<Map<String, Object>>) enumProperty.getAllowableValues().get("enumVars");
            Assert.assertEquals(enumVars.get(0).getOrDefault("name", ""), "FOO");
            Assert.assertEquals(enumVars.get(1).getOrDefault("name", ""), "BAR");
            Assert.assertEquals(enumVars.size(), 2);
        }
    }

    @Test
    public void updateCodegenPropertyEnumWithPrefixRemoved() {
        final DefaultCodegen codegen = new DefaultCodegen();
        CodegenProperty enumProperty = codegenProperty(Arrays.asList("animal_dog", "animal_cat"));

        codegen.updateCodegenPropertyEnum(enumProperty);

        List<Map<String, Object>> enumVars = (List<Map<String, Object>>) enumProperty.getItems().getAllowableValues().get("enumVars");
        Assert.assertNotNull(enumVars);
        Assert.assertNotNull(enumVars.get(0));
        Assert.assertEquals(enumVars.get(0).getOrDefault("name", ""), "DOG");
        Assert.assertEquals(enumVars.get(0).getOrDefault("value", ""), "\"animal_dog\"");
        Assert.assertNotNull(enumVars.get(1));
        Assert.assertEquals(enumVars.get(1).getOrDefault("name", ""), "CAT");
        Assert.assertEquals(enumVars.get(1).getOrDefault("value", ""), "\"animal_cat\"");
    }

    @Test
    public void updateCodegenPropertyEnumWithoutPrefixRemoved() {
        final DefaultCodegen codegen = new DefaultCodegen();
        codegen.setRemoveEnumValuePrefix(false);

        CodegenProperty enumProperty = codegenProperty(Arrays.asList("animal_dog", "animal_cat"));

        codegen.updateCodegenPropertyEnum(enumProperty);

        List<Map<String, Object>> enumVars = (List<Map<String, Object>>) enumProperty.getItems().getAllowableValues().get("enumVars");
        Assert.assertNotNull(enumVars);
        Assert.assertNotNull(enumVars.get(0));
        Assert.assertEquals(enumVars.get(0).getOrDefault("name", ""), "ANIMAL_DOG");
        Assert.assertEquals(enumVars.get(0).getOrDefault("value", ""), "\"animal_dog\"");
        Assert.assertNotNull(enumVars.get(1));
        Assert.assertEquals(enumVars.get(1).getOrDefault("name", ""), "ANIMAL_CAT");
        Assert.assertEquals(enumVars.get(1).getOrDefault("value", ""), "\"animal_cat\"");
    }

    @Test
    public void postProcessModelsEnumWithPrefixRemoved() {
        final DefaultCodegen codegen = new DefaultCodegen();
        Map<String, Object> objs = codegenModel(Arrays.asList("animal_dog", "animal_cat"));
        CodegenModel cm = (CodegenModel) ((Map<String, Object>) ((List<Object>) objs.get("models")).get(0)).get("model");

        codegen.postProcessModelsEnum(objs);

        List<Map<String, Object>> enumVars = (List<Map<String, Object>>) cm.getAllowableValues().get("enumVars");
        Assert.assertNotNull(enumVars);
        Assert.assertNotNull(enumVars.get(0));
        Assert.assertEquals(enumVars.get(0).getOrDefault("name", ""), "DOG");
        Assert.assertEquals(enumVars.get(0).getOrDefault("value", ""), "\"animal_dog\"");
        Assert.assertNotNull(enumVars.get(1));
        Assert.assertEquals(enumVars.get(1).getOrDefault("name", ""), "CAT");
        Assert.assertEquals(enumVars.get(1).getOrDefault("value", ""), "\"animal_cat\"");
    }

    @Test
    public void postProcessModelsEnumWithoutPrefixRemoved() {
        final DefaultCodegen codegen = new DefaultCodegen();
        codegen.setRemoveEnumValuePrefix(false);
        Map<String, Object> objs = codegenModel(Arrays.asList("animal_dog", "animal_cat"));
        CodegenModel cm = (CodegenModel) ((Map<String, Object>) ((List<Object>) objs.get("models")).get(0)).get("model");

        codegen.postProcessModelsEnum(objs);

        List<Map<String, Object>> enumVars = (List<Map<String, Object>>) cm.getAllowableValues().get("enumVars");
        Assert.assertNotNull(enumVars);
        Assert.assertNotNull(enumVars.get(0));
        Assert.assertEquals(enumVars.get(0).getOrDefault("name", ""), "ANIMAL_DOG");
        Assert.assertEquals(enumVars.get(0).getOrDefault("value", ""), "\"animal_dog\"");
        Assert.assertNotNull(enumVars.get(1));
        Assert.assertEquals(enumVars.get(1).getOrDefault("name", ""), "ANIMAL_CAT");
        Assert.assertEquals(enumVars.get(1).getOrDefault("value", ""), "\"animal_cat\"");
    }

    @Test
    public void postProcessModelsEnumWithExtention() {
        final DefaultCodegen codegen = new DefaultCodegen();
        Map<String, Object> objs = codegenModelWithXEnumVarName();
        CodegenModel cm = (CodegenModel) ((Map<String, Object>) ((List<Object>) objs.get("models")).get(0)).get("model");

        codegen.postProcessModelsEnum(objs);

        List<Map<String, Object>> enumVars = (List<Map<String, Object>>) cm.getAllowableValues().get("enumVars");
        Assert.assertNotNull(enumVars);
        Assert.assertNotNull(enumVars.get(0));
        Assert.assertEquals(enumVars.get(0).getOrDefault("name", ""), "DOGVAR");
        Assert.assertEquals(enumVars.get(0).getOrDefault("value", ""), "\"dog\"");
        Assert.assertEquals(enumVars.get(0).getOrDefault("enumDescription", ""), "This is a dog");
        Assert.assertNotNull(enumVars.get(1));
        Assert.assertEquals(enumVars.get(1).getOrDefault("name", ""), "CATVAR");
        Assert.assertEquals(enumVars.get(1).getOrDefault("value", ""), "\"cat\"");
        Assert.assertEquals(enumVars.get(1).getOrDefault("enumDescription", ""), "This is a cat");
    }

    @Test
    public void testExample1() {
        final OpenAPI openAPI = TestUtils.parseFlattenSpec("src/test/resources/3_0/examples.yaml");
        final DefaultCodegen codegen = new DefaultCodegen();

        Operation operation = openAPI.getPaths().get("/example1/singular").getGet();
        CodegenParameter codegenParameter = CodegenModelFactory.newInstance(CodegenModelType.PARAMETER);
        codegen.setParameterExampleValue(codegenParameter, operation.getParameters().get(0));

        Assert.assertEquals(codegenParameter.example, "example1 value");

        Operation operation2 = openAPI.getPaths().get("/example1/plural").getGet();
        CodegenParameter codegenParameter2 = CodegenModelFactory.newInstance(CodegenModelType.PARAMETER);
        codegen.setParameterExampleValue(codegenParameter2, operation2.getParameters().get(0));

        Assert.assertEquals(codegenParameter2.example, "An example1 value");
    }

    @Test
    public void testExample2() {
        final OpenAPI openAPI = TestUtils.parseFlattenSpec("src/test/resources/3_0/examples.yaml");
        final DefaultCodegen codegen = new DefaultCodegen();

        Operation operation = openAPI.getPaths().get("/example2/singular").getGet();
        CodegenParameter codegenParameter = CodegenModelFactory.newInstance(CodegenModelType.PARAMETER);
        codegen.setParameterExampleValue(codegenParameter, operation.getParameters().get(0));

        Assert.assertEquals(codegenParameter.example, "example2 value");
    }

    @Test
    public void testExample3() {
        final OpenAPI openAPI = TestUtils.parseFlattenSpec("src/test/resources/3_0/examples.yaml");
        final DefaultCodegen codegen = new DefaultCodegen();

        Operation operation = openAPI.getPaths().get("/example3/singular").getGet();
        CodegenParameter codegenParameter = CodegenModelFactory.newInstance(CodegenModelType.PARAMETER);
        codegen.setParameterExampleValue(codegenParameter, operation.getParameters().get(0));

        Assert.assertEquals(codegenParameter.example, "example3: parameter value");

        Operation operation2 = openAPI.getPaths().get("/example3/plural").getGet();
        CodegenParameter codegenParameter2 = CodegenModelFactory.newInstance(CodegenModelType.PARAMETER);
        codegen.setParameterExampleValue(codegenParameter2, operation2.getParameters().get(0));

        Assert.assertEquals(codegenParameter2.example, "example3: parameter value");
    }

    @Test
    public void testExample4() {
        final OpenAPI openAPI = TestUtils.parseFlattenSpec("src/test/resources/3_0/examples.yaml");
        final DefaultCodegen codegen = new DefaultCodegen();

        Operation operation = openAPI.getPaths().get("/example4/singular").getPost();
        CodegenParameter codegenParameter = CodegenModelFactory.newInstance(CodegenModelType.PARAMETER);
        codegen.setParameterExampleValue(codegenParameter, operation.getRequestBody());

        Assert.assertEquals(codegenParameter.example, "example4 value");

        Operation operation2 = openAPI.getPaths().get("/example4/plural").getPost();
        CodegenParameter codegenParameter2 = CodegenModelFactory.newInstance(CodegenModelType.PARAMETER);
        codegen.setParameterExampleValue(codegenParameter2, operation2.getRequestBody());

        Assert.assertEquals(codegenParameter2.example, "An example4 value");
    }

    @Test
    public void testDiscriminator() {
        final OpenAPI openAPI = TestUtils.parseFlattenSpec("src/test/resources/2_0/petstore-with-fake-endpoints-models-for-testing.yaml");
        DefaultCodegen codegen = new DefaultCodegen();

        Schema animal = openAPI.getComponents().getSchemas().get("Animal");
        codegen.setOpenAPI(openAPI);
        CodegenModel animalModel = codegen.fromModel("Animal", animal);
        CodegenDiscriminator discriminator = animalModel.getDiscriminator();
        CodegenDiscriminator test = new CodegenDiscriminator();
        test.setPropertyName("className");
        test.setPropertyBaseName("className");
        test.getMappedModels().add(new CodegenDiscriminator.MappedModel("Dog", "Dog"));
        test.getMappedModels().add(new CodegenDiscriminator.MappedModel("Cat", "Cat"));
        test.getMappedModels().add(new CodegenDiscriminator.MappedModel("BigCat", "BigCat"));
        Assert.assertEquals(discriminator, test);
    }

    @Test
    public void testDiscriminatorWithCustomMapping() {
        final OpenAPI openAPI = TestUtils.parseFlattenSpec("src/test/resources/3_0/allOf.yaml");
        DefaultCodegen codegen = new DefaultCodegen();
        codegen.setOpenAPI(openAPI);

        String path = "/person/display/{personId}";
        Operation operation = openAPI.getPaths().get(path).getGet();
        CodegenOperation codegenOperation = codegen.fromOperation(path, "GET", operation, null);
        verifyPersonDiscriminator(codegenOperation.discriminator);

        Schema person = openAPI.getComponents().getSchemas().get("Person");
        codegen.setOpenAPI(openAPI);
        CodegenModel personModel = codegen.fromModel("Person", person);
        verifyPersonDiscriminator(personModel.discriminator);
    }

    @Test
    public void testParentName() {
        final OpenAPI openAPI = TestUtils.parseFlattenSpec("src/test/resources/3_0/allOf.yaml");
        DefaultCodegen codegen = new DefaultCodegen();

        Schema child = openAPI.getComponents().getSchemas().get("Child");
        codegen.setOpenAPI(openAPI);
        CodegenModel childModel = codegen.fromModel("Child", child);
        Assert.assertEquals(childModel.parentSchema, "Person");
    }

    @Test
    public void testAllOfRequired() {
        final OpenAPI openAPI = TestUtils.parseFlattenSpec("src/test/resources/3_0/allOf-required.yaml");
        DefaultCodegen codegen = new DefaultCodegen();

        Schema child = openAPI.getComponents().getSchemas().get("clubForCreation");
        codegen.setOpenAPI(openAPI);
        CodegenModel childModel = codegen.fromModel("clubForCreation", child);
        Assert.assertEquals(getRequiredVars(childModel), Collections.singletonList("name"));
    }

    @Test
    public void testAllOfSingleRefWithOwnPropsNoDiscriminator() {
        final OpenAPI openAPI = TestUtils.parseFlattenSpec("src/test/resources/2_0/composed-allof.yaml");
        final DefaultCodegen codegen = new CodegenWithMultipleInheritance();

        Schema schema = openAPI.getComponents().getSchemas().get("MessageEventCoreWithTimeListEntries");
        codegen.setOpenAPI(openAPI);
        CodegenModel model = codegen.fromModel("MessageEventCoreWithTimeListEntries", schema);
        Assert.assertEquals(model.parent, "MessageEventCore");
        Assert.assertEquals(model.allParents, Collections.singletonList("MessageEventCore"));
    }

    @Test
    public void testAllOfSingleRefNoOwnProps() {
        final OpenAPI openAPI = TestUtils.parseFlattenSpec("src/test/resources/2_0/composed-allof.yaml");
        final DefaultCodegen codegen = new CodegenWithMultipleInheritance();

        Schema schema = openAPI.getComponents().getSchemas().get("NewMessageEventCoreNoOwnProps");
        codegen.setOpenAPI(openAPI);
        CodegenModel model = codegen.fromModel("NewMessageEventCoreNoOwnProps", schema);
        Assert.assertEquals(getNames(model.getVars()), Collections.emptyList());
        Assert.assertEquals(model.parent, "MessageEventCore");
        Assert.assertEquals(model.allParents, Collections.singletonList("MessageEventCore"));
    }

    class CodegenWithMultipleInheritance extends DefaultCodegen {
        public CodegenWithMultipleInheritance() {
            super();
            supportsInheritance = true;
            supportsMultipleInheritance = true;
        }
    }


    @Test
    public void testAllOfParent() {
        final OpenAPI openAPI = TestUtils.parseFlattenSpec("src/test/resources/3_0/allOf-required-parent.yaml");
        DefaultCodegen codegen = new DefaultCodegen();
        codegen.setOpenAPI(openAPI);

        Schema person = openAPI.getComponents().getSchemas().get("person");
        CodegenModel personModel = codegen.fromModel("person", person);
        Assert.assertEquals(getRequiredVars(personModel), Arrays.asList("firstName", "name", "email", "id"));

        Schema personForCreation = openAPI.getComponents().getSchemas().get("personForCreation");
        CodegenModel personForCreationModel = codegen.fromModel("personForCreation", personForCreation);
        Assert.assertEquals(getRequiredVars(personForCreationModel), Arrays.asList("firstName", "name", "email"));

        Schema personForUpdate = openAPI.getComponents().getSchemas().get("personForUpdate");
        CodegenModel personForUpdateModel = codegen.fromModel("personForUpdate", personForUpdate);
        Assert.assertEquals(getRequiredVars(personForUpdateModel), Collections.emptyList());
    }

    private List<String> getRequiredVars(CodegenModel model) {
        return getNames(model.getRequiredVars());
    }

    private List<String> getNames(List<CodegenProperty> props) {
        if(props == null) return null;
        return props.stream().map(v -> v.name).collect(Collectors.toList());
    }

    @Test
    public void testCallbacks() {
        final OpenAPI openAPI = TestUtils.parseFlattenSpec("src/test/resources/3_0/callbacks.yaml");
        final CodegenConfig codegen = new DefaultCodegen();
        codegen.setOpenAPI(openAPI);

        final String path = "/streams";
        Operation subscriptionOperation = openAPI.getPaths().get("/streams").getPost();
        CodegenOperation op = codegen.fromOperation(path, "post", subscriptionOperation, null);

        Assert.assertFalse(op.isCallbackRequest);
        Assert.assertNotNull(op.operationId);
        Assert.assertEquals(op.callbacks.size(), 2);

        CodegenCallback cbB = op.callbacks.get(1);
        Assert.assertEquals(cbB.name, "dummy");
        Assert.assertFalse(cbB.hasMore);
        Assert.assertEquals(cbB.urls.size(), 0);

        CodegenCallback cbA = op.callbacks.get(0);
        Assert.assertEquals(cbA.name, "onData");
        Assert.assertTrue(cbA.hasMore);

        Assert.assertEquals(cbA.urls.size(), 2);

        CodegenCallback.Url urlB = cbA.urls.get(1);
        Assert.assertEquals(urlB.expression, "{$request.query.callbackUrl}/test");
        Assert.assertFalse(urlB.hasMore);
        Assert.assertEquals(urlB.requests.size(), 0);

        CodegenCallback.Url urlA = cbA.urls.get(0);
        Assert.assertEquals(urlA.expression, "{$request.query.callbackUrl}/data");
        Assert.assertTrue(urlA.hasMore);
        Assert.assertEquals(urlA.requests.size(), 2);

        urlA.requests.forEach(req -> {
            Assert.assertTrue(req.isCallbackRequest);
            Assert.assertNotNull(req.bodyParam);
            Assert.assertEquals(req.responses.size(), 2);

            switch (req.httpMethod.toLowerCase(Locale.getDefault())) {
                case "post":
                    Assert.assertEquals(req.operationId, "onDataDataPost");
                    Assert.assertEquals(req.bodyParam.dataType, "NewNotificationData");
                    break;
                case "delete":
                    Assert.assertEquals(req.operationId, "onDataDataDelete");
                    Assert.assertEquals(req.bodyParam.dataType, "DeleteNotificationData");
                    break;
                default:
                    Assert.fail(String.format(Locale.getDefault(), "invalid callback request http method '%s'", req.httpMethod));
            }
        });
    }

    @Test
    public void testLeadingSlashIsAddedIfMissing() {
        OpenAPI openAPI = TestUtils.createOpenAPI();
        Operation operation1 = new Operation().operationId("op1").responses(new ApiResponses().addApiResponse("201", new ApiResponse().description("OK")));
        openAPI.path("/here", new PathItem().get(operation1));
        Operation operation2 = new Operation().operationId("op2").responses(new ApiResponses().addApiResponse("201", new ApiResponse().description("OK")));
        openAPI.path("some/path", new PathItem().get(operation2));
        final DefaultCodegen codegen = new DefaultCodegen();
        codegen.setOpenAPI(openAPI);

        CodegenOperation co1 = codegen.fromOperation("/here", "get", operation2, null);
        Assert.assertEquals(co1.path, "/here");
        CodegenOperation co2 = codegen.fromOperation("some/path", "get", operation2, null);
        Assert.assertEquals(co2.path, "/some/path");
    }

    @Test
    public void testDefaultResponseShouldBeLast() {
        OpenAPI openAPI = TestUtils.createOpenAPI();
        Operation myOperation = new Operation().operationId("myOperation").responses(
            new ApiResponses()
            .addApiResponse(
                "default", new ApiResponse().description("Default"))
            .addApiResponse(
                "422", new ApiResponse().description("Error"))
            );
        openAPI.path("/here", new PathItem().get(myOperation));
        final DefaultCodegen codegen = new DefaultCodegen();
        codegen.setOpenAPI(openAPI);

        CodegenOperation co = codegen.fromOperation("/here", "get", myOperation, null);
        Assert.assertEquals(co.responses.get(0).message, "Error");
        Assert.assertEquals(co.responses.get(1).message, "Default");
    }

    @Test
    public void testResponseWithNoSchemaInHeaders() {
        OpenAPI openAPI = TestUtils.createOpenAPI();
        ApiResponse response2XX = new ApiResponse()
                .description("OK")
                .addHeaderObject("x-custom-header", new Header()
                        .description("a custom header")
                        .style(Header.StyleEnum.SIMPLE));
        Operation operation1 = new Operation().operationId("op1").responses(new ApiResponses().addApiResponse("2XX", response2XX));
        openAPI.path("/here", new PathItem().get(operation1));
        final DefaultCodegen codegen = new DefaultCodegen();
        codegen.setOpenAPI(openAPI);

        CodegenResponse cr = codegen.fromResponse("2XX", response2XX);
        Assert.assertNotNull(cr);
        Assert.assertTrue(cr.hasHeaders);
    }

    @Test
    public void testNullableProperty() {
        final OpenAPI openAPI = TestUtils.parseFlattenSpec("src/test/resources/3_0/examples.yaml");
        new InlineModelResolver().flatten(openAPI);
        final DefaultCodegen codegen = new DefaultCodegen();
        codegen.setOpenAPI(openAPI);

        CodegenProperty property = codegen.fromProperty("address", (Schema) openAPI.getComponents().getSchemas().get("User").getProperties().get("address"));

        Assert.assertTrue(property.isNullable);
    }

    @Test
    public void testDeprecatedProperty() {
        final OpenAPI openAPI = TestUtils.parseFlattenSpec("src/test/resources/3_0/property-deplicated.yaml");
        new InlineModelResolver().flatten(openAPI);
        final DefaultCodegen codegen = new DefaultCodegen();
        codegen.setOpenAPI(openAPI);

        final Map responseProperties = Collections.unmodifiableMap(openAPI.getComponents().getSchemas().get("Response").getProperties());
        final Map requestProperties = Collections.unmodifiableMap(openAPI.getComponents().getSchemas().get("Response").getProperties());

        Assert.assertTrue(codegen.fromProperty("firstName",(Schema) responseProperties.get("firstName")).deprecated);
        Assert.assertFalse(codegen.fromProperty("customerCode",(Schema) responseProperties.get("customerCode")).deprecated);
        Assert.assertTrue(codegen.fromProperty("firstName",(Schema) requestProperties.get("firstName")).deprecated);
        Assert.assertFalse(codegen.fromProperty("customerCode",(Schema) requestProperties.get("customerCode")).deprecated);
    }

    @Test
    public void integerSchemaPropertyAndModelTest() {
        OpenAPI openAPI = TestUtils.createOpenAPI();
        final Schema schema = new IntegerSchema().format("int32");
        final DefaultCodegen codegen = new DefaultCodegen();
        codegen.setOpenAPI(openAPI);

        //Property:
        final CodegenProperty cp = codegen.fromProperty("someProperty", schema);
        Assert.assertEquals(cp.baseType, "integer");
        Assert.assertEquals(cp.baseName, "someProperty");
        Assert.assertFalse(cp.isString);
        Assert.assertTrue(cp.isInteger);
        Assert.assertFalse(cp.isLong);
        Assert.assertFalse(cp.isNumber);
        Assert.assertTrue(cp.isNumeric);
        Assert.assertFalse(cp.isFloat);
        Assert.assertFalse(cp.isDouble);

        //Model:
        final CodegenModel cm = codegen.fromModel("someModel", schema);
        Assert.assertEquals(cm.dataType, "integer");
        Assert.assertEquals(cm.name, "someModel");
        Assert.assertFalse(cm.isString);
        Assert.assertTrue(cm.isInteger);
        Assert.assertFalse(cm.isLong);
        Assert.assertFalse(cm.isNumber);
        Assert.assertTrue(cm.isNumeric);
        Assert.assertFalse(cm.isFloat);
        Assert.assertFalse(cm.isDouble);
    }

    @Test
    public void longSchemaPropertyAndModelTest() {
        OpenAPI openAPI = TestUtils.createOpenAPI();
        final Schema schema = new IntegerSchema().format("int64");
        final DefaultCodegen codegen = new DefaultCodegen();
        codegen.setOpenAPI(openAPI);

        //Property:
        final CodegenProperty cp = codegen.fromProperty("someProperty", schema);
        Assert.assertEquals(cp.baseType, "long");
        Assert.assertEquals(cp.baseName, "someProperty");
        Assert.assertFalse(cp.isString);
        Assert.assertFalse(cp.isInteger);
        Assert.assertTrue(cp.isLong);
        Assert.assertFalse(cp.isNumber);
        Assert.assertTrue(cp.isNumeric);
        Assert.assertFalse(cp.isFloat);
        Assert.assertFalse(cp.isDouble);

        //Model:
        final CodegenModel cm = codegen.fromModel("someModel", schema);
        Assert.assertEquals(cm.dataType, "long");
        Assert.assertEquals(cm.name, "someModel");
        Assert.assertFalse(cm.isString);
        Assert.assertFalse(cm.isInteger);
        Assert.assertTrue(cm.isLong);
        Assert.assertFalse(cm.isNumber);
        Assert.assertTrue(cm.isNumeric);
        Assert.assertFalse(cm.isFloat);
        Assert.assertFalse(cm.isDouble);
    }

    @Test
    public void numberSchemaPropertyAndModelTest() {
        OpenAPI openAPI = TestUtils.createOpenAPI();
        final Schema schema = new NumberSchema();
        final DefaultCodegen codegen = new DefaultCodegen();
        codegen.setOpenAPI(openAPI);

        //Property:
        final CodegenProperty cp = codegen.fromProperty("someProperty", schema);
        Assert.assertEquals(cp.baseType, "number");
        Assert.assertEquals(cp.baseName, "someProperty");
        Assert.assertFalse(cp.isString);
        Assert.assertFalse(cp.isInteger);
        Assert.assertFalse(cp.isLong);
        Assert.assertTrue(cp.isNumber);
        Assert.assertTrue(cp.isNumeric);
        Assert.assertFalse(cp.isFloat);
        Assert.assertFalse(cp.isDouble);

        //Model:
        final CodegenModel cm = codegen.fromModel("someModel", schema);
        Assert.assertEquals(cm.dataType, "number");
        Assert.assertEquals(cm.name, "someModel");
        Assert.assertFalse(cm.isString);
        Assert.assertFalse(cm.isInteger);
        Assert.assertFalse(cm.isLong);
        Assert.assertTrue(cm.isNumber);
        Assert.assertTrue(cm.isNumeric);
        Assert.assertFalse(cm.isFloat);
        Assert.assertFalse(cm.isDouble);
    }

    @Test
    public void numberFloatSchemaPropertyAndModelTest() {
        OpenAPI openAPI = TestUtils.createOpenAPI();
        final Schema schema = new NumberSchema().format("float");
        final DefaultCodegen codegen = new DefaultCodegen();
        codegen.setOpenAPI(openAPI);

        //Property:
        final CodegenProperty cp = codegen.fromProperty("someProperty", schema);
        Assert.assertEquals(cp.baseType, "float");
        Assert.assertEquals(cp.baseName, "someProperty");
        Assert.assertFalse(cp.isString);
        Assert.assertFalse(cp.isInteger);
        Assert.assertFalse(cp.isLong);
        Assert.assertFalse(cp.isNumber);
        Assert.assertTrue(cp.isNumeric);
        Assert.assertTrue(cp.isFloat);
        Assert.assertFalse(cp.isDouble);

        //Model:
        final CodegenModel cm = codegen.fromModel("someModel", schema);
        Assert.assertEquals(cm.dataType, "float");
        Assert.assertEquals(cm.name, "someModel");
        Assert.assertFalse(cm.isString);
        Assert.assertFalse(cm.isInteger);
        Assert.assertFalse(cm.isLong);
        Assert.assertFalse(cm.isNumber);
        Assert.assertTrue(cm.isNumeric);
        Assert.assertTrue(cm.isFloat);
        Assert.assertFalse(cm.isDouble);
    }

    @Test
    public void numberDoubleSchemaPropertyAndModelTest() {
        OpenAPI openAPI = TestUtils.createOpenAPI();
        final Schema schema = new NumberSchema().format("double");
        final DefaultCodegen codegen = new DefaultCodegen();
        codegen.setOpenAPI(openAPI);

        //Property:
        final CodegenProperty cp = codegen.fromProperty("someProperty", schema);
        Assert.assertEquals(cp.baseType, "double");
        Assert.assertEquals(cp.baseName, "someProperty");
        Assert.assertFalse(cp.isString);
        Assert.assertFalse(cp.isInteger);
        Assert.assertFalse(cp.isLong);
        Assert.assertFalse(cp.isNumber);
        Assert.assertTrue(cp.isNumeric);
        Assert.assertFalse(cp.isFloat);
        Assert.assertTrue(cp.isDouble);

        //Model:
        final CodegenModel cm = codegen.fromModel("someModel", schema);
        Assert.assertEquals(cm.dataType, "double");
        Assert.assertEquals(cm.name, "someModel");
        Assert.assertFalse(cm.isString);
        Assert.assertFalse(cm.isInteger);
        Assert.assertFalse(cm.isLong);
        Assert.assertFalse(cm.isNumber);
        Assert.assertTrue(cm.isNumeric);
        Assert.assertFalse(cm.isFloat);
        Assert.assertTrue(cm.isDouble);
    }

    @Test
    public void testAlias() {
        final OpenAPI openAPI = TestUtils.parseFlattenSpec("src/test/resources/3_0/type_alias.yaml");
        new InlineModelResolver().flatten(openAPI);

        final DefaultCodegen codegen = new DefaultCodegen();
        codegen.setOpenAPI(openAPI);

        CodegenModel typeAliasModel = codegen.fromModel(
                "MyParameterTextField",
                openAPI.getComponents().getSchemas().get("MyParameterTextField")
        );
        Assert.assertTrue(typeAliasModel.isAlias);
        Assert.assertEquals("string", typeAliasModel.dataType);

        CodegenModel composedModel = codegen.fromModel(
                "ComposedModel",
                openAPI.getComponents().getSchemas().get("ComposedModel")
        );
        Assert.assertFalse(composedModel.isAlias);
    }

    private void verifyPersonDiscriminator(CodegenDiscriminator discriminator) {
        CodegenDiscriminator test = new CodegenDiscriminator();
        test.setPropertyName("DollarUnderscoretype");
        test.setPropertyBaseName("$_type");
        test.setMapping(new HashMap<>());
        test.getMapping().put("a", "#/components/schemas/Adult");
        test.getMapping().put("c", "Child");
        test.getMappedModels().add(new CodegenDiscriminator.MappedModel("a", "Adult"));
        test.getMappedModels().add(new CodegenDiscriminator.MappedModel("c", "Child"));
        Assert.assertEquals(discriminator, test);
    }

    private CodegenProperty codegenPropertyWithArrayOfIntegerValues() {
        CodegenProperty array = new CodegenProperty();
        final CodegenProperty items = new CodegenProperty();
        final HashMap<String, Object> allowableValues = new HashMap<>();
        allowableValues.put("values", Collections.singletonList(1));
        items.setAllowableValues(allowableValues);
        items.dataType = "Integer";
        array.items = items;
        array.mostInnerItems = items;
        array.dataType = "Array";
        return array;
    }

    private CodegenProperty codegenProperty(List<String> values) {
        CodegenProperty array = new CodegenProperty();
        final CodegenProperty items = new CodegenProperty();
        final HashMap<String, Object> allowableValues = new HashMap<>();
        allowableValues.put("values", values);
        items.setAllowableValues(allowableValues);
        items.dataType = "String";
        array.items = items;
        array.mostInnerItems = items;
        array.dataType = "Array";
        return array;
    }

    private CodegenProperty codegenPropertyWithXEnumVarName(List<String> values, List<String> aliases) {
        final CodegenProperty var = new CodegenProperty();
        final HashMap<String, Object> allowableValues = new HashMap<>();
        allowableValues.put("values", values);
        var.setAllowableValues(allowableValues);
        var.dataType = "String";
        Map<String, Object> extentions = Collections.singletonMap("x-enum-varnames", aliases);
        var.setVendorExtensions(extentions);
        return var;
    }

    private Map<String, Object> codegenModel(List<String> values) {
        final CodegenModel cm = new CodegenModel();
        cm.isEnum = true;
        final HashMap<String, Object> allowableValues = new HashMap<>();
        allowableValues.put("values", values);
        cm.setAllowableValues(allowableValues);
        cm.dataType = "String";
        Map<String, Object> objs = Collections.singletonMap("models", Collections.singletonList(Collections.singletonMap("model", cm)));
        return objs;
    }

    private Map<String, Object> codegenModelWithXEnumVarName() {
        final CodegenModel cm = new CodegenModel();
        cm.isEnum = true;
        final HashMap<String, Object> allowableValues = new HashMap<>();
        allowableValues.put("values", Arrays.asList("dog", "cat"));
        cm.setAllowableValues(allowableValues);
        cm.dataType = "String";
        final List<String> aliases = Arrays.asList("DOGVAR", "CATVAR");
        final List<String> descriptions = Arrays.asList("This is a dog", "This is a cat");
        Map<String, Object> extentions = new HashMap<>();
        extentions.put("x-enum-varnames", aliases);
        extentions.put("x-enum-descriptions", descriptions);
        cm.setVendorExtensions(extentions);
        cm.setVars(Collections.emptyList());
        Map<String, Object> objs = Collections.singletonMap("models", Collections.singletonList(Collections.singletonMap("model", cm)));
        return objs;
    }

    @Test
    public void objectQueryParamIdentifyAsObject() {
        final OpenAPI openAPI = TestUtils.parseFlattenSpec("src/test/resources/3_0/objectQueryParam.yaml");
        new InlineModelResolver().flatten(openAPI);
        final DefaultCodegen codegen = new DefaultCodegen();
        codegen.setOpenAPI(openAPI);

        Set<String> imports = new HashSet<>();
        CodegenParameter parameter = codegen.fromParameter(openAPI.getPaths().get("/pony").getGet().getParameters().get(0), imports);

<<<<<<< HEAD
        Assert.assertEquals(parameter.dataType, "pageQuery");
        Assert.assertEquals(imports.size(), 1);
        Assert.assertEquals(imports.iterator().next(), "pageQuery");
=======
        // TODO: This must be updated to work with flattened inline models
        Assert.assertEquals(parameter.dataType, "PageQuery1");
        Assert.assertEquals(imports.size(), 1);
        Assert.assertEquals(imports.iterator().next(), "PageQuery1");
>>>>>>> 84099eef
    }

    @Test
    public void mapParamImportInnerObject() {
        final OpenAPI openAPI = TestUtils.parseFlattenSpec("src/test/resources/2_0/mapArgs.yaml");
        final DefaultCodegen codegen = new DefaultCodegen();
        codegen.setOpenAPI(openAPI);

        RequestBody requestBody = openAPI.getPaths().get("/api/instruments").getPost().getRequestBody();

        HashSet<String> imports = new HashSet<>();
        codegen.fromRequestBody(requestBody, imports, "");

        HashSet<String> expected = Sets.newHashSet("InstrumentDefinition", "map");

        Assert.assertEquals(imports, expected);
    }

    @Test
    public void modelDoNotContainInheritedVars() {
        DefaultCodegen codegen = new DefaultCodegen();
        codegen.supportsInheritance = true;

        OpenAPI openAPI = new OpenAPIParser()
                .readLocation("src/test/resources/3_0/generic.yaml", null, new ParseOptions()).getOpenAPI();
        codegen.setOpenAPI(openAPI);

        CodegenModel codegenModel = codegen.fromModel("Dog", openAPI.getComponents().getSchemas().get("Dog"));

        Assert.assertEquals(codegenModel.vars.size(), 1);
    }

    @Test
    public void importMapping() {
        DefaultCodegen codegen = new DefaultCodegen();
        codegen.importMapping.put("TypeAlias", "foo.bar.TypeAlias");

        OpenAPI openAPI = new OpenAPIParser()
                .readLocation("src/test/resources/3_0/type-alias.yaml", null, new ParseOptions()).getOpenAPI();
        codegen.setOpenAPI(openAPI);

        CodegenModel codegenModel = codegen.fromModel("ParentType", openAPI.getComponents().getSchemas().get("ParentType"));

        Assert.assertEquals(codegenModel.vars.size(), 1);
        Assert.assertEquals(codegenModel.vars.get(0).getBaseType(), "TypeAlias");
    }

    @Test
    public void modelWithPrefixDoNotContainInheritedVars() {
        DefaultCodegen codegen = new DefaultCodegen();
        codegen.supportsInheritance = true;
        codegen.setModelNamePrefix("prefix");

        OpenAPI openAPI = new OpenAPIParser()
                .readLocation("src/test/resources/3_0/generic.yaml", null, new ParseOptions()).getOpenAPI();
        codegen.setOpenAPI(openAPI);

        CodegenModel codegenModel = codegen.fromModel("Dog", openAPI.getComponents().getSchemas().get("Dog"));

        Assert.assertEquals(codegenModel.vars.size(), 1);
    }

    @Test
    public void modelWithSuffixDoNotContainInheritedVars() {
        DefaultCodegen codegen = new DefaultCodegen();
        codegen.supportsInheritance = true;
        codegen.setModelNameSuffix("suffix");

        OpenAPI openAPI = new OpenAPIParser()
                .readLocation("src/test/resources/3_0/generic.yaml", null, new ParseOptions()).getOpenAPI();
        codegen.setOpenAPI(openAPI);

        CodegenModel codegenModel = codegen.fromModel("Dog", openAPI.getComponents().getSchemas().get("Dog"));

        Assert.assertEquals(codegenModel.vars.size(), 1);
    }

    @Test
    public void arrayInnerReferencedSchemaMarkedAsModel_20() {
        final OpenAPI openAPI = TestUtils.parseFlattenSpec("src/test/resources/2_0/arrayRefBody.yaml");
        final DefaultCodegen codegen = new DefaultCodegen();
        codegen.setOpenAPI(openAPI);

        Set<String> imports = new HashSet<>();

        RequestBody body = openAPI.getPaths().get("/examples").getPost().getRequestBody();

        CodegenParameter codegenParameter = codegen.fromRequestBody(body, imports, "");

        Assert.assertTrue(codegenParameter.isContainer);
        Assert.assertTrue(codegenParameter.items.isModel);
        Assert.assertFalse(codegenParameter.items.isContainer);
    }

    @Test
    public void arrayInnerReferencedSchemaMarkedAsModel_30() {
        final OpenAPI openAPI = TestUtils.parseFlattenSpec("src/test/resources/3_0/arrayRefBody.yaml");
        new InlineModelResolver().flatten(openAPI);
        final DefaultCodegen codegen = new DefaultCodegen();
        codegen.setOpenAPI(openAPI);

        Set<String> imports = new HashSet<>();

        RequestBody body = openAPI.getPaths().get("/examples").getPost().getRequestBody();

        CodegenParameter codegenParameter = codegen.fromRequestBody(body, imports, "");

        Assert.assertTrue(codegenParameter.isContainer);
        Assert.assertTrue(codegenParameter.items.isModel);
        Assert.assertFalse(codegenParameter.items.isContainer);
    }

    @Test
    @SuppressWarnings("unchecked")
    public void commonLambdasRegistrationTest() {

        DefaultCodegen codegen = new DefaultCodegen();
        Object lambdasObj = codegen.additionalProperties.get("lambda");

        assertNotNull(lambdasObj, "Expecting lambda in additionalProperties");

        Map<String, Lambda> lambdas = (Map<String, Lambda>) lambdasObj;

        assertTrue(lambdas.get("lowercase") instanceof LowercaseLambda, "Expecting LowercaseLambda class");
        assertTrue(lambdas.get("uppercase") instanceof UppercaseLambda, "Expecting UppercaseLambda class");
        assertTrue(lambdas.get("titlecase") instanceof TitlecaseLambda, "Expecting TitlecaseLambda class");
        assertTrue(lambdas.get("camelcase") instanceof CamelCaseLambda, "Expecting CamelCaseLambda class");
        assertTrue(lambdas.get("indented") instanceof IndentedLambda, "Expecting IndentedLambda class");
        assertTrue(lambdas.get("indented_8") instanceof IndentedLambda, "Expecting IndentedLambda class");
        assertTrue(lambdas.get("indented_12") instanceof IndentedLambda, "Expecting IndentedLambda class");
        assertTrue(lambdas.get("indented_16") instanceof IndentedLambda, "Expecting IndentedLambda class");
    }

    @Test
    public void convertApiNameWithEmptySuffix() {
        DefaultCodegen codegen = new DefaultCodegen();
        assertEquals(codegen.toApiName("Fake"), "FakeApi");
        assertEquals(codegen.toApiName(""), "DefaultApi");
    }

    @Test
    public void convertApiNameWithSuffix() {
        DefaultCodegen codegen = new DefaultCodegen();
        codegen.setApiNameSuffix("Test");
        assertEquals(codegen.toApiName("Fake"), "FakeTest");
        assertEquals(codegen.toApiName(""), "DefaultApi");
    }

    public static class FromParameter {
        private CodegenParameter codegenParameter(String path) {
            final OpenAPI openAPI = TestUtils.parseFlattenSpec("src/test/resources/3_0/fromParameter.yaml");
            new InlineModelResolver().flatten(openAPI);
            final DefaultCodegen codegen = new DefaultCodegen();
            codegen.setOpenAPI(openAPI);

            return codegen
                    .fromParameter(
                            openAPI
                                    .getPaths()
                                    .get(path)
                                    .getGet()
                                    .getParameters()
                                    .get(0),
                            new HashSet<>()
                    );
        }

        @Test
        public void setStyle() {
            CodegenParameter parameter = codegenParameter("/set_style");
            assertEquals("form", parameter.style);
        }

        @Test
        public void setShouldExplode() {
            CodegenParameter parameter = codegenParameter("/set_should_explode");
            assertTrue(parameter.isExplode);
        }

        @Test
        public void testConvertPropertyToBooleanAndWriteBack_Boolean_true() {
            final DefaultCodegen codegen = new DefaultCodegen();
            Map<String, Object> additionalProperties = codegen.additionalProperties();
            additionalProperties.put(CodegenConstants.SERIALIZABLE_MODEL, true);
            boolean result = codegen.convertPropertyToBooleanAndWriteBack(CodegenConstants.SERIALIZABLE_MODEL);
            Assert.assertTrue(result);
        }

        @Test
        public void testConvertPropertyToBooleanAndWriteBack_Boolean_false() {
            final DefaultCodegen codegen = new DefaultCodegen();
            Map<String, Object> additionalProperties = codegen.additionalProperties();
            additionalProperties.put(CodegenConstants.SERIALIZABLE_MODEL, false);
            boolean result = codegen.convertPropertyToBooleanAndWriteBack(CodegenConstants.SERIALIZABLE_MODEL);
            Assert.assertFalse(result);
        }

        @Test
        public void testConvertPropertyToBooleanAndWriteBack_String_true() {
            final DefaultCodegen codegen = new DefaultCodegen();
            Map<String, Object> additionalProperties = codegen.additionalProperties();
            additionalProperties.put(CodegenConstants.SERIALIZABLE_MODEL, "true");
            boolean result = codegen.convertPropertyToBooleanAndWriteBack(CodegenConstants.SERIALIZABLE_MODEL);
            Assert.assertTrue(result);
        }

        @Test
        public void testConvertPropertyToBooleanAndWriteBack_String_false() {
            final DefaultCodegen codegen = new DefaultCodegen();
            Map<String, Object> additionalProperties = codegen.additionalProperties();
            additionalProperties.put(CodegenConstants.SERIALIZABLE_MODEL, "false");
            boolean result = codegen.convertPropertyToBooleanAndWriteBack(CodegenConstants.SERIALIZABLE_MODEL);
            Assert.assertFalse(result);
        }

        @Test
        public void testConvertPropertyToBooleanAndWriteBack_String_blibb() {
            final DefaultCodegen codegen = new DefaultCodegen();
            Map<String, Object> additionalProperties = codegen.additionalProperties();
            additionalProperties.put(CodegenConstants.SERIALIZABLE_MODEL, "blibb");
            boolean result = codegen.convertPropertyToBooleanAndWriteBack(CodegenConstants.SERIALIZABLE_MODEL);
            Assert.assertFalse(result);
        }
    }

    @Test
    public void testCircularReferencesDetection() {
        // given
        DefaultCodegen codegen = new DefaultCodegen();
        final CodegenProperty inboundOut = new CodegenProperty();
        inboundOut.baseName = "out";
        inboundOut.dataType = "RoundA";
        final CodegenProperty roundANext = new CodegenProperty();
        roundANext.baseName = "next";
        roundANext.dataType = "RoundB";
        final CodegenProperty roundBNext = new CodegenProperty();
        roundBNext.baseName = "next";
        roundBNext.dataType = "RoundC";
        final CodegenProperty roundCNext = new CodegenProperty();
        roundCNext.baseName = "next";
        roundCNext.dataType = "RoundA";
        final CodegenProperty roundCOut = new CodegenProperty();
        roundCOut.baseName = "out";
        roundCOut.dataType = "Outbound";
        final CodegenModel inboundModel = new CodegenModel();
        inboundModel.setDataType("Inbound");
        inboundModel.setAllVars(Collections.singletonList(inboundOut));
        final CodegenModel roundAModel = new CodegenModel();
        roundAModel.setDataType("RoundA");
        roundAModel.setAllVars(Collections.singletonList(roundANext));
        final CodegenModel roundBModel = new CodegenModel();
        roundBModel.setDataType("RoundB");
        roundBModel.setAllVars(Collections.singletonList(roundBNext));
        final CodegenModel roundCModel = new CodegenModel();
        roundCModel.setDataType("RoundC");
        roundCModel.setAllVars(Arrays.asList(roundCNext, roundCOut));
        final CodegenModel outboundModel = new CodegenModel();
        outboundModel.setDataType("Outbound");
        final Map<String, CodegenModel> models = new HashMap<>();
        models.put("Inbound", inboundModel);
        models.put("RoundA", roundAModel);
        models.put("RoundB", roundBModel);
        models.put("RoundC", roundCModel);
        models.put("Outbound", outboundModel);

        // when
        codegen.setCircularReferences(models);

        // then
        Assert.assertFalse(inboundOut.isCircularReference);
        Assert.assertTrue(roundANext.isCircularReference);
        Assert.assertTrue(roundBNext.isCircularReference);
        Assert.assertTrue(roundCNext.isCircularReference);
        Assert.assertFalse(roundCOut.isCircularReference);
    }

    @Test
    public void testUseOneOfInterfaces() {
        final OpenAPI openAPI = TestUtils.parseFlattenSpec("src/test/resources/3_0/composed-oneof.yaml");
        final DefaultCodegen cg = new DefaultCodegen();
        cg.setUseOneOfInterfaces(true);
        cg.preprocessOpenAPI(openAPI);

        // assert names of the response/request schema oneOf interfaces are as expected
        Assert.assertEquals(
                openAPI.getPaths()
                        .get("/state")
                        .getPost()
                        .getRequestBody()
                        .getContent()
                        .get("application/json")
                        .getSchema()
                        .getExtensions()
                        .get("x-oneOf-name"),
                "CreateState"
        );
        Assert.assertEquals(
                openAPI.getPaths()
                        .get("/state")
                        .getGet()
                        .getResponses()
                        .get("200")
                        .getContent()
                        .get("application/json")
                        .getSchema()
                        .getExtensions()
                        .get("x-oneOf-name"),
                "GetState200"
        );
        // for the array schema, assert that a oneOf interface was added to schema map
        Schema items = ((ArraySchema) openAPI.getComponents().getSchemas().get("CustomOneOfArraySchema")).getItems();
        Assert.assertEquals(items.getExtensions().get("x-oneOf-name"), "CustomOneOfArraySchemaOneOf");
    }
}<|MERGE_RESOLUTION|>--- conflicted
+++ resolved
@@ -1072,16 +1072,9 @@
         Set<String> imports = new HashSet<>();
         CodegenParameter parameter = codegen.fromParameter(openAPI.getPaths().get("/pony").getGet().getParameters().get(0), imports);
 
-<<<<<<< HEAD
         Assert.assertEquals(parameter.dataType, "pageQuery");
         Assert.assertEquals(imports.size(), 1);
         Assert.assertEquals(imports.iterator().next(), "pageQuery");
-=======
-        // TODO: This must be updated to work with flattened inline models
-        Assert.assertEquals(parameter.dataType, "PageQuery1");
-        Assert.assertEquals(imports.size(), 1);
-        Assert.assertEquals(imports.iterator().next(), "PageQuery1");
->>>>>>> 84099eef
     }
 
     @Test
