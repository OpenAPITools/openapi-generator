/*
 * Copyright 2018 OpenAPI-Generator Contributors (https://openapi-generator.tech)
 * Copyright 2018 SmartBear Software
 *
 * Licensed under the Apache License, Version 2.0 (the "License");
 * you may not use this file except in compliance with the License.
 * You may obtain a copy of the License at
 *
 *     http://www.apache.org/licenses/LICENSE-2.0
 *
 * Unless required by applicable law or agreed to in writing, software
 * distributed under the License is distributed on an "AS IS" BASIS,
 * WITHOUT WARRANTIES OR CONDITIONS OF ANY KIND, either express or implied.
 * See the License for the specific language governing permissions and
 * limitations under the License.
 */

package org.openapitools.codegen;

import io.swagger.parser.OpenAPIParser;
import io.swagger.v3.oas.models.Components;
import io.swagger.v3.oas.models.OpenAPI;
import io.swagger.v3.oas.models.Operation;
import io.swagger.v3.oas.models.media.*;
import io.swagger.v3.oas.models.parameters.RequestBody;
import io.swagger.v3.oas.models.responses.ApiResponse;
import io.swagger.v3.oas.models.responses.ApiResponses;

import io.swagger.v3.parser.core.models.ParseOptions;

import org.openapitools.codegen.utils.ModelUtils;
import org.testng.Assert;
import org.testng.annotations.Test;

import java.lang.reflect.Method;
import java.util.Collections;
import java.util.HashMap;
import java.util.HashSet;
import java.util.List;
import java.util.Map;
import java.util.Set;

public class DefaultCodegenTest {

    @Test
    public void testCamelize() throws Exception {
        Assert.assertEquals(DefaultCodegen.camelize("abcd"), "Abcd");
        Assert.assertEquals(DefaultCodegen.camelize("some-value"), "SomeValue");
        Assert.assertEquals(DefaultCodegen.camelize("some_value"), "SomeValue");
        Assert.assertEquals(DefaultCodegen.camelize("$type"), "$Type");

        Assert.assertEquals(DefaultCodegen.camelize("abcd", true), "abcd");
        Assert.assertEquals(DefaultCodegen.camelize("some-value", true), "someValue");
        Assert.assertEquals(DefaultCodegen.camelize("some_value", true), "someValue");
        Assert.assertEquals(DefaultCodegen.camelize("Abcd", true), "abcd");
        Assert.assertEquals(DefaultCodegen.camelize("$type", true), "$type");

        Assert.assertEquals(DefaultCodegen.camelize("123", true), "123");
        Assert.assertEquals(DefaultCodegen.camelize("$123", true), "$123");
    }

    @Test
    public void testHasBodyParameter() throws Exception {
        final Schema refSchema = new Schema<>().$ref("#/components/schemas/Pet");
        Operation pingOperation = new Operation()
                .responses(
                        new ApiResponses().addApiResponse("204", new ApiResponse()
                                .description("Ok response")));
        Operation createOperation = new Operation()
                .requestBody(new RequestBody()
                        .content(new Content().addMediaType("application/json", 
                                new MediaType().schema(refSchema))))
                .responses(
                        new ApiResponses().addApiResponse("201", new ApiResponse()
                                .description("Created response")));
        OpenAPI openAPI = new OpenAPI();
        openAPI.setComponents(new Components());
        openAPI.getComponents().addSchemas("Pet", new ObjectSchema());

        final DefaultCodegen codegen = new DefaultCodegen();

        Assert.assertEquals(codegen.hasBodyParameter(openAPI, pingOperation), false);
        Assert.assertEquals(codegen.hasBodyParameter(openAPI, createOperation), true);
    }

    @Test
    public void testGetConsumesInfoAndGetProducesInfo() throws Exception {
        final DefaultCodegen codegen = new DefaultCodegen();
        final Schema refSchema = new Schema<>().$ref("#/components/schemas/Pet");
        OpenAPI openAPI = new OpenAPI();
        openAPI.setComponents(new Components());
        openAPI.getComponents().addSchemas("Pet", new ObjectSchema());
        openAPI.getComponents().addRequestBodies("MyRequestBody", new RequestBody()
                .content(new Content().addMediaType("application/json", 
                        new MediaType().schema(refSchema))));
        openAPI.getComponents().addResponses("MyResponse", new ApiResponse()
                        .description("Ok response")
                        .content(new Content().addMediaType("application/xml", 
                        new MediaType().schema(refSchema))));

        Operation createOperation = new Operation()
                .requestBody(new RequestBody()
                        .content(new Content()
                                .addMediaType("application/json", new MediaType().schema(refSchema))
                                .addMediaType("application/xml", new MediaType().schema(refSchema))
                        ))
                .responses(
                        new ApiResponses().addApiResponse("201", new ApiResponse()
                                .description("Created response")));
        Set<String> createConsumesInfo = DefaultCodegen.getConsumesInfo(openAPI, createOperation);
        Assert.assertEquals(createConsumesInfo.size(), 2);
        Assert.assertTrue(createConsumesInfo.contains("application/json"), "contains 'application/json'");
        Assert.assertTrue(createConsumesInfo.contains("application/xml"), "contains 'application/xml'");
        Set<String> createProducesInfo = DefaultCodegen.getProducesInfo(openAPI, createOperation);
        Assert.assertEquals(createProducesInfo.size(), 0);
        CodegenOperation coCreate = codegen.fromOperation("somepath", "post", createOperation, openAPI.getComponents().getSchemas(), openAPI);
        Assert.assertTrue(coCreate.hasConsumes);
        Assert.assertEquals(coCreate.consumes.size(), 2);
        Assert.assertFalse(coCreate.hasProduces);

        Operation updateOperationWithRef = new Operation()
                .requestBody(new RequestBody().$ref("#/components/requestBodies/MyRequestBody"))
                .responses(new ApiResponses().addApiResponse("201", new ApiResponse().$ref("#/components/responses/MyResponse")));
        Set<String> updateConsumesInfo = DefaultCodegen.getConsumesInfo(openAPI, updateOperationWithRef);
        Assert.assertEquals(updateConsumesInfo.size(), 1);
        Assert.assertTrue(updateConsumesInfo.contains("application/json"), "contains 'application/json'");
        Set<String> updateProducesInfo = DefaultCodegen.getProducesInfo(openAPI, updateOperationWithRef);
        Assert.assertEquals(updateProducesInfo.size(), 1);
        Assert.assertTrue(updateProducesInfo.contains("application/xml"), "contains 'application/xml'");

        CodegenOperation coUpdate = codegen.fromOperation("somepath", "post", updateOperationWithRef, openAPI.getComponents().getSchemas(), openAPI);
        Assert.assertTrue(coUpdate.hasConsumes);
        Assert.assertEquals(coUpdate.consumes.size(), 1);
        Assert.assertEquals(coUpdate.consumes.get(0).get("mediaType"), "application/json");
        Assert.assertTrue(coUpdate.hasProduces);
        Assert.assertEquals(coUpdate.produces.size(), 1);
        Assert.assertEquals(coUpdate.produces.get(0).get("mediaType"), "application/xml");
    }

    @Test
    public void testGetProducesInfo() throws Exception {
        final OpenAPI openAPI = new OpenAPIParser().readLocation("src/test/resources/3_0/produces.yaml", null, new ParseOptions()).getOpenAPI();
        final DefaultCodegen codegen = new DefaultCodegen();

        Operation textOperation = openAPI.getPaths().get("/ping/text").getGet();
        CodegenOperation coText = codegen.fromOperation("/ping/text", "get", textOperation, ModelUtils.getSchemas(openAPI), openAPI);
        Assert.assertTrue(coText.hasProduces);
        Assert.assertEquals(coText.produces.size(), 1);
        Assert.assertEquals(coText.produces.get(0).get("mediaType"), "text/plain");

        Operation jsonOperation = openAPI.getPaths().get("/ping/json").getGet();
        CodegenOperation coJson = codegen.fromOperation("/ping/json", "get", jsonOperation, ModelUtils.getSchemas(openAPI), openAPI);
        Assert.assertTrue(coJson.hasProduces);
        Assert.assertEquals(coJson.produces.size(), 1);
        Assert.assertEquals(coJson.produces.get(0).get("mediaType"), "application/json");
    }

    @Test
    public void testInitialConfigValues() throws Exception {
        final DefaultCodegen codegen = new DefaultCodegen();
        codegen.processOpts();

        Assert.assertEquals(codegen.additionalProperties().get(CodegenConstants.HIDE_GENERATION_TIMESTAMP), Boolean.TRUE);
        Assert.assertEquals(codegen.isHideGenerationTimestamp(), true);
    }

    @Test
    public void testSettersForConfigValues() throws Exception {
        final DefaultCodegen codegen = new DefaultCodegen();
        codegen.setHideGenerationTimestamp(false);
        codegen.processOpts();

        Assert.assertEquals(codegen.additionalProperties().get(CodegenConstants.HIDE_GENERATION_TIMESTAMP), Boolean.FALSE);
        Assert.assertEquals(codegen.isHideGenerationTimestamp(), false );
    }

    @Test
    public void testAdditionalPropertiesPutForConfigValues() throws Exception {
        final DefaultCodegen codegen = new DefaultCodegen();
        codegen.additionalProperties().put(CodegenConstants.HIDE_GENERATION_TIMESTAMP, false);
        codegen.processOpts();

        Assert.assertEquals(codegen.additionalProperties().get(CodegenConstants.HIDE_GENERATION_TIMESTAMP), Boolean.FALSE);
        Assert.assertEquals(codegen.isHideGenerationTimestamp(), false);
    }

    @Test
    public void testArraySchemaIsNotIncluedInAliases() throws Exception {
        Map<String, Schema> schemas = new HashMap<String, Schema>() {
            {
                put("ArraySchemaTest", new ArraySchema());
            }

        };

        Method method = DefaultCodegen.class.getDeclaredMethod("getAllAliases", Map.class);
        method.setAccessible(true);
        Map<String, String> aliases = (Map<String, String>)method.invoke(null, schemas);

        Assert.assertEquals(aliases.size(), 0);
    }

    @Test
    public void testFormParameterHasDefaultValue() {
        final OpenAPI openAPI = new OpenAPIParser().readLocation("src/test/resources/2_0/petstore-with-fake-endpoints-models-for-testing.yaml", null, new ParseOptions()).getOpenAPI();
        final DefaultCodegen codegen = new DefaultCodegen();

        Schema requestBodySchema = ModelUtils.getSchemaFromRequestBody(openAPI.getPaths().get("/fake").getGet().getRequestBody());
        CodegenParameter codegenParameter = codegen.fromFormProperty("enum_form_string", (Schema) requestBodySchema.getProperties().get("enum_form_string"), new HashSet<String>());

        Assert.assertEquals(codegenParameter.defaultValue, "-efg");
    }

    @Test
    public void testEnsureNoDuplicateProduces() {
        final OpenAPI openAPI = new OpenAPIParser().readLocation("src/test/resources/3_0/two-responses.yaml", null, new ParseOptions()).getOpenAPI();
        final DefaultCodegen codegen = new DefaultCodegen();

        Operation operation = openAPI.getPaths().get("/test").getGet();
        CodegenOperation co = codegen.fromOperation("/test", "get", operation, ModelUtils.getSchemas(openAPI), openAPI);

        Assert.assertEquals(co.produces.size(), 1);
        Assert.assertEquals(co.produces.get(0).get("mediaType"), "application/json");
    }

    @Test
    public void testGetSchemaTypeWithComposedSchemaWithOneOf() {
        final OpenAPI openAPI = new OpenAPIParser().readLocation("src/test/resources/3_0/composed-oneof.yaml", null, new ParseOptions()).getOpenAPI();
        final DefaultCodegen codegen = new DefaultCodegen();

        Operation operation = openAPI.getPaths().get("/state").getPost();
        Schema schema = ModelUtils.getSchemaFromRequestBody(operation.getRequestBody());
        String type = codegen.getSchemaType(schema);

        Assert.assertNotNull(type);
    }

    @Test
<<<<<<< HEAD
    public void testEscapeText() {
        final DefaultCodegen codegen = new DefaultCodegen();

        Assert.assertEquals(codegen.escapeText("\n"), " ");
        Assert.assertEquals(codegen.escapeText("\r"), " ");
        Assert.assertEquals(codegen.escapeText("\t"), " ");
        Assert.assertEquals(codegen.escapeText("\\"), "\\\\");
        Assert.assertEquals(codegen.escapeText("\""), "\\\"");
        Assert.assertEquals(codegen.escapeText("\\/"), "/");
    }

    @Test
    public void testEscapeTextWhileAllowingNewLines() {
        final DefaultCodegen codegen = new DefaultCodegen();

        // allow new lines
        Assert.assertEquals(codegen.escapeTextWhileAllowingNewLines("\n"), "\n");
        Assert.assertEquals(codegen.escapeTextWhileAllowingNewLines("\r"), "\r");

        // escape other special characters
        Assert.assertEquals(codegen.escapeTextWhileAllowingNewLines("\t"), " ");
        Assert.assertEquals(codegen.escapeTextWhileAllowingNewLines("\\"), "\\\\");
        Assert.assertEquals(codegen.escapeTextWhileAllowingNewLines("\""), "\\\"");
        Assert.assertEquals(codegen.escapeTextWhileAllowingNewLines("\\/"), "/");
=======
    public void updateCodegenPropertyEnum() {
        final DefaultCodegen codegen = new DefaultCodegen();
        CodegenProperty array = codegenPropertyWithArrayOfIntegerValues();

        codegen.updateCodegenPropertyEnum(array);

        List<Map<String, Object>> enumVars = (List<Map<String, Object>>) array.getItems().getAllowableValues().get("enumVars");
        Assert.assertNotNull(enumVars);
        Map<String, Object> testedEnumVar = enumVars.get(0);
        Assert.assertNotNull(testedEnumVar);
        Assert.assertEquals(testedEnumVar.getOrDefault("name", ""),"_1");
        Assert.assertEquals(testedEnumVar.getOrDefault("value", ""), "\"1\"");
        Assert.assertEquals(testedEnumVar.getOrDefault("isString", ""), false);
    }

    @Test
    public void testExample1() {
        final OpenAPI openAPI = new OpenAPIParser().readLocation("src/test/resources/3_0/examples.yaml", null, new ParseOptions()).getOpenAPI();
        final DefaultCodegen codegen = new DefaultCodegen();

        Operation operation = openAPI.getPaths().get("/example1/singular").getGet();
        CodegenParameter codegenParameter = CodegenModelFactory.newInstance(CodegenModelType.PARAMETER);
        codegen.setParameterExampleValue(codegenParameter, operation.getParameters().get(0));

        Assert.assertEquals(codegenParameter.example, "example1 value");

        Operation operation2 = openAPI.getPaths().get("/example1/plural").getGet();
        CodegenParameter codegenParameter2 = CodegenModelFactory.newInstance(CodegenModelType.PARAMETER);
        codegen.setParameterExampleValue(codegenParameter2, operation2.getParameters().get(0));

        Assert.assertEquals(codegenParameter2.example, "An example1 value");
    }

    @Test
    public void testExample2() {
        final OpenAPI openAPI = new OpenAPIParser().readLocation("src/test/resources/3_0/examples.yaml", null, new ParseOptions()).getOpenAPI();
        final DefaultCodegen codegen = new DefaultCodegen();

        Operation operation = openAPI.getPaths().get("/example2/singular").getGet();
        CodegenParameter codegenParameter = CodegenModelFactory.newInstance(CodegenModelType.PARAMETER);
        codegen.setParameterExampleValue(codegenParameter, operation.getParameters().get(0));

        Assert.assertEquals(codegenParameter.example, "example2 value");
    }

    @Test
    public void testExample3() {
        final OpenAPI openAPI = new OpenAPIParser().readLocation("src/test/resources/3_0/examples.yaml", null, new ParseOptions()).getOpenAPI();
        final DefaultCodegen codegen = new DefaultCodegen();

        Operation operation = openAPI.getPaths().get("/example3/singular").getGet();
        CodegenParameter codegenParameter = CodegenModelFactory.newInstance(CodegenModelType.PARAMETER);
        codegen.setParameterExampleValue(codegenParameter, operation.getParameters().get(0));

        Assert.assertEquals(codegenParameter.example, "example3: parameter value");

        Operation operation2 = openAPI.getPaths().get("/example3/plural").getGet();
        CodegenParameter codegenParameter2 = CodegenModelFactory.newInstance(CodegenModelType.PARAMETER);
        codegen.setParameterExampleValue(codegenParameter2, operation2.getParameters().get(0));

        Assert.assertEquals(codegenParameter2.example, "example3: parameter value");
    }

    @Test
    public void testExample4() {
        final OpenAPI openAPI = new OpenAPIParser().readLocation("src/test/resources/3_0/examples.yaml", null, new ParseOptions()).getOpenAPI();
        final DefaultCodegen codegen = new DefaultCodegen();

        Operation operation = openAPI.getPaths().get("/example4/singular").getPost();
        CodegenParameter codegenParameter = CodegenModelFactory.newInstance(CodegenModelType.PARAMETER);
        codegen.setParameterExampleValue(codegenParameter, operation.getRequestBody());

        Assert.assertEquals(codegenParameter.example, "example4 value");

        Operation operation2 = openAPI.getPaths().get("/example4/plural").getPost();
        CodegenParameter codegenParameter2 = CodegenModelFactory.newInstance(CodegenModelType.PARAMETER);
        codegen.setParameterExampleValue(codegenParameter2, operation2.getRequestBody());

        Assert.assertEquals(codegenParameter2.example, "An example4 value");
    }

    private CodegenProperty codegenPropertyWithArrayOfIntegerValues() {
        CodegenProperty array = new CodegenProperty();
        final CodegenProperty items = new CodegenProperty();
        final HashMap<String, Object> allowableValues = new HashMap<>();
        allowableValues.put("values", Collections.singletonList(1));
        items.setAllowableValues(allowableValues);
        items.dataType = "Integer";
        array.setItems(items);
        array.dataType = "Array";
        return array;
>>>>>>> e960fe95
    }
}<|MERGE_RESOLUTION|>--- conflicted
+++ resolved
@@ -236,7 +236,6 @@
     }
 
     @Test
-<<<<<<< HEAD
     public void testEscapeText() {
         final DefaultCodegen codegen = new DefaultCodegen();
 
@@ -261,7 +260,8 @@
         Assert.assertEquals(codegen.escapeTextWhileAllowingNewLines("\\"), "\\\\");
         Assert.assertEquals(codegen.escapeTextWhileAllowingNewLines("\""), "\\\"");
         Assert.assertEquals(codegen.escapeTextWhileAllowingNewLines("\\/"), "/");
-=======
+
+    @Test
     public void updateCodegenPropertyEnum() {
         final DefaultCodegen codegen = new DefaultCodegen();
         CodegenProperty array = codegenPropertyWithArrayOfIntegerValues();
@@ -353,6 +353,5 @@
         array.setItems(items);
         array.dataType = "Array";
         return array;
->>>>>>> e960fe95
     }
 }