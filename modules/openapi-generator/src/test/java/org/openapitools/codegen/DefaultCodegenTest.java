--- conflicted
+++ resolved
@@ -626,22 +626,6 @@
     }
 
     @Test
-<<<<<<< HEAD
-    public void testAlias() {
-        final OpenAPI openAPI = TestUtils.parseSpec("src/test/resources/3_0/type_alias.yaml");
-        new InlineModelResolver().flatten(openAPI);
-
-        final DefaultCodegen codegen = new DefaultCodegen();
-        codegen.setOpenAPI(openAPI);
-
-        CodegenModel model = codegen.fromModel(
-                "MyParameterTextField",
-                openAPI.getComponents().getSchemas().get("MyParameterTextField")
-        );
-
-        Assert.assertTrue(model.isAlias);
-        Assert.assertEquals("string", model.dataType);
-=======
     public void integerSchemaPropertyAndModelTest() {
         OpenAPI openAPI = TestUtils.createOpenAPI();
         final Schema schema = new IntegerSchema().format("int32");
@@ -799,7 +783,23 @@
         Assert.assertTrue(cm.isNumeric);
         Assert.assertFalse(cm.isFloat);
         Assert.assertTrue(cm.isDouble);
->>>>>>> 10e42461
+    }
+
+    @Test
+    public void testAlias() {
+        final OpenAPI openAPI = TestUtils.parseSpec("src/test/resources/3_0/type_alias.yaml");
+        new InlineModelResolver().flatten(openAPI);
+
+        final DefaultCodegen codegen = new DefaultCodegen();
+        codegen.setOpenAPI(openAPI);
+
+        CodegenModel model = codegen.fromModel(
+                "MyParameterTextField",
+                openAPI.getComponents().getSchemas().get("MyParameterTextField")
+        );
+
+        Assert.assertTrue(model.isAlias);
+        Assert.assertEquals("string", model.dataType);
     }
 
     private void verifyPersonDiscriminator(CodegenDiscriminator discriminator) {
