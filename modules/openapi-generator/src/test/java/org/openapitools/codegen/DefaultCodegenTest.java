--- conflicted
+++ resolved
@@ -39,20 +39,16 @@
 import io.swagger.v3.oas.models.responses.ApiResponse;
 import io.swagger.v3.oas.models.responses.ApiResponses;
 import io.swagger.v3.parser.core.models.ParseOptions;
-<<<<<<< HEAD
-=======
 
 import org.openapitools.codegen.templating.mustache.CamelCaseLambda;
 import org.openapitools.codegen.templating.mustache.IndentedLambda;
 import org.openapitools.codegen.templating.mustache.LowercaseLambda;
 import org.openapitools.codegen.templating.mustache.TitlecaseLambda;
 import org.openapitools.codegen.templating.mustache.UppercaseLambda;
->>>>>>> a5ab60be
 import org.openapitools.codegen.utils.ModelUtils;
 import org.testng.Assert;
 import org.testng.annotations.Test;
 
-<<<<<<< HEAD
 import java.util.ArrayList;
 import java.util.Arrays;
 import java.util.Collections;
@@ -62,12 +58,9 @@
 import java.util.Locale;
 import java.util.Map;
 import java.util.Set;
-=======
 import static org.testng.Assert.assertNotNull;
 import static org.testng.Assert.assertTrue;
 
-import java.util.*;
->>>>>>> a5ab60be
 import java.util.stream.Collectors;
 
 
@@ -934,40 +927,6 @@
     }
 
     @Test
-<<<<<<< HEAD
-    public void isReservedWordConsideringCase() {
-        DefaultCodegen codegen = new DefaultCodegen();
-
-        List<String> caseSensitive = new ArrayList<>(2);
-        caseSensitive.add("aaBb");
-        caseSensitive.add("BbCc");
-        codegen.registerReservedWordsCaseSensitive(caseSensitive);
-
-        List<String> caseInsensitive = new ArrayList<>(2);
-        caseInsensitive.add("DdEe");
-        caseInsensitive.add("ffGg");
-        codegen.registerReservedWordsCaseInsensitive(caseInsensitive);
-
-        // Rudimentary case sensitive test
-        Assert.assertTrue(codegen.isReservedWord("aaBb"));
-        Assert.assertFalse(codegen.isReservedWord("aaBB"));
-        Assert.assertFalse(codegen.isReservedWord("aabb"));
-        Assert.assertTrue(codegen.isReservedWord("BbCc"));
-        Assert.assertFalse(codegen.isReservedWord("bbcc"));
-        Assert.assertFalse(codegen.isReservedWord("bbCc"));
-
-        // Rudimentary case insensitive test
-        Assert.assertTrue(codegen.isReservedWord("DdEe"));
-        Assert.assertTrue(codegen.isReservedWord("ddee"));
-        Assert.assertTrue(codegen.isReservedWord("ffGg"));
-        Assert.assertTrue(codegen.isReservedWord("ffgg"));
-        Assert.assertTrue(codegen.isReservedWord("FFGG"));
-
-        // Not in the list test
-        Assert.assertFalse(codegen.isReservedWord("DoesNotExist"));
-        Assert.assertFalse(codegen.isReservedWord(null));
-    }
-=======
     @SuppressWarnings("unchecked")
     public void commonLambdasRegistrationTest() {
 
@@ -988,5 +947,37 @@
         assertTrue(lambdas.get("indented_16") instanceof IndentedLambda, "Expecting IndentedLambda class");
     }
 
->>>>>>> a5ab60be
+    @Test
+    public void isReservedWordConsideringCase() {
+        DefaultCodegen codegen = new DefaultCodegen();
+
+        List<String> caseSensitive = new ArrayList<>(2);
+        caseSensitive.add("aaBb");
+        caseSensitive.add("BbCc");
+        codegen.registerReservedWordsCaseSensitive(caseSensitive);
+
+        List<String> caseInsensitive = new ArrayList<>(2);
+        caseInsensitive.add("DdEe");
+        caseInsensitive.add("ffGg");
+        codegen.registerReservedWordsCaseInsensitive(caseInsensitive);
+
+        // Rudimentary case sensitive test
+        Assert.assertTrue(codegen.isReservedWord("aaBb"));
+        Assert.assertFalse(codegen.isReservedWord("aaBB"));
+        Assert.assertFalse(codegen.isReservedWord("aabb"));
+        Assert.assertTrue(codegen.isReservedWord("BbCc"));
+        Assert.assertFalse(codegen.isReservedWord("bbcc"));
+        Assert.assertFalse(codegen.isReservedWord("bbCc"));
+
+        // Rudimentary case insensitive test
+        Assert.assertTrue(codegen.isReservedWord("DdEe"));
+        Assert.assertTrue(codegen.isReservedWord("ddee"));
+        Assert.assertTrue(codegen.isReservedWord("ffGg"));
+        Assert.assertTrue(codegen.isReservedWord("ffgg"));
+        Assert.assertTrue(codegen.isReservedWord("FFGG"));
+
+        // Not in the list test
+        Assert.assertFalse(codegen.isReservedWord("DoesNotExist"));
+        Assert.assertFalse(codegen.isReservedWord(null));
+    }
 }