/*
 * Copyright 2018 OpenAPI-Generator Contributors (https://openapi-generator.tech)
 * Copyright 2018 SmartBear Software
 *
 * Licensed under the Apache License, Version 2.0 (the "License");
 * you may not use this file except in compliance with the License.
 * You may obtain a copy of the License at
 *
 *     https://www.apache.org/licenses/LICENSE-2.0
 *
 * Unless required by applicable law or agreed to in writing, software
 * distributed under the License is distributed on an "AS IS" BASIS,
 * WITHOUT WARRANTIES OR CONDITIONS OF ANY KIND, either express or implied.
 * See the License for the specific language governing permissions and
 * limitations under the License.
 */

package org.openapitools.codegen;

import com.google.common.collect.Sets;
import com.samskivert.mustache.Mustache.Lambda;

import io.swagger.parser.OpenAPIParser;
import io.swagger.v3.oas.models.Components;
import io.swagger.v3.oas.models.OpenAPI;
import io.swagger.v3.oas.models.Operation;
import io.swagger.v3.oas.models.PathItem;
import io.swagger.v3.oas.models.headers.Header;
import io.swagger.v3.oas.models.media.*;
import io.swagger.v3.oas.models.parameters.QueryParameter;
import io.swagger.v3.oas.models.parameters.RequestBody;
import io.swagger.v3.oas.models.responses.ApiResponse;
import io.swagger.v3.oas.models.responses.ApiResponses;
import io.swagger.v3.oas.models.security.SecurityScheme;
import io.swagger.v3.parser.core.models.ParseOptions;

import org.openapitools.codegen.config.CodegenConfigurator;
import org.openapitools.codegen.config.GlobalSettings;
import org.openapitools.codegen.model.ModelMap;
import org.openapitools.codegen.model.ModelsMap;
import org.openapitools.codegen.templating.mustache.CamelCaseLambda;
import org.openapitools.codegen.templating.mustache.IndentedLambda;
import org.openapitools.codegen.templating.mustache.LowercaseLambda;
import org.openapitools.codegen.templating.mustache.TitlecaseLambda;
import org.openapitools.codegen.templating.mustache.UppercaseLambda;
import org.openapitools.codegen.utils.ModelUtils;
import org.openapitools.codegen.utils.SemVer;
import org.testng.Assert;
import org.testng.annotations.Ignore;
import org.testng.annotations.Test;

import java.io.File;
import java.nio.file.Files;
import java.util.*;
import java.util.stream.Collectors;

import static org.testng.Assert.*;

public class DefaultCodegenTest {

    @Test
    public void testDeeplyNestedAdditionalPropertiesImports() {
        final DefaultCodegen codegen = new DefaultCodegen();
        final OpenAPI openApi = TestUtils.parseFlattenSpec("src/test/resources/3_0/additional-properties-deeply-nested.yaml");
        codegen.setOpenAPI(openApi);
        PathItem path = openApi.getPaths().get("/ping");
        CodegenOperation operation = codegen.fromOperation("/ping", "post", path.getPost(), path.getServers());
        Assert.assertEquals(Sets.intersection(operation.imports, Sets.newHashSet("Person")).size(), 1);
    }

    @Test
    public void testEnumImports() {
        final DefaultCodegen codegen = new DefaultCodegen();
        final OpenAPI openApi = TestUtils.parseFlattenSpec("src/test/resources/3_0/issue_12445.yaml");
        codegen.setOpenAPI(openApi);
        PathItem path = openApi.getPaths().get("/pets/petType/{type}");
        CodegenOperation operation = codegen.fromOperation("/pets/petType/{type}", "get", path.getGet(), path.getServers());
        Assert.assertEquals(Sets.intersection(operation.imports, Sets.newHashSet("PetByType")).size(), 1);
    }

    @Test
    public void testHasBodyParameter() {
        final Schema refSchema = new Schema<>().$ref("#/components/schemas/Pet");
        Operation pingOperation = new Operation()
                .responses(
                        new ApiResponses().addApiResponse("204", new ApiResponse()
                                .description("Ok response")));
        Operation createOperation = new Operation()
                .requestBody(new RequestBody()
                        .content(new Content().addMediaType("application/json",
                                new MediaType().schema(refSchema))))
                .responses(
                        new ApiResponses().addApiResponse("201", new ApiResponse()
                                .description("Created response")));
        OpenAPI openAPI = new OpenAPI();
        openAPI.setComponents(new Components());
        openAPI.getComponents().addSchemas("Pet", new ObjectSchema());

        final DefaultCodegen codegen = new DefaultCodegen();

        Assert.assertFalse(codegen.hasBodyParameter(openAPI, pingOperation));
        Assert.assertTrue(codegen.hasBodyParameter(openAPI, createOperation));
    }

    @Test(expectedExceptions = RuntimeException.class)
    public void testParameterEmptyDescription() {
        DefaultCodegen codegen = new DefaultCodegen();

        codegen.fromRequestBody(null, new HashSet<>(), null);
    }

    @Test
    public void testGetConsumesInfoAndGetProducesInfo() throws Exception {
        final Schema refSchema = new Schema<>().$ref("#/components/schemas/Pet");
        OpenAPI openAPI = new OpenAPI();
        openAPI.setComponents(new Components());
        openAPI.getComponents().addSchemas("Pet", new ObjectSchema());
        openAPI.getComponents().addRequestBodies("MyRequestBody", new RequestBody()
                .content(new Content().addMediaType("application/json",
                        new MediaType().schema(refSchema))));
        openAPI.getComponents().addResponses("MyResponse", new ApiResponse()
                .description("Ok response")
                .content(new Content().addMediaType("application/xml",
                        new MediaType().schema(refSchema))));

        Operation createOperation = new Operation()
                .requestBody(new RequestBody()
                        .content(new Content()
                                .addMediaType("application/json", new MediaType().schema(refSchema))
                                .addMediaType("application/xml", new MediaType().schema(refSchema))
                        ))
                .responses(
                        new ApiResponses().addApiResponse("201", new ApiResponse()
                                .description("Created response")));
        Set<String> createConsumesInfo = DefaultCodegen.getConsumesInfo(openAPI, createOperation);
        Assert.assertEquals(createConsumesInfo.size(), 2);
        Assert.assertTrue(createConsumesInfo.contains("application/json"), "contains 'application/json'");
        Assert.assertTrue(createConsumesInfo.contains("application/xml"), "contains 'application/xml'");
        Set<String> createProducesInfo = DefaultCodegen.getProducesInfo(openAPI, createOperation);
        Assert.assertEquals(createProducesInfo.size(), 0);
        final DefaultCodegen codegen = new DefaultCodegen();
        codegen.setOpenAPI(openAPI);
        CodegenOperation coCreate = codegen.fromOperation("somepath", "post", createOperation, null);
        Assert.assertTrue(coCreate.hasConsumes);
        Assert.assertEquals(coCreate.consumes.size(), 2);
        Assert.assertFalse(coCreate.hasProduces);

        Operation updateOperationWithRef = new Operation()
                .requestBody(new RequestBody().$ref("#/components/requestBodies/MyRequestBody"))
                .responses(new ApiResponses().addApiResponse("201", new ApiResponse().$ref("#/components/responses/MyResponse")));
        Set<String> updateConsumesInfo = DefaultCodegen.getConsumesInfo(openAPI, updateOperationWithRef);
        Assert.assertEquals(updateConsumesInfo.size(), 1);
        Assert.assertTrue(updateConsumesInfo.contains("application/json"), "contains 'application/json'");
        Set<String> updateProducesInfo = DefaultCodegen.getProducesInfo(openAPI, updateOperationWithRef);
        Assert.assertEquals(updateProducesInfo.size(), 1);
        Assert.assertTrue(updateProducesInfo.contains("application/xml"), "contains 'application/xml'");

        CodegenOperation coUpdate = codegen.fromOperation("somepath", "post", updateOperationWithRef, null);
        Assert.assertTrue(coUpdate.hasConsumes);
        Assert.assertEquals(coUpdate.consumes.size(), 1);
        Assert.assertEquals(coUpdate.consumes.get(0).get("mediaType"), "application/json");
        Assert.assertTrue(coUpdate.hasProduces);
        Assert.assertEquals(coUpdate.produces.size(), 1);
        Assert.assertEquals(coUpdate.produces.get(0).get("mediaType"), "application/xml");
    }

    @Test
    public void testGetProducesInfo() throws Exception {
        final OpenAPI openAPI = TestUtils.parseFlattenSpec("src/test/resources/3_0/produces.yaml");
        final DefaultCodegen codegen = new DefaultCodegen();
        codegen.setOpenAPI(openAPI);

        Operation textOperation = openAPI.getPaths().get("/ping/text").getGet();
        CodegenOperation coText = codegen.fromOperation("/ping/text", "get", textOperation, null);
        Assert.assertTrue(coText.hasProduces);
        Assert.assertEquals(coText.produces.size(), 1);
        Assert.assertEquals(coText.produces.get(0).get("mediaType"), "text/plain");

        Operation jsonOperation = openAPI.getPaths().get("/ping/json").getGet();
        CodegenOperation coJson = codegen.fromOperation("/ping/json", "get", jsonOperation, null);
        Assert.assertTrue(coJson.hasProduces);
        Assert.assertEquals(coJson.produces.size(), 1);
        Assert.assertEquals(coJson.produces.get(0).get("mediaType"), "application/json");

        Operation issue443Operation = openAPI.getPaths().get("/other/issue443").getGet();
        CodegenOperation coIssue443 = codegen.fromOperation("/other/issue443", "get", issue443Operation, null);
        Assert.assertTrue(coIssue443.hasProduces);
        Assert.assertEquals(coIssue443.produces.size(), 2);
        Assert.assertEquals(coIssue443.produces.get(0).get("mediaType"), "application/json");
        Assert.assertEquals(coIssue443.produces.get(1).get("mediaType"), "application/text");
    }

    @Test
    public void testInitialConfigValues() throws Exception {
        final DefaultCodegen codegen = new DefaultCodegen();
        codegen.processOpts();

        Assert.assertEquals(codegen.additionalProperties().get(CodegenConstants.HIDE_GENERATION_TIMESTAMP), Boolean.TRUE);
        Assert.assertTrue(codegen.isHideGenerationTimestamp());
    }

    @Test
    public void testSettersForConfigValues() throws Exception {
        final DefaultCodegen codegen = new DefaultCodegen();
        codegen.setHideGenerationTimestamp(false);
        codegen.processOpts();

        Assert.assertEquals(codegen.additionalProperties().get(CodegenConstants.HIDE_GENERATION_TIMESTAMP), Boolean.FALSE);
        Assert.assertFalse(codegen.isHideGenerationTimestamp());
    }

    @Test
    public void testAdditionalPropertiesPutForConfigValues() throws Exception {
        final DefaultCodegen codegen = new DefaultCodegen();
        codegen.additionalProperties().put(CodegenConstants.HIDE_GENERATION_TIMESTAMP, false);
        codegen.processOpts();

        Assert.assertEquals(codegen.additionalProperties().get(CodegenConstants.HIDE_GENERATION_TIMESTAMP), Boolean.FALSE);
        Assert.assertFalse(codegen.isHideGenerationTimestamp());
    }

    @Test
    public void testArraySchemaIsNotIncludedInAliases() throws Exception {
        final DefaultCodegen codegen = new DefaultCodegen();
        Map<String, Schema> schemas = new HashMap<String, Schema>() {
            {
                put("ArraySchemaTest", new ArraySchema());
            }

        };

        Map<String, String> aliases = codegen.getAllAliases(schemas);

        Assert.assertEquals(aliases.size(), 0);
    }

    @Test
    public void testFormParameterHasDefaultValue() {
        final OpenAPI openAPI = TestUtils.parseFlattenSpec("src/test/resources/2_0/petstore-with-fake-endpoints-models-for-testing.yaml");
        final DefaultCodegen codegen = new DefaultCodegen();
        codegen.setOpenAPI(openAPI);

        Schema requestBodySchema = ModelUtils.getReferencedSchema(openAPI,
                ModelUtils.getSchemaFromRequestBody(openAPI.getPaths().get("/fake").getGet().getRequestBody()));
        CodegenParameter codegenParameter = codegen.fromFormProperty("enum_form_string", (Schema) requestBodySchema.getProperties().get("enum_form_string"), new HashSet<String>());

        Assert.assertEquals(codegenParameter.defaultValue, "-efg");
        Assert.assertEquals(codegenParameter.getSchema(), null);
    }

    @Test
    public void testDateTimeFormParameterHasDefaultValue() {
        final OpenAPI openAPI = TestUtils.parseFlattenSpec("src/test/resources/3_0/spring/date-time-parameter-types-for-testing.yml");
        final DefaultCodegen codegen = new DefaultCodegen();
        codegen.setOpenAPI(openAPI);

        Schema requestBodySchema = ModelUtils.getSchemaFromRequestBody(openAPI.getPaths().get("/thingy/{date}").getPost().getRequestBody());
        // dereference
        requestBodySchema = ModelUtils.getReferencedSchema(openAPI, requestBodySchema);
        CodegenParameter codegenParameter = codegen.fromFormProperty("visitDate", (Schema) requestBodySchema.getProperties().get("visitDate"),
                new HashSet<>());

        Assert.assertEquals(codegenParameter.defaultValue, "1971-12-19T03:39:57-08:00");
        Assert.assertEquals(codegenParameter.getSchema(), null);
    }

    @Test
    public void testOriginalOpenApiDocumentVersion() {
        // Test with OAS 2.0 document.
        String location = "src/test/resources/2_0/python-prior/petstore-with-fake-endpoints-models-for-testing.yaml";
        OpenAPI openAPI = TestUtils.parseFlattenSpec(location);
        SemVer version = ModelUtils.getOpenApiVersion(openAPI, location, null);
        Assert.assertEquals(version, new SemVer("2.0.0"));

        // Test with OAS 3.0 document.
        location = "src/test/resources/3_0/python/petstore-with-fake-endpoints-models-for-testing-with-http-signature.yaml";
        openAPI = TestUtils.parseFlattenSpec(location);
        version = ModelUtils.getOpenApiVersion(openAPI, location, null);
        Assert.assertEquals(version, new SemVer("3.0.0"));
    }

    @Test
    public void testAdditionalPropertiesV2SpecDisallowAdditionalPropertiesIfNotPresentTrue() {
        // this is the legacy config that most of our tooling uses
        OpenAPI openAPI = TestUtils.parseFlattenSpec("src/test/resources/2_0/additional-properties-for-testing.yaml");
        DefaultCodegen codegen = new DefaultCodegen();
        codegen.setOpenAPI(openAPI);
        codegen.setDisallowAdditionalPropertiesIfNotPresent(true);

        Schema schema = openAPI.getComponents().getSchemas().get("AdditionalPropertiesClass");
        Assert.assertNull(schema.getAdditionalProperties());

        Schema addProps = ModelUtils.getAdditionalProperties(openAPI, schema);
        // The petstore-with-fake-endpoints-models-for-testing.yaml does not set the
        // 'additionalProperties' keyword for this model, hence assert the value to be null.
        Assert.assertNull(addProps);
        CodegenModel cm = codegen.fromModel("AdditionalPropertiesClass", schema);
        Assert.assertNull(cm.getAdditionalProperties());
        // When the 'additionalProperties' keyword is not present, the model
        // should allow undeclared properties. However, due to bug
        // https://github.com/swagger-api/swagger-parser/issues/1369, the swagger
        // converter does not retain the value of the additionalProperties.

        Map<String, Schema> modelPropSchemas = schema.getProperties();
        Schema map_string_sc = modelPropSchemas.get("map_string");
        CodegenProperty map_string_cp = null;
        Schema map_with_additional_properties_sc = modelPropSchemas.get("map_with_additional_properties");
        CodegenProperty map_with_additional_properties_cp = null;
        Schema map_without_additional_properties_sc = modelPropSchemas.get("map_without_additional_properties");
        CodegenProperty map_without_additional_properties_cp = null;

        for (CodegenProperty cp : cm.vars) {
            if ("map_string".equals(cp.baseName)) {
                map_string_cp = cp;
            } else if ("map_with_additional_properties".equals(cp.baseName)) {
                map_with_additional_properties_cp = cp;
            } else if ("map_without_additional_properties".equals(cp.baseName)) {
                map_without_additional_properties_cp = cp;
            }
        }

        // map_string
        // This property has the following inline schema.
        // additionalProperties:
        //   type: string
        Assert.assertNotNull(map_string_sc);
        Assert.assertNotNull(map_string_sc.getAdditionalProperties());
        Assert.assertNotNull(map_string_cp.getAdditionalProperties());

        // map_with_additional_properties
        // This property has the following inline schema.
        // additionalProperties: true
        Assert.assertNotNull(map_with_additional_properties_sc);
        // It is unfortunate that child.getAdditionalProperties() returns null for a V2 schema.
        // We cannot differentiate between 'additionalProperties' not present and
        // additionalProperties: true.
        Assert.assertNull(map_with_additional_properties_sc.getAdditionalProperties());
        addProps = ModelUtils.getAdditionalProperties(openAPI, map_with_additional_properties_sc);
        Assert.assertNull(addProps);
        Assert.assertNull(map_with_additional_properties_cp.getAdditionalProperties());

        // map_without_additional_properties
        // This property has the following inline schema.
        // additionalProperties: false
        Assert.assertNotNull(map_without_additional_properties_sc);
        // It is unfortunate that child.getAdditionalProperties() returns null for a V2 schema.
        // We cannot differentiate between 'additionalProperties' not present and
        // additionalProperties: false.
        Assert.assertNull(map_without_additional_properties_sc.getAdditionalProperties());
        addProps = ModelUtils.getAdditionalProperties(openAPI, map_without_additional_properties_sc);
        Assert.assertNull(addProps);
        Assert.assertNull(map_without_additional_properties_cp.getAdditionalProperties());

        // check of composed schema model
        String schemaName = "Parent";
        schema = openAPI.getComponents().getSchemas().get(schemaName);
        cm = codegen.fromModel(schemaName, schema);
        Assert.assertNull(cm.getAdditionalProperties());
    }

    @Test
    public void testAdditionalPropertiesV2SpecDisallowAdditionalPropertiesIfNotPresentFalse() {
        OpenAPI openAPI = TestUtils.parseFlattenSpec("src/test/resources/2_0/additional-properties-for-testing.yaml");
        DefaultCodegen codegen = new DefaultCodegen();
        codegen.setOpenAPI(openAPI);
        codegen.setDisallowAdditionalPropertiesIfNotPresent(false);
        codegen.supportsAdditionalPropertiesWithComposedSchema = true;
        /*
        When this DisallowAdditionalPropertiesIfNotPresent is false:
        for CodegenModel/CodegenParameter/CodegenProperty/CodegenResponse.getAdditionalProperties
        if the input additionalProperties is False or unset (null)
        .getAdditionalProperties is set to AnyTypeSchema

        For the False value this is incorrect, but it is the best that we can do because of this bug:
        https://github.com/swagger-api/swagger-parser/issues/1369 where swagger parser
        sets both null/False additionalProperties to null
         */

        Schema schema = openAPI.getComponents().getSchemas().get("AdditionalPropertiesClass");
        Assert.assertNull(schema.getAdditionalProperties());

        Schema addProps = ModelUtils.getAdditionalProperties(openAPI, schema);
        // The petstore-with-fake-endpoints-models-for-testing.yaml does not set the
        // 'additionalProperties' keyword for this model, hence assert the value to be null.
        Assert.assertNull(addProps);
        CodegenModel cm = codegen.fromModel("AdditionalPropertiesClass", schema);
        Assert.assertNotNull(cm.getAdditionalProperties());
        // When the 'additionalProperties' keyword is not present, the model
        // should allow undeclared properties. However, due to bug
        // https://github.com/swagger-api/swagger-parser/issues/1369, the swagger
        // converter does not retain the value of the additionalProperties.

        Map<String, Schema> modelPropSchemas = schema.getProperties();
        Schema map_string_sc = modelPropSchemas.get("map_string");
        CodegenProperty map_string_cp = null;
        Schema map_with_additional_properties_sc = modelPropSchemas.get("map_with_additional_properties");
        CodegenProperty map_with_additional_properties_cp = null;
        Schema map_without_additional_properties_sc = modelPropSchemas.get("map_without_additional_properties");
        CodegenProperty map_without_additional_properties_cp = null;

        for (CodegenProperty cp : cm.vars) {
            if ("map_string".equals(cp.baseName)) {
                map_string_cp = cp;
            } else if ("map_with_additional_properties".equals(cp.baseName)) {
                map_with_additional_properties_cp = cp;
            } else if ("map_without_additional_properties".equals(cp.baseName)) {
                map_without_additional_properties_cp = cp;
            }
        }

        // map_string
        // This property has the following inline schema.
        // additionalProperties:
        //   type: string
        Assert.assertNotNull(map_string_sc);
        Assert.assertNotNull(map_string_sc.getAdditionalProperties());
        Assert.assertNotNull(map_string_cp.getAdditionalProperties());

        // map_with_additional_properties
        // This property has the following inline schema.
        // additionalProperties: true
        Assert.assertNotNull(map_with_additional_properties_sc);
        // It is unfortunate that child.getAdditionalProperties() returns null for a V2 schema.
        // We cannot differentiate between 'additionalProperties' not present and
        // additionalProperties: true.
        Assert.assertNull(map_with_additional_properties_sc.getAdditionalProperties());
        addProps = ModelUtils.getAdditionalProperties(openAPI, map_with_additional_properties_sc);
        Assert.assertNull(addProps);
        Assert.assertNotNull(map_with_additional_properties_cp.getAdditionalProperties());

        // map_without_additional_properties
        // This property has the following inline schema.
        // additionalProperties: false
        Assert.assertNotNull(map_without_additional_properties_sc);
        // It is unfortunate that child.getAdditionalProperties() returns null for a V2 schema.
        // We cannot differentiate between 'additionalProperties' not present and
        // additionalProperties: false.
        Assert.assertNull(map_without_additional_properties_sc.getAdditionalProperties());
        addProps = ModelUtils.getAdditionalProperties(openAPI, map_without_additional_properties_sc);
        Assert.assertNull(addProps);
        Assert.assertNotNull(map_without_additional_properties_cp.getAdditionalProperties());

        // check of composed schema model
        String schemaName = "Parent";
        schema = openAPI.getComponents().getSchemas().get(schemaName);
        cm = codegen.fromModel(schemaName, schema);
        Assert.assertNotNull(cm.getAdditionalProperties());
    }

    @Test
    public void testAdditionalPropertiesV3SpecDisallowAdditionalPropertiesIfNotPresentFalse() {
        OpenAPI openAPI = TestUtils.parseFlattenSpec("src/test/resources/3_0/python/petstore-with-fake-endpoints-models-for-testing-with-http-signature.yaml");
        DefaultCodegen codegen = new DefaultCodegen();
        codegen.setDisallowAdditionalPropertiesIfNotPresent(false);
        codegen.supportsAdditionalPropertiesWithComposedSchema = true;
        codegen.setOpenAPI(openAPI);

        Schema componentSchema = openAPI.getComponents().getSchemas().get("AdditionalPropertiesClass");
        Assert.assertNull(componentSchema.getAdditionalProperties());

        // When the 'additionalProperties' keyword is not present, the schema may be
        // extended with any undeclared properties.
        Schema addProps = ModelUtils.getAdditionalProperties(openAPI, componentSchema);
        Assert.assertNotNull(addProps);
        Assert.assertEquals(addProps, new Schema());
        CodegenModel cm = codegen.fromModel("AdditionalPropertiesClass", componentSchema);
        Assert.assertNotNull(cm.getAdditionalProperties());

        Map<String, Schema> modelPropSchemas = componentSchema.getProperties();
        Schema map_with_undeclared_properties_string_sc = modelPropSchemas.get("map_with_undeclared_properties_string");
        CodegenProperty map_with_undeclared_properties_string_cp = null;
        Schema map_with_undeclared_properties_anytype_1_sc = modelPropSchemas.get("map_with_undeclared_properties_anytype_1");
        CodegenProperty map_with_undeclared_properties_anytype_1_cp = null;
        Schema map_with_undeclared_properties_anytype_2_sc = modelPropSchemas.get("map_with_undeclared_properties_anytype_2");
        CodegenProperty map_with_undeclared_properties_anytype_2_cp = null;
        Schema map_with_undeclared_properties_anytype_3_sc = modelPropSchemas.get("map_with_undeclared_properties_anytype_3");
        CodegenProperty map_with_undeclared_properties_anytype_3_cp = null;
        Schema empty_map_sc = modelPropSchemas.get("empty_map");
        CodegenProperty empty_map_cp = null;

        for (CodegenProperty cp : cm.vars) {
            if ("map_with_undeclared_properties_string".equals(cp.baseName)) {
                map_with_undeclared_properties_string_cp = cp;
            } else if ("map_with_undeclared_properties_anytype_1".equals(cp.baseName)) {
                map_with_undeclared_properties_anytype_1_cp = cp;
            } else if ("map_with_undeclared_properties_anytype_2".equals(cp.baseName)) {
                map_with_undeclared_properties_anytype_2_cp = cp;
            } else if ("map_with_undeclared_properties_anytype_3".equals(cp.baseName)) {
                map_with_undeclared_properties_anytype_3_cp = cp;
            } else if ("empty_map".equals(cp.baseName)) {
                empty_map_cp = cp;
            }
        }

        // map_with_undeclared_properties_string
        // This property has the following inline schema.
        // additionalProperties:
        //   type: string
        Assert.assertNotNull(map_with_undeclared_properties_string_sc);
        Assert.assertNotNull(map_with_undeclared_properties_string_sc.getAdditionalProperties());
        Assert.assertNotNull(map_with_undeclared_properties_string_cp.getAdditionalProperties());

        // map_with_undeclared_properties_anytype_1
        // This property does not use the additionalProperties keyword,
        // which means by default undeclared properties are allowed.
        Assert.assertNotNull(map_with_undeclared_properties_anytype_1_sc);
        Assert.assertNull(map_with_undeclared_properties_anytype_1_sc.getAdditionalProperties());
        addProps = ModelUtils.getAdditionalProperties(openAPI, map_with_undeclared_properties_anytype_1_sc);
        Assert.assertNotNull(addProps);
        Assert.assertEquals(addProps, new Schema());
        Assert.assertNotNull(map_with_undeclared_properties_anytype_1_cp.getAdditionalProperties());

        // map_with_undeclared_properties_anytype_2
        // This property does not use the additionalProperties keyword,
        // which means by default undeclared properties are allowed.
        Assert.assertNotNull(map_with_undeclared_properties_anytype_2_sc);
        Assert.assertNull(map_with_undeclared_properties_anytype_2_sc.getAdditionalProperties());
        addProps = ModelUtils.getAdditionalProperties(openAPI, map_with_undeclared_properties_anytype_2_sc);
        Assert.assertNotNull(addProps);
        Assert.assertEquals(addProps, new Schema());
        Assert.assertNotNull(map_with_undeclared_properties_anytype_2_cp.getAdditionalProperties());

        // map_with_undeclared_properties_anytype_3
        // This property has the following inline schema.
        // additionalProperties: true
        Assert.assertNotNull(map_with_undeclared_properties_anytype_3_sc);
        // Unlike the V2 spec, in V3 we CAN differentiate between 'additionalProperties' not present and
        // additionalProperties: true.
        Assert.assertNotNull(map_with_undeclared_properties_anytype_3_sc.getAdditionalProperties());
        Assert.assertEquals(map_with_undeclared_properties_anytype_3_sc.getAdditionalProperties(), Boolean.TRUE);
        addProps = ModelUtils.getAdditionalProperties(openAPI, map_with_undeclared_properties_anytype_3_sc);
        Assert.assertNotNull(addProps);
        Assert.assertEquals(addProps, new Schema());
        Assert.assertNotNull(map_with_undeclared_properties_anytype_3_cp.getAdditionalProperties());

        // empty_map
        // This property has the following inline schema.
        // additionalProperties: false
        Assert.assertNotNull(empty_map_sc);
        // Unlike the V2 spec, in V3 we CAN differentiate between 'additionalProperties' not present and
        // additionalProperties: false.
        Assert.assertNotNull(empty_map_sc.getAdditionalProperties());
        Assert.assertEquals(empty_map_sc.getAdditionalProperties(), Boolean.FALSE);
        addProps = ModelUtils.getAdditionalProperties(openAPI, empty_map_sc);
        Assert.assertNull(addProps);
        Assert.assertNull(empty_map_cp.getAdditionalProperties());

        // check of composed schema model
        String schemaName = "SomeObject";
        Schema schema = openAPI.getComponents().getSchemas().get(schemaName);
        cm = codegen.fromModel(schemaName, schema);
        Assert.assertNotNull(cm.getAdditionalProperties());
    }

    @Test
    public void testAdditionalPropertiesV3SpecDisallowAdditionalPropertiesIfNotPresentTrue() {
        // As per OAS spec, when the 'additionalProperties' keyword is not present, the schema may be
        // extended with any undeclared properties.
        // However, in legacy 'additionalProperties' mode, this is interpreted as
        // 'no additional properties are allowed'.
        OpenAPI openAPI = TestUtils.parseFlattenSpec("src/test/resources/3_0/petstore-with-fake-endpoints-models-for-testing-with-http-signature.yaml");
        DefaultCodegen codegen = new DefaultCodegen();
        codegen.setDisallowAdditionalPropertiesIfNotPresent(true);
        codegen.setOpenAPI(openAPI);

        Schema schema = openAPI.getComponents().getSchemas().get("AdditionalPropertiesClass");
        Assert.assertNull(schema.getAdditionalProperties());

        Schema addProps = ModelUtils.getAdditionalProperties(openAPI, schema);
        Assert.assertNull(addProps);
    }

    @Test
    public void testEnsureNoDuplicateProduces() {
        final OpenAPI openAPI = TestUtils.parseFlattenSpec("src/test/resources/3_0/two-responses.yaml");
        final DefaultCodegen codegen = new DefaultCodegen();
        codegen.setOpenAPI(openAPI);

        Operation operation = openAPI.getPaths().get("/test").getGet();
        CodegenOperation co = codegen.fromOperation("/test", "get", operation, null);

        Assert.assertEquals(co.produces.size(), 1);
        Assert.assertEquals(co.produces.get(0).get("mediaType"), "application/json");
    }

    @Test
    public void testConsistentParameterNameAfterUniquenessRename() throws Exception {
        OpenAPI openAPI = TestUtils.createOpenAPI();
        Operation operation = new Operation()
                .operationId("opId")
                .addParametersItem(new QueryParameter().name("myparam").schema(new StringSchema()))
                .addParametersItem(new QueryParameter().name("myparam").schema(new StringSchema()))
                .responses(new ApiResponses().addApiResponse("200", new ApiResponse().description("OK")));

        DefaultCodegen codegen = new DefaultCodegen();
        codegen.setOpenAPI(openAPI);
        CodegenOperation co = codegen.fromOperation("/some/path", "get", operation, null);
        Assert.assertEquals(co.path, "/some/path");
        Assert.assertEquals(co.allParams.size(), 2);
        List<String> allParamsNames = co.allParams.stream().map(p -> p.paramName).collect(Collectors.toList());
        Assert.assertTrue(allParamsNames.contains("myparam"));
        Assert.assertTrue(allParamsNames.contains("myparam2"));
        List<String> queryParamsNames = co.queryParams.stream().map(p -> p.paramName).collect(Collectors.toList());
        Assert.assertTrue(queryParamsNames.contains("myparam"));
        Assert.assertTrue(queryParamsNames.contains("myparam2"));
    }

    @Test
    public void testUniquenessRenameOfFormParameters() throws Exception {
        final OpenAPI openAPI = TestUtils.parseFlattenSpec("src/test/resources/3_0/form-duplicated-parameter.yaml");
        DefaultCodegen codegen = new DefaultCodegen();
        codegen.setOpenAPI(openAPI);
        Operation operation = openAPI.getPaths().get("/form-param-poc/{id}").getPut();
        CodegenOperation co = codegen.fromOperation("/form-param-poc/{id}", "put", operation, null);
        Assert.assertEquals(co.path, "/form-param-poc/{id}");
        Assert.assertEquals(co.allParams.size(), 2);
        List<String> allParamsNames = co.allParams.stream().map(p -> p.paramName).collect(Collectors.toList());
        Assert.assertTrue(allParamsNames.contains("id"));
        Assert.assertTrue(allParamsNames.contains("id2"));
    }

    @Test
    public void testGetSchemaTypeWithComposedSchemaWithOneOf() {
        final OpenAPI openAPI = TestUtils.parseFlattenSpec("src/test/resources/3_0/composed-oneof.yaml");
        final DefaultCodegen codegen = new DefaultCodegen();

        Operation operation = openAPI.getPaths().get("/state").getPost();
        Schema schema = ModelUtils.getReferencedSchema(openAPI,
                ModelUtils.getSchemaFromRequestBody(operation.getRequestBody()));
        String type = codegen.getSchemaType(schema);

        Assert.assertNotNull(type);
        Assert.assertEquals(type, "oneOf<ObjA,ObjB>");
    }

    @Test
    public void testComposedSchemaOneOfWithProperties() {
        final OpenAPI openAPI = TestUtils.parseFlattenSpec("src/test/resources/3_0/oneOf.yaml");
        final DefaultCodegen codegen = new DefaultCodegen();

        final Schema schema = openAPI.getComponents().getSchemas().get("fruit");
        codegen.setOpenAPI(openAPI);
        CodegenModel fruit = codegen.fromModel("Fruit", schema);

        Set<String> oneOf = new TreeSet<String>();
        oneOf.add("Apple");
        oneOf.add("Banana");
        Assert.assertEquals(fruit.oneOf, oneOf);
        Assert.assertEquals(fruit.optionalVars.size(), 3);
        Assert.assertEquals(fruit.vars.size(), 3);
        // make sure that fruit has the property color
        boolean colorSeen = false;
        for (CodegenProperty cp : fruit.vars) {
            if ("color".equals(cp.name)) {
                colorSeen = true;
                break;
            }
        }
        Assert.assertTrue(colorSeen);
        colorSeen = false;
        for (CodegenProperty cp : fruit.optionalVars) {
            if ("color".equals(cp.name)) {
                colorSeen = true;
                break;
            }
        }
        Assert.assertTrue(colorSeen);
    }


    @Test
    public void testEscapeText() {
        final DefaultCodegen codegen = new DefaultCodegen();

        Assert.assertEquals(codegen.escapeText("\n"), " ");
        Assert.assertEquals(codegen.escapeText("\r"), " ");
        Assert.assertEquals(codegen.escapeText("\t"), " ");
        Assert.assertEquals(codegen.escapeText("\\"), "\\\\");
        Assert.assertEquals(codegen.escapeText("\""), "\\\"");
        Assert.assertEquals(codegen.escapeText("\\/"), "/");
    }

    @Test
    public void testEscapeTextWhileAllowingNewLines() {
        final DefaultCodegen codegen = new DefaultCodegen();

        // allow new lines
        Assert.assertEquals(codegen.escapeTextWhileAllowingNewLines("\n"), "\n");
        Assert.assertEquals(codegen.escapeTextWhileAllowingNewLines("\r"), "\r");

        // escape other special characters
        Assert.assertEquals(codegen.escapeTextWhileAllowingNewLines("\t"), " ");
        Assert.assertEquals(codegen.escapeTextWhileAllowingNewLines("\\"), "\\\\");
        Assert.assertEquals(codegen.escapeTextWhileAllowingNewLines("\""), "\\\"");
        Assert.assertEquals(codegen.escapeTextWhileAllowingNewLines("\\/"), "/");
    }

    @Test
    public void updateCodegenPropertyEnum() {
        final DefaultCodegen codegen = new DefaultCodegen();
        CodegenProperty array = codegenPropertyWithArrayOfIntegerValues();

        codegen.updateCodegenPropertyEnum(array);

        List<Map<String, Object>> enumVars = (List<Map<String, Object>>) array.getItems().getAllowableValues().get("enumVars");
        Assert.assertNotNull(enumVars);
        Map<String, Object> testedEnumVar = enumVars.get(0);
        Assert.assertNotNull(testedEnumVar);
        Assert.assertEquals(testedEnumVar.getOrDefault("name", ""), "_1");
        Assert.assertEquals(testedEnumVar.getOrDefault("value", ""), "\"1\"");
        Assert.assertEquals(testedEnumVar.getOrDefault("isString", ""), false);
    }

    @Test
    public void updateCodegenPropertyEnumWithExtension() {
        {
            CodegenProperty enumProperty = codegenPropertyWithXEnumVarName(Arrays.asList("dog", "cat"), Arrays.asList("DOGVAR", "CATVAR"));
            (new DefaultCodegen()).updateCodegenPropertyEnum(enumProperty);
            List<Map<String, Object>> enumVars = (List<Map<String, Object>>) enumProperty.getAllowableValues().get("enumVars");
            Assert.assertNotNull(enumVars);
            Assert.assertNotNull(enumVars.get(0));
            Assert.assertEquals(enumVars.get(0).getOrDefault("name", ""), "DOGVAR");
            Assert.assertEquals(enumVars.get(0).getOrDefault("value", ""), "\"dog\"");
            Assert.assertNotNull(enumVars.get(1));
            Assert.assertEquals(enumVars.get(1).getOrDefault("name", ""), "CATVAR");
            Assert.assertEquals(enumVars.get(1).getOrDefault("value", ""), "\"cat\"");
        }
        {
            CodegenProperty enumProperty = codegenPropertyWithXEnumVarName(Arrays.asList("1", "2"), Arrays.asList("ONE", "TWO"));
            (new DefaultCodegen()).updateCodegenPropertyEnum(enumProperty);
            List<Map<String, Object>> enumVars = (List<Map<String, Object>>) enumProperty.getAllowableValues().get("enumVars");
            Assert.assertEquals(enumVars.get(0).getOrDefault("name", ""), "ONE");
            Assert.assertEquals(enumVars.get(0).getOrDefault("value", ""), "\"1\"");
            Assert.assertEquals(enumVars.get(1).getOrDefault("name", ""), "TWO");
            Assert.assertEquals(enumVars.get(1).getOrDefault("value", ""), "\"2\"");
        }
        {
            CodegenProperty enumProperty = codegenPropertyWithXEnumVarName(Arrays.asList("a", "b", "c", "d"), Arrays.asList("FOO", "BAR"));
            (new DefaultCodegen()).updateCodegenPropertyEnum(enumProperty);
            List<Map<String, Object>> enumVars = (List<Map<String, Object>>) enumProperty.getAllowableValues().get("enumVars");
            Assert.assertEquals(enumVars.get(0).getOrDefault("name", ""), "FOO");
            Assert.assertEquals(enumVars.get(1).getOrDefault("name", ""), "BAR");
            Assert.assertEquals(enumVars.get(2).getOrDefault("name", ""), "C");
            Assert.assertEquals(enumVars.get(3).getOrDefault("name", ""), "D");
        }
        {
            CodegenProperty enumProperty = codegenPropertyWithXEnumVarName(Arrays.asList("a", "b"), Arrays.asList("FOO", "BAR", "BAZ"));
            (new DefaultCodegen()).updateCodegenPropertyEnum(enumProperty);
            List<Map<String, Object>> enumVars = (List<Map<String, Object>>) enumProperty.getAllowableValues().get("enumVars");
            Assert.assertEquals(enumVars.get(0).getOrDefault("name", ""), "FOO");
            Assert.assertEquals(enumVars.get(1).getOrDefault("name", ""), "BAR");
            Assert.assertEquals(enumVars.size(), 2);
        }
    }

    @Test
    public void updateCodegenPropertyEnumWithPrefixRemoved() {
        final DefaultCodegen codegen = new DefaultCodegen();
        CodegenProperty enumProperty = codegenProperty(Arrays.asList("animal_dog", "animal_cat"));

        codegen.updateCodegenPropertyEnum(enumProperty);

        List<Map<String, Object>> enumVars = (List<Map<String, Object>>) enumProperty.getItems().getAllowableValues().get("enumVars");
        Assert.assertNotNull(enumVars);
        Assert.assertNotNull(enumVars.get(0));
        Assert.assertEquals(enumVars.get(0).getOrDefault("name", ""), "DOG");
        Assert.assertEquals(enumVars.get(0).getOrDefault("value", ""), "\"animal_dog\"");
        Assert.assertNotNull(enumVars.get(1));
        Assert.assertEquals(enumVars.get(1).getOrDefault("name", ""), "CAT");
        Assert.assertEquals(enumVars.get(1).getOrDefault("value", ""), "\"animal_cat\"");
    }

    @Test
    public void updateCodegenPropertyEnumWithoutPrefixRemoved() {
        final DefaultCodegen codegen = new DefaultCodegen();
        codegen.setRemoveEnumValuePrefix(false);

        CodegenProperty enumProperty = codegenProperty(Arrays.asList("animal_dog", "animal_cat"));

        codegen.updateCodegenPropertyEnum(enumProperty);

        List<Map<String, Object>> enumVars = (List<Map<String, Object>>) enumProperty.getItems().getAllowableValues().get("enumVars");
        Assert.assertNotNull(enumVars);
        Assert.assertNotNull(enumVars.get(0));
        Assert.assertEquals(enumVars.get(0).getOrDefault("name", ""), "ANIMAL_DOG");
        Assert.assertEquals(enumVars.get(0).getOrDefault("value", ""), "\"animal_dog\"");
        Assert.assertNotNull(enumVars.get(1));
        Assert.assertEquals(enumVars.get(1).getOrDefault("name", ""), "ANIMAL_CAT");
        Assert.assertEquals(enumVars.get(1).getOrDefault("value", ""), "\"animal_cat\"");
    }

    @Test
    public void postProcessModelsEnumWithPrefixRemoved() {
        final DefaultCodegen codegen = new DefaultCodegen();
        ModelsMap objs = codegenModel(Arrays.asList("animal_dog", "animal_cat"));
        CodegenModel cm = objs.getModels().get(0).getModel();

        codegen.postProcessModelsEnum(objs);

        List<Map<String, Object>> enumVars = (List<Map<String, Object>>) cm.getAllowableValues().get("enumVars");
        Assert.assertNotNull(enumVars);
        Assert.assertNotNull(enumVars.get(0));
        Assert.assertEquals(enumVars.get(0).getOrDefault("name", ""), "DOG");
        Assert.assertEquals(enumVars.get(0).getOrDefault("value", ""), "\"animal_dog\"");
        Assert.assertNotNull(enumVars.get(1));
        Assert.assertEquals(enumVars.get(1).getOrDefault("name", ""), "CAT");
        Assert.assertEquals(enumVars.get(1).getOrDefault("value", ""), "\"animal_cat\"");
    }

    @Test
    public void postProcessModelsEnumWithoutPrefixRemoved() {
        final DefaultCodegen codegen = new DefaultCodegen();
        codegen.setRemoveEnumValuePrefix(false);
        ModelsMap objs = codegenModel(Arrays.asList("animal_dog", "animal_cat"));
        CodegenModel cm = objs.getModels().get(0).getModel();

        codegen.postProcessModelsEnum(objs);

        List<Map<String, Object>> enumVars = (List<Map<String, Object>>) cm.getAllowableValues().get("enumVars");
        Assert.assertNotNull(enumVars);
        Assert.assertNotNull(enumVars.get(0));
        Assert.assertEquals(enumVars.get(0).getOrDefault("name", ""), "ANIMAL_DOG");
        Assert.assertEquals(enumVars.get(0).getOrDefault("value", ""), "\"animal_dog\"");
        Assert.assertNotNull(enumVars.get(1));
        Assert.assertEquals(enumVars.get(1).getOrDefault("name", ""), "ANIMAL_CAT");
        Assert.assertEquals(enumVars.get(1).getOrDefault("value", ""), "\"animal_cat\"");
    }

    @Test
    public void postProcessModelsEnumWithExtension() {
        final DefaultCodegen codegen = new DefaultCodegen();
        ModelsMap objs = codegenModelWithXEnumVarName();
        CodegenModel cm = objs.getModels().get(0).getModel();

        codegen.postProcessModelsEnum(objs);

        List<Map<String, Object>> enumVars = (List<Map<String, Object>>) cm.getAllowableValues().get("enumVars");
        Assert.assertNotNull(enumVars);
        Assert.assertNotNull(enumVars.get(0));
        Assert.assertEquals(enumVars.get(0).getOrDefault("name", ""), "DOGVAR");
        Assert.assertEquals(enumVars.get(0).getOrDefault("value", ""), "\"dog\"");
        Assert.assertEquals(enumVars.get(0).getOrDefault("enumDescription", ""), "This is a dog");
        Assert.assertNotNull(enumVars.get(1));
        Assert.assertEquals(enumVars.get(1).getOrDefault("name", ""), "CATVAR");
        Assert.assertEquals(enumVars.get(1).getOrDefault("value", ""), "\"cat\"");
        Assert.assertEquals(enumVars.get(1).getOrDefault("enumDescription", ""), "This is a cat");
    }

    @Test
    public void testExample1() {
        final OpenAPI openAPI = TestUtils.parseFlattenSpec("src/test/resources/3_0/examples.yaml");
        final DefaultCodegen codegen = new DefaultCodegen();

        Operation operation = openAPI.getPaths().get("/example1/singular").getGet();
        CodegenParameter codegenParameter = CodegenModelFactory.newInstance(CodegenModelType.PARAMETER);
        codegen.setParameterExampleValue(codegenParameter, operation.getParameters().get(0));

        Assert.assertEquals(codegenParameter.example, "example1 value");

        Operation operation2 = openAPI.getPaths().get("/example1/plural").getGet();
        CodegenParameter codegenParameter2 = CodegenModelFactory.newInstance(CodegenModelType.PARAMETER);
        codegen.setParameterExampleValue(codegenParameter2, operation2.getParameters().get(0));

        Assert.assertEquals(codegenParameter2.example, "An example1 value");
    }

    @Test
    public void testExample2() {
        final OpenAPI openAPI = TestUtils.parseFlattenSpec("src/test/resources/3_0/examples.yaml");
        final DefaultCodegen codegen = new DefaultCodegen();

        Operation operation = openAPI.getPaths().get("/example2/singular").getGet();
        CodegenParameter codegenParameter = CodegenModelFactory.newInstance(CodegenModelType.PARAMETER);
        codegen.setParameterExampleValue(codegenParameter, operation.getParameters().get(0));

        Assert.assertEquals(codegenParameter.example, "example2 value");
    }

    @Test
    public void testExample3() {
        final OpenAPI openAPI = TestUtils.parseFlattenSpec("src/test/resources/3_0/examples.yaml");
        final DefaultCodegen codegen = new DefaultCodegen();

        Operation operation = openAPI.getPaths().get("/example3/singular").getGet();
        CodegenParameter codegenParameter = CodegenModelFactory.newInstance(CodegenModelType.PARAMETER);
        codegen.setParameterExampleValue(codegenParameter, operation.getParameters().get(0));

        Assert.assertEquals(codegenParameter.example, "example3: parameter value");

        Operation operation2 = openAPI.getPaths().get("/example3/plural").getGet();
        CodegenParameter codegenParameter2 = CodegenModelFactory.newInstance(CodegenModelType.PARAMETER);
        codegen.setParameterExampleValue(codegenParameter2, operation2.getParameters().get(0));

        Assert.assertEquals(codegenParameter2.example, "An example3 value");
    }

    @Test
    public void testExample4() {
        final OpenAPI openAPI = TestUtils.parseFlattenSpec("src/test/resources/3_0/examples.yaml");
        final DefaultCodegen codegen = new DefaultCodegen();

        Operation operation = openAPI.getPaths().get("/example4/singular").getPost();
        CodegenParameter codegenParameter = CodegenModelFactory.newInstance(CodegenModelType.PARAMETER);
        codegen.setParameterExampleValue(codegenParameter, operation.getRequestBody());

        Assert.assertEquals(codegenParameter.example, "example4 value");

        Operation operation2 = openAPI.getPaths().get("/example4/plural").getPost();
        CodegenParameter codegenParameter2 = CodegenModelFactory.newInstance(CodegenModelType.PARAMETER);
        codegen.setParameterExampleValue(codegenParameter2, operation2.getRequestBody());

        Assert.assertEquals(codegenParameter2.example, "An example4 value");
    }

    @Test
    public void testDiscriminator() {
        final OpenAPI openAPI = TestUtils.parseFlattenSpec("src/test/resources/2_0/petstore-with-fake-endpoints-models-for-testing.yaml");
        DefaultCodegen codegen = new DefaultCodegen();

        Schema animal = openAPI.getComponents().getSchemas().get("Animal");
        codegen.setOpenAPI(openAPI);
        CodegenModel animalModel = codegen.fromModel("Animal", animal);
        CodegenDiscriminator discriminator = animalModel.getDiscriminator();
        CodegenDiscriminator test = new CodegenDiscriminator();
        test.setPropertyName("className");
        test.setPropertyBaseName("className");
        test.getMappedModels().add(new CodegenDiscriminator.MappedModel("Dog", "Dog"));
        test.getMappedModels().add(new CodegenDiscriminator.MappedModel("Cat", "Cat"));
        test.getMappedModels().add(new CodegenDiscriminator.MappedModel("BigCat", "BigCat"));
        Assert.assertEquals(discriminator, test);
        Assert.assertEquals(animalModel.getHasDiscriminatorWithNonEmptyMapping(), true);
    }

    @Test
    public void testDiscriminatorWithCustomMapping() {
        final OpenAPI openAPI = TestUtils.parseFlattenSpec("src/test/resources/3_0/allOf.yaml");
        DefaultCodegen codegen = new DefaultCodegen();
        codegen.setLegacyDiscriminatorBehavior(false);
        codegen.setOpenAPI(openAPI);

        String path = "/person/display/{personId}";
        Operation operation = openAPI.getPaths().get(path).getGet();
        CodegenOperation codegenOperation = codegen.fromOperation(path, "GET", operation, null);
        verifyPersonDiscriminator(codegenOperation.discriminator);

        Schema person = openAPI.getComponents().getSchemas().get("Person");
        codegen.setOpenAPI(openAPI);
        CodegenModel personModel = codegen.fromModel("Person", person);
        verifyPersonDiscriminator(personModel.discriminator);
        Assert.assertEquals(personModel.getHasDiscriminatorWithNonEmptyMapping(), true);
    }

    @Test
    public void testParentName() {
        final OpenAPI openAPI = TestUtils.parseFlattenSpec("src/test/resources/3_0/allOf.yaml");
        DefaultCodegen codegen = new DefaultCodegen();

        Schema child = openAPI.getComponents().getSchemas().get("Child");
        codegen.setOpenAPI(openAPI);
        CodegenModel childModel = codegen.fromModel("Child", child);
        Assert.assertEquals(childModel.parentSchema, "Person");
        Assert.assertEquals(childModel.getHasDiscriminatorWithNonEmptyMapping(), false);
    }

    @Test
    public void testAllOfRequired() {
        final OpenAPI openAPI = TestUtils.parseFlattenSpec("src/test/resources/3_0/allOf-required.yaml");
        DefaultCodegen codegen = new DefaultCodegen();

        Schema child = openAPI.getComponents().getSchemas().get("clubForCreation");
        codegen.setOpenAPI(openAPI);
        CodegenModel childModel = codegen.fromModel("clubForCreation", child);
        Assert.assertEquals(getRequiredVars(childModel), Collections.singletonList("name"));
    }

    @Test
    public void testAllOfSingleAndDoubleRefWithOwnPropsNoDiscriminator() {
        final OpenAPI openAPI = TestUtils.parseFlattenSpec("src/test/resources/3_0/allOf_composition.yaml");
        final DefaultCodegen codegen = new CodegenWithMultipleInheritance();

        codegen.setOpenAPI(openAPI);

        // to test allOf with double refs
        Schema supermanSchema = openAPI.getComponents().getSchemas().get("SuperMan");
        CodegenModel supermanModel = codegen.fromModel("SuperMan", supermanSchema);
        Assert.assertNull(supermanModel.parent);
        Assert.assertEquals(supermanModel.allParents, null);

        // to test allOf with single ref
        Schema superboySchema = openAPI.getComponents().getSchemas().get("SuperBoy");
        CodegenModel superboyModel = codegen.fromModel("SuperBoy", superboySchema);
        Assert.assertNull(superboyModel.parent);
        Assert.assertEquals(superboyModel.allParents, null);

        // to test allOf with single ref and no "type: object" in the (last) inline schema
        Schema superbabySchema = openAPI.getComponents().getSchemas().get("SuperBaby");
        CodegenModel superbabyModel = codegen.fromModel("SuperBaby", superbabySchema);
        Assert.assertNull(superbabyModel.parent);
        Assert.assertEquals(superbabyModel.allParents, null);
    }

    @Test
    public void testAllParents() {
        final OpenAPI openAPI = TestUtils.parseFlattenSpec("src/test/resources/3_0/allOfMappingDuplicatedProperties.yaml");
        final DefaultCodegen codegen = new CodegenWithMultipleInheritance();

        codegen.setOpenAPI(openAPI);

        Schema adultSchema = openAPI.getComponents().getSchemas().get("Adult");
        CodegenModel adultModel = codegen.fromModel("Adult", adultSchema);
        Assert.assertEquals(adultModel.parent, "Person");
        Assert.assertEquals(adultModel.allParents, Collections.singletonList("Person"));
    }

    @Test
    public void testComposedSchemaAllOfDiscriminatorMap() {
        final OpenAPI openAPI = TestUtils.parseFlattenSpec("src/test/resources/3_0/allOf_composition_discriminator.yaml");
        DefaultCodegen codegen = new DefaultCodegen();
        codegen.setOpenAPI(openAPI);
        codegen.setLegacyDiscriminatorBehavior(false);
        Schema sc;
        String modelName;

        String propertyName = "petType";
        String propertyBaseName = propertyName;
        CodegenDiscriminator emptyMapDisc = new CodegenDiscriminator();
        emptyMapDisc.setPropertyName(propertyName);
        emptyMapDisc.setPropertyBaseName(propertyBaseName);

        // all leaf Schemas have discriminators with PropertyName/BaseName + empty discriminator maps
        List<String> leafModelNames = Arrays.asList("Cat", "Dog", "Lizard", "Snake");
        for (String leafModelName : leafModelNames) {
            Schema leafSc = openAPI.getComponents().getSchemas().get(leafModelName);
            CodegenModel leafCm = codegen.fromModel(leafModelName, leafSc);
            Assert.assertEquals(leafCm.discriminator, emptyMapDisc);
            Assert.assertEquals(leafCm.getHasDiscriminatorWithNonEmptyMapping(), false);
        }

        // the Pet discriminator map contains all animals + Reptile (children + grandchildren)
        CodegenDiscriminator petDisc = new CodegenDiscriminator();
        petDisc.setPropertyName(propertyName);
        petDisc.setPropertyBaseName(propertyBaseName);
        java.util.LinkedHashSet hs = new LinkedHashSet<>();
        for (String leafModelName : leafModelNames) {
            hs.add(new CodegenDiscriminator.MappedModel(leafModelName, codegen.toModelName(leafModelName)));
        }
        hs.add(new CodegenDiscriminator.MappedModel("Reptile", codegen.toModelName("Reptile")));
        petDisc.setMappedModels(hs);
        modelName = "Pet";
        sc = openAPI.getComponents().getSchemas().get(modelName);
        CodegenModel pet = codegen.fromModel(modelName, sc);
        Assert.assertEquals(pet.getHasDiscriminatorWithNonEmptyMapping(), true);
        Assert.assertEquals(pet.discriminator, petDisc);

        // the Reptile discriminator contains both reptiles
        List<String> reptileModelNames = Arrays.asList("Lizard", "Snake");
        CodegenDiscriminator reptileDisc = new CodegenDiscriminator();
        reptileDisc.setPropertyName(propertyName);
        reptileDisc.setPropertyBaseName(propertyBaseName);
        hs.clear();
        for (String reptileModelName : reptileModelNames) {
            hs.add(new CodegenDiscriminator.MappedModel(reptileModelName, codegen.toModelName(reptileModelName)));
        }
        reptileDisc.setMappedModels(hs);
        modelName = "Reptile";
        sc = openAPI.getComponents().getSchemas().get(modelName);
        CodegenModel reptile = codegen.fromModel(modelName, sc);
        Assert.assertEquals(reptile.getHasDiscriminatorWithNonEmptyMapping(), true);
        Assert.assertEquals(reptile.discriminator, reptileDisc);

        // the MyPets discriminator contains Cat and Lizard
        List<String> myPetNames = Arrays.asList("Cat", "Lizard");
        CodegenDiscriminator myPetDisc = new CodegenDiscriminator();
        myPetDisc.setPropertyName(propertyName);
        myPetDisc.setPropertyBaseName(propertyBaseName);
        hs.clear();
        for (String myPetName : myPetNames) {
            hs.add(new CodegenDiscriminator.MappedModel(myPetName, codegen.toModelName(myPetName)));
        }
        myPetDisc.setMappedModels(hs);
        modelName = "MyPets";
        sc = openAPI.getComponents().getSchemas().get(modelName);
        CodegenModel myPets = codegen.fromModel(modelName, sc);
        Assert.assertEquals(myPets.getHasDiscriminatorWithNonEmptyMapping(), true);
        Assert.assertEquals(myPets.discriminator, myPetDisc);

        // the MyPetsNoDisc discriminator is created because all oneOf classes have the same discriminator
        modelName = "MyPetsNoDisc";
        sc = openAPI.getComponents().getSchemas().get(modelName);
        CodegenModel myPetsNoDisc = codegen.fromModel(modelName, sc);
        Assert.assertEquals(myPetsNoDisc.getHasDiscriminatorWithNonEmptyMapping(), true);
        Assert.assertEquals(myPetsNoDisc.discriminator, myPetDisc);

        CodegenModel cm;

        // the mapping in b is in A
        modelName = "A";
        sc = openAPI.getComponents().getSchemas().get(modelName);
        cm = codegen.fromModel(modelName, sc);
        hs.clear();
        hs.add(new CodegenDiscriminator.MappedModel("b", codegen.toModelName("B")));
        hs.add(new CodegenDiscriminator.MappedModel("B", codegen.toModelName("B")));
        hs.add(new CodegenDiscriminator.MappedModel("C", codegen.toModelName("C")));
        Assert.assertEquals(cm.getHasDiscriminatorWithNonEmptyMapping(), true);
        Assert.assertEquals(cm.discriminator.getMappedModels(), hs);

        // the mapping in b is in B
        modelName = "B";
        sc = openAPI.getComponents().getSchemas().get(modelName);
        cm = codegen.fromModel(modelName, sc);
        hs.clear();
        hs.add(new CodegenDiscriminator.MappedModel("b", codegen.toModelName("B")));
        hs.add(new CodegenDiscriminator.MappedModel("C", codegen.toModelName("C")));
        Assert.assertEquals(cm.getHasDiscriminatorWithNonEmptyMapping(), true);
        Assert.assertEquals(cm.discriminator.getMappedModels(), hs);

        // the mapping in b is in C
        modelName = "C";
        sc = openAPI.getComponents().getSchemas().get(modelName);
        cm = codegen.fromModel(modelName, sc);
        hs.clear();
        hs.add(new CodegenDiscriminator.MappedModel("b", codegen.toModelName("B")));
        Assert.assertEquals(cm.getHasDiscriminatorWithNonEmptyMapping(), true);
        Assert.assertEquals(cm.discriminator.getMappedModels(), hs);
    }

    @Test
    public void testComposedSchemaAllOfDiscriminatorMapLegacy() {
        final OpenAPI openAPI = TestUtils.parseFlattenSpec("src/test/resources/3_0/allOf_composition_discriminator.yaml");
        DefaultCodegen codegen = new DefaultCodegen();
        // codegen.legacyDiscriminatorBehavior remains false in the legacy use case
        codegen.setOpenAPI(openAPI);
        Schema sc;
        String modelName;

        String propertyName = "petType";
        String propertyBaseName = propertyName;
        CodegenDiscriminator emptyMapDisc = new CodegenDiscriminator();
        emptyMapDisc.setPropertyName(propertyName);
        emptyMapDisc.setPropertyBaseName(propertyBaseName);

        // all leaf Schemas have discriminators with PropertyName/BaseName + empty discriminator maps
        List<String> leafModelNames = Arrays.asList("Cat", "Dog", "Lizard", "Snake");
        for (String leafModelName : leafModelNames) {
            Schema leafSc = openAPI.getComponents().getSchemas().get(leafModelName);
            CodegenModel leafCm = codegen.fromModel(leafModelName, leafSc);
            Assert.assertNull(leafCm.discriminator);
        }

        // the Pet discriminator map contains all animals + Reptile (children + grandchildren)
        CodegenDiscriminator petDisc = new CodegenDiscriminator();
        petDisc.setPropertyName(propertyName);
        petDisc.setPropertyBaseName(propertyBaseName);
        java.util.LinkedHashSet hs = new LinkedHashSet<>();
        for (String leafModelName : leafModelNames) {
            hs.add(new CodegenDiscriminator.MappedModel(leafModelName, codegen.toModelName(leafModelName)));
        }
        hs.add(new CodegenDiscriminator.MappedModel("Reptile", codegen.toModelName("Reptile")));
        petDisc.setMappedModels(hs);
        modelName = "Pet";
        sc = openAPI.getComponents().getSchemas().get(modelName);
        CodegenModel pet = codegen.fromModel(modelName, sc);
        Assert.assertEquals(pet.discriminator, petDisc);

        // the Reptile discriminator contains both reptiles
        List<String> reptileModelNames = Arrays.asList("Lizard", "Snake");
        CodegenDiscriminator reptileDisc = new CodegenDiscriminator();
        reptileDisc.setPropertyName(propertyName);
        reptileDisc.setPropertyBaseName(propertyBaseName);
        hs.clear();
        for (String reptileModelName : reptileModelNames) {
            hs.add(new CodegenDiscriminator.MappedModel(reptileModelName, codegen.toModelName(reptileModelName)));
        }
        reptileDisc.setMappedModels(hs);
        modelName = "Reptile";
        sc = openAPI.getComponents().getSchemas().get(modelName);
        CodegenModel reptile = codegen.fromModel(modelName, sc);
        Assert.assertNull(reptile.discriminator);

        // the MyPets discriminator contains Cat and Lizard
        CodegenDiscriminator myPetDisc = new CodegenDiscriminator();
        myPetDisc.setPropertyName(propertyName);
        myPetDisc.setPropertyBaseName(propertyBaseName);
        hs.clear();
        modelName = "MyPets";
        sc = openAPI.getComponents().getSchemas().get(modelName);
        CodegenModel myPets = codegen.fromModel(modelName, sc);
        Assert.assertEquals(myPets.discriminator, myPetDisc);

        // the MyPetsNoDisc discriminator is created because all oneOf classes have the same discriminator
        modelName = "MyPetsNoDisc";
        sc = openAPI.getComponents().getSchemas().get(modelName);
        CodegenModel myPetsNoDisc = codegen.fromModel(modelName, sc);
        Assert.assertNull(myPetsNoDisc.discriminator);

        CodegenModel cm;

        // the mapping in b is in A
        modelName = "A";
        sc = openAPI.getComponents().getSchemas().get(modelName);
        cm = codegen.fromModel(modelName, sc);
        hs.clear();
        hs.add(new CodegenDiscriminator.MappedModel("b", codegen.toModelName("B")));
        Assert.assertEquals(cm.discriminator.getMappedModels(), hs);

        // the mapping in b is in B
        modelName = "B";
        sc = openAPI.getComponents().getSchemas().get(modelName);
        cm = codegen.fromModel(modelName, sc);
        Assert.assertNull(cm.discriminator);

        // the mapping in b is in C
        modelName = "C";
        sc = openAPI.getComponents().getSchemas().get(modelName);
        cm = codegen.fromModel(modelName, sc);
        Assert.assertNull(cm.discriminator);
    }

    @Test
    public void testComposedSchemaOneOfDiscriminatorsInvalid() {
        final OpenAPI openAPI = TestUtils.parseFlattenSpec("src/test/resources/3_0/oneOfDiscriminator.yaml");
        DefaultCodegen codegen = new DefaultCodegen();
        codegen.setLegacyDiscriminatorBehavior(false);
        codegen.setOpenAPI(openAPI);

        HashMap<String, String> hm = new HashMap<>();
        hm.put("ComposedDiscMissingNoProperties", "'ComposedDiscMissingNoProperties' defines discriminator 'fruitType', but the referenced schema 'DiscMissingNoProperties' is incorrect. fruitType is missing from the schema, define it as required and type string");
        hm.put("ComposedDiscMissingFromProperties", "'ComposedDiscMissingFromProperties' defines discriminator 'fruitType', but the referenced schema 'DiscMissingFromProperties' is incorrect. fruitType is missing from the schema, define it as required and type string");
        hm.put("ComposedDiscOptionalTypeCorrect", "'ComposedDiscOptionalTypeCorrect' defines discriminator 'fruitType', but the referenced schema 'DiscOptionalTypeCorrect' is incorrect. invalid optional definition of fruitType, include it in required");
        hm.put("ComposedDiscOptionalTypeIncorrect", "'ComposedDiscOptionalTypeIncorrect' defines discriminator 'fruitType', but the referenced schema 'DiscOptionalTypeIncorrect' is incorrect. invalid type for fruitType, set it to string. invalid optional definition of fruitType, include it in required");
        hm.put("ComposedDiscOptionalTypeInconsistent", "'ComposedDiscOptionalTypeInconsistent' defines discriminator 'fruitType', but the referenced schema 'DiscOptionalTypeIncorrect' is incorrect. invalid type for fruitType, set it to string. invalid optional definition of fruitType, include it in required");
        hm.put("ComposedDiscTypeIncorrect", "'ComposedDiscTypeIncorrect' defines discriminator 'fruitType', but the referenced schema 'DiscTypeIncorrect' is incorrect. invalid type for fruitType, set it to string");
        hm.put("ComposedDiscTypeInconsistent", "'ComposedDiscTypeInconsistent' defines discriminator 'fruitType', but the referenced schema 'DiscTypeIncorrect' is incorrect. invalid type for fruitType, set it to string");
        hm.put("ComposedDiscRequiredInconsistent", "'ComposedDiscRequiredInconsistent' defines discriminator 'fruitType', but the referenced schema 'DiscOptionalTypeCorrect' is incorrect. invalid optional definition of fruitType, include it in required");

        for (Map.Entry<String, String> entry : hm.entrySet()) {
            String modelName = entry.getKey();
            String errorMessageExpected = entry.getValue();

            Schema sc = openAPI.getComponents().getSchemas().get(modelName);

            /*
            // comment out below as we're now showing warnings instead of throwing exceptions
            try {
                codegen.fromModel(modelName, sc);
                Assert.assertTrue(false, "A RuntimeException should have been thrown when processing "+modelName+ " but it was not");
            } catch (RuntimeException re) {
                Assert.assertEquals(re.getMessage(), errorMessageExpected);
            }
            */
        }
    }

    @Test
    public void testComposedSchemaAnyOfDiscriminatorsInvalid() {
        final OpenAPI openAPI = TestUtils.parseFlattenSpec("src/test/resources/3_0/anyOfDiscriminator.yaml");
        DefaultCodegen codegen = new DefaultCodegen();
        codegen.setLegacyDiscriminatorBehavior(false);
        codegen.setOpenAPI(openAPI);

        HashMap<String, String> hm = new HashMap<>();
        hm.put("ComposedDiscMissingNoProperties", "'ComposedDiscMissingNoProperties' defines discriminator 'fruitType', but the referenced schema 'DiscMissingNoProperties' is incorrect. fruitType is missing from the schema, define it as required and type string");
        hm.put("ComposedDiscMissingFromProperties", "'ComposedDiscMissingFromProperties' defines discriminator 'fruitType', but the referenced schema 'DiscMissingFromProperties' is incorrect. fruitType is missing from the schema, define it as required and type string");
        hm.put("ComposedDiscOptionalTypeCorrect", "'ComposedDiscOptionalTypeCorrect' defines discriminator 'fruitType', but the referenced schema 'DiscOptionalTypeCorrect' is incorrect. invalid optional definition of fruitType, include it in required");
        hm.put("ComposedDiscOptionalTypeIncorrect", "'ComposedDiscOptionalTypeIncorrect' defines discriminator 'fruitType', but the referenced schema 'DiscOptionalTypeIncorrect' is incorrect. invalid type for fruitType, set it to string. invalid optional definition of fruitType, include it in required");
        hm.put("ComposedDiscOptionalTypeInconsistent", "'ComposedDiscOptionalTypeInconsistent' defines discriminator 'fruitType', but the referenced schema 'DiscOptionalTypeIncorrect' is incorrect. invalid type for fruitType, set it to string. invalid optional definition of fruitType, include it in required");
        hm.put("ComposedDiscTypeIncorrect", "'ComposedDiscTypeIncorrect' defines discriminator 'fruitType', but the referenced schema 'DiscTypeIncorrect' is incorrect. invalid type for fruitType, set it to string");
        hm.put("ComposedDiscTypeInconsistent", "'ComposedDiscTypeInconsistent' defines discriminator 'fruitType', but the referenced schema 'DiscTypeIncorrect' is incorrect. invalid type for fruitType, set it to string");
        hm.put("ComposedDiscRequiredInconsistent", "'ComposedDiscRequiredInconsistent' defines discriminator 'fruitType', but the referenced schema 'DiscOptionalTypeCorrect' is incorrect. invalid optional definition of fruitType, include it in required");

        for (Map.Entry<String, String> entry : hm.entrySet()) {
            String modelName = entry.getKey();
            String errorMessageExpected = entry.getValue();

            Schema sc = openAPI.getComponents().getSchemas().get(modelName);

            /*
            // comment out below as we're now showing warnings instead of throwing exceptions
            try {
                codegen.fromModel(modelName, sc);
                Assert.assertTrue(false, "A RuntimeException should have been thrown when processing "+modelName+ " but it was not");
            } catch (RuntimeException re) {
                Assert.assertEquals(re.getMessage(), errorMessageExpected);
            }
            */
        }
    }

    @Test
    public void testComposedSchemaAnyOfDiscriminatorMap() {
        final OpenAPI openAPI = TestUtils.parseFlattenSpec("src/test/resources/3_0/anyOfDiscriminator.yaml");
        DefaultCodegen codegen = new DefaultCodegen();
        codegen.setLegacyDiscriminatorBehavior(false);
        codegen.setOpenAPI(openAPI);

        String modelName;
        Schema sc;
        CodegenModel cm;
        java.util.LinkedHashSet hs;
        String mn;

        // inline anyOf models work because the inline schemas are turned into $refs
        modelName = "FruitInlineDisc";
        sc = openAPI.getComponents().getSchemas().get(modelName);
        cm = codegen.fromModel(modelName, sc);
        hs = new java.util.LinkedHashSet();
        mn = "FruitInlineDisc_anyOf";
        hs.add(new CodegenDiscriminator.MappedModel(mn, codegen.toModelName(mn)));
        mn = "FruitInlineDisc_anyOf_1";
        hs.add(new CodegenDiscriminator.MappedModel(mn, codegen.toModelName(mn)));
        Assert.assertEquals(cm.discriminator.getMappedModels(), hs);

        // inline anyOf with inline anyOf model doesn't work because we have null $refs and we throw an exception
        final String fmodelName = "FruitInlineInlineDisc";
        final Schema fsc = openAPI.getComponents().getSchemas().get(fmodelName);
        // comment out below as we're now showing warnings instead of throwing exceptions
        //Assert.assertThrows(() -> codegen.fromModel(fmodelName, fsc));

        // ref anyOf models with discriminator in properties in those models
        modelName = "FruitReqDisc";
        sc = openAPI.getComponents().getSchemas().get(modelName);
        cm = codegen.fromModel(modelName, sc);
        hs = new java.util.LinkedHashSet();
        mn = "AppleReqDisc";
        hs.add(new CodegenDiscriminator.MappedModel(mn, mn));
        mn = "BananaReqDisc";
        hs.add(new CodegenDiscriminator.MappedModel(mn, mn));
        Assert.assertEquals(cm.discriminator.getMappedModels(), hs);

        // ref oneOf models with discriminator in allOf in those models
        modelName = "FruitAllOfDisc";
        sc = openAPI.getComponents().getSchemas().get(modelName);
        cm = codegen.fromModel(modelName, sc);
        hs = new java.util.LinkedHashSet();
        mn = "AppleAllOfDisc";
        hs.add(new CodegenDiscriminator.MappedModel(mn, mn));
        mn = "BananaAllOfDisc";
        hs.add(new CodegenDiscriminator.MappedModel(mn, mn));
        Assert.assertEquals(cm.discriminator.getMappedModels(), hs);

        // ref oneOf models with discriminator in anyOf in those models
        modelName = "FruitAnyOfDisc";
        sc = openAPI.getComponents().getSchemas().get(modelName);
        cm = codegen.fromModel(modelName, sc);
        hs = new java.util.LinkedHashSet();
        mn = "AppleAnyOfDisc";
        hs.add(new CodegenDiscriminator.MappedModel(mn, mn));
        mn = "BananaAnyOfDisc";
        hs.add(new CodegenDiscriminator.MappedModel(mn, mn));
        Assert.assertEquals(cm.discriminator.getMappedModels(), hs);

        // ref oneOf models with discriminator in anyOf in those models
        modelName = "FruitAnyOfDisc";
        sc = openAPI.getComponents().getSchemas().get(modelName);
        cm = codegen.fromModel(modelName, sc);
        hs = new java.util.LinkedHashSet();
        mn = "AppleAnyOfDisc";
        hs.add(new CodegenDiscriminator.MappedModel(mn, mn));
        mn = "BananaAnyOfDisc";
        hs.add(new CodegenDiscriminator.MappedModel(mn, mn));
        Assert.assertEquals(cm.discriminator.getMappedModels(), hs);

        // ref oneOf models with discriminator in the grandparent schemas of those anyof models
        modelName = "FruitGrandparentDisc";
        sc = openAPI.getComponents().getSchemas().get(modelName);
        cm = codegen.fromModel(modelName, sc);
        hs = new java.util.LinkedHashSet();
        mn = "AppleGrandparentDisc";
        hs.add(new CodegenDiscriminator.MappedModel(mn, mn));
        mn = "BananaGrandparentDisc";
        hs.add(new CodegenDiscriminator.MappedModel(mn, mn));
        Assert.assertEquals(cm.discriminator.getMappedModels(), hs);
    }

    @Test
    public void testComposedSchemaOneOfDiscriminatorMap() {
        final OpenAPI openAPI = TestUtils.parseFlattenSpec("src/test/resources/3_0/oneOfDiscriminator.yaml");
        DefaultCodegen codegen = new DefaultCodegen();
        codegen.setLegacyDiscriminatorBehavior(false);
        codegen.setOpenAPI(openAPI);

        String modelName;
        Schema sc;
        CodegenModel cm;
        java.util.LinkedHashSet hs;
        String mn;

        // inline oneOf models work because the inline schemas are turned into $refs
        modelName = "FruitInlineDisc";
        sc = openAPI.getComponents().getSchemas().get(modelName);
        cm = codegen.fromModel(modelName, sc);
        hs = new java.util.LinkedHashSet();
        mn = "FruitInlineDisc_oneOf";
        hs.add(new CodegenDiscriminator.MappedModel(mn, codegen.toModelName(mn)));
        mn = "FruitInlineDisc_oneOf_1";
        hs.add(new CodegenDiscriminator.MappedModel(mn, codegen.toModelName(mn)));
        Assert.assertEquals(cm.discriminator.getMappedModels(), hs);

        // inline oneOf with inline oneOf model doesn't work because we have null $refs and we throw an exception
        final String fmodelName = "FruitInlineInlineDisc";
        final Schema fsc = openAPI.getComponents().getSchemas().get(fmodelName);
        // comment out below as we're now showing warnings instead of throwing exceptions
        //Assert.assertThrows(() -> codegen.fromModel(fmodelName, fsc));

        // ref oneOf models with discriminator in properties in those models
        modelName = "FruitReqDisc";
        sc = openAPI.getComponents().getSchemas().get(modelName);
        cm = codegen.fromModel(modelName, sc);
        hs = new java.util.LinkedHashSet();
        mn = "AppleReqDisc";
        hs.add(new CodegenDiscriminator.MappedModel(mn, mn));
        mn = "BananaReqDisc";
        hs.add(new CodegenDiscriminator.MappedModel(mn, mn));
        Assert.assertEquals(cm.discriminator.getMappedModels(), hs);

        // ref oneOf models with discriminator in allOf in those models
        modelName = "FruitAllOfDisc";
        sc = openAPI.getComponents().getSchemas().get(modelName);
        cm = codegen.fromModel(modelName, sc);
        hs = new java.util.LinkedHashSet();
        mn = "AppleAllOfDisc";
        hs.add(new CodegenDiscriminator.MappedModel(mn, mn));
        mn = "BananaAllOfDisc";
        hs.add(new CodegenDiscriminator.MappedModel(mn, mn));
        Assert.assertEquals(cm.discriminator.getMappedModels(), hs);

        // ref oneOf models with discriminator in anyOf in those models
        modelName = "FruitAnyOfDisc";
        sc = openAPI.getComponents().getSchemas().get(modelName);
        cm = codegen.fromModel(modelName, sc);
        hs = new java.util.LinkedHashSet();
        mn = "AppleAnyOfDisc";
        hs.add(new CodegenDiscriminator.MappedModel(mn, mn));
        mn = "BananaAnyOfDisc";
        hs.add(new CodegenDiscriminator.MappedModel(mn, mn));
        Assert.assertEquals(cm.discriminator.getMappedModels(), hs);

        // ref oneOf models with discriminator in oneOf in those models
        modelName = "FruitOneOfDisc";
        sc = openAPI.getComponents().getSchemas().get(modelName);
        cm = codegen.fromModel(modelName, sc);
        hs = new java.util.LinkedHashSet();
        mn = "AppleOneOfDisc";
        hs.add(new CodegenDiscriminator.MappedModel(mn, mn));
        mn = "BananaOneOfDisc";
        hs.add(new CodegenDiscriminator.MappedModel(mn, mn));
        Assert.assertEquals(cm.discriminator.getMappedModels(), hs);

        // ref oneOf models with discriminator in the grandparent schemas of those oneof models
        modelName = "FruitGrandparentDisc";
        sc = openAPI.getComponents().getSchemas().get(modelName);
        cm = codegen.fromModel(modelName, sc);
        hs = new java.util.LinkedHashSet();
        mn = "AppleGrandparentDisc";
        hs.add(new CodegenDiscriminator.MappedModel(mn, mn));
        mn = "BananaGrandparentDisc";
        hs.add(new CodegenDiscriminator.MappedModel(mn, mn));
        Assert.assertEquals(cm.discriminator.getMappedModels(), hs);
    }

    @Test
    public void testComposedSchemaMyPetsOneOfDiscriminatorMap() {
        final OpenAPI openAPI = TestUtils.parseFlattenSpec("src/test/resources/3_0/allOf_composition_discriminator.yaml");

        DefaultCodegen codegen = new DefaultCodegen();
        codegen.setLegacyDiscriminatorBehavior(false);
        codegen.setOpenAPI(openAPI);

        String path = "/mypets";

        Operation operation = openAPI.getPaths().get(path).getGet();
        CodegenOperation codegenOperation = codegen.fromOperation(path, "GET", operation, null);
        verifyMyPetsDiscriminator(codegenOperation.discriminator);

        Schema pet = openAPI.getComponents().getSchemas().get("MyPets");
        CodegenModel petModel = codegen.fromModel("MyPets", pet);
        verifyMyPetsDiscriminator(petModel.discriminator);
    }

    @Test
    public void testComposedSchemaAllOfHierarchy() {
        final OpenAPI openAPI = TestUtils.parseFlattenSpec("src/test/resources/3_0/allOf_composition_discriminator.yaml");

        DefaultCodegen codegen = new DefaultCodegen();
        codegen.setLegacyDiscriminatorBehavior(false);
        codegen.setOpenAPI(openAPI);

        Schema pet = openAPI.getComponents().getSchemas().get("Lizard");
        CodegenModel petModel = codegen.fromModel("Lizard", pet);
        verifyLizardDiscriminator(petModel.discriminator);

        pet = openAPI.getComponents().getSchemas().get("Reptile");
        petModel = codegen.fromModel("Reptile", pet);
        verifyReptileDiscriminator(petModel.discriminator);
    }

    private void verifyLizardDiscriminator(CodegenDiscriminator discriminator) {
        CodegenDiscriminator test = new CodegenDiscriminator();
        String prop = "petType";
        test.setPropertyName(prop);
        test.setPropertyBaseName(prop);
        test.setMapping(null);
        test.setMappedModels(new HashSet<>());
        assertEquals(discriminator, test);
    }

    private void verifyReptileDiscriminator(CodegenDiscriminator discriminator) {
        CodegenDiscriminator test = new CodegenDiscriminator();
        String prop = "petType";
        test.setPropertyName(prop);
        test.setPropertyBaseName(prop);
        test.setMapping(null);
        test.setMappedModels(new HashSet<CodegenDiscriminator.MappedModel>() {{
            add(new CodegenDiscriminator.MappedModel("Snake", "Snake"));
            add(new CodegenDiscriminator.MappedModel("Lizard", "Lizard"));
        }});
        assertEquals(discriminator, test);
    }

    private void verifyMyPetsDiscriminator(CodegenDiscriminator discriminator) {
        CodegenDiscriminator test = new CodegenDiscriminator();
        String prop = "petType";
        test.setPropertyName(prop);
        test.setPropertyBaseName(prop);
        test.setMapping(null);
        test.setMappedModels(new HashSet<CodegenDiscriminator.MappedModel>() {{
            add(new CodegenDiscriminator.MappedModel("Cat", "Cat"));
            add(new CodegenDiscriminator.MappedModel("Lizard", "Lizard"));
        }});
        assertEquals(discriminator, test);
    }

    public CodegenModel getModel(List<ModelMap> allModels, String modelName) {
        for (ModelMap obj : allModels) {
            CodegenModel cm = obj.getModel();
            if (modelName.equals(cm.name)) {
                return cm;
            }
        }
        return null;
    }

    @Test
    public void verifyXDiscriminatorValue() {
        final OpenAPI openAPI = TestUtils.parseFlattenSpec("src/test/resources/2_0/x-discriminator-value.yaml");
        final DefaultCodegen config = new DefaultCodegen();
        config.setOpenAPI(openAPI);

        String modelName;
        CodegenDiscriminator discriminator;
        Schema sc;
        CodegenModel cm;

        Boolean dryRun = Boolean.TRUE;
        final DefaultGenerator generator = new DefaultGenerator(dryRun);
        generator.openAPI = openAPI;
        generator.config = config;
        generator.configureGeneratorProperties();

        // for us to check a model's children we need to run generator.generateModels
        // because children are assigned in config.updateAllModels which is invoked in generator.generateModels
        List<File> files = new ArrayList<>();
        List<String> filteredSchemas = ModelUtils.getSchemasUsedOnlyInFormParam(openAPI);
        List<ModelMap> allModels = new ArrayList<>();
        generator.generateModels(files, allModels, filteredSchemas);

        // check that the model's children contain the x-discriminator-values
        modelName = "BaseObj";
        cm = getModel(allModels, modelName);
        Assert.assertNotNull(cm);
        Assert.assertNotNull(cm.children);
        List<String> expectedDiscriminatorValues = new ArrayList<>(Arrays.asList("daily", "sub-obj"));
        ArrayList<String> xDiscriminatorValues = new ArrayList<>();
        for (CodegenModel child : cm.children) {
            xDiscriminatorValues.add((String) child.vendorExtensions.get("x-discriminator-value"));
        }
        assertEquals(xDiscriminatorValues, expectedDiscriminatorValues);

        // check that the discriminator's MappedModels also contains the x-discriminator-values
        discriminator = new CodegenDiscriminator();
        String prop = "object_type";
        discriminator.setPropertyName(config.toVarName(prop));
        discriminator.setPropertyBaseName(prop);
        discriminator.setMapping(null);
        discriminator.setMappedModels(new HashSet<CodegenDiscriminator.MappedModel>() {{
            add(new CodegenDiscriminator.MappedModel("DailySubObj", "DailySubObj"));
            add(new CodegenDiscriminator.MappedModel("SubObj", "SubObj"));
            add(new CodegenDiscriminator.MappedModel("daily", "DailySubObj"));
            add(new CodegenDiscriminator.MappedModel("sub-obj", "SubObj"));
        }});
        assertEquals(cm.discriminator, discriminator);
    }


    @Test
    public void testAllOfSingleRefNoOwnProps() {
        final OpenAPI openAPI = TestUtils.parseFlattenSpec("src/test/resources/2_0/composed-allof.yaml");
        final DefaultCodegen codegen = new CodegenWithMultipleInheritance();

        Schema schema = openAPI.getComponents().getSchemas().get("NewMessageEventCoreNoOwnProps");
        codegen.setOpenAPI(openAPI);
        CodegenModel model = codegen.fromModel("NewMessageEventCoreNoOwnProps", schema);
        Assert.assertEquals(getNames(model.getVars()), Arrays.asList("id", "message"));
        Assert.assertNull(model.parent);
        Assert.assertNull(model.allParents);
    }

    class CodegenWithMultipleInheritance extends DefaultCodegen {
        public CodegenWithMultipleInheritance() {
            super();
            supportsInheritance = true;
            supportsMultipleInheritance = true;
        }
    }

    @Test
    public void testAllOfParent() {
        final OpenAPI openAPI = TestUtils.parseFlattenSpec("src/test/resources/3_0/allOf-required-parent.yaml");
        DefaultCodegen codegen = new DefaultCodegen();
        codegen.setOpenAPI(openAPI);

        Schema person = openAPI.getComponents().getSchemas().get("person");
        CodegenModel personModel = codegen.fromModel("person", person);
        Assert.assertEquals(getRequiredVars(personModel), Arrays.asList("firstName", "name", "email", "id"));

        Schema personForCreation = openAPI.getComponents().getSchemas().get("personForCreation");
        CodegenModel personForCreationModel = codegen.fromModel("personForCreation", personForCreation);
        Assert.assertEquals(getRequiredVars(personForCreationModel), Arrays.asList("firstName", "name", "email"));

        Schema personForUpdate = openAPI.getComponents().getSchemas().get("personForUpdate");
        CodegenModel personForUpdateModel = codegen.fromModel("personForUpdate", personForUpdate);
        Assert.assertEquals(getRequiredVars(personForUpdateModel), Collections.emptyList());
    }

    private List<String> getRequiredVars(CodegenModel model) {
        return getNames(model.getRequiredVars());
    }

    private List<String> getNames(List<CodegenProperty> props) {
        if (props == null) return null;
        return props.stream().map(v -> v.name).collect(Collectors.toList());
    }

    @Test
    public void testCallbacks() {
        final OpenAPI openAPI = TestUtils.parseFlattenSpec("src/test/resources/3_0/callbacks.yaml");
        final CodegenConfig codegen = new DefaultCodegen();
        codegen.setOpenAPI(openAPI);

        final String path = "/streams";
        Operation subscriptionOperation = openAPI.getPaths().get("/streams").getPost();
        CodegenOperation op = codegen.fromOperation(path, "post", subscriptionOperation, null);

        Assert.assertFalse(op.isCallbackRequest);
        Assert.assertNotNull(op.operationId);
        Assert.assertEquals(op.callbacks.size(), 2);

        CodegenCallback cbB = op.callbacks.get(1);
        Assert.assertEquals(cbB.name, "dummy");
        Assert.assertEquals(cbB.urls.size(), 0);

        CodegenCallback cbA = op.callbacks.get(0);
        Assert.assertEquals(cbA.name, "onData");

        Assert.assertEquals(cbA.urls.size(), 2);

        CodegenCallback.Url urlB = cbA.urls.get(1);
        Assert.assertEquals(urlB.expression, "{$request.query.callbackUrl}/test");
        Assert.assertEquals(urlB.requests.size(), 0);

        CodegenCallback.Url urlA = cbA.urls.get(0);
        Assert.assertEquals(urlA.expression, "{$request.query.callbackUrl}/data");
        Assert.assertEquals(urlA.requests.size(), 2);

        urlA.requests.forEach(req -> {
            Assert.assertTrue(req.isCallbackRequest);
            Assert.assertNotNull(req.bodyParam);
            Assert.assertEquals(req.responses.size(), 2);

            switch (req.httpMethod.toLowerCase(Locale.getDefault())) {
                case "post":
                    Assert.assertEquals(req.operationId, "onDataDataPost");
                    Assert.assertEquals(req.bodyParam.dataType, "NewNotificationData");
                    break;
                case "delete":
                    Assert.assertEquals(req.operationId, "onDataDataDelete");
                    Assert.assertEquals(req.bodyParam.dataType, "DeleteNotificationData");
                    break;
                default:
                    Assert.fail(String.format(Locale.getDefault(), "invalid callback request http method '%s'", req.httpMethod));
            }
        });
    }

    @Test
    public void testLeadingSlashIsAddedIfMissing() {
        OpenAPI openAPI = TestUtils.createOpenAPI();
        Operation operation1 = new Operation().operationId("op1").responses(new ApiResponses().addApiResponse("201", new ApiResponse().description("OK")));
        openAPI.path("/here", new PathItem().get(operation1));
        Operation operation2 = new Operation().operationId("op2").responses(new ApiResponses().addApiResponse("201", new ApiResponse().description("OK")));
        openAPI.path("some/path", new PathItem().get(operation2));
        final DefaultCodegen codegen = new DefaultCodegen();
        codegen.setOpenAPI(openAPI);

        CodegenOperation co1 = codegen.fromOperation("/here", "get", operation2, null);
        Assert.assertEquals(co1.path, "/here");
        CodegenOperation co2 = codegen.fromOperation("some/path", "get", operation2, null);
        Assert.assertEquals(co2.path, "/some/path");
    }

    @Test
    public void testDefaultResponseShouldBeLast() {
        OpenAPI openAPI = TestUtils.createOpenAPI();
        Operation myOperation = new Operation().operationId("myOperation").responses(
                new ApiResponses()
                        .addApiResponse(
                                "default", new ApiResponse().description("Default"))
                        .addApiResponse(
                                "422", new ApiResponse().description("Error"))
        );
        openAPI.path("/here", new PathItem().get(myOperation));
        final DefaultCodegen codegen = new DefaultCodegen();
        codegen.setOpenAPI(openAPI);

        CodegenOperation co = codegen.fromOperation("/here", "get", myOperation, null);
        Assert.assertEquals(co.responses.get(0).message, "Error");
        Assert.assertEquals(co.responses.get(1).message, "Default");
    }

    @Test
    public void testResponseWithNoSchemaInHeaders() {
        OpenAPI openAPI = TestUtils.createOpenAPI();
        ApiResponse response2XX = new ApiResponse()
                .description("OK")
                .addHeaderObject("x-custom-header", new Header()
                        .description("a custom header")
                        .style(Header.StyleEnum.SIMPLE));
        Operation operation1 = new Operation().operationId("op1").responses(new ApiResponses().addApiResponse("2XX", response2XX));
        openAPI.path("/here", new PathItem().get(operation1));
        final DefaultCodegen codegen = new DefaultCodegen();
        codegen.setOpenAPI(openAPI);

        CodegenResponse cr = codegen.fromResponse("2XX", response2XX);
        Assert.assertNotNull(cr);
        Assert.assertTrue(cr.hasHeaders);
    }

    @Test
    public void testNullableProperty() {
        final OpenAPI openAPI = TestUtils.parseFlattenSpec("src/test/resources/3_0/examples.yaml");
        new InlineModelResolver().flatten(openAPI);
        final DefaultCodegen codegen = new DefaultCodegen();
        codegen.setOpenAPI(openAPI);

        CodegenProperty property = codegen.fromProperty("address", (Schema) openAPI.getComponents().getSchemas().get("User").getProperties().get("address"));

        Assert.assertTrue(property.isNullable);
    }

    @Test
    public void testDeprecatedModel() {
        final OpenAPI openAPI = TestUtils.parseFlattenSpec("src/test/resources/3_0/component-deprecated.yml");
        new InlineModelResolver().flatten(openAPI);
        final DefaultCodegen codegen = new DefaultCodegen();
        codegen.setOpenAPI(openAPI);

        CodegenModel codegenPetModel = codegen.fromModel("Pet", openAPI.getComponents().getSchemas().get("Pet"));
        Assert.assertTrue(codegenPetModel.isDeprecated);

        CodegenModel codegenFoodModel = codegen.fromModel("Food", openAPI.getComponents().getSchemas().get("Food"));
        Assert.assertTrue(codegenFoodModel.isDeprecated);
    }

    @Test
    public void testDeprecatedProperty() {
        final OpenAPI openAPI = TestUtils.parseFlattenSpec("src/test/resources/3_0/property-deprecated.yaml");
        new InlineModelResolver().flatten(openAPI);
        final DefaultCodegen codegen = new DefaultCodegen();
        codegen.setOpenAPI(openAPI);

        final Map responseProperties = Collections.unmodifiableMap(openAPI.getComponents().getSchemas().get("Response").getProperties());
        final Map requestProperties = Collections.unmodifiableMap(openAPI.getComponents().getSchemas().get("Response").getProperties());

        Assert.assertTrue(codegen.fromProperty("firstName", (Schema) responseProperties.get("firstName")).deprecated);
        Assert.assertFalse(codegen.fromProperty("customerCode", (Schema) responseProperties.get("customerCode")).deprecated);
        Assert.assertTrue(codegen.fromProperty("firstName", (Schema) requestProperties.get("firstName")).deprecated);
        Assert.assertFalse(codegen.fromProperty("customerCode", (Schema) requestProperties.get("customerCode")).deprecated);
    }

    @Test
    public void testDeprecatedRef() {
        final OpenAPI openAPI = TestUtils.parseSpec("src/test/resources/3_0/model-deprecated.yaml");
        new InlineModelResolver().flatten(openAPI);
        final DefaultCodegen codegen = new DefaultCodegen();
        codegen.setOpenAPI(openAPI);

        final Map requestProperties = Collections.unmodifiableMap(openAPI.getComponents().getSchemas().get("complex").getProperties());

        Assert.assertTrue(codegen.fromProperty("deprecated", (Schema) requestProperties.get("deprecated")).deprecated);
        Assert.assertFalse(codegen.fromProperty("current", (Schema) requestProperties.get("current")).deprecated);
    }

    @Test
    public void integerSchemaPropertyAndModelTest() {
        OpenAPI openAPI = TestUtils.createOpenAPI();
        final Schema schema = new IntegerSchema().format("int32");
        final DefaultCodegen codegen = new DefaultCodegen();
        codegen.setOpenAPI(openAPI);

        //Property:
        final CodegenProperty cp = codegen.fromProperty("someProperty", schema);
        Assert.assertEquals(cp.baseType, "integer");
        Assert.assertEquals(cp.baseName, "someProperty");
        Assert.assertFalse(cp.isString);
        Assert.assertTrue(cp.isInteger);
        Assert.assertFalse(cp.isLong);
        Assert.assertFalse(cp.isNumber);
        Assert.assertTrue(cp.isNumeric);
        Assert.assertFalse(cp.isFloat);
        Assert.assertFalse(cp.isDouble);

        //Model:
        final CodegenModel cm = codegen.fromModel("someModel", schema);
        Assert.assertEquals(cm.dataType, "integer");
        Assert.assertEquals(cm.name, "someModel");
        Assert.assertFalse(cm.isString);
        Assert.assertTrue(cm.isInteger);
        Assert.assertFalse(cm.isLong);
        Assert.assertFalse(cm.isNumber);
        Assert.assertTrue(cm.isNumeric);
        Assert.assertFalse(cm.isFloat);
        Assert.assertFalse(cm.isDouble);
    }

    @Test
    public void longSchemaPropertyAndModelTest() {
        OpenAPI openAPI = TestUtils.createOpenAPI();
        final Schema schema = new IntegerSchema().format("int64");
        final DefaultCodegen codegen = new DefaultCodegen();
        codegen.setOpenAPI(openAPI);

        //Property:
        final CodegenProperty cp = codegen.fromProperty("someProperty", schema);
        Assert.assertEquals(cp.baseType, "long");
        Assert.assertEquals(cp.baseName, "someProperty");
        Assert.assertFalse(cp.isString);
        Assert.assertFalse(cp.isInteger);
        Assert.assertTrue(cp.isLong);
        Assert.assertFalse(cp.isNumber);
        Assert.assertTrue(cp.isNumeric);
        Assert.assertFalse(cp.isFloat);
        Assert.assertFalse(cp.isDouble);

        //Model:
        final CodegenModel cm = codegen.fromModel("someModel", schema);
        Assert.assertEquals(cm.dataType, "long");
        Assert.assertEquals(cm.name, "someModel");
        Assert.assertFalse(cm.isString);
        Assert.assertFalse(cm.isInteger);
        Assert.assertTrue(cm.isLong);
        Assert.assertFalse(cm.isNumber);
        Assert.assertTrue(cm.isNumeric);
        Assert.assertFalse(cm.isFloat);
        Assert.assertFalse(cm.isDouble);
    }

    @Test
    public void numberSchemaPropertyAndModelTest() {
        OpenAPI openAPI = TestUtils.createOpenAPI();
        final Schema schema = new NumberSchema();
        final DefaultCodegen codegen = new DefaultCodegen();
        codegen.setOpenAPI(openAPI);

        //Property:
        final CodegenProperty cp = codegen.fromProperty("someProperty", schema);
        Assert.assertEquals(cp.baseType, "number");
        Assert.assertEquals(cp.baseName, "someProperty");
        Assert.assertFalse(cp.isString);
        Assert.assertFalse(cp.isInteger);
        Assert.assertFalse(cp.isLong);
        Assert.assertTrue(cp.isNumber);
        Assert.assertTrue(cp.isNumeric);
        Assert.assertFalse(cp.isFloat);
        Assert.assertFalse(cp.isDouble);

        //Model:
        final CodegenModel cm = codegen.fromModel("someModel", schema);
        Assert.assertEquals(cm.dataType, "number");
        Assert.assertEquals(cm.name, "someModel");
        Assert.assertFalse(cm.isString);
        Assert.assertFalse(cm.isInteger);
        Assert.assertFalse(cm.isLong);
        Assert.assertTrue(cm.isNumber);
        Assert.assertTrue(cm.isNumeric);
        Assert.assertFalse(cm.isFloat);
        Assert.assertFalse(cm.isDouble);
    }

    @Test
    public void numberFloatSchemaPropertyAndModelTest() {
        OpenAPI openAPI = TestUtils.createOpenAPI();
        final Schema schema = new NumberSchema().format("float");
        final DefaultCodegen codegen = new DefaultCodegen();
        codegen.setOpenAPI(openAPI);

        //Property:
        final CodegenProperty cp = codegen.fromProperty("someProperty", schema);
        Assert.assertEquals(cp.baseType, "float");
        Assert.assertEquals(cp.baseName, "someProperty");
        Assert.assertFalse(cp.isString);
        Assert.assertFalse(cp.isInteger);
        Assert.assertFalse(cp.isLong);
        Assert.assertFalse(cp.isNumber);
        Assert.assertTrue(cp.isNumeric);
        Assert.assertTrue(cp.isFloat);
        Assert.assertFalse(cp.isDouble);

        //Model:
        final CodegenModel cm = codegen.fromModel("someModel", schema);
        Assert.assertEquals(cm.dataType, "float");
        Assert.assertEquals(cm.name, "someModel");
        Assert.assertFalse(cm.isString);
        Assert.assertFalse(cm.isInteger);
        Assert.assertFalse(cm.isLong);
        Assert.assertFalse(cm.isNumber);
        Assert.assertTrue(cm.isNumeric);
        Assert.assertTrue(cm.isFloat);
        Assert.assertFalse(cm.isDouble);
    }

    @Test
    public void numberDoubleSchemaPropertyAndModelTest() {
        OpenAPI openAPI = TestUtils.createOpenAPI();
        final Schema schema = new NumberSchema().format("double");
        final DefaultCodegen codegen = new DefaultCodegen();
        codegen.setOpenAPI(openAPI);

        //Property:
        final CodegenProperty cp = codegen.fromProperty("someProperty", schema);
        Assert.assertEquals(cp.baseType, "double");
        Assert.assertEquals(cp.baseName, "someProperty");
        Assert.assertFalse(cp.isString);
        Assert.assertFalse(cp.isInteger);
        Assert.assertFalse(cp.isLong);
        Assert.assertFalse(cp.isNumber);
        Assert.assertTrue(cp.isNumeric);
        Assert.assertFalse(cp.isFloat);
        Assert.assertTrue(cp.isDouble);

        //Model:
        final CodegenModel cm = codegen.fromModel("someModel", schema);
        Assert.assertEquals(cm.dataType, "double");
        Assert.assertEquals(cm.name, "someModel");
        Assert.assertFalse(cm.isString);
        Assert.assertFalse(cm.isInteger);
        Assert.assertFalse(cm.isLong);
        Assert.assertFalse(cm.isNumber);
        Assert.assertTrue(cm.isNumeric);
        Assert.assertFalse(cm.isFloat);
        Assert.assertTrue(cm.isDouble);
    }

    @Test
    public void testAlias() {
        final OpenAPI openAPI = TestUtils.parseFlattenSpec("src/test/resources/3_0/type_alias.yaml");
        new InlineModelResolver().flatten(openAPI);

        final DefaultCodegen codegen = new DefaultCodegen();
        codegen.setOpenAPI(openAPI);

        CodegenModel typeAliasModel = codegen.fromModel(
                "MyParameterTextField",
                openAPI.getComponents().getSchemas().get("MyParameterTextField")
        );
        Assert.assertTrue(typeAliasModel.isAlias);
        Assert.assertEquals(typeAliasModel.dataType, "string");

        CodegenModel composedModel = codegen.fromModel(
                "ComposedModel",
                openAPI.getComponents().getSchemas().get("ComposedModel")
        );
        Assert.assertFalse(composedModel.isAlias);
    }

    private void verifyPersonDiscriminator(CodegenDiscriminator discriminator) {
        CodegenDiscriminator test = new CodegenDiscriminator();
        test.setPropertyName("DollarUnderscoretype");
        test.setPropertyBaseName("$_type");
        test.setMapping(new HashMap<>());
        test.getMapping().put("a", "#/components/schemas/Adult");
        test.getMapping().put("c", "Child");
        test.getMappedModels().add(new CodegenDiscriminator.MappedModel("a", "Adult"));
        test.getMappedModels().add(new CodegenDiscriminator.MappedModel("c", "Child"));
        test.getMappedModels().add(new CodegenDiscriminator.MappedModel("Adult", "Adult"));
        test.getMappedModels().add(new CodegenDiscriminator.MappedModel("Child", "Child"));
        Assert.assertEquals(discriminator, test);
    }

    private CodegenProperty codegenPropertyWithArrayOfIntegerValues() {
        CodegenProperty array = new CodegenProperty();
        final CodegenProperty items = new CodegenProperty();
        final HashMap<String, Object> allowableValues = new HashMap<>();
        allowableValues.put("values", Collections.singletonList(1));
        items.setAllowableValues(allowableValues);
        items.dataType = "Integer";
        array.items = items;
        array.mostInnerItems = items;
        array.dataType = "Array";
        return array;
    }

    private CodegenProperty codegenProperty(List<String> values) {
        CodegenProperty array = new CodegenProperty();
        final CodegenProperty items = new CodegenProperty();
        final HashMap<String, Object> allowableValues = new HashMap<>();
        allowableValues.put("values", values);
        items.setAllowableValues(allowableValues);
        items.dataType = "String";
        array.items = items;
        array.mostInnerItems = items;
        array.dataType = "Array";
        return array;
    }

    private CodegenProperty codegenPropertyWithXEnumVarName(List<String> values, List<String> aliases) {
        final CodegenProperty var = new CodegenProperty();
        final HashMap<String, Object> allowableValues = new HashMap<>();
        allowableValues.put("values", values);
        var.setAllowableValues(allowableValues);
        var.dataType = "String";
        Map<String, Object> extensions = Collections.singletonMap("x-enum-varnames", aliases);
        var.setVendorExtensions(extensions);
        return var;
    }

    private ModelsMap codegenModel(List<String> values) {
        final CodegenModel cm = new CodegenModel();
        cm.isEnum = true;
        final HashMap<String, Object> allowableValues = new HashMap<>();
        allowableValues.put("values", values);
        cm.setAllowableValues(allowableValues);
        cm.dataType = "String";
        return TestUtils.createCodegenModelWrapper(cm);
    }

    private ModelsMap codegenModelWithXEnumVarName() {
        final CodegenModel cm = new CodegenModel();
        cm.isEnum = true;
        final HashMap<String, Object> allowableValues = new HashMap<>();
        allowableValues.put("values", Arrays.asList("dog", "cat"));
        cm.setAllowableValues(allowableValues);
        cm.dataType = "String";
        final List<String> aliases = Arrays.asList("DOGVAR", "CATVAR");
        final List<String> descriptions = Arrays.asList("This is a dog", "This is a cat");
        Map<String, Object> extensions = new HashMap<>();
        extensions.put("x-enum-varnames", aliases);
        extensions.put("x-enum-descriptions", descriptions);
        cm.setVendorExtensions(extensions);
        cm.setVars(Collections.emptyList());
        return TestUtils.createCodegenModelWrapper(cm);
    }

    @Test
    public void objectQueryParamIdentifyAsObject() {
        final OpenAPI openAPI = TestUtils.parseFlattenSpec("src/test/resources/3_0/objectQueryParam.yaml");
        new InlineModelResolver().flatten(openAPI);
        final DefaultCodegen codegen = new DefaultCodegen();
        codegen.setOpenAPI(openAPI);

        Set<String> imports = new HashSet<>();
        CodegenParameter parameter = codegen.fromParameter(openAPI.getPaths().get("/pony").getGet().getParameters().get(0), imports);

        // TODO: This must be updated to work with flattened inline models
        Assert.assertEquals(parameter.dataType, "ListPageQueryParameter");
        Assert.assertEquals(imports.size(), 1);
        Assert.assertEquals(imports.iterator().next(), "ListPageQueryParameter");

        Assert.assertNotNull(parameter.getSchema());
        Assert.assertEquals(parameter.getSchema().dataType, "Object");
        Assert.assertEquals(parameter.getSchema().baseType, "object");
    }

    @Test
    public void mapParamImportInnerObject() {
        final OpenAPI openAPI = TestUtils.parseFlattenSpec("src/test/resources/2_0/mapArgs.yaml");
        final DefaultCodegen codegen = new DefaultCodegen();
        codegen.setOpenAPI(openAPI);

        RequestBody requestBody = openAPI.getPaths().get("/api/instruments").getPost().getRequestBody();

        HashSet<String> imports = new HashSet<>();
        codegen.fromRequestBody(requestBody, imports, "");

        HashSet<String> expected = Sets.newHashSet("InstrumentDefinition", "map");

        Assert.assertEquals(imports, expected);
    }

    @Test
    public void modelDoNotContainInheritedVars() {
        DefaultCodegen codegen = new DefaultCodegen();
        codegen.supportsInheritance = true;

        final OpenAPI openAPI = TestUtils.parseFlattenSpec("src/test/resources/3_0/generic.yaml");
        codegen.setOpenAPI(openAPI);

        CodegenModel codegenModel = codegen.fromModel("Dog", openAPI.getComponents().getSchemas().get("Dog"));

        Assert.assertEquals(codegenModel.vars.size(), 1);
    }

    @Test
    public void importMapping() {
        DefaultCodegen codegen = new DefaultCodegen();
        codegen.importMapping.put("TypeAlias", "foo.bar.TypeAlias");

        OpenAPI openAPI = new OpenAPIParser()
                .readLocation("src/test/resources/3_0/type-alias.yaml", null, new ParseOptions()).getOpenAPI();
        codegen.setOpenAPI(openAPI);

        CodegenModel codegenModel = codegen.fromModel("ParentType", openAPI.getComponents().getSchemas().get("ParentType"));

        Assert.assertEquals(codegenModel.vars.size(), 1);
        Assert.assertEquals(codegenModel.vars.get(0).getBaseType(), "string");
    }

    @Test
    public void schemaMapping() {
        DefaultCodegen codegen = new DefaultCodegen();
        codegen.schemaMapping.put("TypeAlias", "foo.bar.TypeAlias");

        OpenAPI openAPI = new OpenAPIParser()
                .readLocation("src/test/resources/3_0/type-alias.yaml", null, new ParseOptions()).getOpenAPI();
        codegen.setOpenAPI(openAPI);

        CodegenModel codegenModel = codegen.fromModel("ParentType", openAPI.getComponents().getSchemas().get("ParentType"));

        Assert.assertEquals(codegenModel.vars.size(), 1);
        Assert.assertEquals(codegenModel.vars.get(0).getBaseType(), "TypeAlias");
    }

    @Test
    public void modelWithPrefixDoNotContainInheritedVars() {
        DefaultCodegen codegen = new DefaultCodegen();
        codegen.supportsInheritance = true;
        codegen.setModelNamePrefix("prefix");

        final OpenAPI openAPI = TestUtils.parseFlattenSpec("src/test/resources/3_0/generic.yaml");
        codegen.setOpenAPI(openAPI);

        CodegenModel codegenModel = codegen.fromModel("Dog", openAPI.getComponents().getSchemas().get("Dog"));

        Assert.assertEquals(codegenModel.vars.size(), 1);
    }

    @Test
    public void modelWithSuffixDoNotContainInheritedVars() {
        DefaultCodegen codegen = new DefaultCodegen();
        codegen.supportsInheritance = true;
        codegen.setModelNameSuffix("suffix");

        final OpenAPI openAPI = TestUtils.parseFlattenSpec("src/test/resources/3_0/generic.yaml");
        codegen.setOpenAPI(openAPI);

        CodegenModel codegenModel = codegen.fromModel("Dog", openAPI.getComponents().getSchemas().get("Dog"));

        Assert.assertEquals(codegenModel.vars.size(), 1);
    }

    @Test
    public void arrayInnerReferencedSchemaMarkedAsModel_20() {
        final OpenAPI openAPI = TestUtils.parseFlattenSpec("src/test/resources/2_0/arrayRefBody.yaml");
        final DefaultCodegen codegen = new DefaultCodegen();
        codegen.setOpenAPI(openAPI);

        Set<String> imports = new HashSet<>();

        RequestBody body = openAPI.getPaths().get("/examples").getPost().getRequestBody();

        CodegenParameter codegenParameter = codegen.fromRequestBody(body, imports, "");

        Assert.assertTrue(codegenParameter.isContainer);
        Assert.assertTrue(codegenParameter.items.isModel);
        Assert.assertFalse(codegenParameter.items.isContainer);
    }

    @Test
    public void arrayInnerReferencedSchemaMarkedAsModel_30() {
        final OpenAPI openAPI = TestUtils.parseFlattenSpec("src/test/resources/3_0/arrayRefBody.yaml");
        new InlineModelResolver().flatten(openAPI);
        final DefaultCodegen codegen = new DefaultCodegen();
        codegen.setOpenAPI(openAPI);

        Set<String> imports = new HashSet<>();

        RequestBody body = openAPI.getPaths().get("/examples").getPost().getRequestBody();

        CodegenParameter codegenParameter = codegen.fromRequestBody(body, imports, "");

        Assert.assertTrue(codegenParameter.isContainer);
        Assert.assertTrue(codegenParameter.items.isModel);
        Assert.assertFalse(codegenParameter.items.isContainer);
    }

    @Test
    @SuppressWarnings("unchecked")
    public void commonLambdasRegistrationTest() {

        DefaultCodegen codegen = new DefaultCodegen();
        Object lambdasObj = codegen.additionalProperties.get("lambda");

        assertNotNull(lambdasObj, "Expecting lambda in additionalProperties");

        Map<String, Lambda> lambdas = (Map<String, Lambda>) lambdasObj;

        assertTrue(lambdas.get("lowercase") instanceof LowercaseLambda, "Expecting LowercaseLambda class");
        assertTrue(lambdas.get("uppercase") instanceof UppercaseLambda, "Expecting UppercaseLambda class");
        assertTrue(lambdas.get("titlecase") instanceof TitlecaseLambda, "Expecting TitlecaseLambda class");
        assertTrue(lambdas.get("camelcase") instanceof CamelCaseLambda, "Expecting CamelCaseLambda class");
        assertTrue(lambdas.get("indented") instanceof IndentedLambda, "Expecting IndentedLambda class");
        assertTrue(lambdas.get("indented_8") instanceof IndentedLambda, "Expecting IndentedLambda class");
        assertTrue(lambdas.get("indented_12") instanceof IndentedLambda, "Expecting IndentedLambda class");
        assertTrue(lambdas.get("indented_16") instanceof IndentedLambda, "Expecting IndentedLambda class");
    }

    @Test
    public void convertApiNameWithEmptySuffix() {
        DefaultCodegen codegen = new DefaultCodegen();
        assertEquals(codegen.toApiName("Fake"), "FakeApi");
        assertEquals(codegen.toApiName(""), "DefaultApi");
    }

    @Test
    public void convertApiNameWithSuffix() {
        DefaultCodegen codegen = new DefaultCodegen();
        codegen.setApiNameSuffix("Test");
        assertEquals(codegen.toApiName("Fake"), "FakeTest");
        assertEquals(codegen.toApiName(""), "DefaultApi");
    }

    public static class FromParameter {
        private CodegenParameter codegenParameter(String path) {
            final OpenAPI openAPI = TestUtils.parseFlattenSpec("src/test/resources/3_0/fromParameter.yaml");
            new InlineModelResolver().flatten(openAPI);
            final DefaultCodegen codegen = new DefaultCodegen();
            codegen.setOpenAPI(openAPI);

            return codegen
                    .fromParameter(
                            openAPI
                                    .getPaths()
                                    .get(path)
                                    .getGet()
                                    .getParameters()
                                    .get(0),
                            new HashSet<>()
                    );
        }

        @Test
        public void setStyle() {
            CodegenParameter parameter = codegenParameter("/set_style");
            assertEquals(parameter.style, "form");
        }

        @Test
        public void setShouldExplode() {
            CodegenParameter parameter = codegenParameter("/set_should_explode");
            assertTrue(parameter.isExplode);
        }

        @Test
        public void testConvertPropertyToBooleanAndWriteBack_Boolean_true() {
            final DefaultCodegen codegen = new DefaultCodegen();
            Map<String, Object> additionalProperties = codegen.additionalProperties();
            additionalProperties.put(CodegenConstants.SERIALIZABLE_MODEL, true);
            boolean result = codegen.convertPropertyToBooleanAndWriteBack(CodegenConstants.SERIALIZABLE_MODEL);
            Assert.assertTrue(result);
        }

        @Test
        public void testConvertPropertyToBooleanAndWriteBack_Boolean_false() {
            final DefaultCodegen codegen = new DefaultCodegen();
            Map<String, Object> additionalProperties = codegen.additionalProperties();
            additionalProperties.put(CodegenConstants.SERIALIZABLE_MODEL, false);
            boolean result = codegen.convertPropertyToBooleanAndWriteBack(CodegenConstants.SERIALIZABLE_MODEL);
            Assert.assertFalse(result);
        }

        @Test
        public void testConvertPropertyToBooleanAndWriteBack_String_true() {
            final DefaultCodegen codegen = new DefaultCodegen();
            Map<String, Object> additionalProperties = codegen.additionalProperties();
            additionalProperties.put(CodegenConstants.SERIALIZABLE_MODEL, "true");
            boolean result = codegen.convertPropertyToBooleanAndWriteBack(CodegenConstants.SERIALIZABLE_MODEL);
            Assert.assertTrue(result);
        }

        @Test
        public void testConvertPropertyToBooleanAndWriteBack_String_false() {
            final DefaultCodegen codegen = new DefaultCodegen();
            Map<String, Object> additionalProperties = codegen.additionalProperties();
            additionalProperties.put(CodegenConstants.SERIALIZABLE_MODEL, "false");
            boolean result = codegen.convertPropertyToBooleanAndWriteBack(CodegenConstants.SERIALIZABLE_MODEL);
            Assert.assertFalse(result);
        }

        @Test
        public void testConvertPropertyToBooleanAndWriteBack_String_blibb() {
            final DefaultCodegen codegen = new DefaultCodegen();
            Map<String, Object> additionalProperties = codegen.additionalProperties();
            additionalProperties.put(CodegenConstants.SERIALIZABLE_MODEL, "blibb");
            boolean result = codegen.convertPropertyToBooleanAndWriteBack(CodegenConstants.SERIALIZABLE_MODEL);
            Assert.assertFalse(result);
        }
    }

    @Test
    public void testCircularReferencesDetection() {
        // given
        DefaultCodegen codegen = new DefaultCodegen();
        final CodegenProperty inboundOut = new CodegenProperty();
        inboundOut.baseName = "out";
        inboundOut.dataType = "RoundA";
        final CodegenProperty roundANext = new CodegenProperty();
        roundANext.baseName = "next";
        roundANext.dataType = "RoundB";
        final CodegenProperty roundBNext = new CodegenProperty();
        roundBNext.baseName = "next";
        roundBNext.dataType = "RoundC";
        final CodegenProperty roundCNext = new CodegenProperty();
        roundCNext.baseName = "next";
        roundCNext.dataType = "RoundA";
        final CodegenProperty roundCOut = new CodegenProperty();
        roundCOut.baseName = "out";
        roundCOut.dataType = "Outbound";
        final CodegenModel inboundModel = new CodegenModel();
        inboundModel.setDataType("Inbound");
        inboundModel.setAllVars(Collections.singletonList(inboundOut));
        final CodegenModel roundAModel = new CodegenModel();
        roundAModel.setDataType("RoundA");
        roundAModel.setAllVars(Collections.singletonList(roundANext));
        final CodegenModel roundBModel = new CodegenModel();
        roundBModel.setDataType("RoundB");
        roundBModel.setAllVars(Collections.singletonList(roundBNext));
        final CodegenModel roundCModel = new CodegenModel();
        roundCModel.setDataType("RoundC");
        roundCModel.setAllVars(Arrays.asList(roundCNext, roundCOut));
        final CodegenModel outboundModel = new CodegenModel();
        outboundModel.setDataType("Outbound");
        final Map<String, CodegenModel> models = new HashMap<>();
        models.put("Inbound", inboundModel);
        models.put("RoundA", roundAModel);
        models.put("RoundB", roundBModel);
        models.put("RoundC", roundCModel);
        models.put("Outbound", outboundModel);

        // when
        codegen.setCircularReferences(models);

        // then
        Assert.assertFalse(inboundOut.isCircularReference);
        Assert.assertTrue(roundANext.isCircularReference);
        Assert.assertTrue(roundBNext.isCircularReference);
        Assert.assertTrue(roundCNext.isCircularReference);
        Assert.assertFalse(roundCOut.isCircularReference);
    }

    @Test
    public void testUseOneOfInterfaces() {
        final OpenAPI openAPI = TestUtils.parseFlattenSpec("src/test/resources/3_0/composed-oneof.yaml");
        final DefaultCodegen cg = new DefaultCodegen();
        cg.setUseOneOfInterfaces(true);
        cg.preprocessOpenAPI(openAPI);

        // assert names of the response/request schema oneOf interfaces are as expected
        Schema s = ModelUtils.getReferencedSchema(openAPI, openAPI.getPaths()
                .get("/state")
                .getPost()
                .getRequestBody()
                .getContent()
                .get("application/json")
                .getSchema());
        Assert.assertEquals(s.getExtensions().get("x-one-of-name"), "CreateStateRequest");

        Assert.assertEquals(
                openAPI.getPaths()
                        .get("/state")
                        .getGet()
                        .getResponses()
                        .get("200")
                        .getContent()
                        .get("application/json")
                        .getSchema().get$ref(),
                "#/components/schemas/getState_200_response"
        );
        Schema getState200 = openAPI.getComponents().getSchemas().get("getState_200_response");
        //Assert.assertEquals(getState200, "");
        Assert.assertEquals(getState200.getExtensions().get("x-one-of-name"), "GetState200Response");

        // for the array schema, assert that a oneOf interface was added to schema map
        Schema items = ((ArraySchema) openAPI.getComponents().getSchemas().get("CustomOneOfArraySchema")).getItems();
        Assert.assertEquals(items.get$ref(), "#/components/schemas/CustomOneOfArraySchema_inner");
        //Assert.assertEquals(items.get$ref(), "#/components/schemas/createState_request");
        Schema innerItem = ModelUtils.getReferencedSchema(openAPI, openAPI.getComponents().getSchemas().get("CustomOneOfArraySchema_inner"));
        Assert.assertEquals(innerItem.getExtensions().get("x-one-of-name"), "CustomOneOfArraySchemaInner");
    }

    @Test
    public void testFormComposedSchema() {
        OpenAPI openAPI = TestUtils.parseContent("openapi: 3.0.1\n" +
                "info:\n" +
                "  version: '1.0.0'\n" +
                "  title: the title\n" +
                "\n" +
                "paths:\n" +
                "  '/users/me':\n" +
                "    post:\n" +
                "      description: Change user password.\n" +
                "      operationId: changeCurrentUserPassword\n" +
                "      requestBody:\n" +
                "        required: true\n" +
                "        content:\n" +
                "          multipart/form-data:\n" +
                "            schema:\n" +
                "              $ref: '#/components/schemas/ChangePasswordRequest'\n" +
                "      responses:\n" +
                "        '200':\n" +
                "          description: Successful operation\n" +
                "          content: {}\n" +
                "\n" +
                "components:\n" +
                "  schemas:\n" +
                "    CommonPasswordRequest:\n" +
                "      type: object\n" +
                "      required: [ password, passwordConfirmation ]\n" +
                "      properties:\n" +
                "        password:\n" +
                "          type: string\n" +
                "          format: password\n" +
                "        passwordConfirmation:\n" +
                "          type: string\n" +
                "          format: password\n" +
                "\n" +
                "    ChangePasswordRequest:\n" +
                "      type: object\n" +
                "      allOf:\n" +
                "        - $ref: '#/components/schemas/CommonPasswordRequest'\n" +
                "        - type: object\n" +
                "          required: [ oldPassword ]\n" +
                "          properties:\n" +
                "            oldPassword:\n" +
                "              type: string\n" +
                "              format: password\n");

        final DefaultCodegen cg = new DefaultCodegen();
        cg.setOpenAPI(openAPI);
        cg.setUseOneOfInterfaces(true);
        cg.preprocessOpenAPI(openAPI);

        final PathItem path = openAPI.getPaths().get("/users/me");
        final CodegenOperation operation = cg.fromOperation(
                "/users/me",
                "post",
                path.getPost(),
                path.getServers());
        assertEquals(operation.formParams.size(), 3,
                "The list of parameters should include inherited type");

        final List<String> names = operation.formParams.stream()
                .map(param -> param.paramName)
                .collect(Collectors.toList());
        assertTrue(names.contains("password"));
        assertTrue(names.contains("passwordConfirmation"));
        assertTrue(names.contains("oldPassword"));
    }

    @Test
    public void inlineAllOfSchemaDoesNotThrowException() {
        final OpenAPI openAPI = TestUtils.parseFlattenSpec("src/test/resources/3_0/issue7262.yaml");
        final DefaultCodegen codegen = new DefaultCodegen();
        codegen.setOpenAPI(openAPI);

        String modelName = "UserTimeBase";
        Schema sc = openAPI.getComponents().getSchemas().get(modelName);
        CodegenModel cm = codegen.fromModel(modelName, sc);

        final Set<CodegenDiscriminator.MappedModel> expectedMappedModels = Sets.newHashSet(new CodegenDiscriminator.MappedModel("UserSleep", "UserSleep"));
        final Set<CodegenDiscriminator.MappedModel> mappedModels = cm.getDiscriminator().getMappedModels();
        assertEquals(mappedModels, expectedMappedModels);

        modelName = "UserSleep";
        sc = openAPI.getComponents().getSchemas().get(modelName);
        cm = codegen.fromModel(modelName, sc);
        final Set<String> expectedAllOf = new HashSet<>(Arrays.asList("UserTimeBase"));
        assertEquals(cm.allOf, expectedAllOf);
        assertEquals(openAPI.getComponents().getSchemas().size(), 2);
        assertNull(cm.getDiscriminator());
    }

    @Test
    public void arrayModelHasValidation() {
        final OpenAPI openAPI = TestUtils.parseFlattenSpec("src/test/resources/3_0/issue7356.yaml");
        final DefaultCodegen codegen = new DefaultCodegen();
        codegen.setOpenAPI(openAPI);

        String modelName = "ArrayWithValidations";
        Schema sc = openAPI.getComponents().getSchemas().get(modelName);
        CodegenModel cm = codegen.fromModel(modelName, sc);
        assertEquals((int) cm.getMinItems(), 1);
    }

    @Test
    public void testFreeFormSchemas() throws Exception {
        File output = Files.createTempDirectory("test").toFile();

        final CodegenConfigurator configurator = new CodegenConfigurator()
                .setGeneratorName("java")
                .setInputSpec("src/test/resources/3_0/issue_7361.yaml")
                .setOutputDir(output.getAbsolutePath().replace("\\", "/"));

        final ClientOptInput clientOptInput = configurator.toClientOptInput();
        DefaultGenerator generator = new DefaultGenerator();
        List<File> files = generator.opts(clientOptInput).generate();

        TestUtils.ensureDoesNotContainsFile(files, output, "src/main/java/org/openapitools/client/model/FreeFormWithValidation.java");
        TestUtils.ensureDoesNotContainsFile(files, output, "src/main/java/org/openapitools/client/model/FreeFormInterface.java");
        TestUtils.ensureDoesNotContainsFile(files, output, "src/main/java/org/openapitools/client/model/FreeForm.java");
        output.deleteOnExit();
    }

    @Test
    public void testOauthMultipleFlows() {
        final OpenAPI openAPI = TestUtils.parseFlattenSpec("src/test/resources/3_0/issue_7193.yaml");
        final DefaultCodegen codegen = new DefaultCodegen();
        codegen.setOpenAPI(openAPI);

        final Map<String, SecurityScheme> securitySchemes = openAPI.getComponents().getSecuritySchemes();
        final List<CodegenSecurity> securities = codegen.fromSecurity(securitySchemes);

        assertEquals(securities.size(), 2);
        final List<String> flows = securities.stream().map(c -> c.flow).collect(Collectors.toList());
        assertTrue(flows.containsAll(Arrays.asList("password", "application")));
    }

    @Test
    public void testItemsPresent() {
        final OpenAPI openAPI = TestUtils.parseFlattenSpec("src/test/resources/3_0/issue_7613.yaml");
        final DefaultCodegen codegen = new DefaultCodegen();
        codegen.setOpenAPI(openAPI);

        String modelName;
        Schema sc;
        CodegenModel cm;

        modelName = "ArrayWithValidationsInItems";
        sc = openAPI.getComponents().getSchemas().get(modelName);
        cm = codegen.fromModel(modelName, sc);
        assertEquals(cm.getItems().getMaximum(), "7");

        modelName = "ObjectWithValidationsInArrayPropItems";
        sc = openAPI.getComponents().getSchemas().get(modelName);
        cm = codegen.fromModel(modelName, sc);
        assertEquals(cm.getVars().get(0).getItems().getMaximum(), "7");

        String path;
        Operation operation;
        CodegenOperation co;

        path = "/ref_array_with_validations_in_items/{items}";
        operation = openAPI.getPaths().get(path).getPost();
        co = codegen.fromOperation(path, "POST", operation, null);
        assertEquals(co.pathParams.get(0).getItems().getMaximum(), "7");
        assertEquals(co.bodyParams.get(0).getItems().getMaximum(), "7");
        assertEquals(co.responses.get(0).getItems().getMaximum(), "7");

        path = "/array_with_validations_in_items/{items}";
        operation = openAPI.getPaths().get(path).getPost();
        co = codegen.fromOperation(path, "POST", operation, null);
        assertEquals(co.pathParams.get(0).getItems().getMaximum(), "7");
        assertEquals(co.bodyParams.get(0).getItems().getMaximum(), "7");
        assertEquals(co.responses.get(0).getItems().getMaximum(), "7");
    }

    @Test
    public void testAdditionalPropertiesPresentInModels() {
        final OpenAPI openAPI = TestUtils.parseFlattenSpec("src/test/resources/3_0/issue_7613.yaml");
        final DefaultCodegen codegen = new DefaultCodegen();
        codegen.setOpenAPI(openAPI);
        codegen.setDisallowAdditionalPropertiesIfNotPresent(false);

        String modelName;
        Schema sc;
        CodegenModel cm;
        CodegenProperty anyTypeSchema = codegen.fromProperty("additional_properties", new Schema());

        modelName = "AdditionalPropertiesUnset";
        sc = openAPI.getComponents().getSchemas().get(modelName);
        cm = codegen.fromModel(modelName, sc);
        assertEquals(cm.getAdditionalProperties(), anyTypeSchema);
        assertTrue(cm.getAdditionalPropertiesIsAnyType());

        modelName = "AdditionalPropertiesTrue";
        sc = openAPI.getComponents().getSchemas().get(modelName);
        cm = codegen.fromModel(modelName, sc);
        assertEquals(cm.getAdditionalProperties(), anyTypeSchema);
        assertTrue(cm.getAdditionalPropertiesIsAnyType());

        modelName = "AdditionalPropertiesFalse";
        sc = openAPI.getComponents().getSchemas().get(modelName);
        cm = codegen.fromModel(modelName, sc);
        assertNull(cm.getAdditionalProperties());
        assertFalse(cm.getAdditionalPropertiesIsAnyType());

        modelName = "AdditionalPropertiesSchema";
        sc = openAPI.getComponents().getSchemas().get(modelName);
        cm = codegen.fromModel(modelName, sc);
        CodegenProperty stringCp = codegen.fromProperty("additional_properties", new Schema().type("string"));
        assertEquals(cm.getAdditionalProperties(), stringCp);
        assertFalse(cm.getAdditionalPropertiesIsAnyType());
    }

    @Test
    public void testAdditionalPropertiesPresentInModelProperties() {
        final OpenAPI openAPI = TestUtils.parseFlattenSpec("src/test/resources/3_0/issue_7613.yaml");
        final DefaultCodegen codegen = new DefaultCodegen();
        codegen.setOpenAPI(openAPI);
        codegen.setDisallowAdditionalPropertiesIfNotPresent(false);

        String modelName;
        Schema sc;
        CodegenModel cm;
        CodegenProperty anyTypeSchema = codegen.fromProperty("additional_properties", new Schema());
        CodegenProperty stringCp = codegen.fromProperty("additional_properties", new Schema().type("string"));
        CodegenProperty mapWithAddPropsUnset;
        CodegenProperty mapWithAddPropsTrue;
        CodegenProperty mapWithAddPropsFalse;
        CodegenProperty mapWithAddPropsSchema;

        // make sure isGenerateAliasAsModel is false
        boolean isGenerateAliasAsModel = ModelUtils.isGenerateAliasAsModel();
        if (isGenerateAliasAsModel) {
            GlobalSettings.setProperty("generateAliasAsModel", "false");
        }

        modelName = "ObjectModelWithRefAddPropsInProps";
        sc = openAPI.getComponents().getSchemas().get(modelName);
        cm = codegen.fromModel(modelName, sc);
        mapWithAddPropsUnset = cm.getVars().get(0);
        assertEquals(mapWithAddPropsUnset.getAdditionalProperties(), anyTypeSchema);
        assertTrue(mapWithAddPropsUnset.getAdditionalPropertiesIsAnyType());
        mapWithAddPropsTrue = cm.getVars().get(1);
        assertEquals(mapWithAddPropsTrue.getAdditionalProperties(), anyTypeSchema);
        assertTrue(mapWithAddPropsTrue.getAdditionalPropertiesIsAnyType());
        mapWithAddPropsFalse = cm.getVars().get(2);
        assertNull(mapWithAddPropsFalse.getAdditionalProperties());
        assertFalse(mapWithAddPropsFalse.getAdditionalPropertiesIsAnyType());
        mapWithAddPropsSchema = cm.getVars().get(3);
        assertEquals(mapWithAddPropsSchema.getAdditionalProperties(), stringCp);
        assertFalse(mapWithAddPropsSchema.getAdditionalPropertiesIsAnyType());

        modelName = "ObjectModelWithAddPropsInProps";
        sc = openAPI.getComponents().getSchemas().get(modelName);
        cm = codegen.fromModel(modelName, sc);
        mapWithAddPropsUnset = cm.getVars().get(0);
        assertEquals(mapWithAddPropsUnset.getAdditionalProperties(), anyTypeSchema);
        assertTrue(mapWithAddPropsUnset.getAdditionalPropertiesIsAnyType());
        mapWithAddPropsTrue = cm.getVars().get(1);
        assertEquals(mapWithAddPropsTrue.getAdditionalProperties(), anyTypeSchema);
        assertTrue(mapWithAddPropsTrue.getAdditionalPropertiesIsAnyType());
        mapWithAddPropsFalse = cm.getVars().get(2);
        assertNull(mapWithAddPropsFalse.getAdditionalProperties());
        assertFalse(mapWithAddPropsFalse.getAdditionalPropertiesIsAnyType());
        mapWithAddPropsSchema = cm.getVars().get(3);
        assertEquals(mapWithAddPropsSchema.getAdditionalProperties(), stringCp);
        assertFalse(mapWithAddPropsSchema.getAdditionalPropertiesIsAnyType());

        if (isGenerateAliasAsModel) { // restore the setting
            GlobalSettings.setProperty("generateAliasAsModel", "true");
        }
    }

    @Test
    public void testAdditionalPropertiesPresentInParameters() {
        final OpenAPI openAPI = TestUtils.parseFlattenSpec("src/test/resources/3_0/issue_7613.yaml");
        final DefaultCodegen codegen = new DefaultCodegen();
        codegen.setOpenAPI(openAPI);
        codegen.setDisallowAdditionalPropertiesIfNotPresent(false);

        String path;
        Operation operation;
        CodegenOperation co;

        CodegenProperty anyTypeSchema = codegen.fromProperty("additional_properties", new Schema());
        CodegenProperty stringCp = codegen.fromProperty("additional_properties", new Schema().type("string"));
        CodegenParameter mapWithAddPropsUnset;
        CodegenParameter mapWithAddPropsTrue;
        CodegenParameter mapWithAddPropsFalse;
        CodegenParameter mapWithAddPropsSchema;

        // make sure isGenerateAliasAsModel is false
        boolean isGenerateAliasAsModel = ModelUtils.isGenerateAliasAsModel();
        if (isGenerateAliasAsModel) {
            GlobalSettings.setProperty("generateAliasAsModel", "false");
        }

        path = "/ref_additional_properties/";
        operation = openAPI.getPaths().get(path).getPost();
        co = codegen.fromOperation(path, "POST", operation, null);
        mapWithAddPropsUnset = co.queryParams.get(0);
        assertEquals(mapWithAddPropsUnset.getAdditionalProperties(), anyTypeSchema);
        assertTrue(mapWithAddPropsUnset.getAdditionalPropertiesIsAnyType());
        mapWithAddPropsTrue = co.queryParams.get(1);
        assertEquals(mapWithAddPropsTrue.getAdditionalProperties(), anyTypeSchema);
        assertTrue(mapWithAddPropsTrue.getAdditionalPropertiesIsAnyType());
        mapWithAddPropsFalse = co.queryParams.get(2);
        assertNull(mapWithAddPropsFalse.getAdditionalProperties());
        assertFalse(mapWithAddPropsFalse.getAdditionalPropertiesIsAnyType());
        mapWithAddPropsSchema = co.queryParams.get(3);
        assertEquals(mapWithAddPropsSchema.getAdditionalProperties(), stringCp);
        assertFalse(mapWithAddPropsSchema.getAdditionalPropertiesIsAnyType());

        path = "/additional_properties/";
        operation = openAPI.getPaths().get(path).getPost();
        co = codegen.fromOperation(path, "POST", operation, null);
        mapWithAddPropsUnset = co.queryParams.get(0);
        assertEquals(mapWithAddPropsUnset.getAdditionalProperties(), anyTypeSchema);
        assertTrue(mapWithAddPropsUnset.getAdditionalPropertiesIsAnyType());
        mapWithAddPropsTrue = co.queryParams.get(1);
        assertEquals(mapWithAddPropsTrue.getAdditionalProperties(), anyTypeSchema);
        assertTrue(mapWithAddPropsTrue.getAdditionalPropertiesIsAnyType());
        mapWithAddPropsFalse = co.queryParams.get(2);
        assertNull(mapWithAddPropsFalse.getAdditionalProperties());
        assertFalse(mapWithAddPropsFalse.getAdditionalPropertiesIsAnyType());
        mapWithAddPropsSchema = co.queryParams.get(3);
        assertEquals(mapWithAddPropsSchema.getAdditionalProperties(), stringCp);
        assertFalse(mapWithAddPropsSchema.getAdditionalPropertiesIsAnyType());

        if (isGenerateAliasAsModel) { // restore the setting
            GlobalSettings.setProperty("generateAliasAsModel", "true");
        }
    }

    @Test
    public void testAdditionalPropertiesPresentInResponses() {
        final OpenAPI openAPI = TestUtils.parseFlattenSpec("src/test/resources/3_0/issue_7613.yaml");
        final DefaultCodegen codegen = new DefaultCodegen();
        codegen.setOpenAPI(openAPI);
        codegen.setDisallowAdditionalPropertiesIfNotPresent(false);

        String path;
        Operation operation;
        CodegenOperation co;

        CodegenProperty anyTypeSchema = codegen.fromProperty("additional_properties", new Schema());
        CodegenProperty stringCp = codegen.fromProperty("additional_properties", new Schema().type("string"));
        CodegenResponse mapWithAddPropsUnset;
        CodegenResponse mapWithAddPropsTrue;
        CodegenResponse mapWithAddPropsFalse;
        CodegenResponse mapWithAddPropsSchema;

        // make sure isGenerateAliasAsModel is false
        boolean isGenerateAliasAsModel = ModelUtils.isGenerateAliasAsModel();
        if (isGenerateAliasAsModel) {
            GlobalSettings.setProperty("generateAliasAsModel", "false");
        }

        path = "/ref_additional_properties/";
        operation = openAPI.getPaths().get(path).getPost();
        co = codegen.fromOperation(path, "POST", operation, null);
        mapWithAddPropsUnset = co.responses.get(0);
        assertEquals(mapWithAddPropsUnset.getAdditionalProperties(), anyTypeSchema);
        assertTrue(mapWithAddPropsUnset.getAdditionalPropertiesIsAnyType());
        mapWithAddPropsTrue = co.responses.get(1);
        assertEquals(mapWithAddPropsTrue.getAdditionalProperties(), anyTypeSchema);
        assertTrue(mapWithAddPropsTrue.getAdditionalPropertiesIsAnyType());
        mapWithAddPropsFalse = co.responses.get(2);
        assertNull(mapWithAddPropsFalse.getAdditionalProperties());
        assertFalse(mapWithAddPropsFalse.getAdditionalPropertiesIsAnyType());
        mapWithAddPropsSchema = co.responses.get(3);
        assertEquals(mapWithAddPropsSchema.getAdditionalProperties(), stringCp);
        assertFalse(mapWithAddPropsSchema.getAdditionalPropertiesIsAnyType());

        path = "/additional_properties/";
        operation = openAPI.getPaths().get(path).getPost();
        co = codegen.fromOperation(path, "POST", operation, null);
        mapWithAddPropsUnset = co.responses.get(0);
        assertEquals(mapWithAddPropsUnset.getAdditionalProperties(), anyTypeSchema);
        assertTrue(mapWithAddPropsUnset.getAdditionalPropertiesIsAnyType());
        mapWithAddPropsTrue = co.responses.get(1);
        assertEquals(mapWithAddPropsTrue.getAdditionalProperties(), anyTypeSchema);
        assertTrue(mapWithAddPropsTrue.getAdditionalPropertiesIsAnyType());
        mapWithAddPropsFalse = co.responses.get(2);
        assertNull(mapWithAddPropsFalse.getAdditionalProperties());
        assertFalse(mapWithAddPropsFalse.getAdditionalPropertiesIsAnyType());
        mapWithAddPropsSchema = co.responses.get(3);
        assertEquals(mapWithAddPropsSchema.getAdditionalProperties(), stringCp);
        assertFalse(mapWithAddPropsSchema.getAdditionalPropertiesIsAnyType());

        if (isGenerateAliasAsModel) { // restore the setting
            GlobalSettings.setProperty("generateAliasAsModel", "true");
        }
    }

    @Test
    public void testAdditionalPropertiesAnyType() {
        final OpenAPI openAPI = TestUtils.parseFlattenSpec("src/test/resources/3_0/issue_9282.yaml");
        final DefaultCodegen codegen = new DefaultCodegen();
        codegen.setOpenAPI(openAPI);

        CodegenProperty anyTypeSchema = codegen.fromProperty("additional_properties", new Schema());

        Schema sc;
        CodegenModel cm;

        sc = openAPI.getComponents().getSchemas().get("AdditionalPropertiesTrue");
        cm = codegen.fromModel("AdditionalPropertiesTrue", sc);
        assertEquals(cm.getVars().get(0).additionalProperties, anyTypeSchema);

        sc = openAPI.getComponents().getSchemas().get("AdditionalPropertiesAnyType");
        cm = codegen.fromModel("AdditionalPropertiesAnyType", sc);
        assertEquals(cm.getVars().get(0).additionalProperties, anyTypeSchema);
    }

    @Test
    public void testIsXPresence() {
        final OpenAPI openAPI = TestUtils.parseFlattenSpec("src/test/resources/3_0/issue_7651.yaml");
        final DefaultCodegen codegen = new DefaultCodegen();
        codegen.setOpenAPI(openAPI);

        String modelName;
        Schema sc;
        CodegenModel cm;

        modelName = "DateWithValidation";
        sc = openAPI.getComponents().getSchemas().get(modelName);
        cm = codegen.fromModel(modelName, sc);
        assertFalse(cm.isString);
        assertTrue(cm.isDate);

        modelName = "NullModel";
        sc = openAPI.getComponents().getSchemas().get(modelName);
        cm = codegen.fromModel(modelName, sc);
        assertTrue(cm.isNull);

        modelName = "ObjectWithTypeNullProperties";
        sc = openAPI.getComponents().getSchemas().get(modelName);
        cm = codegen.fromModel(modelName, sc);
        assertTrue(cm.getVars().get(0).isNull);
        assertTrue(cm.getVars().get(1).getItems().isNull);
        assertTrue(cm.getAdditionalProperties().isNull);

        modelName = "ArrayOfNulls";
        sc = openAPI.getComponents().getSchemas().get(modelName);
        cm = codegen.fromModel(modelName, sc);
        assertTrue(cm.getItems().isNull);

        modelName = "ObjectWithDateWithValidation";
        sc = openAPI.getComponents().getSchemas().get(modelName);
        cm = codegen.fromModel(modelName, sc);
        assertFalse(cm.getVars().get(0).isString);
        assertTrue(cm.getVars().get(0).isDate);

        String path;
        Operation operation;
        CodegenOperation co;

        path = "/ref_date_with_validation/{date}";
        operation = openAPI.getPaths().get(path).getPost();
        co = codegen.fromOperation(path, "POST", operation, null);
        assertFalse(co.pathParams.get(0).isString);
        assertTrue(co.pathParams.get(0).isDate);
        assertFalse(co.bodyParams.get(0).isString);
        assertTrue(co.bodyParams.get(0).isDate);
        assertFalse(co.responses.get(0).isString);
        assertTrue(co.responses.get(0).isDate);

        path = "/date_with_validation/{date}";
        operation = openAPI.getPaths().get(path).getPost();
        co = codegen.fromOperation(path, "POST", operation, null);
        assertFalse(co.pathParams.get(0).isString);
        assertTrue(co.pathParams.get(0).isDate);
        assertFalse(co.bodyParams.get(0).isString);
        assertTrue(co.bodyParams.get(0).isDate);
        assertFalse(co.responses.get(0).isString);
        assertTrue(co.responses.get(0).isDate);

        modelName = "DateTimeWithValidation";
        sc = openAPI.getComponents().getSchemas().get(modelName);
        cm = codegen.fromModel(modelName, sc);
        assertFalse(cm.isString);
        assertTrue(cm.isDateTime);

        modelName = "ObjectWithDateTimeWithValidation";
        sc = openAPI.getComponents().getSchemas().get(modelName);
        cm = codegen.fromModel(modelName, sc);
        assertFalse(cm.getVars().get(0).isString);
        assertTrue(cm.getVars().get(0).isDateTime);

        path = "/ref_date_time_with_validation/{dateTime}";
        operation = openAPI.getPaths().get(path).getPost();
        co = codegen.fromOperation(path, "POST", operation, null);
        assertFalse(co.pathParams.get(0).isString);
        assertTrue(co.pathParams.get(0).isDateTime);
        assertFalse(co.bodyParams.get(0).isString);
        assertTrue(co.bodyParams.get(0).isDateTime);
        assertFalse(co.responses.get(0).isString);
        assertTrue(co.responses.get(0).isDateTime);

        path = "/date_time_with_validation/{dateTime}";
        operation = openAPI.getPaths().get(path).getPost();
        co = codegen.fromOperation(path, "POST", operation, null);
        assertFalse(co.pathParams.get(0).isString);
        assertTrue(co.pathParams.get(0).isDateTime);
        assertFalse(co.bodyParams.get(0).isString);
        assertTrue(co.bodyParams.get(0).isDateTime);
        assertFalse(co.responses.get(0).isString);
        assertTrue(co.responses.get(0).isDateTime);

        path = "/null/{param}";
        operation = openAPI.getPaths().get(path).getPost();
        co = codegen.fromOperation(path, "POST", operation, null);
        assertTrue(co.pathParams.get(0).isNull);
        assertTrue(co.bodyParams.get(0).isNull);
        assertTrue(co.responses.get(0).isNull);

        path = "/ref_null/{param}";
        operation = openAPI.getPaths().get(path).getPost();
        co = codegen.fromOperation(path, "POST", operation, null);
        assertTrue(co.pathParams.get(0).isNull);
        assertTrue(co.bodyParams.get(0).isNull);
        assertTrue(co.responses.get(0).isNull);
    }

    @Test
    public void testModelGetHasValidation() {
        final OpenAPI openAPI = TestUtils.parseFlattenSpec("src/test/resources/3_0/issue_7651.yaml");
        final DefaultCodegen codegen = new DefaultCodegen();
        codegen.setOpenAPI(openAPI);

        Schema sc;
        CodegenModel cm;

        List<String> modelNames = Arrays.asList(
                "ArrayWithMaxItems",
                "ArrayWithMinItems",
                "ArrayWithUniqueItems",
                "ObjectWithMinProperties",
                "ObjectWithMaxProperties",
                "StringWithMinLength",
                "DateWithMinLength",
                "DateTimeWithMinLength",
                "ByteWithMinLength",
                "BinaryWithMinLength",
                "StringWithMaxLength",
                "DateWithMaxLength",
                "DateTimeWithMaxLength",
                "ByteWithMaxLength",
                "BinaryWithMaxLength",
                "IntegerWithMultipleOf",
                "Integer32WithMultipleOf",
                "Integer64WithMultipleOf",
                "NumberWithMultipleOf",
                "NumberFloatWithMultipleOf",
                "NumberDoubleWithMultipleOf",
                "StringWithPattern",
                "DateWithPattern",
                "DateTimeWithPattern",
                "ByteWithPattern",
                "BinaryWithPattern",
                "IntegerWithMinimum",
                "Integer32WithMinimum",
                "Integer64WithMinimum",
                "NumberWithMinimum",
                "NumberFloatWithMinimum",
                "NumberDoubleWithMinimum",
                "IntegerWithMaximum",
                "Integer32WithMaximum",
                "Integer64WithMaximum",
                "NumberWithMaximum",
                "NumberFloatWithMaximum",
                "NumberDoubleWithMaximum",
                "IntegerWithExclusiveMaximum",
                "Integer32WithExclusiveMaximum",
                "Integer64WithExclusiveMaximum",
                "NumberWithExclusiveMaximum",
                "NumberFloatWithExclusiveMaximum",
                "NumberDoubleWithExclusiveMaximum",
                "IntegerWithExclusiveMinimum",
                "Integer32WithExclusiveMinimum",
                "Integer64WithExclusiveMinimum",
                "NumberWithExclusiveMinimum",
                "NumberFloatWithExclusiveMinimum",
                "NumberDoubleWithExclusiveMinimum"
        );
        for (String modelName : modelNames) {
            sc = openAPI.getComponents().getSchemas().get(modelName);
            cm = codegen.fromModel(modelName, sc);
            assertTrue(cm.getHasValidation());
        }
    }

    @Test
    public void testPropertyGetHasValidation() {
        final OpenAPI openAPI = TestUtils.parseFlattenSpec("src/test/resources/3_0/issue_7651.yaml");
        final DefaultCodegen codegen = new DefaultCodegen();
        codegen.setOpenAPI(openAPI);

        String modelName = "ObjectWithPropertiesThatHaveValidations";
        Schema sc = openAPI.getComponents().getSchemas().get(modelName);
        CodegenModel cm = codegen.fromModel(modelName, sc);

        List<CodegenProperty> props = cm.getVars();
        assertEquals(props.size(), 50);
        for (CodegenProperty prop : props) {
            assertTrue(prop.getHasValidation());
        }
    }

    @Test
    public void testQueryParametersGetHasValidation() {
        final OpenAPI openAPI = TestUtils.parseFlattenSpec("src/test/resources/3_0/issue_7651.yaml");
        final DefaultCodegen codegen = new DefaultCodegen();
        codegen.setOpenAPI(openAPI);

        String path = "/queryParametersWithValidation";
        Operation operation = openAPI.getPaths().get(path).getPost();
        CodegenOperation co = codegen.fromOperation(path, "POST", operation, null);
        List<CodegenParameter> params = co.queryParams;
        assertEquals(params.size(), 50);
        for (CodegenParameter param : params) {
            assertTrue(param.getHasValidation());
        }
    }

    @Test
    public void testHeaderParametersGetHasValidation() {
        final OpenAPI openAPI = TestUtils.parseFlattenSpec("src/test/resources/3_0/issue_7651.yaml");
        final DefaultCodegen codegen = new DefaultCodegen();
        codegen.setOpenAPI(openAPI);

        String path = "/headerParametersWithValidation";
        Operation operation = openAPI.getPaths().get(path).getPost();
        CodegenOperation co = codegen.fromOperation(path, "POST", operation, null);
        List<CodegenParameter> params = co.headerParams;
        assertEquals(params.size(), 50);
        for (CodegenParameter param : params) {
            assertTrue(param.getHasValidation());
        }
    }

    @Test
    public void testCookieParametersGetHasValidation() {
        final OpenAPI openAPI = TestUtils.parseFlattenSpec("src/test/resources/3_0/issue_7651.yaml");
        final DefaultCodegen codegen = new DefaultCodegen();
        codegen.setOpenAPI(openAPI);

        String path = "/cookieParametersWithValidation";
        Operation operation = openAPI.getPaths().get(path).getPost();
        CodegenOperation co = codegen.fromOperation(path, "POST", operation, null);
        List<CodegenParameter> params = co.cookieParams;
        assertEquals(params.size(), 50);
        for (CodegenParameter param : params) {
            assertTrue(param.getHasValidation());
        }
    }

    @Test
    public void testPathParametersGetHasValidation() {
        final OpenAPI openAPI = TestUtils.parseFlattenSpec("src/test/resources/3_0/issue_7651.yaml");
        final DefaultCodegen codegen = new DefaultCodegen();
        codegen.setOpenAPI(openAPI);

        String path = "/pathParametersWithValidation";
        Operation operation = openAPI.getPaths().get(path).getPost();
        CodegenOperation co = codegen.fromOperation(path, "POST", operation, null);
        List<CodegenParameter> params = co.pathParams;
        assertEquals(params.size(), 50);
        for (CodegenParameter param : params) {
            assertTrue(param.getHasValidation());
        }
    }

    @Test
    public void testBodyAndResponseGetHasValidation() {
        final OpenAPI openAPI = TestUtils.parseFlattenSpec("src/test/resources/3_0/issue_7651.yaml");
        final DefaultCodegen codegen = new DefaultCodegen();
        codegen.setOpenAPI(openAPI);

        List<String> modelNames = Arrays.asList(
                "ArrayWithMaxItems",
                "ArrayWithMinItems",
                "ArrayWithUniqueItems",
                "ObjectWithMinProperties",
                "ObjectWithMaxProperties",
                "StringWithMinLength",
                "DateWithMinLength",
                "DateTimeWithMinLength",
                "ByteWithMinLength",
                "BinaryWithMinLength",
                "StringWithMaxLength",
                "DateWithMaxLength",
                "DateTimeWithMaxLength",
                "ByteWithMaxLength",
                "BinaryWithMaxLength",
                "StringWithPattern",
                "DateWithPattern",
                "DateTimeWithPattern",
                "ByteWithPattern",
                "BinaryWithPattern",
                "IntegerWithMultipleOf",
                "Integer32WithMultipleOf",
                "Integer64WithMultipleOf",
                "NumberWithMultipleOf",
                "NumberFloatWithMultipleOf",
                "NumberDoubleWithMultipleOf",
                "IntegerWithMinimum",
                "Integer32WithMinimum",
                "Integer64WithMinimum",
                "NumberWithMinimum",
                "NumberFloatWithMinimum",
                "NumberDoubleWithMinimum",
                "IntegerWithMaximum",
                "Integer32WithMaximum",
                "Integer64WithMaximum",
                "NumberWithMaximum",
                "NumberFloatWithMaximum",
                "NumberDoubleWithMaximum",
                "IntegerWithExclusiveMaximum",
                "Integer32WithExclusiveMaximum",
                "Integer64WithExclusiveMaximum",
                "NumberWithExclusiveMaximum",
                "NumberFloatWithExclusiveMaximum",
                "NumberDoubleWithExclusiveMaximum",
                "IntegerWithExclusiveMinimum",
                "Integer32WithExclusiveMinimum",
                "Integer64WithExclusiveMinimum",
                "NumberWithExclusiveMinimum",
                "NumberFloatWithExclusiveMinimum",
                "NumberDoubleWithExclusiveMinimum"
        );

        String path;
        Operation operation;
        CodegenOperation co;

        for (String modelName : modelNames) {
            path = "/" + modelName;
            operation = openAPI.getPaths().get(path).getPost();
            co = codegen.fromOperation(path, "POST", operation, null);
            assertTrue(co.bodyParam.getHasValidation());
            assertTrue(co.responses.get(0).getHasValidation());
        }
    }

    @Test
    public void testVarsAndRequiredVarsPresent() {
        final OpenAPI openAPI = TestUtils.parseFlattenSpec("src/test/resources/3_0/issue_7613.yaml");
        final DefaultCodegen codegen = new DefaultCodegen();
        codegen.setOpenAPI(openAPI);
        codegen.setDisallowAdditionalPropertiesIfNotPresent(false);

        String modelName;
        Schema sc;
        CodegenModel cm;
        CodegenProperty propA = codegen.fromProperty("a", new Schema().type("string").minLength(1));
        propA.setRequired(true);
        CodegenProperty propB = codegen.fromProperty("b", new Schema().type("string").minLength(1));
        propB.setRequired(true);
        CodegenProperty propC = codegen.fromProperty("c", new Schema().type("string").minLength(1));
        propC.setRequired(false);

        List<CodegenProperty> vars = new ArrayList<>(Arrays.asList(propA, propB, propC));
        List<CodegenProperty> requiredVars = new ArrayList<>(Arrays.asList(propA, propB));

        modelName = "ObjectWithOptionalAndRequiredProps";
        sc = openAPI.getComponents().getSchemas().get(modelName);
        cm = codegen.fromModel(modelName, sc);
        assertEquals(cm.vars, vars);
        assertEquals(cm.requiredVars, requiredVars);

        String path;
        Operation operation;
        CodegenOperation co;

        path = "/object_with_optional_and_required_props/{objectData}";
        operation = openAPI.getPaths().get(path).getPost();
        co = codegen.fromOperation(path, "POST", operation, null);
        assertEquals(co.pathParams.get(0).vars, vars);
        assertEquals(co.pathParams.get(0).requiredVars, requiredVars);
        assertEquals(co.bodyParams.get(0).vars, vars);
        assertEquals(co.bodyParams.get(0).requiredVars, requiredVars);

        // CodegenOperation puts the inline schema into schemas and refs it
        assertTrue(co.responses.get(0).isModel);
        assertEquals(co.responses.get(0).baseType, "objectWithOptionalAndRequiredProps_request");
        modelName = "objectWithOptionalAndRequiredProps_request";
        sc = openAPI.getComponents().getSchemas().get(modelName);
        cm = codegen.fromModel(modelName, sc);
        assertEquals(cm.vars, vars);
        assertEquals(cm.requiredVars, requiredVars);

        // CodegenProperty puts the inline schema into schemas and refs it
        modelName = "ObjectPropContainsProps";
        sc = openAPI.getComponents().getSchemas().get(modelName);
        cm = codegen.fromModel(modelName, sc);
        CodegenProperty cp = cm.getVars().get(0);
        assertTrue(cp.isModel);
        assertEquals(cp.complexType, "objectWithOptionalAndRequiredProps_request");
    }

    @Test
    public void testHasVarsInModel() {
        final OpenAPI openAPI = TestUtils.parseFlattenSpec("src/test/resources/3_0/issue_7613.yaml");
        final DefaultCodegen codegen = new DefaultCodegen();
        codegen.setOpenAPI(openAPI);
        codegen.setDisallowAdditionalPropertiesIfNotPresent(false);

        Schema sc;
        CodegenModel cm;
        List<String> modelNames;

        modelNames = Arrays.asList(
                "ArrayWithValidationsInItems",
                "ObjectWithValidationsInAdditionalProperties",
                "AdditionalPropertiesUnset",
                "AdditionalPropertiesTrue",
                "AdditionalPropertiesFalse",
                "AdditionalPropertiesSchema"
        );
        for (String modelName : modelNames) {
            sc = openAPI.getComponents().getSchemas().get(modelName);
            cm = codegen.fromModel(modelName, sc);
            assertFalse(cm.getHasVars());
        }

        modelNames = Arrays.asList(
                "ObjectModelWithRefAddPropsInProps",
                "ObjectModelWithAddPropsInProps",
                "ObjectWithOptionalAndRequiredProps",
                "ObjectPropContainsProps"
        );
        for (String modelName : modelNames) {
            sc = openAPI.getComponents().getSchemas().get(modelName);
            cm = codegen.fromModel(modelName, sc);
            assertTrue(cm.getHasVars());
        }
    }

    @Test
    public void testHasVarsInProperty() {
        final OpenAPI openAPI = TestUtils.parseFlattenSpec("src/test/resources/3_0/issue_7613.yaml");
        final DefaultCodegen codegen = new DefaultCodegen();
        codegen.setOpenAPI(openAPI);
        codegen.setDisallowAdditionalPropertiesIfNotPresent(false);

        Schema sc;
        CodegenModel cm;
        List<String> modelNames;

        modelNames = Arrays.asList(
                "ObjectWithValidationsInArrayPropItems",
                "ObjectModelWithRefAddPropsInProps",
                "ObjectModelWithAddPropsInProps",
                "ObjectWithOptionalAndRequiredProps"
        );
        for (String modelName : modelNames) {
            sc = openAPI.getComponents().getSchemas().get(modelName);
            cm = codegen.fromModel(modelName, sc);
            assertFalse(cm.vars.get(0).getHasVars());
        }

        String modelName;
        modelName = "ArrayWithObjectWithPropsInItems";
        ArraySchema as = (ArraySchema) openAPI.getComponents().getSchemas().get(modelName);
        assertEquals("#/components/schemas/ArrayWithObjectWithPropsInItems_inner", as.getItems().get$ref());
        sc = openAPI.getComponents().getSchemas().get("ArrayWithObjectWithPropsInItems_inner");
        cm = codegen.fromModel(modelName, sc);
        assertTrue(cm.getHasVars());

        modelName = "ObjectWithObjectWithPropsInAdditionalProperties";
        MapSchema ms = (MapSchema) openAPI.getComponents().getSchemas().get(modelName);
        assertEquals("#/components/schemas/ArrayWithObjectWithPropsInItems_inner", as.getItems().get$ref());
        sc = openAPI.getComponents().getSchemas().get("ArrayWithObjectWithPropsInItems_inner");
        cm = codegen.fromModel(modelName, sc);
        assertTrue(cm.getHasVars());
    }

    @Test
    public void testHasVarsInParameter() {
        final OpenAPI openAPI = TestUtils.parseFlattenSpec("src/test/resources/3_0/issue_7613.yaml");
        final DefaultCodegen codegen = new DefaultCodegen();
        codegen.setOpenAPI(openAPI);
        codegen.setDisallowAdditionalPropertiesIfNotPresent(false);

        String path;
        Operation operation;
        CodegenOperation co;

        path = "/array_with_validations_in_items/{items}";
        operation = openAPI.getPaths().get(path).getPost();
        co = codegen.fromOperation(path, "POST", operation, null);
        assertFalse(co.pathParams.get(0).getHasVars());
        assertFalse(co.bodyParam.getHasVars());

        path = "/object_with_optional_and_required_props/{objectData}";
        operation = openAPI.getPaths().get(path).getPost();
        co = codegen.fromOperation(path, "POST", operation, null);
        assertTrue(co.pathParams.get(0).getHasVars());
        assertTrue(co.bodyParam.getHasVars());
    }

    @Test
    public void testHasVarsInResponse() {
        final OpenAPI openAPI = TestUtils.parseFlattenSpec("src/test/resources/3_0/issue_7613.yaml");
        final DefaultCodegen codegen = new DefaultCodegen();
        codegen.setOpenAPI(openAPI);
        codegen.setDisallowAdditionalPropertiesIfNotPresent(false);

        String path;
        Operation operation;
        CodegenOperation co;

        path = "/additional_properties/";
        operation = openAPI.getPaths().get(path).getPost();
        co = codegen.fromOperation(path, "POST", operation, null);
        assertFalse(co.responses.get(0).getHasVars());

        path = "/object_with_optional_and_required_props/{objectData}";
        operation = openAPI.getPaths().get(path).getPost();
        co = codegen.fromOperation(path, "POST", operation, null);
        // does not have vars because the inline schema was extracted into a component ref
        assertFalse(co.responses.get(0).getHasVars());
    }

    @Test
    public void testHasRequiredInModel() {
        final OpenAPI openAPI = TestUtils.parseFlattenSpec("src/test/resources/3_0/issue_8906.yaml");
        final DefaultCodegen codegen = new DefaultCodegen();
        codegen.setOpenAPI(openAPI);
        codegen.setDisallowAdditionalPropertiesIfNotPresent(false);

        Schema sc;
        CodegenModel cm;

        List<String> modelNamesWithoutRequired = Arrays.asList(
                "EmptyObject",
                "ObjectWithOptionalB",
                "AnyTypeNoPropertiesNoRequired",
                "AnyTypeHasPropertiesNoRequired",
                "AnyTypeNoPropertiesHasRequired",  // TODO: hasRequired should be true, fix this
                "ObjectNoPropertiesNoRequired",
                "ObjectHasPropertiesNoRequired",
                "ObjectNoPropertiesHasRequired",  // TODO: hasRequired should be true, fix this
                "ComposedNoAllofPropsNoPropertiesNoRequired",
                "ComposedNoAllofPropsHasPropertiesNoRequired",
                "ComposedNoAllofPropsNoPropertiesHasRequired",  // TODO: hasRequired should be true, fix this
                "ComposedHasAllofOptPropNoPropertiesNoRequired",
                "ComposedHasAllofOptPropHasPropertiesNoRequired",
                "ComposedHasAllofOptPropNoPropertiesHasRequired"  // TODO: hasRequired should be true, fix this
        );
        for (String modelName : modelNamesWithoutRequired) {
            sc = openAPI.getComponents().getSchemas().get(modelName);
            cm = codegen.fromModel(modelName, sc);
            assertFalse(cm.getHasRequired());
        }

        List<String> modelNamesWithRequired = Arrays.asList(
                "AnyTypeHasPropertiesHasRequired",
                "ObjectHasPropertiesHasRequired",
                "ComposedNoAllofPropsHasPropertiesHasRequired",
                "ComposedHasAllofOptPropHasPropertiesHasRequired",
                "ComposedHasAllofReqPropNoPropertiesNoRequired",  // TODO: hasRequired should be false, fix this
                "ComposedHasAllofReqPropHasPropertiesNoRequired",  // TODO: hasRequired should be false, fix this
                "ComposedHasAllofReqPropNoPropertiesHasRequired",
                "ComposedHasAllofReqPropHasPropertiesHasRequired"
        );
        for (String modelName : modelNamesWithRequired) {
            sc = openAPI.getComponents().getSchemas().get(modelName);
            cm = codegen.fromModel(modelName, sc);
            assertTrue(cm.getHasRequired());
        }
    }

    @Test
    public void testHasRequiredInProperties() {
        final OpenAPI openAPI = TestUtils.parseFlattenSpec("src/test/resources/3_0/issue_8906.yaml");
        final DefaultCodegen codegen = new DefaultCodegen();
        codegen.setOpenAPI(openAPI);
        codegen.setDisallowAdditionalPropertiesIfNotPresent(false);

        String modelName = "CodegenPropertiesModel";
        Schema sc = openAPI.getComponents().getSchemas().get(modelName);
        CodegenModel cm = codegen.fromModel(modelName, sc);

        HashSet<String> modelNamesWithoutRequired = new HashSet(Arrays.asList(
                "EmptyObject",
                "ObjectWithOptionalB",
                "AnyTypeNoPropertiesNoRequired",
                "AnyTypeHasPropertiesNoRequired",
                "AnyTypeNoPropertiesHasRequired",  // TODO: hasRequired should be true, fix this
                "AnyTypeHasPropertiesHasRequired",  // TODO: hasRequired should be true, fix this
                "ObjectNoPropertiesNoRequired",
                "ObjectHasPropertiesNoRequired", // Note: this is extracted into another component and is a ref
                "ObjectNoPropertiesHasRequired",  // TODO: hasRequired should be true, fix this
                "ComposedNoAllofPropsNoPropertiesNoRequired",
                "ComposedNoAllofPropsHasPropertiesNoRequired",
                "ComposedNoAllofPropsNoPropertiesHasRequired",  // TODO: hasRequired should be true, fix this
                "ComposedHasAllofOptPropNoPropertiesNoRequired",
                "ComposedHasAllofOptPropHasPropertiesNoRequired",
                "ComposedHasAllofOptPropNoPropertiesHasRequired",  // TODO: hasRequired should be true, fix this
                "ObjectHasPropertiesHasRequired", // False because this is extracted into another component and is a ref
                "ComposedNoAllofPropsHasPropertiesHasRequired", // False because this is extracted into another component and is a ref
                "ComposedHasAllofOptPropHasPropertiesHasRequired",  // TODO: hasRequired should be true, fix this
                "ComposedHasAllofReqPropNoPropertiesNoRequired",
                "ComposedHasAllofReqPropHasPropertiesNoRequired",
                "ComposedHasAllofReqPropNoPropertiesHasRequired",  // TODO: hasRequired should be true, fix this
                "ComposedHasAllofReqPropHasPropertiesHasRequired"  // TODO: hasRequired should be true, fix this
        ));
        HashSet<String> modelNamesWithRequired = new HashSet(Arrays.asList(
        ));
        for (CodegenProperty var : cm.getVars()) {
            boolean hasRequired = var.getHasRequired();
            if (modelNamesWithoutRequired.contains(var.name)) {
                assertFalse(hasRequired);
            } else if (modelNamesWithRequired.contains(var.name)) {
                assertTrue(hasRequired);
            } else {
                // All variables must be in the above sets
                fail();
            }
        }
    }

    @Test
    public void testHasRequiredInParameters() {
        final OpenAPI openAPI = TestUtils.parseFlattenSpec("src/test/resources/3_0/issue_8906.yaml");
        final DefaultCodegen codegen = new DefaultCodegen();
        codegen.setOpenAPI(openAPI);
        codegen.setDisallowAdditionalPropertiesIfNotPresent(false);

        String path = "/schemasInQueryParamsAndResponses";
        Operation operation = openAPI.getPaths().get(path).getPost();
        CodegenOperation co = codegen.fromOperation(path, "POST", operation, null);

        HashSet<String> modelNamesWithoutRequired = new HashSet(Arrays.asList(
                "EmptyObject",
                "ObjectWithOptionalB",
                "AnyTypeNoPropertiesNoRequired",
                "AnyTypeHasPropertiesNoRequired",
                "AnyTypeNoPropertiesHasRequired",  // TODO: hasRequired should be true, fix this
                "AnyTypeHasPropertiesHasRequired",  // TODO: hasRequired should be true, fix this
                "ObjectNoPropertiesNoRequired",
                "ObjectHasPropertiesNoRequired", // Note: this is extracted into another component and is a ref
                "ObjectNoPropertiesHasRequired",  // TODO: hasRequired should be true, fix this
                "ComposedNoAllofPropsNoPropertiesNoRequired",
                "ComposedNoAllofPropsHasPropertiesNoRequired",
                "ComposedNoAllofPropsNoPropertiesHasRequired",  // TODO: hasRequired should be true, fix this
                "ComposedHasAllofOptPropNoPropertiesNoRequired",
                "ComposedHasAllofOptPropHasPropertiesNoRequired",
                "ComposedHasAllofOptPropNoPropertiesHasRequired",  // TODO: hasRequired should be true, fix this
                "ObjectHasPropertiesHasRequired", // False because this is extracted into another component and is a ref
                "ComposedNoAllofPropsHasPropertiesHasRequired", // False because this is extracted into another component and is a ref
                "ComposedHasAllofOptPropHasPropertiesHasRequired",  // TODO: hasRequired should be true, fix this
                "ComposedHasAllofReqPropNoPropertiesNoRequired",
                "ComposedHasAllofReqPropHasPropertiesNoRequired",
                "ComposedHasAllofReqPropNoPropertiesHasRequired",  // TODO: hasRequired should be true, fix this
                "ComposedHasAllofReqPropHasPropertiesHasRequired"  // TODO: hasRequired should be true, fix this
        ));
        HashSet<String> modelNamesWithRequired = new HashSet(Arrays.asList(
        ));
        for (CodegenParameter param : co.pathParams) {
            boolean hasRequired = param.getHasRequired();
            if (modelNamesWithoutRequired.contains(param.baseName)) {
                assertFalse(hasRequired);
            } else if (modelNamesWithRequired.contains(param.baseName)) {
                assertTrue(hasRequired);
            } else {
                // All variables must be in the above sets
                fail();
            }
        }
    }

    @Test
    public void testHasRequiredInResponses() {
        final OpenAPI openAPI = TestUtils.parseFlattenSpec("src/test/resources/3_0/issue_8906.yaml");
        final DefaultCodegen codegen = new DefaultCodegen();
        codegen.setOpenAPI(openAPI);
        codegen.setDisallowAdditionalPropertiesIfNotPresent(false);

        String path = "/schemasInQueryParamsAndResponses";
        Operation operation = openAPI.getPaths().get(path).getPost();
        CodegenOperation co = codegen.fromOperation(path, "POST", operation, null);

        HashSet<String> modelNamesWithoutRequired = new HashSet(Arrays.asList(
                "EmptyObject",
                "ObjectWithOptionalB",
                "AnyTypeNoPropertiesNoRequired",
                "AnyTypeHasPropertiesNoRequired",
                "AnyTypeNoPropertiesHasRequired",  // TODO: hasRequired should be true, fix this
                "AnyTypeHasPropertiesHasRequired",  // TODO: hasRequired should be true, fix this
                "ObjectNoPropertiesNoRequired",
                "ObjectHasPropertiesNoRequired", // Note: this is extracted into another component and is a ref
                "ObjectNoPropertiesHasRequired",  // TODO: hasRequired should be true, fix this
                "ComposedNoAllofPropsNoPropertiesNoRequired",
                "ComposedNoAllofPropsHasPropertiesNoRequired",
                "ComposedNoAllofPropsNoPropertiesHasRequired",  // TODO: hasRequired should be true, fix this
                "ComposedHasAllofOptPropNoPropertiesNoRequired",
                "ComposedHasAllofOptPropHasPropertiesNoRequired",
                "ComposedHasAllofOptPropNoPropertiesHasRequired",  // TODO: hasRequired should be true, fix this
                "ObjectHasPropertiesHasRequired", // False because this is extracted into another component and is a ref
                "ComposedNoAllofPropsHasPropertiesHasRequired", // False because this is extracted into another component and is a ref
                "ComposedHasAllofOptPropHasPropertiesHasRequired",  // TODO: hasRequired should be true, fix this
                "ComposedHasAllofReqPropNoPropertiesNoRequired",
                "ComposedHasAllofReqPropHasPropertiesNoRequired",
                "ComposedHasAllofReqPropNoPropertiesHasRequired",  // TODO: hasRequired should be true, fix this
                "ComposedHasAllofReqPropHasPropertiesHasRequired"  // TODO: hasRequired should be true, fix this
        ));
        HashSet<String> modelNamesWithRequired = new HashSet(Arrays.asList(
        ));
        for (CodegenResponse cr : co.responses) {
            boolean hasRequired = cr.getHasRequired();
            if (modelNamesWithoutRequired.contains(cr.message)) {
                assertFalse(hasRequired);
            } else if (modelNamesWithRequired.contains(cr.message)) {
                assertTrue(hasRequired);
            } else {
                // All variables must be in the above sets
                fail();
            }
        }
    }

    @Test
    public void testBooleansSetForIntSchemas() {
        final OpenAPI openAPI = TestUtils.parseFlattenSpec("src/test/resources/3_0/issue_9447.yaml");
        final DefaultCodegen codegen = new DefaultCodegen();
        codegen.setOpenAPI(openAPI);
        codegen.setDisallowAdditionalPropertiesIfNotPresent(false);

        String modelName;
        Schema sc;
        CodegenModel cm;

        modelName = "UnboundedInteger";
        sc = openAPI.getComponents().getSchemas().get(modelName);
        cm = codegen.fromModel(modelName, sc);
        assertTrue(cm.isUnboundedInteger);
        assertTrue(cm.isInteger);
        assertFalse(cm.isShort);
        assertFalse(cm.isLong);

        modelName = "Int32";
        sc = openAPI.getComponents().getSchemas().get(modelName);
        cm = codegen.fromModel(modelName, sc);
        assertFalse(cm.isUnboundedInteger);
        assertTrue(cm.isInteger);
        assertTrue(cm.isShort);
        assertFalse(cm.isLong);

        modelName = "Int64";
        sc = openAPI.getComponents().getSchemas().get(modelName);
        cm = codegen.fromModel(modelName, sc);
        assertFalse(cm.isUnboundedInteger);
        assertFalse(cm.isInteger);
        assertFalse(cm.isShort);
        assertTrue(cm.isLong);

        modelName = "ObjectModelWithIntegerProps";
        sc = openAPI.getComponents().getSchemas().get(modelName);
        cm = codegen.fromModel(modelName, sc);
        assertFalse(cm.isUnboundedInteger);
        assertFalse(cm.isInteger);
        assertFalse(cm.isShort);
        assertFalse(cm.isLong);
        CodegenProperty cp;
        cp = cm.vars.get(0);
        assertTrue(cp.isUnboundedInteger);
        assertTrue(cp.isInteger);
        assertFalse(cp.isShort);
        assertFalse(cp.isLong);
        cp = cm.vars.get(1);
        assertFalse(cp.isUnboundedInteger);
        assertTrue(cp.isInteger);
        assertTrue(cp.isShort);
        assertFalse(cp.isLong);
        cp = cm.vars.get(2);
        assertFalse(cp.isUnboundedInteger);
        assertFalse(cp.isInteger);
        assertFalse(cp.isShort);
        assertTrue(cp.isLong);

        String path;
        Operation operation;
        CodegenOperation co;
        CodegenParameter cpa;
        CodegenResponse cr;

        path = "/UnboundedInteger";
        operation = openAPI.getPaths().get(path).getPost();
        co = codegen.fromOperation(path, "POST", operation, null);
        cpa = co.pathParams.get(0);
        assertTrue(cpa.isUnboundedInteger);
        assertTrue(cpa.isInteger);
        assertFalse(cpa.isShort);
        assertFalse(cpa.isLong);
        cpa = co.bodyParam;
        assertTrue(cpa.isUnboundedInteger);
        assertTrue(cpa.isInteger);
        assertFalse(cpa.isShort);
        assertFalse(cpa.isLong);
        cr = co.responses.get(0);
        assertTrue(cr.isUnboundedInteger);
        assertTrue(cr.isInteger);
        assertFalse(cr.isShort);
        assertFalse(cr.isLong);

        path = "/Int32";
        operation = openAPI.getPaths().get(path).getPost();
        co = codegen.fromOperation(path, "POST", operation, null);
        cpa = co.pathParams.get(0);
        assertFalse(cpa.isUnboundedInteger);
        assertTrue(cpa.isInteger);
        assertTrue(cpa.isShort);
        assertFalse(cpa.isLong);
        cpa = co.bodyParam;
        assertFalse(cpa.isUnboundedInteger);
        assertTrue(cpa.isInteger);
        assertTrue(cpa.isShort);
        assertFalse(cpa.isLong);
        cr = co.responses.get(0);
        assertFalse(cr.isUnboundedInteger);
        assertTrue(cr.isInteger);
        assertTrue(cr.isShort);
        assertFalse(cr.isLong);

        path = "/Int64";
        operation = openAPI.getPaths().get(path).getPost();
        co = codegen.fromOperation(path, "POST", operation, null);
        cpa = co.pathParams.get(0);
        assertFalse(cpa.isUnboundedInteger);
        assertFalse(cpa.isInteger);
        assertFalse(cpa.isShort);
        assertTrue(cpa.isLong);
        cpa = co.bodyParam;
        assertFalse(cpa.isUnboundedInteger);
        assertFalse(cpa.isInteger);
        assertFalse(cpa.isShort);
        assertTrue(cpa.isLong);
        cr = co.responses.get(0);
        assertFalse(cr.isUnboundedInteger);
        assertFalse(cr.isInteger);
        assertFalse(cr.isShort);
        assertTrue(cr.isLong);
    }

    @Test
    public void testRemoveOperationIdPrefix() {
        final OpenAPI openAPI = TestUtils.parseFlattenSpec("src/test/resources/bugs/issue_9719.yaml");
        final DefaultCodegen codegen = new DefaultCodegen();
        codegen.setOpenAPI(openAPI);
        codegen.setDisallowAdditionalPropertiesIfNotPresent(false);

        String path;
        Operation operation;
        CodegenOperation co;

        codegen.additionalProperties().put(CodegenConstants.REMOVE_OPERATION_ID_PREFIX, "True");
        codegen.additionalProperties().put(CodegenConstants.REMOVE_OPERATION_ID_PREFIX_DELIMITER, ".");
        codegen.additionalProperties().put(CodegenConstants.REMOVE_OPERATION_ID_PREFIX_COUNT, 2);
        codegen.processOpts();
        path = "/dotDelimiter";
        operation = openAPI.getPaths().get(path).getGet();
        co = codegen.fromOperation(path, "GET", operation, null);
        assertEquals(co.operationId, "usersGetAll");

        codegen.additionalProperties().put(CodegenConstants.REMOVE_OPERATION_ID_PREFIX, "True");
        codegen.additionalProperties().put(CodegenConstants.REMOVE_OPERATION_ID_PREFIX_DELIMITER, ".");
        codegen.additionalProperties().put(CodegenConstants.REMOVE_OPERATION_ID_PREFIX_COUNT, -1);
        codegen.processOpts();
        path = "/dotDelimiter";
        operation = openAPI.getPaths().get(path).getGet();
        co = codegen.fromOperation(path, "GET", operation, null);
        assertEquals(co.operationId, "getAll");

        codegen.additionalProperties().put(CodegenConstants.REMOVE_OPERATION_ID_PREFIX, "True");
        codegen.additionalProperties().put(CodegenConstants.REMOVE_OPERATION_ID_PREFIX_DELIMITER, ".");
        codegen.additionalProperties().put(CodegenConstants.REMOVE_OPERATION_ID_PREFIX_COUNT, 10);
        codegen.processOpts();
        path = "/dotDelimiter";
        operation = openAPI.getPaths().get(path).getGet();
        co = codegen.fromOperation(path, "GET", operation, null);
        assertEquals(co.operationId, "getAll");

        codegen.additionalProperties().put(CodegenConstants.REMOVE_OPERATION_ID_PREFIX, "True");
        codegen.additionalProperties().put(CodegenConstants.REMOVE_OPERATION_ID_PREFIX_DELIMITER, "_");
        codegen.additionalProperties().put(CodegenConstants.REMOVE_OPERATION_ID_PREFIX_COUNT, 2);
        codegen.processOpts();
        path = "/underscoreDelimiter";
        operation = openAPI.getPaths().get(path).getGet();
        co = codegen.fromOperation(path, "GET", operation, null);
        assertEquals(co.operationId, "usersGetAll");

        codegen.additionalProperties().put(CodegenConstants.REMOVE_OPERATION_ID_PREFIX, "True");
        codegen.additionalProperties().put(CodegenConstants.REMOVE_OPERATION_ID_PREFIX_DELIMITER, "_");
        codegen.additionalProperties().put(CodegenConstants.REMOVE_OPERATION_ID_PREFIX_COUNT, -1);
        codegen.processOpts();
        path = "/underscoreDelimiter";
        operation = openAPI.getPaths().get(path).getGet();
        co = codegen.fromOperation(path, "GET", operation, null);
        assertEquals(co.operationId, "getAll");

        codegen.additionalProperties().put(CodegenConstants.REMOVE_OPERATION_ID_PREFIX, "True");
        codegen.additionalProperties().put(CodegenConstants.REMOVE_OPERATION_ID_PREFIX_DELIMITER, "_");
        codegen.additionalProperties().put(CodegenConstants.REMOVE_OPERATION_ID_PREFIX_COUNT, 10);
        codegen.processOpts();
        path = "/underscoreDelimiter";
        operation = openAPI.getPaths().get(path).getGet();
        co = codegen.fromOperation(path, "GET", operation, null);
        assertEquals(co.operationId, "getAll");
    }

    @Test
    @Ignore
    public void testComposedPropertyTypes() {
        DefaultCodegen codegen = new DefaultCodegen();
        final OpenAPI openAPI = TestUtils.parseFlattenSpec("src/test/resources/3_0/issue_10330.yaml");
        codegen.setOpenAPI(openAPI);
        String modelName;

        modelName = "ObjectWithComposedProperties";
        CodegenModel m = codegen.fromModel(modelName, openAPI.getComponents().getSchemas().get(modelName));
        /* TODO inline allOf schema are created as separate models and the following assumptions that
           the properties are non-model are no longer valid and need to be revised 
        assertTrue(m.vars.get(0).getIsMap());
        assertTrue(m.vars.get(1).getIsNumber());
        assertTrue(m.vars.get(2).getIsUnboundedInteger());
        assertTrue(m.vars.get(3).getIsString());
        assertTrue(m.vars.get(4).getIsBoolean());
        assertTrue(m.vars.get(5).getIsArray());
        assertTrue(m.vars.get(6).getIsNull());
        assertTrue(m.vars.get(7).getIsAnyType());
        */
    }

    @Test
    public void testComposedModelTypes() {
        DefaultCodegen codegen = new DefaultCodegen();
        final OpenAPI openAPI = TestUtils.parseFlattenSpec("src/test/resources/3_0/issue_10330.yaml");
        codegen.setOpenAPI(openAPI);
        String modelName;
        CodegenModel m;

        modelName = "ComposedObject";
        m = codegen.fromModel(modelName, openAPI.getComponents().getSchemas().get(modelName));
        assertTrue(m.getIsMap());

        modelName = "ComposedNumber";
        m = codegen.fromModel(modelName, openAPI.getComponents().getSchemas().get(modelName));
        assertTrue(m.getIsNumber());

        modelName = "ComposedInteger";
        m = codegen.fromModel(modelName, openAPI.getComponents().getSchemas().get(modelName));
        assertTrue(m.getIsUnboundedInteger());

        modelName = "ComposedString";
        m = codegen.fromModel(modelName, openAPI.getComponents().getSchemas().get(modelName));
        assertTrue(m.getIsString());

        modelName = "ComposedBool";
        m = codegen.fromModel(modelName, openAPI.getComponents().getSchemas().get(modelName));
        assertTrue(m.getIsBoolean());

        modelName = "ComposedArray";
        m = codegen.fromModel(modelName, openAPI.getComponents().getSchemas().get(modelName));
        assertTrue(m.getIsArray());

        modelName = "ComposedNone";
        m = codegen.fromModel(modelName, openAPI.getComponents().getSchemas().get(modelName));
        assertTrue(m.getIsNull());

        modelName = "ComposedAnyType";
        m = codegen.fromModel(modelName, openAPI.getComponents().getSchemas().get(modelName));
        assertTrue(m.getIsAnyType());
    }

    @Test
    public void testComposedResponseTypes() {
        DefaultCodegen codegen = new DefaultCodegen();
        final OpenAPI openAPI = TestUtils.parseFlattenSpec("src/test/resources/3_0/issue_10330.yaml");
        codegen.setOpenAPI(openAPI);
        String path;
        CodegenOperation co;
        CodegenResponse cr;

        path = "/ComposedObject";
        co = codegen.fromOperation(path, "GET", openAPI.getPaths().get(path).getGet(), null);
        cr = co.responses.get(0);
        assertTrue(cr.getIsMap());

        path = "/ComposedNumber";
        co = codegen.fromOperation(path, "GET", openAPI.getPaths().get(path).getGet(), null);
        cr = co.responses.get(0);
        assertTrue(cr.getIsNumber());

        path = "/ComposedInteger";
        co = codegen.fromOperation(path, "GET", openAPI.getPaths().get(path).getGet(), null);
        cr = co.responses.get(0);
        assertTrue(cr.getIsUnboundedInteger());

        path = "/ComposedString";
        co = codegen.fromOperation(path, "GET", openAPI.getPaths().get(path).getGet(), null);
        cr = co.responses.get(0);
        assertTrue(cr.getIsString());

        path = "/ComposedBool";
        co = codegen.fromOperation(path, "GET", openAPI.getPaths().get(path).getGet(), null);
        cr = co.responses.get(0);
        assertTrue(cr.getIsBoolean());

        path = "/ComposedArray";
        co = codegen.fromOperation(path, "GET", openAPI.getPaths().get(path).getGet(), null);
        cr = co.responses.get(0);
        assertTrue(cr.getIsArray());

        path = "/ComposedNone";
        co = codegen.fromOperation(path, "GET", openAPI.getPaths().get(path).getGet(), null);
        cr = co.responses.get(0);
        assertTrue(cr.getIsNull());

        path = "/ComposedAnyType";
        co = codegen.fromOperation(path, "GET", openAPI.getPaths().get(path).getGet(), null);
        cr = co.responses.get(0);
        assertTrue(cr.getIsAnyType());
    }

    @Test
    public void testComposedRequestBodyTypes() {
        DefaultCodegen codegen = new DefaultCodegen();
        final OpenAPI openAPI = TestUtils.parseFlattenSpec("src/test/resources/3_0/issue_10330.yaml");
        codegen.setOpenAPI(openAPI);
        String path;
        CodegenOperation co;
        CodegenParameter cp;

        path = "/ComposedObject";
        co = codegen.fromOperation(path, "GET", openAPI.getPaths().get(path).getGet(), null);
        cp = co.bodyParam;
        assertTrue(cp.getIsMap());

        path = "/ComposedNumber";
        co = codegen.fromOperation(path, "GET", openAPI.getPaths().get(path).getGet(), null);
        cp = co.bodyParam;
        assertTrue(cp.getIsNumber());

        path = "/ComposedInteger";
        co = codegen.fromOperation(path, "GET", openAPI.getPaths().get(path).getGet(), null);
        cp = co.bodyParam;
        assertTrue(cp.getIsUnboundedInteger());

        path = "/ComposedString";
        co = codegen.fromOperation(path, "GET", openAPI.getPaths().get(path).getGet(), null);
        cp = co.bodyParam;
        assertTrue(cp.getIsString());

        path = "/ComposedBool";
        co = codegen.fromOperation(path, "GET", openAPI.getPaths().get(path).getGet(), null);
        cp = co.bodyParam;
        assertTrue(cp.getIsBoolean());

        path = "/ComposedArray";
        co = codegen.fromOperation(path, "GET", openAPI.getPaths().get(path).getGet(), null);
        cp = co.bodyParam;
        assertTrue(cp.getIsArray());

        path = "/ComposedNone";
        co = codegen.fromOperation(path, "GET", openAPI.getPaths().get(path).getGet(), null);
        cp = co.bodyParam;
        assertTrue(cp.getIsNull());

        path = "/ComposedAnyType";
        co = codegen.fromOperation(path, "GET", openAPI.getPaths().get(path).getGet(), null);
        cp = co.bodyParam;
        assertTrue(cp.getIsAnyType());
    }

    @Test
    public void testComposedRequestQueryParamTypes() {
        DefaultCodegen codegen = new DefaultCodegen();
        final OpenAPI openAPI = TestUtils.parseFlattenSpec("src/test/resources/3_0/issue_10330.yaml");
        codegen.setOpenAPI(openAPI);
        String path;
        CodegenOperation co;
        CodegenParameter cp;

        path = "/ComposedObject";
        co = codegen.fromOperation(path, "GET", openAPI.getPaths().get(path).getGet(), null);
        cp = co.queryParams.get(0);
        assertTrue(cp.getIsMap());

        path = "/ComposedNumber";
        co = codegen.fromOperation(path, "GET", openAPI.getPaths().get(path).getGet(), null);
        cp = co.queryParams.get(0);
        assertTrue(cp.getIsNumber());

        path = "/ComposedInteger";
        co = codegen.fromOperation(path, "GET", openAPI.getPaths().get(path).getGet(), null);
        cp = co.queryParams.get(0);
        assertTrue(cp.getIsUnboundedInteger());

        path = "/ComposedString";
        co = codegen.fromOperation(path, "GET", openAPI.getPaths().get(path).getGet(), null);
        cp = co.queryParams.get(0);
        assertTrue(cp.getIsString());

        path = "/ComposedBool";
        co = codegen.fromOperation(path, "GET", openAPI.getPaths().get(path).getGet(), null);
        cp = co.queryParams.get(0);
        assertTrue(cp.getIsBoolean());

        path = "/ComposedArray";
        co = codegen.fromOperation(path, "GET", openAPI.getPaths().get(path).getGet(), null);
        cp = co.queryParams.get(0);
        assertTrue(cp.getIsArray());

        path = "/ComposedNone";
        co = codegen.fromOperation(path, "GET", openAPI.getPaths().get(path).getGet(), null);
        cp = co.queryParams.get(0);
        assertTrue(cp.getIsNull());

        path = "/ComposedAnyType";
        co = codegen.fromOperation(path, "GET", openAPI.getPaths().get(path).getGet(), null);
        cp = co.queryParams.get(0);
        assertTrue(cp.getIsAnyType());
    }

    @Test
    public void testByteArrayTypeInSchemas() {
        DefaultCodegen codegen = new DefaultCodegen();
        final OpenAPI openAPI = TestUtils.parseFlattenSpec("src/test/resources/3_0/issue_10725.yaml");
        codegen.setOpenAPI(openAPI);
        String path;
        CodegenOperation co;
        CodegenParameter cp;

        path = "/TxRxByteArray";
        co = codegen.fromOperation(path, "POST", openAPI.getPaths().get(path).getPost(), null);
        cp = co.bodyParam;
        assertTrue(cp.isByteArray);
        assertFalse(cp.getIsString());
        CodegenResponse cr = co.responses.get(0);
        assertTrue(cr.isByteArray);
        assertFalse(cr.getIsString());

        String modelName = "ObjectContainingByteArray";
        CodegenModel m = codegen.fromModel(modelName, openAPI.getComponents().getSchemas().get(modelName));
        CodegenProperty pr = m.vars.get(0);
        assertTrue(pr.isByteArray);
        assertFalse(pr.getIsString());
    }

    @Test
    public void testResponses() {
        final OpenAPI openAPI = TestUtils.parseFlattenSpec("src/test/resources/3_0/response-tests.yaml");
        final DefaultCodegen codegen = new DefaultCodegen();
        codegen.setOpenAPI(openAPI);
        codegen.setDisallowAdditionalPropertiesIfNotPresent(false);

        String path;
        Operation operation;
        CodegenOperation co;
        CodegenParameter cpa;
        CodegenResponse cr;

        path = "/pet/{petId}";
        operation = openAPI.getPaths().get(path).getGet();
        co = codegen.fromOperation(path, "GET", operation, null);
        //assertTrue(co.hasErrorResponseObject);
        cr = co.responses.get(0);
        assertTrue(cr.is2xx);
        assertFalse(cr.simpleType);
        assertFalse(cr.primitiveType);
        cr = co.responses.get(3);
        assertTrue(cr.is5xx);
        assertFalse(cr.simpleType);
        assertFalse(cr.primitiveType);

        path = "/pet";
        operation = openAPI.getPaths().get(path).getPut();
        co = codegen.fromOperation(path, "PUT", operation, null);
        assertTrue(co.hasErrorResponseObject);

        // 200 response
        cr = co.responses.get(0);
        assertTrue(cr.is2xx);
        assertFalse(cr.simpleType);
        assertFalse(cr.primitiveType);

        // 400 response
        cr = co.responses.get(1);
        assertTrue(cr.is4xx);
        assertEquals(cr.code, "400");
        assertFalse(cr.simpleType);
        assertFalse(cr.primitiveType);

        path = "/pet/findByTags";
        operation = openAPI.getPaths().get(path).getGet();
        co = codegen.fromOperation(path, "GET", operation, null);
        assertFalse(co.hasErrorResponseObject);
        cr = co.responses.get(0);
        assertTrue(cr.is2xx);
        assertFalse(cr.simpleType);
        assertFalse(cr.primitiveType);
    }

    @Test
    public void testRequestParameterContent() {
        DefaultCodegen codegen = new DefaultCodegen();
        final OpenAPI openAPI = TestUtils.parseFlattenSpec("src/test/resources/3_0/content-data.yaml");
        codegen.setOpenAPI(openAPI);
        String path;
        CodegenOperation co;

        path = "/jsonQueryParams";
        co = codegen.fromOperation(path, "GET", openAPI.getPaths().get(path).getGet(), null);
        CodegenParameter coordinatesInlineSchema = co.queryParams.get(0);
        LinkedHashMap<String, CodegenMediaType> content = coordinatesInlineSchema.getContent();
        assertNotNull(content);
        assertEquals(content.keySet(), new HashSet<>(Arrays.asList("application/json")));
        CodegenMediaType mt = content.get("application/json");
        assertNull(mt.getEncoding());
        CodegenProperty cp = mt.getSchema();
        // TODO need to revise the test below
        assertTrue(cp.isMap);
        assertTrue(cp.isModel);
        assertEquals(cp.complexType, "object");
        assertEquals(cp.baseName, "SchemaForRequestParameterCoordinatesInlineSchemaApplicationJson");

        CodegenParameter coordinatesReferencedSchema = co.queryParams.get(1);
        content = coordinatesReferencedSchema.getContent();
        mt = content.get("application/json");
        assertNull(mt.getEncoding());
        cp = mt.getSchema();
        assertFalse(cp.isMap); // because it is a referenced schema
        assertEquals(cp.complexType, "coordinates");
        assertEquals(cp.baseName, "SchemaForRequestParameterCoordinatesReferencedSchemaApplicationJson");
    }

    @Test
    public void testRequestBodyContent() {
        DefaultCodegen codegen = new DefaultCodegen();
        final OpenAPI openAPI = TestUtils.parseFlattenSpec("src/test/resources/3_0/content-data.yaml");
        codegen.setOpenAPI(openAPI);
        String path;
        CodegenOperation co;

        path = "/inlineRequestBodySchemasDifferingByContentType";
        co = codegen.fromOperation(path, "POST", openAPI.getPaths().get(path).getPost(), null);
        CodegenParameter bodyParameter = co.bodyParam;
        LinkedHashMap<String, CodegenMediaType> content = bodyParameter.getContent();
        assertNotNull(content);
        assertEquals(content.keySet(), new HashSet<>(Arrays.asList("application/json", "text/plain")));
        CodegenMediaType mt = content.get("application/json");
        assertNull(mt.getEncoding());
        CodegenProperty cp = mt.getSchema();
        assertEquals(cp.baseName, "SchemaForRequestBodyApplicationJson");
        assertNotNull(cp);

        mt = content.get("text/plain");
        assertNull(mt.getEncoding());
        cp = mt.getSchema();
        assertEquals(cp.baseName, "SchemaForRequestBodyTextPlain");
        assertNotNull(cp);
        // Note: the inline model resolver has a bug for this use case; it extracts an inline request body into a component
        // but the schema it references is not string type

        path = "/refRequestBodySchemasDifferingByContentType";
        co = codegen.fromOperation(path, "POST", openAPI.getPaths().get(path).getPost(), null);
        bodyParameter = co.bodyParam;
        content = bodyParameter.getContent();
        assertNotNull(content);
        assertEquals(content.keySet(), new HashSet<>(Arrays.asList("application/json", "text/plain")));
        mt = content.get("application/json");
        assertNull(mt.getEncoding());
        cp = mt.getSchema();
        assertEquals(cp.baseName, "SchemaForRequestBodyApplicationJson");
        assertEquals(cp.complexType, "coordinates");

        mt = content.get("text/plain");
        assertNull(mt.getEncoding());
        cp = mt.getSchema();
        assertEquals(cp.baseName, "SchemaForRequestBodyTextPlain");
        assertTrue(cp.isString);

        path = "/requestBodyWithEncodingTypes";
        co = codegen.fromOperation(path, "POST", openAPI.getPaths().get(path).getPost(), null);
        List<CodegenParameter> formParams = co.formParams;

        assertEquals(formParams.get(0).paramName, "intParam");
        assertFalse(formParams.get(0).isContainer);
        assertFalse(formParams.get(0).isExplode); // Should not be true for non-container

        assertEquals(formParams.get(1).paramName, "explodeTrue");
        assertTrue(formParams.get(1).isContainer);
        assertEquals(formParams.get(1).style, Encoding.StyleEnum.FORM.toString());
        assertTrue(formParams.get(1).isExplode);
        assertNull(formParams.get(1).contentType);

        assertEquals(formParams.get(2).paramName, "explodeFalse");
        assertTrue(formParams.get(2).isContainer);
        assertEquals(formParams.get(2).style, Encoding.StyleEnum.FORM.toString());
        assertFalse(formParams.get(2).isExplode);
        assertNull(formParams.get(2).contentType);

        assertEquals(formParams.get(3).paramName, "noStyleNoExplode");
        assertTrue(formParams.get(3).isContainer);
        assertEquals(formParams.get(3).style, Encoding.StyleEnum.FORM.toString());
        assertTrue(formParams.get(3).isExplode); // Defaults to true for style == FORM
        assertEquals(formParams.get(3).contentType, "text/plain");

        assertEquals(formParams.get(4).paramName, "styleSpecified");
        assertTrue(formParams.get(4).isContainer);
        assertEquals(formParams.get(4).style, Encoding.StyleEnum.SPACE_DELIMITED.toString());
        assertFalse(formParams.get(4).isExplode);
        assertNull(formParams.get(4).contentType);

        assertEquals(formParams.get(5).paramName, "styleSpecifiedNoExplode");
        assertTrue(formParams.get(5).isContainer);
        assertEquals(formParams.get(5).style, Encoding.StyleEnum.SPACE_DELIMITED.toString());
        assertFalse(formParams.get(5).isExplode); // Defaults to false for style other than FORM
        assertNull(formParams.get(5).contentType);
    }

    @Test
    public void testResponseContentAndHeader() {
        DefaultCodegen codegen = new DefaultCodegen();
        final OpenAPI openAPI = TestUtils.parseFlattenSpec("src/test/resources/3_0/content-data.yaml");
        codegen.setOpenAPI(openAPI);
        String path;
        CodegenOperation co;

        path = "/jsonQueryParams";
        co = codegen.fromOperation(path, "GET", openAPI.getPaths().get(path).getGet(), null);
        CodegenParameter coordinatesInlineSchema = co.queryParams.get(0);
        LinkedHashMap<String, CodegenMediaType> content = coordinatesInlineSchema.getContent();
        assertNotNull(content);
        assertEquals(content.keySet(), new HashSet<>(Arrays.asList("application/json")));

        CodegenParameter schemaParam = co.queryParams.get(2);
        assertEquals(schemaParam.getSchema().baseName, "stringWithMinLength");


        CodegenResponse cr = co.responses.get(0);
        List<CodegenParameter> responseHeaders = cr.getResponseHeaders();
        assertEquals(2, responseHeaders.size());
        CodegenParameter header1 = responseHeaders.get(0);
        assertEquals("X-Rate-Limit", header1.baseName);
        assertTrue(header1.isUnboundedInteger);
        assertEquals(header1.getSchema().baseName, "X-Rate-Limit");

        CodegenParameter header2 = responseHeaders.get(1);
        assertEquals("X-Rate-Limit-Ref", header2.baseName);
        assertTrue(header2.isUnboundedInteger);
        assertEquals(header2.getSchema().baseName, "X-Rate-Limit-Ref");

        content = cr.getContent();
        assertEquals(content.keySet(), new HashSet<>(Arrays.asList("application/json", "text/plain")));
        CodegenMediaType mt = content.get("application/json");
        assertNull(mt.getEncoding());
        CodegenProperty cp = mt.getSchema();
        assertFalse(cp.isMap); // because it is a referenced schema
        assertEquals(cp.complexType, "coordinates");
        assertEquals(cp.baseName, "SchemaFor200ResponseBodyApplicationJson");

        mt = content.get("text/plain");
        assertNull(mt.getEncoding());
        cp = mt.getSchema();
        assertEquals(cp.baseName, "SchemaFor200ResponseBodyTextPlain");
        assertTrue(cp.isString);

        cr = co.responses.get(1);
        content = cr.getContent();
        assertEquals(content.keySet(), new HashSet<>(Arrays.asList("application/json", "text/plain")));
        mt = content.get("application/json");
        assertNull(mt.getEncoding());
        cp = mt.getSchema();
        assertFalse(cp.isMap); // because it is a referenced schema
        assertEquals(cp.complexType, "coordinates");
        assertEquals(cp.baseName, "SchemaFor201ResponseBodyApplicationJson");

        mt = content.get("text/plain");
        assertNull(mt.getEncoding());
        cp = mt.getSchema();
        assertEquals(cp.baseName, "SchemaFor201ResponseBodyTextPlain");
        assertTrue(cp.isString);
    }

    @Test
    public void testUnalias() {
        final OpenAPI openAPI = TestUtils.parseFlattenSpec("src/test/resources/3_0/schema-unalias-test.yml");
        final DefaultCodegen codegen = new DefaultCodegen();
        codegen.setOpenAPI(openAPI);

        Schema requestBodySchema = ModelUtils.getSchemaFromRequestBody(
                openAPI.getPaths().get("/thingy/{date}").getPost().getRequestBody());
        Assert.assertEquals(requestBodySchema.get$ref(), "#/components/schemas/updatePetWithForm_request");
        Assert.assertEquals(ModelUtils.getSimpleRef(requestBodySchema.get$ref()), "updatePetWithForm_request");
        Assert.assertNotNull(openAPI.getComponents().getSchemas().get(ModelUtils.getSimpleRef(requestBodySchema.get$ref())));

        Schema requestBodySchema2 = ModelUtils.unaliasSchema(openAPI, requestBodySchema);
        // get$ref is not null as unaliasSchema returns the schema with the last $ref to the actual schema
        Assert.assertNotNull(requestBodySchema2.get$ref());
        Assert.assertEquals(requestBodySchema2.get$ref(), "#/components/schemas/updatePetWithForm_request");

        Schema requestBodySchema3 = ModelUtils.getReferencedSchema(openAPI, requestBodySchema);
        CodegenParameter codegenParameter = codegen.fromFormProperty("visitDate",
                (Schema) requestBodySchema3.getProperties().get("visitDate"), new HashSet<>());

        Assert.assertEquals(codegenParameter.defaultValue, "1971-12-19T03:39:57-08:00");
        Assert.assertEquals(codegenParameter.getSchema(), null);
    }

    @Test
    public void testFromPropertyRequiredAndOptional() {
        final OpenAPI openAPI = TestUtils.parseFlattenSpec("src/test/resources/3_0/issue_12857.yaml");
        final DefaultCodegen codegen = new DefaultCodegen();
        codegen.setOpenAPI(openAPI);
        codegen.setDisallowAdditionalPropertiesIfNotPresent(false);

        String modelName = "FooRequired";
        Schema sc = openAPI.getComponents().getSchemas().get(modelName);
        CodegenModel fooRequired = codegen.fromModel(modelName, sc);
        modelName = "FooOptional";
        sc = openAPI.getComponents().getSchemas().get(modelName);
        CodegenModel fooOptional = codegen.fromModel(modelName, sc);
        Assert.assertTrue(fooRequired.vars.get(0).required);
        Assert.assertEquals(fooRequired.vars.get(0).name, "foo");

        Assert.assertEquals(fooRequired.requiredVars.size(), 1);
        Assert.assertEquals(fooRequired.requiredVars.get(0).name, "foo");
        Assert.assertTrue(fooRequired.requiredVars.get(0).required);

        Assert.assertFalse(fooOptional.vars.get(0).required);
        Assert.assertEquals(fooOptional.vars.get(0).name, "foo");
        Assert.assertEquals(fooOptional.requiredVars.size(), 0);
    }

    @Test
    public void testAssigning310SpecWorks() {
        final OpenAPI openAPI = TestUtils.parseFlattenSpec("src/test/resources/3_1/petstore.yaml");
        final DefaultCodegen codegen = new DefaultCodegen();
        codegen.setOpenAPI(openAPI);
        assertEquals(openAPI, codegen.openAPI);
    }

    @Test
    public void testReferencedEnumType() {
        final OpenAPI openAPI = TestUtils.parseFlattenSpec("src/test/resources/3_0/issue-5676-enums.yaml");
        final DefaultCodegen codegen = new DefaultCodegen();
        codegen.setOpenAPI(openAPI);
        String modelName = "fakeRequestObjectWithReferencedEnum_request";

        Schema schemaWithReferencedEnum = openAPI.getComponents().getSchemas().get(modelName);
        CodegenModel modelWithReferencedSchema = codegen.fromModel(modelName, schemaWithReferencedEnum);
        CodegenProperty referencedEnumSchemaProperty = modelWithReferencedSchema.vars.get(1);

        Assert.assertNotNull(schemaWithReferencedEnum);
        Assert.assertTrue(modelWithReferencedSchema.hasEnums);
        Assert.assertEquals(referencedEnumSchemaProperty.getName(), "enumType");
        Assert.assertFalse(referencedEnumSchemaProperty.isEnum);
        Assert.assertTrue(referencedEnumSchemaProperty.getIsEnumOrRef());
        Assert.assertTrue(referencedEnumSchemaProperty.isEnumRef);
        Assert.assertFalse(referencedEnumSchemaProperty.isInnerEnum);
        Assert.assertFalse(referencedEnumSchemaProperty.isString);
        Assert.assertFalse(referencedEnumSchemaProperty.isContainer);
        Assert.assertFalse(referencedEnumSchemaProperty.isPrimitiveType);
    }

    @Test
    public void testInlineEnumType() {
        final OpenAPI openAPI = TestUtils.parseFlattenSpec("src/test/resources/3_0/issue-5676-enums.yaml");
        final DefaultCodegen codegen = new DefaultCodegen();
        codegen.setOpenAPI(openAPI);
        String modelName = "fakeRequestObjectWithInlineEnum_request";

        Schema schemaWithReferencedEnum = openAPI.getComponents().getSchemas().get(modelName);
        CodegenModel modelWithReferencedSchema = codegen.fromModel(modelName, schemaWithReferencedEnum);
        CodegenProperty inlineEnumSchemaProperty = modelWithReferencedSchema.vars.get(1);

        Assert.assertNotNull(schemaWithReferencedEnum);
        Assert.assertTrue(modelWithReferencedSchema.hasEnums);
        Assert.assertEquals(inlineEnumSchemaProperty.getName(), "enumType");
        Assert.assertTrue(inlineEnumSchemaProperty.isEnum);
        Assert.assertTrue(inlineEnumSchemaProperty.isInnerEnum);
        Assert.assertTrue(inlineEnumSchemaProperty.isEnumRef);
        Assert.assertTrue(inlineEnumSchemaProperty.getIsEnumOrRef());
        Assert.assertTrue(inlineEnumSchemaProperty.isString);
        Assert.assertFalse(inlineEnumSchemaProperty.isContainer);
        Assert.assertFalse(inlineEnumSchemaProperty.isPrimitiveType);
    }

    @Test
    public void testOpenAPINormalizerRefAsParentInAllOf() {
        // to test the rule REF_AS_PARENT_IN_ALLOF
        OpenAPI openAPI = TestUtils.parseSpec("src/test/resources/3_0/allOf_extension_parent.yaml");

        Schema schema = openAPI.getComponents().getSchemas().get("AnotherPerson");
        assertNull(schema.getExtensions());

        Schema schema2 = openAPI.getComponents().getSchemas().get("Person");
        assertEquals(schema2.getExtensions().get("x-parent"), "abstract");

        Map<String, String> options = new HashMap<>();
        options.put("REF_AS_PARENT_IN_ALLOF", "true");
        OpenAPINormalizer openAPINormalizer = new OpenAPINormalizer(openAPI, options);
        openAPINormalizer.normalize();

        Schema schema3 = openAPI.getComponents().getSchemas().get("AnotherPerson");
        assertEquals(schema3.getExtensions().get("x-parent"), true);

        Schema schema4 = openAPI.getComponents().getSchemas().get("AnotherParent");
        assertEquals(schema4.getExtensions().get("x-parent"), true);

        Schema schema5 = openAPI.getComponents().getSchemas().get("Person");
        assertEquals(schema5.getExtensions().get("x-parent"), "abstract");
    }

    @Test
<<<<<<< HEAD
    public void testOpenAPINormalizerEnableKeepOnlyFirstTagInOperation() {
        OpenAPI openAPI = TestUtils.parseSpec("src/test/resources/3_0/enableKeepOnlyFirstTagInOperation_test.yaml");

        assertEquals(openAPI.getPaths().get("/person/display/{personId}").getGet().getTags().size(), 2);
        assertEquals(openAPI.getPaths().get("/person/display/{personId}").getDelete().getTags().size(), 1);

        Map<String, String> options = new HashMap<>();
        options.put("KEEP_ONLY_FIRST_TAG_IN_OPERATION", "true");
        OpenAPINormalizer openAPINormalizer = new OpenAPINormalizer(openAPI, options);
        openAPINormalizer.normalize();

        assertEquals(openAPI.getPaths().get("/person/display/{personId}").getGet().getTags().size(), 1);
        assertEquals(openAPI.getPaths().get("/person/display/{personId}").getDelete().getTags().size(), 1);
        assertEquals(openAPI.getPaths().get("/person/display/{personId}").getGet().getTags().get(0), "person");
=======
    public void testOpenAPINormalizerRemoveAnyOfOneOfAndKeepPropertiesOnly() {
        // to test the rule REMOVE_ANYOF_ONEOF_AND_KEEP_PROPERTIIES_ONLY
        OpenAPI openAPI = TestUtils.parseSpec("src/test/resources/3_0/removeAnyOfOneOfAndKeepPropertiesOnly_test.yaml");

        Schema schema = openAPI.getComponents().getSchemas().get("Person");
        assertEquals(schema.getAnyOf().size(), 2);

        Map<String, String> options = new HashMap<>();
        options.put("REMOVE_ANYOF_ONEOF_AND_KEEP_PROPERTIES_ONLY", "true");
        OpenAPINormalizer openAPINormalizer = new OpenAPINormalizer(openAPI, options);
        openAPINormalizer.normalize();

        Schema schema3 = openAPI.getComponents().getSchemas().get("Person");
        assertNull(schema.getAnyOf());
    }

    @Test
    public void testOpenAPINormalizerSimplifyOneOfAnyOfStringAndEnumString() {
        // to test the rule SIMPLIFY_ONEOF_ANYOF_STRING_AND_ENUM_STRING
        OpenAPI openAPI = TestUtils.parseSpec("src/test/resources/3_0/simplifyAnyOfStringAndEnumString_test.yaml");

        Schema schema = openAPI.getComponents().getSchemas().get("AnyOfTest");
        assertEquals(schema.getAnyOf().size(), 2);

        Map<String, String> options = new HashMap<>();
        options.put("SIMPLIFY_ANYOF_STRING_AND_ENUM_STRING", "true");
        OpenAPINormalizer openAPINormalizer = new OpenAPINormalizer(openAPI, options);
        openAPINormalizer.normalize();

        Schema schema3 = openAPI.getComponents().getSchemas().get("AnyOfTest");
        assertNull(schema3.getAnyOf());
        assertTrue(schema3 instanceof StringSchema);

>>>>>>> d1cde7fe
    }
}<|MERGE_RESOLUTION|>--- conflicted
+++ resolved
@@ -4327,7 +4327,6 @@
     }
 
     @Test
-<<<<<<< HEAD
     public void testOpenAPINormalizerEnableKeepOnlyFirstTagInOperation() {
         OpenAPI openAPI = TestUtils.parseSpec("src/test/resources/3_0/enableKeepOnlyFirstTagInOperation_test.yaml");
 
@@ -4342,7 +4341,9 @@
         assertEquals(openAPI.getPaths().get("/person/display/{personId}").getGet().getTags().size(), 1);
         assertEquals(openAPI.getPaths().get("/person/display/{personId}").getDelete().getTags().size(), 1);
         assertEquals(openAPI.getPaths().get("/person/display/{personId}").getGet().getTags().get(0), "person");
-=======
+    }
+
+    @Test
     public void testOpenAPINormalizerRemoveAnyOfOneOfAndKeepPropertiesOnly() {
         // to test the rule REMOVE_ANYOF_ONEOF_AND_KEEP_PROPERTIIES_ONLY
         OpenAPI openAPI = TestUtils.parseSpec("src/test/resources/3_0/removeAnyOfOneOfAndKeepPropertiesOnly_test.yaml");
@@ -4375,7 +4376,5 @@
         Schema schema3 = openAPI.getComponents().getSchemas().get("AnyOfTest");
         assertNull(schema3.getAnyOf());
         assertTrue(schema3 instanceof StringSchema);
-
->>>>>>> d1cde7fe
     }
 }